// SPDX-License-Identifier: GPL-2.0
/* Copyright (c) 2019, Vladimir Oltean <olteanv@gmail.com>
 *
 * This module is not a complete tagger implementation. It only provides
 * primitives for taggers that rely on 802.1Q VLAN tags to use. The
 * dsa_8021q_netdev_ops is registered for API compliance and not used
 * directly by callers.
 */
#include <linux/if_bridge.h>
#include <linux/if_vlan.h>
#include <linux/dsa/8021q.h>

#include "dsa_priv.h"

/* Binary structure of the fake 12-bit VID field (when the TPID is
 * ETH_P_DSA_8021Q):
 *
 * | 11  | 10  |  9  |  8  |  7  |  6  |  5  |  4  |  3  |  2  |  1  |  0  |
 * +-----------+-----+-----------------+-----------+-----------------------+
 * |    DIR    | VBID|    SWITCH_ID    |   VBID    |          PORT         |
 * +-----------+-----+-----------------+-----------+-----------------------+
 *
 * DIR - VID[11:10]:
 *	Direction flags.
 *	* 1 (0b01) for RX VLAN,
 *	* 2 (0b10) for TX VLAN.
 *	These values make the special VIDs of 0, 1 and 4095 to be left
 *	unused by this coding scheme.
 *
 * SWITCH_ID - VID[8:6]:
 *	Index of switch within DSA tree. Must be between 0 and 7.
 *
 * VBID - { VID[9], VID[5:4] }:
 *	Virtual bridge ID. If between 1 and 7, packet targets the broadcast
 *	domain of a bridge. If transmitted as zero, packet targets a single
 *	port. Field only valid on transmit, must be ignored on receive.
 *
 * PORT - VID[3:0]:
 *	Index of switch port. Must be between 0 and 15.
 */

#define DSA_8021Q_DIR_SHIFT		10
#define DSA_8021Q_DIR_MASK		GENMASK(11, 10)
#define DSA_8021Q_DIR(x)		(((x) << DSA_8021Q_DIR_SHIFT) & \
						 DSA_8021Q_DIR_MASK)
#define DSA_8021Q_DIR_RX		DSA_8021Q_DIR(1)
#define DSA_8021Q_DIR_TX		DSA_8021Q_DIR(2)

#define DSA_8021Q_SWITCH_ID_SHIFT	6
#define DSA_8021Q_SWITCH_ID_MASK	GENMASK(8, 6)
#define DSA_8021Q_SWITCH_ID(x)		(((x) << DSA_8021Q_SWITCH_ID_SHIFT) & \
						 DSA_8021Q_SWITCH_ID_MASK)

<<<<<<< HEAD
#define DSA_8021Q_SUBVLAN_HI_SHIFT	9
#define DSA_8021Q_SUBVLAN_HI_MASK	GENMASK(9, 9)
#define DSA_8021Q_SUBVLAN_LO_SHIFT	4
#define DSA_8021Q_SUBVLAN_LO_MASK	GENMASK(5, 4)
#define DSA_8021Q_SUBVLAN_HI(x)		(((x) & GENMASK(2, 2)) >> 2)
#define DSA_8021Q_SUBVLAN_LO(x)		((x) & GENMASK(1, 0))
#define DSA_8021Q_SUBVLAN(x)		\
		(((DSA_8021Q_SUBVLAN_LO(x) << DSA_8021Q_SUBVLAN_LO_SHIFT) & \
		  DSA_8021Q_SUBVLAN_LO_MASK) | \
		 ((DSA_8021Q_SUBVLAN_HI(x) << DSA_8021Q_SUBVLAN_HI_SHIFT) & \
		  DSA_8021Q_SUBVLAN_HI_MASK))
=======
#define DSA_8021Q_VBID_HI_SHIFT		9
#define DSA_8021Q_VBID_HI_MASK		GENMASK(9, 9)
#define DSA_8021Q_VBID_LO_SHIFT		4
#define DSA_8021Q_VBID_LO_MASK		GENMASK(5, 4)
#define DSA_8021Q_VBID_HI(x)		(((x) & GENMASK(2, 2)) >> 2)
#define DSA_8021Q_VBID_LO(x)		((x) & GENMASK(1, 0))
#define DSA_8021Q_VBID(x)		\
		(((DSA_8021Q_VBID_LO(x) << DSA_8021Q_VBID_LO_SHIFT) & \
		  DSA_8021Q_VBID_LO_MASK) | \
		 ((DSA_8021Q_VBID_HI(x) << DSA_8021Q_VBID_HI_SHIFT) & \
		  DSA_8021Q_VBID_HI_MASK))
>>>>>>> 3b17187f

#define DSA_8021Q_PORT_SHIFT		0
#define DSA_8021Q_PORT_MASK		GENMASK(3, 0)
#define DSA_8021Q_PORT(x)		(((x) << DSA_8021Q_PORT_SHIFT) & \
						 DSA_8021Q_PORT_MASK)

u16 dsa_8021q_bridge_tx_fwd_offload_vid(int bridge_num)
{
	/* The VBID value of 0 is reserved for precise TX */
	return DSA_8021Q_DIR_TX | DSA_8021Q_VBID(bridge_num + 1);
}
EXPORT_SYMBOL_GPL(dsa_8021q_bridge_tx_fwd_offload_vid);

/* Returns the VID to be inserted into the frame from xmit for switch steering
 * instructions on egress. Encodes switch ID and port ID.
 */
u16 dsa_8021q_tx_vid(struct dsa_switch *ds, int port)
{
	return DSA_8021Q_DIR_TX | DSA_8021Q_SWITCH_ID(ds->index) |
	       DSA_8021Q_PORT(port);
}
EXPORT_SYMBOL_GPL(dsa_8021q_tx_vid);

/* Returns the VID that will be installed as pvid for this switch port, sent as
 * tagged egress towards the CPU port and decoded by the rcv function.
 */
u16 dsa_8021q_rx_vid(struct dsa_switch *ds, int port)
{
	return DSA_8021Q_DIR_RX | DSA_8021Q_SWITCH_ID(ds->index) |
	       DSA_8021Q_PORT(port);
}
EXPORT_SYMBOL_GPL(dsa_8021q_rx_vid);

/* Returns the decoded switch ID from the RX VID. */
int dsa_8021q_rx_switch_id(u16 vid)
{
	return (vid & DSA_8021Q_SWITCH_ID_MASK) >> DSA_8021Q_SWITCH_ID_SHIFT;
}
EXPORT_SYMBOL_GPL(dsa_8021q_rx_switch_id);

/* Returns the decoded port ID from the RX VID. */
int dsa_8021q_rx_source_port(u16 vid)
{
	return (vid & DSA_8021Q_PORT_MASK) >> DSA_8021Q_PORT_SHIFT;
}
EXPORT_SYMBOL_GPL(dsa_8021q_rx_source_port);

bool vid_is_dsa_8021q_rxvlan(u16 vid)
{
	return (vid & DSA_8021Q_DIR_MASK) == DSA_8021Q_DIR_RX;
}
EXPORT_SYMBOL_GPL(vid_is_dsa_8021q_rxvlan);

bool vid_is_dsa_8021q_txvlan(u16 vid)
{
	return (vid & DSA_8021Q_DIR_MASK) == DSA_8021Q_DIR_TX;
}
EXPORT_SYMBOL_GPL(vid_is_dsa_8021q_txvlan);

bool vid_is_dsa_8021q(u16 vid)
{
	return vid_is_dsa_8021q_rxvlan(vid) || vid_is_dsa_8021q_txvlan(vid);
}
EXPORT_SYMBOL_GPL(vid_is_dsa_8021q);

static struct dsa_tag_8021q_vlan *
dsa_tag_8021q_vlan_find(struct dsa_8021q_context *ctx, int port, u16 vid)
{
	struct dsa_tag_8021q_vlan *v;

	list_for_each_entry(v, &ctx->vlans, list)
		if (v->vid == vid && v->port == port)
			return v;

	return NULL;
}

static int dsa_switch_do_tag_8021q_vlan_add(struct dsa_switch *ds, int port,
					    u16 vid, u16 flags)
{
	struct dsa_8021q_context *ctx = ds->tag_8021q_ctx;
	struct dsa_port *dp = dsa_to_port(ds, port);
	struct dsa_tag_8021q_vlan *v;
	int err;

	/* No need to bother with refcounting for user ports */
	if (!(dsa_port_is_cpu(dp) || dsa_port_is_dsa(dp)))
		return ds->ops->tag_8021q_vlan_add(ds, port, vid, flags);

	v = dsa_tag_8021q_vlan_find(ctx, port, vid);
	if (v) {
		refcount_inc(&v->refcount);
		return 0;
	}

	v = kzalloc(sizeof(*v), GFP_KERNEL);
	if (!v)
		return -ENOMEM;

	err = ds->ops->tag_8021q_vlan_add(ds, port, vid, flags);
	if (err) {
		kfree(v);
		return err;
	}

	v->vid = vid;
	v->port = port;
	refcount_set(&v->refcount, 1);
	list_add_tail(&v->list, &ctx->vlans);

	return 0;
}

static int dsa_switch_do_tag_8021q_vlan_del(struct dsa_switch *ds, int port,
					    u16 vid)
{
	struct dsa_8021q_context *ctx = ds->tag_8021q_ctx;
	struct dsa_port *dp = dsa_to_port(ds, port);
	struct dsa_tag_8021q_vlan *v;
	int err;

	/* No need to bother with refcounting for user ports */
	if (!(dsa_port_is_cpu(dp) || dsa_port_is_dsa(dp)))
		return ds->ops->tag_8021q_vlan_del(ds, port, vid);

	v = dsa_tag_8021q_vlan_find(ctx, port, vid);
	if (!v)
		return -ENOENT;

	if (!refcount_dec_and_test(&v->refcount))
		return 0;

	err = ds->ops->tag_8021q_vlan_del(ds, port, vid);
	if (err) {
		refcount_inc(&v->refcount);
		return err;
	}

	list_del(&v->list);
	kfree(v);

	return 0;
}

static bool
dsa_switch_tag_8021q_vlan_match(struct dsa_switch *ds, int port,
				struct dsa_notifier_tag_8021q_vlan_info *info)
{
	if (dsa_is_dsa_port(ds, port) || dsa_is_cpu_port(ds, port))
		return true;

	if (ds->dst->index == info->tree_index && ds->index == info->sw_index)
		return port == info->port;

	return false;
}

int dsa_switch_tag_8021q_vlan_add(struct dsa_switch *ds,
				  struct dsa_notifier_tag_8021q_vlan_info *info)
{
	int port, err;

	/* Since we use dsa_broadcast(), there might be other switches in other
	 * trees which don't support tag_8021q, so don't return an error.
	 * Or they might even support tag_8021q but have not registered yet to
	 * use it (maybe they use another tagger currently).
	 */
	if (!ds->ops->tag_8021q_vlan_add || !ds->tag_8021q_ctx)
		return 0;

	for (port = 0; port < ds->num_ports; port++) {
		if (dsa_switch_tag_8021q_vlan_match(ds, port, info)) {
			u16 flags = 0;

			if (dsa_is_user_port(ds, port))
				flags |= BRIDGE_VLAN_INFO_UNTAGGED;

			if (vid_is_dsa_8021q_rxvlan(info->vid) &&
			    dsa_8021q_rx_switch_id(info->vid) == ds->index &&
			    dsa_8021q_rx_source_port(info->vid) == port)
				flags |= BRIDGE_VLAN_INFO_PVID;

			err = dsa_switch_do_tag_8021q_vlan_add(ds, port,
							       info->vid,
							       flags);
			if (err)
				return err;
		}
	}

	return 0;
}

int dsa_switch_tag_8021q_vlan_del(struct dsa_switch *ds,
				  struct dsa_notifier_tag_8021q_vlan_info *info)
{
	int port, err;

	if (!ds->ops->tag_8021q_vlan_del || !ds->tag_8021q_ctx)
		return 0;

	for (port = 0; port < ds->num_ports; port++) {
		if (dsa_switch_tag_8021q_vlan_match(ds, port, info)) {
			err = dsa_switch_do_tag_8021q_vlan_del(ds, port,
							       info->vid);
			if (err)
				return err;
		}
	}

	return 0;
}

/* RX VLAN tagging (left) and TX VLAN tagging (right) setup shown for a single
 * front-panel switch port (here swp0).
 *
 * Port identification through VLAN (802.1Q) tags has different requirements
 * for it to work effectively:
 *  - On RX (ingress from network): each front-panel port must have a pvid
 *    that uniquely identifies it, and the egress of this pvid must be tagged
 *    towards the CPU port, so that software can recover the source port based
 *    on the VID in the frame. But this would only work for standalone ports;
 *    if bridged, this VLAN setup would break autonomous forwarding and would
 *    force all switched traffic to pass through the CPU. So we must also make
 *    the other front-panel ports members of this VID we're adding, albeit
 *    we're not making it their PVID (they'll still have their own).
 *  - On TX (ingress from CPU and towards network) we are faced with a problem.
 *    If we were to tag traffic (from within DSA) with the port's pvid, all
 *    would be well, assuming the switch ports were standalone. Frames would
 *    have no choice but to be directed towards the correct front-panel port.
 *    But because we also want the RX VLAN to not break bridging, then
 *    inevitably that means that we have to give them a choice (of what
 *    front-panel port to go out on), and therefore we cannot steer traffic
 *    based on the RX VID. So what we do is simply install one more VID on the
 *    front-panel and CPU ports, and profit off of the fact that steering will
 *    work just by virtue of the fact that there is only one other port that's
 *    a member of the VID we're tagging the traffic with - the desired one.
 *
 * So at the end, each front-panel port will have one RX VID (also the PVID),
 * the RX VID of all other front-panel ports that are in the same bridge, and
 * one TX VID. Whereas the CPU port will have the RX and TX VIDs of all
 * front-panel ports, and on top of that, is also tagged-input and
 * tagged-output (VLAN trunk).
 *
 *               CPU port                               CPU port
 * +-------------+-----+-------------+    +-------------+-----+-------------+
 * |  RX VID     |     |             |    |  TX VID     |     |             |
 * |  of swp0    |     |             |    |  of swp0    |     |             |
 * |             +-----+             |    |             +-----+             |
 * |                ^ T              |    |                | Tagged         |
 * |                |                |    |                | ingress        |
 * |    +-------+---+---+-------+    |    |    +-----------+                |
 * |    |       |       |       |    |    |    | Untagged                   |
 * |    |     U v     U v     U v    |    |    v egress                     |
 * | +-----+ +-----+ +-----+ +-----+ |    | +-----+ +-----+ +-----+ +-----+ |
 * | |     | |     | |     | |     | |    | |     | |     | |     | |     | |
 * | |PVID | |     | |     | |     | |    | |     | |     | |     | |     | |
 * +-+-----+-+-----+-+-----+-+-----+-+    +-+-----+-+-----+-+-----+-+-----+-+
 *   swp0    swp1    swp2    swp3           swp0    swp1    swp2    swp3
 */
static bool dsa_tag_8021q_bridge_match(struct dsa_switch *ds, int port,
				       struct dsa_notifier_bridge_info *info)
{
	struct dsa_port *dp = dsa_to_port(ds, port);

	/* Don't match on self */
	if (ds->dst->index == info->tree_index &&
	    ds->index == info->sw_index &&
	    port == info->port)
		return false;

	if (dsa_port_is_user(dp))
		return dp->bridge_dev == info->br;

	return false;
}

int dsa_tag_8021q_bridge_join(struct dsa_switch *ds,
			      struct dsa_notifier_bridge_info *info)
{
	struct dsa_switch *targeted_ds;
	struct dsa_port *targeted_dp;
	u16 targeted_rx_vid;
	int err, port;

	if (!ds->tag_8021q_ctx)
		return 0;

	targeted_ds = dsa_switch_find(info->tree_index, info->sw_index);
	targeted_dp = dsa_to_port(targeted_ds, info->port);
	targeted_rx_vid = dsa_8021q_rx_vid(targeted_ds, info->port);

	for (port = 0; port < ds->num_ports; port++) {
		struct dsa_port *dp = dsa_to_port(ds, port);
		u16 rx_vid = dsa_8021q_rx_vid(ds, port);

		if (!dsa_tag_8021q_bridge_match(ds, port, info))
			continue;

		/* Install the RX VID of the targeted port in our VLAN table */
		err = dsa_port_tag_8021q_vlan_add(dp, targeted_rx_vid, true);
		if (err)
			return err;

		/* Install our RX VID into the targeted port's VLAN table */
		err = dsa_port_tag_8021q_vlan_add(targeted_dp, rx_vid, true);
		if (err)
			return err;
	}

	return 0;
}

int dsa_tag_8021q_bridge_leave(struct dsa_switch *ds,
			       struct dsa_notifier_bridge_info *info)
{
	struct dsa_switch *targeted_ds;
	struct dsa_port *targeted_dp;
	u16 targeted_rx_vid;
	int port;

	if (!ds->tag_8021q_ctx)
		return 0;

	targeted_ds = dsa_switch_find(info->tree_index, info->sw_index);
	targeted_dp = dsa_to_port(targeted_ds, info->port);
	targeted_rx_vid = dsa_8021q_rx_vid(targeted_ds, info->port);

	for (port = 0; port < ds->num_ports; port++) {
		struct dsa_port *dp = dsa_to_port(ds, port);
		u16 rx_vid = dsa_8021q_rx_vid(ds, port);

		if (!dsa_tag_8021q_bridge_match(ds, port, info))
			continue;

		/* Remove the RX VID of the targeted port from our VLAN table */
		dsa_port_tag_8021q_vlan_del(dp, targeted_rx_vid, true);

		/* Remove our RX VID from the targeted port's VLAN table */
		dsa_port_tag_8021q_vlan_del(targeted_dp, rx_vid, true);
	}

	return 0;
}

int dsa_tag_8021q_bridge_tx_fwd_offload(struct dsa_switch *ds, int port,
					struct net_device *br,
					int bridge_num)
{
	u16 tx_vid = dsa_8021q_bridge_tx_fwd_offload_vid(bridge_num);

	return dsa_port_tag_8021q_vlan_add(dsa_to_port(ds, port), tx_vid,
					   true);
}
EXPORT_SYMBOL_GPL(dsa_tag_8021q_bridge_tx_fwd_offload);

void dsa_tag_8021q_bridge_tx_fwd_unoffload(struct dsa_switch *ds, int port,
					   struct net_device *br,
					   int bridge_num)
{
	u16 tx_vid = dsa_8021q_bridge_tx_fwd_offload_vid(bridge_num);

	dsa_port_tag_8021q_vlan_del(dsa_to_port(ds, port), tx_vid, true);
}
EXPORT_SYMBOL_GPL(dsa_tag_8021q_bridge_tx_fwd_unoffload);

/* Set up a port's tag_8021q RX and TX VLAN for standalone mode operation */
static int dsa_tag_8021q_port_setup(struct dsa_switch *ds, int port)
{
	struct dsa_8021q_context *ctx = ds->tag_8021q_ctx;
	struct dsa_port *dp = dsa_to_port(ds, port);
	u16 rx_vid = dsa_8021q_rx_vid(ds, port);
	u16 tx_vid = dsa_8021q_tx_vid(ds, port);
	struct net_device *master;
	int err;

	/* The CPU port is implicitly configured by
	 * configuring the front-panel ports
	 */
	if (!dsa_port_is_user(dp))
		return 0;

	master = dp->cpu_dp->master;

	/* Add this user port's RX VID to the membership list of all others
	 * (including itself). This is so that bridging will not be hindered.
	 * L2 forwarding rules still take precedence when there are no VLAN
	 * restrictions, so there are no concerns about leaking traffic.
	 */
	err = dsa_port_tag_8021q_vlan_add(dp, rx_vid, false);
	if (err) {
		dev_err(ds->dev,
			"Failed to apply RX VID %d to port %d: %pe\n",
			rx_vid, port, ERR_PTR(err));
		return err;
	}

	/* Add @rx_vid to the master's RX filter. */
	vlan_vid_add(master, ctx->proto, rx_vid);

	/* Finally apply the TX VID on this port and on the CPU port */
	err = dsa_port_tag_8021q_vlan_add(dp, tx_vid, false);
	if (err) {
		dev_err(ds->dev,
			"Failed to apply TX VID %d on port %d: %pe\n",
			tx_vid, port, ERR_PTR(err));
		return err;
	}

	return err;
}

static void dsa_tag_8021q_port_teardown(struct dsa_switch *ds, int port)
{
	struct dsa_8021q_context *ctx = ds->tag_8021q_ctx;
	struct dsa_port *dp = dsa_to_port(ds, port);
	u16 rx_vid = dsa_8021q_rx_vid(ds, port);
	u16 tx_vid = dsa_8021q_tx_vid(ds, port);
	struct net_device *master;

	/* The CPU port is implicitly configured by
	 * configuring the front-panel ports
	 */
	if (!dsa_port_is_user(dp))
		return;

	master = dp->cpu_dp->master;

	dsa_port_tag_8021q_vlan_del(dp, rx_vid, false);

	vlan_vid_del(master, ctx->proto, rx_vid);

	dsa_port_tag_8021q_vlan_del(dp, tx_vid, false);
}

static int dsa_tag_8021q_setup(struct dsa_switch *ds)
{
	int err, port;

	ASSERT_RTNL();

	for (port = 0; port < ds->num_ports; port++) {
		err = dsa_tag_8021q_port_setup(ds, port);
		if (err < 0) {
			dev_err(ds->dev,
				"Failed to setup VLAN tagging for port %d: %pe\n",
				port, ERR_PTR(err));
			return err;
		}
	}

	return 0;
}

static void dsa_tag_8021q_teardown(struct dsa_switch *ds)
{
	int port;

	ASSERT_RTNL();

	for (port = 0; port < ds->num_ports; port++)
		dsa_tag_8021q_port_teardown(ds, port);
}

int dsa_tag_8021q_register(struct dsa_switch *ds, __be16 proto)
{
	struct dsa_8021q_context *ctx;

	ctx = kzalloc(sizeof(*ctx), GFP_KERNEL);
	if (!ctx)
		return -ENOMEM;

	ctx->proto = proto;
	ctx->ds = ds;

	INIT_LIST_HEAD(&ctx->vlans);

	ds->tag_8021q_ctx = ctx;

	return dsa_tag_8021q_setup(ds);
}
EXPORT_SYMBOL_GPL(dsa_tag_8021q_register);

void dsa_tag_8021q_unregister(struct dsa_switch *ds)
{
	struct dsa_8021q_context *ctx = ds->tag_8021q_ctx;
	struct dsa_tag_8021q_vlan *v, *n;

	dsa_tag_8021q_teardown(ds);

	list_for_each_entry_safe(v, n, &ctx->vlans, list) {
		list_del(&v->list);
		kfree(v);
	}

	ds->tag_8021q_ctx = NULL;

	kfree(ctx);
}
EXPORT_SYMBOL_GPL(dsa_tag_8021q_unregister);

struct sk_buff *dsa_8021q_xmit(struct sk_buff *skb, struct net_device *netdev,
			       u16 tpid, u16 tci)
{
	/* skb->data points at skb_mac_header, which
	 * is fine for vlan_insert_tag.
	 */
	return vlan_insert_tag(skb, htons(tpid), tci);
}
EXPORT_SYMBOL_GPL(dsa_8021q_xmit);

void dsa_8021q_rcv(struct sk_buff *skb, int *source_port, int *switch_id)
{
	u16 vid, tci;

	skb_push_rcsum(skb, ETH_HLEN);
	if (skb_vlan_tag_present(skb)) {
		tci = skb_vlan_tag_get(skb);
		__vlan_hwaccel_clear_tag(skb);
	} else {
		__skb_vlan_pop(skb, &tci);
	}
	skb_pull_rcsum(skb, ETH_HLEN);

	vid = tci & VLAN_VID_MASK;

	*source_port = dsa_8021q_rx_source_port(vid);
	*switch_id = dsa_8021q_rx_switch_id(vid);
	skb->priority = (tci & VLAN_PRIO_MASK) >> VLAN_PRIO_SHIFT;
}
EXPORT_SYMBOL_GPL(dsa_8021q_rcv);<|MERGE_RESOLUTION|>--- conflicted
+++ resolved
@@ -51,19 +51,6 @@
 #define DSA_8021Q_SWITCH_ID(x)		(((x) << DSA_8021Q_SWITCH_ID_SHIFT) & \
 						 DSA_8021Q_SWITCH_ID_MASK)
 
-<<<<<<< HEAD
-#define DSA_8021Q_SUBVLAN_HI_SHIFT	9
-#define DSA_8021Q_SUBVLAN_HI_MASK	GENMASK(9, 9)
-#define DSA_8021Q_SUBVLAN_LO_SHIFT	4
-#define DSA_8021Q_SUBVLAN_LO_MASK	GENMASK(5, 4)
-#define DSA_8021Q_SUBVLAN_HI(x)		(((x) & GENMASK(2, 2)) >> 2)
-#define DSA_8021Q_SUBVLAN_LO(x)		((x) & GENMASK(1, 0))
-#define DSA_8021Q_SUBVLAN(x)		\
-		(((DSA_8021Q_SUBVLAN_LO(x) << DSA_8021Q_SUBVLAN_LO_SHIFT) & \
-		  DSA_8021Q_SUBVLAN_LO_MASK) | \
-		 ((DSA_8021Q_SUBVLAN_HI(x) << DSA_8021Q_SUBVLAN_HI_SHIFT) & \
-		  DSA_8021Q_SUBVLAN_HI_MASK))
-=======
 #define DSA_8021Q_VBID_HI_SHIFT		9
 #define DSA_8021Q_VBID_HI_MASK		GENMASK(9, 9)
 #define DSA_8021Q_VBID_LO_SHIFT		4
@@ -75,7 +62,6 @@
 		  DSA_8021Q_VBID_LO_MASK) | \
 		 ((DSA_8021Q_VBID_HI(x) << DSA_8021Q_VBID_HI_SHIFT) & \
 		  DSA_8021Q_VBID_HI_MASK))
->>>>>>> 3b17187f
 
 #define DSA_8021Q_PORT_SHIFT		0
 #define DSA_8021Q_PORT_MASK		GENMASK(3, 0)
