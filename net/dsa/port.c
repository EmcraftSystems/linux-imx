--- conflicted
+++ resolved
@@ -187,8 +187,6 @@
 		return err;
 
 	err = dsa_port_ageing_time(dp, br_get_ageing_time(br));
-<<<<<<< HEAD
-=======
 	if (err && err != -EOPNOTSUPP)
 		return err;
 
@@ -226,7 +224,6 @@
 	/* Delete the switchdev objects left on this port */
 	err = br_mdb_replay(br, brport_dev, dp, false,
 			    &dsa_slave_switchdev_blocking_notifier, extack);
->>>>>>> d92805b6
 	if (err && err != -EOPNOTSUPP)
 		return err;
 
