--- conflicted
+++ resolved
@@ -290,12 +290,8 @@
 
 	hdr = eth_hdr(skb);
 	tpid = ntohs(hdr->h_proto);
-<<<<<<< HEAD
-	is_tagged = (tpid == ETH_P_SJA1105);
-=======
 	is_tagged = (tpid == ETH_P_SJA1105 || tpid == ETH_P_8021Q ||
 		     skb_vlan_tag_present(skb));
->>>>>>> d1988041
 	is_link_local = sja1105_is_link_local(skb);
 	is_meta = sja1105_is_meta_frame(skb);
 
@@ -304,16 +300,12 @@
 	if (is_tagged) {
 		/* Normal traffic path. */
 		skb_push_rcsum(skb, ETH_HLEN);
-<<<<<<< HEAD
-		__skb_vlan_pop(skb, &tci);
-=======
 		if (skb_vlan_tag_present(skb)) {
 			tci = skb_vlan_tag_get(skb);
 			__vlan_hwaccel_clear_tag(skb);
 		} else {
 			__skb_vlan_pop(skb, &tci);
 		}
->>>>>>> d1988041
 		skb_pull_rcsum(skb, ETH_HLEN);
 		skb_reset_network_header(skb);
 		skb_reset_transport_header(skb);
@@ -347,12 +339,9 @@
 		return NULL;
 	}
 
-<<<<<<< HEAD
-=======
 	if (subvlan)
 		sja1105_decode_subvlan(skb, subvlan);
 
->>>>>>> d1988041
 	return sja1105_rcv_meta_state_machine(skb, &meta, is_link_local,
 					      is_meta);
 }
