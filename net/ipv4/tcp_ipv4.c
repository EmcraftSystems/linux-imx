--- conflicted
+++ resolved
@@ -1118,11 +1118,8 @@
 				 lockdep_sock_is_held(sk)) {
 		if (key->family != family)
 			continue;
-<<<<<<< HEAD
-=======
 		if ((key->flags & TCP_MD5SIG_FLAG_IFINDEX) != (flags & TCP_MD5SIG_FLAG_IFINDEX))
 			continue;
->>>>>>> 3b17187f
 		if (key->l3index != l3index)
 			continue;
 		if (!memcmp(&key->addr, addr, size) &&
@@ -2482,11 +2479,7 @@
 		if (st->bucket > tcp_hashinfo.lhash2_mask)
 			break;
 		st->state = TCP_SEQ_STATE_LISTENING;
-<<<<<<< HEAD
-		rc = listening_get_next(seq, NULL);
-=======
 		rc = listening_get_first(seq);
->>>>>>> 3b17187f
 		while (offset-- && rc && bucket == st->bucket)
 			rc = listening_get_next(seq, rc);
 		if (rc)
@@ -3211,10 +3204,6 @@
 	net->ipv4.sysctl_tcp_comp_sack_slack_ns = 100 * NSEC_PER_USEC;
 	net->ipv4.sysctl_tcp_comp_sack_nr = 44;
 	net->ipv4.sysctl_tcp_fastopen = TFO_CLIENT_ENABLE;
-<<<<<<< HEAD
-	spin_lock_init(&net->ipv4.tcp_fastopen_ctx_lock);
-=======
->>>>>>> 3b17187f
 	net->ipv4.sysctl_tcp_fastopen_blackhole_timeout = 0;
 	atomic_set(&net->ipv4.tfo_active_disable_times, 0);
 
