// SPDX-License-Identifier: GPL-2.0-or-later
/*
 * INET		An implementation of the TCP/IP protocol suite for the LINUX
 *		operating system.  INET is implemented using the  BSD Socket
 *		interface as the means of communication with the user level.
 *
 *		Implementation of the Transmission Control Protocol(TCP).
 *
 *		IPv4 specific functions
 *
 *		code split from:
 *		linux/ipv4/tcp.c
 *		linux/ipv4/tcp_input.c
 *		linux/ipv4/tcp_output.c
 *
 *		See tcp.c for author information
 */

/*
 * Changes:
 *		David S. Miller	:	New socket lookup architecture.
 *					This code is dedicated to John Dyson.
 *		David S. Miller :	Change semantics of established hash,
 *					half is devoted to TIME_WAIT sockets
 *					and the rest go in the other half.
 *		Andi Kleen :		Add support for syncookies and fixed
 *					some bugs: ip options weren't passed to
 *					the TCP layer, missed a check for an
 *					ACK bit.
 *		Andi Kleen :		Implemented fast path mtu discovery.
 *	     				Fixed many serious bugs in the
 *					request_sock handling and moved
 *					most of it into the af independent code.
 *					Added tail drop and some other bugfixes.
 *					Added new listen semantics.
 *		Mike McLagan	:	Routing by source
 *	Juan Jose Ciarlante:		ip_dynaddr bits
 *		Andi Kleen:		various fixes.
 *	Vitaly E. Lavrov	:	Transparent proxy revived after year
 *					coma.
 *	Andi Kleen		:	Fix new listen.
 *	Andi Kleen		:	Fix accept error reporting.
 *	YOSHIFUJI Hideaki @USAGI and:	Support IPV6_V6ONLY socket option, which
 *	Alexey Kuznetsov		allow both IPv4 and IPv6 sockets to bind
 *					a single port at the same time.
 */

#define pr_fmt(fmt) "TCP: " fmt

#include <linux/bottom_half.h>
#include <linux/types.h>
#include <linux/fcntl.h>
#include <linux/module.h>
#include <linux/random.h>
#include <linux/cache.h>
#include <linux/jhash.h>
#include <linux/init.h>
#include <linux/times.h>
#include <linux/slab.h>

#include <net/net_namespace.h>
#include <net/icmp.h>
#include <net/inet_hashtables.h>
#include <net/tcp.h>
#include <net/transp_v6.h>
#include <net/ipv6.h>
#include <net/inet_common.h>
#include <net/timewait_sock.h>
#include <net/xfrm.h>
#include <net/secure_seq.h>
#include <net/busy_poll.h>

#include <linux/inet.h>
#include <linux/ipv6.h>
#include <linux/stddef.h>
#include <linux/proc_fs.h>
#include <linux/seq_file.h>
#include <linux/inetdevice.h>
#include <linux/btf_ids.h>

#include <crypto/hash.h>
#include <linux/scatterlist.h>

#include <trace/events/tcp.h>

#ifdef CONFIG_TCP_MD5SIG
static int tcp_v4_md5_hash_hdr(char *md5_hash, const struct tcp_md5sig_key *key,
			       __be32 daddr, __be32 saddr, const struct tcphdr *th);
#endif

struct inet_hashinfo tcp_hashinfo;
EXPORT_SYMBOL(tcp_hashinfo);

static u32 tcp_v4_init_seq(const struct sk_buff *skb)
{
	return secure_tcp_seq(ip_hdr(skb)->daddr,
			      ip_hdr(skb)->saddr,
			      tcp_hdr(skb)->dest,
			      tcp_hdr(skb)->source);
}

static u32 tcp_v4_init_ts_off(const struct net *net, const struct sk_buff *skb)
{
	return secure_tcp_ts_off(net, ip_hdr(skb)->daddr, ip_hdr(skb)->saddr);
}

int tcp_twsk_unique(struct sock *sk, struct sock *sktw, void *twp)
{
	int reuse = READ_ONCE(sock_net(sk)->ipv4.sysctl_tcp_tw_reuse);
	const struct inet_timewait_sock *tw = inet_twsk(sktw);
	const struct tcp_timewait_sock *tcptw = tcp_twsk(sktw);
	struct tcp_sock *tp = tcp_sk(sk);

	if (reuse == 2) {
		/* Still does not detect *everything* that goes through
		 * lo, since we require a loopback src or dst address
		 * or direct binding to 'lo' interface.
		 */
		bool loopback = false;
		if (tw->tw_bound_dev_if == LOOPBACK_IFINDEX)
			loopback = true;
#if IS_ENABLED(CONFIG_IPV6)
		if (tw->tw_family == AF_INET6) {
			if (ipv6_addr_loopback(&tw->tw_v6_daddr) ||
			    ipv6_addr_v4mapped_loopback(&tw->tw_v6_daddr) ||
			    ipv6_addr_loopback(&tw->tw_v6_rcv_saddr) ||
			    ipv6_addr_v4mapped_loopback(&tw->tw_v6_rcv_saddr))
				loopback = true;
		} else
#endif
		{
			if (ipv4_is_loopback(tw->tw_daddr) ||
			    ipv4_is_loopback(tw->tw_rcv_saddr))
				loopback = true;
		}
		if (!loopback)
			reuse = 0;
	}

	/* With PAWS, it is safe from the viewpoint
	   of data integrity. Even without PAWS it is safe provided sequence
	   spaces do not overlap i.e. at data rates <= 80Mbit/sec.

	   Actually, the idea is close to VJ's one, only timestamp cache is
	   held not per host, but per port pair and TW bucket is used as state
	   holder.

	   If TW bucket has been already destroyed we fall back to VJ's scheme
	   and use initial timestamp retrieved from peer table.
	 */
	if (tcptw->tw_ts_recent_stamp &&
	    (!twp || (reuse && time_after32(ktime_get_seconds(),
					    tcptw->tw_ts_recent_stamp)))) {
		/* In case of repair and re-using TIME-WAIT sockets we still
		 * want to be sure that it is safe as above but honor the
		 * sequence numbers and time stamps set as part of the repair
		 * process.
		 *
		 * Without this check re-using a TIME-WAIT socket with TCP
		 * repair would accumulate a -1 on the repair assigned
		 * sequence number. The first time it is reused the sequence
		 * is -1, the second time -2, etc. This fixes that issue
		 * without appearing to create any others.
		 */
		if (likely(!tp->repair)) {
			u32 seq = tcptw->tw_snd_nxt + 65535 + 2;

			if (!seq)
				seq = 1;
			WRITE_ONCE(tp->write_seq, seq);
			tp->rx_opt.ts_recent	   = tcptw->tw_ts_recent;
			tp->rx_opt.ts_recent_stamp = tcptw->tw_ts_recent_stamp;
		}
		sock_hold(sktw);
		return 1;
	}

	return 0;
}
EXPORT_SYMBOL_GPL(tcp_twsk_unique);

static int tcp_v4_pre_connect(struct sock *sk, struct sockaddr *uaddr,
			      int addr_len)
{
	/* This check is replicated from tcp_v4_connect() and intended to
	 * prevent BPF program called below from accessing bytes that are out
	 * of the bound specified by user in addr_len.
	 */
	if (addr_len < sizeof(struct sockaddr_in))
		return -EINVAL;

	sock_owned_by_me(sk);

	return BPF_CGROUP_RUN_PROG_INET4_CONNECT(sk, uaddr);
}

/* This will initiate an outgoing connection. */
int tcp_v4_connect(struct sock *sk, struct sockaddr *uaddr, int addr_len)
{
	struct sockaddr_in *usin = (struct sockaddr_in *)uaddr;
	struct inet_sock *inet = inet_sk(sk);
	struct tcp_sock *tp = tcp_sk(sk);
	__be16 orig_sport, orig_dport;
	__be32 daddr, nexthop;
	struct flowi4 *fl4;
	struct rtable *rt;
	int err;
	struct ip_options_rcu *inet_opt;
	struct inet_timewait_death_row *tcp_death_row = &sock_net(sk)->ipv4.tcp_death_row;

	if (addr_len < sizeof(struct sockaddr_in))
		return -EINVAL;

	if (usin->sin_family != AF_INET)
		return -EAFNOSUPPORT;

	nexthop = daddr = usin->sin_addr.s_addr;
	inet_opt = rcu_dereference_protected(inet->inet_opt,
					     lockdep_sock_is_held(sk));
	if (inet_opt && inet_opt->opt.srr) {
		if (!daddr)
			return -EINVAL;
		nexthop = inet_opt->opt.faddr;
	}

	orig_sport = inet->inet_sport;
	orig_dport = usin->sin_port;
	fl4 = &inet->cork.fl.u.ip4;
	rt = ip_route_connect(fl4, nexthop, inet->inet_saddr,
			      RT_CONN_FLAGS(sk), sk->sk_bound_dev_if,
			      IPPROTO_TCP,
			      orig_sport, orig_dport, sk);
	if (IS_ERR(rt)) {
		err = PTR_ERR(rt);
		if (err == -ENETUNREACH)
			IP_INC_STATS(sock_net(sk), IPSTATS_MIB_OUTNOROUTES);
		return err;
	}

	if (rt->rt_flags & (RTCF_MULTICAST | RTCF_BROADCAST)) {
		ip_rt_put(rt);
		return -ENETUNREACH;
	}

	if (!inet_opt || !inet_opt->opt.srr)
		daddr = fl4->daddr;

	if (!inet->inet_saddr)
		inet->inet_saddr = fl4->saddr;
	sk_rcv_saddr_set(sk, inet->inet_saddr);

	if (tp->rx_opt.ts_recent_stamp && inet->inet_daddr != daddr) {
		/* Reset inherited state */
		tp->rx_opt.ts_recent	   = 0;
		tp->rx_opt.ts_recent_stamp = 0;
		if (likely(!tp->repair))
			WRITE_ONCE(tp->write_seq, 0);
	}

	inet->inet_dport = usin->sin_port;
	sk_daddr_set(sk, daddr);

	inet_csk(sk)->icsk_ext_hdr_len = 0;
	if (inet_opt)
		inet_csk(sk)->icsk_ext_hdr_len = inet_opt->opt.optlen;

	tp->rx_opt.mss_clamp = TCP_MSS_DEFAULT;

	/* Socket identity is still unknown (sport may be zero).
	 * However we set state to SYN-SENT and not releasing socket
	 * lock select source port, enter ourselves into the hash tables and
	 * complete initialization after this.
	 */
	tcp_set_state(sk, TCP_SYN_SENT);
	err = inet_hash_connect(tcp_death_row, sk);
	if (err)
		goto failure;

	sk_set_txhash(sk);

	rt = ip_route_newports(fl4, rt, orig_sport, orig_dport,
			       inet->inet_sport, inet->inet_dport, sk);
	if (IS_ERR(rt)) {
		err = PTR_ERR(rt);
		rt = NULL;
		goto failure;
	}
	/* OK, now commit destination to socket.  */
	sk->sk_gso_type = SKB_GSO_TCPV4;
	sk_setup_caps(sk, &rt->dst);
	rt = NULL;

	if (likely(!tp->repair)) {
		if (!tp->write_seq)
			WRITE_ONCE(tp->write_seq,
				   secure_tcp_seq(inet->inet_saddr,
						  inet->inet_daddr,
						  inet->inet_sport,
						  usin->sin_port));
		tp->tsoffset = secure_tcp_ts_off(sock_net(sk),
						 inet->inet_saddr,
						 inet->inet_daddr);
	}

	inet->inet_id = prandom_u32();

	if (tcp_fastopen_defer_connect(sk, &err))
		return err;
	if (err)
		goto failure;

	err = tcp_connect(sk);

	if (err)
		goto failure;

	return 0;

failure:
	/*
	 * This unhashes the socket and releases the local port,
	 * if necessary.
	 */
	tcp_set_state(sk, TCP_CLOSE);
	ip_rt_put(rt);
	sk->sk_route_caps = 0;
	inet->inet_dport = 0;
	return err;
}
EXPORT_SYMBOL(tcp_v4_connect);

/*
 * This routine reacts to ICMP_FRAG_NEEDED mtu indications as defined in RFC1191.
 * It can be called through tcp_release_cb() if socket was owned by user
 * at the time tcp_v4_err() was called to handle ICMP message.
 */
void tcp_v4_mtu_reduced(struct sock *sk)
{
	struct inet_sock *inet = inet_sk(sk);
	struct dst_entry *dst;
	u32 mtu;

	if ((1 << sk->sk_state) & (TCPF_LISTEN | TCPF_CLOSE))
		return;
	mtu = READ_ONCE(tcp_sk(sk)->mtu_info);
	dst = inet_csk_update_pmtu(sk, mtu);
	if (!dst)
		return;

	/* Something is about to be wrong... Remember soft error
	 * for the case, if this connection will not able to recover.
	 */
	if (mtu < dst_mtu(dst) && ip_dont_fragment(sk, dst))
		sk->sk_err_soft = EMSGSIZE;

	mtu = dst_mtu(dst);

	if (inet->pmtudisc != IP_PMTUDISC_DONT &&
	    ip_sk_accept_pmtu(sk) &&
	    inet_csk(sk)->icsk_pmtu_cookie > mtu) {
		tcp_sync_mss(sk, mtu);

		/* Resend the TCP packet because it's
		 * clear that the old packet has been
		 * dropped. This is the new "fast" path mtu
		 * discovery.
		 */
		tcp_simple_retransmit(sk);
	} /* else let the usual retransmit timer handle it */
}
EXPORT_SYMBOL(tcp_v4_mtu_reduced);

static void do_redirect(struct sk_buff *skb, struct sock *sk)
{
	struct dst_entry *dst = __sk_dst_check(sk, 0);

	if (dst)
		dst->ops->redirect(dst, sk, skb);
}


/* handle ICMP messages on TCP_NEW_SYN_RECV request sockets */
void tcp_req_err(struct sock *sk, u32 seq, bool abort)
{
	struct request_sock *req = inet_reqsk(sk);
	struct net *net = sock_net(sk);

	/* ICMPs are not backlogged, hence we cannot get
	 * an established socket here.
	 */
	if (seq != tcp_rsk(req)->snt_isn) {
		__NET_INC_STATS(net, LINUX_MIB_OUTOFWINDOWICMPS);
	} else if (abort) {
		/*
		 * Still in SYN_RECV, just remove it silently.
		 * There is no good way to pass the error to the newly
		 * created socket, and POSIX does not want network
		 * errors returned from accept().
		 */
		inet_csk_reqsk_queue_drop(req->rsk_listener, req);
		tcp_listendrop(req->rsk_listener);
	}
	reqsk_put(req);
}
EXPORT_SYMBOL(tcp_req_err);

/* TCP-LD (RFC 6069) logic */
void tcp_ld_RTO_revert(struct sock *sk, u32 seq)
{
	struct inet_connection_sock *icsk = inet_csk(sk);
	struct tcp_sock *tp = tcp_sk(sk);
	struct sk_buff *skb;
	s32 remaining;
	u32 delta_us;

	if (sock_owned_by_user(sk))
		return;

	if (seq != tp->snd_una  || !icsk->icsk_retransmits ||
	    !icsk->icsk_backoff)
		return;

	skb = tcp_rtx_queue_head(sk);
	if (WARN_ON_ONCE(!skb))
		return;

	icsk->icsk_backoff--;
	icsk->icsk_rto = tp->srtt_us ? __tcp_set_rto(tp) : TCP_TIMEOUT_INIT;
	icsk->icsk_rto = inet_csk_rto_backoff(icsk, TCP_RTO_MAX);

	tcp_mstamp_refresh(tp);
	delta_us = (u32)(tp->tcp_mstamp - tcp_skb_timestamp_us(skb));
	remaining = icsk->icsk_rto - usecs_to_jiffies(delta_us);

	if (remaining > 0) {
		inet_csk_reset_xmit_timer(sk, ICSK_TIME_RETRANS,
					  remaining, TCP_RTO_MAX);
	} else {
		/* RTO revert clocked out retransmission.
		 * Will retransmit now.
		 */
		tcp_retransmit_timer(sk);
	}
}
EXPORT_SYMBOL(tcp_ld_RTO_revert);

/*
 * This routine is called by the ICMP module when it gets some
 * sort of error condition.  If err < 0 then the socket should
 * be closed and the error returned to the user.  If err > 0
 * it's just the icmp type << 8 | icmp code.  After adjustment
 * header points to the first 8 bytes of the tcp header.  We need
 * to find the appropriate port.
 *
 * The locking strategy used here is very "optimistic". When
 * someone else accesses the socket the ICMP is just dropped
 * and for some paths there is no check at all.
 * A more general error queue to queue errors for later handling
 * is probably better.
 *
 */

int tcp_v4_err(struct sk_buff *skb, u32 info)
{
	const struct iphdr *iph = (const struct iphdr *)skb->data;
	struct tcphdr *th = (struct tcphdr *)(skb->data + (iph->ihl << 2));
	struct tcp_sock *tp;
	struct inet_sock *inet;
	const int type = icmp_hdr(skb)->type;
	const int code = icmp_hdr(skb)->code;
	struct sock *sk;
	struct request_sock *fastopen;
	u32 seq, snd_una;
	int err;
	struct net *net = dev_net(skb->dev);

	sk = __inet_lookup_established(net, &tcp_hashinfo, iph->daddr,
				       th->dest, iph->saddr, ntohs(th->source),
				       inet_iif(skb), 0);
	if (!sk) {
		__ICMP_INC_STATS(net, ICMP_MIB_INERRORS);
		return -ENOENT;
	}
	if (sk->sk_state == TCP_TIME_WAIT) {
		inet_twsk_put(inet_twsk(sk));
		return 0;
	}
	seq = ntohl(th->seq);
	if (sk->sk_state == TCP_NEW_SYN_RECV) {
		tcp_req_err(sk, seq, type == ICMP_PARAMETERPROB ||
				     type == ICMP_TIME_EXCEEDED ||
				     (type == ICMP_DEST_UNREACH &&
				      (code == ICMP_NET_UNREACH ||
				       code == ICMP_HOST_UNREACH)));
		return 0;
	}

	bh_lock_sock(sk);
	/* If too many ICMPs get dropped on busy
	 * servers this needs to be solved differently.
	 * We do take care of PMTU discovery (RFC1191) special case :
	 * we can receive locally generated ICMP messages while socket is held.
	 */
	if (sock_owned_by_user(sk)) {
		if (!(type == ICMP_DEST_UNREACH && code == ICMP_FRAG_NEEDED))
			__NET_INC_STATS(net, LINUX_MIB_LOCKDROPPEDICMPS);
	}
	if (sk->sk_state == TCP_CLOSE)
		goto out;

	if (unlikely(iph->ttl < inet_sk(sk)->min_ttl)) {
		__NET_INC_STATS(net, LINUX_MIB_TCPMINTTLDROP);
		goto out;
	}

	tp = tcp_sk(sk);
	/* XXX (TFO) - tp->snd_una should be ISN (tcp_create_openreq_child() */
	fastopen = rcu_dereference(tp->fastopen_rsk);
	snd_una = fastopen ? tcp_rsk(fastopen)->snt_isn : tp->snd_una;
	if (sk->sk_state != TCP_LISTEN &&
	    !between(seq, snd_una, tp->snd_nxt)) {
		__NET_INC_STATS(net, LINUX_MIB_OUTOFWINDOWICMPS);
		goto out;
	}

	switch (type) {
	case ICMP_REDIRECT:
		if (!sock_owned_by_user(sk))
			do_redirect(skb, sk);
		goto out;
	case ICMP_SOURCE_QUENCH:
		/* Just silently ignore these. */
		goto out;
	case ICMP_PARAMETERPROB:
		err = EPROTO;
		break;
	case ICMP_DEST_UNREACH:
		if (code > NR_ICMP_UNREACH)
			goto out;

		if (code == ICMP_FRAG_NEEDED) { /* PMTU discovery (RFC1191) */
			/* We are not interested in TCP_LISTEN and open_requests
			 * (SYN-ACKs send out by Linux are always <576bytes so
			 * they should go through unfragmented).
			 */
			if (sk->sk_state == TCP_LISTEN)
				goto out;

			WRITE_ONCE(tp->mtu_info, info);
			if (!sock_owned_by_user(sk)) {
				tcp_v4_mtu_reduced(sk);
			} else {
				if (!test_and_set_bit(TCP_MTU_REDUCED_DEFERRED, &sk->sk_tsq_flags))
					sock_hold(sk);
			}
			goto out;
		}

		err = icmp_err_convert[code].errno;
		/* check if this ICMP message allows revert of backoff.
		 * (see RFC 6069)
		 */
		if (!fastopen &&
		    (code == ICMP_NET_UNREACH || code == ICMP_HOST_UNREACH))
			tcp_ld_RTO_revert(sk, seq);
		break;
	case ICMP_TIME_EXCEEDED:
		err = EHOSTUNREACH;
		break;
	default:
		goto out;
	}

	switch (sk->sk_state) {
	case TCP_SYN_SENT:
	case TCP_SYN_RECV:
		/* Only in fast or simultaneous open. If a fast open socket is
		 * already accepted it is treated as a connected one below.
		 */
		if (fastopen && !fastopen->sk)
			break;

		ip_icmp_error(sk, skb, err, th->dest, info, (u8 *)th);

		if (!sock_owned_by_user(sk)) {
			sk->sk_err = err;

			sk_error_report(sk);

			tcp_done(sk);
		} else {
			sk->sk_err_soft = err;
		}
		goto out;
	}

	/* If we've already connected we will keep trying
	 * until we time out, or the user gives up.
	 *
	 * rfc1122 4.2.3.9 allows to consider as hard errors
	 * only PROTO_UNREACH and PORT_UNREACH (well, FRAG_FAILED too,
	 * but it is obsoleted by pmtu discovery).
	 *
	 * Note, that in modern internet, where routing is unreliable
	 * and in each dark corner broken firewalls sit, sending random
	 * errors ordered by their masters even this two messages finally lose
	 * their original sense (even Linux sends invalid PORT_UNREACHs)
	 *
	 * Now we are in compliance with RFCs.
	 *							--ANK (980905)
	 */

	inet = inet_sk(sk);
	if (!sock_owned_by_user(sk) && inet->recverr) {
		sk->sk_err = err;
		sk_error_report(sk);
	} else	{ /* Only an error on timeout */
		sk->sk_err_soft = err;
	}

out:
	bh_unlock_sock(sk);
	sock_put(sk);
	return 0;
}

void __tcp_v4_send_check(struct sk_buff *skb, __be32 saddr, __be32 daddr)
{
	struct tcphdr *th = tcp_hdr(skb);

	th->check = ~tcp_v4_check(skb->len, saddr, daddr, 0);
	skb->csum_start = skb_transport_header(skb) - skb->head;
	skb->csum_offset = offsetof(struct tcphdr, check);
}

/* This routine computes an IPv4 TCP checksum. */
void tcp_v4_send_check(struct sock *sk, struct sk_buff *skb)
{
	const struct inet_sock *inet = inet_sk(sk);

	__tcp_v4_send_check(skb, inet->inet_saddr, inet->inet_daddr);
}
EXPORT_SYMBOL(tcp_v4_send_check);

/*
 *	This routine will send an RST to the other tcp.
 *
 *	Someone asks: why I NEVER use socket parameters (TOS, TTL etc.)
 *		      for reset.
 *	Answer: if a packet caused RST, it is not for a socket
 *		existing in our system, if it is matched to a socket,
 *		it is just duplicate segment or bug in other side's TCP.
 *		So that we build reply only basing on parameters
 *		arrived with segment.
 *	Exception: precedence violation. We do not implement it in any case.
 */

#ifdef CONFIG_TCP_MD5SIG
#define OPTION_BYTES TCPOLEN_MD5SIG_ALIGNED
#else
#define OPTION_BYTES sizeof(__be32)
#endif

static void tcp_v4_send_reset(const struct sock *sk, struct sk_buff *skb)
{
	const struct tcphdr *th = tcp_hdr(skb);
	struct {
		struct tcphdr th;
		__be32 opt[OPTION_BYTES / sizeof(__be32)];
	} rep;
	struct ip_reply_arg arg;
#ifdef CONFIG_TCP_MD5SIG
	struct tcp_md5sig_key *key = NULL;
	const __u8 *hash_location = NULL;
	unsigned char newhash[16];
	int genhash;
	struct sock *sk1 = NULL;
#endif
	u64 transmit_time = 0;
	struct sock *ctl_sk;
	struct net *net;

	/* Never send a reset in response to a reset. */
	if (th->rst)
		return;

	/* If sk not NULL, it means we did a successful lookup and incoming
	 * route had to be correct. prequeue might have dropped our dst.
	 */
	if (!sk && skb_rtable(skb)->rt_type != RTN_LOCAL)
		return;

	/* Swap the send and the receive. */
	memset(&rep, 0, sizeof(rep));
	rep.th.dest   = th->source;
	rep.th.source = th->dest;
	rep.th.doff   = sizeof(struct tcphdr) / 4;
	rep.th.rst    = 1;

	if (th->ack) {
		rep.th.seq = th->ack_seq;
	} else {
		rep.th.ack = 1;
		rep.th.ack_seq = htonl(ntohl(th->seq) + th->syn + th->fin +
				       skb->len - (th->doff << 2));
	}

	memset(&arg, 0, sizeof(arg));
	arg.iov[0].iov_base = (unsigned char *)&rep;
	arg.iov[0].iov_len  = sizeof(rep.th);

	net = sk ? sock_net(sk) : dev_net(skb_dst(skb)->dev);
#ifdef CONFIG_TCP_MD5SIG
	rcu_read_lock();
	hash_location = tcp_parse_md5sig_option(th);
	if (sk && sk_fullsock(sk)) {
		const union tcp_md5_addr *addr;
		int l3index;

		/* sdif set, means packet ingressed via a device
		 * in an L3 domain and inet_iif is set to it.
		 */
		l3index = tcp_v4_sdif(skb) ? inet_iif(skb) : 0;
		addr = (union tcp_md5_addr *)&ip_hdr(skb)->saddr;
		key = tcp_md5_do_lookup(sk, l3index, addr, AF_INET);
	} else if (hash_location) {
		const union tcp_md5_addr *addr;
		int sdif = tcp_v4_sdif(skb);
		int dif = inet_iif(skb);
		int l3index;

		/*
		 * active side is lost. Try to find listening socket through
		 * source port, and then find md5 key through listening socket.
		 * we are not loose security here:
		 * Incoming packet is checked with md5 hash with finding key,
		 * no RST generated if md5 hash doesn't match.
		 */
		sk1 = __inet_lookup_listener(net, &tcp_hashinfo, NULL, 0,
					     ip_hdr(skb)->saddr,
					     th->source, ip_hdr(skb)->daddr,
					     ntohs(th->source), dif, sdif);
		/* don't send rst if it can't find key */
		if (!sk1)
			goto out;

		/* sdif set, means packet ingressed via a device
		 * in an L3 domain and dif is set to it.
		 */
		l3index = sdif ? dif : 0;
		addr = (union tcp_md5_addr *)&ip_hdr(skb)->saddr;
		key = tcp_md5_do_lookup(sk1, l3index, addr, AF_INET);
		if (!key)
			goto out;


		genhash = tcp_v4_md5_hash_skb(newhash, key, NULL, skb);
		if (genhash || memcmp(hash_location, newhash, 16) != 0)
			goto out;

	}

	if (key) {
		rep.opt[0] = htonl((TCPOPT_NOP << 24) |
				   (TCPOPT_NOP << 16) |
				   (TCPOPT_MD5SIG << 8) |
				   TCPOLEN_MD5SIG);
		/* Update length and the length the header thinks exists */
		arg.iov[0].iov_len += TCPOLEN_MD5SIG_ALIGNED;
		rep.th.doff = arg.iov[0].iov_len / 4;

		tcp_v4_md5_hash_hdr((__u8 *) &rep.opt[1],
				     key, ip_hdr(skb)->saddr,
				     ip_hdr(skb)->daddr, &rep.th);
	}
#endif
	/* Can't co-exist with TCPMD5, hence check rep.opt[0] */
	if (rep.opt[0] == 0) {
		__be32 mrst = mptcp_reset_option(skb);

		if (mrst) {
			rep.opt[0] = mrst;
			arg.iov[0].iov_len += sizeof(mrst);
			rep.th.doff = arg.iov[0].iov_len / 4;
		}
	}

	arg.csum = csum_tcpudp_nofold(ip_hdr(skb)->daddr,
				      ip_hdr(skb)->saddr, /* XXX */
				      arg.iov[0].iov_len, IPPROTO_TCP, 0);
	arg.csumoffset = offsetof(struct tcphdr, check) / 2;
	arg.flags = (sk && inet_sk_transparent(sk)) ? IP_REPLY_ARG_NOSRCCHECK : 0;

	/* When socket is gone, all binding information is lost.
	 * routing might fail in this case. No choice here, if we choose to force
	 * input interface, we will misroute in case of asymmetric route.
	 */
	if (sk) {
		arg.bound_dev_if = sk->sk_bound_dev_if;
		if (sk_fullsock(sk))
			trace_tcp_send_reset(sk, skb);
	}

	BUILD_BUG_ON(offsetof(struct sock, sk_bound_dev_if) !=
		     offsetof(struct inet_timewait_sock, tw_bound_dev_if));

	arg.tos = ip_hdr(skb)->tos;
	arg.uid = sock_net_uid(net, sk && sk_fullsock(sk) ? sk : NULL);
	local_bh_disable();
	ctl_sk = this_cpu_read(*net->ipv4.tcp_sk);
	if (sk) {
		ctl_sk->sk_mark = (sk->sk_state == TCP_TIME_WAIT) ?
				   inet_twsk(sk)->tw_mark : sk->sk_mark;
		ctl_sk->sk_priority = (sk->sk_state == TCP_TIME_WAIT) ?
				   inet_twsk(sk)->tw_priority : sk->sk_priority;
		transmit_time = tcp_transmit_time(sk);
		xfrm_sk_clone_policy(ctl_sk, sk);
	}
	ip_send_unicast_reply(ctl_sk,
			      skb, &TCP_SKB_CB(skb)->header.h4.opt,
			      ip_hdr(skb)->saddr, ip_hdr(skb)->daddr,
			      &arg, arg.iov[0].iov_len,
			      transmit_time);

	ctl_sk->sk_mark = 0;
<<<<<<< HEAD
=======
	xfrm_sk_free_policy(ctl_sk);
	sock_net_set(ctl_sk, &init_net);
>>>>>>> 3e98e33d
	__TCP_INC_STATS(net, TCP_MIB_OUTSEGS);
	__TCP_INC_STATS(net, TCP_MIB_OUTRSTS);
	local_bh_enable();

#ifdef CONFIG_TCP_MD5SIG
out:
	rcu_read_unlock();
#endif
}

/* The code following below sending ACKs in SYN-RECV and TIME-WAIT states
   outside socket context is ugly, certainly. What can I do?
 */

static void tcp_v4_send_ack(const struct sock *sk,
			    struct sk_buff *skb, u32 seq, u32 ack,
			    u32 win, u32 tsval, u32 tsecr, int oif,
			    struct tcp_md5sig_key *key,
			    int reply_flags, u8 tos)
{
	const struct tcphdr *th = tcp_hdr(skb);
	struct {
		struct tcphdr th;
		__be32 opt[(TCPOLEN_TSTAMP_ALIGNED >> 2)
#ifdef CONFIG_TCP_MD5SIG
			   + (TCPOLEN_MD5SIG_ALIGNED >> 2)
#endif
			];
	} rep;
	struct net *net = sock_net(sk);
	struct ip_reply_arg arg;
	struct sock *ctl_sk;
	u64 transmit_time;

	memset(&rep.th, 0, sizeof(struct tcphdr));
	memset(&arg, 0, sizeof(arg));

	arg.iov[0].iov_base = (unsigned char *)&rep;
	arg.iov[0].iov_len  = sizeof(rep.th);
	if (tsecr) {
		rep.opt[0] = htonl((TCPOPT_NOP << 24) | (TCPOPT_NOP << 16) |
				   (TCPOPT_TIMESTAMP << 8) |
				   TCPOLEN_TIMESTAMP);
		rep.opt[1] = htonl(tsval);
		rep.opt[2] = htonl(tsecr);
		arg.iov[0].iov_len += TCPOLEN_TSTAMP_ALIGNED;
	}

	/* Swap the send and the receive. */
	rep.th.dest    = th->source;
	rep.th.source  = th->dest;
	rep.th.doff    = arg.iov[0].iov_len / 4;
	rep.th.seq     = htonl(seq);
	rep.th.ack_seq = htonl(ack);
	rep.th.ack     = 1;
	rep.th.window  = htons(win);

#ifdef CONFIG_TCP_MD5SIG
	if (key) {
		int offset = (tsecr) ? 3 : 0;

		rep.opt[offset++] = htonl((TCPOPT_NOP << 24) |
					  (TCPOPT_NOP << 16) |
					  (TCPOPT_MD5SIG << 8) |
					  TCPOLEN_MD5SIG);
		arg.iov[0].iov_len += TCPOLEN_MD5SIG_ALIGNED;
		rep.th.doff = arg.iov[0].iov_len/4;

		tcp_v4_md5_hash_hdr((__u8 *) &rep.opt[offset],
				    key, ip_hdr(skb)->saddr,
				    ip_hdr(skb)->daddr, &rep.th);
	}
#endif
	arg.flags = reply_flags;
	arg.csum = csum_tcpudp_nofold(ip_hdr(skb)->daddr,
				      ip_hdr(skb)->saddr, /* XXX */
				      arg.iov[0].iov_len, IPPROTO_TCP, 0);
	arg.csumoffset = offsetof(struct tcphdr, check) / 2;
	if (oif)
		arg.bound_dev_if = oif;
	arg.tos = tos;
	arg.uid = sock_net_uid(net, sk_fullsock(sk) ? sk : NULL);
	local_bh_disable();
	ctl_sk = this_cpu_read(*net->ipv4.tcp_sk);
	ctl_sk->sk_mark = (sk->sk_state == TCP_TIME_WAIT) ?
			   inet_twsk(sk)->tw_mark : sk->sk_mark;
	ctl_sk->sk_priority = (sk->sk_state == TCP_TIME_WAIT) ?
			   inet_twsk(sk)->tw_priority : sk->sk_priority;
	transmit_time = tcp_transmit_time(sk);
	ip_send_unicast_reply(ctl_sk,
			      skb, &TCP_SKB_CB(skb)->header.h4.opt,
			      ip_hdr(skb)->saddr, ip_hdr(skb)->daddr,
			      &arg, arg.iov[0].iov_len,
			      transmit_time);

	ctl_sk->sk_mark = 0;
	__TCP_INC_STATS(net, TCP_MIB_OUTSEGS);
	local_bh_enable();
}

static void tcp_v4_timewait_ack(struct sock *sk, struct sk_buff *skb)
{
	struct inet_timewait_sock *tw = inet_twsk(sk);
	struct tcp_timewait_sock *tcptw = tcp_twsk(sk);

	tcp_v4_send_ack(sk, skb,
			tcptw->tw_snd_nxt, tcptw->tw_rcv_nxt,
			tcptw->tw_rcv_wnd >> tw->tw_rcv_wscale,
			tcp_time_stamp_raw() + tcptw->tw_ts_offset,
			tcptw->tw_ts_recent,
			tw->tw_bound_dev_if,
			tcp_twsk_md5_key(tcptw),
			tw->tw_transparent ? IP_REPLY_ARG_NOSRCCHECK : 0,
			tw->tw_tos
			);

	inet_twsk_put(tw);
}

static void tcp_v4_reqsk_send_ack(const struct sock *sk, struct sk_buff *skb,
				  struct request_sock *req)
{
	const union tcp_md5_addr *addr;
	int l3index;

	/* sk->sk_state == TCP_LISTEN -> for regular TCP_SYN_RECV
	 * sk->sk_state == TCP_SYN_RECV -> for Fast Open.
	 */
	u32 seq = (sk->sk_state == TCP_LISTEN) ? tcp_rsk(req)->snt_isn + 1 :
					     tcp_sk(sk)->snd_nxt;

	/* RFC 7323 2.3
	 * The window field (SEG.WND) of every outgoing segment, with the
	 * exception of <SYN> segments, MUST be right-shifted by
	 * Rcv.Wind.Shift bits:
	 */
	addr = (union tcp_md5_addr *)&ip_hdr(skb)->saddr;
	l3index = tcp_v4_sdif(skb) ? inet_iif(skb) : 0;
	tcp_v4_send_ack(sk, skb, seq,
			tcp_rsk(req)->rcv_nxt,
			req->rsk_rcv_wnd >> inet_rsk(req)->rcv_wscale,
			tcp_time_stamp_raw() + tcp_rsk(req)->ts_off,
			req->ts_recent,
			0,
			tcp_md5_do_lookup(sk, l3index, addr, AF_INET),
			inet_rsk(req)->no_srccheck ? IP_REPLY_ARG_NOSRCCHECK : 0,
			ip_hdr(skb)->tos);
}

/*
 *	Send a SYN-ACK after having received a SYN.
 *	This still operates on a request_sock only, not on a big
 *	socket.
 */
static int tcp_v4_send_synack(const struct sock *sk, struct dst_entry *dst,
			      struct flowi *fl,
			      struct request_sock *req,
			      struct tcp_fastopen_cookie *foc,
			      enum tcp_synack_type synack_type,
			      struct sk_buff *syn_skb)
{
	const struct inet_request_sock *ireq = inet_rsk(req);
	struct flowi4 fl4;
	int err = -1;
	struct sk_buff *skb;
	u8 tos;

	/* First, grab a route. */
	if (!dst && (dst = inet_csk_route_req(sk, &fl4, req)) == NULL)
		return -1;

	skb = tcp_make_synack(sk, dst, req, foc, synack_type, syn_skb);

	if (skb) {
		__tcp_v4_send_check(skb, ireq->ir_loc_addr, ireq->ir_rmt_addr);

		tos = READ_ONCE(sock_net(sk)->ipv4.sysctl_tcp_reflect_tos) ?
				(tcp_rsk(req)->syn_tos & ~INET_ECN_MASK) |
				(inet_sk(sk)->tos & INET_ECN_MASK) :
				inet_sk(sk)->tos;

		if (!INET_ECN_is_capable(tos) &&
		    tcp_bpf_ca_needs_ecn((struct sock *)req))
			tos |= INET_ECN_ECT_0;

		rcu_read_lock();
		err = ip_build_and_send_pkt(skb, sk, ireq->ir_loc_addr,
					    ireq->ir_rmt_addr,
					    rcu_dereference(ireq->ireq_opt),
					    tos);
		rcu_read_unlock();
		err = net_xmit_eval(err);
	}

	return err;
}

/*
 *	IPv4 request_sock destructor.
 */
static void tcp_v4_reqsk_destructor(struct request_sock *req)
{
	kfree(rcu_dereference_protected(inet_rsk(req)->ireq_opt, 1));
}

#ifdef CONFIG_TCP_MD5SIG
/*
 * RFC2385 MD5 checksumming requires a mapping of
 * IP address->MD5 Key.
 * We need to maintain these in the sk structure.
 */

DEFINE_STATIC_KEY_FALSE(tcp_md5_needed);
EXPORT_SYMBOL(tcp_md5_needed);

static bool better_md5_match(struct tcp_md5sig_key *old, struct tcp_md5sig_key *new)
{
	if (!old)
		return true;

	/* l3index always overrides non-l3index */
	if (old->l3index && new->l3index == 0)
		return false;
	if (old->l3index == 0 && new->l3index)
		return true;

	return old->prefixlen < new->prefixlen;
}

/* Find the Key structure for an address.  */
struct tcp_md5sig_key *__tcp_md5_do_lookup(const struct sock *sk, int l3index,
					   const union tcp_md5_addr *addr,
					   int family)
{
	const struct tcp_sock *tp = tcp_sk(sk);
	struct tcp_md5sig_key *key;
	const struct tcp_md5sig_info *md5sig;
	__be32 mask;
	struct tcp_md5sig_key *best_match = NULL;
	bool match;

	/* caller either holds rcu_read_lock() or socket lock */
	md5sig = rcu_dereference_check(tp->md5sig_info,
				       lockdep_sock_is_held(sk));
	if (!md5sig)
		return NULL;

	hlist_for_each_entry_rcu(key, &md5sig->head, node,
				 lockdep_sock_is_held(sk)) {
		if (key->family != family)
			continue;
		if (key->flags & TCP_MD5SIG_FLAG_IFINDEX && key->l3index != l3index)
			continue;
		if (family == AF_INET) {
			mask = inet_make_mask(key->prefixlen);
			match = (key->addr.a4.s_addr & mask) ==
				(addr->a4.s_addr & mask);
#if IS_ENABLED(CONFIG_IPV6)
		} else if (family == AF_INET6) {
			match = ipv6_prefix_equal(&key->addr.a6, &addr->a6,
						  key->prefixlen);
#endif
		} else {
			match = false;
		}

		if (match && better_md5_match(best_match, key))
			best_match = key;
	}
	return best_match;
}
EXPORT_SYMBOL(__tcp_md5_do_lookup);

static struct tcp_md5sig_key *tcp_md5_do_lookup_exact(const struct sock *sk,
						      const union tcp_md5_addr *addr,
						      int family, u8 prefixlen,
						      int l3index, u8 flags)
{
	const struct tcp_sock *tp = tcp_sk(sk);
	struct tcp_md5sig_key *key;
	unsigned int size = sizeof(struct in_addr);
	const struct tcp_md5sig_info *md5sig;

	/* caller either holds rcu_read_lock() or socket lock */
	md5sig = rcu_dereference_check(tp->md5sig_info,
				       lockdep_sock_is_held(sk));
	if (!md5sig)
		return NULL;
#if IS_ENABLED(CONFIG_IPV6)
	if (family == AF_INET6)
		size = sizeof(struct in6_addr);
#endif
	hlist_for_each_entry_rcu(key, &md5sig->head, node,
				 lockdep_sock_is_held(sk)) {
		if (key->family != family)
			continue;
		if ((key->flags & TCP_MD5SIG_FLAG_IFINDEX) != (flags & TCP_MD5SIG_FLAG_IFINDEX))
			continue;
		if (key->l3index != l3index)
			continue;
		if (!memcmp(&key->addr, addr, size) &&
		    key->prefixlen == prefixlen)
			return key;
	}
	return NULL;
}

struct tcp_md5sig_key *tcp_v4_md5_lookup(const struct sock *sk,
					 const struct sock *addr_sk)
{
	const union tcp_md5_addr *addr;
	int l3index;

	l3index = l3mdev_master_ifindex_by_index(sock_net(sk),
						 addr_sk->sk_bound_dev_if);
	addr = (const union tcp_md5_addr *)&addr_sk->sk_daddr;
	return tcp_md5_do_lookup(sk, l3index, addr, AF_INET);
}
EXPORT_SYMBOL(tcp_v4_md5_lookup);

/* This can be called on a newly created socket, from other files */
int tcp_md5_do_add(struct sock *sk, const union tcp_md5_addr *addr,
		   int family, u8 prefixlen, int l3index, u8 flags,
		   const u8 *newkey, u8 newkeylen, gfp_t gfp)
{
	/* Add Key to the list */
	struct tcp_md5sig_key *key;
	struct tcp_sock *tp = tcp_sk(sk);
	struct tcp_md5sig_info *md5sig;

	key = tcp_md5_do_lookup_exact(sk, addr, family, prefixlen, l3index, flags);
	if (key) {
		/* Pre-existing entry - just update that one.
		 * Note that the key might be used concurrently.
		 * data_race() is telling kcsan that we do not care of
		 * key mismatches, since changing MD5 key on live flows
		 * can lead to packet drops.
		 */
		data_race(memcpy(key->key, newkey, newkeylen));

		/* Pairs with READ_ONCE() in tcp_md5_hash_key().
		 * Also note that a reader could catch new key->keylen value
		 * but old key->key[], this is the reason we use __GFP_ZERO
		 * at sock_kmalloc() time below these lines.
		 */
		WRITE_ONCE(key->keylen, newkeylen);

		return 0;
	}

	md5sig = rcu_dereference_protected(tp->md5sig_info,
					   lockdep_sock_is_held(sk));
	if (!md5sig) {
		md5sig = kmalloc(sizeof(*md5sig), gfp);
		if (!md5sig)
			return -ENOMEM;

		sk_nocaps_add(sk, NETIF_F_GSO_MASK);
		INIT_HLIST_HEAD(&md5sig->head);
		rcu_assign_pointer(tp->md5sig_info, md5sig);
	}

	key = sock_kmalloc(sk, sizeof(*key), gfp | __GFP_ZERO);
	if (!key)
		return -ENOMEM;
	if (!tcp_alloc_md5sig_pool()) {
		sock_kfree_s(sk, key, sizeof(*key));
		return -ENOMEM;
	}

	memcpy(key->key, newkey, newkeylen);
	key->keylen = newkeylen;
	key->family = family;
	key->prefixlen = prefixlen;
	key->l3index = l3index;
	key->flags = flags;
	memcpy(&key->addr, addr,
	       (family == AF_INET6) ? sizeof(struct in6_addr) :
				      sizeof(struct in_addr));
	hlist_add_head_rcu(&key->node, &md5sig->head);
	return 0;
}
EXPORT_SYMBOL(tcp_md5_do_add);

int tcp_md5_do_del(struct sock *sk, const union tcp_md5_addr *addr, int family,
		   u8 prefixlen, int l3index, u8 flags)
{
	struct tcp_md5sig_key *key;

	key = tcp_md5_do_lookup_exact(sk, addr, family, prefixlen, l3index, flags);
	if (!key)
		return -ENOENT;
	hlist_del_rcu(&key->node);
	atomic_sub(sizeof(*key), &sk->sk_omem_alloc);
	kfree_rcu(key, rcu);
	return 0;
}
EXPORT_SYMBOL(tcp_md5_do_del);

static void tcp_clear_md5_list(struct sock *sk)
{
	struct tcp_sock *tp = tcp_sk(sk);
	struct tcp_md5sig_key *key;
	struct hlist_node *n;
	struct tcp_md5sig_info *md5sig;

	md5sig = rcu_dereference_protected(tp->md5sig_info, 1);

	hlist_for_each_entry_safe(key, n, &md5sig->head, node) {
		hlist_del_rcu(&key->node);
		atomic_sub(sizeof(*key), &sk->sk_omem_alloc);
		kfree_rcu(key, rcu);
	}
}

static int tcp_v4_parse_md5_keys(struct sock *sk, int optname,
				 sockptr_t optval, int optlen)
{
	struct tcp_md5sig cmd;
	struct sockaddr_in *sin = (struct sockaddr_in *)&cmd.tcpm_addr;
	const union tcp_md5_addr *addr;
	u8 prefixlen = 32;
	int l3index = 0;
	u8 flags;

	if (optlen < sizeof(cmd))
		return -EINVAL;

	if (copy_from_sockptr(&cmd, optval, sizeof(cmd)))
		return -EFAULT;

	if (sin->sin_family != AF_INET)
		return -EINVAL;

	flags = cmd.tcpm_flags & TCP_MD5SIG_FLAG_IFINDEX;

	if (optname == TCP_MD5SIG_EXT &&
	    cmd.tcpm_flags & TCP_MD5SIG_FLAG_PREFIX) {
		prefixlen = cmd.tcpm_prefixlen;
		if (prefixlen > 32)
			return -EINVAL;
	}

	if (optname == TCP_MD5SIG_EXT && cmd.tcpm_ifindex &&
	    cmd.tcpm_flags & TCP_MD5SIG_FLAG_IFINDEX) {
		struct net_device *dev;

		rcu_read_lock();
		dev = dev_get_by_index_rcu(sock_net(sk), cmd.tcpm_ifindex);
		if (dev && netif_is_l3_master(dev))
			l3index = dev->ifindex;

		rcu_read_unlock();

		/* ok to reference set/not set outside of rcu;
		 * right now device MUST be an L3 master
		 */
		if (!dev || !l3index)
			return -EINVAL;
	}

	addr = (union tcp_md5_addr *)&sin->sin_addr.s_addr;

	if (!cmd.tcpm_keylen)
		return tcp_md5_do_del(sk, addr, AF_INET, prefixlen, l3index, flags);

	if (cmd.tcpm_keylen > TCP_MD5SIG_MAXKEYLEN)
		return -EINVAL;

	return tcp_md5_do_add(sk, addr, AF_INET, prefixlen, l3index, flags,
			      cmd.tcpm_key, cmd.tcpm_keylen, GFP_KERNEL);
}

static int tcp_v4_md5_hash_headers(struct tcp_md5sig_pool *hp,
				   __be32 daddr, __be32 saddr,
				   const struct tcphdr *th, int nbytes)
{
	struct tcp4_pseudohdr *bp;
	struct scatterlist sg;
	struct tcphdr *_th;

	bp = hp->scratch;
	bp->saddr = saddr;
	bp->daddr = daddr;
	bp->pad = 0;
	bp->protocol = IPPROTO_TCP;
	bp->len = cpu_to_be16(nbytes);

	_th = (struct tcphdr *)(bp + 1);
	memcpy(_th, th, sizeof(*th));
	_th->check = 0;

	sg_init_one(&sg, bp, sizeof(*bp) + sizeof(*th));
	ahash_request_set_crypt(hp->md5_req, &sg, NULL,
				sizeof(*bp) + sizeof(*th));
	return crypto_ahash_update(hp->md5_req);
}

static int tcp_v4_md5_hash_hdr(char *md5_hash, const struct tcp_md5sig_key *key,
			       __be32 daddr, __be32 saddr, const struct tcphdr *th)
{
	struct tcp_md5sig_pool *hp;
	struct ahash_request *req;

	hp = tcp_get_md5sig_pool();
	if (!hp)
		goto clear_hash_noput;
	req = hp->md5_req;

	if (crypto_ahash_init(req))
		goto clear_hash;
	if (tcp_v4_md5_hash_headers(hp, daddr, saddr, th, th->doff << 2))
		goto clear_hash;
	if (tcp_md5_hash_key(hp, key))
		goto clear_hash;
	ahash_request_set_crypt(req, NULL, md5_hash, 0);
	if (crypto_ahash_final(req))
		goto clear_hash;

	tcp_put_md5sig_pool();
	return 0;

clear_hash:
	tcp_put_md5sig_pool();
clear_hash_noput:
	memset(md5_hash, 0, 16);
	return 1;
}

int tcp_v4_md5_hash_skb(char *md5_hash, const struct tcp_md5sig_key *key,
			const struct sock *sk,
			const struct sk_buff *skb)
{
	struct tcp_md5sig_pool *hp;
	struct ahash_request *req;
	const struct tcphdr *th = tcp_hdr(skb);
	__be32 saddr, daddr;

	if (sk) { /* valid for establish/request sockets */
		saddr = sk->sk_rcv_saddr;
		daddr = sk->sk_daddr;
	} else {
		const struct iphdr *iph = ip_hdr(skb);
		saddr = iph->saddr;
		daddr = iph->daddr;
	}

	hp = tcp_get_md5sig_pool();
	if (!hp)
		goto clear_hash_noput;
	req = hp->md5_req;

	if (crypto_ahash_init(req))
		goto clear_hash;

	if (tcp_v4_md5_hash_headers(hp, daddr, saddr, th, skb->len))
		goto clear_hash;
	if (tcp_md5_hash_skb_data(hp, skb, th->doff << 2))
		goto clear_hash;
	if (tcp_md5_hash_key(hp, key))
		goto clear_hash;
	ahash_request_set_crypt(req, NULL, md5_hash, 0);
	if (crypto_ahash_final(req))
		goto clear_hash;

	tcp_put_md5sig_pool();
	return 0;

clear_hash:
	tcp_put_md5sig_pool();
clear_hash_noput:
	memset(md5_hash, 0, 16);
	return 1;
}
EXPORT_SYMBOL(tcp_v4_md5_hash_skb);

#endif

/* Called with rcu_read_lock() */
static bool tcp_v4_inbound_md5_hash(const struct sock *sk,
				    const struct sk_buff *skb,
				    int dif, int sdif)
{
#ifdef CONFIG_TCP_MD5SIG
	/*
	 * This gets called for each TCP segment that arrives
	 * so we want to be efficient.
	 * We have 3 drop cases:
	 * o No MD5 hash and one expected.
	 * o MD5 hash and we're not expecting one.
	 * o MD5 hash and its wrong.
	 */
	const __u8 *hash_location = NULL;
	struct tcp_md5sig_key *hash_expected;
	const struct iphdr *iph = ip_hdr(skb);
	const struct tcphdr *th = tcp_hdr(skb);
	const union tcp_md5_addr *addr;
	unsigned char newhash[16];
	int genhash, l3index;

	/* sdif set, means packet ingressed via a device
	 * in an L3 domain and dif is set to the l3mdev
	 */
	l3index = sdif ? dif : 0;

	addr = (union tcp_md5_addr *)&iph->saddr;
	hash_expected = tcp_md5_do_lookup(sk, l3index, addr, AF_INET);
	hash_location = tcp_parse_md5sig_option(th);

	/* We've parsed the options - do we have a hash? */
	if (!hash_expected && !hash_location)
		return false;

	if (hash_expected && !hash_location) {
		NET_INC_STATS(sock_net(sk), LINUX_MIB_TCPMD5NOTFOUND);
		return true;
	}

	if (!hash_expected && hash_location) {
		NET_INC_STATS(sock_net(sk), LINUX_MIB_TCPMD5UNEXPECTED);
		return true;
	}

	/* Okay, so this is hash_expected and hash_location -
	 * so we need to calculate the checksum.
	 */
	genhash = tcp_v4_md5_hash_skb(newhash,
				      hash_expected,
				      NULL, skb);

	if (genhash || memcmp(hash_location, newhash, 16) != 0) {
		NET_INC_STATS(sock_net(sk), LINUX_MIB_TCPMD5FAILURE);
		net_info_ratelimited("MD5 Hash failed for (%pI4, %d)->(%pI4, %d)%s L3 index %d\n",
				     &iph->saddr, ntohs(th->source),
				     &iph->daddr, ntohs(th->dest),
				     genhash ? " tcp_v4_calc_md5_hash failed"
				     : "", l3index);
		return true;
	}
	return false;
#endif
	return false;
}

static void tcp_v4_init_req(struct request_sock *req,
			    const struct sock *sk_listener,
			    struct sk_buff *skb)
{
	struct inet_request_sock *ireq = inet_rsk(req);
	struct net *net = sock_net(sk_listener);

	sk_rcv_saddr_set(req_to_sk(req), ip_hdr(skb)->daddr);
	sk_daddr_set(req_to_sk(req), ip_hdr(skb)->saddr);
	RCU_INIT_POINTER(ireq->ireq_opt, tcp_v4_save_options(net, skb));
}

static struct dst_entry *tcp_v4_route_req(const struct sock *sk,
					  struct sk_buff *skb,
					  struct flowi *fl,
					  struct request_sock *req)
{
	tcp_v4_init_req(req, sk, skb);

	if (security_inet_conn_request(sk, skb, req))
		return NULL;

	return inet_csk_route_req(sk, &fl->u.ip4, req);
}

struct request_sock_ops tcp_request_sock_ops __read_mostly = {
	.family		=	PF_INET,
	.obj_size	=	sizeof(struct tcp_request_sock),
	.rtx_syn_ack	=	tcp_rtx_synack,
	.send_ack	=	tcp_v4_reqsk_send_ack,
	.destructor	=	tcp_v4_reqsk_destructor,
	.send_reset	=	tcp_v4_send_reset,
	.syn_ack_timeout =	tcp_syn_ack_timeout,
};

const struct tcp_request_sock_ops tcp_request_sock_ipv4_ops = {
	.mss_clamp	=	TCP_MSS_DEFAULT,
#ifdef CONFIG_TCP_MD5SIG
	.req_md5_lookup	=	tcp_v4_md5_lookup,
	.calc_md5_hash	=	tcp_v4_md5_hash_skb,
#endif
#ifdef CONFIG_SYN_COOKIES
	.cookie_init_seq =	cookie_v4_init_sequence,
#endif
	.route_req	=	tcp_v4_route_req,
	.init_seq	=	tcp_v4_init_seq,
	.init_ts_off	=	tcp_v4_init_ts_off,
	.send_synack	=	tcp_v4_send_synack,
};

int tcp_v4_conn_request(struct sock *sk, struct sk_buff *skb)
{
	/* Never answer to SYNs send to broadcast or multicast */
	if (skb_rtable(skb)->rt_flags & (RTCF_BROADCAST | RTCF_MULTICAST))
		goto drop;

	return tcp_conn_request(&tcp_request_sock_ops,
				&tcp_request_sock_ipv4_ops, sk, skb);

drop:
	tcp_listendrop(sk);
	return 0;
}
EXPORT_SYMBOL(tcp_v4_conn_request);


/*
 * The three way handshake has completed - we got a valid synack -
 * now create the new socket.
 */
struct sock *tcp_v4_syn_recv_sock(const struct sock *sk, struct sk_buff *skb,
				  struct request_sock *req,
				  struct dst_entry *dst,
				  struct request_sock *req_unhash,
				  bool *own_req)
{
	struct inet_request_sock *ireq;
	bool found_dup_sk = false;
	struct inet_sock *newinet;
	struct tcp_sock *newtp;
	struct sock *newsk;
#ifdef CONFIG_TCP_MD5SIG
	const union tcp_md5_addr *addr;
	struct tcp_md5sig_key *key;
	int l3index;
#endif
	struct ip_options_rcu *inet_opt;

	if (sk_acceptq_is_full(sk))
		goto exit_overflow;

	newsk = tcp_create_openreq_child(sk, req, skb);
	if (!newsk)
		goto exit_nonewsk;

	newsk->sk_gso_type = SKB_GSO_TCPV4;
	inet_sk_rx_dst_set(newsk, skb);

	newtp		      = tcp_sk(newsk);
	newinet		      = inet_sk(newsk);
	ireq		      = inet_rsk(req);
	sk_daddr_set(newsk, ireq->ir_rmt_addr);
	sk_rcv_saddr_set(newsk, ireq->ir_loc_addr);
	newsk->sk_bound_dev_if = ireq->ir_iif;
	newinet->inet_saddr   = ireq->ir_loc_addr;
	inet_opt	      = rcu_dereference(ireq->ireq_opt);
	RCU_INIT_POINTER(newinet->inet_opt, inet_opt);
	newinet->mc_index     = inet_iif(skb);
	newinet->mc_ttl	      = ip_hdr(skb)->ttl;
	newinet->rcv_tos      = ip_hdr(skb)->tos;
	inet_csk(newsk)->icsk_ext_hdr_len = 0;
	if (inet_opt)
		inet_csk(newsk)->icsk_ext_hdr_len = inet_opt->opt.optlen;
	newinet->inet_id = prandom_u32();

	/* Set ToS of the new socket based upon the value of incoming SYN.
	 * ECT bits are set later in tcp_init_transfer().
	 */
	if (READ_ONCE(sock_net(sk)->ipv4.sysctl_tcp_reflect_tos))
		newinet->tos = tcp_rsk(req)->syn_tos & ~INET_ECN_MASK;

	if (!dst) {
		dst = inet_csk_route_child_sock(sk, newsk, req);
		if (!dst)
			goto put_and_exit;
	} else {
		/* syncookie case : see end of cookie_v4_check() */
	}
	sk_setup_caps(newsk, dst);

	tcp_ca_openreq_child(newsk, dst);

	tcp_sync_mss(newsk, dst_mtu(dst));
	newtp->advmss = tcp_mss_clamp(tcp_sk(sk), dst_metric_advmss(dst));

	tcp_initialize_rcv_mss(newsk);

#ifdef CONFIG_TCP_MD5SIG
	l3index = l3mdev_master_ifindex_by_index(sock_net(sk), ireq->ir_iif);
	/* Copy over the MD5 key from the original socket */
	addr = (union tcp_md5_addr *)&newinet->inet_daddr;
	key = tcp_md5_do_lookup(sk, l3index, addr, AF_INET);
	if (key) {
		/*
		 * We're using one, so create a matching key
		 * on the newsk structure. If we fail to get
		 * memory, then we end up not copying the key
		 * across. Shucks.
		 */
		tcp_md5_do_add(newsk, addr, AF_INET, 32, l3index, key->flags,
			       key->key, key->keylen, GFP_ATOMIC);
		sk_nocaps_add(newsk, NETIF_F_GSO_MASK);
	}
#endif

	if (__inet_inherit_port(sk, newsk) < 0)
		goto put_and_exit;
	*own_req = inet_ehash_nolisten(newsk, req_to_sk(req_unhash),
				       &found_dup_sk);
	if (likely(*own_req)) {
		tcp_move_syn(newtp, req);
		ireq->ireq_opt = NULL;
	} else {
		newinet->inet_opt = NULL;

		if (!req_unhash && found_dup_sk) {
			/* This code path should only be executed in the
			 * syncookie case only
			 */
			bh_unlock_sock(newsk);
			sock_put(newsk);
			newsk = NULL;
		}
	}
	return newsk;

exit_overflow:
	NET_INC_STATS(sock_net(sk), LINUX_MIB_LISTENOVERFLOWS);
exit_nonewsk:
	dst_release(dst);
exit:
	tcp_listendrop(sk);
	return NULL;
put_and_exit:
	newinet->inet_opt = NULL;
	inet_csk_prepare_forced_close(newsk);
	tcp_done(newsk);
	goto exit;
}
EXPORT_SYMBOL(tcp_v4_syn_recv_sock);

static struct sock *tcp_v4_cookie_check(struct sock *sk, struct sk_buff *skb)
{
#ifdef CONFIG_SYN_COOKIES
	const struct tcphdr *th = tcp_hdr(skb);

	if (!th->syn)
		sk = cookie_v4_check(sk, skb);
#endif
	return sk;
}

u16 tcp_v4_get_syncookie(struct sock *sk, struct iphdr *iph,
			 struct tcphdr *th, u32 *cookie)
{
	u16 mss = 0;
#ifdef CONFIG_SYN_COOKIES
	mss = tcp_get_syncookie_mss(&tcp_request_sock_ops,
				    &tcp_request_sock_ipv4_ops, sk, th);
	if (mss) {
		*cookie = __cookie_v4_init_sequence(iph, th, &mss);
		tcp_synq_overflow(sk);
	}
#endif
	return mss;
}

INDIRECT_CALLABLE_DECLARE(struct dst_entry *ipv4_dst_check(struct dst_entry *,
							   u32));
/* The socket must have it's spinlock held when we get
 * here, unless it is a TCP_LISTEN socket.
 *
 * We have a potential double-lock case here, so even when
 * doing backlog processing we use the BH locking scheme.
 * This is because we cannot sleep with the original spinlock
 * held.
 */
int tcp_v4_do_rcv(struct sock *sk, struct sk_buff *skb)
{
	struct sock *rsk;

	if (sk->sk_state == TCP_ESTABLISHED) { /* Fast path */
		struct dst_entry *dst;

		dst = rcu_dereference_protected(sk->sk_rx_dst,
						lockdep_sock_is_held(sk));

		sock_rps_save_rxhash(sk, skb);
		sk_mark_napi_id(sk, skb);
		if (dst) {
			if (sk->sk_rx_dst_ifindex != skb->skb_iif ||
			    !INDIRECT_CALL_1(dst->ops->check, ipv4_dst_check,
					     dst, 0)) {
				RCU_INIT_POINTER(sk->sk_rx_dst, NULL);
				dst_release(dst);
			}
		}
		tcp_rcv_established(sk, skb);
		return 0;
	}

	if (tcp_checksum_complete(skb))
		goto csum_err;

	if (sk->sk_state == TCP_LISTEN) {
		struct sock *nsk = tcp_v4_cookie_check(sk, skb);

		if (!nsk)
			goto discard;
		if (nsk != sk) {
			if (tcp_child_process(sk, nsk, skb)) {
				rsk = nsk;
				goto reset;
			}
			return 0;
		}
	} else
		sock_rps_save_rxhash(sk, skb);

	if (tcp_rcv_state_process(sk, skb)) {
		rsk = sk;
		goto reset;
	}
	return 0;

reset:
	tcp_v4_send_reset(rsk, skb);
discard:
	kfree_skb(skb);
	/* Be careful here. If this function gets more complicated and
	 * gcc suffers from register pressure on the x86, sk (in %ebx)
	 * might be destroyed here. This current version compiles correctly,
	 * but you have been warned.
	 */
	return 0;

csum_err:
	trace_tcp_bad_csum(skb);
	TCP_INC_STATS(sock_net(sk), TCP_MIB_CSUMERRORS);
	TCP_INC_STATS(sock_net(sk), TCP_MIB_INERRS);
	goto discard;
}
EXPORT_SYMBOL(tcp_v4_do_rcv);

int tcp_v4_early_demux(struct sk_buff *skb)
{
	const struct iphdr *iph;
	const struct tcphdr *th;
	struct sock *sk;

	if (skb->pkt_type != PACKET_HOST)
		return 0;

	if (!pskb_may_pull(skb, skb_transport_offset(skb) + sizeof(struct tcphdr)))
		return 0;

	iph = ip_hdr(skb);
	th = tcp_hdr(skb);

	if (th->doff < sizeof(struct tcphdr) / 4)
		return 0;

	sk = __inet_lookup_established(dev_net(skb->dev), &tcp_hashinfo,
				       iph->saddr, th->source,
				       iph->daddr, ntohs(th->dest),
				       skb->skb_iif, inet_sdif(skb));
	if (sk) {
		skb->sk = sk;
		skb->destructor = sock_edemux;
		if (sk_fullsock(sk)) {
			struct dst_entry *dst = rcu_dereference(sk->sk_rx_dst);

			if (dst)
				dst = dst_check(dst, 0);
			if (dst &&
			    sk->sk_rx_dst_ifindex == skb->skb_iif)
				skb_dst_set_noref(skb, dst);
		}
	}
	return 0;
}

bool tcp_add_backlog(struct sock *sk, struct sk_buff *skb)
{
	u32 limit = READ_ONCE(sk->sk_rcvbuf) + READ_ONCE(sk->sk_sndbuf);
	u32 tail_gso_size, tail_gso_segs;
	struct skb_shared_info *shinfo;
	const struct tcphdr *th;
	struct tcphdr *thtail;
	struct sk_buff *tail;
	unsigned int hdrlen;
	bool fragstolen;
	u32 gso_segs;
	u32 gso_size;
	int delta;

	/* In case all data was pulled from skb frags (in __pskb_pull_tail()),
	 * we can fix skb->truesize to its real value to avoid future drops.
	 * This is valid because skb is not yet charged to the socket.
	 * It has been noticed pure SACK packets were sometimes dropped
	 * (if cooked by drivers without copybreak feature).
	 */
	skb_condense(skb);

	skb_dst_drop(skb);

	if (unlikely(tcp_checksum_complete(skb))) {
		bh_unlock_sock(sk);
		trace_tcp_bad_csum(skb);
		__TCP_INC_STATS(sock_net(sk), TCP_MIB_CSUMERRORS);
		__TCP_INC_STATS(sock_net(sk), TCP_MIB_INERRS);
		return true;
	}

	/* Attempt coalescing to last skb in backlog, even if we are
	 * above the limits.
	 * This is okay because skb capacity is limited to MAX_SKB_FRAGS.
	 */
	th = (const struct tcphdr *)skb->data;
	hdrlen = th->doff * 4;

	tail = sk->sk_backlog.tail;
	if (!tail)
		goto no_coalesce;
	thtail = (struct tcphdr *)tail->data;

	if (TCP_SKB_CB(tail)->end_seq != TCP_SKB_CB(skb)->seq ||
	    TCP_SKB_CB(tail)->ip_dsfield != TCP_SKB_CB(skb)->ip_dsfield ||
	    ((TCP_SKB_CB(tail)->tcp_flags |
	      TCP_SKB_CB(skb)->tcp_flags) & (TCPHDR_SYN | TCPHDR_RST | TCPHDR_URG)) ||
	    !((TCP_SKB_CB(tail)->tcp_flags &
	      TCP_SKB_CB(skb)->tcp_flags) & TCPHDR_ACK) ||
	    ((TCP_SKB_CB(tail)->tcp_flags ^
	      TCP_SKB_CB(skb)->tcp_flags) & (TCPHDR_ECE | TCPHDR_CWR)) ||
#ifdef CONFIG_TLS_DEVICE
	    tail->decrypted != skb->decrypted ||
#endif
	    thtail->doff != th->doff ||
	    memcmp(thtail + 1, th + 1, hdrlen - sizeof(*th)))
		goto no_coalesce;

	__skb_pull(skb, hdrlen);

	shinfo = skb_shinfo(skb);
	gso_size = shinfo->gso_size ?: skb->len;
	gso_segs = shinfo->gso_segs ?: 1;

	shinfo = skb_shinfo(tail);
	tail_gso_size = shinfo->gso_size ?: (tail->len - hdrlen);
	tail_gso_segs = shinfo->gso_segs ?: 1;

	if (skb_try_coalesce(tail, skb, &fragstolen, &delta)) {
		TCP_SKB_CB(tail)->end_seq = TCP_SKB_CB(skb)->end_seq;

		if (likely(!before(TCP_SKB_CB(skb)->ack_seq, TCP_SKB_CB(tail)->ack_seq))) {
			TCP_SKB_CB(tail)->ack_seq = TCP_SKB_CB(skb)->ack_seq;
			thtail->window = th->window;
		}

		/* We have to update both TCP_SKB_CB(tail)->tcp_flags and
		 * thtail->fin, so that the fast path in tcp_rcv_established()
		 * is not entered if we append a packet with a FIN.
		 * SYN, RST, URG are not present.
		 * ACK is set on both packets.
		 * PSH : we do not really care in TCP stack,
		 *       at least for 'GRO' packets.
		 */
		thtail->fin |= th->fin;
		TCP_SKB_CB(tail)->tcp_flags |= TCP_SKB_CB(skb)->tcp_flags;

		if (TCP_SKB_CB(skb)->has_rxtstamp) {
			TCP_SKB_CB(tail)->has_rxtstamp = true;
			tail->tstamp = skb->tstamp;
			skb_hwtstamps(tail)->hwtstamp = skb_hwtstamps(skb)->hwtstamp;
		}

		/* Not as strict as GRO. We only need to carry mss max value */
		shinfo->gso_size = max(gso_size, tail_gso_size);
		shinfo->gso_segs = min_t(u32, gso_segs + tail_gso_segs, 0xFFFF);

		sk->sk_backlog.len += delta;
		__NET_INC_STATS(sock_net(sk),
				LINUX_MIB_TCPBACKLOGCOALESCE);
		kfree_skb_partial(skb, fragstolen);
		return false;
	}
	__skb_push(skb, hdrlen);

no_coalesce:
	/* Only socket owner can try to collapse/prune rx queues
	 * to reduce memory overhead, so add a little headroom here.
	 * Few sockets backlog are possibly concurrently non empty.
	 */
	limit += 64*1024;

	if (unlikely(sk_add_backlog(sk, skb, limit))) {
		bh_unlock_sock(sk);
		__NET_INC_STATS(sock_net(sk), LINUX_MIB_TCPBACKLOGDROP);
		return true;
	}
	return false;
}
EXPORT_SYMBOL(tcp_add_backlog);

int tcp_filter(struct sock *sk, struct sk_buff *skb)
{
	struct tcphdr *th = (struct tcphdr *)skb->data;

	return sk_filter_trim_cap(sk, skb, th->doff * 4);
}
EXPORT_SYMBOL(tcp_filter);

static void tcp_v4_restore_cb(struct sk_buff *skb)
{
	memmove(IPCB(skb), &TCP_SKB_CB(skb)->header.h4,
		sizeof(struct inet_skb_parm));
}

static void tcp_v4_fill_cb(struct sk_buff *skb, const struct iphdr *iph,
			   const struct tcphdr *th)
{
	/* This is tricky : We move IPCB at its correct location into TCP_SKB_CB()
	 * barrier() makes sure compiler wont play fool^Waliasing games.
	 */
	memmove(&TCP_SKB_CB(skb)->header.h4, IPCB(skb),
		sizeof(struct inet_skb_parm));
	barrier();

	TCP_SKB_CB(skb)->seq = ntohl(th->seq);
	TCP_SKB_CB(skb)->end_seq = (TCP_SKB_CB(skb)->seq + th->syn + th->fin +
				    skb->len - th->doff * 4);
	TCP_SKB_CB(skb)->ack_seq = ntohl(th->ack_seq);
	TCP_SKB_CB(skb)->tcp_flags = tcp_flag_byte(th);
	TCP_SKB_CB(skb)->tcp_tw_isn = 0;
	TCP_SKB_CB(skb)->ip_dsfield = ipv4_get_dsfield(iph);
	TCP_SKB_CB(skb)->sacked	 = 0;
	TCP_SKB_CB(skb)->has_rxtstamp =
			skb->tstamp || skb_hwtstamps(skb)->hwtstamp;
}

/*
 *	From tcp_input.c
 */

int tcp_v4_rcv(struct sk_buff *skb)
{
	struct net *net = dev_net(skb->dev);
	struct sk_buff *skb_to_free;
	int sdif = inet_sdif(skb);
	int dif = inet_iif(skb);
	const struct iphdr *iph;
	const struct tcphdr *th;
	bool refcounted;
	struct sock *sk;
	int drop_reason;
	int ret;

	drop_reason = SKB_DROP_REASON_NOT_SPECIFIED;
	if (skb->pkt_type != PACKET_HOST)
		goto discard_it;

	/* Count it even if it's bad */
	__TCP_INC_STATS(net, TCP_MIB_INSEGS);

	if (!pskb_may_pull(skb, sizeof(struct tcphdr)))
		goto discard_it;

	th = (const struct tcphdr *)skb->data;

	if (unlikely(th->doff < sizeof(struct tcphdr) / 4)) {
		drop_reason = SKB_DROP_REASON_PKT_TOO_SMALL;
		goto bad_packet;
	}
	if (!pskb_may_pull(skb, th->doff * 4))
		goto discard_it;

	/* An explanation is required here, I think.
	 * Packet length and doff are validated by header prediction,
	 * provided case of th->doff==0 is eliminated.
	 * So, we defer the checks. */

	if (skb_checksum_init(skb, IPPROTO_TCP, inet_compute_pseudo))
		goto csum_error;

	th = (const struct tcphdr *)skb->data;
	iph = ip_hdr(skb);
lookup:
	sk = __inet_lookup_skb(&tcp_hashinfo, skb, __tcp_hdrlen(th), th->source,
			       th->dest, sdif, &refcounted);
	if (!sk)
		goto no_tcp_socket;

process:
	if (sk->sk_state == TCP_TIME_WAIT)
		goto do_time_wait;

	if (sk->sk_state == TCP_NEW_SYN_RECV) {
		struct request_sock *req = inet_reqsk(sk);
		bool req_stolen = false;
		struct sock *nsk;

		sk = req->rsk_listener;
		if (unlikely(!xfrm4_policy_check(sk, XFRM_POLICY_IN, skb) ||
			     tcp_v4_inbound_md5_hash(sk, skb, dif, sdif))) {
			sk_drops_add(sk, skb);
			reqsk_put(req);
			goto discard_it;
		}
		if (tcp_checksum_complete(skb)) {
			reqsk_put(req);
			goto csum_error;
		}
		if (unlikely(sk->sk_state != TCP_LISTEN)) {
			nsk = reuseport_migrate_sock(sk, req_to_sk(req), skb);
			if (!nsk) {
				inet_csk_reqsk_queue_drop_and_put(sk, req);
				goto lookup;
			}
			sk = nsk;
			/* reuseport_migrate_sock() has already held one sk_refcnt
			 * before returning.
			 */
		} else {
			/* We own a reference on the listener, increase it again
			 * as we might lose it too soon.
			 */
			sock_hold(sk);
		}
		refcounted = true;
		nsk = NULL;
		if (!tcp_filter(sk, skb)) {
			th = (const struct tcphdr *)skb->data;
			iph = ip_hdr(skb);
			tcp_v4_fill_cb(skb, iph, th);
			nsk = tcp_check_req(sk, skb, req, false, &req_stolen);
		}
		if (!nsk) {
			reqsk_put(req);
			if (req_stolen) {
				/* Another cpu got exclusive access to req
				 * and created a full blown socket.
				 * Try to feed this packet to this socket
				 * instead of discarding it.
				 */
				tcp_v4_restore_cb(skb);
				sock_put(sk);
				goto lookup;
			}
			goto discard_and_relse;
		}
		nf_reset_ct(skb);
		if (nsk == sk) {
			reqsk_put(req);
			tcp_v4_restore_cb(skb);
		} else if (tcp_child_process(sk, nsk, skb)) {
			tcp_v4_send_reset(nsk, skb);
			goto discard_and_relse;
		} else {
			sock_put(sk);
			return 0;
		}
	}
	if (unlikely(iph->ttl < inet_sk(sk)->min_ttl)) {
		__NET_INC_STATS(net, LINUX_MIB_TCPMINTTLDROP);
		goto discard_and_relse;
	}

	if (!xfrm4_policy_check(sk, XFRM_POLICY_IN, skb))
		goto discard_and_relse;

	if (tcp_v4_inbound_md5_hash(sk, skb, dif, sdif))
		goto discard_and_relse;

	nf_reset_ct(skb);

	if (tcp_filter(sk, skb)) {
		drop_reason = SKB_DROP_REASON_SOCKET_FILTER;
		goto discard_and_relse;
	}
	th = (const struct tcphdr *)skb->data;
	iph = ip_hdr(skb);
	tcp_v4_fill_cb(skb, iph, th);

	skb->dev = NULL;

	if (sk->sk_state == TCP_LISTEN) {
		ret = tcp_v4_do_rcv(sk, skb);
		goto put_and_return;
	}

	sk_incoming_cpu_update(sk);

	bh_lock_sock_nested(sk);
	tcp_segs_in(tcp_sk(sk), skb);
	ret = 0;
	if (!sock_owned_by_user(sk)) {
		skb_to_free = sk->sk_rx_skb_cache;
		sk->sk_rx_skb_cache = NULL;
		ret = tcp_v4_do_rcv(sk, skb);
	} else {
		if (tcp_add_backlog(sk, skb))
			goto discard_and_relse;
		skb_to_free = NULL;
	}
	bh_unlock_sock(sk);
	if (skb_to_free)
		__kfree_skb(skb_to_free);

put_and_return:
	if (refcounted)
		sock_put(sk);

	return ret;

no_tcp_socket:
	drop_reason = SKB_DROP_REASON_NO_SOCKET;
	if (!xfrm4_policy_check(NULL, XFRM_POLICY_IN, skb))
		goto discard_it;

	tcp_v4_fill_cb(skb, iph, th);

	if (tcp_checksum_complete(skb)) {
csum_error:
		drop_reason = SKB_DROP_REASON_TCP_CSUM;
		trace_tcp_bad_csum(skb);
		__TCP_INC_STATS(net, TCP_MIB_CSUMERRORS);
bad_packet:
		__TCP_INC_STATS(net, TCP_MIB_INERRS);
	} else {
		tcp_v4_send_reset(NULL, skb);
	}

discard_it:
	/* Discard frame. */
	kfree_skb_reason(skb, drop_reason);
	return 0;

discard_and_relse:
	sk_drops_add(sk, skb);
	if (refcounted)
		sock_put(sk);
	goto discard_it;

do_time_wait:
	if (!xfrm4_policy_check(NULL, XFRM_POLICY_IN, skb)) {
		inet_twsk_put(inet_twsk(sk));
		goto discard_it;
	}

	tcp_v4_fill_cb(skb, iph, th);

	if (tcp_checksum_complete(skb)) {
		inet_twsk_put(inet_twsk(sk));
		goto csum_error;
	}
	switch (tcp_timewait_state_process(inet_twsk(sk), skb, th)) {
	case TCP_TW_SYN: {
		struct sock *sk2 = inet_lookup_listener(dev_net(skb->dev),
							&tcp_hashinfo, skb,
							__tcp_hdrlen(th),
							iph->saddr, th->source,
							iph->daddr, th->dest,
							inet_iif(skb),
							sdif);
		if (sk2) {
			inet_twsk_deschedule_put(inet_twsk(sk));
			sk = sk2;
			tcp_v4_restore_cb(skb);
			refcounted = false;
			goto process;
		}
	}
		/* to ACK */
		fallthrough;
	case TCP_TW_ACK:
		tcp_v4_timewait_ack(sk, skb);
		break;
	case TCP_TW_RST:
		tcp_v4_send_reset(sk, skb);
		inet_twsk_deschedule_put(inet_twsk(sk));
		goto discard_it;
	case TCP_TW_SUCCESS:;
	}
	goto discard_it;
}

static struct timewait_sock_ops tcp_timewait_sock_ops = {
	.twsk_obj_size	= sizeof(struct tcp_timewait_sock),
	.twsk_unique	= tcp_twsk_unique,
	.twsk_destructor= tcp_twsk_destructor,
};

void inet_sk_rx_dst_set(struct sock *sk, const struct sk_buff *skb)
{
	struct dst_entry *dst = skb_dst(skb);

	if (dst && dst_hold_safe(dst)) {
		rcu_assign_pointer(sk->sk_rx_dst, dst);
		sk->sk_rx_dst_ifindex = skb->skb_iif;
	}
}
EXPORT_SYMBOL(inet_sk_rx_dst_set);

const struct inet_connection_sock_af_ops ipv4_specific = {
	.queue_xmit	   = ip_queue_xmit,
	.send_check	   = tcp_v4_send_check,
	.rebuild_header	   = inet_sk_rebuild_header,
	.sk_rx_dst_set	   = inet_sk_rx_dst_set,
	.conn_request	   = tcp_v4_conn_request,
	.syn_recv_sock	   = tcp_v4_syn_recv_sock,
	.net_header_len	   = sizeof(struct iphdr),
	.setsockopt	   = ip_setsockopt,
	.getsockopt	   = ip_getsockopt,
	.addr2sockaddr	   = inet_csk_addr2sockaddr,
	.sockaddr_len	   = sizeof(struct sockaddr_in),
	.mtu_reduced	   = tcp_v4_mtu_reduced,
};
EXPORT_SYMBOL(ipv4_specific);

#ifdef CONFIG_TCP_MD5SIG
static const struct tcp_sock_af_ops tcp_sock_ipv4_specific = {
	.md5_lookup		= tcp_v4_md5_lookup,
	.calc_md5_hash		= tcp_v4_md5_hash_skb,
	.md5_parse		= tcp_v4_parse_md5_keys,
};
#endif

/* NOTE: A lot of things set to zero explicitly by call to
 *       sk_alloc() so need not be done here.
 */
static int tcp_v4_init_sock(struct sock *sk)
{
	struct inet_connection_sock *icsk = inet_csk(sk);

	tcp_init_sock(sk);

	icsk->icsk_af_ops = &ipv4_specific;

#ifdef CONFIG_TCP_MD5SIG
	tcp_sk(sk)->af_specific = &tcp_sock_ipv4_specific;
#endif

	return 0;
}

void tcp_v4_destroy_sock(struct sock *sk)
{
	struct tcp_sock *tp = tcp_sk(sk);

	trace_tcp_destroy_sock(sk);

	tcp_clear_xmit_timers(sk);

	tcp_cleanup_congestion_control(sk);

	tcp_cleanup_ulp(sk);

	/* Cleanup up the write buffer. */
	tcp_write_queue_purge(sk);

	/* Check if we want to disable active TFO */
	tcp_fastopen_active_disable_ofo_check(sk);

	/* Cleans up our, hopefully empty, out_of_order_queue. */
	skb_rbtree_purge(&tp->out_of_order_queue);

#ifdef CONFIG_TCP_MD5SIG
	/* Clean up the MD5 key list, if any */
	if (tp->md5sig_info) {
		tcp_clear_md5_list(sk);
		kfree_rcu(rcu_dereference_protected(tp->md5sig_info, 1), rcu);
		tp->md5sig_info = NULL;
	}
#endif

	/* Clean up a referenced TCP bind bucket. */
	if (inet_csk(sk)->icsk_bind_hash)
		inet_put_port(sk);

	BUG_ON(rcu_access_pointer(tp->fastopen_rsk));

	/* If socket is aborted during connect operation */
	tcp_free_fastopen_req(tp);
	tcp_fastopen_destroy_cipher(sk);
	tcp_saved_syn_free(tp);

	sk_sockets_allocated_dec(sk);
}
EXPORT_SYMBOL(tcp_v4_destroy_sock);

#ifdef CONFIG_PROC_FS
/* Proc filesystem TCP sock list dumping. */

static unsigned short seq_file_family(const struct seq_file *seq);

static bool seq_sk_match(struct seq_file *seq, const struct sock *sk)
{
	unsigned short family = seq_file_family(seq);

	/* AF_UNSPEC is used as a match all */
	return ((family == AF_UNSPEC || family == sk->sk_family) &&
		net_eq(sock_net(sk), seq_file_net(seq)));
}

/* Find a non empty bucket (starting from st->bucket)
 * and return the first sk from it.
 */
static void *listening_get_first(struct seq_file *seq)
{
	struct tcp_iter_state *st = seq->private;

	st->offset = 0;
	for (; st->bucket <= tcp_hashinfo.lhash2_mask; st->bucket++) {
		struct inet_listen_hashbucket *ilb2;
		struct inet_connection_sock *icsk;
		struct sock *sk;

		ilb2 = &tcp_hashinfo.lhash2[st->bucket];
		if (hlist_empty(&ilb2->head))
			continue;

		spin_lock(&ilb2->lock);
		inet_lhash2_for_each_icsk(icsk, &ilb2->head) {
			sk = (struct sock *)icsk;
			if (seq_sk_match(seq, sk))
				return sk;
		}
		spin_unlock(&ilb2->lock);
	}

	return NULL;
}

/* Find the next sk of "cur" within the same bucket (i.e. st->bucket).
 * If "cur" is the last one in the st->bucket,
 * call listening_get_first() to return the first sk of the next
 * non empty bucket.
 */
static void *listening_get_next(struct seq_file *seq, void *cur)
{
	struct tcp_iter_state *st = seq->private;
	struct inet_listen_hashbucket *ilb2;
	struct inet_connection_sock *icsk;
	struct sock *sk = cur;

	++st->num;
	++st->offset;

	icsk = inet_csk(sk);
	inet_lhash2_for_each_icsk_continue(icsk) {
		sk = (struct sock *)icsk;
		if (seq_sk_match(seq, sk))
			return sk;
	}

	ilb2 = &tcp_hashinfo.lhash2[st->bucket];
	spin_unlock(&ilb2->lock);
	++st->bucket;
	return listening_get_first(seq);
}

static void *listening_get_idx(struct seq_file *seq, loff_t *pos)
{
	struct tcp_iter_state *st = seq->private;
	void *rc;

	st->bucket = 0;
	st->offset = 0;
	rc = listening_get_first(seq);

	while (rc && *pos) {
		rc = listening_get_next(seq, rc);
		--*pos;
	}
	return rc;
}

static inline bool empty_bucket(const struct tcp_iter_state *st)
{
	return hlist_nulls_empty(&tcp_hashinfo.ehash[st->bucket].chain);
}

/*
 * Get first established socket starting from bucket given in st->bucket.
 * If st->bucket is zero, the very first socket in the hash is returned.
 */
static void *established_get_first(struct seq_file *seq)
{
	struct tcp_iter_state *st = seq->private;

	st->offset = 0;
	for (; st->bucket <= tcp_hashinfo.ehash_mask; ++st->bucket) {
		struct sock *sk;
		struct hlist_nulls_node *node;
		spinlock_t *lock = inet_ehash_lockp(&tcp_hashinfo, st->bucket);

		/* Lockless fast path for the common case of empty buckets */
		if (empty_bucket(st))
			continue;

		spin_lock_bh(lock);
		sk_nulls_for_each(sk, node, &tcp_hashinfo.ehash[st->bucket].chain) {
			if (seq_sk_match(seq, sk))
				return sk;
		}
		spin_unlock_bh(lock);
	}

	return NULL;
}

static void *established_get_next(struct seq_file *seq, void *cur)
{
	struct sock *sk = cur;
	struct hlist_nulls_node *node;
	struct tcp_iter_state *st = seq->private;

	++st->num;
	++st->offset;

	sk = sk_nulls_next(sk);

	sk_nulls_for_each_from(sk, node) {
		if (seq_sk_match(seq, sk))
			return sk;
	}

	spin_unlock_bh(inet_ehash_lockp(&tcp_hashinfo, st->bucket));
	++st->bucket;
	return established_get_first(seq);
}

static void *established_get_idx(struct seq_file *seq, loff_t pos)
{
	struct tcp_iter_state *st = seq->private;
	void *rc;

	st->bucket = 0;
	rc = established_get_first(seq);

	while (rc && pos) {
		rc = established_get_next(seq, rc);
		--pos;
	}
	return rc;
}

static void *tcp_get_idx(struct seq_file *seq, loff_t pos)
{
	void *rc;
	struct tcp_iter_state *st = seq->private;

	st->state = TCP_SEQ_STATE_LISTENING;
	rc	  = listening_get_idx(seq, &pos);

	if (!rc) {
		st->state = TCP_SEQ_STATE_ESTABLISHED;
		rc	  = established_get_idx(seq, pos);
	}

	return rc;
}

static void *tcp_seek_last_pos(struct seq_file *seq)
{
	struct tcp_iter_state *st = seq->private;
	int bucket = st->bucket;
	int offset = st->offset;
	int orig_num = st->num;
	void *rc = NULL;

	switch (st->state) {
	case TCP_SEQ_STATE_LISTENING:
		if (st->bucket > tcp_hashinfo.lhash2_mask)
			break;
		st->state = TCP_SEQ_STATE_LISTENING;
		rc = listening_get_first(seq);
		while (offset-- && rc && bucket == st->bucket)
			rc = listening_get_next(seq, rc);
		if (rc)
			break;
		st->bucket = 0;
		st->state = TCP_SEQ_STATE_ESTABLISHED;
		fallthrough;
	case TCP_SEQ_STATE_ESTABLISHED:
		if (st->bucket > tcp_hashinfo.ehash_mask)
			break;
		rc = established_get_first(seq);
		while (offset-- && rc && bucket == st->bucket)
			rc = established_get_next(seq, rc);
	}

	st->num = orig_num;

	return rc;
}

void *tcp_seq_start(struct seq_file *seq, loff_t *pos)
{
	struct tcp_iter_state *st = seq->private;
	void *rc;

	if (*pos && *pos == st->last_pos) {
		rc = tcp_seek_last_pos(seq);
		if (rc)
			goto out;
	}

	st->state = TCP_SEQ_STATE_LISTENING;
	st->num = 0;
	st->bucket = 0;
	st->offset = 0;
	rc = *pos ? tcp_get_idx(seq, *pos - 1) : SEQ_START_TOKEN;

out:
	st->last_pos = *pos;
	return rc;
}
EXPORT_SYMBOL(tcp_seq_start);

void *tcp_seq_next(struct seq_file *seq, void *v, loff_t *pos)
{
	struct tcp_iter_state *st = seq->private;
	void *rc = NULL;

	if (v == SEQ_START_TOKEN) {
		rc = tcp_get_idx(seq, 0);
		goto out;
	}

	switch (st->state) {
	case TCP_SEQ_STATE_LISTENING:
		rc = listening_get_next(seq, v);
		if (!rc) {
			st->state = TCP_SEQ_STATE_ESTABLISHED;
			st->bucket = 0;
			st->offset = 0;
			rc	  = established_get_first(seq);
		}
		break;
	case TCP_SEQ_STATE_ESTABLISHED:
		rc = established_get_next(seq, v);
		break;
	}
out:
	++*pos;
	st->last_pos = *pos;
	return rc;
}
EXPORT_SYMBOL(tcp_seq_next);

void tcp_seq_stop(struct seq_file *seq, void *v)
{
	struct tcp_iter_state *st = seq->private;

	switch (st->state) {
	case TCP_SEQ_STATE_LISTENING:
		if (v != SEQ_START_TOKEN)
			spin_unlock(&tcp_hashinfo.lhash2[st->bucket].lock);
		break;
	case TCP_SEQ_STATE_ESTABLISHED:
		if (v)
			spin_unlock_bh(inet_ehash_lockp(&tcp_hashinfo, st->bucket));
		break;
	}
}
EXPORT_SYMBOL(tcp_seq_stop);

static void get_openreq4(const struct request_sock *req,
			 struct seq_file *f, int i)
{
	const struct inet_request_sock *ireq = inet_rsk(req);
	long delta = req->rsk_timer.expires - jiffies;

	seq_printf(f, "%4d: %08X:%04X %08X:%04X"
		" %02X %08X:%08X %02X:%08lX %08X %5u %8d %u %d %pK",
		i,
		ireq->ir_loc_addr,
		ireq->ir_num,
		ireq->ir_rmt_addr,
		ntohs(ireq->ir_rmt_port),
		TCP_SYN_RECV,
		0, 0, /* could print option size, but that is af dependent. */
		1,    /* timers active (only the expire timer) */
		jiffies_delta_to_clock_t(delta),
		req->num_timeout,
		from_kuid_munged(seq_user_ns(f),
				 sock_i_uid(req->rsk_listener)),
		0,  /* non standard timer */
		0, /* open_requests have no inode */
		0,
		req);
}

static void get_tcp4_sock(struct sock *sk, struct seq_file *f, int i)
{
	int timer_active;
	unsigned long timer_expires;
	const struct tcp_sock *tp = tcp_sk(sk);
	const struct inet_connection_sock *icsk = inet_csk(sk);
	const struct inet_sock *inet = inet_sk(sk);
	const struct fastopen_queue *fastopenq = &icsk->icsk_accept_queue.fastopenq;
	__be32 dest = inet->inet_daddr;
	__be32 src = inet->inet_rcv_saddr;
	__u16 destp = ntohs(inet->inet_dport);
	__u16 srcp = ntohs(inet->inet_sport);
	int rx_queue;
	int state;

	if (icsk->icsk_pending == ICSK_TIME_RETRANS ||
	    icsk->icsk_pending == ICSK_TIME_REO_TIMEOUT ||
	    icsk->icsk_pending == ICSK_TIME_LOSS_PROBE) {
		timer_active	= 1;
		timer_expires	= icsk->icsk_timeout;
	} else if (icsk->icsk_pending == ICSK_TIME_PROBE0) {
		timer_active	= 4;
		timer_expires	= icsk->icsk_timeout;
	} else if (timer_pending(&sk->sk_timer)) {
		timer_active	= 2;
		timer_expires	= sk->sk_timer.expires;
	} else {
		timer_active	= 0;
		timer_expires = jiffies;
	}

	state = inet_sk_state_load(sk);
	if (state == TCP_LISTEN)
		rx_queue = READ_ONCE(sk->sk_ack_backlog);
	else
		/* Because we don't lock the socket,
		 * we might find a transient negative value.
		 */
		rx_queue = max_t(int, READ_ONCE(tp->rcv_nxt) -
				      READ_ONCE(tp->copied_seq), 0);

	seq_printf(f, "%4d: %08X:%04X %08X:%04X %02X %08X:%08X %02X:%08lX "
			"%08X %5u %8d %lu %d %pK %lu %lu %u %u %d",
		i, src, srcp, dest, destp, state,
		READ_ONCE(tp->write_seq) - tp->snd_una,
		rx_queue,
		timer_active,
		jiffies_delta_to_clock_t(timer_expires - jiffies),
		icsk->icsk_retransmits,
		from_kuid_munged(seq_user_ns(f), sock_i_uid(sk)),
		icsk->icsk_probes_out,
		sock_i_ino(sk),
		refcount_read(&sk->sk_refcnt), sk,
		jiffies_to_clock_t(icsk->icsk_rto),
		jiffies_to_clock_t(icsk->icsk_ack.ato),
		(icsk->icsk_ack.quick << 1) | inet_csk_in_pingpong_mode(sk),
		tcp_snd_cwnd(tp),
		state == TCP_LISTEN ?
		    fastopenq->max_qlen :
		    (tcp_in_initial_slowstart(tp) ? -1 : tp->snd_ssthresh));
}

static void get_timewait4_sock(const struct inet_timewait_sock *tw,
			       struct seq_file *f, int i)
{
	long delta = tw->tw_timer.expires - jiffies;
	__be32 dest, src;
	__u16 destp, srcp;

	dest  = tw->tw_daddr;
	src   = tw->tw_rcv_saddr;
	destp = ntohs(tw->tw_dport);
	srcp  = ntohs(tw->tw_sport);

	seq_printf(f, "%4d: %08X:%04X %08X:%04X"
		" %02X %08X:%08X %02X:%08lX %08X %5d %8d %d %d %pK",
		i, src, srcp, dest, destp, tw->tw_substate, 0, 0,
		3, jiffies_delta_to_clock_t(delta), 0, 0, 0, 0,
		refcount_read(&tw->tw_refcnt), tw);
}

#define TMPSZ 150

static int tcp4_seq_show(struct seq_file *seq, void *v)
{
	struct tcp_iter_state *st;
	struct sock *sk = v;

	seq_setwidth(seq, TMPSZ - 1);
	if (v == SEQ_START_TOKEN) {
		seq_puts(seq, "  sl  local_address rem_address   st tx_queue "
			   "rx_queue tr tm->when retrnsmt   uid  timeout "
			   "inode");
		goto out;
	}
	st = seq->private;

	if (sk->sk_state == TCP_TIME_WAIT)
		get_timewait4_sock(v, seq, st->num);
	else if (sk->sk_state == TCP_NEW_SYN_RECV)
		get_openreq4(v, seq, st->num);
	else
		get_tcp4_sock(v, seq, st->num);
out:
	seq_pad(seq, '\n');
	return 0;
}

#ifdef CONFIG_BPF_SYSCALL
struct bpf_tcp_iter_state {
	struct tcp_iter_state state;
	unsigned int cur_sk;
	unsigned int end_sk;
	unsigned int max_sk;
	struct sock **batch;
	bool st_bucket_done;
};

struct bpf_iter__tcp {
	__bpf_md_ptr(struct bpf_iter_meta *, meta);
	__bpf_md_ptr(struct sock_common *, sk_common);
	uid_t uid __aligned(8);
};

static int tcp_prog_seq_show(struct bpf_prog *prog, struct bpf_iter_meta *meta,
			     struct sock_common *sk_common, uid_t uid)
{
	struct bpf_iter__tcp ctx;

	meta->seq_num--;  /* skip SEQ_START_TOKEN */
	ctx.meta = meta;
	ctx.sk_common = sk_common;
	ctx.uid = uid;
	return bpf_iter_run_prog(prog, &ctx);
}

static void bpf_iter_tcp_put_batch(struct bpf_tcp_iter_state *iter)
{
	while (iter->cur_sk < iter->end_sk)
		sock_put(iter->batch[iter->cur_sk++]);
}

static int bpf_iter_tcp_realloc_batch(struct bpf_tcp_iter_state *iter,
				      unsigned int new_batch_sz)
{
	struct sock **new_batch;

	new_batch = kvmalloc(sizeof(*new_batch) * new_batch_sz,
			     GFP_USER | __GFP_NOWARN);
	if (!new_batch)
		return -ENOMEM;

	bpf_iter_tcp_put_batch(iter);
	kvfree(iter->batch);
	iter->batch = new_batch;
	iter->max_sk = new_batch_sz;

	return 0;
}

static unsigned int bpf_iter_tcp_listening_batch(struct seq_file *seq,
						 struct sock *start_sk)
{
	struct bpf_tcp_iter_state *iter = seq->private;
	struct tcp_iter_state *st = &iter->state;
	struct inet_connection_sock *icsk;
	unsigned int expected = 1;
	struct sock *sk;

	sock_hold(start_sk);
	iter->batch[iter->end_sk++] = start_sk;

	icsk = inet_csk(start_sk);
	inet_lhash2_for_each_icsk_continue(icsk) {
		sk = (struct sock *)icsk;
		if (seq_sk_match(seq, sk)) {
			if (iter->end_sk < iter->max_sk) {
				sock_hold(sk);
				iter->batch[iter->end_sk++] = sk;
			}
			expected++;
		}
	}
	spin_unlock(&tcp_hashinfo.lhash2[st->bucket].lock);

	return expected;
}

static unsigned int bpf_iter_tcp_established_batch(struct seq_file *seq,
						   struct sock *start_sk)
{
	struct bpf_tcp_iter_state *iter = seq->private;
	struct tcp_iter_state *st = &iter->state;
	struct hlist_nulls_node *node;
	unsigned int expected = 1;
	struct sock *sk;

	sock_hold(start_sk);
	iter->batch[iter->end_sk++] = start_sk;

	sk = sk_nulls_next(start_sk);
	sk_nulls_for_each_from(sk, node) {
		if (seq_sk_match(seq, sk)) {
			if (iter->end_sk < iter->max_sk) {
				sock_hold(sk);
				iter->batch[iter->end_sk++] = sk;
			}
			expected++;
		}
	}
	spin_unlock_bh(inet_ehash_lockp(&tcp_hashinfo, st->bucket));

	return expected;
}

static struct sock *bpf_iter_tcp_batch(struct seq_file *seq)
{
	struct bpf_tcp_iter_state *iter = seq->private;
	struct tcp_iter_state *st = &iter->state;
	unsigned int expected;
	bool resized = false;
	struct sock *sk;

	/* The st->bucket is done.  Directly advance to the next
	 * bucket instead of having the tcp_seek_last_pos() to skip
	 * one by one in the current bucket and eventually find out
	 * it has to advance to the next bucket.
	 */
	if (iter->st_bucket_done) {
		st->offset = 0;
		st->bucket++;
		if (st->state == TCP_SEQ_STATE_LISTENING &&
		    st->bucket > tcp_hashinfo.lhash2_mask) {
			st->state = TCP_SEQ_STATE_ESTABLISHED;
			st->bucket = 0;
		}
	}

again:
	/* Get a new batch */
	iter->cur_sk = 0;
	iter->end_sk = 0;
	iter->st_bucket_done = false;

	sk = tcp_seek_last_pos(seq);
	if (!sk)
		return NULL; /* Done */

	if (st->state == TCP_SEQ_STATE_LISTENING)
		expected = bpf_iter_tcp_listening_batch(seq, sk);
	else
		expected = bpf_iter_tcp_established_batch(seq, sk);

	if (iter->end_sk == expected) {
		iter->st_bucket_done = true;
		return sk;
	}

	if (!resized && !bpf_iter_tcp_realloc_batch(iter, expected * 3 / 2)) {
		resized = true;
		goto again;
	}

	return sk;
}

static void *bpf_iter_tcp_seq_start(struct seq_file *seq, loff_t *pos)
{
	/* bpf iter does not support lseek, so it always
	 * continue from where it was stop()-ped.
	 */
	if (*pos)
		return bpf_iter_tcp_batch(seq);

	return SEQ_START_TOKEN;
}

static void *bpf_iter_tcp_seq_next(struct seq_file *seq, void *v, loff_t *pos)
{
	struct bpf_tcp_iter_state *iter = seq->private;
	struct tcp_iter_state *st = &iter->state;
	struct sock *sk;

	/* Whenever seq_next() is called, the iter->cur_sk is
	 * done with seq_show(), so advance to the next sk in
	 * the batch.
	 */
	if (iter->cur_sk < iter->end_sk) {
		/* Keeping st->num consistent in tcp_iter_state.
		 * bpf_iter_tcp does not use st->num.
		 * meta.seq_num is used instead.
		 */
		st->num++;
		/* Move st->offset to the next sk in the bucket such that
		 * the future start() will resume at st->offset in
		 * st->bucket.  See tcp_seek_last_pos().
		 */
		st->offset++;
		sock_put(iter->batch[iter->cur_sk++]);
	}

	if (iter->cur_sk < iter->end_sk)
		sk = iter->batch[iter->cur_sk];
	else
		sk = bpf_iter_tcp_batch(seq);

	++*pos;
	/* Keeping st->last_pos consistent in tcp_iter_state.
	 * bpf iter does not do lseek, so st->last_pos always equals to *pos.
	 */
	st->last_pos = *pos;
	return sk;
}

static int bpf_iter_tcp_seq_show(struct seq_file *seq, void *v)
{
	struct bpf_iter_meta meta;
	struct bpf_prog *prog;
	struct sock *sk = v;
	bool slow;
	uid_t uid;
	int ret;

	if (v == SEQ_START_TOKEN)
		return 0;

	if (sk_fullsock(sk))
		slow = lock_sock_fast(sk);

	if (unlikely(sk_unhashed(sk))) {
		ret = SEQ_SKIP;
		goto unlock;
	}

	if (sk->sk_state == TCP_TIME_WAIT) {
		uid = 0;
	} else if (sk->sk_state == TCP_NEW_SYN_RECV) {
		const struct request_sock *req = v;

		uid = from_kuid_munged(seq_user_ns(seq),
				       sock_i_uid(req->rsk_listener));
	} else {
		uid = from_kuid_munged(seq_user_ns(seq), sock_i_uid(sk));
	}

	meta.seq = seq;
	prog = bpf_iter_get_info(&meta, false);
	ret = tcp_prog_seq_show(prog, &meta, v, uid);

unlock:
	if (sk_fullsock(sk))
		unlock_sock_fast(sk, slow);
	return ret;

}

static void bpf_iter_tcp_seq_stop(struct seq_file *seq, void *v)
{
	struct bpf_tcp_iter_state *iter = seq->private;
	struct bpf_iter_meta meta;
	struct bpf_prog *prog;

	if (!v) {
		meta.seq = seq;
		prog = bpf_iter_get_info(&meta, true);
		if (prog)
			(void)tcp_prog_seq_show(prog, &meta, v, 0);
	}

	if (iter->cur_sk < iter->end_sk) {
		bpf_iter_tcp_put_batch(iter);
		iter->st_bucket_done = false;
	}
}

static const struct seq_operations bpf_iter_tcp_seq_ops = {
	.show		= bpf_iter_tcp_seq_show,
	.start		= bpf_iter_tcp_seq_start,
	.next		= bpf_iter_tcp_seq_next,
	.stop		= bpf_iter_tcp_seq_stop,
};
#endif
static unsigned short seq_file_family(const struct seq_file *seq)
{
	const struct tcp_seq_afinfo *afinfo;

#ifdef CONFIG_BPF_SYSCALL
	/* Iterated from bpf_iter.  Let the bpf prog to filter instead. */
	if (seq->op == &bpf_iter_tcp_seq_ops)
		return AF_UNSPEC;
#endif

	/* Iterated from proc fs */
	afinfo = PDE_DATA(file_inode(seq->file));
	return afinfo->family;
}

static const struct seq_operations tcp4_seq_ops = {
	.show		= tcp4_seq_show,
	.start		= tcp_seq_start,
	.next		= tcp_seq_next,
	.stop		= tcp_seq_stop,
};

static struct tcp_seq_afinfo tcp4_seq_afinfo = {
	.family		= AF_INET,
};

static int __net_init tcp4_proc_init_net(struct net *net)
{
	if (!proc_create_net_data("tcp", 0444, net->proc_net, &tcp4_seq_ops,
			sizeof(struct tcp_iter_state), &tcp4_seq_afinfo))
		return -ENOMEM;
	return 0;
}

static void __net_exit tcp4_proc_exit_net(struct net *net)
{
	remove_proc_entry("tcp", net->proc_net);
}

static struct pernet_operations tcp4_net_ops = {
	.init = tcp4_proc_init_net,
	.exit = tcp4_proc_exit_net,
};

int __init tcp4_proc_init(void)
{
	return register_pernet_subsys(&tcp4_net_ops);
}

void tcp4_proc_exit(void)
{
	unregister_pernet_subsys(&tcp4_net_ops);
}
#endif /* CONFIG_PROC_FS */

/* @wake is one when sk_stream_write_space() calls us.
 * This sends EPOLLOUT only if notsent_bytes is half the limit.
 * This mimics the strategy used in sock_def_write_space().
 */
bool tcp_stream_memory_free(const struct sock *sk, int wake)
{
	const struct tcp_sock *tp = tcp_sk(sk);
	u32 notsent_bytes = READ_ONCE(tp->write_seq) -
			    READ_ONCE(tp->snd_nxt);

	return (notsent_bytes << wake) < tcp_notsent_lowat(tp);
}
EXPORT_SYMBOL(tcp_stream_memory_free);

struct proto tcp_prot = {
	.name			= "TCP",
	.owner			= THIS_MODULE,
	.close			= tcp_close,
	.pre_connect		= tcp_v4_pre_connect,
	.connect		= tcp_v4_connect,
	.disconnect		= tcp_disconnect,
	.accept			= inet_csk_accept,
	.ioctl			= tcp_ioctl,
	.init			= tcp_v4_init_sock,
	.destroy		= tcp_v4_destroy_sock,
	.shutdown		= tcp_shutdown,
	.setsockopt		= tcp_setsockopt,
	.getsockopt		= tcp_getsockopt,
	.bpf_bypass_getsockopt	= tcp_bpf_bypass_getsockopt,
	.keepalive		= tcp_set_keepalive,
	.recvmsg		= tcp_recvmsg,
	.sendmsg		= tcp_sendmsg,
	.sendpage		= tcp_sendpage,
	.backlog_rcv		= tcp_v4_do_rcv,
	.release_cb		= tcp_release_cb,
	.hash			= inet_hash,
	.unhash			= inet_unhash,
	.get_port		= inet_csk_get_port,
#ifdef CONFIG_BPF_SYSCALL
	.psock_update_sk_prot	= tcp_bpf_update_proto,
#endif
	.enter_memory_pressure	= tcp_enter_memory_pressure,
	.leave_memory_pressure	= tcp_leave_memory_pressure,
	.stream_memory_free	= tcp_stream_memory_free,
	.sockets_allocated	= &tcp_sockets_allocated,
	.orphan_count		= &tcp_orphan_count,
	.memory_allocated	= &tcp_memory_allocated,
	.memory_pressure	= &tcp_memory_pressure,
	.sysctl_mem		= sysctl_tcp_mem,
	.sysctl_wmem_offset	= offsetof(struct net, ipv4.sysctl_tcp_wmem),
	.sysctl_rmem_offset	= offsetof(struct net, ipv4.sysctl_tcp_rmem),
	.max_header		= MAX_TCP_HEADER,
	.obj_size		= sizeof(struct tcp_sock),
	.slab_flags		= SLAB_TYPESAFE_BY_RCU,
	.twsk_prot		= &tcp_timewait_sock_ops,
	.rsk_prot		= &tcp_request_sock_ops,
	.h.hashinfo		= &tcp_hashinfo,
	.no_autobind		= true,
	.diag_destroy		= tcp_abort,
};
EXPORT_SYMBOL(tcp_prot);

static void __net_exit tcp_sk_exit(struct net *net)
{
	int cpu;

	if (net->ipv4.tcp_congestion_control)
		bpf_module_put(net->ipv4.tcp_congestion_control,
			       net->ipv4.tcp_congestion_control->owner);

	for_each_possible_cpu(cpu)
		inet_ctl_sock_destroy(*per_cpu_ptr(net->ipv4.tcp_sk, cpu));
	free_percpu(net->ipv4.tcp_sk);
}

static int __net_init tcp_sk_init(struct net *net)
{
	int res, cpu, cnt;

	net->ipv4.tcp_sk = alloc_percpu(struct sock *);
	if (!net->ipv4.tcp_sk)
		return -ENOMEM;

	for_each_possible_cpu(cpu) {
		struct sock *sk;

		res = inet_ctl_sock_create(&sk, PF_INET, SOCK_RAW,
					   IPPROTO_TCP, net);
		if (res)
			goto fail;
		sock_set_flag(sk, SOCK_USE_WRITE_QUEUE);

		/* Please enforce IP_DF and IPID==0 for RST and
		 * ACK sent in SYN-RECV and TIME-WAIT state.
		 */
		inet_sk(sk)->pmtudisc = IP_PMTUDISC_DO;

		*per_cpu_ptr(net->ipv4.tcp_sk, cpu) = sk;
	}

	net->ipv4.sysctl_tcp_ecn = 2;
	net->ipv4.sysctl_tcp_ecn_fallback = 1;

	net->ipv4.sysctl_tcp_base_mss = TCP_BASE_MSS;
	net->ipv4.sysctl_tcp_min_snd_mss = TCP_MIN_SND_MSS;
	net->ipv4.sysctl_tcp_probe_threshold = TCP_PROBE_THRESHOLD;
	net->ipv4.sysctl_tcp_probe_interval = TCP_PROBE_INTERVAL;
	net->ipv4.sysctl_tcp_mtu_probe_floor = TCP_MIN_SND_MSS;

	net->ipv4.sysctl_tcp_keepalive_time = TCP_KEEPALIVE_TIME;
	net->ipv4.sysctl_tcp_keepalive_probes = TCP_KEEPALIVE_PROBES;
	net->ipv4.sysctl_tcp_keepalive_intvl = TCP_KEEPALIVE_INTVL;

	net->ipv4.sysctl_tcp_syn_retries = TCP_SYN_RETRIES;
	net->ipv4.sysctl_tcp_synack_retries = TCP_SYNACK_RETRIES;
	net->ipv4.sysctl_tcp_syncookies = 1;
	net->ipv4.sysctl_tcp_reordering = TCP_FASTRETRANS_THRESH;
	net->ipv4.sysctl_tcp_retries1 = TCP_RETR1;
	net->ipv4.sysctl_tcp_retries2 = TCP_RETR2;
	net->ipv4.sysctl_tcp_orphan_retries = 0;
	net->ipv4.sysctl_tcp_fin_timeout = TCP_FIN_TIMEOUT;
	net->ipv4.sysctl_tcp_notsent_lowat = UINT_MAX;
	net->ipv4.sysctl_tcp_tw_reuse = 2;
	net->ipv4.sysctl_tcp_no_ssthresh_metrics_save = 1;

	cnt = tcp_hashinfo.ehash_mask + 1;
	net->ipv4.tcp_death_row.sysctl_max_tw_buckets = cnt / 2;
	net->ipv4.tcp_death_row.hashinfo = &tcp_hashinfo;

	net->ipv4.sysctl_max_syn_backlog = max(128, cnt / 128);
	net->ipv4.sysctl_tcp_sack = 1;
	net->ipv4.sysctl_tcp_window_scaling = 1;
	net->ipv4.sysctl_tcp_timestamps = 1;
	net->ipv4.sysctl_tcp_early_retrans = 3;
	net->ipv4.sysctl_tcp_recovery = TCP_RACK_LOSS_DETECTION;
	net->ipv4.sysctl_tcp_slow_start_after_idle = 1; /* By default, RFC2861 behavior.  */
	net->ipv4.sysctl_tcp_retrans_collapse = 1;
	net->ipv4.sysctl_tcp_max_reordering = 300;
	net->ipv4.sysctl_tcp_dsack = 1;
	net->ipv4.sysctl_tcp_app_win = 31;
	net->ipv4.sysctl_tcp_adv_win_scale = 1;
	net->ipv4.sysctl_tcp_frto = 2;
	net->ipv4.sysctl_tcp_moderate_rcvbuf = 1;
	/* This limits the percentage of the congestion window which we
	 * will allow a single TSO frame to consume.  Building TSO frames
	 * which are too large can cause TCP streams to be bursty.
	 */
	net->ipv4.sysctl_tcp_tso_win_divisor = 3;
	/* Default TSQ limit of 16 TSO segments */
	net->ipv4.sysctl_tcp_limit_output_bytes = 16 * 65536;
	/* rfc5961 challenge ack rate limiting */
	net->ipv4.sysctl_tcp_challenge_ack_limit = 1000;
	net->ipv4.sysctl_tcp_min_tso_segs = 2;
	net->ipv4.sysctl_tcp_min_rtt_wlen = 300;
	net->ipv4.sysctl_tcp_autocorking = 1;
	net->ipv4.sysctl_tcp_invalid_ratelimit = HZ/2;
	net->ipv4.sysctl_tcp_pacing_ss_ratio = 200;
	net->ipv4.sysctl_tcp_pacing_ca_ratio = 120;
	if (net != &init_net) {
		memcpy(net->ipv4.sysctl_tcp_rmem,
		       init_net.ipv4.sysctl_tcp_rmem,
		       sizeof(init_net.ipv4.sysctl_tcp_rmem));
		memcpy(net->ipv4.sysctl_tcp_wmem,
		       init_net.ipv4.sysctl_tcp_wmem,
		       sizeof(init_net.ipv4.sysctl_tcp_wmem));
	}
	net->ipv4.sysctl_tcp_comp_sack_delay_ns = NSEC_PER_MSEC;
	net->ipv4.sysctl_tcp_comp_sack_slack_ns = 100 * NSEC_PER_USEC;
	net->ipv4.sysctl_tcp_comp_sack_nr = 44;
	net->ipv4.sysctl_tcp_fastopen = TFO_CLIENT_ENABLE;
	net->ipv4.sysctl_tcp_fastopen_blackhole_timeout = 0;
	atomic_set(&net->ipv4.tfo_active_disable_times, 0);

	/* Reno is always built in */
	if (!net_eq(net, &init_net) &&
	    bpf_try_module_get(init_net.ipv4.tcp_congestion_control,
			       init_net.ipv4.tcp_congestion_control->owner))
		net->ipv4.tcp_congestion_control = init_net.ipv4.tcp_congestion_control;
	else
		net->ipv4.tcp_congestion_control = &tcp_reno;

	return 0;
fail:
	tcp_sk_exit(net);

	return res;
}

static void __net_exit tcp_sk_exit_batch(struct list_head *net_exit_list)
{
	struct net *net;

	inet_twsk_purge(&tcp_hashinfo, AF_INET);

	list_for_each_entry(net, net_exit_list, exit_list)
		tcp_fastopen_ctx_destroy(net);
}

static struct pernet_operations __net_initdata tcp_sk_ops = {
       .init	   = tcp_sk_init,
       .exit	   = tcp_sk_exit,
       .exit_batch = tcp_sk_exit_batch,
};

#if defined(CONFIG_BPF_SYSCALL) && defined(CONFIG_PROC_FS)
DEFINE_BPF_ITER_FUNC(tcp, struct bpf_iter_meta *meta,
		     struct sock_common *sk_common, uid_t uid)

#define INIT_BATCH_SZ 16

static int bpf_iter_init_tcp(void *priv_data, struct bpf_iter_aux_info *aux)
{
	struct bpf_tcp_iter_state *iter = priv_data;
	int err;

	err = bpf_iter_init_seq_net(priv_data, aux);
	if (err)
		return err;

	err = bpf_iter_tcp_realloc_batch(iter, INIT_BATCH_SZ);
	if (err) {
		bpf_iter_fini_seq_net(priv_data);
		return err;
	}

	return 0;
}

static void bpf_iter_fini_tcp(void *priv_data)
{
	struct bpf_tcp_iter_state *iter = priv_data;

	bpf_iter_fini_seq_net(priv_data);
	kvfree(iter->batch);
}

static const struct bpf_iter_seq_info tcp_seq_info = {
	.seq_ops		= &bpf_iter_tcp_seq_ops,
	.init_seq_private	= bpf_iter_init_tcp,
	.fini_seq_private	= bpf_iter_fini_tcp,
	.seq_priv_size		= sizeof(struct bpf_tcp_iter_state),
};

static const struct bpf_func_proto *
bpf_iter_tcp_get_func_proto(enum bpf_func_id func_id,
			    const struct bpf_prog *prog)
{
	switch (func_id) {
	case BPF_FUNC_setsockopt:
		return &bpf_sk_setsockopt_proto;
	case BPF_FUNC_getsockopt:
		return &bpf_sk_getsockopt_proto;
	default:
		return NULL;
	}
}

static struct bpf_iter_reg tcp_reg_info = {
	.target			= "tcp",
	.ctx_arg_info_size	= 1,
	.ctx_arg_info		= {
		{ offsetof(struct bpf_iter__tcp, sk_common),
		  PTR_TO_BTF_ID_OR_NULL },
	},
	.get_func_proto		= bpf_iter_tcp_get_func_proto,
	.seq_info		= &tcp_seq_info,
};

static void __init bpf_iter_register(void)
{
	tcp_reg_info.ctx_arg_info[0].btf_id = btf_sock_ids[BTF_SOCK_TYPE_SOCK_COMMON];
	if (bpf_iter_reg_target(&tcp_reg_info))
		pr_warn("Warning: could not register bpf iterator tcp\n");
}

#endif

void __init tcp_v4_init(void)
{
	if (register_pernet_subsys(&tcp_sk_ops))
		panic("Failed to create the TCP control socket.\n");

#if defined(CONFIG_BPF_SYSCALL) && defined(CONFIG_PROC_FS)
	bpf_iter_register();
#endif
}<|MERGE_RESOLUTION|>--- conflicted
+++ resolved
@@ -823,11 +823,7 @@
 			      transmit_time);
 
 	ctl_sk->sk_mark = 0;
-<<<<<<< HEAD
-=======
 	xfrm_sk_free_policy(ctl_sk);
-	sock_net_set(ctl_sk, &init_net);
->>>>>>> 3e98e33d
 	__TCP_INC_STATS(net, TCP_MIB_OUTSEGS);
 	__TCP_INC_STATS(net, TCP_MIB_OUTRSTS);
 	local_bh_enable();
