--- conflicted
+++ resolved
@@ -361,12 +361,8 @@
 	select CRYPTO_SHA1
 	select CRYPTO_DES
 	select CRYPTO_ECHAINIV
-<<<<<<< HEAD
 	select CRYPTO_SEQIV
-	---help---
-=======
-	help
->>>>>>> b3a9e3b9
+	help
 	  Support for IPsec ESP.
 
 	  If unsure, say Y.
