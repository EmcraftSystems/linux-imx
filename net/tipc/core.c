/*
 * net/tipc/core.c: TIPC module code
 *
 * Copyright (c) 2003-2006, 2013, Ericsson AB
 * Copyright (c) 2005-2006, 2010-2013, Wind River Systems
 * All rights reserved.
 *
 * Redistribution and use in source and binary forms, with or without
 * modification, are permitted provided that the following conditions are met:
 *
 * 1. Redistributions of source code must retain the above copyright
 *    notice, this list of conditions and the following disclaimer.
 * 2. Redistributions in binary form must reproduce the above copyright
 *    notice, this list of conditions and the following disclaimer in the
 *    documentation and/or other materials provided with the distribution.
 * 3. Neither the names of the copyright holders nor the names of its
 *    contributors may be used to endorse or promote products derived from
 *    this software without specific prior written permission.
 *
 * Alternatively, this software may be distributed under the terms of the
 * GNU General Public License ("GPL") version 2 as published by the Free
 * Software Foundation.
 *
 * THIS SOFTWARE IS PROVIDED BY THE COPYRIGHT HOLDERS AND CONTRIBUTORS "AS IS"
 * AND ANY EXPRESS OR IMPLIED WARRANTIES, INCLUDING, BUT NOT LIMITED TO, THE
 * IMPLIED WARRANTIES OF MERCHANTABILITY AND FITNESS FOR A PARTICULAR PURPOSE
 * ARE DISCLAIMED. IN NO EVENT SHALL THE COPYRIGHT OWNER OR CONTRIBUTORS BE
 * LIABLE FOR ANY DIRECT, INDIRECT, INCIDENTAL, SPECIAL, EXEMPLARY, OR
 * CONSEQUENTIAL DAMAGES (INCLUDING, BUT NOT LIMITED TO, PROCUREMENT OF
 * SUBSTITUTE GOODS OR SERVICES; LOSS OF USE, DATA, OR PROFITS; OR BUSINESS
 * INTERRUPTION) HOWEVER CAUSED AND ON ANY THEORY OF LIABILITY, WHETHER IN
 * CONTRACT, STRICT LIABILITY, OR TORT (INCLUDING NEGLIGENCE OR OTHERWISE)
 * ARISING IN ANY WAY OUT OF THE USE OF THIS SOFTWARE, EVEN IF ADVISED OF THE
 * POSSIBILITY OF SUCH DAMAGE.
 */

#include "core.h"
#include "name_table.h"
#include "subscr.h"
#include "bearer.h"
#include "net.h"
#include "socket.h"
#include "bcast.h"
#include "node.h"

#include <linux/module.h>

/* configurable TIPC parameters */
unsigned int tipc_net_id __read_mostly;
int sysctl_tipc_rmem[3] __read_mostly;	/* min/default/max */

static int __net_init tipc_init_net(struct net *net)
{
	struct tipc_net *tn = net_generic(net, tipc_net_id);
	int err;

	tn->net_id = 4711;
	tn->node_addr = 0;
	tn->trial_addr = 0;
	tn->addr_trial_end = 0;
	tn->capabilities = TIPC_NODE_CAPABILITIES;
	memset(tn->node_id, 0, sizeof(tn->node_id));
	memset(tn->node_id_string, 0, sizeof(tn->node_id_string));
	tn->mon_threshold = TIPC_DEF_MON_THRESHOLD;
	get_random_bytes(&tn->random, sizeof(int));
	INIT_LIST_HEAD(&tn->node_list);
	spin_lock_init(&tn->node_list_lock);

	err = tipc_sk_rht_init(net);
	if (err)
		goto out_sk_rht;

	err = tipc_nametbl_init(net);
	if (err)
		goto out_nametbl;

	INIT_LIST_HEAD(&tn->dist_queue);

	err = tipc_bcast_init(net);
	if (err)
		goto out_bclink;

	err = tipc_attach_loopback(net);
	if (err)
		goto out_bclink;

	return 0;

out_bclink:
	tipc_nametbl_stop(net);
out_nametbl:
	tipc_sk_rht_destroy(net);
out_sk_rht:
	return err;
}

static void __net_exit tipc_exit_net(struct net *net)
{
<<<<<<< HEAD
=======
	tipc_detach_loopback(net);
>>>>>>> f7688b48
	tipc_net_stop(net);
	tipc_bcast_stop(net);
	tipc_nametbl_stop(net);
	tipc_sk_rht_destroy(net);
}

static struct pernet_operations tipc_net_ops = {
	.init = tipc_init_net,
	.exit = tipc_exit_net,
	.id   = &tipc_net_id,
	.size = sizeof(struct tipc_net),
};

static struct pernet_operations tipc_topsrv_net_ops = {
	.init = tipc_topsrv_init_net,
	.exit = tipc_topsrv_exit_net,
};

static int __init tipc_init(void)
{
	int err;

	pr_info("Activated (version " TIPC_MOD_VER ")\n");

	sysctl_tipc_rmem[0] = RCVBUF_MIN;
	sysctl_tipc_rmem[1] = RCVBUF_DEF;
	sysctl_tipc_rmem[2] = RCVBUF_MAX;

	err = tipc_netlink_start();
	if (err)
		goto out_netlink;

	err = tipc_netlink_compat_start();
	if (err)
		goto out_netlink_compat;

	err = tipc_register_sysctl();
	if (err)
		goto out_sysctl;

	err = register_pernet_device(&tipc_net_ops);
	if (err)
		goto out_pernet;

	err = tipc_socket_init();
	if (err)
		goto out_socket;

	err = register_pernet_device(&tipc_topsrv_net_ops);
	if (err)
		goto out_pernet_topsrv;

	err = tipc_bearer_setup();
	if (err)
		goto out_bearer;

	pr_info("Started in single node mode\n");
	return 0;
out_bearer:
	unregister_pernet_device(&tipc_topsrv_net_ops);
out_pernet_topsrv:
	tipc_socket_stop();
out_socket:
	unregister_pernet_device(&tipc_net_ops);
out_pernet:
	tipc_unregister_sysctl();
out_sysctl:
	tipc_netlink_compat_stop();
out_netlink_compat:
	tipc_netlink_stop();
out_netlink:
	pr_err("Unable to start in single node mode\n");
	return err;
}

static void __exit tipc_exit(void)
{
	tipc_bearer_cleanup();
	unregister_pernet_device(&tipc_topsrv_net_ops);
	tipc_socket_stop();
	unregister_pernet_device(&tipc_net_ops);
	tipc_netlink_stop();
	tipc_netlink_compat_stop();
	tipc_unregister_sysctl();

	pr_info("Deactivated\n");
}

module_init(tipc_init);
module_exit(tipc_exit);

MODULE_DESCRIPTION("TIPC: Transparent Inter Process Communication");
MODULE_LICENSE("Dual BSD/GPL");
MODULE_VERSION(TIPC_MOD_VER);<|MERGE_RESOLUTION|>--- conflicted
+++ resolved
@@ -96,10 +96,7 @@
 
 static void __net_exit tipc_exit_net(struct net *net)
 {
-<<<<<<< HEAD
-=======
 	tipc_detach_loopback(net);
->>>>>>> f7688b48
 	tipc_net_stop(net);
 	tipc_bcast_stop(net);
 	tipc_nametbl_stop(net);
