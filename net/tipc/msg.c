/*
 * net/tipc/msg.c: TIPC message header routines
 *
 * Copyright (c) 2000-2006, 2014-2015, Ericsson AB
 * Copyright (c) 2005, 2010-2011, Wind River Systems
 * All rights reserved.
 *
 * Redistribution and use in source and binary forms, with or without
 * modification, are permitted provided that the following conditions are met:
 *
 * 1. Redistributions of source code must retain the above copyright
 *    notice, this list of conditions and the following disclaimer.
 * 2. Redistributions in binary form must reproduce the above copyright
 *    notice, this list of conditions and the following disclaimer in the
 *    documentation and/or other materials provided with the distribution.
 * 3. Neither the names of the copyright holders nor the names of its
 *    contributors may be used to endorse or promote products derived from
 *    this software without specific prior written permission.
 *
 * Alternatively, this software may be distributed under the terms of the
 * GNU General Public License ("GPL") version 2 as published by the Free
 * Software Foundation.
 *
 * THIS SOFTWARE IS PROVIDED BY THE COPYRIGHT HOLDERS AND CONTRIBUTORS "AS IS"
 * AND ANY EXPRESS OR IMPLIED WARRANTIES, INCLUDING, BUT NOT LIMITED TO, THE
 * IMPLIED WARRANTIES OF MERCHANTABILITY AND FITNESS FOR A PARTICULAR PURPOSE
 * ARE DISCLAIMED. IN NO EVENT SHALL THE COPYRIGHT OWNER OR CONTRIBUTORS BE
 * LIABLE FOR ANY DIRECT, INDIRECT, INCIDENTAL, SPECIAL, EXEMPLARY, OR
 * CONSEQUENTIAL DAMAGES (INCLUDING, BUT NOT LIMITED TO, PROCUREMENT OF
 * SUBSTITUTE GOODS OR SERVICES; LOSS OF USE, DATA, OR PROFITS; OR BUSINESS
 * INTERRUPTION) HOWEVER CAUSED AND ON ANY THEORY OF LIABILITY, WHETHER IN
 * CONTRACT, STRICT LIABILITY, OR TORT (INCLUDING NEGLIGENCE OR OTHERWISE)
 * ARISING IN ANY WAY OUT OF THE USE OF THIS SOFTWARE, EVEN IF ADVISED OF THE
 * POSSIBILITY OF SUCH DAMAGE.
 */

#include <net/sock.h>
#include "core.h"
#include "msg.h"
#include "addr.h"
#include "name_table.h"
#include "crypto.h"

#define BUF_ALIGN(x) ALIGN(x, 4)
#define MAX_FORWARD_SIZE 1024
#ifdef CONFIG_TIPC_CRYPTO
#define BUF_HEADROOM ALIGN(((LL_MAX_HEADER + 48) + EHDR_MAX_SIZE), 16)
#define BUF_OVERHEAD (BUF_HEADROOM + TIPC_AES_GCM_TAG_SIZE)
#else
#define BUF_HEADROOM (LL_MAX_HEADER + 48)
#define BUF_OVERHEAD BUF_HEADROOM
#endif

const int one_page_mtu = PAGE_SIZE - SKB_DATA_ALIGN(BUF_OVERHEAD) -
			 SKB_DATA_ALIGN(sizeof(struct skb_shared_info));
<<<<<<< HEAD

static unsigned int align(unsigned int i)
{
	return (i + 3) & ~3u;
}
=======
>>>>>>> d92805b6

/**
 * tipc_buf_acquire - creates a TIPC message buffer
 * @size: message size (including TIPC header)
 * @gfp: memory allocation flags
 *
 * Return: a new buffer with data pointers set to the specified size.
 *
 * NOTE:
 * Headroom is reserved to allow prepending of a data link header.
 * There may also be unrequested tailroom present at the buffer's end.
 */
struct sk_buff *tipc_buf_acquire(u32 size, gfp_t gfp)
{
	struct sk_buff *skb;

	skb = alloc_skb_fclone(BUF_OVERHEAD + size, gfp);
	if (skb) {
		skb_reserve(skb, BUF_HEADROOM);
		skb_put(skb, size);
		skb->next = NULL;
	}
	return skb;
}

void tipc_msg_init(u32 own_node, struct tipc_msg *m, u32 user, u32 type,
		   u32 hsize, u32 dnode)
{
	memset(m, 0, hsize);
	msg_set_version(m);
	msg_set_user(m, user);
	msg_set_hdr_sz(m, hsize);
	msg_set_size(m, hsize);
	msg_set_prevnode(m, own_node);
	msg_set_type(m, type);
	if (hsize > SHORT_H_SIZE) {
		msg_set_orignode(m, own_node);
		msg_set_destnode(m, dnode);
	}
}

struct sk_buff *tipc_msg_create(uint user, uint type,
				uint hdr_sz, uint data_sz, u32 dnode,
				u32 onode, u32 dport, u32 oport, int errcode)
{
	struct tipc_msg *msg;
	struct sk_buff *buf;

	buf = tipc_buf_acquire(hdr_sz + data_sz, GFP_ATOMIC);
	if (unlikely(!buf))
		return NULL;

	msg = buf_msg(buf);
	tipc_msg_init(onode, msg, user, type, hdr_sz, dnode);
	msg_set_size(msg, hdr_sz + data_sz);
	msg_set_origport(msg, oport);
	msg_set_destport(msg, dport);
	msg_set_errcode(msg, errcode);
	return buf;
}

/* tipc_buf_append(): Append a buffer to the fragment list of another buffer
 * @*headbuf: in:  NULL for first frag, otherwise value returned from prev call
 *            out: set when successful non-complete reassembly, otherwise NULL
 * @*buf:     in:  the buffer to append. Always defined
 *            out: head buf after successful complete reassembly, otherwise NULL
 * Returns 1 when reassembly complete, otherwise 0
 */
int tipc_buf_append(struct sk_buff **headbuf, struct sk_buff **buf)
{
	struct sk_buff *head = *headbuf;
	struct sk_buff *frag = *buf;
	struct sk_buff *tail = NULL;
	struct tipc_msg *msg;
	u32 fragid;
	int delta;
	bool headstolen;

	if (!frag)
		goto err;

	msg = buf_msg(frag);
	fragid = msg_type(msg);
	frag->next = NULL;
	skb_pull(frag, msg_hdr_sz(msg));

	if (fragid == FIRST_FRAGMENT) {
		if (unlikely(head))
			goto err;
		*buf = NULL;
		if (skb_has_frag_list(frag) && __skb_linearize(frag))
			goto err;
		frag = skb_unshare(frag, GFP_ATOMIC);
		if (unlikely(!frag))
			goto err;
		head = *headbuf = frag;
		TIPC_SKB_CB(head)->tail = NULL;
		return 0;
	}

	if (!head)
		goto err;

	if (skb_try_coalesce(head, frag, &headstolen, &delta)) {
		kfree_skb_partial(frag, headstolen);
	} else {
		tail = TIPC_SKB_CB(head)->tail;
		if (!skb_has_frag_list(head))
			skb_shinfo(head)->frag_list = frag;
		else
			tail->next = frag;
		head->truesize += frag->truesize;
		head->data_len += frag->len;
		head->len += frag->len;
		TIPC_SKB_CB(head)->tail = frag;
	}

	if (fragid == LAST_FRAGMENT) {
		TIPC_SKB_CB(head)->validated = 0;
		if (unlikely(!tipc_msg_validate(&head)))
			goto err;
		*buf = head;
		TIPC_SKB_CB(head)->tail = NULL;
		*headbuf = NULL;
		return 1;
	}
	*buf = NULL;
	return 0;
err:
	kfree_skb(*buf);
	kfree_skb(*headbuf);
	*buf = *headbuf = NULL;
	return 0;
}

/**
 * tipc_msg_append(): Append data to tail of an existing buffer queue
 * @_hdr: header to be used
 * @m: the data to be appended
 * @mss: max allowable size of buffer
 * @dlen: size of data to be appended
 * @txq: queue to append to
 *
 * Return: the number of 1k blocks appended or errno value
 */
int tipc_msg_append(struct tipc_msg *_hdr, struct msghdr *m, int dlen,
		    int mss, struct sk_buff_head *txq)
{
	struct sk_buff *skb;
	int accounted, total, curr;
	int mlen, cpy, rem = dlen;
	struct tipc_msg *hdr;

	skb = skb_peek_tail(txq);
	accounted = skb ? msg_blocks(buf_msg(skb)) : 0;
	total = accounted;

	do {
		if (!skb || skb->len >= mss) {
			skb = tipc_buf_acquire(mss, GFP_KERNEL);
			if (unlikely(!skb))
				return -ENOMEM;
			skb_orphan(skb);
			skb_trim(skb, MIN_H_SIZE);
			hdr = buf_msg(skb);
			skb_copy_to_linear_data(skb, _hdr, MIN_H_SIZE);
			msg_set_hdr_sz(hdr, MIN_H_SIZE);
			msg_set_size(hdr, MIN_H_SIZE);
			__skb_queue_tail(txq, skb);
			total += 1;
		}
		hdr = buf_msg(skb);
		curr = msg_blocks(hdr);
		mlen = msg_size(hdr);
		cpy = min_t(size_t, rem, mss - mlen);
		if (cpy != copy_from_iter(skb->data + mlen, cpy, &m->msg_iter))
			return -EFAULT;
		msg_set_size(hdr, mlen + cpy);
		skb_put(skb, cpy);
		rem -= cpy;
		total += msg_blocks(hdr) - curr;
	} while (rem > 0);
	return total - accounted;
}

/* tipc_msg_validate - validate basic format of received message
 *
 * This routine ensures a TIPC message has an acceptable header, and at least
 * as much data as the header indicates it should.  The routine also ensures
 * that the entire message header is stored in the main fragment of the message
 * buffer, to simplify future access to message header fields.
 *
 * Note: Having extra info present in the message header or data areas is OK.
 * TIPC will ignore the excess, under the assumption that it is optional info
 * introduced by a later release of the protocol.
 */
bool tipc_msg_validate(struct sk_buff **_skb)
{
	struct sk_buff *skb = *_skb;
	struct tipc_msg *hdr;
	int msz, hsz;

	/* Ensure that flow control ratio condition is satisfied */
	if (unlikely(skb->truesize / buf_roundup_len(skb) >= 4)) {
		skb = skb_copy_expand(skb, BUF_HEADROOM, 0, GFP_ATOMIC);
		if (!skb)
			return false;
		kfree_skb(*_skb);
		*_skb = skb;
	}

	if (unlikely(TIPC_SKB_CB(skb)->validated))
		return true;

	if (unlikely(!pskb_may_pull(skb, MIN_H_SIZE)))
		return false;

	hsz = msg_hdr_sz(buf_msg(skb));
	if (unlikely(hsz < MIN_H_SIZE) || (hsz > MAX_H_SIZE))
		return false;
	if (unlikely(!pskb_may_pull(skb, hsz)))
		return false;

	hdr = buf_msg(skb);
	if (unlikely(msg_version(hdr) != TIPC_VERSION))
		return false;

	msz = msg_size(hdr);
	if (unlikely(msz < hsz))
		return false;
	if (unlikely((msz - hsz) > TIPC_MAX_USER_MSG_SIZE))
		return false;
	if (unlikely(skb->len < msz))
		return false;

	TIPC_SKB_CB(skb)->validated = 1;
	return true;
}

/**
 * tipc_msg_fragment - build a fragment skb list for TIPC message
 *
 * @skb: TIPC message skb
 * @hdr: internal msg header to be put on the top of the fragments
 * @pktmax: max size of a fragment incl. the header
 * @frags: returned fragment skb list
 *
 * Return: 0 if the fragmentation is successful, otherwise: -EINVAL
 * or -ENOMEM
 */
int tipc_msg_fragment(struct sk_buff *skb, const struct tipc_msg *hdr,
		      int pktmax, struct sk_buff_head *frags)
{
	int pktno, nof_fragms, dsz, dmax, eat;
	struct tipc_msg *_hdr;
	struct sk_buff *_skb;
	u8 *data;

	/* Non-linear buffer? */
	if (skb_linearize(skb))
		return -ENOMEM;

	data = (u8 *)skb->data;
	dsz = msg_size(buf_msg(skb));
	dmax = pktmax - INT_H_SIZE;
	if (dsz <= dmax || !dmax)
		return -EINVAL;

	nof_fragms = dsz / dmax + 1;
	for (pktno = 1; pktno <= nof_fragms; pktno++) {
		if (pktno < nof_fragms)
			eat = dmax;
		else
			eat = dsz % dmax;
		/* Allocate a new fragment */
		_skb = tipc_buf_acquire(INT_H_SIZE + eat, GFP_ATOMIC);
		if (!_skb)
			goto error;
		skb_orphan(_skb);
		__skb_queue_tail(frags, _skb);
		/* Copy header & data to the fragment */
		skb_copy_to_linear_data(_skb, hdr, INT_H_SIZE);
		skb_copy_to_linear_data_offset(_skb, INT_H_SIZE, data, eat);
		data += eat;
		/* Update the fragment's header */
		_hdr = buf_msg(_skb);
		msg_set_fragm_no(_hdr, pktno);
		msg_set_nof_fragms(_hdr, nof_fragms);
		msg_set_size(_hdr, INT_H_SIZE + eat);
	}
	return 0;

error:
	__skb_queue_purge(frags);
	__skb_queue_head_init(frags);
	return -ENOMEM;
}

/**
 * tipc_msg_build - create buffer chain containing specified header and data
 * @mhdr: Message header, to be prepended to data
 * @m: User message
 * @offset: buffer offset for fragmented messages (FIXME)
 * @dsz: Total length of user data
 * @pktmax: Max packet size that can be used
 * @list: Buffer or chain of buffers to be returned to caller
 *
 * Note that the recursive call we are making here is safe, since it can
 * logically go only one further level down.
 *
 * Return: message data size or errno: -ENOMEM, -EFAULT
 */
int tipc_msg_build(struct tipc_msg *mhdr, struct msghdr *m, int offset,
		   int dsz, int pktmax, struct sk_buff_head *list)
{
	int mhsz = msg_hdr_sz(mhdr);
	struct tipc_msg pkthdr;
	int msz = mhsz + dsz;
	int pktrem = pktmax;
	struct sk_buff *skb;
	int drem = dsz;
	int pktno = 1;
	char *pktpos;
	int pktsz;
	int rc;

	msg_set_size(mhdr, msz);

	/* No fragmentation needed? */
	if (likely(msz <= pktmax)) {
		skb = tipc_buf_acquire(msz, GFP_KERNEL);

		/* Fall back to smaller MTU if node local message */
		if (unlikely(!skb)) {
			if (pktmax != MAX_MSG_SIZE)
				return -ENOMEM;
			rc = tipc_msg_build(mhdr, m, offset, dsz,
					    one_page_mtu, list);
			if (rc != dsz)
				return rc;
			if (tipc_msg_assemble(list))
				return dsz;
			return -ENOMEM;
		}
		skb_orphan(skb);
		__skb_queue_tail(list, skb);
		skb_copy_to_linear_data(skb, mhdr, mhsz);
		pktpos = skb->data + mhsz;
		if (copy_from_iter_full(pktpos, dsz, &m->msg_iter))
			return dsz;
		rc = -EFAULT;
		goto error;
	}

	/* Prepare reusable fragment header */
	tipc_msg_init(msg_prevnode(mhdr), &pkthdr, MSG_FRAGMENTER,
		      FIRST_FRAGMENT, INT_H_SIZE, msg_destnode(mhdr));
	msg_set_size(&pkthdr, pktmax);
	msg_set_fragm_no(&pkthdr, pktno);
	msg_set_importance(&pkthdr, msg_importance(mhdr));

	/* Prepare first fragment */
	skb = tipc_buf_acquire(pktmax, GFP_KERNEL);
	if (!skb)
		return -ENOMEM;
	skb_orphan(skb);
	__skb_queue_tail(list, skb);
	pktpos = skb->data;
	skb_copy_to_linear_data(skb, &pkthdr, INT_H_SIZE);
	pktpos += INT_H_SIZE;
	pktrem -= INT_H_SIZE;
	skb_copy_to_linear_data_offset(skb, INT_H_SIZE, mhdr, mhsz);
	pktpos += mhsz;
	pktrem -= mhsz;

	do {
		if (drem < pktrem)
			pktrem = drem;

		if (!copy_from_iter_full(pktpos, pktrem, &m->msg_iter)) {
			rc = -EFAULT;
			goto error;
		}
		drem -= pktrem;

		if (!drem)
			break;

		/* Prepare new fragment: */
		if (drem < (pktmax - INT_H_SIZE))
			pktsz = drem + INT_H_SIZE;
		else
			pktsz = pktmax;
		skb = tipc_buf_acquire(pktsz, GFP_KERNEL);
		if (!skb) {
			rc = -ENOMEM;
			goto error;
		}
		skb_orphan(skb);
		__skb_queue_tail(list, skb);
		msg_set_type(&pkthdr, FRAGMENT);
		msg_set_size(&pkthdr, pktsz);
		msg_set_fragm_no(&pkthdr, ++pktno);
		skb_copy_to_linear_data(skb, &pkthdr, INT_H_SIZE);
		pktpos = skb->data + INT_H_SIZE;
		pktrem = pktsz - INT_H_SIZE;

	} while (1);
	msg_set_type(buf_msg(skb), LAST_FRAGMENT);
	return dsz;
error:
	__skb_queue_purge(list);
	__skb_queue_head_init(list);
	return rc;
}

/**
 * tipc_msg_bundle - Append contents of a buffer to tail of an existing one
 * @bskb: the bundle buffer to append to
 * @msg: message to be appended
 * @max: max allowable size for the bundle buffer
 *
 * Return: "true" if bundling has been performed, otherwise "false"
 */
static bool tipc_msg_bundle(struct sk_buff *bskb, struct tipc_msg *msg,
			    u32 max)
{
	struct tipc_msg *bmsg = buf_msg(bskb);
	u32 msz, bsz, offset, pad;

	msz = msg_size(msg);
	bsz = msg_size(bmsg);
	offset = BUF_ALIGN(bsz);
	pad = offset - bsz;

	if (unlikely(skb_tailroom(bskb) < (pad + msz)))
		return false;
	if (unlikely(max < (offset + msz)))
		return false;

	skb_put(bskb, pad + msz);
	skb_copy_to_linear_data_offset(bskb, offset, msg, msz);
	msg_set_size(bmsg, offset + msz);
	msg_set_msgcnt(bmsg, msg_msgcnt(bmsg) + 1);
	return true;
}

/**
 * tipc_msg_try_bundle - Try to bundle a new message to the last one
 * @tskb: the last/target message to which the new one will be appended
 * @skb: the new message skb pointer
 * @mss: max message size (header inclusive)
 * @dnode: destination node for the message
 * @new_bundle: if this call made a new bundle or not
 *
 * Return: "true" if the new message skb is potential for bundling this time or
 * later, in the case a bundling has been done this time, the skb is consumed
 * (the skb pointer = NULL).
 * Otherwise, "false" if the skb cannot be bundled at all.
 */
bool tipc_msg_try_bundle(struct sk_buff *tskb, struct sk_buff **skb, u32 mss,
			 u32 dnode, bool *new_bundle)
{
	struct tipc_msg *msg, *inner, *outer;
	u32 tsz;

	/* First, check if the new buffer is suitable for bundling */
	msg = buf_msg(*skb);
	if (msg_user(msg) == MSG_FRAGMENTER)
		return false;
	if (msg_user(msg) == TUNNEL_PROTOCOL)
		return false;
	if (msg_user(msg) == BCAST_PROTOCOL)
		return false;
	if (mss <= INT_H_SIZE + msg_size(msg))
		return false;

	/* Ok, but the last/target buffer can be empty? */
	if (unlikely(!tskb))
		return true;

	/* Is it a bundle already? Try to bundle the new message to it */
	if (msg_user(buf_msg(tskb)) == MSG_BUNDLER) {
		*new_bundle = false;
		goto bundle;
	}

	/* Make a new bundle of the two messages if possible */
	tsz = msg_size(buf_msg(tskb));
	if (unlikely(mss < BUF_ALIGN(INT_H_SIZE + tsz) + msg_size(msg)))
		return true;
	if (unlikely(pskb_expand_head(tskb, INT_H_SIZE, mss - tsz - INT_H_SIZE,
				      GFP_ATOMIC)))
		return true;
	inner = buf_msg(tskb);
	skb_push(tskb, INT_H_SIZE);
	outer = buf_msg(tskb);
	tipc_msg_init(msg_prevnode(inner), outer, MSG_BUNDLER, 0, INT_H_SIZE,
		      dnode);
	msg_set_importance(outer, msg_importance(inner));
	msg_set_size(outer, INT_H_SIZE + tsz);
	msg_set_msgcnt(outer, 1);
	*new_bundle = true;

bundle:
	if (likely(tipc_msg_bundle(tskb, msg, mss))) {
		consume_skb(*skb);
		*skb = NULL;
	}
	return true;
}

/**
 *  tipc_msg_extract(): extract bundled inner packet from buffer
 *  @skb: buffer to be extracted from.
 *  @iskb: extracted inner buffer, to be returned
 *  @pos: position in outer message of msg to be extracted.
 *  Returns position of next msg.
 *  Consumes outer buffer when last packet extracted
 *  Return: true when there is an extracted buffer, otherwise false
 */
bool tipc_msg_extract(struct sk_buff *skb, struct sk_buff **iskb, int *pos)
{
	struct tipc_msg *hdr, *ihdr;
	int imsz;

	*iskb = NULL;
	if (unlikely(skb_linearize(skb)))
		goto none;

	hdr = buf_msg(skb);
	if (unlikely(*pos > (msg_data_sz(hdr) - MIN_H_SIZE)))
		goto none;

	ihdr = (struct tipc_msg *)(msg_data(hdr) + *pos);
	imsz = msg_size(ihdr);

	if ((*pos + imsz) > msg_data_sz(hdr))
		goto none;

	*iskb = tipc_buf_acquire(imsz, GFP_ATOMIC);
	if (!*iskb)
		goto none;

	skb_copy_to_linear_data(*iskb, ihdr, imsz);
	if (unlikely(!tipc_msg_validate(iskb)))
		goto none;

	*pos += BUF_ALIGN(imsz);
	return true;
none:
	kfree_skb(skb);
	kfree_skb(*iskb);
	*iskb = NULL;
	return false;
}

/**
 * tipc_msg_reverse(): swap source and destination addresses and add error code
 * @own_node: originating node id for reversed message
 * @skb:  buffer containing message to be reversed; will be consumed
 * @err:  error code to be set in message, if any
 * Replaces consumed buffer with new one when successful
 * Return: true if success, otherwise false
 */
bool tipc_msg_reverse(u32 own_node,  struct sk_buff **skb, int err)
{
	struct sk_buff *_skb = *skb;
	struct tipc_msg *_hdr, *hdr;
	int hlen, dlen;

	if (skb_linearize(_skb))
		goto exit;
	_hdr = buf_msg(_skb);
	dlen = min_t(uint, msg_data_sz(_hdr), MAX_FORWARD_SIZE);
	hlen = msg_hdr_sz(_hdr);

	if (msg_dest_droppable(_hdr))
		goto exit;
	if (msg_errcode(_hdr))
		goto exit;

	/* Never return SHORT header */
	if (hlen == SHORT_H_SIZE)
		hlen = BASIC_H_SIZE;

	/* Don't return data along with SYN+, - sender has a clone */
	if (msg_is_syn(_hdr) && err == TIPC_ERR_OVERLOAD)
		dlen = 0;

	/* Allocate new buffer to return */
	*skb = tipc_buf_acquire(hlen + dlen, GFP_ATOMIC);
	if (!*skb)
		goto exit;
	memcpy((*skb)->data, _skb->data, msg_hdr_sz(_hdr));
	memcpy((*skb)->data + hlen, msg_data(_hdr), dlen);

	/* Build reverse header in new buffer */
	hdr = buf_msg(*skb);
	msg_set_hdr_sz(hdr, hlen);
	msg_set_errcode(hdr, err);
	msg_set_non_seq(hdr, 0);
	msg_set_origport(hdr, msg_destport(_hdr));
	msg_set_destport(hdr, msg_origport(_hdr));
	msg_set_destnode(hdr, msg_prevnode(_hdr));
	msg_set_prevnode(hdr, own_node);
	msg_set_orignode(hdr, own_node);
	msg_set_size(hdr, hlen + dlen);
	skb_orphan(_skb);
	kfree_skb(_skb);
	return true;
exit:
	kfree_skb(_skb);
	*skb = NULL;
	return false;
}

bool tipc_msg_skb_clone(struct sk_buff_head *msg, struct sk_buff_head *cpy)
{
	struct sk_buff *skb, *_skb;

	skb_queue_walk(msg, skb) {
		_skb = skb_clone(skb, GFP_ATOMIC);
		if (!_skb) {
			__skb_queue_purge(cpy);
			pr_err_ratelimited("Failed to clone buffer chain\n");
			return false;
		}
		__skb_queue_tail(cpy, _skb);
	}
	return true;
}

/**
 * tipc_msg_lookup_dest(): try to find new destination for named message
 * @net: pointer to associated network namespace
 * @skb: the buffer containing the message.
 * @err: error code to be used by caller if lookup fails
 * Does not consume buffer
 * Return: true if a destination is found, false otherwise
 */
bool tipc_msg_lookup_dest(struct net *net, struct sk_buff *skb, int *err)
{
	struct tipc_msg *msg = buf_msg(skb);
	u32 scope = msg_lookup_scope(msg);
	u32 self = tipc_own_addr(net);
	u32 inst = msg_nameinst(msg);
	struct tipc_socket_addr sk;
	struct tipc_uaddr ua;

	if (!msg_isdata(msg))
		return false;
	if (!msg_named(msg))
		return false;
	if (msg_errcode(msg))
		return false;
	*err = TIPC_ERR_NO_NAME;
	if (skb_linearize(skb))
		return false;
	msg = buf_msg(skb);
	if (msg_reroute_cnt(msg))
		return false;
	tipc_uaddr(&ua, TIPC_SERVICE_RANGE, scope,
		   msg_nametype(msg), inst, inst);
	sk.node = tipc_scope2node(net, scope);
	if (!tipc_nametbl_lookup_anycast(net, &ua, &sk))
		return false;
	msg_incr_reroute_cnt(msg);
	if (sk.node != self)
		msg_set_prevnode(msg, self);
	msg_set_destnode(msg, sk.node);
	msg_set_destport(msg, sk.ref);
	*err = TIPC_OK;

	return true;
}

/* tipc_msg_assemble() - assemble chain of fragments into one message
 */
bool tipc_msg_assemble(struct sk_buff_head *list)
{
	struct sk_buff *skb, *tmp = NULL;

	if (skb_queue_len(list) == 1)
		return true;

	while ((skb = __skb_dequeue(list))) {
		skb->next = NULL;
		if (tipc_buf_append(&tmp, &skb)) {
			__skb_queue_tail(list, skb);
			return true;
		}
		if (!tmp)
			break;
	}
	__skb_queue_purge(list);
	__skb_queue_head_init(list);
	pr_warn("Failed do assemble buffer\n");
	return false;
}

/* tipc_msg_reassemble() - clone a buffer chain of fragments and
 *                         reassemble the clones into one message
 */
bool tipc_msg_reassemble(struct sk_buff_head *list, struct sk_buff_head *rcvq)
{
	struct sk_buff *skb, *_skb;
	struct sk_buff *frag = NULL;
	struct sk_buff *head = NULL;
	int hdr_len;

	/* Copy header if single buffer */
	if (skb_queue_len(list) == 1) {
		skb = skb_peek(list);
		hdr_len = skb_headroom(skb) + msg_hdr_sz(buf_msg(skb));
		_skb = __pskb_copy(skb, hdr_len, GFP_ATOMIC);
		if (!_skb)
			return false;
		__skb_queue_tail(rcvq, _skb);
		return true;
	}

	/* Clone all fragments and reassemble */
	skb_queue_walk(list, skb) {
		frag = skb_clone(skb, GFP_ATOMIC);
		if (!frag)
			goto error;
		frag->next = NULL;
		if (tipc_buf_append(&head, &frag))
			break;
		if (!head)
			goto error;
	}
	__skb_queue_tail(rcvq, frag);
	return true;
error:
	pr_warn("Failed do clone local mcast rcv buffer\n");
	kfree_skb(head);
	return false;
}

bool tipc_msg_pskb_copy(u32 dst, struct sk_buff_head *msg,
			struct sk_buff_head *cpy)
{
	struct sk_buff *skb, *_skb;

	skb_queue_walk(msg, skb) {
		_skb = pskb_copy(skb, GFP_ATOMIC);
		if (!_skb) {
			__skb_queue_purge(cpy);
			return false;
		}
		msg_set_destnode(buf_msg(_skb), dst);
		__skb_queue_tail(cpy, _skb);
	}
	return true;
}

/* tipc_skb_queue_sorted(); sort pkt into list according to sequence number
 * @list: list to be appended to
 * @seqno: sequence number of buffer to add
 * @skb: buffer to add
 */
bool __tipc_skb_queue_sorted(struct sk_buff_head *list, u16 seqno,
			     struct sk_buff *skb)
{
	struct sk_buff *_skb, *tmp;

	if (skb_queue_empty(list) || less(seqno, buf_seqno(skb_peek(list)))) {
		__skb_queue_head(list, skb);
		return true;
	}

	if (more(seqno, buf_seqno(skb_peek_tail(list)))) {
		__skb_queue_tail(list, skb);
		return true;
	}

	skb_queue_walk_safe(list, _skb, tmp) {
		if (more(seqno, buf_seqno(_skb)))
			continue;
		if (seqno == buf_seqno(_skb))
			break;
		__skb_queue_before(list, _skb, skb);
		return true;
	}
	kfree_skb(skb);
	return false;
}

void tipc_skb_reject(struct net *net, int err, struct sk_buff *skb,
		     struct sk_buff_head *xmitq)
{
	if (tipc_msg_reverse(tipc_own_addr(net), &skb, err))
		__skb_queue_tail(xmitq, skb);
}<|MERGE_RESOLUTION|>--- conflicted
+++ resolved
@@ -53,14 +53,6 @@
 
 const int one_page_mtu = PAGE_SIZE - SKB_DATA_ALIGN(BUF_OVERHEAD) -
 			 SKB_DATA_ALIGN(sizeof(struct skb_shared_info));
-<<<<<<< HEAD
-
-static unsigned int align(unsigned int i)
-{
-	return (i + 3) & ~3u;
-}
-=======
->>>>>>> d92805b6
 
 /**
  * tipc_buf_acquire - creates a TIPC message buffer
