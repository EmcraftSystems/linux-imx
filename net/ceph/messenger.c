// SPDX-License-Identifier: GPL-2.0
#include <linux/ceph/ceph_debug.h>

#include <linux/crc32c.h>
#include <linux/ctype.h>
#include <linux/highmem.h>
#include <linux/inet.h>
#include <linux/kthread.h>
#include <linux/net.h>
#include <linux/nsproxy.h>
#include <linux/sched/mm.h>
#include <linux/slab.h>
#include <linux/socket.h>
#include <linux/string.h>
#ifdef	CONFIG_BLOCK
#include <linux/bio.h>
#endif	/* CONFIG_BLOCK */
#include <linux/dns_resolver.h>
#include <net/tcp.h>

#include <linux/ceph/ceph_features.h>
#include <linux/ceph/libceph.h>
#include <linux/ceph/messenger.h>
#include <linux/ceph/decode.h>
#include <linux/ceph/pagelist.h>
#include <linux/export.h>

/*
 * Ceph uses the messenger to exchange ceph_msg messages with other
 * hosts in the system.  The messenger provides ordered and reliable
 * delivery.  We tolerate TCP disconnects by reconnecting (with
 * exponential backoff) in the case of a fault (disconnection, bad
 * crc, protocol error).  Acks allow sent messages to be discarded by
 * the sender.
 */

/*
 * We track the state of the socket on a given connection using
 * values defined below.  The transition to a new socket state is
 * handled by a function which verifies we aren't coming from an
 * unexpected state.
 *
 *      --------
 *      | NEW* |  transient initial state
 *      --------
 *          | con_sock_state_init()
 *          v
 *      ----------
 *      | CLOSED |  initialized, but no socket (and no
 *      ----------  TCP connection)
 *       ^      \
 *       |       \ con_sock_state_connecting()
 *       |        ----------------------
 *       |                              \
 *       + con_sock_state_closed()       \
 *       |+---------------------------    \
 *       | \                          \    \
 *       |  -----------                \    \
 *       |  | CLOSING |  socket event;  \    \
 *       |  -----------  await close     \    \
 *       |       ^                        \   |
 *       |       |                         \  |
 *       |       + con_sock_state_closing() \ |
 *       |      / \                         | |
 *       |     /   ---------------          | |
 *       |    /                   \         v v
 *       |   /                    --------------
 *       |  /    -----------------| CONNECTING |  socket created, TCP
 *       |  |   /                 --------------  connect initiated
 *       |  |   | con_sock_state_connected()
 *       |  |   v
 *      -------------
 *      | CONNECTED |  TCP connection established
 *      -------------
 *
 * State values for ceph_connection->sock_state; NEW is assumed to be 0.
 */

#define CON_SOCK_STATE_NEW		0	/* -> CLOSED */
#define CON_SOCK_STATE_CLOSED		1	/* -> CONNECTING */
#define CON_SOCK_STATE_CONNECTING	2	/* -> CONNECTED or -> CLOSING */
#define CON_SOCK_STATE_CONNECTED	3	/* -> CLOSING or -> CLOSED */
#define CON_SOCK_STATE_CLOSING		4	/* -> CLOSED */

/*
 * connection states
 */
#define CON_STATE_CLOSED        1  /* -> PREOPEN */
#define CON_STATE_PREOPEN       2  /* -> CONNECTING, CLOSED */
#define CON_STATE_CONNECTING    3  /* -> NEGOTIATING, CLOSED */
#define CON_STATE_NEGOTIATING   4  /* -> OPEN, CLOSED */
#define CON_STATE_OPEN          5  /* -> STANDBY, CLOSED */
#define CON_STATE_STANDBY       6  /* -> PREOPEN, CLOSED */

/*
 * ceph_connection flag bits
 */
#define CON_FLAG_LOSSYTX           0  /* we can close channel or drop
				       * messages on errors */
#define CON_FLAG_KEEPALIVE_PENDING 1  /* we need to send a keepalive */
#define CON_FLAG_WRITE_PENDING	   2  /* we have data ready to send */
#define CON_FLAG_SOCK_CLOSED	   3  /* socket state changed to closed */
#define CON_FLAG_BACKOFF           4  /* need to retry queuing delayed work */

static bool con_flag_valid(unsigned long con_flag)
{
	switch (con_flag) {
	case CON_FLAG_LOSSYTX:
	case CON_FLAG_KEEPALIVE_PENDING:
	case CON_FLAG_WRITE_PENDING:
	case CON_FLAG_SOCK_CLOSED:
	case CON_FLAG_BACKOFF:
		return true;
	default:
		return false;
	}
}

static void con_flag_clear(struct ceph_connection *con, unsigned long con_flag)
{
	BUG_ON(!con_flag_valid(con_flag));

	clear_bit(con_flag, &con->flags);
}

static void con_flag_set(struct ceph_connection *con, unsigned long con_flag)
{
	BUG_ON(!con_flag_valid(con_flag));

	set_bit(con_flag, &con->flags);
}

static bool con_flag_test(struct ceph_connection *con, unsigned long con_flag)
{
	BUG_ON(!con_flag_valid(con_flag));

	return test_bit(con_flag, &con->flags);
}

static bool con_flag_test_and_clear(struct ceph_connection *con,
					unsigned long con_flag)
{
	BUG_ON(!con_flag_valid(con_flag));

	return test_and_clear_bit(con_flag, &con->flags);
}

static bool con_flag_test_and_set(struct ceph_connection *con,
					unsigned long con_flag)
{
	BUG_ON(!con_flag_valid(con_flag));

	return test_and_set_bit(con_flag, &con->flags);
}

/* Slab caches for frequently-allocated structures */

static struct kmem_cache	*ceph_msg_cache;
static struct kmem_cache	*ceph_msg_data_cache;

/* static tag bytes (protocol control messages) */
static char tag_msg = CEPH_MSGR_TAG_MSG;
static char tag_ack = CEPH_MSGR_TAG_ACK;
static char tag_keepalive = CEPH_MSGR_TAG_KEEPALIVE;
static char tag_keepalive2 = CEPH_MSGR_TAG_KEEPALIVE2;

#ifdef CONFIG_LOCKDEP
static struct lock_class_key socket_class;
#endif

/*
 * When skipping (ignoring) a block of input we read it into a "skip
 * buffer," which is this many bytes in size.
 */
#define SKIP_BUF_SIZE	1024

static void queue_con(struct ceph_connection *con);
static void cancel_con(struct ceph_connection *con);
static void ceph_con_workfn(struct work_struct *);
static void con_fault(struct ceph_connection *con);

/*
 * Nicely render a sockaddr as a string.  An array of formatted
 * strings is used, to approximate reentrancy.
 */
#define ADDR_STR_COUNT_LOG	5	/* log2(# address strings in array) */
#define ADDR_STR_COUNT		(1 << ADDR_STR_COUNT_LOG)
#define ADDR_STR_COUNT_MASK	(ADDR_STR_COUNT - 1)
#define MAX_ADDR_STR_LEN	64	/* 54 is enough */

static char addr_str[ADDR_STR_COUNT][MAX_ADDR_STR_LEN];
static atomic_t addr_str_seq = ATOMIC_INIT(0);

static struct page *zero_page;		/* used in certain error cases */

const char *ceph_pr_addr(const struct sockaddr_storage *ss)
{
	int i;
	char *s;
	struct sockaddr_in *in4 = (struct sockaddr_in *) ss;
	struct sockaddr_in6 *in6 = (struct sockaddr_in6 *) ss;

	i = atomic_inc_return(&addr_str_seq) & ADDR_STR_COUNT_MASK;
	s = addr_str[i];

	switch (ss->ss_family) {
	case AF_INET:
		snprintf(s, MAX_ADDR_STR_LEN, "%pI4:%hu", &in4->sin_addr,
			 ntohs(in4->sin_port));
		break;

	case AF_INET6:
		snprintf(s, MAX_ADDR_STR_LEN, "[%pI6c]:%hu", &in6->sin6_addr,
			 ntohs(in6->sin6_port));
		break;

	default:
		snprintf(s, MAX_ADDR_STR_LEN, "(unknown sockaddr family %hu)",
			 ss->ss_family);
	}

	return s;
}
EXPORT_SYMBOL(ceph_pr_addr);

static void encode_my_addr(struct ceph_messenger *msgr)
{
	memcpy(&msgr->my_enc_addr, &msgr->inst.addr, sizeof(msgr->my_enc_addr));
	ceph_encode_addr(&msgr->my_enc_addr);
}

/*
 * work queue for all reading and writing to/from the socket.
 */
static struct workqueue_struct *ceph_msgr_wq;

static int ceph_msgr_slab_init(void)
{
	BUG_ON(ceph_msg_cache);
	ceph_msg_cache = KMEM_CACHE(ceph_msg, 0);
	if (!ceph_msg_cache)
		return -ENOMEM;

	BUG_ON(ceph_msg_data_cache);
	ceph_msg_data_cache = KMEM_CACHE(ceph_msg_data, 0);
	if (ceph_msg_data_cache)
		return 0;

	kmem_cache_destroy(ceph_msg_cache);
	ceph_msg_cache = NULL;

	return -ENOMEM;
}

static void ceph_msgr_slab_exit(void)
{
	BUG_ON(!ceph_msg_data_cache);
	kmem_cache_destroy(ceph_msg_data_cache);
	ceph_msg_data_cache = NULL;

	BUG_ON(!ceph_msg_cache);
	kmem_cache_destroy(ceph_msg_cache);
	ceph_msg_cache = NULL;
}

static void _ceph_msgr_exit(void)
{
	if (ceph_msgr_wq) {
		destroy_workqueue(ceph_msgr_wq);
		ceph_msgr_wq = NULL;
	}

	BUG_ON(zero_page == NULL);
	put_page(zero_page);
	zero_page = NULL;

	ceph_msgr_slab_exit();
}

int __init ceph_msgr_init(void)
{
	if (ceph_msgr_slab_init())
		return -ENOMEM;

	BUG_ON(zero_page != NULL);
	zero_page = ZERO_PAGE(0);
	get_page(zero_page);

	/*
	 * The number of active work items is limited by the number of
	 * connections, so leave @max_active at default.
	 */
	ceph_msgr_wq = alloc_workqueue("ceph-msgr", WQ_MEM_RECLAIM, 0);
	if (ceph_msgr_wq)
		return 0;

	pr_err("msgr_init failed to create workqueue\n");
	_ceph_msgr_exit();

	return -ENOMEM;
}

void ceph_msgr_exit(void)
{
	BUG_ON(ceph_msgr_wq == NULL);

	_ceph_msgr_exit();
}

void ceph_msgr_flush(void)
{
	flush_workqueue(ceph_msgr_wq);
}
EXPORT_SYMBOL(ceph_msgr_flush);

/* Connection socket state transition functions */

static void con_sock_state_init(struct ceph_connection *con)
{
	int old_state;

	old_state = atomic_xchg(&con->sock_state, CON_SOCK_STATE_CLOSED);
	if (WARN_ON(old_state != CON_SOCK_STATE_NEW))
		printk("%s: unexpected old state %d\n", __func__, old_state);
	dout("%s con %p sock %d -> %d\n", __func__, con, old_state,
	     CON_SOCK_STATE_CLOSED);
}

static void con_sock_state_connecting(struct ceph_connection *con)
{
	int old_state;

	old_state = atomic_xchg(&con->sock_state, CON_SOCK_STATE_CONNECTING);
	if (WARN_ON(old_state != CON_SOCK_STATE_CLOSED))
		printk("%s: unexpected old state %d\n", __func__, old_state);
	dout("%s con %p sock %d -> %d\n", __func__, con, old_state,
	     CON_SOCK_STATE_CONNECTING);
}

static void con_sock_state_connected(struct ceph_connection *con)
{
	int old_state;

	old_state = atomic_xchg(&con->sock_state, CON_SOCK_STATE_CONNECTED);
	if (WARN_ON(old_state != CON_SOCK_STATE_CONNECTING))
		printk("%s: unexpected old state %d\n", __func__, old_state);
	dout("%s con %p sock %d -> %d\n", __func__, con, old_state,
	     CON_SOCK_STATE_CONNECTED);
}

static void con_sock_state_closing(struct ceph_connection *con)
{
	int old_state;

	old_state = atomic_xchg(&con->sock_state, CON_SOCK_STATE_CLOSING);
	if (WARN_ON(old_state != CON_SOCK_STATE_CONNECTING &&
			old_state != CON_SOCK_STATE_CONNECTED &&
			old_state != CON_SOCK_STATE_CLOSING))
		printk("%s: unexpected old state %d\n", __func__, old_state);
	dout("%s con %p sock %d -> %d\n", __func__, con, old_state,
	     CON_SOCK_STATE_CLOSING);
}

static void con_sock_state_closed(struct ceph_connection *con)
{
	int old_state;

	old_state = atomic_xchg(&con->sock_state, CON_SOCK_STATE_CLOSED);
	if (WARN_ON(old_state != CON_SOCK_STATE_CONNECTED &&
		    old_state != CON_SOCK_STATE_CLOSING &&
		    old_state != CON_SOCK_STATE_CONNECTING &&
		    old_state != CON_SOCK_STATE_CLOSED))
		printk("%s: unexpected old state %d\n", __func__, old_state);
	dout("%s con %p sock %d -> %d\n", __func__, con, old_state,
	     CON_SOCK_STATE_CLOSED);
}

/*
 * socket callback functions
 */

/* data available on socket, or listen socket received a connect */
static void ceph_sock_data_ready(struct sock *sk)
{
	struct ceph_connection *con = sk->sk_user_data;
	if (atomic_read(&con->msgr->stopping)) {
		return;
	}

	if (sk->sk_state != TCP_CLOSE_WAIT) {
		dout("%s on %p state = %lu, queueing work\n", __func__,
		     con, con->state);
		queue_con(con);
	}
}

/* socket has buffer space for writing */
static void ceph_sock_write_space(struct sock *sk)
{
	struct ceph_connection *con = sk->sk_user_data;

	/* only queue to workqueue if there is data we want to write,
	 * and there is sufficient space in the socket buffer to accept
	 * more data.  clear SOCK_NOSPACE so that ceph_sock_write_space()
	 * doesn't get called again until try_write() fills the socket
	 * buffer. See net/ipv4/tcp_input.c:tcp_check_space()
	 * and net/core/stream.c:sk_stream_write_space().
	 */
	if (con_flag_test(con, CON_FLAG_WRITE_PENDING)) {
		if (sk_stream_is_writeable(sk)) {
			dout("%s %p queueing write work\n", __func__, con);
			clear_bit(SOCK_NOSPACE, &sk->sk_socket->flags);
			queue_con(con);
		}
	} else {
		dout("%s %p nothing to write\n", __func__, con);
	}
}

/* socket's state has changed */
static void ceph_sock_state_change(struct sock *sk)
{
	struct ceph_connection *con = sk->sk_user_data;

	dout("%s %p state = %lu sk_state = %u\n", __func__,
	     con, con->state, sk->sk_state);

	switch (sk->sk_state) {
	case TCP_CLOSE:
		dout("%s TCP_CLOSE\n", __func__);
		/* fall through */
	case TCP_CLOSE_WAIT:
		dout("%s TCP_CLOSE_WAIT\n", __func__);
		con_sock_state_closing(con);
		con_flag_set(con, CON_FLAG_SOCK_CLOSED);
		queue_con(con);
		break;
	case TCP_ESTABLISHED:
		dout("%s TCP_ESTABLISHED\n", __func__);
		con_sock_state_connected(con);
		queue_con(con);
		break;
	default:	/* Everything else is uninteresting */
		break;
	}
}

/*
 * set up socket callbacks
 */
static void set_sock_callbacks(struct socket *sock,
			       struct ceph_connection *con)
{
	struct sock *sk = sock->sk;
	sk->sk_user_data = con;
	sk->sk_data_ready = ceph_sock_data_ready;
	sk->sk_write_space = ceph_sock_write_space;
	sk->sk_state_change = ceph_sock_state_change;
}


/*
 * socket helpers
 */

/*
 * initiate connection to a remote socket.
 */
static int ceph_tcp_connect(struct ceph_connection *con)
{
	struct sockaddr_storage *paddr = &con->peer_addr.in_addr;
	struct socket *sock;
	unsigned int noio_flag;
	int ret;

	BUG_ON(con->sock);

	/* sock_create_kern() allocates with GFP_KERNEL */
	noio_flag = memalloc_noio_save();
	ret = sock_create_kern(read_pnet(&con->msgr->net), paddr->ss_family,
			       SOCK_STREAM, IPPROTO_TCP, &sock);
	memalloc_noio_restore(noio_flag);
	if (ret)
		return ret;
	sock->sk->sk_allocation = GFP_NOFS;

#ifdef CONFIG_LOCKDEP
	lockdep_set_class(&sock->sk->sk_lock, &socket_class);
#endif

	set_sock_callbacks(sock, con);

	dout("connect %s\n", ceph_pr_addr(&con->peer_addr.in_addr));

	con_sock_state_connecting(con);
	ret = sock->ops->connect(sock, (struct sockaddr *)paddr, sizeof(*paddr),
				 O_NONBLOCK);
	if (ret == -EINPROGRESS) {
		dout("connect %s EINPROGRESS sk_state = %u\n",
		     ceph_pr_addr(&con->peer_addr.in_addr),
		     sock->sk->sk_state);
	} else if (ret < 0) {
		pr_err("connect %s error %d\n",
		       ceph_pr_addr(&con->peer_addr.in_addr), ret);
		sock_release(sock);
		return ret;
	}

	if (ceph_test_opt(from_msgr(con->msgr), TCP_NODELAY)) {
		int optval = 1;

		ret = kernel_setsockopt(sock, SOL_TCP, TCP_NODELAY,
					(char *)&optval, sizeof(optval));
		if (ret)
			pr_err("kernel_setsockopt(TCP_NODELAY) failed: %d",
			       ret);
	}

	con->sock = sock;
	return 0;
}

static int ceph_tcp_recvmsg(struct socket *sock, void *buf, size_t len)
{
	struct kvec iov = {buf, len};
	struct msghdr msg = { .msg_flags = MSG_DONTWAIT | MSG_NOSIGNAL };
	int r;

	iov_iter_kvec(&msg.msg_iter, READ | ITER_KVEC, &iov, 1, len);
	r = sock_recvmsg(sock, &msg, msg.msg_flags);
	if (r == -EAGAIN)
		r = 0;
	return r;
}

static int ceph_tcp_recvpage(struct socket *sock, struct page *page,
		     int page_offset, size_t length)
{
	struct bio_vec bvec = {
		.bv_page = page,
		.bv_offset = page_offset,
		.bv_len = length
	};
	struct msghdr msg = { .msg_flags = MSG_DONTWAIT | MSG_NOSIGNAL };
	int r;

	BUG_ON(page_offset + length > PAGE_SIZE);
	iov_iter_bvec(&msg.msg_iter, READ | ITER_BVEC, &bvec, 1, length);
	r = sock_recvmsg(sock, &msg, msg.msg_flags);
	if (r == -EAGAIN)
		r = 0;
	return r;
}

/*
 * write something.  @more is true if caller will be sending more data
 * shortly.
 */
static int ceph_tcp_sendmsg(struct socket *sock, struct kvec *iov,
		     size_t kvlen, size_t len, int more)
{
	struct msghdr msg = { .msg_flags = MSG_DONTWAIT | MSG_NOSIGNAL };
	int r;

	if (more)
		msg.msg_flags |= MSG_MORE;
	else
		msg.msg_flags |= MSG_EOR;  /* superfluous, but what the hell */

	r = kernel_sendmsg(sock, &msg, iov, kvlen, len);
	if (r == -EAGAIN)
		r = 0;
	return r;
}

static int __ceph_tcp_sendpage(struct socket *sock, struct page *page,
		     int offset, size_t size, bool more)
{
	int flags = MSG_DONTWAIT | MSG_NOSIGNAL | (more ? MSG_MORE : MSG_EOR);
	int ret;

	ret = kernel_sendpage(sock, page, offset, size, flags);
	if (ret == -EAGAIN)
		ret = 0;

	return ret;
}

static int ceph_tcp_sendpage(struct socket *sock, struct page *page,
		     int offset, size_t size, bool more)
{
	struct msghdr msg = { .msg_flags = MSG_DONTWAIT | MSG_NOSIGNAL };
	struct bio_vec bvec;
	int ret;

	/* sendpage cannot properly handle pages with page_count == 0,
	 * we need to fallback to sendmsg if that's the case */
	if (page_count(page) >= 1)
		return __ceph_tcp_sendpage(sock, page, offset, size, more);

	bvec.bv_page = page;
	bvec.bv_offset = offset;
	bvec.bv_len = size;

	if (more)
		msg.msg_flags |= MSG_MORE;
	else
		msg.msg_flags |= MSG_EOR;  /* superfluous, but what the hell */

	iov_iter_bvec(&msg.msg_iter, WRITE | ITER_BVEC, &bvec, 1, size);
	ret = sock_sendmsg(sock, &msg);
	if (ret == -EAGAIN)
		ret = 0;

	return ret;
}

/*
 * Shutdown/close the socket for the given connection.
 */
static int con_close_socket(struct ceph_connection *con)
{
	int rc = 0;

	dout("con_close_socket on %p sock %p\n", con, con->sock);
	if (con->sock) {
		rc = con->sock->ops->shutdown(con->sock, SHUT_RDWR);
		sock_release(con->sock);
		con->sock = NULL;
	}

	/*
	 * Forcibly clear the SOCK_CLOSED flag.  It gets set
	 * independent of the connection mutex, and we could have
	 * received a socket close event before we had the chance to
	 * shut the socket down.
	 */
	con_flag_clear(con, CON_FLAG_SOCK_CLOSED);

	con_sock_state_closed(con);
	return rc;
}

/*
 * Reset a connection.  Discard all incoming and outgoing messages
 * and clear *_seq state.
 */
static void ceph_msg_remove(struct ceph_msg *msg)
{
	list_del_init(&msg->list_head);

	ceph_msg_put(msg);
}
static void ceph_msg_remove_list(struct list_head *head)
{
	while (!list_empty(head)) {
		struct ceph_msg *msg = list_first_entry(head, struct ceph_msg,
							list_head);
		ceph_msg_remove(msg);
	}
}

static void reset_connection(struct ceph_connection *con)
{
	/* reset connection, out_queue, msg_ and connect_seq */
	/* discard existing out_queue and msg_seq */
	dout("reset_connection %p\n", con);
	ceph_msg_remove_list(&con->out_queue);
	ceph_msg_remove_list(&con->out_sent);

	if (con->in_msg) {
		BUG_ON(con->in_msg->con != con);
		ceph_msg_put(con->in_msg);
		con->in_msg = NULL;
	}

	con->connect_seq = 0;
	con->out_seq = 0;
	if (con->out_msg) {
		BUG_ON(con->out_msg->con != con);
		ceph_msg_put(con->out_msg);
		con->out_msg = NULL;
	}
	con->in_seq = 0;
	con->in_seq_acked = 0;

	con->out_skip = 0;
}

/*
 * mark a peer down.  drop any open connections.
 */
void ceph_con_close(struct ceph_connection *con)
{
	mutex_lock(&con->mutex);
	dout("con_close %p peer %s\n", con,
	     ceph_pr_addr(&con->peer_addr.in_addr));
	con->state = CON_STATE_CLOSED;

	con_flag_clear(con, CON_FLAG_LOSSYTX);	/* so we retry next connect */
	con_flag_clear(con, CON_FLAG_KEEPALIVE_PENDING);
	con_flag_clear(con, CON_FLAG_WRITE_PENDING);
	con_flag_clear(con, CON_FLAG_BACKOFF);

	reset_connection(con);
	con->peer_global_seq = 0;
	cancel_con(con);
	con_close_socket(con);
	mutex_unlock(&con->mutex);
}
EXPORT_SYMBOL(ceph_con_close);

/*
 * Reopen a closed connection, with a new peer address.
 */
void ceph_con_open(struct ceph_connection *con,
		   __u8 entity_type, __u64 entity_num,
		   struct ceph_entity_addr *addr)
{
	mutex_lock(&con->mutex);
	dout("con_open %p %s\n", con, ceph_pr_addr(&addr->in_addr));

	WARN_ON(con->state != CON_STATE_CLOSED);
	con->state = CON_STATE_PREOPEN;

	con->peer_name.type = (__u8) entity_type;
	con->peer_name.num = cpu_to_le64(entity_num);

	memcpy(&con->peer_addr, addr, sizeof(*addr));
	con->delay = 0;      /* reset backoff memory */
	mutex_unlock(&con->mutex);
	queue_con(con);
}
EXPORT_SYMBOL(ceph_con_open);

/*
 * return true if this connection ever successfully opened
 */
bool ceph_con_opened(struct ceph_connection *con)
{
	return con->connect_seq > 0;
}

/*
 * initialize a new connection.
 */
void ceph_con_init(struct ceph_connection *con, void *private,
	const struct ceph_connection_operations *ops,
	struct ceph_messenger *msgr)
{
	dout("con_init %p\n", con);
	memset(con, 0, sizeof(*con));
	con->private = private;
	con->ops = ops;
	con->msgr = msgr;

	con_sock_state_init(con);

	mutex_init(&con->mutex);
	INIT_LIST_HEAD(&con->out_queue);
	INIT_LIST_HEAD(&con->out_sent);
	INIT_DELAYED_WORK(&con->work, ceph_con_workfn);

	con->state = CON_STATE_CLOSED;
}
EXPORT_SYMBOL(ceph_con_init);


/*
 * We maintain a global counter to order connection attempts.  Get
 * a unique seq greater than @gt.
 */
static u32 get_global_seq(struct ceph_messenger *msgr, u32 gt)
{
	u32 ret;

	spin_lock(&msgr->global_seq_lock);
	if (msgr->global_seq < gt)
		msgr->global_seq = gt;
	ret = ++msgr->global_seq;
	spin_unlock(&msgr->global_seq_lock);
	return ret;
}

static void con_out_kvec_reset(struct ceph_connection *con)
{
	BUG_ON(con->out_skip);

	con->out_kvec_left = 0;
	con->out_kvec_bytes = 0;
	con->out_kvec_cur = &con->out_kvec[0];
}

static void con_out_kvec_add(struct ceph_connection *con,
				size_t size, void *data)
{
	int index = con->out_kvec_left;

	BUG_ON(con->out_skip);
	BUG_ON(index >= ARRAY_SIZE(con->out_kvec));

	con->out_kvec[index].iov_len = size;
	con->out_kvec[index].iov_base = data;
	con->out_kvec_left++;
	con->out_kvec_bytes += size;
}

/*
 * Chop off a kvec from the end.  Return residual number of bytes for
 * that kvec, i.e. how many bytes would have been written if the kvec
 * hadn't been nuked.
 */
static int con_out_kvec_skip(struct ceph_connection *con)
{
	int off = con->out_kvec_cur - con->out_kvec;
	int skip = 0;

	if (con->out_kvec_bytes > 0) {
		skip = con->out_kvec[off + con->out_kvec_left - 1].iov_len;
		BUG_ON(con->out_kvec_bytes < skip);
		BUG_ON(!con->out_kvec_left);
		con->out_kvec_bytes -= skip;
		con->out_kvec_left--;
	}

	return skip;
}

#ifdef CONFIG_BLOCK

/*
 * For a bio data item, a piece is whatever remains of the next
 * entry in the current bio iovec, or the first entry in the next
 * bio in the list.
 */
static void ceph_msg_data_bio_cursor_init(struct ceph_msg_data_cursor *cursor,
					size_t length)
{
	struct ceph_msg_data *data = cursor->data;
	struct ceph_bio_iter *it = &cursor->bio_iter;

	cursor->resid = min_t(size_t, length, data->bio_length);
	*it = data->bio_pos;
	if (cursor->resid < it->iter.bi_size)
		it->iter.bi_size = cursor->resid;

	BUG_ON(cursor->resid < bio_iter_len(it->bio, it->iter));
	cursor->last_piece = cursor->resid == bio_iter_len(it->bio, it->iter);
}

static struct page *ceph_msg_data_bio_next(struct ceph_msg_data_cursor *cursor,
						size_t *page_offset,
						size_t *length)
{
	struct bio_vec bv = bio_iter_iovec(cursor->bio_iter.bio,
					   cursor->bio_iter.iter);

	*page_offset = bv.bv_offset;
	*length = bv.bv_len;
	return bv.bv_page;
}

static bool ceph_msg_data_bio_advance(struct ceph_msg_data_cursor *cursor,
					size_t bytes)
{
	struct ceph_bio_iter *it = &cursor->bio_iter;

	BUG_ON(bytes > cursor->resid);
	BUG_ON(bytes > bio_iter_len(it->bio, it->iter));
	cursor->resid -= bytes;
	bio_advance_iter(it->bio, &it->iter, bytes);

	if (!cursor->resid) {
		BUG_ON(!cursor->last_piece);
		return false;   /* no more data */
	}

	if (!bytes || (it->iter.bi_size && it->iter.bi_bvec_done))
		return false;	/* more bytes to process in this segment */

	if (!it->iter.bi_size) {
		it->bio = it->bio->bi_next;
		it->iter = it->bio->bi_iter;
		if (cursor->resid < it->iter.bi_size)
			it->iter.bi_size = cursor->resid;
	}

	BUG_ON(cursor->last_piece);
	BUG_ON(cursor->resid < bio_iter_len(it->bio, it->iter));
	cursor->last_piece = cursor->resid == bio_iter_len(it->bio, it->iter);
	return true;
}
#endif /* CONFIG_BLOCK */

static void ceph_msg_data_bvecs_cursor_init(struct ceph_msg_data_cursor *cursor,
					size_t length)
{
	struct ceph_msg_data *data = cursor->data;
	struct bio_vec *bvecs = data->bvec_pos.bvecs;

	cursor->resid = min_t(size_t, length, data->bvec_pos.iter.bi_size);
	cursor->bvec_iter = data->bvec_pos.iter;
	cursor->bvec_iter.bi_size = cursor->resid;

	BUG_ON(cursor->resid < bvec_iter_len(bvecs, cursor->bvec_iter));
	cursor->last_piece =
	    cursor->resid == bvec_iter_len(bvecs, cursor->bvec_iter);
}

static struct page *ceph_msg_data_bvecs_next(struct ceph_msg_data_cursor *cursor,
						size_t *page_offset,
						size_t *length)
{
	struct bio_vec bv = bvec_iter_bvec(cursor->data->bvec_pos.bvecs,
					   cursor->bvec_iter);

	*page_offset = bv.bv_offset;
	*length = bv.bv_len;
	return bv.bv_page;
}
<<<<<<< HEAD

static bool ceph_msg_data_bvecs_advance(struct ceph_msg_data_cursor *cursor,
					size_t bytes)
{
	struct bio_vec *bvecs = cursor->data->bvec_pos.bvecs;

	BUG_ON(bytes > cursor->resid);
	BUG_ON(bytes > bvec_iter_len(bvecs, cursor->bvec_iter));
	cursor->resid -= bytes;
	bvec_iter_advance(bvecs, &cursor->bvec_iter, bytes);

=======

static bool ceph_msg_data_bvecs_advance(struct ceph_msg_data_cursor *cursor,
					size_t bytes)
{
	struct bio_vec *bvecs = cursor->data->bvec_pos.bvecs;

	BUG_ON(bytes > cursor->resid);
	BUG_ON(bytes > bvec_iter_len(bvecs, cursor->bvec_iter));
	cursor->resid -= bytes;
	bvec_iter_advance(bvecs, &cursor->bvec_iter, bytes);

>>>>>>> 4b64487f
	if (!cursor->resid) {
		BUG_ON(!cursor->last_piece);
		return false;   /* no more data */
	}

	if (!bytes || cursor->bvec_iter.bi_bvec_done)
		return false;	/* more bytes to process in this segment */

	BUG_ON(cursor->last_piece);
	BUG_ON(cursor->resid < bvec_iter_len(bvecs, cursor->bvec_iter));
	cursor->last_piece =
	    cursor->resid == bvec_iter_len(bvecs, cursor->bvec_iter);
	return true;
}

/*
 * For a page array, a piece comes from the first page in the array
 * that has not already been fully consumed.
 */
static void ceph_msg_data_pages_cursor_init(struct ceph_msg_data_cursor *cursor,
					size_t length)
{
	struct ceph_msg_data *data = cursor->data;
	int page_count;

	BUG_ON(data->type != CEPH_MSG_DATA_PAGES);

	BUG_ON(!data->pages);
	BUG_ON(!data->length);

	cursor->resid = min(length, data->length);
	page_count = calc_pages_for(data->alignment, (u64)data->length);
	cursor->page_offset = data->alignment & ~PAGE_MASK;
	cursor->page_index = 0;
	BUG_ON(page_count > (int)USHRT_MAX);
	cursor->page_count = (unsigned short)page_count;
	BUG_ON(length > SIZE_MAX - cursor->page_offset);
	cursor->last_piece = cursor->page_offset + cursor->resid <= PAGE_SIZE;
}

static struct page *
ceph_msg_data_pages_next(struct ceph_msg_data_cursor *cursor,
					size_t *page_offset, size_t *length)
{
	struct ceph_msg_data *data = cursor->data;

	BUG_ON(data->type != CEPH_MSG_DATA_PAGES);

	BUG_ON(cursor->page_index >= cursor->page_count);
	BUG_ON(cursor->page_offset >= PAGE_SIZE);

	*page_offset = cursor->page_offset;
	if (cursor->last_piece)
		*length = cursor->resid;
	else
		*length = PAGE_SIZE - *page_offset;

	return data->pages[cursor->page_index];
}

static bool ceph_msg_data_pages_advance(struct ceph_msg_data_cursor *cursor,
						size_t bytes)
{
	BUG_ON(cursor->data->type != CEPH_MSG_DATA_PAGES);

	BUG_ON(cursor->page_offset + bytes > PAGE_SIZE);

	/* Advance the cursor page offset */

	cursor->resid -= bytes;
	cursor->page_offset = (cursor->page_offset + bytes) & ~PAGE_MASK;
	if (!bytes || cursor->page_offset)
		return false;	/* more bytes to process in the current page */

	if (!cursor->resid)
		return false;   /* no more data */

	/* Move on to the next page; offset is already at 0 */

	BUG_ON(cursor->page_index >= cursor->page_count);
	cursor->page_index++;
	cursor->last_piece = cursor->resid <= PAGE_SIZE;

	return true;
}

/*
 * For a pagelist, a piece is whatever remains to be consumed in the
 * first page in the list, or the front of the next page.
 */
static void
ceph_msg_data_pagelist_cursor_init(struct ceph_msg_data_cursor *cursor,
					size_t length)
{
	struct ceph_msg_data *data = cursor->data;
	struct ceph_pagelist *pagelist;
	struct page *page;

	BUG_ON(data->type != CEPH_MSG_DATA_PAGELIST);

	pagelist = data->pagelist;
	BUG_ON(!pagelist);

	if (!length)
		return;		/* pagelist can be assigned but empty */

	BUG_ON(list_empty(&pagelist->head));
	page = list_first_entry(&pagelist->head, struct page, lru);

	cursor->resid = min(length, pagelist->length);
	cursor->page = page;
	cursor->offset = 0;
	cursor->last_piece = cursor->resid <= PAGE_SIZE;
}

static struct page *
ceph_msg_data_pagelist_next(struct ceph_msg_data_cursor *cursor,
				size_t *page_offset, size_t *length)
{
	struct ceph_msg_data *data = cursor->data;
	struct ceph_pagelist *pagelist;

	BUG_ON(data->type != CEPH_MSG_DATA_PAGELIST);

	pagelist = data->pagelist;
	BUG_ON(!pagelist);

	BUG_ON(!cursor->page);
	BUG_ON(cursor->offset + cursor->resid != pagelist->length);

	/* offset of first page in pagelist is always 0 */
	*page_offset = cursor->offset & ~PAGE_MASK;
	if (cursor->last_piece)
		*length = cursor->resid;
	else
		*length = PAGE_SIZE - *page_offset;

	return cursor->page;
}

static bool ceph_msg_data_pagelist_advance(struct ceph_msg_data_cursor *cursor,
						size_t bytes)
{
	struct ceph_msg_data *data = cursor->data;
	struct ceph_pagelist *pagelist;

	BUG_ON(data->type != CEPH_MSG_DATA_PAGELIST);

	pagelist = data->pagelist;
	BUG_ON(!pagelist);

	BUG_ON(cursor->offset + cursor->resid != pagelist->length);
	BUG_ON((cursor->offset & ~PAGE_MASK) + bytes > PAGE_SIZE);

	/* Advance the cursor offset */

	cursor->resid -= bytes;
	cursor->offset += bytes;
	/* offset of first page in pagelist is always 0 */
	if (!bytes || cursor->offset & ~PAGE_MASK)
		return false;	/* more bytes to process in the current page */

	if (!cursor->resid)
		return false;   /* no more data */

	/* Move on to the next page */

	BUG_ON(list_is_last(&cursor->page->lru, &pagelist->head));
	cursor->page = list_next_entry(cursor->page, lru);
	cursor->last_piece = cursor->resid <= PAGE_SIZE;

	return true;
}

/*
 * Message data is handled (sent or received) in pieces, where each
 * piece resides on a single page.  The network layer might not
 * consume an entire piece at once.  A data item's cursor keeps
 * track of which piece is next to process and how much remains to
 * be processed in that piece.  It also tracks whether the current
 * piece is the last one in the data item.
 */
static void __ceph_msg_data_cursor_init(struct ceph_msg_data_cursor *cursor)
{
	size_t length = cursor->total_resid;

	switch (cursor->data->type) {
	case CEPH_MSG_DATA_PAGELIST:
		ceph_msg_data_pagelist_cursor_init(cursor, length);
		break;
	case CEPH_MSG_DATA_PAGES:
		ceph_msg_data_pages_cursor_init(cursor, length);
		break;
#ifdef CONFIG_BLOCK
	case CEPH_MSG_DATA_BIO:
		ceph_msg_data_bio_cursor_init(cursor, length);
		break;
#endif /* CONFIG_BLOCK */
	case CEPH_MSG_DATA_BVECS:
		ceph_msg_data_bvecs_cursor_init(cursor, length);
		break;
	case CEPH_MSG_DATA_NONE:
	default:
		/* BUG(); */
		break;
	}
	cursor->need_crc = true;
}

static void ceph_msg_data_cursor_init(struct ceph_msg *msg, size_t length)
{
	struct ceph_msg_data_cursor *cursor = &msg->cursor;
	struct ceph_msg_data *data;

	BUG_ON(!length);
	BUG_ON(length > msg->data_length);
	BUG_ON(list_empty(&msg->data));

	cursor->data_head = &msg->data;
	cursor->total_resid = length;
	data = list_first_entry(&msg->data, struct ceph_msg_data, links);
	cursor->data = data;

	__ceph_msg_data_cursor_init(cursor);
}

/*
 * Return the page containing the next piece to process for a given
 * data item, and supply the page offset and length of that piece.
 * Indicate whether this is the last piece in this data item.
 */
static struct page *ceph_msg_data_next(struct ceph_msg_data_cursor *cursor,
					size_t *page_offset, size_t *length,
					bool *last_piece)
{
	struct page *page;

	switch (cursor->data->type) {
	case CEPH_MSG_DATA_PAGELIST:
		page = ceph_msg_data_pagelist_next(cursor, page_offset, length);
		break;
	case CEPH_MSG_DATA_PAGES:
		page = ceph_msg_data_pages_next(cursor, page_offset, length);
		break;
#ifdef CONFIG_BLOCK
	case CEPH_MSG_DATA_BIO:
		page = ceph_msg_data_bio_next(cursor, page_offset, length);
		break;
#endif /* CONFIG_BLOCK */
	case CEPH_MSG_DATA_BVECS:
		page = ceph_msg_data_bvecs_next(cursor, page_offset, length);
		break;
	case CEPH_MSG_DATA_NONE:
	default:
		page = NULL;
		break;
	}

	BUG_ON(!page);
	BUG_ON(*page_offset + *length > PAGE_SIZE);
	BUG_ON(!*length);
	BUG_ON(*length > cursor->resid);
	if (last_piece)
		*last_piece = cursor->last_piece;

	return page;
}

/*
 * Returns true if the result moves the cursor on to the next piece
 * of the data item.
 */
static void ceph_msg_data_advance(struct ceph_msg_data_cursor *cursor,
				  size_t bytes)
{
	bool new_piece;

	BUG_ON(bytes > cursor->resid);
	switch (cursor->data->type) {
	case CEPH_MSG_DATA_PAGELIST:
		new_piece = ceph_msg_data_pagelist_advance(cursor, bytes);
		break;
	case CEPH_MSG_DATA_PAGES:
		new_piece = ceph_msg_data_pages_advance(cursor, bytes);
		break;
#ifdef CONFIG_BLOCK
	case CEPH_MSG_DATA_BIO:
		new_piece = ceph_msg_data_bio_advance(cursor, bytes);
		break;
#endif /* CONFIG_BLOCK */
	case CEPH_MSG_DATA_BVECS:
		new_piece = ceph_msg_data_bvecs_advance(cursor, bytes);
		break;
	case CEPH_MSG_DATA_NONE:
	default:
		BUG();
		break;
	}
	cursor->total_resid -= bytes;

	if (!cursor->resid && cursor->total_resid) {
		WARN_ON(!cursor->last_piece);
		BUG_ON(list_is_last(&cursor->data->links, cursor->data_head));
		cursor->data = list_next_entry(cursor->data, links);
		__ceph_msg_data_cursor_init(cursor);
		new_piece = true;
	}
	cursor->need_crc = new_piece;
}

static size_t sizeof_footer(struct ceph_connection *con)
{
	return (con->peer_features & CEPH_FEATURE_MSG_AUTH) ?
	    sizeof(struct ceph_msg_footer) :
	    sizeof(struct ceph_msg_footer_old);
}

static void prepare_message_data(struct ceph_msg *msg, u32 data_len)
{
	BUG_ON(!msg);
	BUG_ON(!data_len);

	/* Initialize data cursor */

	ceph_msg_data_cursor_init(msg, (size_t)data_len);
}

/*
 * Prepare footer for currently outgoing message, and finish things
 * off.  Assumes out_kvec* are already valid.. we just add on to the end.
 */
static void prepare_write_message_footer(struct ceph_connection *con)
{
	struct ceph_msg *m = con->out_msg;

	m->footer.flags |= CEPH_MSG_FOOTER_COMPLETE;

	dout("prepare_write_message_footer %p\n", con);
	con_out_kvec_add(con, sizeof_footer(con), &m->footer);
	if (con->peer_features & CEPH_FEATURE_MSG_AUTH) {
		if (con->ops->sign_message)
			con->ops->sign_message(m);
		else
			m->footer.sig = 0;
	} else {
		m->old_footer.flags = m->footer.flags;
	}
	con->out_more = m->more_to_follow;
	con->out_msg_done = true;
}

/*
 * Prepare headers for the next outgoing message.
 */
static void prepare_write_message(struct ceph_connection *con)
{
	struct ceph_msg *m;
	u32 crc;

	con_out_kvec_reset(con);
	con->out_msg_done = false;

	/* Sneak an ack in there first?  If we can get it into the same
	 * TCP packet that's a good thing. */
	if (con->in_seq > con->in_seq_acked) {
		con->in_seq_acked = con->in_seq;
		con_out_kvec_add(con, sizeof (tag_ack), &tag_ack);
		con->out_temp_ack = cpu_to_le64(con->in_seq_acked);
		con_out_kvec_add(con, sizeof (con->out_temp_ack),
			&con->out_temp_ack);
	}

	BUG_ON(list_empty(&con->out_queue));
	m = list_first_entry(&con->out_queue, struct ceph_msg, list_head);
	con->out_msg = m;
	BUG_ON(m->con != con);

	/* put message on sent list */
	ceph_msg_get(m);
	list_move_tail(&m->list_head, &con->out_sent);

	/*
	 * only assign outgoing seq # if we haven't sent this message
	 * yet.  if it is requeued, resend with it's original seq.
	 */
	if (m->needs_out_seq) {
		m->hdr.seq = cpu_to_le64(++con->out_seq);
		m->needs_out_seq = false;

		if (con->ops->reencode_message)
			con->ops->reencode_message(m);
	}

	dout("prepare_write_message %p seq %lld type %d len %d+%d+%zd\n",
	     m, con->out_seq, le16_to_cpu(m->hdr.type),
	     le32_to_cpu(m->hdr.front_len), le32_to_cpu(m->hdr.middle_len),
	     m->data_length);
	WARN_ON(m->front.iov_len != le32_to_cpu(m->hdr.front_len));
	WARN_ON(m->data_length != le32_to_cpu(m->hdr.data_len));

	/* tag + hdr + front + middle */
	con_out_kvec_add(con, sizeof (tag_msg), &tag_msg);
	con_out_kvec_add(con, sizeof(con->out_hdr), &con->out_hdr);
	con_out_kvec_add(con, m->front.iov_len, m->front.iov_base);

	if (m->middle)
		con_out_kvec_add(con, m->middle->vec.iov_len,
			m->middle->vec.iov_base);

	/* fill in hdr crc and finalize hdr */
	crc = crc32c(0, &m->hdr, offsetof(struct ceph_msg_header, crc));
	con->out_msg->hdr.crc = cpu_to_le32(crc);
	memcpy(&con->out_hdr, &con->out_msg->hdr, sizeof(con->out_hdr));

	/* fill in front and middle crc, footer */
	crc = crc32c(0, m->front.iov_base, m->front.iov_len);
	con->out_msg->footer.front_crc = cpu_to_le32(crc);
	if (m->middle) {
		crc = crc32c(0, m->middle->vec.iov_base,
				m->middle->vec.iov_len);
		con->out_msg->footer.middle_crc = cpu_to_le32(crc);
	} else
		con->out_msg->footer.middle_crc = 0;
	dout("%s front_crc %u middle_crc %u\n", __func__,
	     le32_to_cpu(con->out_msg->footer.front_crc),
	     le32_to_cpu(con->out_msg->footer.middle_crc));
	con->out_msg->footer.flags = 0;

	/* is there a data payload? */
	con->out_msg->footer.data_crc = 0;
	if (m->data_length) {
		prepare_message_data(con->out_msg, m->data_length);
		con->out_more = 1;  /* data + footer will follow */
	} else {
		/* no, queue up footer too and be done */
		prepare_write_message_footer(con);
	}

	con_flag_set(con, CON_FLAG_WRITE_PENDING);
}

/*
 * Prepare an ack.
 */
static void prepare_write_ack(struct ceph_connection *con)
{
	dout("prepare_write_ack %p %llu -> %llu\n", con,
	     con->in_seq_acked, con->in_seq);
	con->in_seq_acked = con->in_seq;

	con_out_kvec_reset(con);

	con_out_kvec_add(con, sizeof (tag_ack), &tag_ack);

	con->out_temp_ack = cpu_to_le64(con->in_seq_acked);
	con_out_kvec_add(con, sizeof (con->out_temp_ack),
				&con->out_temp_ack);

	con->out_more = 1;  /* more will follow.. eventually.. */
	con_flag_set(con, CON_FLAG_WRITE_PENDING);
}

/*
 * Prepare to share the seq during handshake
 */
static void prepare_write_seq(struct ceph_connection *con)
{
	dout("prepare_write_seq %p %llu -> %llu\n", con,
	     con->in_seq_acked, con->in_seq);
	con->in_seq_acked = con->in_seq;

	con_out_kvec_reset(con);

	con->out_temp_ack = cpu_to_le64(con->in_seq_acked);
	con_out_kvec_add(con, sizeof (con->out_temp_ack),
			 &con->out_temp_ack);

	con_flag_set(con, CON_FLAG_WRITE_PENDING);
}

/*
 * Prepare to write keepalive byte.
 */
static void prepare_write_keepalive(struct ceph_connection *con)
{
	dout("prepare_write_keepalive %p\n", con);
	con_out_kvec_reset(con);
	if (con->peer_features & CEPH_FEATURE_MSGR_KEEPALIVE2) {
		struct timespec now;

		ktime_get_real_ts(&now);
		con_out_kvec_add(con, sizeof(tag_keepalive2), &tag_keepalive2);
		ceph_encode_timespec(&con->out_temp_keepalive2, &now);
		con_out_kvec_add(con, sizeof(con->out_temp_keepalive2),
				 &con->out_temp_keepalive2);
	} else {
		con_out_kvec_add(con, sizeof(tag_keepalive), &tag_keepalive);
	}
	con_flag_set(con, CON_FLAG_WRITE_PENDING);
}

/*
 * Connection negotiation.
 */

static struct ceph_auth_handshake *get_connect_authorizer(struct ceph_connection *con,
						int *auth_proto)
{
	struct ceph_auth_handshake *auth;

	if (!con->ops->get_authorizer) {
		con->out_connect.authorizer_protocol = CEPH_AUTH_UNKNOWN;
		con->out_connect.authorizer_len = 0;
		return NULL;
	}

	auth = con->ops->get_authorizer(con, auth_proto, con->auth_retry);
	if (IS_ERR(auth))
		return auth;

	con->auth_reply_buf = auth->authorizer_reply_buf;
	con->auth_reply_buf_len = auth->authorizer_reply_buf_len;
	return auth;
}

/*
 * We connected to a peer and are saying hello.
 */
static void prepare_write_banner(struct ceph_connection *con)
{
	con_out_kvec_add(con, strlen(CEPH_BANNER), CEPH_BANNER);
	con_out_kvec_add(con, sizeof (con->msgr->my_enc_addr),
					&con->msgr->my_enc_addr);

	con->out_more = 0;
	con_flag_set(con, CON_FLAG_WRITE_PENDING);
}

static int prepare_write_connect(struct ceph_connection *con)
{
	unsigned int global_seq = get_global_seq(con->msgr, 0);
	int proto;
	int auth_proto;
	struct ceph_auth_handshake *auth;

	switch (con->peer_name.type) {
	case CEPH_ENTITY_TYPE_MON:
		proto = CEPH_MONC_PROTOCOL;
		break;
	case CEPH_ENTITY_TYPE_OSD:
		proto = CEPH_OSDC_PROTOCOL;
		break;
	case CEPH_ENTITY_TYPE_MDS:
		proto = CEPH_MDSC_PROTOCOL;
		break;
	default:
		BUG();
	}

	dout("prepare_write_connect %p cseq=%d gseq=%d proto=%d\n", con,
	     con->connect_seq, global_seq, proto);

	con->out_connect.features =
	    cpu_to_le64(from_msgr(con->msgr)->supported_features);
	con->out_connect.host_type = cpu_to_le32(CEPH_ENTITY_TYPE_CLIENT);
	con->out_connect.connect_seq = cpu_to_le32(con->connect_seq);
	con->out_connect.global_seq = cpu_to_le32(global_seq);
	con->out_connect.protocol_version = cpu_to_le32(proto);
	con->out_connect.flags = 0;

	auth_proto = CEPH_AUTH_UNKNOWN;
	auth = get_connect_authorizer(con, &auth_proto);
	if (IS_ERR(auth))
		return PTR_ERR(auth);

	con->out_connect.authorizer_protocol = cpu_to_le32(auth_proto);
	con->out_connect.authorizer_len = auth ?
		cpu_to_le32(auth->authorizer_buf_len) : 0;

	con_out_kvec_add(con, sizeof (con->out_connect),
					&con->out_connect);
	if (auth && auth->authorizer_buf_len)
		con_out_kvec_add(con, auth->authorizer_buf_len,
					auth->authorizer_buf);

	con->out_more = 0;
	con_flag_set(con, CON_FLAG_WRITE_PENDING);

	return 0;
}

/*
 * write as much of pending kvecs to the socket as we can.
 *  1 -> done
 *  0 -> socket full, but more to do
 * <0 -> error
 */
static int write_partial_kvec(struct ceph_connection *con)
{
	int ret;

	dout("write_partial_kvec %p %d left\n", con, con->out_kvec_bytes);
	while (con->out_kvec_bytes > 0) {
		ret = ceph_tcp_sendmsg(con->sock, con->out_kvec_cur,
				       con->out_kvec_left, con->out_kvec_bytes,
				       con->out_more);
		if (ret <= 0)
			goto out;
		con->out_kvec_bytes -= ret;
		if (con->out_kvec_bytes == 0)
			break;            /* done */

		/* account for full iov entries consumed */
		while (ret >= con->out_kvec_cur->iov_len) {
			BUG_ON(!con->out_kvec_left);
			ret -= con->out_kvec_cur->iov_len;
			con->out_kvec_cur++;
			con->out_kvec_left--;
		}
		/* and for a partially-consumed entry */
		if (ret) {
			con->out_kvec_cur->iov_len -= ret;
			con->out_kvec_cur->iov_base += ret;
		}
	}
	con->out_kvec_left = 0;
	ret = 1;
out:
	dout("write_partial_kvec %p %d left in %d kvecs ret = %d\n", con,
	     con->out_kvec_bytes, con->out_kvec_left, ret);
	return ret;  /* done! */
}

static u32 ceph_crc32c_page(u32 crc, struct page *page,
				unsigned int page_offset,
				unsigned int length)
{
	char *kaddr;

	kaddr = kmap(page);
	BUG_ON(kaddr == NULL);
	crc = crc32c(crc, kaddr + page_offset, length);
	kunmap(page);

	return crc;
}
/*
 * Write as much message data payload as we can.  If we finish, queue
 * up the footer.
 *  1 -> done, footer is now queued in out_kvec[].
 *  0 -> socket full, but more to do
 * <0 -> error
 */
static int write_partial_message_data(struct ceph_connection *con)
{
	struct ceph_msg *msg = con->out_msg;
	struct ceph_msg_data_cursor *cursor = &msg->cursor;
	bool do_datacrc = !ceph_test_opt(from_msgr(con->msgr), NOCRC);
	u32 crc;

	dout("%s %p msg %p\n", __func__, con, msg);

	if (list_empty(&msg->data))
		return -EINVAL;

	/*
	 * Iterate through each page that contains data to be
	 * written, and send as much as possible for each.
	 *
	 * If we are calculating the data crc (the default), we will
	 * need to map the page.  If we have no pages, they have
	 * been revoked, so use the zero page.
	 */
	crc = do_datacrc ? le32_to_cpu(msg->footer.data_crc) : 0;
	while (cursor->total_resid) {
		struct page *page;
		size_t page_offset;
		size_t length;
		bool last_piece;
		int ret;

		if (!cursor->resid) {
			ceph_msg_data_advance(cursor, 0);
			continue;
		}

		page = ceph_msg_data_next(cursor, &page_offset, &length,
					  &last_piece);
		ret = ceph_tcp_sendpage(con->sock, page, page_offset,
					length, !last_piece);
		if (ret <= 0) {
			if (do_datacrc)
				msg->footer.data_crc = cpu_to_le32(crc);

			return ret;
		}
		if (do_datacrc && cursor->need_crc)
			crc = ceph_crc32c_page(crc, page, page_offset, length);
		ceph_msg_data_advance(cursor, (size_t)ret);
	}

	dout("%s %p msg %p done\n", __func__, con, msg);

	/* prepare and queue up footer, too */
	if (do_datacrc)
		msg->footer.data_crc = cpu_to_le32(crc);
	else
		msg->footer.flags |= CEPH_MSG_FOOTER_NOCRC;
	con_out_kvec_reset(con);
	prepare_write_message_footer(con);

	return 1;	/* must return > 0 to indicate success */
}

/*
 * write some zeros
 */
static int write_partial_skip(struct ceph_connection *con)
{
	int ret;

	dout("%s %p %d left\n", __func__, con, con->out_skip);
	while (con->out_skip > 0) {
		size_t size = min(con->out_skip, (int) PAGE_SIZE);

		ret = ceph_tcp_sendpage(con->sock, zero_page, 0, size, true);
		if (ret <= 0)
			goto out;
		con->out_skip -= ret;
	}
	ret = 1;
out:
	return ret;
}

/*
 * Prepare to read connection handshake, or an ack.
 */
static void prepare_read_banner(struct ceph_connection *con)
{
	dout("prepare_read_banner %p\n", con);
	con->in_base_pos = 0;
}

static void prepare_read_connect(struct ceph_connection *con)
{
	dout("prepare_read_connect %p\n", con);
	con->in_base_pos = 0;
}

static void prepare_read_ack(struct ceph_connection *con)
{
	dout("prepare_read_ack %p\n", con);
	con->in_base_pos = 0;
}

static void prepare_read_seq(struct ceph_connection *con)
{
	dout("prepare_read_seq %p\n", con);
	con->in_base_pos = 0;
	con->in_tag = CEPH_MSGR_TAG_SEQ;
}

static void prepare_read_tag(struct ceph_connection *con)
{
	dout("prepare_read_tag %p\n", con);
	con->in_base_pos = 0;
	con->in_tag = CEPH_MSGR_TAG_READY;
}

static void prepare_read_keepalive_ack(struct ceph_connection *con)
{
	dout("prepare_read_keepalive_ack %p\n", con);
	con->in_base_pos = 0;
}

/*
 * Prepare to read a message.
 */
static int prepare_read_message(struct ceph_connection *con)
{
	dout("prepare_read_message %p\n", con);
	BUG_ON(con->in_msg != NULL);
	con->in_base_pos = 0;
	con->in_front_crc = con->in_middle_crc = con->in_data_crc = 0;
	return 0;
}


static int read_partial(struct ceph_connection *con,
			int end, int size, void *object)
{
	while (con->in_base_pos < end) {
		int left = end - con->in_base_pos;
		int have = size - left;
		int ret = ceph_tcp_recvmsg(con->sock, object + have, left);
		if (ret <= 0)
			return ret;
		con->in_base_pos += ret;
	}
	return 1;
}


/*
 * Read all or part of the connect-side handshake on a new connection
 */
static int read_partial_banner(struct ceph_connection *con)
{
	int size;
	int end;
	int ret;

	dout("read_partial_banner %p at %d\n", con, con->in_base_pos);

	/* peer's banner */
	size = strlen(CEPH_BANNER);
	end = size;
	ret = read_partial(con, end, size, con->in_banner);
	if (ret <= 0)
		goto out;

	size = sizeof (con->actual_peer_addr);
	end += size;
	ret = read_partial(con, end, size, &con->actual_peer_addr);
	if (ret <= 0)
		goto out;

	size = sizeof (con->peer_addr_for_me);
	end += size;
	ret = read_partial(con, end, size, &con->peer_addr_for_me);
	if (ret <= 0)
		goto out;

out:
	return ret;
}

static int read_partial_connect(struct ceph_connection *con)
{
	int size;
	int end;
	int ret;

	dout("read_partial_connect %p at %d\n", con, con->in_base_pos);

	size = sizeof (con->in_reply);
	end = size;
	ret = read_partial(con, end, size, &con->in_reply);
	if (ret <= 0)
		goto out;

	size = le32_to_cpu(con->in_reply.authorizer_len);
	end += size;
	ret = read_partial(con, end, size, con->auth_reply_buf);
	if (ret <= 0)
		goto out;

	dout("read_partial_connect %p tag %d, con_seq = %u, g_seq = %u\n",
	     con, (int)con->in_reply.tag,
	     le32_to_cpu(con->in_reply.connect_seq),
	     le32_to_cpu(con->in_reply.global_seq));
out:
	return ret;

}

/*
 * Verify the hello banner looks okay.
 */
static int verify_hello(struct ceph_connection *con)
{
	if (memcmp(con->in_banner, CEPH_BANNER, strlen(CEPH_BANNER))) {
		pr_err("connect to %s got bad banner\n",
		       ceph_pr_addr(&con->peer_addr.in_addr));
		con->error_msg = "protocol error, bad banner";
		return -1;
	}
	return 0;
}

static bool addr_is_blank(struct sockaddr_storage *ss)
{
	struct in_addr *addr = &((struct sockaddr_in *)ss)->sin_addr;
	struct in6_addr *addr6 = &((struct sockaddr_in6 *)ss)->sin6_addr;

	switch (ss->ss_family) {
	case AF_INET:
		return addr->s_addr == htonl(INADDR_ANY);
	case AF_INET6:
		return ipv6_addr_any(addr6);
	default:
		return true;
	}
}

static int addr_port(struct sockaddr_storage *ss)
{
	switch (ss->ss_family) {
	case AF_INET:
		return ntohs(((struct sockaddr_in *)ss)->sin_port);
	case AF_INET6:
		return ntohs(((struct sockaddr_in6 *)ss)->sin6_port);
	}
	return 0;
}

static void addr_set_port(struct sockaddr_storage *ss, int p)
{
	switch (ss->ss_family) {
	case AF_INET:
		((struct sockaddr_in *)ss)->sin_port = htons(p);
		break;
	case AF_INET6:
		((struct sockaddr_in6 *)ss)->sin6_port = htons(p);
		break;
	}
}

/*
 * Unlike other *_pton function semantics, zero indicates success.
 */
static int ceph_pton(const char *str, size_t len, struct sockaddr_storage *ss,
		char delim, const char **ipend)
{
	struct sockaddr_in *in4 = (struct sockaddr_in *) ss;
	struct sockaddr_in6 *in6 = (struct sockaddr_in6 *) ss;

	memset(ss, 0, sizeof(*ss));

	if (in4_pton(str, len, (u8 *)&in4->sin_addr.s_addr, delim, ipend)) {
		ss->ss_family = AF_INET;
		return 0;
	}

	if (in6_pton(str, len, (u8 *)&in6->sin6_addr.s6_addr, delim, ipend)) {
		ss->ss_family = AF_INET6;
		return 0;
	}

	return -EINVAL;
}

/*
 * Extract hostname string and resolve using kernel DNS facility.
 */
#ifdef CONFIG_CEPH_LIB_USE_DNS_RESOLVER
static int ceph_dns_resolve_name(const char *name, size_t namelen,
		struct sockaddr_storage *ss, char delim, const char **ipend)
{
	const char *end, *delim_p;
	char *colon_p, *ip_addr = NULL;
	int ip_len, ret;

	/*
	 * The end of the hostname occurs immediately preceding the delimiter or
	 * the port marker (':') where the delimiter takes precedence.
	 */
	delim_p = memchr(name, delim, namelen);
	colon_p = memchr(name, ':', namelen);

	if (delim_p && colon_p)
		end = delim_p < colon_p ? delim_p : colon_p;
	else if (!delim_p && colon_p)
		end = colon_p;
	else {
		end = delim_p;
		if (!end) /* case: hostname:/ */
			end = name + namelen;
	}

	if (end <= name)
		return -EINVAL;

	/* do dns_resolve upcall */
	ip_len = dns_query(NULL, name, end - name, NULL, &ip_addr, NULL);
	if (ip_len > 0)
		ret = ceph_pton(ip_addr, ip_len, ss, -1, NULL);
	else
		ret = -ESRCH;

	kfree(ip_addr);

	*ipend = end;

	pr_info("resolve '%.*s' (ret=%d): %s\n", (int)(end - name), name,
			ret, ret ? "failed" : ceph_pr_addr(ss));

	return ret;
}
#else
static inline int ceph_dns_resolve_name(const char *name, size_t namelen,
		struct sockaddr_storage *ss, char delim, const char **ipend)
{
	return -EINVAL;
}
#endif

/*
 * Parse a server name (IP or hostname). If a valid IP address is not found
 * then try to extract a hostname to resolve using userspace DNS upcall.
 */
static int ceph_parse_server_name(const char *name, size_t namelen,
			struct sockaddr_storage *ss, char delim, const char **ipend)
{
	int ret;

	ret = ceph_pton(name, namelen, ss, delim, ipend);
	if (ret)
		ret = ceph_dns_resolve_name(name, namelen, ss, delim, ipend);

	return ret;
}

/*
 * Parse an ip[:port] list into an addr array.  Use the default
 * monitor port if a port isn't specified.
 */
int ceph_parse_ips(const char *c, const char *end,
		   struct ceph_entity_addr *addr,
		   int max_count, int *count)
{
	int i, ret = -EINVAL;
	const char *p = c;

	dout("parse_ips on '%.*s'\n", (int)(end-c), c);
	for (i = 0; i < max_count; i++) {
		const char *ipend;
		struct sockaddr_storage *ss = &addr[i].in_addr;
		int port;
		char delim = ',';

		if (*p == '[') {
			delim = ']';
			p++;
		}

		ret = ceph_parse_server_name(p, end - p, ss, delim, &ipend);
		if (ret)
			goto bad;
		ret = -EINVAL;

		p = ipend;

		if (delim == ']') {
			if (*p != ']') {
				dout("missing matching ']'\n");
				goto bad;
			}
			p++;
		}

		/* port? */
		if (p < end && *p == ':') {
			port = 0;
			p++;
			while (p < end && *p >= '0' && *p <= '9') {
				port = (port * 10) + (*p - '0');
				p++;
			}
			if (port == 0)
				port = CEPH_MON_PORT;
			else if (port > 65535)
				goto bad;
		} else {
			port = CEPH_MON_PORT;
		}

		addr_set_port(ss, port);

		dout("parse_ips got %s\n", ceph_pr_addr(ss));

		if (p == end)
			break;
		if (*p != ',')
			goto bad;
		p++;
	}

	if (p != end)
		goto bad;

	if (count)
		*count = i + 1;
	return 0;

bad:
	pr_err("parse_ips bad ip '%.*s'\n", (int)(end - c), c);
	return ret;
}
EXPORT_SYMBOL(ceph_parse_ips);

static int process_banner(struct ceph_connection *con)
{
	dout("process_banner on %p\n", con);

	if (verify_hello(con) < 0)
		return -1;

	ceph_decode_addr(&con->actual_peer_addr);
	ceph_decode_addr(&con->peer_addr_for_me);

	/*
	 * Make sure the other end is who we wanted.  note that the other
	 * end may not yet know their ip address, so if it's 0.0.0.0, give
	 * them the benefit of the doubt.
	 */
	if (memcmp(&con->peer_addr, &con->actual_peer_addr,
		   sizeof(con->peer_addr)) != 0 &&
	    !(addr_is_blank(&con->actual_peer_addr.in_addr) &&
	      con->actual_peer_addr.nonce == con->peer_addr.nonce)) {
		pr_warn("wrong peer, want %s/%d, got %s/%d\n",
			ceph_pr_addr(&con->peer_addr.in_addr),
			(int)le32_to_cpu(con->peer_addr.nonce),
			ceph_pr_addr(&con->actual_peer_addr.in_addr),
			(int)le32_to_cpu(con->actual_peer_addr.nonce));
		con->error_msg = "wrong peer at address";
		return -1;
	}

	/*
	 * did we learn our address?
	 */
	if (addr_is_blank(&con->msgr->inst.addr.in_addr)) {
		int port = addr_port(&con->msgr->inst.addr.in_addr);

		memcpy(&con->msgr->inst.addr.in_addr,
		       &con->peer_addr_for_me.in_addr,
		       sizeof(con->peer_addr_for_me.in_addr));
		addr_set_port(&con->msgr->inst.addr.in_addr, port);
		encode_my_addr(con->msgr);
		dout("process_banner learned my addr is %s\n",
		     ceph_pr_addr(&con->msgr->inst.addr.in_addr));
	}

	return 0;
}

static int process_connect(struct ceph_connection *con)
{
	u64 sup_feat = from_msgr(con->msgr)->supported_features;
	u64 req_feat = from_msgr(con->msgr)->required_features;
	u64 server_feat = le64_to_cpu(con->in_reply.features);
	int ret;

	dout("process_connect on %p tag %d\n", con, (int)con->in_tag);

	if (con->auth_reply_buf) {
		/*
		 * Any connection that defines ->get_authorizer()
		 * should also define ->verify_authorizer_reply().
		 * See get_connect_authorizer().
		 */
		ret = con->ops->verify_authorizer_reply(con);
		if (ret < 0) {
			con->error_msg = "bad authorize reply";
			return ret;
		}
	}

	switch (con->in_reply.tag) {
	case CEPH_MSGR_TAG_FEATURES:
		pr_err("%s%lld %s feature set mismatch,"
		       " my %llx < server's %llx, missing %llx\n",
		       ENTITY_NAME(con->peer_name),
		       ceph_pr_addr(&con->peer_addr.in_addr),
		       sup_feat, server_feat, server_feat & ~sup_feat);
		con->error_msg = "missing required protocol features";
		reset_connection(con);
		return -1;

	case CEPH_MSGR_TAG_BADPROTOVER:
		pr_err("%s%lld %s protocol version mismatch,"
		       " my %d != server's %d\n",
		       ENTITY_NAME(con->peer_name),
		       ceph_pr_addr(&con->peer_addr.in_addr),
		       le32_to_cpu(con->out_connect.protocol_version),
		       le32_to_cpu(con->in_reply.protocol_version));
		con->error_msg = "protocol version mismatch";
		reset_connection(con);
		return -1;

	case CEPH_MSGR_TAG_BADAUTHORIZER:
		con->auth_retry++;
		dout("process_connect %p got BADAUTHORIZER attempt %d\n", con,
		     con->auth_retry);
		if (con->auth_retry == 2) {
			con->error_msg = "connect authorization failure";
			return -1;
		}
		con_out_kvec_reset(con);
		ret = prepare_write_connect(con);
		if (ret < 0)
			return ret;
		prepare_read_connect(con);
		break;

	case CEPH_MSGR_TAG_RESETSESSION:
		/*
		 * If we connected with a large connect_seq but the peer
		 * has no record of a session with us (no connection, or
		 * connect_seq == 0), they will send RESETSESION to indicate
		 * that they must have reset their session, and may have
		 * dropped messages.
		 */
		dout("process_connect got RESET peer seq %u\n",
		     le32_to_cpu(con->in_reply.connect_seq));
		pr_err("%s%lld %s connection reset\n",
		       ENTITY_NAME(con->peer_name),
		       ceph_pr_addr(&con->peer_addr.in_addr));
		reset_connection(con);
		con_out_kvec_reset(con);
		ret = prepare_write_connect(con);
		if (ret < 0)
			return ret;
		prepare_read_connect(con);

		/* Tell ceph about it. */
		mutex_unlock(&con->mutex);
		pr_info("reset on %s%lld\n", ENTITY_NAME(con->peer_name));
		if (con->ops->peer_reset)
			con->ops->peer_reset(con);
		mutex_lock(&con->mutex);
		if (con->state != CON_STATE_NEGOTIATING)
			return -EAGAIN;
		break;

	case CEPH_MSGR_TAG_RETRY_SESSION:
		/*
		 * If we sent a smaller connect_seq than the peer has, try
		 * again with a larger value.
		 */
		dout("process_connect got RETRY_SESSION my seq %u, peer %u\n",
		     le32_to_cpu(con->out_connect.connect_seq),
		     le32_to_cpu(con->in_reply.connect_seq));
		con->connect_seq = le32_to_cpu(con->in_reply.connect_seq);
		con_out_kvec_reset(con);
		ret = prepare_write_connect(con);
		if (ret < 0)
			return ret;
		prepare_read_connect(con);
		break;

	case CEPH_MSGR_TAG_RETRY_GLOBAL:
		/*
		 * If we sent a smaller global_seq than the peer has, try
		 * again with a larger value.
		 */
		dout("process_connect got RETRY_GLOBAL my %u peer_gseq %u\n",
		     con->peer_global_seq,
		     le32_to_cpu(con->in_reply.global_seq));
		get_global_seq(con->msgr,
			       le32_to_cpu(con->in_reply.global_seq));
		con_out_kvec_reset(con);
		ret = prepare_write_connect(con);
		if (ret < 0)
			return ret;
		prepare_read_connect(con);
		break;

	case CEPH_MSGR_TAG_SEQ:
	case CEPH_MSGR_TAG_READY:
		if (req_feat & ~server_feat) {
			pr_err("%s%lld %s protocol feature mismatch,"
			       " my required %llx > server's %llx, need %llx\n",
			       ENTITY_NAME(con->peer_name),
			       ceph_pr_addr(&con->peer_addr.in_addr),
			       req_feat, server_feat, req_feat & ~server_feat);
			con->error_msg = "missing required protocol features";
			reset_connection(con);
			return -1;
		}

		WARN_ON(con->state != CON_STATE_NEGOTIATING);
		con->state = CON_STATE_OPEN;
		con->auth_retry = 0;    /* we authenticated; clear flag */
		con->peer_global_seq = le32_to_cpu(con->in_reply.global_seq);
		con->connect_seq++;
		con->peer_features = server_feat;
		dout("process_connect got READY gseq %d cseq %d (%d)\n",
		     con->peer_global_seq,
		     le32_to_cpu(con->in_reply.connect_seq),
		     con->connect_seq);
		WARN_ON(con->connect_seq !=
			le32_to_cpu(con->in_reply.connect_seq));

		if (con->in_reply.flags & CEPH_MSG_CONNECT_LOSSY)
			con_flag_set(con, CON_FLAG_LOSSYTX);

		con->delay = 0;      /* reset backoff memory */

		if (con->in_reply.tag == CEPH_MSGR_TAG_SEQ) {
			prepare_write_seq(con);
			prepare_read_seq(con);
		} else {
			prepare_read_tag(con);
		}
		break;

	case CEPH_MSGR_TAG_WAIT:
		/*
		 * If there is a connection race (we are opening
		 * connections to each other), one of us may just have
		 * to WAIT.  This shouldn't happen if we are the
		 * client.
		 */
		con->error_msg = "protocol error, got WAIT as client";
		return -1;

	default:
		con->error_msg = "protocol error, garbage tag during connect";
		return -1;
	}
	return 0;
}


/*
 * read (part of) an ack
 */
static int read_partial_ack(struct ceph_connection *con)
{
	int size = sizeof (con->in_temp_ack);
	int end = size;

	return read_partial(con, end, size, &con->in_temp_ack);
}

/*
 * We can finally discard anything that's been acked.
 */
static void process_ack(struct ceph_connection *con)
{
	struct ceph_msg *m;
	u64 ack = le64_to_cpu(con->in_temp_ack);
	u64 seq;
	bool reconnect = (con->in_tag == CEPH_MSGR_TAG_SEQ);
	struct list_head *list = reconnect ? &con->out_queue : &con->out_sent;

	/*
	 * In the reconnect case, con_fault() has requeued messages
	 * in out_sent. We should cleanup old messages according to
	 * the reconnect seq.
	 */
	while (!list_empty(list)) {
		m = list_first_entry(list, struct ceph_msg, list_head);
		if (reconnect && m->needs_out_seq)
			break;
		seq = le64_to_cpu(m->hdr.seq);
		if (seq > ack)
			break;
		dout("got ack for seq %llu type %d at %p\n", seq,
		     le16_to_cpu(m->hdr.type), m);
		m->ack_stamp = jiffies;
		ceph_msg_remove(m);
	}

	prepare_read_tag(con);
}


static int read_partial_message_section(struct ceph_connection *con,
					struct kvec *section,
					unsigned int sec_len, u32 *crc)
{
	int ret, left;

	BUG_ON(!section);

	while (section->iov_len < sec_len) {
		BUG_ON(section->iov_base == NULL);
		left = sec_len - section->iov_len;
		ret = ceph_tcp_recvmsg(con->sock, (char *)section->iov_base +
				       section->iov_len, left);
		if (ret <= 0)
			return ret;
		section->iov_len += ret;
	}
	if (section->iov_len == sec_len)
		*crc = crc32c(0, section->iov_base, section->iov_len);

	return 1;
}

static int read_partial_msg_data(struct ceph_connection *con)
{
	struct ceph_msg *msg = con->in_msg;
	struct ceph_msg_data_cursor *cursor = &msg->cursor;
	bool do_datacrc = !ceph_test_opt(from_msgr(con->msgr), NOCRC);
	struct page *page;
	size_t page_offset;
	size_t length;
	u32 crc = 0;
	int ret;

	BUG_ON(!msg);
	if (list_empty(&msg->data))
		return -EIO;

	if (do_datacrc)
		crc = con->in_data_crc;
	while (cursor->total_resid) {
		if (!cursor->resid) {
			ceph_msg_data_advance(cursor, 0);
			continue;
		}

		page = ceph_msg_data_next(cursor, &page_offset, &length, NULL);
		ret = ceph_tcp_recvpage(con->sock, page, page_offset, length);
		if (ret <= 0) {
			if (do_datacrc)
				con->in_data_crc = crc;

			return ret;
		}

		if (do_datacrc)
			crc = ceph_crc32c_page(crc, page, page_offset, ret);
		ceph_msg_data_advance(cursor, (size_t)ret);
	}
	if (do_datacrc)
		con->in_data_crc = crc;

	return 1;	/* must return > 0 to indicate success */
}

/*
 * read (part of) a message.
 */
static int ceph_con_in_msg_alloc(struct ceph_connection *con, int *skip);

static int read_partial_message(struct ceph_connection *con)
{
	struct ceph_msg *m = con->in_msg;
	int size;
	int end;
	int ret;
	unsigned int front_len, middle_len, data_len;
	bool do_datacrc = !ceph_test_opt(from_msgr(con->msgr), NOCRC);
	bool need_sign = (con->peer_features & CEPH_FEATURE_MSG_AUTH);
	u64 seq;
	u32 crc;

	dout("read_partial_message con %p msg %p\n", con, m);

	/* header */
	size = sizeof (con->in_hdr);
	end = size;
	ret = read_partial(con, end, size, &con->in_hdr);
	if (ret <= 0)
		return ret;

	crc = crc32c(0, &con->in_hdr, offsetof(struct ceph_msg_header, crc));
	if (cpu_to_le32(crc) != con->in_hdr.crc) {
		pr_err("read_partial_message bad hdr crc %u != expected %u\n",
		       crc, con->in_hdr.crc);
		return -EBADMSG;
	}

	front_len = le32_to_cpu(con->in_hdr.front_len);
	if (front_len > CEPH_MSG_MAX_FRONT_LEN)
		return -EIO;
	middle_len = le32_to_cpu(con->in_hdr.middle_len);
	if (middle_len > CEPH_MSG_MAX_MIDDLE_LEN)
		return -EIO;
	data_len = le32_to_cpu(con->in_hdr.data_len);
	if (data_len > CEPH_MSG_MAX_DATA_LEN)
		return -EIO;

	/* verify seq# */
	seq = le64_to_cpu(con->in_hdr.seq);
	if ((s64)seq - (s64)con->in_seq < 1) {
		pr_info("skipping %s%lld %s seq %lld expected %lld\n",
			ENTITY_NAME(con->peer_name),
			ceph_pr_addr(&con->peer_addr.in_addr),
			seq, con->in_seq + 1);
		con->in_base_pos = -front_len - middle_len - data_len -
			sizeof_footer(con);
		con->in_tag = CEPH_MSGR_TAG_READY;
		return 1;
	} else if ((s64)seq - (s64)con->in_seq > 1) {
		pr_err("read_partial_message bad seq %lld expected %lld\n",
		       seq, con->in_seq + 1);
		con->error_msg = "bad message sequence # for incoming message";
		return -EBADE;
	}

	/* allocate message? */
	if (!con->in_msg) {
		int skip = 0;

		dout("got hdr type %d front %d data %d\n", con->in_hdr.type,
		     front_len, data_len);
		ret = ceph_con_in_msg_alloc(con, &skip);
		if (ret < 0)
			return ret;

		BUG_ON(!con->in_msg ^ skip);
		if (skip) {
			/* skip this message */
			dout("alloc_msg said skip message\n");
			con->in_base_pos = -front_len - middle_len - data_len -
				sizeof_footer(con);
			con->in_tag = CEPH_MSGR_TAG_READY;
			con->in_seq++;
			return 1;
		}

		BUG_ON(!con->in_msg);
		BUG_ON(con->in_msg->con != con);
		m = con->in_msg;
		m->front.iov_len = 0;    /* haven't read it yet */
		if (m->middle)
			m->middle->vec.iov_len = 0;

		/* prepare for data payload, if any */

		if (data_len)
			prepare_message_data(con->in_msg, data_len);
	}

	/* front */
	ret = read_partial_message_section(con, &m->front, front_len,
					   &con->in_front_crc);
	if (ret <= 0)
		return ret;

	/* middle */
	if (m->middle) {
		ret = read_partial_message_section(con, &m->middle->vec,
						   middle_len,
						   &con->in_middle_crc);
		if (ret <= 0)
			return ret;
	}

	/* (page) data */
	if (data_len) {
		ret = read_partial_msg_data(con);
		if (ret <= 0)
			return ret;
	}

	/* footer */
	size = sizeof_footer(con);
	end += size;
	ret = read_partial(con, end, size, &m->footer);
	if (ret <= 0)
		return ret;

	if (!need_sign) {
		m->footer.flags = m->old_footer.flags;
		m->footer.sig = 0;
	}

	dout("read_partial_message got msg %p %d (%u) + %d (%u) + %d (%u)\n",
	     m, front_len, m->footer.front_crc, middle_len,
	     m->footer.middle_crc, data_len, m->footer.data_crc);

	/* crc ok? */
	if (con->in_front_crc != le32_to_cpu(m->footer.front_crc)) {
		pr_err("read_partial_message %p front crc %u != exp. %u\n",
		       m, con->in_front_crc, m->footer.front_crc);
		return -EBADMSG;
	}
	if (con->in_middle_crc != le32_to_cpu(m->footer.middle_crc)) {
		pr_err("read_partial_message %p middle crc %u != exp %u\n",
		       m, con->in_middle_crc, m->footer.middle_crc);
		return -EBADMSG;
	}
	if (do_datacrc &&
	    (m->footer.flags & CEPH_MSG_FOOTER_NOCRC) == 0 &&
	    con->in_data_crc != le32_to_cpu(m->footer.data_crc)) {
		pr_err("read_partial_message %p data crc %u != exp. %u\n", m,
		       con->in_data_crc, le32_to_cpu(m->footer.data_crc));
		return -EBADMSG;
	}

	if (need_sign && con->ops->check_message_signature &&
	    con->ops->check_message_signature(m)) {
		pr_err("read_partial_message %p signature check failed\n", m);
		return -EBADMSG;
	}

	return 1; /* done! */
}

/*
 * Process message.  This happens in the worker thread.  The callback should
 * be careful not to do anything that waits on other incoming messages or it
 * may deadlock.
 */
static void process_message(struct ceph_connection *con)
{
	struct ceph_msg *msg = con->in_msg;

	BUG_ON(con->in_msg->con != con);
	con->in_msg = NULL;

	/* if first message, set peer_name */
	if (con->peer_name.type == 0)
		con->peer_name = msg->hdr.src;

	con->in_seq++;
	mutex_unlock(&con->mutex);

	dout("===== %p %llu from %s%lld %d=%s len %d+%d (%u %u %u) =====\n",
	     msg, le64_to_cpu(msg->hdr.seq),
	     ENTITY_NAME(msg->hdr.src),
	     le16_to_cpu(msg->hdr.type),
	     ceph_msg_type_name(le16_to_cpu(msg->hdr.type)),
	     le32_to_cpu(msg->hdr.front_len),
	     le32_to_cpu(msg->hdr.data_len),
	     con->in_front_crc, con->in_middle_crc, con->in_data_crc);
	con->ops->dispatch(con, msg);

	mutex_lock(&con->mutex);
}

static int read_keepalive_ack(struct ceph_connection *con)
{
	struct ceph_timespec ceph_ts;
	size_t size = sizeof(ceph_ts);
	int ret = read_partial(con, size, size, &ceph_ts);
	if (ret <= 0)
		return ret;
	ceph_decode_timespec(&con->last_keepalive_ack, &ceph_ts);
	prepare_read_tag(con);
	return 1;
}

/*
 * Write something to the socket.  Called in a worker thread when the
 * socket appears to be writeable and we have something ready to send.
 */
static int try_write(struct ceph_connection *con)
{
	int ret = 1;

	dout("try_write start %p state %lu\n", con, con->state);
	if (con->state != CON_STATE_PREOPEN &&
	    con->state != CON_STATE_CONNECTING &&
	    con->state != CON_STATE_NEGOTIATING &&
	    con->state != CON_STATE_OPEN)
		return 0;

more:
	dout("try_write out_kvec_bytes %d\n", con->out_kvec_bytes);

	/* open the socket first? */
	if (con->state == CON_STATE_PREOPEN) {
		BUG_ON(con->sock);
		con->state = CON_STATE_CONNECTING;

		con_out_kvec_reset(con);
		prepare_write_banner(con);
		prepare_read_banner(con);

		BUG_ON(con->in_msg);
		con->in_tag = CEPH_MSGR_TAG_READY;
		dout("try_write initiating connect on %p new state %lu\n",
		     con, con->state);
		ret = ceph_tcp_connect(con);
		if (ret < 0) {
			con->error_msg = "connect error";
			goto out;
		}
	}

more_kvec:
	BUG_ON(!con->sock);

	/* kvec data queued? */
	if (con->out_kvec_left) {
		ret = write_partial_kvec(con);
		if (ret <= 0)
			goto out;
	}
	if (con->out_skip) {
		ret = write_partial_skip(con);
		if (ret <= 0)
			goto out;
	}

	/* msg pages? */
	if (con->out_msg) {
		if (con->out_msg_done) {
			ceph_msg_put(con->out_msg);
			con->out_msg = NULL;   /* we're done with this one */
			goto do_next;
		}

		ret = write_partial_message_data(con);
		if (ret == 1)
			goto more_kvec;  /* we need to send the footer, too! */
		if (ret == 0)
			goto out;
		if (ret < 0) {
			dout("try_write write_partial_message_data err %d\n",
			     ret);
			goto out;
		}
	}

do_next:
	if (con->state == CON_STATE_OPEN) {
		if (con_flag_test_and_clear(con, CON_FLAG_KEEPALIVE_PENDING)) {
			prepare_write_keepalive(con);
			goto more;
		}
		/* is anything else pending? */
		if (!list_empty(&con->out_queue)) {
			prepare_write_message(con);
			goto more;
		}
		if (con->in_seq > con->in_seq_acked) {
			prepare_write_ack(con);
			goto more;
		}
	}

	/* Nothing to do! */
	con_flag_clear(con, CON_FLAG_WRITE_PENDING);
	dout("try_write nothing else to write.\n");
	ret = 0;
out:
	dout("try_write done on %p ret %d\n", con, ret);
	return ret;
}



/*
 * Read what we can from the socket.
 */
static int try_read(struct ceph_connection *con)
{
	int ret = -1;

more:
	dout("try_read start on %p state %lu\n", con, con->state);
	if (con->state != CON_STATE_CONNECTING &&
	    con->state != CON_STATE_NEGOTIATING &&
	    con->state != CON_STATE_OPEN)
		return 0;

	BUG_ON(!con->sock);

	dout("try_read tag %d in_base_pos %d\n", (int)con->in_tag,
	     con->in_base_pos);

	if (con->state == CON_STATE_CONNECTING) {
		dout("try_read connecting\n");
		ret = read_partial_banner(con);
		if (ret <= 0)
			goto out;
		ret = process_banner(con);
		if (ret < 0)
			goto out;

		con->state = CON_STATE_NEGOTIATING;

		/*
		 * Received banner is good, exchange connection info.
		 * Do not reset out_kvec, as sending our banner raced
		 * with receiving peer banner after connect completed.
		 */
		ret = prepare_write_connect(con);
		if (ret < 0)
			goto out;
		prepare_read_connect(con);

		/* Send connection info before awaiting response */
		goto out;
	}

	if (con->state == CON_STATE_NEGOTIATING) {
		dout("try_read negotiating\n");
		ret = read_partial_connect(con);
		if (ret <= 0)
			goto out;
		ret = process_connect(con);
		if (ret < 0)
			goto out;
		goto more;
	}

	WARN_ON(con->state != CON_STATE_OPEN);

	if (con->in_base_pos < 0) {
		/*
		 * skipping + discarding content.
		 *
		 * FIXME: there must be a better way to do this!
		 */
		static char buf[SKIP_BUF_SIZE];
		int skip = min((int) sizeof (buf), -con->in_base_pos);

		dout("skipping %d / %d bytes\n", skip, -con->in_base_pos);
		ret = ceph_tcp_recvmsg(con->sock, buf, skip);
		if (ret <= 0)
			goto out;
		con->in_base_pos += ret;
		if (con->in_base_pos)
			goto more;
	}
	if (con->in_tag == CEPH_MSGR_TAG_READY) {
		/*
		 * what's next?
		 */
		ret = ceph_tcp_recvmsg(con->sock, &con->in_tag, 1);
		if (ret <= 0)
			goto out;
		dout("try_read got tag %d\n", (int)con->in_tag);
		switch (con->in_tag) {
		case CEPH_MSGR_TAG_MSG:
			prepare_read_message(con);
			break;
		case CEPH_MSGR_TAG_ACK:
			prepare_read_ack(con);
			break;
		case CEPH_MSGR_TAG_KEEPALIVE2_ACK:
			prepare_read_keepalive_ack(con);
			break;
		case CEPH_MSGR_TAG_CLOSE:
			con_close_socket(con);
			con->state = CON_STATE_CLOSED;
			goto out;
		default:
			goto bad_tag;
		}
	}
	if (con->in_tag == CEPH_MSGR_TAG_MSG) {
		ret = read_partial_message(con);
		if (ret <= 0) {
			switch (ret) {
			case -EBADMSG:
				con->error_msg = "bad crc/signature";
				/* fall through */
			case -EBADE:
				ret = -EIO;
				break;
			case -EIO:
				con->error_msg = "io error";
				break;
			}
			goto out;
		}
		if (con->in_tag == CEPH_MSGR_TAG_READY)
			goto more;
		process_message(con);
		if (con->state == CON_STATE_OPEN)
			prepare_read_tag(con);
		goto more;
	}
	if (con->in_tag == CEPH_MSGR_TAG_ACK ||
	    con->in_tag == CEPH_MSGR_TAG_SEQ) {
		/*
		 * the final handshake seq exchange is semantically
		 * equivalent to an ACK
		 */
		ret = read_partial_ack(con);
		if (ret <= 0)
			goto out;
		process_ack(con);
		goto more;
	}
	if (con->in_tag == CEPH_MSGR_TAG_KEEPALIVE2_ACK) {
		ret = read_keepalive_ack(con);
		if (ret <= 0)
			goto out;
		goto more;
	}

out:
	dout("try_read done on %p ret %d\n", con, ret);
	return ret;

bad_tag:
	pr_err("try_read bad con->in_tag = %d\n", (int)con->in_tag);
	con->error_msg = "protocol error, garbage tag";
	ret = -1;
	goto out;
}


/*
 * Atomically queue work on a connection after the specified delay.
 * Bump @con reference to avoid races with connection teardown.
 * Returns 0 if work was queued, or an error code otherwise.
 */
static int queue_con_delay(struct ceph_connection *con, unsigned long delay)
{
	if (!con->ops->get(con)) {
		dout("%s %p ref count 0\n", __func__, con);
		return -ENOENT;
	}

	if (!queue_delayed_work(ceph_msgr_wq, &con->work, delay)) {
		dout("%s %p - already queued\n", __func__, con);
		con->ops->put(con);
		return -EBUSY;
	}

	dout("%s %p %lu\n", __func__, con, delay);
	return 0;
}

static void queue_con(struct ceph_connection *con)
{
	(void) queue_con_delay(con, 0);
}

static void cancel_con(struct ceph_connection *con)
{
	if (cancel_delayed_work(&con->work)) {
		dout("%s %p\n", __func__, con);
		con->ops->put(con);
	}
}

static bool con_sock_closed(struct ceph_connection *con)
{
	if (!con_flag_test_and_clear(con, CON_FLAG_SOCK_CLOSED))
		return false;

#define CASE(x)								\
	case CON_STATE_ ## x:						\
		con->error_msg = "socket closed (con state " #x ")";	\
		break;

	switch (con->state) {
	CASE(CLOSED);
	CASE(PREOPEN);
	CASE(CONNECTING);
	CASE(NEGOTIATING);
	CASE(OPEN);
	CASE(STANDBY);
	default:
		pr_warn("%s con %p unrecognized state %lu\n",
			__func__, con, con->state);
		con->error_msg = "unrecognized con state";
		BUG();
		break;
	}
#undef CASE

	return true;
}

static bool con_backoff(struct ceph_connection *con)
{
	int ret;

	if (!con_flag_test_and_clear(con, CON_FLAG_BACKOFF))
		return false;

	ret = queue_con_delay(con, round_jiffies_relative(con->delay));
	if (ret) {
		dout("%s: con %p FAILED to back off %lu\n", __func__,
			con, con->delay);
		BUG_ON(ret == -ENOENT);
		con_flag_set(con, CON_FLAG_BACKOFF);
	}

	return true;
}

/* Finish fault handling; con->mutex must *not* be held here */

static void con_fault_finish(struct ceph_connection *con)
{
	dout("%s %p\n", __func__, con);

	/*
	 * in case we faulted due to authentication, invalidate our
	 * current tickets so that we can get new ones.
	 */
	if (con->auth_retry) {
		dout("auth_retry %d, invalidating\n", con->auth_retry);
		if (con->ops->invalidate_authorizer)
			con->ops->invalidate_authorizer(con);
		con->auth_retry = 0;
	}

	if (con->ops->fault)
		con->ops->fault(con);
}

/*
 * Do some work on a connection.  Drop a connection ref when we're done.
 */
static void ceph_con_workfn(struct work_struct *work)
{
	struct ceph_connection *con = container_of(work, struct ceph_connection,
						   work.work);
	bool fault;

	mutex_lock(&con->mutex);
	while (true) {
		int ret;

		if ((fault = con_sock_closed(con))) {
			dout("%s: con %p SOCK_CLOSED\n", __func__, con);
			break;
		}
		if (con_backoff(con)) {
			dout("%s: con %p BACKOFF\n", __func__, con);
			break;
		}
		if (con->state == CON_STATE_STANDBY) {
			dout("%s: con %p STANDBY\n", __func__, con);
			break;
		}
		if (con->state == CON_STATE_CLOSED) {
			dout("%s: con %p CLOSED\n", __func__, con);
			BUG_ON(con->sock);
			break;
		}
		if (con->state == CON_STATE_PREOPEN) {
			dout("%s: con %p PREOPEN\n", __func__, con);
			BUG_ON(con->sock);
		}

		ret = try_read(con);
		if (ret < 0) {
			if (ret == -EAGAIN)
				continue;
			if (!con->error_msg)
				con->error_msg = "socket error on read";
			fault = true;
			break;
		}

		ret = try_write(con);
		if (ret < 0) {
			if (ret == -EAGAIN)
				continue;
			if (!con->error_msg)
				con->error_msg = "socket error on write";
			fault = true;
		}

		break;	/* If we make it to here, we're done */
	}
	if (fault)
		con_fault(con);
	mutex_unlock(&con->mutex);

	if (fault)
		con_fault_finish(con);

	con->ops->put(con);
}

/*
 * Generic error/fault handler.  A retry mechanism is used with
 * exponential backoff
 */
static void con_fault(struct ceph_connection *con)
{
	dout("fault %p state %lu to peer %s\n",
	     con, con->state, ceph_pr_addr(&con->peer_addr.in_addr));

	pr_warn("%s%lld %s %s\n", ENTITY_NAME(con->peer_name),
		ceph_pr_addr(&con->peer_addr.in_addr), con->error_msg);
	con->error_msg = NULL;

	WARN_ON(con->state != CON_STATE_CONNECTING &&
	       con->state != CON_STATE_NEGOTIATING &&
	       con->state != CON_STATE_OPEN);

	con_close_socket(con);

	if (con_flag_test(con, CON_FLAG_LOSSYTX)) {
		dout("fault on LOSSYTX channel, marking CLOSED\n");
		con->state = CON_STATE_CLOSED;
		return;
	}

	if (con->in_msg) {
		BUG_ON(con->in_msg->con != con);
		ceph_msg_put(con->in_msg);
		con->in_msg = NULL;
	}

	/* Requeue anything that hasn't been acked */
	list_splice_init(&con->out_sent, &con->out_queue);

	/* If there are no messages queued or keepalive pending, place
	 * the connection in a STANDBY state */
	if (list_empty(&con->out_queue) &&
	    !con_flag_test(con, CON_FLAG_KEEPALIVE_PENDING)) {
		dout("fault %p setting STANDBY clearing WRITE_PENDING\n", con);
		con_flag_clear(con, CON_FLAG_WRITE_PENDING);
		con->state = CON_STATE_STANDBY;
	} else {
		/* retry after a delay. */
		con->state = CON_STATE_PREOPEN;
		if (con->delay == 0)
			con->delay = BASE_DELAY_INTERVAL;
		else if (con->delay < MAX_DELAY_INTERVAL)
			con->delay *= 2;
		con_flag_set(con, CON_FLAG_BACKOFF);
		queue_con(con);
	}
}



/*
 * initialize a new messenger instance
 */
void ceph_messenger_init(struct ceph_messenger *msgr,
			 struct ceph_entity_addr *myaddr)
{
	spin_lock_init(&msgr->global_seq_lock);

	if (myaddr)
		msgr->inst.addr = *myaddr;

	/* select a random nonce */
	msgr->inst.addr.type = 0;
	get_random_bytes(&msgr->inst.addr.nonce, sizeof(msgr->inst.addr.nonce));
	encode_my_addr(msgr);

	atomic_set(&msgr->stopping, 0);
	write_pnet(&msgr->net, get_net(current->nsproxy->net_ns));

	dout("%s %p\n", __func__, msgr);
}
EXPORT_SYMBOL(ceph_messenger_init);

void ceph_messenger_fini(struct ceph_messenger *msgr)
{
	put_net(read_pnet(&msgr->net));
}
EXPORT_SYMBOL(ceph_messenger_fini);

static void msg_con_set(struct ceph_msg *msg, struct ceph_connection *con)
{
	if (msg->con)
		msg->con->ops->put(msg->con);

	msg->con = con ? con->ops->get(con) : NULL;
	BUG_ON(msg->con != con);
}

static void clear_standby(struct ceph_connection *con)
{
	/* come back from STANDBY? */
	if (con->state == CON_STATE_STANDBY) {
		dout("clear_standby %p and ++connect_seq\n", con);
		con->state = CON_STATE_PREOPEN;
		con->connect_seq++;
		WARN_ON(con_flag_test(con, CON_FLAG_WRITE_PENDING));
		WARN_ON(con_flag_test(con, CON_FLAG_KEEPALIVE_PENDING));
	}
}

/*
 * Queue up an outgoing message on the given connection.
 */
void ceph_con_send(struct ceph_connection *con, struct ceph_msg *msg)
{
	/* set src+dst */
	msg->hdr.src = con->msgr->inst.name;
	BUG_ON(msg->front.iov_len != le32_to_cpu(msg->hdr.front_len));
	msg->needs_out_seq = true;

	mutex_lock(&con->mutex);

	if (con->state == CON_STATE_CLOSED) {
		dout("con_send %p closed, dropping %p\n", con, msg);
		ceph_msg_put(msg);
		mutex_unlock(&con->mutex);
		return;
	}

	msg_con_set(msg, con);

	BUG_ON(!list_empty(&msg->list_head));
	list_add_tail(&msg->list_head, &con->out_queue);
	dout("----- %p to %s%lld %d=%s len %d+%d+%d -----\n", msg,
	     ENTITY_NAME(con->peer_name), le16_to_cpu(msg->hdr.type),
	     ceph_msg_type_name(le16_to_cpu(msg->hdr.type)),
	     le32_to_cpu(msg->hdr.front_len),
	     le32_to_cpu(msg->hdr.middle_len),
	     le32_to_cpu(msg->hdr.data_len));

	clear_standby(con);
	mutex_unlock(&con->mutex);

	/* if there wasn't anything waiting to send before, queue
	 * new work */
	if (con_flag_test_and_set(con, CON_FLAG_WRITE_PENDING) == 0)
		queue_con(con);
}
EXPORT_SYMBOL(ceph_con_send);

/*
 * Revoke a message that was previously queued for send
 */
void ceph_msg_revoke(struct ceph_msg *msg)
{
	struct ceph_connection *con = msg->con;

	if (!con) {
		dout("%s msg %p null con\n", __func__, msg);
		return;		/* Message not in our possession */
	}

	mutex_lock(&con->mutex);
	if (!list_empty(&msg->list_head)) {
		dout("%s %p msg %p - was on queue\n", __func__, con, msg);
		list_del_init(&msg->list_head);
		msg->hdr.seq = 0;

		ceph_msg_put(msg);
	}
	if (con->out_msg == msg) {
		BUG_ON(con->out_skip);
		/* footer */
		if (con->out_msg_done) {
			con->out_skip += con_out_kvec_skip(con);
		} else {
			BUG_ON(!msg->data_length);
			con->out_skip += sizeof_footer(con);
		}
		/* data, middle, front */
		if (msg->data_length)
			con->out_skip += msg->cursor.total_resid;
		if (msg->middle)
			con->out_skip += con_out_kvec_skip(con);
		con->out_skip += con_out_kvec_skip(con);

		dout("%s %p msg %p - was sending, will write %d skip %d\n",
		     __func__, con, msg, con->out_kvec_bytes, con->out_skip);
		msg->hdr.seq = 0;
		con->out_msg = NULL;
		ceph_msg_put(msg);
	}

	mutex_unlock(&con->mutex);
}

/*
 * Revoke a message that we may be reading data into
 */
void ceph_msg_revoke_incoming(struct ceph_msg *msg)
{
	struct ceph_connection *con = msg->con;

	if (!con) {
		dout("%s msg %p null con\n", __func__, msg);
		return;		/* Message not in our possession */
	}

	mutex_lock(&con->mutex);
	if (con->in_msg == msg) {
		unsigned int front_len = le32_to_cpu(con->in_hdr.front_len);
		unsigned int middle_len = le32_to_cpu(con->in_hdr.middle_len);
		unsigned int data_len = le32_to_cpu(con->in_hdr.data_len);

		/* skip rest of message */
		dout("%s %p msg %p revoked\n", __func__, con, msg);
		con->in_base_pos = con->in_base_pos -
				sizeof(struct ceph_msg_header) -
				front_len -
				middle_len -
				data_len -
				sizeof(struct ceph_msg_footer);
		ceph_msg_put(con->in_msg);
		con->in_msg = NULL;
		con->in_tag = CEPH_MSGR_TAG_READY;
		con->in_seq++;
	} else {
		dout("%s %p in_msg %p msg %p no-op\n",
		     __func__, con, con->in_msg, msg);
	}
	mutex_unlock(&con->mutex);
}

/*
 * Queue a keepalive byte to ensure the tcp connection is alive.
 */
void ceph_con_keepalive(struct ceph_connection *con)
{
	dout("con_keepalive %p\n", con);
	mutex_lock(&con->mutex);
	clear_standby(con);
	mutex_unlock(&con->mutex);
	if (con_flag_test_and_set(con, CON_FLAG_KEEPALIVE_PENDING) == 0 &&
	    con_flag_test_and_set(con, CON_FLAG_WRITE_PENDING) == 0)
		queue_con(con);
}
EXPORT_SYMBOL(ceph_con_keepalive);

bool ceph_con_keepalive_expired(struct ceph_connection *con,
			       unsigned long interval)
{
	if (interval > 0 &&
	    (con->peer_features & CEPH_FEATURE_MSGR_KEEPALIVE2)) {
		struct timespec now;
		struct timespec ts;
		ktime_get_real_ts(&now);
		jiffies_to_timespec(interval, &ts);
		ts = timespec_add(con->last_keepalive_ack, ts);
		return timespec_compare(&now, &ts) >= 0;
	}
	return false;
}

static struct ceph_msg_data *ceph_msg_data_create(enum ceph_msg_data_type type)
{
	struct ceph_msg_data *data;

	if (WARN_ON(!ceph_msg_data_type_valid(type)))
		return NULL;

	data = kmem_cache_zalloc(ceph_msg_data_cache, GFP_NOFS);
	if (!data)
		return NULL;

	data->type = type;
	INIT_LIST_HEAD(&data->links);

	return data;
}

static void ceph_msg_data_destroy(struct ceph_msg_data *data)
{
	if (!data)
		return;

	WARN_ON(!list_empty(&data->links));
	if (data->type == CEPH_MSG_DATA_PAGELIST)
		ceph_pagelist_release(data->pagelist);
	kmem_cache_free(ceph_msg_data_cache, data);
}

void ceph_msg_data_add_pages(struct ceph_msg *msg, struct page **pages,
		size_t length, size_t alignment)
{
	struct ceph_msg_data *data;

	BUG_ON(!pages);
	BUG_ON(!length);

	data = ceph_msg_data_create(CEPH_MSG_DATA_PAGES);
	BUG_ON(!data);
	data->pages = pages;
	data->length = length;
	data->alignment = alignment & ~PAGE_MASK;

	list_add_tail(&data->links, &msg->data);
	msg->data_length += length;
}
EXPORT_SYMBOL(ceph_msg_data_add_pages);

void ceph_msg_data_add_pagelist(struct ceph_msg *msg,
				struct ceph_pagelist *pagelist)
{
	struct ceph_msg_data *data;

	BUG_ON(!pagelist);
	BUG_ON(!pagelist->length);

	data = ceph_msg_data_create(CEPH_MSG_DATA_PAGELIST);
	BUG_ON(!data);
	data->pagelist = pagelist;

	list_add_tail(&data->links, &msg->data);
	msg->data_length += pagelist->length;
}
EXPORT_SYMBOL(ceph_msg_data_add_pagelist);

#ifdef	CONFIG_BLOCK
void ceph_msg_data_add_bio(struct ceph_msg *msg, struct ceph_bio_iter *bio_pos,
			   u32 length)
{
	struct ceph_msg_data *data;

	data = ceph_msg_data_create(CEPH_MSG_DATA_BIO);
	BUG_ON(!data);
	data->bio_pos = *bio_pos;
	data->bio_length = length;

	list_add_tail(&data->links, &msg->data);
	msg->data_length += length;
}
EXPORT_SYMBOL(ceph_msg_data_add_bio);
#endif	/* CONFIG_BLOCK */

void ceph_msg_data_add_bvecs(struct ceph_msg *msg,
			     struct ceph_bvec_iter *bvec_pos)
{
	struct ceph_msg_data *data;

	data = ceph_msg_data_create(CEPH_MSG_DATA_BVECS);
	BUG_ON(!data);
	data->bvec_pos = *bvec_pos;

	list_add_tail(&data->links, &msg->data);
	msg->data_length += bvec_pos->iter.bi_size;
}
EXPORT_SYMBOL(ceph_msg_data_add_bvecs);

/*
 * construct a new message with given type, size
 * the new msg has a ref count of 1.
 */
struct ceph_msg *ceph_msg_new(int type, int front_len, gfp_t flags,
			      bool can_fail)
{
	struct ceph_msg *m;

	m = kmem_cache_zalloc(ceph_msg_cache, flags);
	if (m == NULL)
		goto out;

	m->hdr.type = cpu_to_le16(type);
	m->hdr.priority = cpu_to_le16(CEPH_MSG_PRIO_DEFAULT);
	m->hdr.front_len = cpu_to_le32(front_len);

	INIT_LIST_HEAD(&m->list_head);
	kref_init(&m->kref);
	INIT_LIST_HEAD(&m->data);

	/* front */
	if (front_len) {
		m->front.iov_base = ceph_kvmalloc(front_len, flags);
		if (m->front.iov_base == NULL) {
			dout("ceph_msg_new can't allocate %d bytes\n",
			     front_len);
			goto out2;
		}
	} else {
		m->front.iov_base = NULL;
	}
	m->front_alloc_len = m->front.iov_len = front_len;

	dout("ceph_msg_new %p front %d\n", m, front_len);
	return m;

out2:
	ceph_msg_put(m);
out:
	if (!can_fail) {
		pr_err("msg_new can't create type %d front %d\n", type,
		       front_len);
		WARN_ON(1);
	} else {
		dout("msg_new can't create type %d front %d\n", type,
		     front_len);
	}
	return NULL;
}
EXPORT_SYMBOL(ceph_msg_new);

/*
 * Allocate "middle" portion of a message, if it is needed and wasn't
 * allocated by alloc_msg.  This allows us to read a small fixed-size
 * per-type header in the front and then gracefully fail (i.e.,
 * propagate the error to the caller based on info in the front) when
 * the middle is too large.
 */
static int ceph_alloc_middle(struct ceph_connection *con, struct ceph_msg *msg)
{
	int type = le16_to_cpu(msg->hdr.type);
	int middle_len = le32_to_cpu(msg->hdr.middle_len);

	dout("alloc_middle %p type %d %s middle_len %d\n", msg, type,
	     ceph_msg_type_name(type), middle_len);
	BUG_ON(!middle_len);
	BUG_ON(msg->middle);

	msg->middle = ceph_buffer_new(middle_len, GFP_NOFS);
	if (!msg->middle)
		return -ENOMEM;
	return 0;
}

/*
 * Allocate a message for receiving an incoming message on a
 * connection, and save the result in con->in_msg.  Uses the
 * connection's private alloc_msg op if available.
 *
 * Returns 0 on success, or a negative error code.
 *
 * On success, if we set *skip = 1:
 *  - the next message should be skipped and ignored.
 *  - con->in_msg == NULL
 * or if we set *skip = 0:
 *  - con->in_msg is non-null.
 * On error (ENOMEM, EAGAIN, ...),
 *  - con->in_msg == NULL
 */
static int ceph_con_in_msg_alloc(struct ceph_connection *con, int *skip)
{
	struct ceph_msg_header *hdr = &con->in_hdr;
	int middle_len = le32_to_cpu(hdr->middle_len);
	struct ceph_msg *msg;
	int ret = 0;

	BUG_ON(con->in_msg != NULL);
	BUG_ON(!con->ops->alloc_msg);

	mutex_unlock(&con->mutex);
	msg = con->ops->alloc_msg(con, hdr, skip);
	mutex_lock(&con->mutex);
	if (con->state != CON_STATE_OPEN) {
		if (msg)
			ceph_msg_put(msg);
		return -EAGAIN;
	}
	if (msg) {
		BUG_ON(*skip);
		msg_con_set(msg, con);
		con->in_msg = msg;
	} else {
		/*
		 * Null message pointer means either we should skip
		 * this message or we couldn't allocate memory.  The
		 * former is not an error.
		 */
		if (*skip)
			return 0;

		con->error_msg = "error allocating memory for incoming message";
		return -ENOMEM;
	}
	memcpy(&con->in_msg->hdr, &con->in_hdr, sizeof(con->in_hdr));

	if (middle_len && !con->in_msg->middle) {
		ret = ceph_alloc_middle(con, con->in_msg);
		if (ret < 0) {
			ceph_msg_put(con->in_msg);
			con->in_msg = NULL;
		}
	}

	return ret;
}


/*
 * Free a generically kmalloc'd message.
 */
static void ceph_msg_free(struct ceph_msg *m)
{
	dout("%s %p\n", __func__, m);
	kvfree(m->front.iov_base);
	kmem_cache_free(ceph_msg_cache, m);
}

static void ceph_msg_release(struct kref *kref)
{
	struct ceph_msg *m = container_of(kref, struct ceph_msg, kref);
	struct ceph_msg_data *data, *next;

	dout("%s %p\n", __func__, m);
	WARN_ON(!list_empty(&m->list_head));

	msg_con_set(m, NULL);

	/* drop middle, data, if any */
	if (m->middle) {
		ceph_buffer_put(m->middle);
		m->middle = NULL;
	}

	list_for_each_entry_safe(data, next, &m->data, links) {
		list_del_init(&data->links);
		ceph_msg_data_destroy(data);
	}
	m->data_length = 0;

	if (m->pool)
		ceph_msgpool_put(m->pool, m);
	else
		ceph_msg_free(m);
}

struct ceph_msg *ceph_msg_get(struct ceph_msg *msg)
{
	dout("%s %p (was %d)\n", __func__, msg,
	     kref_read(&msg->kref));
	kref_get(&msg->kref);
	return msg;
}
EXPORT_SYMBOL(ceph_msg_get);

void ceph_msg_put(struct ceph_msg *msg)
{
	dout("%s %p (was %d)\n", __func__, msg,
	     kref_read(&msg->kref));
	kref_put(&msg->kref, ceph_msg_release);
}
EXPORT_SYMBOL(ceph_msg_put);

void ceph_msg_dump(struct ceph_msg *msg)
{
	pr_debug("msg_dump %p (front_alloc_len %d length %zd)\n", msg,
		 msg->front_alloc_len, msg->data_length);
	print_hex_dump(KERN_DEBUG, "header: ",
		       DUMP_PREFIX_OFFSET, 16, 1,
		       &msg->hdr, sizeof(msg->hdr), true);
	print_hex_dump(KERN_DEBUG, " front: ",
		       DUMP_PREFIX_OFFSET, 16, 1,
		       msg->front.iov_base, msg->front.iov_len, true);
	if (msg->middle)
		print_hex_dump(KERN_DEBUG, "middle: ",
			       DUMP_PREFIX_OFFSET, 16, 1,
			       msg->middle->vec.iov_base,
			       msg->middle->vec.iov_len, true);
	print_hex_dump(KERN_DEBUG, "footer: ",
		       DUMP_PREFIX_OFFSET, 16, 1,
		       &msg->footer, sizeof(msg->footer), true);
}
EXPORT_SYMBOL(ceph_msg_dump);<|MERGE_RESOLUTION|>--- conflicted
+++ resolved
@@ -918,7 +918,6 @@
 	*length = bv.bv_len;
 	return bv.bv_page;
 }
-<<<<<<< HEAD
 
 static bool ceph_msg_data_bvecs_advance(struct ceph_msg_data_cursor *cursor,
 					size_t bytes)
@@ -930,19 +929,6 @@
 	cursor->resid -= bytes;
 	bvec_iter_advance(bvecs, &cursor->bvec_iter, bytes);
 
-=======
-
-static bool ceph_msg_data_bvecs_advance(struct ceph_msg_data_cursor *cursor,
-					size_t bytes)
-{
-	struct bio_vec *bvecs = cursor->data->bvec_pos.bvecs;
-
-	BUG_ON(bytes > cursor->resid);
-	BUG_ON(bytes > bvec_iter_len(bvecs, cursor->bvec_iter));
-	cursor->resid -= bytes;
-	bvec_iter_advance(bvecs, &cursor->bvec_iter, bytes);
-
->>>>>>> 4b64487f
 	if (!cursor->resid) {
 		BUG_ON(!cursor->last_piece);
 		return false;   /* no more data */
