--- conflicted
+++ resolved
@@ -558,11 +558,7 @@
 	if (ret < 0)
 		goto out_err;
 
-<<<<<<< HEAD
-	trace_svcrdma_encode_write(xdr->page_len);
-=======
 	trace_svcrdma_send_write_chunk(xdr->page_len);
->>>>>>> d1988041
 	return length;
 
 out_err:
@@ -602,11 +598,7 @@
 	/* Send the page list in the Reply chunk only if the
 	 * client did not provide Write chunks.
 	 */
-<<<<<<< HEAD
-	if (!writelist && xdr->page_len) {
-=======
 	if (!rctxt->rc_write_list && xdr->page_len) {
->>>>>>> d1988041
 		ret = svc_rdma_send_xdr_pagelist(info, xdr,
 						 xdr->head[0].iov_len,
 						 xdr->page_len);
