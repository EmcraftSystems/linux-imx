--- conflicted
+++ resolved
@@ -299,43 +299,9 @@
 	crypt_offset = ptr + (GSS_KRB5_TOK_HDR_LEN + kctx->gk5e->cksumlength) -
 					(unsigned char *)buf->head[0].iov_base;
 
-<<<<<<< HEAD
-	/*
-	 * Need plaintext seqnum to derive encryption key for arcfour-hmac
-	 */
-	if (krb5_get_seq_num(kctx, ptr + GSS_KRB5_TOK_HDR_LEN,
-			     ptr + 8, &direction, &seqnum))
-		return GSS_S_BAD_SIG;
-
-	if ((kctx->initiate && direction != 0xff) ||
-	    (!kctx->initiate && direction != 0))
-		return GSS_S_BAD_SIG;
-
-	buf->len = len;
-	if (kctx->enctype == ENCTYPE_ARCFOUR_HMAC) {
-		struct crypto_sync_skcipher *cipher;
-		int err;
-
-		cipher = crypto_alloc_sync_skcipher(kctx->gk5e->encrypt_name,
-						    0, 0);
-		if (IS_ERR(cipher))
-			return GSS_S_FAILURE;
-
-		krb5_rc4_setup_enc_key(kctx, cipher, seqnum);
-
-		err = gss_decrypt_xdr_buf(cipher, buf, crypt_offset);
-		crypto_free_sync_skcipher(cipher);
-		if (err)
-			return GSS_S_DEFECTIVE_TOKEN;
-	} else {
-		if (gss_decrypt_xdr_buf(kctx->enc, buf, crypt_offset))
-			return GSS_S_DEFECTIVE_TOKEN;
-	}
-=======
 	buf->len = len;
 	if (gss_decrypt_xdr_buf(kctx->enc, buf, crypt_offset))
 		return GSS_S_DEFECTIVE_TOKEN;
->>>>>>> d1988041
 
 	if (kctx->gk5e->keyed_cksum)
 		cksumkey = kctx->cksum;
@@ -620,10 +586,6 @@
 		BUG();
 	case ENCTYPE_DES_CBC_RAW:
 	case ENCTYPE_DES3_CBC_RAW:
-<<<<<<< HEAD
-	case ENCTYPE_ARCFOUR_HMAC:
-=======
->>>>>>> d1988041
 		return gss_unwrap_kerberos_v1(kctx, offset, len, buf,
 					      &gctx->slack, &gctx->align);
 	case ENCTYPE_AES128_CTS_HMAC_SHA1_96:
