--- conflicted
+++ resolved
@@ -654,11 +654,6 @@
 
 static void svc_udp_init(struct svc_sock *svsk, struct svc_serv *serv)
 {
-<<<<<<< HEAD
-=======
-	int level, optname, one = 1;
-
->>>>>>> 1eb2f96d
 	svc_xprt_init(sock_net(svsk->sk_sock->sk), &svc_udp_class,
 		      &svsk->sk_xprt, serv);
 	clear_bit(XPT_CACHE_AUTH, &svsk->sk_xprt.xpt_flags);
@@ -686,11 +681,6 @@
 	default:
 		BUG();
 	}
-<<<<<<< HEAD
-=======
-	kernel_setsockopt(svsk->sk_sock, level, optname, (char *)&one,
-			  sizeof(one));
->>>>>>> 1eb2f96d
 }
 
 /*
@@ -1353,15 +1343,6 @@
 	struct sockaddr *newsin = (struct sockaddr *)&addr;
 	int		newlen;
 	int		family;
-<<<<<<< HEAD
-	RPC_IFDEBUG(char buf[RPC_MAX_ADDRBUFLEN]);
-
-	dprintk("svc: svc_create_socket(%s, %d, %s)\n",
-			serv->sv_program->pg_name, protocol,
-			__svc_print_addr(sin, buf, sizeof(buf)));
-=======
-	int		val;
->>>>>>> 1eb2f96d
 
 	if (protocol != IPPROTO_UDP && protocol != IPPROTO_TCP) {
 		printk(KERN_WARNING "svc: only UDP and TCP "
