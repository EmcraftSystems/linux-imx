--- conflicted
+++ resolved
@@ -542,21 +542,6 @@
 	}
 	err = __ethtool_get_link_ksettings(dev, &ecmd);
 	rtnl_unlock();
-<<<<<<< HEAD
-	if (!err) {
-		/*
-		 * If the link speed is so slow you don't really
-		 * need to worry about perf anyways
-		 */
-		if (ecmd.base.speed < SPEED_1000 ||
-		    ecmd.base.speed == SPEED_UNKNOWN) {
-			return DEFAULT_PRB_RETIRE_TOV;
-		} else {
-			msec = 1;
-			div = ecmd.base.speed / 1000;
-		}
-	} else
-=======
 	if (err)
 		return DEFAULT_PRB_RETIRE_TOV;
 
@@ -565,7 +550,6 @@
 	 */
 	if (ecmd.base.speed < SPEED_1000 ||
 	    ecmd.base.speed == SPEED_UNKNOWN)
->>>>>>> d1988041
 		return DEFAULT_PRB_RETIRE_TOV;
 
 	div = ecmd.base.speed / 1000;
