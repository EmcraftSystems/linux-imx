--- conflicted
+++ resolved
@@ -636,9 +636,6 @@
 		rcu_read_lock();
 		sdata = ieee80211_sdata_from_skb(local, skb);
 		if (sdata) {
-<<<<<<< HEAD
-			if (ieee80211_is_any_nullfunc(hdr->frame_control))
-=======
 			if (ethertype == sdata->control_port_protocol ||
 			    ethertype == cpu_to_be16(ETH_P_PREAUTH))
 				cfg80211_control_port_tx_status(&sdata->wdev,
@@ -648,7 +645,6 @@
 								acked,
 								GFP_ATOMIC);
 			else if (ieee80211_is_any_nullfunc(hdr->frame_control))
->>>>>>> d1988041
 				cfg80211_probe_status(sdata->dev, hdr->addr1,
 						      cookie, acked,
 						      info->status.ack_signal,
