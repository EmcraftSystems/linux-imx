// SPDX-License-Identifier: GPL-2.0-or-later
/*
 * INET		An implementation of the TCP/IP protocol suite for the LINUX
 *		operating system.  INET is implemented using the  BSD Socket
 *		interface as the means of communication with the user level.
 *
 *		Generic socket support routines. Memory allocators, socket lock/release
 *		handler for protocols to use and generic option handler.
 *
 * Authors:	Ross Biro
 *		Fred N. van Kempen, <waltje@uWalt.NL.Mugnet.ORG>
 *		Florian La Roche, <flla@stud.uni-sb.de>
 *		Alan Cox, <A.Cox@swansea.ac.uk>
 *
 * Fixes:
 *		Alan Cox	: 	Numerous verify_area() problems
 *		Alan Cox	:	Connecting on a connecting socket
 *					now returns an error for tcp.
 *		Alan Cox	:	sock->protocol is set correctly.
 *					and is not sometimes left as 0.
 *		Alan Cox	:	connect handles icmp errors on a
 *					connect properly. Unfortunately there
 *					is a restart syscall nasty there. I
 *					can't match BSD without hacking the C
 *					library. Ideas urgently sought!
 *		Alan Cox	:	Disallow bind() to addresses that are
 *					not ours - especially broadcast ones!!
 *		Alan Cox	:	Socket 1024 _IS_ ok for users. (fencepost)
 *		Alan Cox	:	sock_wfree/sock_rfree don't destroy sockets,
 *					instead they leave that for the DESTROY timer.
 *		Alan Cox	:	Clean up error flag in accept
 *		Alan Cox	:	TCP ack handling is buggy, the DESTROY timer
 *					was buggy. Put a remove_sock() in the handler
 *					for memory when we hit 0. Also altered the timer
 *					code. The ACK stuff can wait and needs major
 *					TCP layer surgery.
 *		Alan Cox	:	Fixed TCP ack bug, removed remove sock
 *					and fixed timer/inet_bh race.
 *		Alan Cox	:	Added zapped flag for TCP
 *		Alan Cox	:	Move kfree_skb into skbuff.c and tidied up surplus code
 *		Alan Cox	:	for new sk_buff allocations wmalloc/rmalloc now call alloc_skb
 *		Alan Cox	:	kfree_s calls now are kfree_skbmem so we can track skb resources
 *		Alan Cox	:	Supports socket option broadcast now as does udp. Packet and raw need fixing.
 *		Alan Cox	:	Added RCVBUF,SNDBUF size setting. It suddenly occurred to me how easy it was so...
 *		Rick Sladkey	:	Relaxed UDP rules for matching packets.
 *		C.E.Hawkins	:	IFF_PROMISC/SIOCGHWADDR support
 *	Pauline Middelink	:	identd support
 *		Alan Cox	:	Fixed connect() taking signals I think.
 *		Alan Cox	:	SO_LINGER supported
 *		Alan Cox	:	Error reporting fixes
 *		Anonymous	:	inet_create tidied up (sk->reuse setting)
 *		Alan Cox	:	inet sockets don't set sk->type!
 *		Alan Cox	:	Split socket option code
 *		Alan Cox	:	Callbacks
 *		Alan Cox	:	Nagle flag for Charles & Johannes stuff
 *		Alex		:	Removed restriction on inet fioctl
 *		Alan Cox	:	Splitting INET from NET core
 *		Alan Cox	:	Fixed bogus SO_TYPE handling in getsockopt()
 *		Adam Caldwell	:	Missing return in SO_DONTROUTE/SO_DEBUG code
 *		Alan Cox	:	Split IP from generic code
 *		Alan Cox	:	New kfree_skbmem()
 *		Alan Cox	:	Make SO_DEBUG superuser only.
 *		Alan Cox	:	Allow anyone to clear SO_DEBUG
 *					(compatibility fix)
 *		Alan Cox	:	Added optimistic memory grabbing for AF_UNIX throughput.
 *		Alan Cox	:	Allocator for a socket is settable.
 *		Alan Cox	:	SO_ERROR includes soft errors.
 *		Alan Cox	:	Allow NULL arguments on some SO_ opts
 *		Alan Cox	: 	Generic socket allocation to make hooks
 *					easier (suggested by Craig Metz).
 *		Michael Pall	:	SO_ERROR returns positive errno again
 *              Steve Whitehouse:       Added default destructor to free
 *                                      protocol private data.
 *              Steve Whitehouse:       Added various other default routines
 *                                      common to several socket families.
 *              Chris Evans     :       Call suser() check last on F_SETOWN
 *		Jay Schulist	:	Added SO_ATTACH_FILTER and SO_DETACH_FILTER.
 *		Andi Kleen	:	Add sock_kmalloc()/sock_kfree_s()
 *		Andi Kleen	:	Fix write_space callback
 *		Chris Evans	:	Security fixes - signedness again
 *		Arnaldo C. Melo :       cleanups, use skb_queue_purge
 *
 * To Fix:
 */

#define pr_fmt(fmt) KBUILD_MODNAME ": " fmt

#include <asm/unaligned.h>
#include <linux/capability.h>
#include <linux/errno.h>
#include <linux/errqueue.h>
#include <linux/types.h>
#include <linux/socket.h>
#include <linux/in.h>
#include <linux/kernel.h>
#include <linux/module.h>
#include <linux/proc_fs.h>
#include <linux/seq_file.h>
#include <linux/sched.h>
#include <linux/sched/mm.h>
#include <linux/timer.h>
#include <linux/string.h>
#include <linux/sockios.h>
#include <linux/net.h>
#include <linux/mm.h>
#include <linux/slab.h>
#include <linux/interrupt.h>
#include <linux/poll.h>
#include <linux/tcp.h>
#include <linux/init.h>
#include <linux/highmem.h>
#include <linux/user_namespace.h>
#include <linux/static_key.h>
#include <linux/memcontrol.h>
#include <linux/prefetch.h>
#include <linux/compat.h>

#include <linux/uaccess.h>

#include <linux/netdevice.h>
#include <net/protocol.h>
#include <linux/skbuff.h>
#include <net/net_namespace.h>
#include <net/request_sock.h>
#include <net/sock.h>
#include <linux/net_tstamp.h>
#include <net/xfrm.h>
#include <linux/ipsec.h>
#include <net/cls_cgroup.h>
#include <net/netprio_cgroup.h>
#include <linux/sock_diag.h>

#include <linux/filter.h>
#include <net/sock_reuseport.h>
#include <net/bpf_sk_storage.h>

#include <trace/events/sock.h>

#include <net/tcp.h>
#include <net/busy_poll.h>

#include <linux/ethtool.h>

static DEFINE_MUTEX(proto_list_mutex);
static LIST_HEAD(proto_list);

static void sock_inuse_add(struct net *net, int val);

/**
 * sk_ns_capable - General socket capability test
 * @sk: Socket to use a capability on or through
 * @user_ns: The user namespace of the capability to use
 * @cap: The capability to use
 *
 * Test to see if the opener of the socket had when the socket was
 * created and the current process has the capability @cap in the user
 * namespace @user_ns.
 */
bool sk_ns_capable(const struct sock *sk,
		   struct user_namespace *user_ns, int cap)
{
	return file_ns_capable(sk->sk_socket->file, user_ns, cap) &&
		ns_capable(user_ns, cap);
}
EXPORT_SYMBOL(sk_ns_capable);

/**
 * sk_capable - Socket global capability test
 * @sk: Socket to use a capability on or through
 * @cap: The global capability to use
 *
 * Test to see if the opener of the socket had when the socket was
 * created and the current process has the capability @cap in all user
 * namespaces.
 */
bool sk_capable(const struct sock *sk, int cap)
{
	return sk_ns_capable(sk, &init_user_ns, cap);
}
EXPORT_SYMBOL(sk_capable);

/**
 * sk_net_capable - Network namespace socket capability test
 * @sk: Socket to use a capability on or through
 * @cap: The capability to use
 *
 * Test to see if the opener of the socket had when the socket was created
 * and the current process has the capability @cap over the network namespace
 * the socket is a member of.
 */
bool sk_net_capable(const struct sock *sk, int cap)
{
	return sk_ns_capable(sk, sock_net(sk)->user_ns, cap);
}
EXPORT_SYMBOL(sk_net_capable);

/*
 * Each address family might have different locking rules, so we have
 * one slock key per address family and separate keys for internal and
 * userspace sockets.
 */
static struct lock_class_key af_family_keys[AF_MAX];
static struct lock_class_key af_family_kern_keys[AF_MAX];
static struct lock_class_key af_family_slock_keys[AF_MAX];
static struct lock_class_key af_family_kern_slock_keys[AF_MAX];

/*
 * Make lock validator output more readable. (we pre-construct these
 * strings build-time, so that runtime initialization of socket
 * locks is fast):
 */

#define _sock_locks(x)						  \
  x "AF_UNSPEC",	x "AF_UNIX"     ,	x "AF_INET"     , \
  x "AF_AX25"  ,	x "AF_IPX"      ,	x "AF_APPLETALK", \
  x "AF_NETROM",	x "AF_BRIDGE"   ,	x "AF_ATMPVC"   , \
  x "AF_X25"   ,	x "AF_INET6"    ,	x "AF_ROSE"     , \
  x "AF_DECnet",	x "AF_NETBEUI"  ,	x "AF_SECURITY" , \
  x "AF_KEY"   ,	x "AF_NETLINK"  ,	x "AF_PACKET"   , \
  x "AF_ASH"   ,	x "AF_ECONET"   ,	x "AF_ATMSVC"   , \
  x "AF_RDS"   ,	x "AF_SNA"      ,	x "AF_IRDA"     , \
  x "AF_PPPOX" ,	x "AF_WANPIPE"  ,	x "AF_LLC"      , \
  x "27"       ,	x "28"          ,	x "AF_CAN"      , \
  x "AF_TIPC"  ,	x "AF_BLUETOOTH",	x "IUCV"        , \
  x "AF_RXRPC" ,	x "AF_ISDN"     ,	x "AF_PHONET"   , \
  x "AF_IEEE802154",	x "AF_CAIF"	,	x "AF_ALG"      , \
  x "AF_NFC"   ,	x "AF_VSOCK"    ,	x "AF_KCM"      , \
  x "AF_QIPCRTR",	x "AF_SMC"	,	x "AF_XDP"	, \
  x "AF_MCTP"  , \
  x "AF_MAX"

static const char *const af_family_key_strings[AF_MAX+1] = {
	_sock_locks("sk_lock-")
};
static const char *const af_family_slock_key_strings[AF_MAX+1] = {
	_sock_locks("slock-")
};
static const char *const af_family_clock_key_strings[AF_MAX+1] = {
	_sock_locks("clock-")
};

static const char *const af_family_kern_key_strings[AF_MAX+1] = {
	_sock_locks("k-sk_lock-")
};
static const char *const af_family_kern_slock_key_strings[AF_MAX+1] = {
	_sock_locks("k-slock-")
};
static const char *const af_family_kern_clock_key_strings[AF_MAX+1] = {
	_sock_locks("k-clock-")
};
static const char *const af_family_rlock_key_strings[AF_MAX+1] = {
	_sock_locks("rlock-")
};
static const char *const af_family_wlock_key_strings[AF_MAX+1] = {
	_sock_locks("wlock-")
};
static const char *const af_family_elock_key_strings[AF_MAX+1] = {
	_sock_locks("elock-")
};

/*
 * sk_callback_lock and sk queues locking rules are per-address-family,
 * so split the lock classes by using a per-AF key:
 */
static struct lock_class_key af_callback_keys[AF_MAX];
static struct lock_class_key af_rlock_keys[AF_MAX];
static struct lock_class_key af_wlock_keys[AF_MAX];
static struct lock_class_key af_elock_keys[AF_MAX];
static struct lock_class_key af_kern_callback_keys[AF_MAX];

/* Run time adjustable parameters. */
__u32 sysctl_wmem_max __read_mostly = SK_WMEM_MAX;
EXPORT_SYMBOL(sysctl_wmem_max);
__u32 sysctl_rmem_max __read_mostly = SK_RMEM_MAX;
EXPORT_SYMBOL(sysctl_rmem_max);
__u32 sysctl_wmem_default __read_mostly = SK_WMEM_MAX;
__u32 sysctl_rmem_default __read_mostly = SK_RMEM_MAX;

/* Maximal space eaten by iovec or ancillary data plus some space */
int sysctl_optmem_max __read_mostly = sizeof(unsigned long)*(2*UIO_MAXIOV+512);
EXPORT_SYMBOL(sysctl_optmem_max);

int sysctl_tstamp_allow_data __read_mostly = 1;

DEFINE_STATIC_KEY_FALSE(memalloc_socks_key);
EXPORT_SYMBOL_GPL(memalloc_socks_key);

/**
 * sk_set_memalloc - sets %SOCK_MEMALLOC
 * @sk: socket to set it on
 *
 * Set %SOCK_MEMALLOC on a socket for access to emergency reserves.
 * It's the responsibility of the admin to adjust min_free_kbytes
 * to meet the requirements
 */
void sk_set_memalloc(struct sock *sk)
{
	sock_set_flag(sk, SOCK_MEMALLOC);
	sk->sk_allocation |= __GFP_MEMALLOC;
	static_branch_inc(&memalloc_socks_key);
}
EXPORT_SYMBOL_GPL(sk_set_memalloc);

void sk_clear_memalloc(struct sock *sk)
{
	sock_reset_flag(sk, SOCK_MEMALLOC);
	sk->sk_allocation &= ~__GFP_MEMALLOC;
	static_branch_dec(&memalloc_socks_key);

	/*
	 * SOCK_MEMALLOC is allowed to ignore rmem limits to ensure forward
	 * progress of swapping. SOCK_MEMALLOC may be cleared while
	 * it has rmem allocations due to the last swapfile being deactivated
	 * but there is a risk that the socket is unusable due to exceeding
	 * the rmem limits. Reclaim the reserves and obey rmem limits again.
	 */
	sk_mem_reclaim(sk);
}
EXPORT_SYMBOL_GPL(sk_clear_memalloc);

int __sk_backlog_rcv(struct sock *sk, struct sk_buff *skb)
{
	int ret;
	unsigned int noreclaim_flag;

	/* these should have been dropped before queueing */
	BUG_ON(!sock_flag(sk, SOCK_MEMALLOC));

	noreclaim_flag = memalloc_noreclaim_save();
	ret = sk->sk_backlog_rcv(sk, skb);
	memalloc_noreclaim_restore(noreclaim_flag);

	return ret;
}
EXPORT_SYMBOL(__sk_backlog_rcv);

void sk_error_report(struct sock *sk)
{
	sk->sk_error_report(sk);

	switch (sk->sk_family) {
	case AF_INET:
		fallthrough;
	case AF_INET6:
		trace_inet_sk_error_report(sk);
		break;
	default:
		break;
	}
}
EXPORT_SYMBOL(sk_error_report);

static int sock_get_timeout(long timeo, void *optval, bool old_timeval)
{
	struct __kernel_sock_timeval tv;

	if (timeo == MAX_SCHEDULE_TIMEOUT) {
		tv.tv_sec = 0;
		tv.tv_usec = 0;
	} else {
		tv.tv_sec = timeo / HZ;
		tv.tv_usec = ((timeo % HZ) * USEC_PER_SEC) / HZ;
	}

	if (old_timeval && in_compat_syscall() && !COMPAT_USE_64BIT_TIME) {
		struct old_timeval32 tv32 = { tv.tv_sec, tv.tv_usec };
		*(struct old_timeval32 *)optval = tv32;
		return sizeof(tv32);
	}

	if (old_timeval) {
		struct __kernel_old_timeval old_tv;
		old_tv.tv_sec = tv.tv_sec;
		old_tv.tv_usec = tv.tv_usec;
		*(struct __kernel_old_timeval *)optval = old_tv;
		return sizeof(old_tv);
	}

	*(struct __kernel_sock_timeval *)optval = tv;
	return sizeof(tv);
}

static int sock_set_timeout(long *timeo_p, sockptr_t optval, int optlen,
			    bool old_timeval)
{
	struct __kernel_sock_timeval tv;

	if (old_timeval && in_compat_syscall() && !COMPAT_USE_64BIT_TIME) {
		struct old_timeval32 tv32;

		if (optlen < sizeof(tv32))
			return -EINVAL;

		if (copy_from_sockptr(&tv32, optval, sizeof(tv32)))
			return -EFAULT;
		tv.tv_sec = tv32.tv_sec;
		tv.tv_usec = tv32.tv_usec;
	} else if (old_timeval) {
		struct __kernel_old_timeval old_tv;

		if (optlen < sizeof(old_tv))
			return -EINVAL;
		if (copy_from_sockptr(&old_tv, optval, sizeof(old_tv)))
			return -EFAULT;
		tv.tv_sec = old_tv.tv_sec;
		tv.tv_usec = old_tv.tv_usec;
	} else {
		if (optlen < sizeof(tv))
			return -EINVAL;
		if (copy_from_sockptr(&tv, optval, sizeof(tv)))
			return -EFAULT;
	}
	if (tv.tv_usec < 0 || tv.tv_usec >= USEC_PER_SEC)
		return -EDOM;

	if (tv.tv_sec < 0) {
		static int warned __read_mostly;

		*timeo_p = 0;
		if (warned < 10 && net_ratelimit()) {
			warned++;
			pr_info("%s: `%s' (pid %d) tries to set negative timeout\n",
				__func__, current->comm, task_pid_nr(current));
		}
		return 0;
	}
	*timeo_p = MAX_SCHEDULE_TIMEOUT;
	if (tv.tv_sec == 0 && tv.tv_usec == 0)
		return 0;
	if (tv.tv_sec < (MAX_SCHEDULE_TIMEOUT / HZ - 1))
		*timeo_p = tv.tv_sec * HZ + DIV_ROUND_UP((unsigned long)tv.tv_usec, USEC_PER_SEC / HZ);
	return 0;
}

static bool sock_needs_netstamp(const struct sock *sk)
{
	switch (sk->sk_family) {
	case AF_UNSPEC:
	case AF_UNIX:
		return false;
	default:
		return true;
	}
}

static void sock_disable_timestamp(struct sock *sk, unsigned long flags)
{
	if (sk->sk_flags & flags) {
		sk->sk_flags &= ~flags;
		if (sock_needs_netstamp(sk) &&
		    !(sk->sk_flags & SK_FLAGS_TIMESTAMP))
			net_disable_timestamp();
	}
}


int __sock_queue_rcv_skb(struct sock *sk, struct sk_buff *skb)
{
	unsigned long flags;
	struct sk_buff_head *list = &sk->sk_receive_queue;

	if (atomic_read(&sk->sk_rmem_alloc) >= sk->sk_rcvbuf) {
		atomic_inc(&sk->sk_drops);
		trace_sock_rcvqueue_full(sk, skb);
		return -ENOMEM;
	}

	if (!sk_rmem_schedule(sk, skb, skb->truesize)) {
		atomic_inc(&sk->sk_drops);
		return -ENOBUFS;
	}

	skb->dev = NULL;
	skb_set_owner_r(skb, sk);

	/* we escape from rcu protected region, make sure we dont leak
	 * a norefcounted dst
	 */
	skb_dst_force(skb);

	spin_lock_irqsave(&list->lock, flags);
	sock_skb_set_dropcount(sk, skb);
	__skb_queue_tail(list, skb);
	spin_unlock_irqrestore(&list->lock, flags);

	if (!sock_flag(sk, SOCK_DEAD))
		sk->sk_data_ready(sk);
	return 0;
}
EXPORT_SYMBOL(__sock_queue_rcv_skb);

int sock_queue_rcv_skb(struct sock *sk, struct sk_buff *skb)
{
	int err;

	err = sk_filter(sk, skb);
	if (err)
		return err;

	return __sock_queue_rcv_skb(sk, skb);
}
EXPORT_SYMBOL(sock_queue_rcv_skb);

int __sk_receive_skb(struct sock *sk, struct sk_buff *skb,
		     const int nested, unsigned int trim_cap, bool refcounted)
{
	int rc = NET_RX_SUCCESS;

	if (sk_filter_trim_cap(sk, skb, trim_cap))
		goto discard_and_relse;

	skb->dev = NULL;

	if (sk_rcvqueues_full(sk, sk->sk_rcvbuf)) {
		atomic_inc(&sk->sk_drops);
		goto discard_and_relse;
	}
	if (nested)
		bh_lock_sock_nested(sk);
	else
		bh_lock_sock(sk);
	if (!sock_owned_by_user(sk)) {
		/*
		 * trylock + unlock semantics:
		 */
		mutex_acquire(&sk->sk_lock.dep_map, 0, 1, _RET_IP_);

		rc = sk_backlog_rcv(sk, skb);

		mutex_release(&sk->sk_lock.dep_map, _RET_IP_);
	} else if (sk_add_backlog(sk, skb, READ_ONCE(sk->sk_rcvbuf))) {
		bh_unlock_sock(sk);
		atomic_inc(&sk->sk_drops);
		goto discard_and_relse;
	}

	bh_unlock_sock(sk);
out:
	if (refcounted)
		sock_put(sk);
	return rc;
discard_and_relse:
	kfree_skb(skb);
	goto out;
}
EXPORT_SYMBOL(__sk_receive_skb);

INDIRECT_CALLABLE_DECLARE(struct dst_entry *ip6_dst_check(struct dst_entry *,
							  u32));
INDIRECT_CALLABLE_DECLARE(struct dst_entry *ipv4_dst_check(struct dst_entry *,
							   u32));
struct dst_entry *__sk_dst_check(struct sock *sk, u32 cookie)
{
	struct dst_entry *dst = __sk_dst_get(sk);

	if (dst && dst->obsolete &&
	    INDIRECT_CALL_INET(dst->ops->check, ip6_dst_check, ipv4_dst_check,
			       dst, cookie) == NULL) {
		sk_tx_queue_clear(sk);
		sk->sk_dst_pending_confirm = 0;
		RCU_INIT_POINTER(sk->sk_dst_cache, NULL);
		dst_release(dst);
		return NULL;
	}

	return dst;
}
EXPORT_SYMBOL(__sk_dst_check);

struct dst_entry *sk_dst_check(struct sock *sk, u32 cookie)
{
	struct dst_entry *dst = sk_dst_get(sk);

	if (dst && dst->obsolete &&
	    INDIRECT_CALL_INET(dst->ops->check, ip6_dst_check, ipv4_dst_check,
			       dst, cookie) == NULL) {
		sk_dst_reset(sk);
		dst_release(dst);
		return NULL;
	}

	return dst;
}
EXPORT_SYMBOL(sk_dst_check);

static int sock_bindtoindex_locked(struct sock *sk, int ifindex)
{
	int ret = -ENOPROTOOPT;
#ifdef CONFIG_NETDEVICES
	struct net *net = sock_net(sk);

	/* Sorry... */
	ret = -EPERM;
	if (sk->sk_bound_dev_if && !ns_capable(net->user_ns, CAP_NET_RAW))
		goto out;

	ret = -EINVAL;
	if (ifindex < 0)
		goto out;

	sk->sk_bound_dev_if = ifindex;
	if (sk->sk_prot->rehash)
		sk->sk_prot->rehash(sk);
	sk_dst_reset(sk);

	ret = 0;

out:
#endif

	return ret;
}

int sock_bindtoindex(struct sock *sk, int ifindex, bool lock_sk)
{
	int ret;

	if (lock_sk)
		lock_sock(sk);
	ret = sock_bindtoindex_locked(sk, ifindex);
	if (lock_sk)
		release_sock(sk);

	return ret;
}
EXPORT_SYMBOL(sock_bindtoindex);

static int sock_setbindtodevice(struct sock *sk, sockptr_t optval, int optlen)
{
	int ret = -ENOPROTOOPT;
#ifdef CONFIG_NETDEVICES
	struct net *net = sock_net(sk);
	char devname[IFNAMSIZ];
	int index;

	ret = -EINVAL;
	if (optlen < 0)
		goto out;

	/* Bind this socket to a particular device like "eth0",
	 * as specified in the passed interface name. If the
	 * name is "" or the option length is zero the socket
	 * is not bound.
	 */
	if (optlen > IFNAMSIZ - 1)
		optlen = IFNAMSIZ - 1;
	memset(devname, 0, sizeof(devname));

	ret = -EFAULT;
	if (copy_from_sockptr(devname, optval, optlen))
		goto out;

	index = 0;
	if (devname[0] != '\0') {
		struct net_device *dev;

		rcu_read_lock();
		dev = dev_get_by_name_rcu(net, devname);
		if (dev)
			index = dev->ifindex;
		rcu_read_unlock();
		ret = -ENODEV;
		if (!dev)
			goto out;
	}

	return sock_bindtoindex(sk, index, true);
out:
#endif

	return ret;
}

static int sock_getbindtodevice(struct sock *sk, char __user *optval,
				int __user *optlen, int len)
{
	int ret = -ENOPROTOOPT;
#ifdef CONFIG_NETDEVICES
	struct net *net = sock_net(sk);
	char devname[IFNAMSIZ];

	if (sk->sk_bound_dev_if == 0) {
		len = 0;
		goto zero;
	}

	ret = -EINVAL;
	if (len < IFNAMSIZ)
		goto out;

	ret = netdev_get_name(net, devname, sk->sk_bound_dev_if);
	if (ret)
		goto out;

	len = strlen(devname) + 1;

	ret = -EFAULT;
	if (copy_to_user(optval, devname, len))
		goto out;

zero:
	ret = -EFAULT;
	if (put_user(len, optlen))
		goto out;

	ret = 0;

out:
#endif

	return ret;
}

bool sk_mc_loop(struct sock *sk)
{
	if (dev_recursion_level())
		return false;
	if (!sk)
		return true;
	switch (sk->sk_family) {
	case AF_INET:
		return inet_sk(sk)->mc_loop;
#if IS_ENABLED(CONFIG_IPV6)
	case AF_INET6:
		return inet6_sk(sk)->mc_loop;
#endif
	}
	WARN_ON_ONCE(1);
	return true;
}
EXPORT_SYMBOL(sk_mc_loop);

void sock_set_reuseaddr(struct sock *sk)
{
	lock_sock(sk);
	sk->sk_reuse = SK_CAN_REUSE;
	release_sock(sk);
}
EXPORT_SYMBOL(sock_set_reuseaddr);

void sock_set_reuseport(struct sock *sk)
{
	lock_sock(sk);
	sk->sk_reuseport = true;
	release_sock(sk);
}
EXPORT_SYMBOL(sock_set_reuseport);

void sock_no_linger(struct sock *sk)
{
	lock_sock(sk);
	sk->sk_lingertime = 0;
	sock_set_flag(sk, SOCK_LINGER);
	release_sock(sk);
}
EXPORT_SYMBOL(sock_no_linger);

void sock_set_priority(struct sock *sk, u32 priority)
{
	lock_sock(sk);
	sk->sk_priority = priority;
	release_sock(sk);
}
EXPORT_SYMBOL(sock_set_priority);

void sock_set_sndtimeo(struct sock *sk, s64 secs)
{
	lock_sock(sk);
	if (secs && secs < MAX_SCHEDULE_TIMEOUT / HZ - 1)
		sk->sk_sndtimeo = secs * HZ;
	else
		sk->sk_sndtimeo = MAX_SCHEDULE_TIMEOUT;
	release_sock(sk);
}
EXPORT_SYMBOL(sock_set_sndtimeo);

static void __sock_set_timestamps(struct sock *sk, bool val, bool new, bool ns)
{
	if (val)  {
		sock_valbool_flag(sk, SOCK_TSTAMP_NEW, new);
		sock_valbool_flag(sk, SOCK_RCVTSTAMPNS, ns);
		sock_set_flag(sk, SOCK_RCVTSTAMP);
		sock_enable_timestamp(sk, SOCK_TIMESTAMP);
	} else {
		sock_reset_flag(sk, SOCK_RCVTSTAMP);
		sock_reset_flag(sk, SOCK_RCVTSTAMPNS);
	}
}

void sock_enable_timestamps(struct sock *sk)
{
	lock_sock(sk);
	__sock_set_timestamps(sk, true, false, true);
	release_sock(sk);
}
EXPORT_SYMBOL(sock_enable_timestamps);

void sock_set_timestamp(struct sock *sk, int optname, bool valbool)
{
	switch (optname) {
	case SO_TIMESTAMP_OLD:
		__sock_set_timestamps(sk, valbool, false, false);
		break;
	case SO_TIMESTAMP_NEW:
		__sock_set_timestamps(sk, valbool, true, false);
		break;
	case SO_TIMESTAMPNS_OLD:
		__sock_set_timestamps(sk, valbool, false, true);
		break;
	case SO_TIMESTAMPNS_NEW:
		__sock_set_timestamps(sk, valbool, true, true);
		break;
	}
}

static int sock_timestamping_bind_phc(struct sock *sk, int phc_index)
{
	struct net *net = sock_net(sk);
	struct net_device *dev = NULL;
	bool match = false;
	int *vclock_index;
	int i, num;

	if (sk->sk_bound_dev_if)
		dev = dev_get_by_index(net, sk->sk_bound_dev_if);

	if (!dev) {
		pr_err("%s: sock not bind to device\n", __func__);
		return -EOPNOTSUPP;
	}

	num = ethtool_get_phc_vclocks(dev, &vclock_index);
	for (i = 0; i < num; i++) {
		if (*(vclock_index + i) == phc_index) {
			match = true;
			break;
		}
	}

	if (num > 0)
		kfree(vclock_index);

	if (!match)
		return -EINVAL;

	sk->sk_bind_phc = phc_index;

	return 0;
}

int sock_set_timestamping(struct sock *sk, int optname,
			  struct so_timestamping timestamping)
{
	int val = timestamping.flags;
	int ret;

	if (val & ~SOF_TIMESTAMPING_MASK)
		return -EINVAL;

	if (val & SOF_TIMESTAMPING_OPT_ID &&
	    !(sk->sk_tsflags & SOF_TIMESTAMPING_OPT_ID)) {
		if (sk->sk_protocol == IPPROTO_TCP &&
		    sk->sk_type == SOCK_STREAM) {
			if ((1 << sk->sk_state) &
			    (TCPF_CLOSE | TCPF_LISTEN))
				return -EINVAL;
			sk->sk_tskey = tcp_sk(sk)->snd_una;
		} else {
			sk->sk_tskey = 0;
		}
	}

	if (val & SOF_TIMESTAMPING_OPT_STATS &&
	    !(val & SOF_TIMESTAMPING_OPT_TSONLY))
		return -EINVAL;

	if (val & SOF_TIMESTAMPING_BIND_PHC) {
		ret = sock_timestamping_bind_phc(sk, timestamping.bind_phc);
		if (ret)
			return ret;
	}

	sk->sk_tsflags = val;
	sock_valbool_flag(sk, SOCK_TSTAMP_NEW, optname == SO_TIMESTAMPING_NEW);

	if (val & SOF_TIMESTAMPING_RX_SOFTWARE)
		sock_enable_timestamp(sk,
				      SOCK_TIMESTAMPING_RX_SOFTWARE);
	else
		sock_disable_timestamp(sk,
				       (1UL << SOCK_TIMESTAMPING_RX_SOFTWARE));
	return 0;
}

void sock_set_keepalive(struct sock *sk)
{
	lock_sock(sk);
	if (sk->sk_prot->keepalive)
		sk->sk_prot->keepalive(sk, true);
	sock_valbool_flag(sk, SOCK_KEEPOPEN, true);
	release_sock(sk);
}
EXPORT_SYMBOL(sock_set_keepalive);

static void __sock_set_rcvbuf(struct sock *sk, int val)
{
	/* Ensure val * 2 fits into an int, to prevent max_t() from treating it
	 * as a negative value.
	 */
	val = min_t(int, val, INT_MAX / 2);
	sk->sk_userlocks |= SOCK_RCVBUF_LOCK;

	/* We double it on the way in to account for "struct sk_buff" etc.
	 * overhead.   Applications assume that the SO_RCVBUF setting they make
	 * will allow that much actual data to be received on that socket.
	 *
	 * Applications are unaware that "struct sk_buff" and other overheads
	 * allocate from the receive buffer during socket buffer allocation.
	 *
	 * And after considering the possible alternatives, returning the value
	 * we actually used in getsockopt is the most desirable behavior.
	 */
	WRITE_ONCE(sk->sk_rcvbuf, max_t(int, val * 2, SOCK_MIN_RCVBUF));
}

void sock_set_rcvbuf(struct sock *sk, int val)
{
	lock_sock(sk);
	__sock_set_rcvbuf(sk, val);
	release_sock(sk);
}
EXPORT_SYMBOL(sock_set_rcvbuf);

static void __sock_set_mark(struct sock *sk, u32 val)
{
	if (val != sk->sk_mark) {
		sk->sk_mark = val;
		sk_dst_reset(sk);
	}
}

void sock_set_mark(struct sock *sk, u32 val)
{
	lock_sock(sk);
	__sock_set_mark(sk, val);
	release_sock(sk);
}
EXPORT_SYMBOL(sock_set_mark);

/*
 *	This is meant for all protocols to use and covers goings on
 *	at the socket level. Everything here is generic.
 */

int sock_setsockopt(struct socket *sock, int level, int optname,
		    sockptr_t optval, unsigned int optlen)
{
	struct so_timestamping timestamping;
	struct sock_txtime sk_txtime;
	struct sock *sk = sock->sk;
	int val;
	int valbool;
	struct linger ling;
	int ret = 0;

	/*
	 *	Options without arguments
	 */

	if (optname == SO_BINDTODEVICE)
		return sock_setbindtodevice(sk, optval, optlen);

	if (optlen < sizeof(int))
		return -EINVAL;

	if (copy_from_sockptr(&val, optval, sizeof(val)))
		return -EFAULT;

	valbool = val ? 1 : 0;

	lock_sock(sk);

	switch (optname) {
	case SO_DEBUG:
		if (val && !capable(CAP_NET_ADMIN))
			ret = -EACCES;
		else
			sock_valbool_flag(sk, SOCK_DBG, valbool);
		break;
	case SO_REUSEADDR:
		sk->sk_reuse = (valbool ? SK_CAN_REUSE : SK_NO_REUSE);
		break;
	case SO_REUSEPORT:
		sk->sk_reuseport = valbool;
		break;
	case SO_TYPE:
	case SO_PROTOCOL:
	case SO_DOMAIN:
	case SO_ERROR:
		ret = -ENOPROTOOPT;
		break;
	case SO_DONTROUTE:
		sock_valbool_flag(sk, SOCK_LOCALROUTE, valbool);
		sk_dst_reset(sk);
		break;
	case SO_BROADCAST:
		sock_valbool_flag(sk, SOCK_BROADCAST, valbool);
		break;
	case SO_SNDBUF:
		/* Don't error on this BSD doesn't and if you think
		 * about it this is right. Otherwise apps have to
		 * play 'guess the biggest size' games. RCVBUF/SNDBUF
		 * are treated in BSD as hints
		 */
		val = min_t(u32, val, sysctl_wmem_max);
set_sndbuf:
		/* Ensure val * 2 fits into an int, to prevent max_t()
		 * from treating it as a negative value.
		 */
		val = min_t(int, val, INT_MAX / 2);
		sk->sk_userlocks |= SOCK_SNDBUF_LOCK;
		WRITE_ONCE(sk->sk_sndbuf,
			   max_t(int, val * 2, SOCK_MIN_SNDBUF));
		/* Wake up sending tasks if we upped the value. */
		sk->sk_write_space(sk);
		break;

	case SO_SNDBUFFORCE:
		if (!capable(CAP_NET_ADMIN)) {
			ret = -EPERM;
			break;
		}

		/* No negative values (to prevent underflow, as val will be
		 * multiplied by 2).
		 */
		if (val < 0)
			val = 0;
		goto set_sndbuf;

	case SO_RCVBUF:
		/* Don't error on this BSD doesn't and if you think
		 * about it this is right. Otherwise apps have to
		 * play 'guess the biggest size' games. RCVBUF/SNDBUF
		 * are treated in BSD as hints
		 */
		__sock_set_rcvbuf(sk, min_t(u32, val, sysctl_rmem_max));
		break;

	case SO_RCVBUFFORCE:
		if (!capable(CAP_NET_ADMIN)) {
			ret = -EPERM;
			break;
		}

		/* No negative values (to prevent underflow, as val will be
		 * multiplied by 2).
		 */
		__sock_set_rcvbuf(sk, max(val, 0));
		break;

	case SO_KEEPALIVE:
		if (sk->sk_prot->keepalive)
			sk->sk_prot->keepalive(sk, valbool);
		sock_valbool_flag(sk, SOCK_KEEPOPEN, valbool);
		break;

	case SO_OOBINLINE:
		sock_valbool_flag(sk, SOCK_URGINLINE, valbool);
		break;

	case SO_NO_CHECK:
		sk->sk_no_check_tx = valbool;
		break;

	case SO_PRIORITY:
		if ((val >= 0 && val <= 6) ||
		    ns_capable(sock_net(sk)->user_ns, CAP_NET_ADMIN))
			sk->sk_priority = val;
		else
			ret = -EPERM;
		break;

	case SO_LINGER:
		if (optlen < sizeof(ling)) {
			ret = -EINVAL;	/* 1003.1g */
			break;
		}
		if (copy_from_sockptr(&ling, optval, sizeof(ling))) {
			ret = -EFAULT;
			break;
		}
		if (!ling.l_onoff)
			sock_reset_flag(sk, SOCK_LINGER);
		else {
#if (BITS_PER_LONG == 32)
			if ((unsigned int)ling.l_linger >= MAX_SCHEDULE_TIMEOUT/HZ)
				sk->sk_lingertime = MAX_SCHEDULE_TIMEOUT;
			else
#endif
				sk->sk_lingertime = (unsigned int)ling.l_linger * HZ;
			sock_set_flag(sk, SOCK_LINGER);
		}
		break;

	case SO_BSDCOMPAT:
		break;

	case SO_PASSCRED:
		if (valbool)
			set_bit(SOCK_PASSCRED, &sock->flags);
		else
			clear_bit(SOCK_PASSCRED, &sock->flags);
		break;

	case SO_TIMESTAMP_OLD:
	case SO_TIMESTAMP_NEW:
	case SO_TIMESTAMPNS_OLD:
	case SO_TIMESTAMPNS_NEW:
		sock_set_timestamp(sk, optname, valbool);
		break;

	case SO_TIMESTAMPING_NEW:
	case SO_TIMESTAMPING_OLD:
		if (optlen == sizeof(timestamping)) {
			if (copy_from_sockptr(&timestamping, optval,
					      sizeof(timestamping))) {
				ret = -EFAULT;
				break;
			}
		} else {
			memset(&timestamping, 0, sizeof(timestamping));
			timestamping.flags = val;
		}
		ret = sock_set_timestamping(sk, optname, timestamping);
		break;

	case SO_RCVLOWAT:
		if (val < 0)
			val = INT_MAX;
		if (sock->ops->set_rcvlowat)
			ret = sock->ops->set_rcvlowat(sk, val);
		else
			WRITE_ONCE(sk->sk_rcvlowat, val ? : 1);
		break;

	case SO_RCVTIMEO_OLD:
	case SO_RCVTIMEO_NEW:
		ret = sock_set_timeout(&sk->sk_rcvtimeo, optval,
				       optlen, optname == SO_RCVTIMEO_OLD);
		break;

	case SO_SNDTIMEO_OLD:
	case SO_SNDTIMEO_NEW:
		ret = sock_set_timeout(&sk->sk_sndtimeo, optval,
				       optlen, optname == SO_SNDTIMEO_OLD);
		break;

	case SO_ATTACH_FILTER: {
		struct sock_fprog fprog;

		ret = copy_bpf_fprog_from_user(&fprog, optval, optlen);
		if (!ret)
			ret = sk_attach_filter(&fprog, sk);
		break;
	}
	case SO_ATTACH_BPF:
		ret = -EINVAL;
		if (optlen == sizeof(u32)) {
			u32 ufd;

			ret = -EFAULT;
			if (copy_from_sockptr(&ufd, optval, sizeof(ufd)))
				break;

			ret = sk_attach_bpf(ufd, sk);
		}
		break;

	case SO_ATTACH_REUSEPORT_CBPF: {
		struct sock_fprog fprog;

		ret = copy_bpf_fprog_from_user(&fprog, optval, optlen);
		if (!ret)
			ret = sk_reuseport_attach_filter(&fprog, sk);
		break;
	}
	case SO_ATTACH_REUSEPORT_EBPF:
		ret = -EINVAL;
		if (optlen == sizeof(u32)) {
			u32 ufd;

			ret = -EFAULT;
			if (copy_from_sockptr(&ufd, optval, sizeof(ufd)))
				break;

			ret = sk_reuseport_attach_bpf(ufd, sk);
		}
		break;

	case SO_DETACH_REUSEPORT_BPF:
		ret = reuseport_detach_prog(sk);
		break;

	case SO_DETACH_FILTER:
		ret = sk_detach_filter(sk);
		break;

	case SO_LOCK_FILTER:
		if (sock_flag(sk, SOCK_FILTER_LOCKED) && !valbool)
			ret = -EPERM;
		else
			sock_valbool_flag(sk, SOCK_FILTER_LOCKED, valbool);
		break;

	case SO_PASSSEC:
		if (valbool)
			set_bit(SOCK_PASSSEC, &sock->flags);
		else
			clear_bit(SOCK_PASSSEC, &sock->flags);
		break;
	case SO_MARK:
		if (!ns_capable(sock_net(sk)->user_ns, CAP_NET_ADMIN)) {
			ret = -EPERM;
			break;
		}

		__sock_set_mark(sk, val);
		break;

	case SO_RXQ_OVFL:
		sock_valbool_flag(sk, SOCK_RXQ_OVFL, valbool);
		break;

	case SO_WIFI_STATUS:
		sock_valbool_flag(sk, SOCK_WIFI_STATUS, valbool);
		break;

	case SO_PEEK_OFF:
		if (sock->ops->set_peek_off)
			ret = sock->ops->set_peek_off(sk, val);
		else
			ret = -EOPNOTSUPP;
		break;

	case SO_NOFCS:
		sock_valbool_flag(sk, SOCK_NOFCS, valbool);
		break;

	case SO_SELECT_ERR_QUEUE:
		sock_valbool_flag(sk, SOCK_SELECT_ERR_QUEUE, valbool);
		break;

#ifdef CONFIG_NET_RX_BUSY_POLL
	case SO_BUSY_POLL:
		/* allow unprivileged users to decrease the value */
		if ((val > sk->sk_ll_usec) && !capable(CAP_NET_ADMIN))
			ret = -EPERM;
		else {
			if (val < 0)
				ret = -EINVAL;
			else
				WRITE_ONCE(sk->sk_ll_usec, val);
<<<<<<< HEAD
=======
		}
		break;
	case SO_PREFER_BUSY_POLL:
		if (valbool && !capable(CAP_NET_ADMIN))
			ret = -EPERM;
		else
			WRITE_ONCE(sk->sk_prefer_busy_poll, valbool);
		break;
	case SO_BUSY_POLL_BUDGET:
		if (val > READ_ONCE(sk->sk_busy_poll_budget) && !capable(CAP_NET_ADMIN)) {
			ret = -EPERM;
		} else {
			if (val < 0 || val > U16_MAX)
				ret = -EINVAL;
			else
				WRITE_ONCE(sk->sk_busy_poll_budget, val);
>>>>>>> 3b17187f
		}
		break;
#endif

	case SO_MAX_PACING_RATE:
		{
		unsigned long ulval = (val == ~0U) ? ~0UL : (unsigned int)val;

		if (sizeof(ulval) != sizeof(val) &&
		    optlen >= sizeof(ulval) &&
		    copy_from_sockptr(&ulval, optval, sizeof(ulval))) {
			ret = -EFAULT;
			break;
		}
		if (ulval != ~0UL)
			cmpxchg(&sk->sk_pacing_status,
				SK_PACING_NONE,
				SK_PACING_NEEDED);
		sk->sk_max_pacing_rate = ulval;
		sk->sk_pacing_rate = min(sk->sk_pacing_rate, ulval);
		break;
		}
	case SO_INCOMING_CPU:
		WRITE_ONCE(sk->sk_incoming_cpu, val);
		break;

	case SO_CNX_ADVICE:
		if (val == 1)
			dst_negative_advice(sk);
		break;

	case SO_ZEROCOPY:
		if (sk->sk_family == PF_INET || sk->sk_family == PF_INET6) {
			if (!((sk->sk_type == SOCK_STREAM &&
			       sk->sk_protocol == IPPROTO_TCP) ||
			      (sk->sk_type == SOCK_DGRAM &&
			       sk->sk_protocol == IPPROTO_UDP)))
				ret = -ENOTSUPP;
		} else if (sk->sk_family != PF_RDS) {
			ret = -ENOTSUPP;
		}
		if (!ret) {
			if (val < 0 || val > 1)
				ret = -EINVAL;
			else
				sock_valbool_flag(sk, SOCK_ZEROCOPY, valbool);
		}
		break;

	case SO_TXTIME:
		if (optlen != sizeof(struct sock_txtime)) {
			ret = -EINVAL;
			break;
		} else if (copy_from_sockptr(&sk_txtime, optval,
			   sizeof(struct sock_txtime))) {
			ret = -EFAULT;
			break;
		} else if (sk_txtime.flags & ~SOF_TXTIME_FLAGS_MASK) {
			ret = -EINVAL;
			break;
		}
		/* CLOCK_MONOTONIC is only used by sch_fq, and this packet
		 * scheduler has enough safe guards.
		 */
		if (sk_txtime.clockid != CLOCK_MONOTONIC &&
		    !ns_capable(sock_net(sk)->user_ns, CAP_NET_ADMIN)) {
			ret = -EPERM;
			break;
		}
		sock_valbool_flag(sk, SOCK_TXTIME, true);
		sk->sk_clockid = sk_txtime.clockid;
		sk->sk_txtime_deadline_mode =
			!!(sk_txtime.flags & SOF_TXTIME_DEADLINE_MODE);
		sk->sk_txtime_report_errors =
			!!(sk_txtime.flags & SOF_TXTIME_REPORT_ERRORS);
		break;

	case SO_BINDTOIFINDEX:
		ret = sock_bindtoindex_locked(sk, val);
		break;

	case SO_BUF_LOCK:
		if (val & ~SOCK_BUF_LOCK_MASK) {
			ret = -EINVAL;
			break;
		}
		sk->sk_userlocks = val | (sk->sk_userlocks &
					  ~SOCK_BUF_LOCK_MASK);
		break;

	default:
		ret = -ENOPROTOOPT;
		break;
	}
	release_sock(sk);
	return ret;
}
EXPORT_SYMBOL(sock_setsockopt);

static const struct cred *sk_get_peer_cred(struct sock *sk)
{
	const struct cred *cred;

	spin_lock(&sk->sk_peer_lock);
	cred = get_cred(sk->sk_peer_cred);
	spin_unlock(&sk->sk_peer_lock);

	return cred;
}

static void cred_to_ucred(struct pid *pid, const struct cred *cred,
			  struct ucred *ucred)
{
	ucred->pid = pid_vnr(pid);
	ucred->uid = ucred->gid = -1;
	if (cred) {
		struct user_namespace *current_ns = current_user_ns();

		ucred->uid = from_kuid_munged(current_ns, cred->euid);
		ucred->gid = from_kgid_munged(current_ns, cred->egid);
	}
}

static int groups_to_user(gid_t __user *dst, const struct group_info *src)
{
	struct user_namespace *user_ns = current_user_ns();
	int i;

	for (i = 0; i < src->ngroups; i++)
		if (put_user(from_kgid_munged(user_ns, src->gid[i]), dst + i))
			return -EFAULT;

	return 0;
}

int sock_getsockopt(struct socket *sock, int level, int optname,
		    char __user *optval, int __user *optlen)
{
	struct sock *sk = sock->sk;

	union {
		int val;
		u64 val64;
		unsigned long ulval;
		struct linger ling;
		struct old_timeval32 tm32;
		struct __kernel_old_timeval tm;
		struct  __kernel_sock_timeval stm;
		struct sock_txtime txtime;
		struct so_timestamping timestamping;
	} v;

	int lv = sizeof(int);
	int len;

	if (get_user(len, optlen))
		return -EFAULT;
	if (len < 0)
		return -EINVAL;

	memset(&v, 0, sizeof(v));

	switch (optname) {
	case SO_DEBUG:
		v.val = sock_flag(sk, SOCK_DBG);
		break;

	case SO_DONTROUTE:
		v.val = sock_flag(sk, SOCK_LOCALROUTE);
		break;

	case SO_BROADCAST:
		v.val = sock_flag(sk, SOCK_BROADCAST);
		break;

	case SO_SNDBUF:
		v.val = sk->sk_sndbuf;
		break;

	case SO_RCVBUF:
		v.val = sk->sk_rcvbuf;
		break;

	case SO_REUSEADDR:
		v.val = sk->sk_reuse;
		break;

	case SO_REUSEPORT:
		v.val = sk->sk_reuseport;
		break;

	case SO_KEEPALIVE:
		v.val = sock_flag(sk, SOCK_KEEPOPEN);
		break;

	case SO_TYPE:
		v.val = sk->sk_type;
		break;

	case SO_PROTOCOL:
		v.val = sk->sk_protocol;
		break;

	case SO_DOMAIN:
		v.val = sk->sk_family;
		break;

	case SO_ERROR:
		v.val = -sock_error(sk);
		if (v.val == 0)
			v.val = xchg(&sk->sk_err_soft, 0);
		break;

	case SO_OOBINLINE:
		v.val = sock_flag(sk, SOCK_URGINLINE);
		break;

	case SO_NO_CHECK:
		v.val = sk->sk_no_check_tx;
		break;

	case SO_PRIORITY:
		v.val = sk->sk_priority;
		break;

	case SO_LINGER:
		lv		= sizeof(v.ling);
		v.ling.l_onoff	= sock_flag(sk, SOCK_LINGER);
		v.ling.l_linger	= sk->sk_lingertime / HZ;
		break;

	case SO_BSDCOMPAT:
		break;

	case SO_TIMESTAMP_OLD:
		v.val = sock_flag(sk, SOCK_RCVTSTAMP) &&
				!sock_flag(sk, SOCK_TSTAMP_NEW) &&
				!sock_flag(sk, SOCK_RCVTSTAMPNS);
		break;

	case SO_TIMESTAMPNS_OLD:
		v.val = sock_flag(sk, SOCK_RCVTSTAMPNS) && !sock_flag(sk, SOCK_TSTAMP_NEW);
		break;

	case SO_TIMESTAMP_NEW:
		v.val = sock_flag(sk, SOCK_RCVTSTAMP) && sock_flag(sk, SOCK_TSTAMP_NEW);
		break;

	case SO_TIMESTAMPNS_NEW:
		v.val = sock_flag(sk, SOCK_RCVTSTAMPNS) && sock_flag(sk, SOCK_TSTAMP_NEW);
		break;

	case SO_TIMESTAMPING_OLD:
		lv = sizeof(v.timestamping);
		v.timestamping.flags = sk->sk_tsflags;
		v.timestamping.bind_phc = sk->sk_bind_phc;
		break;

	case SO_RCVTIMEO_OLD:
	case SO_RCVTIMEO_NEW:
		lv = sock_get_timeout(sk->sk_rcvtimeo, &v, SO_RCVTIMEO_OLD == optname);
		break;

	case SO_SNDTIMEO_OLD:
	case SO_SNDTIMEO_NEW:
		lv = sock_get_timeout(sk->sk_sndtimeo, &v, SO_SNDTIMEO_OLD == optname);
		break;

	case SO_RCVLOWAT:
		v.val = sk->sk_rcvlowat;
		break;

	case SO_SNDLOWAT:
		v.val = 1;
		break;

	case SO_PASSCRED:
		v.val = !!test_bit(SOCK_PASSCRED, &sock->flags);
		break;

	case SO_PEERCRED:
	{
		struct ucred peercred;
		if (len > sizeof(peercred))
			len = sizeof(peercred);

		spin_lock(&sk->sk_peer_lock);
		cred_to_ucred(sk->sk_peer_pid, sk->sk_peer_cred, &peercred);
		spin_unlock(&sk->sk_peer_lock);

		if (copy_to_user(optval, &peercred, len))
			return -EFAULT;
		goto lenout;
	}

	case SO_PEERGROUPS:
	{
		const struct cred *cred;
		int ret, n;

		cred = sk_get_peer_cred(sk);
		if (!cred)
			return -ENODATA;

		n = cred->group_info->ngroups;
		if (len < n * sizeof(gid_t)) {
			len = n * sizeof(gid_t);
			put_cred(cred);
			return put_user(len, optlen) ? -EFAULT : -ERANGE;
		}
		len = n * sizeof(gid_t);

		ret = groups_to_user((gid_t __user *)optval, cred->group_info);
		put_cred(cred);
		if (ret)
			return ret;
		goto lenout;
	}

	case SO_PEERNAME:
	{
		char address[128];

		lv = sock->ops->getname(sock, (struct sockaddr *)address, 2);
		if (lv < 0)
			return -ENOTCONN;
		if (lv < len)
			return -EINVAL;
		if (copy_to_user(optval, address, len))
			return -EFAULT;
		goto lenout;
	}

	/* Dubious BSD thing... Probably nobody even uses it, but
	 * the UNIX standard wants it for whatever reason... -DaveM
	 */
	case SO_ACCEPTCONN:
		v.val = sk->sk_state == TCP_LISTEN;
		break;

	case SO_PASSSEC:
		v.val = !!test_bit(SOCK_PASSSEC, &sock->flags);
		break;

	case SO_PEERSEC:
		return security_socket_getpeersec_stream(sock, optval, optlen, len);

	case SO_MARK:
		v.val = sk->sk_mark;
		break;

	case SO_RXQ_OVFL:
		v.val = sock_flag(sk, SOCK_RXQ_OVFL);
		break;

	case SO_WIFI_STATUS:
		v.val = sock_flag(sk, SOCK_WIFI_STATUS);
		break;

	case SO_PEEK_OFF:
		if (!sock->ops->set_peek_off)
			return -EOPNOTSUPP;

		v.val = sk->sk_peek_off;
		break;
	case SO_NOFCS:
		v.val = sock_flag(sk, SOCK_NOFCS);
		break;

	case SO_BINDTODEVICE:
		return sock_getbindtodevice(sk, optval, optlen, len);

	case SO_GET_FILTER:
		len = sk_get_filter(sk, (struct sock_filter __user *)optval, len);
		if (len < 0)
			return len;

		goto lenout;

	case SO_LOCK_FILTER:
		v.val = sock_flag(sk, SOCK_FILTER_LOCKED);
		break;

	case SO_BPF_EXTENSIONS:
		v.val = bpf_tell_extensions();
		break;

	case SO_SELECT_ERR_QUEUE:
		v.val = sock_flag(sk, SOCK_SELECT_ERR_QUEUE);
		break;

#ifdef CONFIG_NET_RX_BUSY_POLL
	case SO_BUSY_POLL:
		v.val = sk->sk_ll_usec;
		break;
	case SO_PREFER_BUSY_POLL:
		v.val = READ_ONCE(sk->sk_prefer_busy_poll);
		break;
#endif

	case SO_MAX_PACING_RATE:
		if (sizeof(v.ulval) != sizeof(v.val) && len >= sizeof(v.ulval)) {
			lv = sizeof(v.ulval);
			v.ulval = sk->sk_max_pacing_rate;
		} else {
			/* 32bit version */
			v.val = min_t(unsigned long, sk->sk_max_pacing_rate, ~0U);
		}
		break;

	case SO_INCOMING_CPU:
		v.val = READ_ONCE(sk->sk_incoming_cpu);
		break;

	case SO_MEMINFO:
	{
		u32 meminfo[SK_MEMINFO_VARS];

		sk_get_meminfo(sk, meminfo);

		len = min_t(unsigned int, len, sizeof(meminfo));
		if (copy_to_user(optval, &meminfo, len))
			return -EFAULT;

		goto lenout;
	}

#ifdef CONFIG_NET_RX_BUSY_POLL
	case SO_INCOMING_NAPI_ID:
		v.val = READ_ONCE(sk->sk_napi_id);

		/* aggregate non-NAPI IDs down to 0 */
		if (v.val < MIN_NAPI_ID)
			v.val = 0;

		break;
#endif

	case SO_COOKIE:
		lv = sizeof(u64);
		if (len < lv)
			return -EINVAL;
		v.val64 = sock_gen_cookie(sk);
		break;

	case SO_ZEROCOPY:
		v.val = sock_flag(sk, SOCK_ZEROCOPY);
		break;

	case SO_TXTIME:
		lv = sizeof(v.txtime);
		v.txtime.clockid = sk->sk_clockid;
		v.txtime.flags |= sk->sk_txtime_deadline_mode ?
				  SOF_TXTIME_DEADLINE_MODE : 0;
		v.txtime.flags |= sk->sk_txtime_report_errors ?
				  SOF_TXTIME_REPORT_ERRORS : 0;
		break;

	case SO_BINDTOIFINDEX:
		v.val = sk->sk_bound_dev_if;
		break;

	case SO_NETNS_COOKIE:
		lv = sizeof(u64);
		if (len != lv)
			return -EINVAL;
		v.val64 = sock_net(sk)->net_cookie;
		break;

	case SO_BUF_LOCK:
		v.val = sk->sk_userlocks & SOCK_BUF_LOCK_MASK;
		break;

	default:
		/* We implement the SO_SNDLOWAT etc to not be settable
		 * (1003.1g 7).
		 */
		return -ENOPROTOOPT;
	}

	if (len > lv)
		len = lv;
	if (copy_to_user(optval, &v, len))
		return -EFAULT;
lenout:
	if (put_user(len, optlen))
		return -EFAULT;
	return 0;
}

/*
 * Initialize an sk_lock.
 *
 * (We also register the sk_lock with the lock validator.)
 */
static inline void sock_lock_init(struct sock *sk)
{
	if (sk->sk_kern_sock)
		sock_lock_init_class_and_name(
			sk,
			af_family_kern_slock_key_strings[sk->sk_family],
			af_family_kern_slock_keys + sk->sk_family,
			af_family_kern_key_strings[sk->sk_family],
			af_family_kern_keys + sk->sk_family);
	else
		sock_lock_init_class_and_name(
			sk,
			af_family_slock_key_strings[sk->sk_family],
			af_family_slock_keys + sk->sk_family,
			af_family_key_strings[sk->sk_family],
			af_family_keys + sk->sk_family);
}

/*
 * Copy all fields from osk to nsk but nsk->sk_refcnt must not change yet,
 * even temporarly, because of RCU lookups. sk_node should also be left as is.
 * We must not copy fields between sk_dontcopy_begin and sk_dontcopy_end
 */
static void sock_copy(struct sock *nsk, const struct sock *osk)
{
	const struct proto *prot = READ_ONCE(osk->sk_prot);
#ifdef CONFIG_SECURITY_NETWORK
	void *sptr = nsk->sk_security;
#endif

	/* If we move sk_tx_queue_mapping out of the private section,
	 * we must check if sk_tx_queue_clear() is called after
	 * sock_copy() in sk_clone_lock().
	 */
	BUILD_BUG_ON(offsetof(struct sock, sk_tx_queue_mapping) <
		     offsetof(struct sock, sk_dontcopy_begin) ||
		     offsetof(struct sock, sk_tx_queue_mapping) >=
		     offsetof(struct sock, sk_dontcopy_end));

	memcpy(nsk, osk, offsetof(struct sock, sk_dontcopy_begin));

	memcpy(&nsk->sk_dontcopy_end, &osk->sk_dontcopy_end,
	       prot->obj_size - offsetof(struct sock, sk_dontcopy_end));

#ifdef CONFIG_SECURITY_NETWORK
	nsk->sk_security = sptr;
	security_sk_clone(osk, nsk);
#endif
}

static struct sock *sk_prot_alloc(struct proto *prot, gfp_t priority,
		int family)
{
	struct sock *sk;
	struct kmem_cache *slab;

	slab = prot->slab;
	if (slab != NULL) {
		sk = kmem_cache_alloc(slab, priority & ~__GFP_ZERO);
		if (!sk)
			return sk;
		if (want_init_on_alloc(priority))
			sk_prot_clear_nulls(sk, prot->obj_size);
	} else
		sk = kmalloc(prot->obj_size, priority);

	if (sk != NULL) {
		if (security_sk_alloc(sk, family, priority))
			goto out_free;

		if (!try_module_get(prot->owner))
			goto out_free_sec;
	}

	return sk;

out_free_sec:
	security_sk_free(sk);
out_free:
	if (slab != NULL)
		kmem_cache_free(slab, sk);
	else
		kfree(sk);
	return NULL;
}

static void sk_prot_free(struct proto *prot, struct sock *sk)
{
	struct kmem_cache *slab;
	struct module *owner;

	owner = prot->owner;
	slab = prot->slab;

	cgroup_sk_free(&sk->sk_cgrp_data);
	mem_cgroup_sk_free(sk);
	security_sk_free(sk);
	if (slab != NULL)
		kmem_cache_free(slab, sk);
	else
		kfree(sk);
	module_put(owner);
}

/**
 *	sk_alloc - All socket objects are allocated here
 *	@net: the applicable net namespace
 *	@family: protocol family
 *	@priority: for allocation (%GFP_KERNEL, %GFP_ATOMIC, etc)
 *	@prot: struct proto associated with this new sock instance
 *	@kern: is this to be a kernel socket?
 */
struct sock *sk_alloc(struct net *net, int family, gfp_t priority,
		      struct proto *prot, int kern)
{
	struct sock *sk;

	sk = sk_prot_alloc(prot, priority | __GFP_ZERO, family);
	if (sk) {
		sk->sk_family = family;
		/*
		 * See comment in struct sock definition to understand
		 * why we need sk_prot_creator -acme
		 */
		sk->sk_prot = sk->sk_prot_creator = prot;
		sk->sk_kern_sock = kern;
		sock_lock_init(sk);
		sk->sk_net_refcnt = kern ? 0 : 1;
		if (likely(sk->sk_net_refcnt)) {
			get_net(net);
			sock_inuse_add(net, 1);
		}

		sock_net_set(sk, net);
		refcount_set(&sk->sk_wmem_alloc, 1);

		mem_cgroup_sk_alloc(sk);
		cgroup_sk_alloc(&sk->sk_cgrp_data);
		sock_update_classid(&sk->sk_cgrp_data);
		sock_update_netprioidx(&sk->sk_cgrp_data);
		sk_tx_queue_clear(sk);
	}

	return sk;
}
EXPORT_SYMBOL(sk_alloc);

/* Sockets having SOCK_RCU_FREE will call this function after one RCU
 * grace period. This is the case for UDP sockets and TCP listeners.
 */
static void __sk_destruct(struct rcu_head *head)
{
	struct sock *sk = container_of(head, struct sock, sk_rcu);
	struct sk_filter *filter;

	if (sk->sk_destruct)
		sk->sk_destruct(sk);

	filter = rcu_dereference_check(sk->sk_filter,
				       refcount_read(&sk->sk_wmem_alloc) == 0);
	if (filter) {
		sk_filter_uncharge(sk, filter);
		RCU_INIT_POINTER(sk->sk_filter, NULL);
	}

	sock_disable_timestamp(sk, SK_FLAGS_TIMESTAMP);

#ifdef CONFIG_BPF_SYSCALL
	bpf_sk_storage_free(sk);
#endif

	if (atomic_read(&sk->sk_omem_alloc))
		pr_debug("%s: optmem leakage (%d bytes) detected\n",
			 __func__, atomic_read(&sk->sk_omem_alloc));

	if (sk->sk_frag.page) {
		put_page(sk->sk_frag.page);
		sk->sk_frag.page = NULL;
	}

	/* We do not need to acquire sk->sk_peer_lock, we are the last user. */
	put_cred(sk->sk_peer_cred);
	put_pid(sk->sk_peer_pid);

	if (likely(sk->sk_net_refcnt))
		put_net(sock_net(sk));
	sk_prot_free(sk->sk_prot_creator, sk);
}

void sk_destruct(struct sock *sk)
{
	bool use_call_rcu = sock_flag(sk, SOCK_RCU_FREE);

	if (rcu_access_pointer(sk->sk_reuseport_cb)) {
		reuseport_detach_sock(sk);
		use_call_rcu = true;
	}

	if (use_call_rcu)
		call_rcu(&sk->sk_rcu, __sk_destruct);
	else
		__sk_destruct(&sk->sk_rcu);
}

static void __sk_free(struct sock *sk)
{
	if (likely(sk->sk_net_refcnt))
		sock_inuse_add(sock_net(sk), -1);

	if (unlikely(sk->sk_net_refcnt && sock_diag_has_destroy_listeners(sk)))
		sock_diag_broadcast_destroy(sk);
	else
		sk_destruct(sk);
}

void sk_free(struct sock *sk)
{
	/*
	 * We subtract one from sk_wmem_alloc and can know if
	 * some packets are still in some tx queue.
	 * If not null, sock_wfree() will call __sk_free(sk) later
	 */
	if (refcount_dec_and_test(&sk->sk_wmem_alloc))
		__sk_free(sk);
}
EXPORT_SYMBOL(sk_free);

static void sk_init_common(struct sock *sk)
{
	skb_queue_head_init(&sk->sk_receive_queue);
	skb_queue_head_init(&sk->sk_write_queue);
	skb_queue_head_init(&sk->sk_error_queue);

	rwlock_init(&sk->sk_callback_lock);
	lockdep_set_class_and_name(&sk->sk_receive_queue.lock,
			af_rlock_keys + sk->sk_family,
			af_family_rlock_key_strings[sk->sk_family]);
	lockdep_set_class_and_name(&sk->sk_write_queue.lock,
			af_wlock_keys + sk->sk_family,
			af_family_wlock_key_strings[sk->sk_family]);
	lockdep_set_class_and_name(&sk->sk_error_queue.lock,
			af_elock_keys + sk->sk_family,
			af_family_elock_key_strings[sk->sk_family]);
	lockdep_set_class_and_name(&sk->sk_callback_lock,
			af_callback_keys + sk->sk_family,
			af_family_clock_key_strings[sk->sk_family]);
}

/**
 *	sk_clone_lock - clone a socket, and lock its clone
 *	@sk: the socket to clone
 *	@priority: for allocation (%GFP_KERNEL, %GFP_ATOMIC, etc)
 *
 *	Caller must unlock socket even in error path (bh_unlock_sock(newsk))
 */
struct sock *sk_clone_lock(const struct sock *sk, const gfp_t priority)
{
	struct proto *prot = READ_ONCE(sk->sk_prot);
	struct sk_filter *filter;
	bool is_charged = true;
	struct sock *newsk;

	newsk = sk_prot_alloc(prot, priority, sk->sk_family);
	if (!newsk)
		goto out;

	sock_copy(newsk, sk);

	newsk->sk_prot_creator = prot;

	/* SANITY */
	if (likely(newsk->sk_net_refcnt))
		get_net(sock_net(newsk));
	sk_node_init(&newsk->sk_node);
	sock_lock_init(newsk);
	bh_lock_sock(newsk);
	newsk->sk_backlog.head	= newsk->sk_backlog.tail = NULL;
	newsk->sk_backlog.len = 0;

	atomic_set(&newsk->sk_rmem_alloc, 0);

	/* sk_wmem_alloc set to one (see sk_free() and sock_wfree()) */
	refcount_set(&newsk->sk_wmem_alloc, 1);

	atomic_set(&newsk->sk_omem_alloc, 0);
	sk_init_common(newsk);

	newsk->sk_dst_cache	= NULL;
	newsk->sk_dst_pending_confirm = 0;
	newsk->sk_wmem_queued	= 0;
	newsk->sk_forward_alloc = 0;
	atomic_set(&newsk->sk_drops, 0);
	newsk->sk_send_head	= NULL;
	newsk->sk_userlocks	= sk->sk_userlocks & ~SOCK_BINDPORT_LOCK;
	atomic_set(&newsk->sk_zckey, 0);

	sock_reset_flag(newsk, SOCK_DONE);

	/* sk->sk_memcg will be populated at accept() time */
	newsk->sk_memcg = NULL;

	cgroup_sk_clone(&newsk->sk_cgrp_data);

	rcu_read_lock();
	filter = rcu_dereference(sk->sk_filter);
	if (filter != NULL)
		/* though it's an empty new sock, the charging may fail
		 * if sysctl_optmem_max was changed between creation of
		 * original socket and cloning
		 */
		is_charged = sk_filter_charge(newsk, filter);
	RCU_INIT_POINTER(newsk->sk_filter, filter);
	rcu_read_unlock();

	if (unlikely(!is_charged || xfrm_sk_clone_policy(newsk, sk))) {
		/* We need to make sure that we don't uncharge the new
		 * socket if we couldn't charge it in the first place
		 * as otherwise we uncharge the parent's filter.
		 */
		if (!is_charged)
			RCU_INIT_POINTER(newsk->sk_filter, NULL);
		sk_free_unlock_clone(newsk);
		newsk = NULL;
		goto out;
	}
	RCU_INIT_POINTER(newsk->sk_reuseport_cb, NULL);

	if (bpf_sk_storage_clone(sk, newsk)) {
		sk_free_unlock_clone(newsk);
		newsk = NULL;
		goto out;
	}

	/* Clear sk_user_data if parent had the pointer tagged
	 * as not suitable for copying when cloning.
	 */
	if (sk_user_data_is_nocopy(newsk))
		newsk->sk_user_data = NULL;

	newsk->sk_err	   = 0;
	newsk->sk_err_soft = 0;
	newsk->sk_priority = 0;
	newsk->sk_incoming_cpu = raw_smp_processor_id();
	if (likely(newsk->sk_net_refcnt))
		sock_inuse_add(sock_net(newsk), 1);

	/* Before updating sk_refcnt, we must commit prior changes to memory
	 * (Documentation/RCU/rculist_nulls.rst for details)
	 */
	smp_wmb();
	refcount_set(&newsk->sk_refcnt, 2);

	/* Increment the counter in the same struct proto as the master
	 * sock (sk_refcnt_debug_inc uses newsk->sk_prot->socks, that
	 * is the same as sk->sk_prot->socks, as this field was copied
	 * with memcpy).
	 *
	 * This _changes_ the previous behaviour, where
	 * tcp_create_openreq_child always was incrementing the
	 * equivalent to tcp_prot->socks (inet_sock_nr), so this have
	 * to be taken into account in all callers. -acme
	 */
	sk_refcnt_debug_inc(newsk);
	sk_set_socket(newsk, NULL);
	sk_tx_queue_clear(newsk);
	RCU_INIT_POINTER(newsk->sk_wq, NULL);

	if (newsk->sk_prot->sockets_allocated)
		sk_sockets_allocated_inc(newsk);

	if (sock_needs_netstamp(sk) && newsk->sk_flags & SK_FLAGS_TIMESTAMP)
		net_enable_timestamp();
out:
	return newsk;
}
EXPORT_SYMBOL_GPL(sk_clone_lock);

void sk_free_unlock_clone(struct sock *sk)
{
	/* It is still raw copy of parent, so invalidate
	 * destructor and make plain sk_free() */
	sk->sk_destruct = NULL;
	bh_unlock_sock(sk);
	sk_free(sk);
}
EXPORT_SYMBOL_GPL(sk_free_unlock_clone);

void sk_setup_caps(struct sock *sk, struct dst_entry *dst)
{
	u32 max_segs = 1;

	sk_dst_set(sk, dst);
	sk->sk_route_caps = dst->dev->features | sk->sk_route_forced_caps;
	if (sk->sk_route_caps & NETIF_F_GSO)
		sk->sk_route_caps |= NETIF_F_GSO_SOFTWARE;
	sk->sk_route_caps &= ~sk->sk_route_nocaps;
	if (sk_can_gso(sk)) {
		if (dst->header_len && !xfrm_dst_offload_ok(dst)) {
			sk->sk_route_caps &= ~NETIF_F_GSO_MASK;
		} else {
			sk->sk_route_caps |= NETIF_F_SG | NETIF_F_HW_CSUM;
			sk->sk_gso_max_size = dst->dev->gso_max_size;
			max_segs = max_t(u32, dst->dev->gso_max_segs, 1);
		}
	}
	sk->sk_gso_max_segs = max_segs;
}
EXPORT_SYMBOL_GPL(sk_setup_caps);

/*
 *	Simple resource managers for sockets.
 */


/*
 * Write buffer destructor automatically called from kfree_skb.
 */
void sock_wfree(struct sk_buff *skb)
{
	struct sock *sk = skb->sk;
	unsigned int len = skb->truesize;

	if (!sock_flag(sk, SOCK_USE_WRITE_QUEUE)) {
		/*
		 * Keep a reference on sk_wmem_alloc, this will be released
		 * after sk_write_space() call
		 */
		WARN_ON(refcount_sub_and_test(len - 1, &sk->sk_wmem_alloc));
		sk->sk_write_space(sk);
		len = 1;
	}
	/*
	 * if sk_wmem_alloc reaches 0, we must finish what sk_free()
	 * could not do because of in-flight packets
	 */
	if (refcount_sub_and_test(len, &sk->sk_wmem_alloc))
		__sk_free(sk);
}
EXPORT_SYMBOL(sock_wfree);

/* This variant of sock_wfree() is used by TCP,
 * since it sets SOCK_USE_WRITE_QUEUE.
 */
void __sock_wfree(struct sk_buff *skb)
{
	struct sock *sk = skb->sk;

	if (refcount_sub_and_test(skb->truesize, &sk->sk_wmem_alloc))
		__sk_free(sk);
}

void skb_set_owner_w(struct sk_buff *skb, struct sock *sk)
{
	skb_orphan(skb);
	skb->sk = sk;
#ifdef CONFIG_INET
	if (unlikely(!sk_fullsock(sk))) {
		skb->destructor = sock_edemux;
		sock_hold(sk);
		return;
	}
#endif
	skb->destructor = sock_wfree;
	skb_set_hash_from_sk(skb, sk);
	/*
	 * We used to take a refcount on sk, but following operation
	 * is enough to guarantee sk_free() wont free this sock until
	 * all in-flight packets are completed
	 */
	refcount_add(skb->truesize, &sk->sk_wmem_alloc);
}
EXPORT_SYMBOL(skb_set_owner_w);

static bool can_skb_orphan_partial(const struct sk_buff *skb)
{
#ifdef CONFIG_TLS_DEVICE
	/* Drivers depend on in-order delivery for crypto offload,
	 * partial orphan breaks out-of-order-OK logic.
	 */
	if (skb->decrypted)
		return false;
#endif
	return (skb->destructor == sock_wfree ||
		(IS_ENABLED(CONFIG_INET) && skb->destructor == tcp_wfree));
}

/* This helper is used by netem, as it can hold packets in its
 * delay queue. We want to allow the owner socket to send more
 * packets, as if they were already TX completed by a typical driver.
 * But we also want to keep skb->sk set because some packet schedulers
 * rely on it (sch_fq for example).
 */
void skb_orphan_partial(struct sk_buff *skb)
{
	if (skb_is_tcp_pure_ack(skb))
		return;

	if (can_skb_orphan_partial(skb) && skb_set_owner_sk_safe(skb, skb->sk))
		return;

	skb_orphan(skb);
}
EXPORT_SYMBOL(skb_orphan_partial);

/*
 * Read buffer destructor automatically called from kfree_skb.
 */
void sock_rfree(struct sk_buff *skb)
{
	struct sock *sk = skb->sk;
	unsigned int len = skb->truesize;

	atomic_sub(len, &sk->sk_rmem_alloc);
	sk_mem_uncharge(sk, len);
}
EXPORT_SYMBOL(sock_rfree);

/*
 * Buffer destructor for skbs that are not used directly in read or write
 * path, e.g. for error handler skbs. Automatically called from kfree_skb.
 */
void sock_efree(struct sk_buff *skb)
{
	sock_put(skb->sk);
}
EXPORT_SYMBOL(sock_efree);

/* Buffer destructor for prefetch/receive path where reference count may
 * not be held, e.g. for listen sockets.
 */
#ifdef CONFIG_INET
void sock_pfree(struct sk_buff *skb)
{
	if (sk_is_refcounted(skb->sk))
		sock_gen_put(skb->sk);
}
EXPORT_SYMBOL(sock_pfree);
#endif /* CONFIG_INET */

kuid_t sock_i_uid(struct sock *sk)
{
	kuid_t uid;

	read_lock_bh(&sk->sk_callback_lock);
	uid = sk->sk_socket ? SOCK_INODE(sk->sk_socket)->i_uid : GLOBAL_ROOT_UID;
	read_unlock_bh(&sk->sk_callback_lock);
	return uid;
}
EXPORT_SYMBOL(sock_i_uid);

unsigned long sock_i_ino(struct sock *sk)
{
	unsigned long ino;

	read_lock_bh(&sk->sk_callback_lock);
	ino = sk->sk_socket ? SOCK_INODE(sk->sk_socket)->i_ino : 0;
	read_unlock_bh(&sk->sk_callback_lock);
	return ino;
}
EXPORT_SYMBOL(sock_i_ino);

/*
 * Allocate a skb from the socket's send buffer.
 */
struct sk_buff *sock_wmalloc(struct sock *sk, unsigned long size, int force,
			     gfp_t priority)
{
	if (force ||
	    refcount_read(&sk->sk_wmem_alloc) < READ_ONCE(sk->sk_sndbuf)) {
		struct sk_buff *skb = alloc_skb(size, priority);

		if (skb) {
			skb_set_owner_w(skb, sk);
			return skb;
		}
	}
	return NULL;
}
EXPORT_SYMBOL(sock_wmalloc);

static void sock_ofree(struct sk_buff *skb)
{
	struct sock *sk = skb->sk;

	atomic_sub(skb->truesize, &sk->sk_omem_alloc);
}

struct sk_buff *sock_omalloc(struct sock *sk, unsigned long size,
			     gfp_t priority)
{
	struct sk_buff *skb;

	/* small safe race: SKB_TRUESIZE may differ from final skb->truesize */
	if (atomic_read(&sk->sk_omem_alloc) + SKB_TRUESIZE(size) >
	    sysctl_optmem_max)
		return NULL;

	skb = alloc_skb(size, priority);
	if (!skb)
		return NULL;

	atomic_add(skb->truesize, &sk->sk_omem_alloc);
	skb->sk = sk;
	skb->destructor = sock_ofree;
	return skb;
}

/*
 * Allocate a memory block from the socket's option memory buffer.
 */
void *sock_kmalloc(struct sock *sk, int size, gfp_t priority)
{
	if ((unsigned int)size <= sysctl_optmem_max &&
	    atomic_read(&sk->sk_omem_alloc) + size < sysctl_optmem_max) {
		void *mem;
		/* First do the add, to avoid the race if kmalloc
		 * might sleep.
		 */
		atomic_add(size, &sk->sk_omem_alloc);
		mem = kmalloc(size, priority);
		if (mem)
			return mem;
		atomic_sub(size, &sk->sk_omem_alloc);
	}
	return NULL;
}
EXPORT_SYMBOL(sock_kmalloc);

/* Free an option memory block. Note, we actually want the inline
 * here as this allows gcc to detect the nullify and fold away the
 * condition entirely.
 */
static inline void __sock_kfree_s(struct sock *sk, void *mem, int size,
				  const bool nullify)
{
	if (WARN_ON_ONCE(!mem))
		return;
	if (nullify)
		kfree_sensitive(mem);
	else
		kfree(mem);
	atomic_sub(size, &sk->sk_omem_alloc);
}

void sock_kfree_s(struct sock *sk, void *mem, int size)
{
	__sock_kfree_s(sk, mem, size, false);
}
EXPORT_SYMBOL(sock_kfree_s);

void sock_kzfree_s(struct sock *sk, void *mem, int size)
{
	__sock_kfree_s(sk, mem, size, true);
}
EXPORT_SYMBOL(sock_kzfree_s);

/* It is almost wait_for_tcp_memory minus release_sock/lock_sock.
   I think, these locks should be removed for datagram sockets.
 */
static long sock_wait_for_wmem(struct sock *sk, long timeo)
{
	DEFINE_WAIT(wait);

	sk_clear_bit(SOCKWQ_ASYNC_NOSPACE, sk);
	for (;;) {
		if (!timeo)
			break;
		if (signal_pending(current))
			break;
		set_bit(SOCK_NOSPACE, &sk->sk_socket->flags);
		prepare_to_wait(sk_sleep(sk), &wait, TASK_INTERRUPTIBLE);
		if (refcount_read(&sk->sk_wmem_alloc) < READ_ONCE(sk->sk_sndbuf))
			break;
		if (sk->sk_shutdown & SEND_SHUTDOWN)
			break;
		if (sk->sk_err)
			break;
		timeo = schedule_timeout(timeo);
	}
	finish_wait(sk_sleep(sk), &wait);
	return timeo;
}


/*
 *	Generic send/receive buffer handlers
 */

struct sk_buff *sock_alloc_send_pskb(struct sock *sk, unsigned long header_len,
				     unsigned long data_len, int noblock,
				     int *errcode, int max_page_order)
{
	struct sk_buff *skb;
	long timeo;
	int err;

	timeo = sock_sndtimeo(sk, noblock);
	for (;;) {
		err = sock_error(sk);
		if (err != 0)
			goto failure;

		err = -EPIPE;
		if (sk->sk_shutdown & SEND_SHUTDOWN)
			goto failure;

		if (sk_wmem_alloc_get(sk) < READ_ONCE(sk->sk_sndbuf))
			break;

		sk_set_bit(SOCKWQ_ASYNC_NOSPACE, sk);
		set_bit(SOCK_NOSPACE, &sk->sk_socket->flags);
		err = -EAGAIN;
		if (!timeo)
			goto failure;
		if (signal_pending(current))
			goto interrupted;
		timeo = sock_wait_for_wmem(sk, timeo);
	}
	skb = alloc_skb_with_frags(header_len, data_len, max_page_order,
				   errcode, sk->sk_allocation);
	if (skb)
		skb_set_owner_w(skb, sk);
	return skb;

interrupted:
	err = sock_intr_errno(timeo);
failure:
	*errcode = err;
	return NULL;
}
EXPORT_SYMBOL(sock_alloc_send_pskb);

struct sk_buff *sock_alloc_send_skb(struct sock *sk, unsigned long size,
				    int noblock, int *errcode)
{
	return sock_alloc_send_pskb(sk, size, 0, noblock, errcode, 0);
}
EXPORT_SYMBOL(sock_alloc_send_skb);

int __sock_cmsg_send(struct sock *sk, struct msghdr *msg, struct cmsghdr *cmsg,
		     struct sockcm_cookie *sockc)
{
	u32 tsflags;

	switch (cmsg->cmsg_type) {
	case SO_MARK:
		if (!ns_capable(sock_net(sk)->user_ns, CAP_NET_ADMIN))
			return -EPERM;
		if (cmsg->cmsg_len != CMSG_LEN(sizeof(u32)))
			return -EINVAL;
		sockc->mark = *(u32 *)CMSG_DATA(cmsg);
		break;
	case SO_TIMESTAMPING_OLD:
		if (cmsg->cmsg_len != CMSG_LEN(sizeof(u32)))
			return -EINVAL;

		tsflags = *(u32 *)CMSG_DATA(cmsg);
		if (tsflags & ~SOF_TIMESTAMPING_TX_RECORD_MASK)
			return -EINVAL;

		sockc->tsflags &= ~SOF_TIMESTAMPING_TX_RECORD_MASK;
		sockc->tsflags |= tsflags;
		break;
	case SCM_TXTIME:
		if (!sock_flag(sk, SOCK_TXTIME))
			return -EINVAL;
		if (cmsg->cmsg_len != CMSG_LEN(sizeof(u64)))
			return -EINVAL;
		sockc->transmit_time = get_unaligned((u64 *)CMSG_DATA(cmsg));
		break;
	/* SCM_RIGHTS and SCM_CREDENTIALS are semantically in SOL_UNIX. */
	case SCM_RIGHTS:
	case SCM_CREDENTIALS:
		break;
	default:
		return -EINVAL;
	}
	return 0;
}
EXPORT_SYMBOL(__sock_cmsg_send);

int sock_cmsg_send(struct sock *sk, struct msghdr *msg,
		   struct sockcm_cookie *sockc)
{
	struct cmsghdr *cmsg;
	int ret;

	for_each_cmsghdr(cmsg, msg) {
		if (!CMSG_OK(msg, cmsg))
			return -EINVAL;
		if (cmsg->cmsg_level != SOL_SOCKET)
			continue;
		ret = __sock_cmsg_send(sk, msg, cmsg, sockc);
		if (ret)
			return ret;
	}
	return 0;
}
EXPORT_SYMBOL(sock_cmsg_send);

static void sk_enter_memory_pressure(struct sock *sk)
{
	if (!sk->sk_prot->enter_memory_pressure)
		return;

	sk->sk_prot->enter_memory_pressure(sk);
}

static void sk_leave_memory_pressure(struct sock *sk)
{
	if (sk->sk_prot->leave_memory_pressure) {
		sk->sk_prot->leave_memory_pressure(sk);
	} else {
		unsigned long *memory_pressure = sk->sk_prot->memory_pressure;

		if (memory_pressure && READ_ONCE(*memory_pressure))
			WRITE_ONCE(*memory_pressure, 0);
	}
}

DEFINE_STATIC_KEY_FALSE(net_high_order_alloc_disable_key);

/**
 * skb_page_frag_refill - check that a page_frag contains enough room
 * @sz: minimum size of the fragment we want to get
 * @pfrag: pointer to page_frag
 * @gfp: priority for memory allocation
 *
 * Note: While this allocator tries to use high order pages, there is
 * no guarantee that allocations succeed. Therefore, @sz MUST be
 * less or equal than PAGE_SIZE.
 */
bool skb_page_frag_refill(unsigned int sz, struct page_frag *pfrag, gfp_t gfp)
{
	if (pfrag->page) {
		if (page_ref_count(pfrag->page) == 1) {
			pfrag->offset = 0;
			return true;
		}
		if (pfrag->offset + sz <= pfrag->size)
			return true;
		put_page(pfrag->page);
	}

	pfrag->offset = 0;
	if (SKB_FRAG_PAGE_ORDER &&
	    !static_branch_unlikely(&net_high_order_alloc_disable_key)) {
		/* Avoid direct reclaim but allow kswapd to wake */
		pfrag->page = alloc_pages((gfp & ~__GFP_DIRECT_RECLAIM) |
					  __GFP_COMP | __GFP_NOWARN |
					  __GFP_NORETRY,
					  SKB_FRAG_PAGE_ORDER);
		if (likely(pfrag->page)) {
			pfrag->size = PAGE_SIZE << SKB_FRAG_PAGE_ORDER;
			return true;
		}
	}
	pfrag->page = alloc_page(gfp);
	if (likely(pfrag->page)) {
		pfrag->size = PAGE_SIZE;
		return true;
	}
	return false;
}
EXPORT_SYMBOL(skb_page_frag_refill);

bool sk_page_frag_refill(struct sock *sk, struct page_frag *pfrag)
{
	if (likely(skb_page_frag_refill(32U, pfrag, sk->sk_allocation)))
		return true;

	sk_enter_memory_pressure(sk);
	sk_stream_moderate_sndbuf(sk);
	return false;
}
EXPORT_SYMBOL(sk_page_frag_refill);

void __lock_sock(struct sock *sk)
	__releases(&sk->sk_lock.slock)
	__acquires(&sk->sk_lock.slock)
{
	DEFINE_WAIT(wait);

	for (;;) {
		prepare_to_wait_exclusive(&sk->sk_lock.wq, &wait,
					TASK_UNINTERRUPTIBLE);
		spin_unlock_bh(&sk->sk_lock.slock);
		schedule();
		spin_lock_bh(&sk->sk_lock.slock);
		if (!sock_owned_by_user(sk))
			break;
	}
	finish_wait(&sk->sk_lock.wq, &wait);
}

void __release_sock(struct sock *sk)
	__releases(&sk->sk_lock.slock)
	__acquires(&sk->sk_lock.slock)
{
	struct sk_buff *skb, *next;

	while ((skb = sk->sk_backlog.head) != NULL) {
		sk->sk_backlog.head = sk->sk_backlog.tail = NULL;

		spin_unlock_bh(&sk->sk_lock.slock);

		do {
			next = skb->next;
			prefetch(next);
			WARN_ON_ONCE(skb_dst_is_noref(skb));
			skb_mark_not_on_list(skb);
			sk_backlog_rcv(sk, skb);

			cond_resched();

			skb = next;
		} while (skb != NULL);

		spin_lock_bh(&sk->sk_lock.slock);
	}

	/*
	 * Doing the zeroing here guarantee we can not loop forever
	 * while a wild producer attempts to flood us.
	 */
	sk->sk_backlog.len = 0;
}

void __sk_flush_backlog(struct sock *sk)
{
	spin_lock_bh(&sk->sk_lock.slock);
	__release_sock(sk);
	spin_unlock_bh(&sk->sk_lock.slock);
}

/**
 * sk_wait_data - wait for data to arrive at sk_receive_queue
 * @sk:    sock to wait on
 * @timeo: for how long
 * @skb:   last skb seen on sk_receive_queue
 *
 * Now socket state including sk->sk_err is changed only under lock,
 * hence we may omit checks after joining wait queue.
 * We check receive queue before schedule() only as optimization;
 * it is very likely that release_sock() added new data.
 */
int sk_wait_data(struct sock *sk, long *timeo, const struct sk_buff *skb)
{
	DEFINE_WAIT_FUNC(wait, woken_wake_function);
	int rc;

	add_wait_queue(sk_sleep(sk), &wait);
	sk_set_bit(SOCKWQ_ASYNC_WAITDATA, sk);
	rc = sk_wait_event(sk, timeo, skb_peek_tail(&sk->sk_receive_queue) != skb, &wait);
	sk_clear_bit(SOCKWQ_ASYNC_WAITDATA, sk);
	remove_wait_queue(sk_sleep(sk), &wait);
	return rc;
}
EXPORT_SYMBOL(sk_wait_data);

/**
 *	__sk_mem_raise_allocated - increase memory_allocated
 *	@sk: socket
 *	@size: memory size to allocate
 *	@amt: pages to allocate
 *	@kind: allocation type
 *
 *	Similar to __sk_mem_schedule(), but does not update sk_forward_alloc
 */
int __sk_mem_raise_allocated(struct sock *sk, int size, int amt, int kind)
{
	struct proto *prot = sk->sk_prot;
	long allocated = sk_memory_allocated_add(sk, amt);
	bool memcg_charge = mem_cgroup_sockets_enabled && sk->sk_memcg;
	bool charged = true;

	if (memcg_charge &&
	    !(charged = mem_cgroup_charge_skmem(sk->sk_memcg, amt,
						gfp_memcg_charge())))
		goto suppress_allocation;

	/* Under limit. */
	if (allocated <= sk_prot_mem_limits(sk, 0)) {
		sk_leave_memory_pressure(sk);
		return 1;
	}

	/* Under pressure. */
	if (allocated > sk_prot_mem_limits(sk, 1))
		sk_enter_memory_pressure(sk);

	/* Over hard limit. */
	if (allocated > sk_prot_mem_limits(sk, 2))
		goto suppress_allocation;

	/* guarantee minimum buffer size under pressure */
	if (kind == SK_MEM_RECV) {
		if (atomic_read(&sk->sk_rmem_alloc) < sk_get_rmem0(sk, prot))
			return 1;

	} else { /* SK_MEM_SEND */
		int wmem0 = sk_get_wmem0(sk, prot);

		if (sk->sk_type == SOCK_STREAM) {
			if (sk->sk_wmem_queued < wmem0)
				return 1;
		} else if (refcount_read(&sk->sk_wmem_alloc) < wmem0) {
				return 1;
		}
	}

	if (sk_has_memory_pressure(sk)) {
		u64 alloc;

		if (!sk_under_memory_pressure(sk))
			return 1;
		alloc = sk_sockets_allocated_read_positive(sk);
		if (sk_prot_mem_limits(sk, 2) > alloc *
		    sk_mem_pages(sk->sk_wmem_queued +
				 atomic_read(&sk->sk_rmem_alloc) +
				 sk->sk_forward_alloc))
			return 1;
	}

suppress_allocation:

	if (kind == SK_MEM_SEND && sk->sk_type == SOCK_STREAM) {
		sk_stream_moderate_sndbuf(sk);

		/* Fail only if socket is _under_ its sndbuf.
		 * In this case we cannot block, so that we have to fail.
		 */
		if (sk->sk_wmem_queued + size >= sk->sk_sndbuf) {
			/* Force charge with __GFP_NOFAIL */
			if (memcg_charge && !charged) {
				mem_cgroup_charge_skmem(sk->sk_memcg, amt,
					gfp_memcg_charge() | __GFP_NOFAIL);
			}
			return 1;
		}
	}

	if (kind == SK_MEM_SEND || (kind == SK_MEM_RECV && charged))
		trace_sock_exceed_buf_limit(sk, prot, allocated, kind);

	sk_memory_allocated_sub(sk, amt);

	if (memcg_charge && charged)
		mem_cgroup_uncharge_skmem(sk->sk_memcg, amt);

	return 0;
}
EXPORT_SYMBOL(__sk_mem_raise_allocated);

/**
 *	__sk_mem_schedule - increase sk_forward_alloc and memory_allocated
 *	@sk: socket
 *	@size: memory size to allocate
 *	@kind: allocation type
 *
 *	If kind is SK_MEM_SEND, it means wmem allocation. Otherwise it means
 *	rmem allocation. This function assumes that protocols which have
 *	memory_pressure use sk_wmem_queued as write buffer accounting.
 */
int __sk_mem_schedule(struct sock *sk, int size, int kind)
{
	int ret, amt = sk_mem_pages(size);

	sk->sk_forward_alloc += amt << SK_MEM_QUANTUM_SHIFT;
	ret = __sk_mem_raise_allocated(sk, size, amt, kind);
	if (!ret)
		sk->sk_forward_alloc -= amt << SK_MEM_QUANTUM_SHIFT;
	return ret;
}
EXPORT_SYMBOL(__sk_mem_schedule);

/**
 *	__sk_mem_reduce_allocated - reclaim memory_allocated
 *	@sk: socket
 *	@amount: number of quanta
 *
 *	Similar to __sk_mem_reclaim(), but does not update sk_forward_alloc
 */
void __sk_mem_reduce_allocated(struct sock *sk, int amount)
{
	sk_memory_allocated_sub(sk, amount);

	if (mem_cgroup_sockets_enabled && sk->sk_memcg)
		mem_cgroup_uncharge_skmem(sk->sk_memcg, amount);

	if (sk_under_memory_pressure(sk) &&
	    (sk_memory_allocated(sk) < sk_prot_mem_limits(sk, 0)))
		sk_leave_memory_pressure(sk);
}
EXPORT_SYMBOL(__sk_mem_reduce_allocated);

/**
 *	__sk_mem_reclaim - reclaim sk_forward_alloc and memory_allocated
 *	@sk: socket
 *	@amount: number of bytes (rounded down to a SK_MEM_QUANTUM multiple)
 */
void __sk_mem_reclaim(struct sock *sk, int amount)
{
	amount >>= SK_MEM_QUANTUM_SHIFT;
	sk->sk_forward_alloc -= amount << SK_MEM_QUANTUM_SHIFT;
	__sk_mem_reduce_allocated(sk, amount);
}
EXPORT_SYMBOL(__sk_mem_reclaim);

int sk_set_peek_off(struct sock *sk, int val)
{
	sk->sk_peek_off = val;
	return 0;
}
EXPORT_SYMBOL_GPL(sk_set_peek_off);

/*
 * Set of default routines for initialising struct proto_ops when
 * the protocol does not support a particular function. In certain
 * cases where it makes no sense for a protocol to have a "do nothing"
 * function, some default processing is provided.
 */

int sock_no_bind(struct socket *sock, struct sockaddr *saddr, int len)
{
	return -EOPNOTSUPP;
}
EXPORT_SYMBOL(sock_no_bind);

int sock_no_connect(struct socket *sock, struct sockaddr *saddr,
		    int len, int flags)
{
	return -EOPNOTSUPP;
}
EXPORT_SYMBOL(sock_no_connect);

int sock_no_socketpair(struct socket *sock1, struct socket *sock2)
{
	return -EOPNOTSUPP;
}
EXPORT_SYMBOL(sock_no_socketpair);

int sock_no_accept(struct socket *sock, struct socket *newsock, int flags,
		   bool kern)
{
	return -EOPNOTSUPP;
}
EXPORT_SYMBOL(sock_no_accept);

int sock_no_getname(struct socket *sock, struct sockaddr *saddr,
		    int peer)
{
	return -EOPNOTSUPP;
}
EXPORT_SYMBOL(sock_no_getname);

int sock_no_ioctl(struct socket *sock, unsigned int cmd, unsigned long arg)
{
	return -EOPNOTSUPP;
}
EXPORT_SYMBOL(sock_no_ioctl);

int sock_no_listen(struct socket *sock, int backlog)
{
	return -EOPNOTSUPP;
}
EXPORT_SYMBOL(sock_no_listen);

int sock_no_shutdown(struct socket *sock, int how)
{
	return -EOPNOTSUPP;
}
EXPORT_SYMBOL(sock_no_shutdown);

int sock_no_sendmsg(struct socket *sock, struct msghdr *m, size_t len)
{
	return -EOPNOTSUPP;
}
EXPORT_SYMBOL(sock_no_sendmsg);

int sock_no_sendmsg_locked(struct sock *sk, struct msghdr *m, size_t len)
{
	return -EOPNOTSUPP;
}
EXPORT_SYMBOL(sock_no_sendmsg_locked);

int sock_no_recvmsg(struct socket *sock, struct msghdr *m, size_t len,
		    int flags)
{
	return -EOPNOTSUPP;
}
EXPORT_SYMBOL(sock_no_recvmsg);

int sock_no_mmap(struct file *file, struct socket *sock, struct vm_area_struct *vma)
{
	/* Mirror missing mmap method error code */
	return -ENODEV;
}
EXPORT_SYMBOL(sock_no_mmap);

/*
 * When a file is received (via SCM_RIGHTS, etc), we must bump the
 * various sock-based usage counts.
 */
void __receive_sock(struct file *file)
{
	struct socket *sock;

	sock = sock_from_file(file);
	if (sock) {
		sock_update_netprioidx(&sock->sk->sk_cgrp_data);
		sock_update_classid(&sock->sk->sk_cgrp_data);
	}
}

ssize_t sock_no_sendpage(struct socket *sock, struct page *page, int offset, size_t size, int flags)
{
	ssize_t res;
	struct msghdr msg = {.msg_flags = flags};
	struct kvec iov;
	char *kaddr = kmap(page);
	iov.iov_base = kaddr + offset;
	iov.iov_len = size;
	res = kernel_sendmsg(sock, &msg, &iov, 1, size);
	kunmap(page);
	return res;
}
EXPORT_SYMBOL(sock_no_sendpage);

ssize_t sock_no_sendpage_locked(struct sock *sk, struct page *page,
				int offset, size_t size, int flags)
{
	ssize_t res;
	struct msghdr msg = {.msg_flags = flags};
	struct kvec iov;
	char *kaddr = kmap(page);

	iov.iov_base = kaddr + offset;
	iov.iov_len = size;
	res = kernel_sendmsg_locked(sk, &msg, &iov, 1, size);
	kunmap(page);
	return res;
}
EXPORT_SYMBOL(sock_no_sendpage_locked);

/*
 *	Default Socket Callbacks
 */

static void sock_def_wakeup(struct sock *sk)
{
	struct socket_wq *wq;

	rcu_read_lock();
	wq = rcu_dereference(sk->sk_wq);
	if (skwq_has_sleeper(wq))
		wake_up_interruptible_all(&wq->wait);
	rcu_read_unlock();
}

static void sock_def_error_report(struct sock *sk)
{
	struct socket_wq *wq;

	rcu_read_lock();
	wq = rcu_dereference(sk->sk_wq);
	if (skwq_has_sleeper(wq))
		wake_up_interruptible_poll(&wq->wait, EPOLLERR);
	sk_wake_async(sk, SOCK_WAKE_IO, POLL_ERR);
	rcu_read_unlock();
}

void sock_def_readable(struct sock *sk)
{
	struct socket_wq *wq;

	rcu_read_lock();
	wq = rcu_dereference(sk->sk_wq);
	if (skwq_has_sleeper(wq))
		wake_up_interruptible_sync_poll(&wq->wait, EPOLLIN | EPOLLPRI |
						EPOLLRDNORM | EPOLLRDBAND);
	sk_wake_async(sk, SOCK_WAKE_WAITD, POLL_IN);
	rcu_read_unlock();
}

static void sock_def_write_space(struct sock *sk)
{
	struct socket_wq *wq;

	rcu_read_lock();

	/* Do not wake up a writer until he can make "significant"
	 * progress.  --DaveM
	 */
	if ((refcount_read(&sk->sk_wmem_alloc) << 1) <= READ_ONCE(sk->sk_sndbuf)) {
		wq = rcu_dereference(sk->sk_wq);
		if (skwq_has_sleeper(wq))
			wake_up_interruptible_sync_poll(&wq->wait, EPOLLOUT |
						EPOLLWRNORM | EPOLLWRBAND);

		/* Should agree with poll, otherwise some programs break */
		if (sock_writeable(sk))
			sk_wake_async(sk, SOCK_WAKE_SPACE, POLL_OUT);
	}

	rcu_read_unlock();
}

static void sock_def_destruct(struct sock *sk)
{
}

void sk_send_sigurg(struct sock *sk)
{
	if (sk->sk_socket && sk->sk_socket->file)
		if (send_sigurg(&sk->sk_socket->file->f_owner))
			sk_wake_async(sk, SOCK_WAKE_URG, POLL_PRI);
}
EXPORT_SYMBOL(sk_send_sigurg);

void sk_reset_timer(struct sock *sk, struct timer_list* timer,
		    unsigned long expires)
{
	if (!mod_timer(timer, expires))
		sock_hold(sk);
}
EXPORT_SYMBOL(sk_reset_timer);

void sk_stop_timer(struct sock *sk, struct timer_list* timer)
{
	if (del_timer(timer))
		__sock_put(sk);
}
EXPORT_SYMBOL(sk_stop_timer);

void sk_stop_timer_sync(struct sock *sk, struct timer_list *timer)
{
	if (del_timer_sync(timer))
		__sock_put(sk);
}
EXPORT_SYMBOL(sk_stop_timer_sync);

void sock_init_data(struct socket *sock, struct sock *sk)
{
	sk_init_common(sk);
	sk->sk_send_head	=	NULL;

	timer_setup(&sk->sk_timer, NULL, 0);

	sk->sk_allocation	=	GFP_KERNEL;
	sk->sk_rcvbuf		=	sysctl_rmem_default;
	sk->sk_sndbuf		=	sysctl_wmem_default;
	sk->sk_state		=	TCP_CLOSE;
	sk_set_socket(sk, sock);

	sock_set_flag(sk, SOCK_ZAPPED);

	if (sock) {
		sk->sk_type	=	sock->type;
		RCU_INIT_POINTER(sk->sk_wq, &sock->wq);
		sock->sk	=	sk;
		sk->sk_uid	=	SOCK_INODE(sock)->i_uid;
	} else {
		RCU_INIT_POINTER(sk->sk_wq, NULL);
		sk->sk_uid	=	make_kuid(sock_net(sk)->user_ns, 0);
	}

	rwlock_init(&sk->sk_callback_lock);
	if (sk->sk_kern_sock)
		lockdep_set_class_and_name(
			&sk->sk_callback_lock,
			af_kern_callback_keys + sk->sk_family,
			af_family_kern_clock_key_strings[sk->sk_family]);
	else
		lockdep_set_class_and_name(
			&sk->sk_callback_lock,
			af_callback_keys + sk->sk_family,
			af_family_clock_key_strings[sk->sk_family]);

	sk->sk_state_change	=	sock_def_wakeup;
	sk->sk_data_ready	=	sock_def_readable;
	sk->sk_write_space	=	sock_def_write_space;
	sk->sk_error_report	=	sock_def_error_report;
	sk->sk_destruct		=	sock_def_destruct;

	sk->sk_frag.page	=	NULL;
	sk->sk_frag.offset	=	0;
	sk->sk_peek_off		=	-1;

	sk->sk_peer_pid 	=	NULL;
	sk->sk_peer_cred	=	NULL;
	spin_lock_init(&sk->sk_peer_lock);

	sk->sk_write_pending	=	0;
	sk->sk_rcvlowat		=	1;
	sk->sk_rcvtimeo		=	MAX_SCHEDULE_TIMEOUT;
	sk->sk_sndtimeo		=	MAX_SCHEDULE_TIMEOUT;

	sk->sk_stamp = SK_DEFAULT_STAMP;
#if BITS_PER_LONG==32
	seqlock_init(&sk->sk_stamp_seq);
#endif
	atomic_set(&sk->sk_zckey, 0);

#ifdef CONFIG_NET_RX_BUSY_POLL
	sk->sk_napi_id		=	0;
	sk->sk_ll_usec		=	sysctl_net_busy_read;
#endif

	sk->sk_max_pacing_rate = ~0UL;
	sk->sk_pacing_rate = ~0UL;
	WRITE_ONCE(sk->sk_pacing_shift, 10);
	sk->sk_incoming_cpu = -1;

	sk_rx_queue_clear(sk);
	/*
	 * Before updating sk_refcnt, we must commit prior changes to memory
	 * (Documentation/RCU/rculist_nulls.rst for details)
	 */
	smp_wmb();
	refcount_set(&sk->sk_refcnt, 1);
	atomic_set(&sk->sk_drops, 0);
}
EXPORT_SYMBOL(sock_init_data);

void lock_sock_nested(struct sock *sk, int subclass)
{
	/* The sk_lock has mutex_lock() semantics here. */
	mutex_acquire(&sk->sk_lock.dep_map, subclass, 0, _RET_IP_);

	might_sleep();
	spin_lock_bh(&sk->sk_lock.slock);
	if (sk->sk_lock.owned)
		__lock_sock(sk);
	sk->sk_lock.owned = 1;
	spin_unlock_bh(&sk->sk_lock.slock);
}
EXPORT_SYMBOL(lock_sock_nested);

void release_sock(struct sock *sk)
{
	spin_lock_bh(&sk->sk_lock.slock);
	if (sk->sk_backlog.tail)
		__release_sock(sk);

	/* Warning : release_cb() might need to release sk ownership,
	 * ie call sock_release_ownership(sk) before us.
	 */
	if (sk->sk_prot->release_cb)
		sk->sk_prot->release_cb(sk);

	sock_release_ownership(sk);
	if (waitqueue_active(&sk->sk_lock.wq))
		wake_up(&sk->sk_lock.wq);
	spin_unlock_bh(&sk->sk_lock.slock);
}
EXPORT_SYMBOL(release_sock);

bool __lock_sock_fast(struct sock *sk) __acquires(&sk->sk_lock.slock)
{
	might_sleep();
	spin_lock_bh(&sk->sk_lock.slock);

	if (!sk->sk_lock.owned) {
		/*
		 * Fast path return with bottom halves disabled and
		 * sock::sk_lock.slock held.
		 *
		 * The 'mutex' is not contended and holding
		 * sock::sk_lock.slock prevents all other lockers to
		 * proceed so the corresponding unlock_sock_fast() can
		 * avoid the slow path of release_sock() completely and
		 * just release slock.
		 *
		 * From a semantical POV this is equivalent to 'acquiring'
		 * the 'mutex', hence the corresponding lockdep
		 * mutex_release() has to happen in the fast path of
		 * unlock_sock_fast().
		 */
		return false;
	}

	__lock_sock(sk);
	sk->sk_lock.owned = 1;
	__acquire(&sk->sk_lock.slock);
	spin_unlock_bh(&sk->sk_lock.slock);
	return true;
}
EXPORT_SYMBOL(__lock_sock_fast);

int sock_gettstamp(struct socket *sock, void __user *userstamp,
		   bool timeval, bool time32)
{
	struct sock *sk = sock->sk;
	struct timespec64 ts;

	sock_enable_timestamp(sk, SOCK_TIMESTAMP);
	ts = ktime_to_timespec64(sock_read_timestamp(sk));
	if (ts.tv_sec == -1)
		return -ENOENT;
	if (ts.tv_sec == 0) {
		ktime_t kt = ktime_get_real();
		sock_write_timestamp(sk, kt);
		ts = ktime_to_timespec64(kt);
	}

	if (timeval)
		ts.tv_nsec /= 1000;

#ifdef CONFIG_COMPAT_32BIT_TIME
	if (time32)
		return put_old_timespec32(&ts, userstamp);
#endif
#ifdef CONFIG_SPARC64
	/* beware of padding in sparc64 timeval */
	if (timeval && !in_compat_syscall()) {
		struct __kernel_old_timeval __user tv = {
			.tv_sec = ts.tv_sec,
			.tv_usec = ts.tv_nsec,
		};
		if (copy_to_user(userstamp, &tv, sizeof(tv)))
			return -EFAULT;
		return 0;
	}
#endif
	return put_timespec64(&ts, userstamp);
}
EXPORT_SYMBOL(sock_gettstamp);

void sock_enable_timestamp(struct sock *sk, enum sock_flags flag)
{
	if (!sock_flag(sk, flag)) {
		unsigned long previous_flags = sk->sk_flags;

		sock_set_flag(sk, flag);
		/*
		 * we just set one of the two flags which require net
		 * time stamping, but time stamping might have been on
		 * already because of the other one
		 */
		if (sock_needs_netstamp(sk) &&
		    !(previous_flags & SK_FLAGS_TIMESTAMP))
			net_enable_timestamp();
	}
}

int sock_recv_errqueue(struct sock *sk, struct msghdr *msg, int len,
		       int level, int type)
{
	struct sock_exterr_skb *serr;
	struct sk_buff *skb;
	int copied, err;

	err = -EAGAIN;
	skb = sock_dequeue_err_skb(sk);
	if (skb == NULL)
		goto out;

	copied = skb->len;
	if (copied > len) {
		msg->msg_flags |= MSG_TRUNC;
		copied = len;
	}
	err = skb_copy_datagram_msg(skb, 0, msg, copied);
	if (err)
		goto out_free_skb;

	sock_recv_timestamp(msg, sk, skb);

	serr = SKB_EXT_ERR(skb);
	put_cmsg(msg, level, type, sizeof(serr->ee), &serr->ee);

	msg->msg_flags |= MSG_ERRQUEUE;
	err = copied;

out_free_skb:
	kfree_skb(skb);
out:
	return err;
}
EXPORT_SYMBOL(sock_recv_errqueue);

/*
 *	Get a socket option on an socket.
 *
 *	FIX: POSIX 1003.1g is very ambiguous here. It states that
 *	asynchronous errors should be reported by getsockopt. We assume
 *	this means if you specify SO_ERROR (otherwise whats the point of it).
 */
int sock_common_getsockopt(struct socket *sock, int level, int optname,
			   char __user *optval, int __user *optlen)
{
	struct sock *sk = sock->sk;

	return sk->sk_prot->getsockopt(sk, level, optname, optval, optlen);
}
EXPORT_SYMBOL(sock_common_getsockopt);

int sock_common_recvmsg(struct socket *sock, struct msghdr *msg, size_t size,
			int flags)
{
	struct sock *sk = sock->sk;
	int addr_len = 0;
	int err;

	err = sk->sk_prot->recvmsg(sk, msg, size, flags & MSG_DONTWAIT,
				   flags & ~MSG_DONTWAIT, &addr_len);
	if (err >= 0)
		msg->msg_namelen = addr_len;
	return err;
}
EXPORT_SYMBOL(sock_common_recvmsg);

/*
 *	Set socket options on an inet socket.
 */
int sock_common_setsockopt(struct socket *sock, int level, int optname,
			   sockptr_t optval, unsigned int optlen)
{
	struct sock *sk = sock->sk;

	return sk->sk_prot->setsockopt(sk, level, optname, optval, optlen);
}
EXPORT_SYMBOL(sock_common_setsockopt);

void sk_common_release(struct sock *sk)
{
	if (sk->sk_prot->destroy)
		sk->sk_prot->destroy(sk);

	/*
	 * Observation: when sk_common_release is called, processes have
	 * no access to socket. But net still has.
	 * Step one, detach it from networking:
	 *
	 * A. Remove from hash tables.
	 */

	sk->sk_prot->unhash(sk);

	/*
	 * In this point socket cannot receive new packets, but it is possible
	 * that some packets are in flight because some CPU runs receiver and
	 * did hash table lookup before we unhashed socket. They will achieve
	 * receive queue and will be purged by socket destructor.
	 *
	 * Also we still have packets pending on receive queue and probably,
	 * our own packets waiting in device queues. sock_destroy will drain
	 * receive queue, but transmitted packets will delay socket destruction
	 * until the last reference will be released.
	 */

	sock_orphan(sk);

	xfrm_sk_free_policy(sk);

	sk_refcnt_debug_release(sk);

	sock_put(sk);
}
EXPORT_SYMBOL(sk_common_release);

void sk_get_meminfo(const struct sock *sk, u32 *mem)
{
	memset(mem, 0, sizeof(*mem) * SK_MEMINFO_VARS);

	mem[SK_MEMINFO_RMEM_ALLOC] = sk_rmem_alloc_get(sk);
	mem[SK_MEMINFO_RCVBUF] = READ_ONCE(sk->sk_rcvbuf);
	mem[SK_MEMINFO_WMEM_ALLOC] = sk_wmem_alloc_get(sk);
	mem[SK_MEMINFO_SNDBUF] = READ_ONCE(sk->sk_sndbuf);
	mem[SK_MEMINFO_FWD_ALLOC] = sk->sk_forward_alloc;
	mem[SK_MEMINFO_WMEM_QUEUED] = READ_ONCE(sk->sk_wmem_queued);
	mem[SK_MEMINFO_OPTMEM] = atomic_read(&sk->sk_omem_alloc);
	mem[SK_MEMINFO_BACKLOG] = READ_ONCE(sk->sk_backlog.len);
	mem[SK_MEMINFO_DROPS] = atomic_read(&sk->sk_drops);
}

#ifdef CONFIG_PROC_FS
#define PROTO_INUSE_NR	64	/* should be enough for the first time */
struct prot_inuse {
	int val[PROTO_INUSE_NR];
};

static DECLARE_BITMAP(proto_inuse_idx, PROTO_INUSE_NR);

void sock_prot_inuse_add(struct net *net, struct proto *prot, int val)
{
	__this_cpu_add(net->core.prot_inuse->val[prot->inuse_idx], val);
}
EXPORT_SYMBOL_GPL(sock_prot_inuse_add);

int sock_prot_inuse_get(struct net *net, struct proto *prot)
{
	int cpu, idx = prot->inuse_idx;
	int res = 0;

	for_each_possible_cpu(cpu)
		res += per_cpu_ptr(net->core.prot_inuse, cpu)->val[idx];

	return res >= 0 ? res : 0;
}
EXPORT_SYMBOL_GPL(sock_prot_inuse_get);

static void sock_inuse_add(struct net *net, int val)
{
	this_cpu_add(*net->core.sock_inuse, val);
}

int sock_inuse_get(struct net *net)
{
	int cpu, res = 0;

	for_each_possible_cpu(cpu)
		res += *per_cpu_ptr(net->core.sock_inuse, cpu);

	return res;
}

EXPORT_SYMBOL_GPL(sock_inuse_get);

static int __net_init sock_inuse_init_net(struct net *net)
{
	net->core.prot_inuse = alloc_percpu(struct prot_inuse);
	if (net->core.prot_inuse == NULL)
		return -ENOMEM;

	net->core.sock_inuse = alloc_percpu(int);
	if (net->core.sock_inuse == NULL)
		goto out;

	return 0;

out:
	free_percpu(net->core.prot_inuse);
	return -ENOMEM;
}

static void __net_exit sock_inuse_exit_net(struct net *net)
{
	free_percpu(net->core.prot_inuse);
	free_percpu(net->core.sock_inuse);
}

static struct pernet_operations net_inuse_ops = {
	.init = sock_inuse_init_net,
	.exit = sock_inuse_exit_net,
};

static __init int net_inuse_init(void)
{
	if (register_pernet_subsys(&net_inuse_ops))
		panic("Cannot initialize net inuse counters");

	return 0;
}

core_initcall(net_inuse_init);

static int assign_proto_idx(struct proto *prot)
{
	prot->inuse_idx = find_first_zero_bit(proto_inuse_idx, PROTO_INUSE_NR);

	if (unlikely(prot->inuse_idx == PROTO_INUSE_NR - 1)) {
		pr_err("PROTO_INUSE_NR exhausted\n");
		return -ENOSPC;
	}

	set_bit(prot->inuse_idx, proto_inuse_idx);
	return 0;
}

static void release_proto_idx(struct proto *prot)
{
	if (prot->inuse_idx != PROTO_INUSE_NR - 1)
		clear_bit(prot->inuse_idx, proto_inuse_idx);
}
#else
static inline int assign_proto_idx(struct proto *prot)
{
	return 0;
}

static inline void release_proto_idx(struct proto *prot)
{
}

static void sock_inuse_add(struct net *net, int val)
{
}
#endif

static void tw_prot_cleanup(struct timewait_sock_ops *twsk_prot)
{
	if (!twsk_prot)
		return;
	kfree(twsk_prot->twsk_slab_name);
	twsk_prot->twsk_slab_name = NULL;
	kmem_cache_destroy(twsk_prot->twsk_slab);
	twsk_prot->twsk_slab = NULL;
}

static int tw_prot_init(const struct proto *prot)
{
	struct timewait_sock_ops *twsk_prot = prot->twsk_prot;

	if (!twsk_prot)
		return 0;

	twsk_prot->twsk_slab_name = kasprintf(GFP_KERNEL, "tw_sock_%s",
					      prot->name);
	if (!twsk_prot->twsk_slab_name)
		return -ENOMEM;

	twsk_prot->twsk_slab =
		kmem_cache_create(twsk_prot->twsk_slab_name,
				  twsk_prot->twsk_obj_size, 0,
				  SLAB_ACCOUNT | prot->slab_flags,
				  NULL);
	if (!twsk_prot->twsk_slab) {
		pr_crit("%s: Can't create timewait sock SLAB cache!\n",
			prot->name);
		return -ENOMEM;
	}

	return 0;
}

static void req_prot_cleanup(struct request_sock_ops *rsk_prot)
{
	if (!rsk_prot)
		return;
	kfree(rsk_prot->slab_name);
	rsk_prot->slab_name = NULL;
	kmem_cache_destroy(rsk_prot->slab);
	rsk_prot->slab = NULL;
}

static int req_prot_init(const struct proto *prot)
{
	struct request_sock_ops *rsk_prot = prot->rsk_prot;

	if (!rsk_prot)
		return 0;

	rsk_prot->slab_name = kasprintf(GFP_KERNEL, "request_sock_%s",
					prot->name);
	if (!rsk_prot->slab_name)
		return -ENOMEM;

	rsk_prot->slab = kmem_cache_create(rsk_prot->slab_name,
					   rsk_prot->obj_size, 0,
					   SLAB_ACCOUNT | prot->slab_flags,
					   NULL);

	if (!rsk_prot->slab) {
		pr_crit("%s: Can't create request sock SLAB cache!\n",
			prot->name);
		return -ENOMEM;
	}
	return 0;
}

int proto_register(struct proto *prot, int alloc_slab)
{
	int ret = -ENOBUFS;

	if (alloc_slab) {
		prot->slab = kmem_cache_create_usercopy(prot->name,
					prot->obj_size, 0,
					SLAB_HWCACHE_ALIGN | SLAB_ACCOUNT |
					prot->slab_flags,
					prot->useroffset, prot->usersize,
					NULL);

		if (prot->slab == NULL) {
			pr_crit("%s: Can't create sock SLAB cache!\n",
				prot->name);
			goto out;
		}

		if (req_prot_init(prot))
			goto out_free_request_sock_slab;

		if (tw_prot_init(prot))
			goto out_free_timewait_sock_slab;
	}

	mutex_lock(&proto_list_mutex);
	ret = assign_proto_idx(prot);
	if (ret) {
		mutex_unlock(&proto_list_mutex);
		goto out_free_timewait_sock_slab;
	}
	list_add(&prot->node, &proto_list);
	mutex_unlock(&proto_list_mutex);
	return ret;

out_free_timewait_sock_slab:
	if (alloc_slab)
		tw_prot_cleanup(prot->twsk_prot);
out_free_request_sock_slab:
	if (alloc_slab) {
		req_prot_cleanup(prot->rsk_prot);

		kmem_cache_destroy(prot->slab);
		prot->slab = NULL;
	}
out:
	return ret;
}
EXPORT_SYMBOL(proto_register);

void proto_unregister(struct proto *prot)
{
	mutex_lock(&proto_list_mutex);
	release_proto_idx(prot);
	list_del(&prot->node);
	mutex_unlock(&proto_list_mutex);

	kmem_cache_destroy(prot->slab);
	prot->slab = NULL;

	req_prot_cleanup(prot->rsk_prot);
	tw_prot_cleanup(prot->twsk_prot);
}
EXPORT_SYMBOL(proto_unregister);

int sock_load_diag_module(int family, int protocol)
{
	if (!protocol) {
		if (!sock_is_registered(family))
			return -ENOENT;

		return request_module("net-pf-%d-proto-%d-type-%d", PF_NETLINK,
				      NETLINK_SOCK_DIAG, family);
	}

#ifdef CONFIG_INET
	if (family == AF_INET &&
	    protocol != IPPROTO_RAW &&
	    protocol < MAX_INET_PROTOS &&
	    !rcu_access_pointer(inet_protos[protocol]))
		return -ENOENT;
#endif

	return request_module("net-pf-%d-proto-%d-type-%d-%d", PF_NETLINK,
			      NETLINK_SOCK_DIAG, family, protocol);
}
EXPORT_SYMBOL(sock_load_diag_module);

#ifdef CONFIG_PROC_FS
static void *proto_seq_start(struct seq_file *seq, loff_t *pos)
	__acquires(proto_list_mutex)
{
	mutex_lock(&proto_list_mutex);
	return seq_list_start_head(&proto_list, *pos);
}

static void *proto_seq_next(struct seq_file *seq, void *v, loff_t *pos)
{
	return seq_list_next(v, &proto_list, pos);
}

static void proto_seq_stop(struct seq_file *seq, void *v)
	__releases(proto_list_mutex)
{
	mutex_unlock(&proto_list_mutex);
}

static char proto_method_implemented(const void *method)
{
	return method == NULL ? 'n' : 'y';
}
static long sock_prot_memory_allocated(struct proto *proto)
{
	return proto->memory_allocated != NULL ? proto_memory_allocated(proto) : -1L;
}

static const char *sock_prot_memory_pressure(struct proto *proto)
{
	return proto->memory_pressure != NULL ?
	proto_memory_pressure(proto) ? "yes" : "no" : "NI";
}

static void proto_seq_printf(struct seq_file *seq, struct proto *proto)
{

	seq_printf(seq, "%-9s %4u %6d  %6ld   %-3s %6u   %-3s  %-10s "
			"%2c %2c %2c %2c %2c %2c %2c %2c %2c %2c %2c %2c %2c %2c %2c %2c %2c %2c %2c\n",
		   proto->name,
		   proto->obj_size,
		   sock_prot_inuse_get(seq_file_net(seq), proto),
		   sock_prot_memory_allocated(proto),
		   sock_prot_memory_pressure(proto),
		   proto->max_header,
		   proto->slab == NULL ? "no" : "yes",
		   module_name(proto->owner),
		   proto_method_implemented(proto->close),
		   proto_method_implemented(proto->connect),
		   proto_method_implemented(proto->disconnect),
		   proto_method_implemented(proto->accept),
		   proto_method_implemented(proto->ioctl),
		   proto_method_implemented(proto->init),
		   proto_method_implemented(proto->destroy),
		   proto_method_implemented(proto->shutdown),
		   proto_method_implemented(proto->setsockopt),
		   proto_method_implemented(proto->getsockopt),
		   proto_method_implemented(proto->sendmsg),
		   proto_method_implemented(proto->recvmsg),
		   proto_method_implemented(proto->sendpage),
		   proto_method_implemented(proto->bind),
		   proto_method_implemented(proto->backlog_rcv),
		   proto_method_implemented(proto->hash),
		   proto_method_implemented(proto->unhash),
		   proto_method_implemented(proto->get_port),
		   proto_method_implemented(proto->enter_memory_pressure));
}

static int proto_seq_show(struct seq_file *seq, void *v)
{
	if (v == &proto_list)
		seq_printf(seq, "%-9s %-4s %-8s %-6s %-5s %-7s %-4s %-10s %s",
			   "protocol",
			   "size",
			   "sockets",
			   "memory",
			   "press",
			   "maxhdr",
			   "slab",
			   "module",
			   "cl co di ac io in de sh ss gs se re sp bi br ha uh gp em\n");
	else
		proto_seq_printf(seq, list_entry(v, struct proto, node));
	return 0;
}

static const struct seq_operations proto_seq_ops = {
	.start  = proto_seq_start,
	.next   = proto_seq_next,
	.stop   = proto_seq_stop,
	.show   = proto_seq_show,
};

static __net_init int proto_init_net(struct net *net)
{
	if (!proc_create_net("protocols", 0444, net->proc_net, &proto_seq_ops,
			sizeof(struct seq_net_private)))
		return -ENOMEM;

	return 0;
}

static __net_exit void proto_exit_net(struct net *net)
{
	remove_proc_entry("protocols", net->proc_net);
}


static __net_initdata struct pernet_operations proto_net_ops = {
	.init = proto_init_net,
	.exit = proto_exit_net,
};

static int __init proto_init(void)
{
	return register_pernet_subsys(&proto_net_ops);
}

subsys_initcall(proto_init);

#endif /* PROC_FS */

#ifdef CONFIG_NET_RX_BUSY_POLL
bool sk_busy_loop_end(void *p, unsigned long start_time)
{
	struct sock *sk = p;

	return !skb_queue_empty_lockless(&sk->sk_receive_queue) ||
	       sk_busy_loop_timeout(sk, start_time);
}
EXPORT_SYMBOL(sk_busy_loop_end);
#endif /* CONFIG_NET_RX_BUSY_POLL */

int sock_bind_add(struct sock *sk, struct sockaddr *addr, int addr_len)
{
	if (!sk->sk_prot->bind_add)
		return -EOPNOTSUPP;
	return sk->sk_prot->bind_add(sk, addr, addr_len);
}
EXPORT_SYMBOL(sock_bind_add);<|MERGE_RESOLUTION|>--- conflicted
+++ resolved
@@ -1261,8 +1261,6 @@
 				ret = -EINVAL;
 			else
 				WRITE_ONCE(sk->sk_ll_usec, val);
-<<<<<<< HEAD
-=======
 		}
 		break;
 	case SO_PREFER_BUSY_POLL:
@@ -1279,7 +1277,6 @@
 				ret = -EINVAL;
 			else
 				WRITE_ONCE(sk->sk_busy_poll_budget, val);
->>>>>>> 3b17187f
 		}
 		break;
 #endif
