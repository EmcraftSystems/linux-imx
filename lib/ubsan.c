// SPDX-License-Identifier: GPL-2.0-only
/*
 * UBSAN error reporting functions
 *
 * Copyright (c) 2014 Samsung Electronics Co., Ltd.
 * Author: Andrey Ryabinin <ryabinin.a.a@gmail.com>
 */

#include <linux/bitops.h>
#include <linux/bug.h>
#include <linux/ctype.h>
#include <linux/init.h>
#include <linux/kernel.h>
#include <linux/types.h>
#include <linux/sched.h>
#include <linux/uaccess.h>

#include "ubsan.h"

const char *type_check_kinds[] = {
	"load of",
	"store to",
	"reference binding to",
	"member access within",
	"member call on",
	"constructor call on",
	"downcast of",
	"downcast of"
};

#define REPORTED_BIT 31

#if (BITS_PER_LONG == 64) && defined(__BIG_ENDIAN)
#define COLUMN_MASK (~(1U << REPORTED_BIT))
#define LINE_MASK   (~0U)
#else
#define COLUMN_MASK   (~0U)
#define LINE_MASK (~(1U << REPORTED_BIT))
#endif

#define VALUE_LENGTH 40

static bool was_reported(struct source_location *location)
{
	return test_and_set_bit(REPORTED_BIT, &location->reported);
}

static bool suppress_report(struct source_location *loc)
{
	return current->in_ubsan || was_reported(loc);
}

static bool type_is_int(struct type_descriptor *type)
{
	return type->type_kind == type_kind_int;
}

static bool type_is_signed(struct type_descriptor *type)
{
	WARN_ON(!type_is_int(type));
	return  type->type_info & 1;
}

static unsigned type_bit_width(struct type_descriptor *type)
{
	return 1 << (type->type_info >> 1);
}

static bool is_inline_int(struct type_descriptor *type)
{
	unsigned inline_bits = sizeof(unsigned long)*8;
	unsigned bits = type_bit_width(type);

	WARN_ON(!type_is_int(type));

	return bits <= inline_bits;
}

static s_max get_signed_val(struct type_descriptor *type, void *val)
{
	if (is_inline_int(type)) {
		unsigned extra_bits = sizeof(s_max)*8 - type_bit_width(type);
		unsigned long ulong_val = (unsigned long)val;

		return ((s_max)ulong_val) << extra_bits >> extra_bits;
	}

	if (type_bit_width(type) == 64)
		return *(s64 *)val;

	return *(s_max *)val;
}

static bool val_is_negative(struct type_descriptor *type, void *val)
{
	return type_is_signed(type) && get_signed_val(type, val) < 0;
}

static u_max get_unsigned_val(struct type_descriptor *type, void *val)
{
	if (is_inline_int(type))
		return (unsigned long)val;

	if (type_bit_width(type) == 64)
		return *(u64 *)val;

	return *(u_max *)val;
}

static void val_to_string(char *str, size_t size, struct type_descriptor *type,
			void *value)
{
	if (type_is_int(type)) {
		if (type_bit_width(type) == 128) {
#if defined(CONFIG_ARCH_SUPPORTS_INT128)
			u_max val = get_unsigned_val(type, value);

			scnprintf(str, size, "0x%08x%08x%08x%08x",
				(u32)(val >> 96),
				(u32)(val >> 64),
				(u32)(val >> 32),
				(u32)(val));
#else
			WARN_ON(1);
#endif
		} else if (type_is_signed(type)) {
			scnprintf(str, size, "%lld",
				(s64)get_signed_val(type, value));
		} else {
			scnprintf(str, size, "%llu",
				(u64)get_unsigned_val(type, value));
		}
	}
}

<<<<<<< HEAD
static void ubsan_prologue(struct source_location *location)
=======
static void ubsan_prologue(struct source_location *loc, const char *reason)
>>>>>>> d1988041
{
	current->in_ubsan++;

	pr_err("========================================"
		"========================================\n");
	pr_err("UBSAN: %s in %s:%d:%d\n", reason, loc->file_name,
		loc->line & LINE_MASK, loc->column & COLUMN_MASK);
}

static void ubsan_epilogue(void)
{
	dump_stack();
	pr_err("========================================"
		"========================================\n");

	current->in_ubsan--;

	if (panic_on_warn) {
		/*
		 * This thread may hit another WARN() in the panic path.
		 * Resetting this prevents additional WARN() from panicking the
		 * system on this thread.  Other threads are blocked by the
		 * panic_mutex in panic().
		 */
		panic_on_warn = 0;
		panic("panic_on_warn set ...\n");
	}
}

static void handle_overflow(struct overflow_data *data, void *lhs,
			void *rhs, char op)
{

	struct type_descriptor *type = data->type;
	char lhs_val_str[VALUE_LENGTH];
	char rhs_val_str[VALUE_LENGTH];

	if (suppress_report(&data->location))
		return;

<<<<<<< HEAD
	ubsan_prologue(&data->location);
=======
	ubsan_prologue(&data->location, type_is_signed(type) ?
			"signed-integer-overflow" :
			"unsigned-integer-overflow");
>>>>>>> d1988041

	val_to_string(lhs_val_str, sizeof(lhs_val_str), type, lhs);
	val_to_string(rhs_val_str, sizeof(rhs_val_str), type, rhs);
	pr_err("%s %c %s cannot be represented in type %s\n",
		lhs_val_str,
		op,
		rhs_val_str,
		type->type_name);

	ubsan_epilogue();
}

void __ubsan_handle_add_overflow(void *data,
				void *lhs, void *rhs)
{

	handle_overflow(data, lhs, rhs, '+');
}
EXPORT_SYMBOL(__ubsan_handle_add_overflow);

void __ubsan_handle_sub_overflow(void *data,
				void *lhs, void *rhs)
{
	handle_overflow(data, lhs, rhs, '-');
}
EXPORT_SYMBOL(__ubsan_handle_sub_overflow);

void __ubsan_handle_mul_overflow(void *data,
				void *lhs, void *rhs)
{
	handle_overflow(data, lhs, rhs, '*');
}
EXPORT_SYMBOL(__ubsan_handle_mul_overflow);

void __ubsan_handle_negate_overflow(void *_data, void *old_val)
{
<<<<<<< HEAD
=======
	struct overflow_data *data = _data;
>>>>>>> d1988041
	char old_val_str[VALUE_LENGTH];

	if (suppress_report(&data->location))
		return;

<<<<<<< HEAD
	ubsan_prologue(&data->location);
=======
	ubsan_prologue(&data->location, "negation-overflow");
>>>>>>> d1988041

	val_to_string(old_val_str, sizeof(old_val_str), data->type, old_val);

	pr_err("negation of %s cannot be represented in type %s:\n",
		old_val_str, data->type->type_name);

	ubsan_epilogue();
}
EXPORT_SYMBOL(__ubsan_handle_negate_overflow);


void __ubsan_handle_divrem_overflow(void *_data, void *lhs, void *rhs)
{
<<<<<<< HEAD
=======
	struct overflow_data *data = _data;
>>>>>>> d1988041
	char rhs_val_str[VALUE_LENGTH];

	if (suppress_report(&data->location))
		return;

<<<<<<< HEAD
	ubsan_prologue(&data->location);
=======
	ubsan_prologue(&data->location, "division-overflow");
>>>>>>> d1988041

	val_to_string(rhs_val_str, sizeof(rhs_val_str), data->type, rhs);

	if (type_is_signed(data->type) && get_signed_val(data->type, rhs) == -1)
		pr_err("division of %s by -1 cannot be represented in type %s\n",
			rhs_val_str, data->type->type_name);
	else
		pr_err("division by zero\n");

	ubsan_epilogue();
}
EXPORT_SYMBOL(__ubsan_handle_divrem_overflow);

static void handle_null_ptr_deref(struct type_mismatch_data_common *data)
{
	if (suppress_report(data->location))
		return;

<<<<<<< HEAD
	ubsan_prologue(data->location);
=======
	ubsan_prologue(data->location, "null-ptr-deref");
>>>>>>> d1988041

	pr_err("%s null pointer of type %s\n",
		type_check_kinds[data->type_check_kind],
		data->type->type_name);

	ubsan_epilogue();
}

static void handle_misaligned_access(struct type_mismatch_data_common *data,
				unsigned long ptr)
{
	if (suppress_report(data->location))
		return;

<<<<<<< HEAD
	ubsan_prologue(data->location);
=======
	ubsan_prologue(data->location, "misaligned-access");
>>>>>>> d1988041

	pr_err("%s misaligned address %p for type %s\n",
		type_check_kinds[data->type_check_kind],
		(void *)ptr, data->type->type_name);
	pr_err("which requires %ld byte alignment\n", data->alignment);

	ubsan_epilogue();
}

static void handle_object_size_mismatch(struct type_mismatch_data_common *data,
					unsigned long ptr)
{
	if (suppress_report(data->location))
		return;

<<<<<<< HEAD
	ubsan_prologue(data->location);
=======
	ubsan_prologue(data->location, "object-size-mismatch");
>>>>>>> d1988041
	pr_err("%s address %p with insufficient space\n",
		type_check_kinds[data->type_check_kind],
		(void *) ptr);
	pr_err("for an object of type %s\n", data->type->type_name);
	ubsan_epilogue();
}

static void ubsan_type_mismatch_common(struct type_mismatch_data_common *data,
				unsigned long ptr)
{
	unsigned long flags = user_access_save();

	if (!ptr)
		handle_null_ptr_deref(data);
	else if (data->alignment && !IS_ALIGNED(ptr, data->alignment))
		handle_misaligned_access(data, ptr);
	else
		handle_object_size_mismatch(data, ptr);

	user_access_restore(flags);
}

void __ubsan_handle_type_mismatch(struct type_mismatch_data *data,
				void *ptr)
{
	struct type_mismatch_data_common common_data = {
		.location = &data->location,
		.type = data->type,
		.alignment = data->alignment,
		.type_check_kind = data->type_check_kind
	};

	ubsan_type_mismatch_common(&common_data, (unsigned long)ptr);
}
EXPORT_SYMBOL(__ubsan_handle_type_mismatch);

void __ubsan_handle_type_mismatch_v1(void *_data, void *ptr)
{
	struct type_mismatch_data_v1 *data = _data;
	struct type_mismatch_data_common common_data = {
		.location = &data->location,
		.type = data->type,
		.alignment = 1UL << data->log_alignment,
		.type_check_kind = data->type_check_kind
	};

	ubsan_type_mismatch_common(&common_data, (unsigned long)ptr);
}
EXPORT_SYMBOL(__ubsan_handle_type_mismatch_v1);

void __ubsan_handle_out_of_bounds(void *_data, void *index)
{
<<<<<<< HEAD
=======
	struct out_of_bounds_data *data = _data;
>>>>>>> d1988041
	char index_str[VALUE_LENGTH];

	if (suppress_report(&data->location))
		return;

<<<<<<< HEAD
	ubsan_prologue(&data->location);
=======
	ubsan_prologue(&data->location, "array-index-out-of-bounds");
>>>>>>> d1988041

	val_to_string(index_str, sizeof(index_str), data->index_type, index);
	pr_err("index %s is out of range for type %s\n", index_str,
		data->array_type->type_name);
	ubsan_epilogue();
}
EXPORT_SYMBOL(__ubsan_handle_out_of_bounds);

void __ubsan_handle_shift_out_of_bounds(void *_data, void *lhs, void *rhs)
{
<<<<<<< HEAD
=======
	struct shift_out_of_bounds_data *data = _data;
>>>>>>> d1988041
	struct type_descriptor *rhs_type = data->rhs_type;
	struct type_descriptor *lhs_type = data->lhs_type;
	char rhs_str[VALUE_LENGTH];
	char lhs_str[VALUE_LENGTH];
	unsigned long ua_flags = user_access_save();

	if (suppress_report(&data->location))
		goto out;

<<<<<<< HEAD
	ubsan_prologue(&data->location);
=======
	ubsan_prologue(&data->location, "shift-out-of-bounds");
>>>>>>> d1988041

	val_to_string(rhs_str, sizeof(rhs_str), rhs_type, rhs);
	val_to_string(lhs_str, sizeof(lhs_str), lhs_type, lhs);

	if (val_is_negative(rhs_type, rhs))
		pr_err("shift exponent %s is negative\n", rhs_str);

	else if (get_unsigned_val(rhs_type, rhs) >=
		type_bit_width(lhs_type))
		pr_err("shift exponent %s is too large for %u-bit type %s\n",
			rhs_str,
			type_bit_width(lhs_type),
			lhs_type->type_name);
	else if (val_is_negative(lhs_type, lhs))
		pr_err("left shift of negative value %s\n",
			lhs_str);
	else
		pr_err("left shift of %s by %s places cannot be"
			" represented in type %s\n",
			lhs_str, rhs_str,
			lhs_type->type_name);

	ubsan_epilogue();
out:
	user_access_restore(ua_flags);
}
EXPORT_SYMBOL(__ubsan_handle_shift_out_of_bounds);


void __ubsan_handle_builtin_unreachable(void *_data)
{
<<<<<<< HEAD
	ubsan_prologue(&data->location);
=======
	struct unreachable_data *data = _data;
	ubsan_prologue(&data->location, "unreachable");
>>>>>>> d1988041
	pr_err("calling __builtin_unreachable()\n");
	ubsan_epilogue();
	panic("can't return from __builtin_unreachable()");
}
EXPORT_SYMBOL(__ubsan_handle_builtin_unreachable);

void __ubsan_handle_load_invalid_value(void *_data, void *val)
{
<<<<<<< HEAD
=======
	struct invalid_value_data *data = _data;
>>>>>>> d1988041
	char val_str[VALUE_LENGTH];

	if (suppress_report(&data->location))
		return;

<<<<<<< HEAD
	ubsan_prologue(&data->location);
=======
	ubsan_prologue(&data->location, "invalid-load");
>>>>>>> d1988041

	val_to_string(val_str, sizeof(val_str), data->type, val);

	pr_err("load of value %s is not a valid value for type %s\n",
		val_str, data->type->type_name);

	ubsan_epilogue();
}
EXPORT_SYMBOL(__ubsan_handle_load_invalid_value);<|MERGE_RESOLUTION|>--- conflicted
+++ resolved
@@ -133,11 +133,7 @@
 	}
 }
 
-<<<<<<< HEAD
-static void ubsan_prologue(struct source_location *location)
-=======
 static void ubsan_prologue(struct source_location *loc, const char *reason)
->>>>>>> d1988041
 {
 	current->in_ubsan++;
 
@@ -178,13 +174,9 @@
 	if (suppress_report(&data->location))
 		return;
 
-<<<<<<< HEAD
-	ubsan_prologue(&data->location);
-=======
 	ubsan_prologue(&data->location, type_is_signed(type) ?
 			"signed-integer-overflow" :
 			"unsigned-integer-overflow");
->>>>>>> d1988041
 
 	val_to_string(lhs_val_str, sizeof(lhs_val_str), type, lhs);
 	val_to_string(rhs_val_str, sizeof(rhs_val_str), type, rhs);
@@ -221,20 +213,13 @@
 
 void __ubsan_handle_negate_overflow(void *_data, void *old_val)
 {
-<<<<<<< HEAD
-=======
 	struct overflow_data *data = _data;
->>>>>>> d1988041
 	char old_val_str[VALUE_LENGTH];
 
 	if (suppress_report(&data->location))
 		return;
 
-<<<<<<< HEAD
-	ubsan_prologue(&data->location);
-=======
 	ubsan_prologue(&data->location, "negation-overflow");
->>>>>>> d1988041
 
 	val_to_string(old_val_str, sizeof(old_val_str), data->type, old_val);
 
@@ -248,20 +233,13 @@
 
 void __ubsan_handle_divrem_overflow(void *_data, void *lhs, void *rhs)
 {
-<<<<<<< HEAD
-=======
 	struct overflow_data *data = _data;
->>>>>>> d1988041
 	char rhs_val_str[VALUE_LENGTH];
 
 	if (suppress_report(&data->location))
 		return;
 
-<<<<<<< HEAD
-	ubsan_prologue(&data->location);
-=======
 	ubsan_prologue(&data->location, "division-overflow");
->>>>>>> d1988041
 
 	val_to_string(rhs_val_str, sizeof(rhs_val_str), data->type, rhs);
 
@@ -280,11 +258,7 @@
 	if (suppress_report(data->location))
 		return;
 
-<<<<<<< HEAD
-	ubsan_prologue(data->location);
-=======
 	ubsan_prologue(data->location, "null-ptr-deref");
->>>>>>> d1988041
 
 	pr_err("%s null pointer of type %s\n",
 		type_check_kinds[data->type_check_kind],
@@ -299,11 +273,7 @@
 	if (suppress_report(data->location))
 		return;
 
-<<<<<<< HEAD
-	ubsan_prologue(data->location);
-=======
 	ubsan_prologue(data->location, "misaligned-access");
->>>>>>> d1988041
 
 	pr_err("%s misaligned address %p for type %s\n",
 		type_check_kinds[data->type_check_kind],
@@ -319,11 +289,7 @@
 	if (suppress_report(data->location))
 		return;
 
-<<<<<<< HEAD
-	ubsan_prologue(data->location);
-=======
 	ubsan_prologue(data->location, "object-size-mismatch");
->>>>>>> d1988041
 	pr_err("%s address %p with insufficient space\n",
 		type_check_kinds[data->type_check_kind],
 		(void *) ptr);
@@ -376,20 +342,13 @@
 
 void __ubsan_handle_out_of_bounds(void *_data, void *index)
 {
-<<<<<<< HEAD
-=======
 	struct out_of_bounds_data *data = _data;
->>>>>>> d1988041
 	char index_str[VALUE_LENGTH];
 
 	if (suppress_report(&data->location))
 		return;
 
-<<<<<<< HEAD
-	ubsan_prologue(&data->location);
-=======
 	ubsan_prologue(&data->location, "array-index-out-of-bounds");
->>>>>>> d1988041
 
 	val_to_string(index_str, sizeof(index_str), data->index_type, index);
 	pr_err("index %s is out of range for type %s\n", index_str,
@@ -400,10 +359,7 @@
 
 void __ubsan_handle_shift_out_of_bounds(void *_data, void *lhs, void *rhs)
 {
-<<<<<<< HEAD
-=======
 	struct shift_out_of_bounds_data *data = _data;
->>>>>>> d1988041
 	struct type_descriptor *rhs_type = data->rhs_type;
 	struct type_descriptor *lhs_type = data->lhs_type;
 	char rhs_str[VALUE_LENGTH];
@@ -413,11 +369,7 @@
 	if (suppress_report(&data->location))
 		goto out;
 
-<<<<<<< HEAD
-	ubsan_prologue(&data->location);
-=======
 	ubsan_prologue(&data->location, "shift-out-of-bounds");
->>>>>>> d1988041
 
 	val_to_string(rhs_str, sizeof(rhs_str), rhs_type, rhs);
 	val_to_string(lhs_str, sizeof(lhs_str), lhs_type, lhs);
@@ -449,12 +401,8 @@
 
 void __ubsan_handle_builtin_unreachable(void *_data)
 {
-<<<<<<< HEAD
-	ubsan_prologue(&data->location);
-=======
 	struct unreachable_data *data = _data;
 	ubsan_prologue(&data->location, "unreachable");
->>>>>>> d1988041
 	pr_err("calling __builtin_unreachable()\n");
 	ubsan_epilogue();
 	panic("can't return from __builtin_unreachable()");
@@ -463,20 +411,13 @@
 
 void __ubsan_handle_load_invalid_value(void *_data, void *val)
 {
-<<<<<<< HEAD
-=======
 	struct invalid_value_data *data = _data;
->>>>>>> d1988041
 	char val_str[VALUE_LENGTH];
 
 	if (suppress_report(&data->location))
 		return;
 
-<<<<<<< HEAD
-	ubsan_prologue(&data->location);
-=======
 	ubsan_prologue(&data->location, "invalid-load");
->>>>>>> d1988041
 
 	val_to_string(val_str, sizeof(val_str), data->type, val);
 
