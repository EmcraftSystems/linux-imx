--- conflicted
+++ resolved
@@ -897,11 +897,7 @@
 
 	/* pad at the end, if necessary */
 	if (is_struct) {
-<<<<<<< HEAD
-		align = packed ? 1 : btf_align_of(d->btf, id);
-=======
 		align = packed ? 1 : btf__align_of(d->btf, id);
->>>>>>> d1988041
 		btf_dump_emit_bit_padding(d, off, t->size * 8, 0, align,
 					  lvl + 1);
 	}
