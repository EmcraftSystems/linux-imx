// SPDX-License-Identifier: GPL-2.0-only
/*
 *  (C) 2004-2009  Dominik Brodowski <linux@dominikbrodowski.de>
 */


#include <stdio.h>
#include <errno.h>
#include <stdlib.h>
#include <string.h>
#include <sys/types.h>
#include <sys/stat.h>
#include <fcntl.h>
#include <unistd.h>

#include "cpufreq.h"
#include "cpupower_intern.h"

/* CPUFREQ sysfs access **************************************************/

/* helper function to read file from /sys into given buffer */
/* fname is a relative path under "cpuX/cpufreq" dir */
static unsigned int sysfs_cpufreq_read_file(unsigned int cpu, const char *fname,
					    char *buf, size_t buflen)
{
	char path[SYSFS_PATH_MAX];

	snprintf(path, sizeof(path), PATH_TO_CPU "cpu%u/cpufreq/%s",
			 cpu, fname);
	return cpupower_read_sysfs(path, buf, buflen);
}

/* helper function to write a new value to a /sys file */
/* fname is a relative path under "cpuX/cpufreq" dir */
static unsigned int sysfs_cpufreq_write_file(unsigned int cpu,
					     const char *fname,
					     const char *value, size_t len)
{
	char path[SYSFS_PATH_MAX];
	int fd;
	ssize_t numwrite;

	snprintf(path, sizeof(path), PATH_TO_CPU "cpu%u/cpufreq/%s",
			 cpu, fname);

	fd = open(path, O_WRONLY);
	if (fd == -1)
		return 0;

	numwrite = write(fd, value, len);
	if (numwrite < 1) {
		close(fd);
		return 0;
	}

	close(fd);

	return (unsigned int) numwrite;
}

/* read access to files which contain one numeric value */

enum cpufreq_value {
	CPUINFO_CUR_FREQ,
	CPUINFO_MIN_FREQ,
	CPUINFO_MAX_FREQ,
	CPUINFO_LATENCY,
	SCALING_CUR_FREQ,
	SCALING_MIN_FREQ,
	SCALING_MAX_FREQ,
	STATS_NUM_TRANSITIONS,
	MAX_CPUFREQ_VALUE_READ_FILES
};

static const char *cpufreq_value_files[MAX_CPUFREQ_VALUE_READ_FILES] = {
	[CPUINFO_CUR_FREQ] = "cpuinfo_cur_freq",
	[CPUINFO_MIN_FREQ] = "cpuinfo_min_freq",
	[CPUINFO_MAX_FREQ] = "cpuinfo_max_freq",
	[CPUINFO_LATENCY]  = "cpuinfo_transition_latency",
	[SCALING_CUR_FREQ] = "scaling_cur_freq",
	[SCALING_MIN_FREQ] = "scaling_min_freq",
	[SCALING_MAX_FREQ] = "scaling_max_freq",
	[STATS_NUM_TRANSITIONS] = "stats/total_trans"
};


static unsigned long sysfs_cpufreq_get_one_value(unsigned int cpu,
						 enum cpufreq_value which)
{
	unsigned long value;
	unsigned int len;
	char linebuf[MAX_LINE_LEN];
	char *endp;

	if (which >= MAX_CPUFREQ_VALUE_READ_FILES)
		return 0;

	len = sysfs_cpufreq_read_file(cpu, cpufreq_value_files[which],
				linebuf, sizeof(linebuf));

	if (len == 0)
		return 0;

	value = strtoul(linebuf, &endp, 0);

	if (endp == linebuf || errno == ERANGE)
		return 0;

	return value;
}

/* read access to files which contain one string */

enum cpufreq_string {
	SCALING_DRIVER,
	SCALING_GOVERNOR,
	MAX_CPUFREQ_STRING_FILES
};

static const char *cpufreq_string_files[MAX_CPUFREQ_STRING_FILES] = {
	[SCALING_DRIVER] = "scaling_driver",
	[SCALING_GOVERNOR] = "scaling_governor",
};


static char *sysfs_cpufreq_get_one_string(unsigned int cpu,
					   enum cpufreq_string which)
{
	char linebuf[MAX_LINE_LEN];
	char *result;
	unsigned int len;

	if (which >= MAX_CPUFREQ_STRING_FILES)
		return NULL;

	len = sysfs_cpufreq_read_file(cpu, cpufreq_string_files[which],
				linebuf, sizeof(linebuf));
	if (len == 0)
		return NULL;

	result = strdup(linebuf);
	if (result == NULL)
		return NULL;

	if (result[strlen(result) - 1] == '\n')
		result[strlen(result) - 1] = '\0';

	return result;
}

/* write access */

enum cpufreq_write {
	WRITE_SCALING_MIN_FREQ,
	WRITE_SCALING_MAX_FREQ,
	WRITE_SCALING_GOVERNOR,
	WRITE_SCALING_SET_SPEED,
	MAX_CPUFREQ_WRITE_FILES
};

static const char *cpufreq_write_files[MAX_CPUFREQ_WRITE_FILES] = {
	[WRITE_SCALING_MIN_FREQ] = "scaling_min_freq",
	[WRITE_SCALING_MAX_FREQ] = "scaling_max_freq",
	[WRITE_SCALING_GOVERNOR] = "scaling_governor",
	[WRITE_SCALING_SET_SPEED] = "scaling_setspeed",
};

static int sysfs_cpufreq_write_one_value(unsigned int cpu,
					 enum cpufreq_write which,
					 const char *new_value, size_t len)
{
	if (which >= MAX_CPUFREQ_WRITE_FILES)
		return 0;

	if (sysfs_cpufreq_write_file(cpu, cpufreq_write_files[which],
					new_value, len) != len)
		return -ENODEV;

	return 0;
};

unsigned long cpufreq_get_freq_kernel(unsigned int cpu)
{
	return sysfs_cpufreq_get_one_value(cpu, SCALING_CUR_FREQ);
}

unsigned long cpufreq_get_freq_hardware(unsigned int cpu)
{
	return sysfs_cpufreq_get_one_value(cpu, CPUINFO_CUR_FREQ);
}

unsigned long cpufreq_get_transition_latency(unsigned int cpu)
{
	return sysfs_cpufreq_get_one_value(cpu, CPUINFO_LATENCY);
}

int cpufreq_get_hardware_limits(unsigned int cpu,
				unsigned long *min,
				unsigned long *max)
{
	if ((!min) || (!max))
		return -EINVAL;

	*min = sysfs_cpufreq_get_one_value(cpu, CPUINFO_MIN_FREQ);
	if (!*min)
		return -ENODEV;

	*max = sysfs_cpufreq_get_one_value(cpu, CPUINFO_MAX_FREQ);
	if (!*max)
		return -ENODEV;

	return 0;
}

char *cpufreq_get_driver(unsigned int cpu)
{
	return sysfs_cpufreq_get_one_string(cpu, SCALING_DRIVER);
}

void cpufreq_put_driver(char *ptr)
{
	if (!ptr)
		return;
	free(ptr);
}

struct cpufreq_policy *cpufreq_get_policy(unsigned int cpu)
{
	struct cpufreq_policy *policy;

	policy = malloc(sizeof(struct cpufreq_policy));
	if (!policy)
		return NULL;

	policy->governor = sysfs_cpufreq_get_one_string(cpu, SCALING_GOVERNOR);
	if (!policy->governor) {
		free(policy);
		return NULL;
	}
	policy->min = sysfs_cpufreq_get_one_value(cpu, SCALING_MIN_FREQ);
	policy->max = sysfs_cpufreq_get_one_value(cpu, SCALING_MAX_FREQ);
	if ((!policy->min) || (!policy->max)) {
		free(policy->governor);
		free(policy);
		return NULL;
	}

	return policy;
}

void cpufreq_put_policy(struct cpufreq_policy *policy)
{
	if ((!policy) || (!policy->governor))
		return;

	free(policy->governor);
	policy->governor = NULL;
	free(policy);
}

struct cpufreq_available_governors *cpufreq_get_available_governors(unsigned
								int cpu)
{
	struct cpufreq_available_governors *first = NULL;
	struct cpufreq_available_governors *current = NULL;
	char linebuf[MAX_LINE_LEN];
	unsigned int pos, i;
	unsigned int len;

	len = sysfs_cpufreq_read_file(cpu, "scaling_available_governors",
				linebuf, sizeof(linebuf));
	if (len == 0)
		return NULL;

	pos = 0;
	for (i = 0; i < len; i++) {
		if (linebuf[i] == ' ' || linebuf[i] == '\n') {
			if (i - pos < 2)
				continue;
			if (current) {
				current->next = malloc(sizeof(*current));
				if (!current->next)
					goto error_out;
				current = current->next;
			} else {
				first = malloc(sizeof(*first));
				if (!first)
					return NULL;
				current = first;
			}
			current->first = first;
			current->next = NULL;

			current->governor = malloc(i - pos + 1);
			if (!current->governor)
				goto error_out;

			memcpy(current->governor, linebuf + pos, i - pos);
			current->governor[i - pos] = '\0';
			pos = i + 1;
		}
	}

	return first;

 error_out:
	while (first) {
		current = first->next;
		if (first->governor)
			free(first->governor);
		free(first);
		first = current;
	}
	return NULL;
}

void cpufreq_put_available_governors(struct cpufreq_available_governors *any)
{
	struct cpufreq_available_governors *tmp, *next;

	if (!any)
		return;

	tmp = any->first;
	while (tmp) {
		next = tmp->next;
		if (tmp->governor)
			free(tmp->governor);
		free(tmp);
		tmp = next;
	}
}


struct cpufreq_available_frequencies
*cpufreq_get_available_frequencies(unsigned int cpu)
{
	struct cpufreq_available_frequencies *first = NULL;
	struct cpufreq_available_frequencies *current = NULL;
	char one_value[SYSFS_PATH_MAX];
	char linebuf[MAX_LINE_LEN];
	unsigned int pos, i;
	unsigned int len;

	len = sysfs_cpufreq_read_file(cpu, "scaling_available_frequencies",
				      linebuf, sizeof(linebuf));
<<<<<<< HEAD
	if (len == 0)
		return NULL;

	pos = 0;
	for (i = 0; i < len; i++) {
		if (linebuf[i] == ' ' || linebuf[i] == '\n') {
			if (i - pos < 2)
				continue;
			if (i - pos >= SYSFS_PATH_MAX)
				goto error_out;
			if (current) {
				current->next = malloc(sizeof(*current));
				if (!current->next)
					goto error_out;
				current = current->next;
			} else {
				first = malloc(sizeof(*first));
				if (!first)
					goto error_out;
				current = first;
			}
			current->first = first;
			current->next = NULL;

			memcpy(one_value, linebuf + pos, i - pos);
			one_value[i - pos] = '\0';
			if (sscanf(one_value, "%lu", &current->frequency) != 1)
				goto error_out;

			pos = i + 1;
		}
	}

	return first;

 error_out:
	while (first) {
		current = first->next;
		free(first);
		first = current;
	}
	return NULL;
}

struct cpufreq_available_frequencies
*cpufreq_get_boost_frequencies(unsigned int cpu)
{
	struct cpufreq_available_frequencies *first = NULL;
	struct cpufreq_available_frequencies *current = NULL;
	char one_value[SYSFS_PATH_MAX];
	char linebuf[MAX_LINE_LEN];
	unsigned int pos, i;
	unsigned int len;

	len = sysfs_cpufreq_read_file(cpu, "scaling_boost_frequencies",
				      linebuf, sizeof(linebuf));
=======
>>>>>>> d1988041
	if (len == 0)
		return NULL;

	pos = 0;
	for (i = 0; i < len; i++) {
		if (linebuf[i] == ' ' || linebuf[i] == '\n') {
			if (i - pos < 2)
				continue;
			if (i - pos >= SYSFS_PATH_MAX)
				goto error_out;
			if (current) {
				current->next = malloc(sizeof(*current));
				if (!current->next)
					goto error_out;
				current = current->next;
			} else {
				first = malloc(sizeof(*first));
				if (!first)
					return NULL;
				current = first;
			}
			current->first = first;
			current->next = NULL;

			memcpy(one_value, linebuf + pos, i - pos);
			one_value[i - pos] = '\0';
			if (sscanf(one_value, "%lu", &current->frequency) != 1)
				goto error_out;

			pos = i + 1;
		}
	}

	return first;

 error_out:
	while (first) {
		current = first->next;
		free(first);
		first = current;
	}
	return NULL;
}

struct cpufreq_available_frequencies
*cpufreq_get_boost_frequencies(unsigned int cpu)
{
	struct cpufreq_available_frequencies *first = NULL;
	struct cpufreq_available_frequencies *current = NULL;
	char one_value[SYSFS_PATH_MAX];
	char linebuf[MAX_LINE_LEN];
	unsigned int pos, i;
	unsigned int len;

	len = sysfs_cpufreq_read_file(cpu, "scaling_boost_frequencies",
				      linebuf, sizeof(linebuf));
	if (len == 0)
		return NULL;

	pos = 0;
	for (i = 0; i < len; i++) {
		if (linebuf[i] == ' ' || linebuf[i] == '\n') {
			if (i - pos < 2)
				continue;
			if (i - pos >= SYSFS_PATH_MAX)
				goto error_out;
			if (current) {
				current->next = malloc(sizeof(*current));
				if (!current->next)
					goto error_out;
				current = current->next;
			} else {
				first = malloc(sizeof(*first));
				if (!first)
					return NULL;
				current = first;
			}
			current->first = first;
			current->next = NULL;

			memcpy(one_value, linebuf + pos, i - pos);
			one_value[i - pos] = '\0';
			if (sscanf(one_value, "%lu", &current->frequency) != 1)
				goto error_out;

			pos = i + 1;
		}
	}

	return first;

 error_out:
	while (first) {
		current = first->next;
		free(first);
		first = current;
	}
	return NULL;
}

void cpufreq_put_available_frequencies(struct cpufreq_available_frequencies *any)
{
	struct cpufreq_available_frequencies *tmp, *next;

	if (!any)
		return;

	tmp = any->first;
	while (tmp) {
		next = tmp->next;
		free(tmp);
		tmp = next;
	}
}

void cpufreq_put_boost_frequencies(struct cpufreq_available_frequencies *any)
{
	cpufreq_put_available_frequencies(any);
}

static struct cpufreq_affected_cpus *sysfs_get_cpu_list(unsigned int cpu,
							const char *file)
{
	struct cpufreq_affected_cpus *first = NULL;
	struct cpufreq_affected_cpus *current = NULL;
	char one_value[SYSFS_PATH_MAX];
	char linebuf[MAX_LINE_LEN];
	unsigned int pos, i;
	unsigned int len;

	len = sysfs_cpufreq_read_file(cpu, file, linebuf, sizeof(linebuf));
	if (len == 0)
		return NULL;

	pos = 0;
	for (i = 0; i < len; i++) {
		if (i == len || linebuf[i] == ' ' || linebuf[i] == '\n') {
			if (i - pos  < 1)
				continue;
			if (i - pos >= SYSFS_PATH_MAX)
				goto error_out;
			if (current) {
				current->next = malloc(sizeof(*current));
				if (!current->next)
					goto error_out;
				current = current->next;
			} else {
				first = malloc(sizeof(*first));
				if (!first)
					return NULL;
				current = first;
			}
			current->first = first;
			current->next = NULL;

			memcpy(one_value, linebuf + pos, i - pos);
			one_value[i - pos] = '\0';

			if (sscanf(one_value, "%u", &current->cpu) != 1)
				goto error_out;

			pos = i + 1;
		}
	}

	return first;

 error_out:
	while (first) {
		current = first->next;
		free(first);
		first = current;
	}
	return NULL;
}

struct cpufreq_affected_cpus *cpufreq_get_affected_cpus(unsigned int cpu)
{
	return sysfs_get_cpu_list(cpu, "affected_cpus");
}

void cpufreq_put_affected_cpus(struct cpufreq_affected_cpus *any)
{
	struct cpufreq_affected_cpus *tmp, *next;

	if (!any)
		return;

	tmp = any->first;
	while (tmp) {
		next = tmp->next;
		free(tmp);
		tmp = next;
	}
}


struct cpufreq_affected_cpus *cpufreq_get_related_cpus(unsigned int cpu)
{
	return sysfs_get_cpu_list(cpu, "related_cpus");
}

void cpufreq_put_related_cpus(struct cpufreq_affected_cpus *any)
{
	cpufreq_put_affected_cpus(any);
}

static int verify_gov(char *new_gov, char *passed_gov)
{
	unsigned int i, j = 0;

	if (!passed_gov || (strlen(passed_gov) > 19))
		return -EINVAL;

	strncpy(new_gov, passed_gov, 20);
	for (i = 0; i < 20; i++) {
		if (j) {
			new_gov[i] = '\0';
			continue;
		}
		if ((new_gov[i] >= 'a') && (new_gov[i] <= 'z'))
			continue;

		if ((new_gov[i] >= 'A') && (new_gov[i] <= 'Z'))
			continue;

		if (new_gov[i] == '-')
			continue;

		if (new_gov[i] == '_')
			continue;

		if (new_gov[i] == '\0') {
			j = 1;
			continue;
		}
		return -EINVAL;
	}
	new_gov[19] = '\0';
	return 0;
}

int cpufreq_set_policy(unsigned int cpu, struct cpufreq_policy *policy)
{
	char min[SYSFS_PATH_MAX];
	char max[SYSFS_PATH_MAX];
	char gov[SYSFS_PATH_MAX];
	int ret;
	unsigned long old_min;
	int write_max_first;

	if (!policy || !(policy->governor))
		return -EINVAL;

	if (policy->max < policy->min)
		return -EINVAL;

	if (verify_gov(gov, policy->governor))
		return -EINVAL;

	snprintf(min, SYSFS_PATH_MAX, "%lu", policy->min);
	snprintf(max, SYSFS_PATH_MAX, "%lu", policy->max);

	old_min = sysfs_cpufreq_get_one_value(cpu, SCALING_MIN_FREQ);
	write_max_first = (old_min && (policy->max < old_min) ? 0 : 1);

	if (write_max_first) {
		ret = sysfs_cpufreq_write_one_value(cpu, WRITE_SCALING_MAX_FREQ,
						    max, strlen(max));
		if (ret)
			return ret;
	}

	ret = sysfs_cpufreq_write_one_value(cpu, WRITE_SCALING_MIN_FREQ, min,
					    strlen(min));
	if (ret)
		return ret;

	if (!write_max_first) {
		ret = sysfs_cpufreq_write_one_value(cpu, WRITE_SCALING_MAX_FREQ,
						    max, strlen(max));
		if (ret)
			return ret;
	}

	return sysfs_cpufreq_write_one_value(cpu, WRITE_SCALING_GOVERNOR,
					     gov, strlen(gov));
}


int cpufreq_modify_policy_min(unsigned int cpu, unsigned long min_freq)
{
	char value[SYSFS_PATH_MAX];

	snprintf(value, SYSFS_PATH_MAX, "%lu", min_freq);

	return sysfs_cpufreq_write_one_value(cpu, WRITE_SCALING_MIN_FREQ,
					     value, strlen(value));
}


int cpufreq_modify_policy_max(unsigned int cpu, unsigned long max_freq)
{
	char value[SYSFS_PATH_MAX];

	snprintf(value, SYSFS_PATH_MAX, "%lu", max_freq);

	return sysfs_cpufreq_write_one_value(cpu, WRITE_SCALING_MAX_FREQ,
					     value, strlen(value));
}

int cpufreq_modify_policy_governor(unsigned int cpu, char *governor)
{
	char new_gov[SYSFS_PATH_MAX];

	if ((!governor) || (strlen(governor) > 19))
		return -EINVAL;

	if (verify_gov(new_gov, governor))
		return -EINVAL;

	return sysfs_cpufreq_write_one_value(cpu, WRITE_SCALING_GOVERNOR,
					     new_gov, strlen(new_gov));
}

int cpufreq_set_frequency(unsigned int cpu, unsigned long target_frequency)
{
	struct cpufreq_policy *pol = cpufreq_get_policy(cpu);
	char userspace_gov[] = "userspace";
	char freq[SYSFS_PATH_MAX];
	int ret;

	if (!pol)
		return -ENODEV;

	if (strncmp(pol->governor, userspace_gov, 9) != 0) {
		ret = cpufreq_modify_policy_governor(cpu, userspace_gov);
		if (ret) {
			cpufreq_put_policy(pol);
			return ret;
		}
	}

	cpufreq_put_policy(pol);

	snprintf(freq, SYSFS_PATH_MAX, "%lu", target_frequency);

	return sysfs_cpufreq_write_one_value(cpu, WRITE_SCALING_SET_SPEED,
					     freq, strlen(freq));
}

struct cpufreq_stats *cpufreq_get_stats(unsigned int cpu,
					unsigned long long *total_time)
{
	struct cpufreq_stats *first = NULL;
	struct cpufreq_stats *current = NULL;
	char one_value[SYSFS_PATH_MAX];
	char linebuf[MAX_LINE_LEN];
	unsigned int pos, i;
	unsigned int len;

	len = sysfs_cpufreq_read_file(cpu, "stats/time_in_state",
				linebuf, sizeof(linebuf));
	if (len == 0)
		return NULL;

	*total_time = 0;
	pos = 0;
	for (i = 0; i < len; i++) {
		if (i == strlen(linebuf) || linebuf[i] == '\n')	{
			if (i - pos < 2)
				continue;
			if ((i - pos) >= SYSFS_PATH_MAX)
				goto error_out;
			if (current) {
				current->next = malloc(sizeof(*current));
				if (!current->next)
					goto error_out;
				current = current->next;
			} else {
				first = malloc(sizeof(*first));
				if (!first)
					return NULL;
				current = first;
			}
			current->first = first;
			current->next = NULL;

			memcpy(one_value, linebuf + pos, i - pos);
			one_value[i - pos] = '\0';
			if (sscanf(one_value, "%lu %llu",
					&current->frequency,
					&current->time_in_state) != 2)
				goto error_out;

			*total_time = *total_time + current->time_in_state;
			pos = i + 1;
		}
	}

	return first;

 error_out:
	while (first) {
		current = first->next;
		free(first);
		first = current;
	}
	return NULL;
}

void cpufreq_put_stats(struct cpufreq_stats *any)
{
	struct cpufreq_stats *tmp, *next;

	if (!any)
		return;

	tmp = any->first;
	while (tmp) {
		next = tmp->next;
		free(tmp);
		tmp = next;
	}
}

unsigned long cpufreq_get_transitions(unsigned int cpu)
{
	return sysfs_cpufreq_get_one_value(cpu, STATS_NUM_TRANSITIONS);
}<|MERGE_RESOLUTION|>--- conflicted
+++ resolved
@@ -344,65 +344,6 @@
 
 	len = sysfs_cpufreq_read_file(cpu, "scaling_available_frequencies",
 				      linebuf, sizeof(linebuf));
-<<<<<<< HEAD
-	if (len == 0)
-		return NULL;
-
-	pos = 0;
-	for (i = 0; i < len; i++) {
-		if (linebuf[i] == ' ' || linebuf[i] == '\n') {
-			if (i - pos < 2)
-				continue;
-			if (i - pos >= SYSFS_PATH_MAX)
-				goto error_out;
-			if (current) {
-				current->next = malloc(sizeof(*current));
-				if (!current->next)
-					goto error_out;
-				current = current->next;
-			} else {
-				first = malloc(sizeof(*first));
-				if (!first)
-					goto error_out;
-				current = first;
-			}
-			current->first = first;
-			current->next = NULL;
-
-			memcpy(one_value, linebuf + pos, i - pos);
-			one_value[i - pos] = '\0';
-			if (sscanf(one_value, "%lu", &current->frequency) != 1)
-				goto error_out;
-
-			pos = i + 1;
-		}
-	}
-
-	return first;
-
- error_out:
-	while (first) {
-		current = first->next;
-		free(first);
-		first = current;
-	}
-	return NULL;
-}
-
-struct cpufreq_available_frequencies
-*cpufreq_get_boost_frequencies(unsigned int cpu)
-{
-	struct cpufreq_available_frequencies *first = NULL;
-	struct cpufreq_available_frequencies *current = NULL;
-	char one_value[SYSFS_PATH_MAX];
-	char linebuf[MAX_LINE_LEN];
-	unsigned int pos, i;
-	unsigned int len;
-
-	len = sysfs_cpufreq_read_file(cpu, "scaling_boost_frequencies",
-				      linebuf, sizeof(linebuf));
-=======
->>>>>>> d1988041
 	if (len == 0)
 		return NULL;
 
