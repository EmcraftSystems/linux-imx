/* SPDX-License-Identifier: GPL-2.0 */
#define _GNU_SOURCE
#ifndef RESCTRL_H
#define RESCTRL_H
#include <stdio.h>
#include <stdarg.h>
#include <math.h>
#include <errno.h>
#include <sched.h>
#include <stdlib.h>
#include <unistd.h>
#include <string.h>
#include <signal.h>
#include <dirent.h>
#include <stdbool.h>
#include <sys/stat.h>
#include <sys/ioctl.h>
#include <sys/mount.h>
#include <sys/types.h>
#include <sys/wait.h>
#include <sys/select.h>
#include <sys/time.h>
#include <sys/eventfd.h>
#include <asm/unistd.h>
#include <linux/perf_event.h>
#include "../kselftest.h"

#define MB			(1024 * 1024)
#define RESCTRL_PATH		"/sys/fs/resctrl"
#define PHYS_ID_PATH		"/sys/devices/system/cpu/cpu"
#define CBM_MASK_PATH		"/sys/fs/resctrl/info"
#define L3_PATH			"/sys/fs/resctrl/info/L3"
#define MB_PATH			"/sys/fs/resctrl/info/MB"
#define L3_MON_PATH		"/sys/fs/resctrl/info/L3_MON"
#define L3_MON_FEATURES_PATH	"/sys/fs/resctrl/info/L3_MON/mon_features"

#define PARENT_EXIT(err_msg)			\
	do {					\
		perror(err_msg);		\
		kill(ppid, SIGKILL);		\
		exit(EXIT_FAILURE);		\
	} while (0)

/*
 * resctrl_val_param:	resctrl test parameters
 * @resctrl_val:	Resctrl feature (Eg: mbm, mba.. etc)
 * @ctrlgrp:		Name of the control monitor group (con_mon grp)
 * @mongrp:		Name of the monitor group (mon grp)
 * @cpu_no:		CPU number to which the benchmark would be binded
 * @span:		Memory bytes accessed in each benchmark iteration
 * @mum_resctrlfs:	Should the resctrl FS be remounted?
 * @filename:		Name of file to which the o/p should be written
 * @bw_report:		Bandwidth report type (reads vs writes)
 * @setup:		Call back function to setup test environment
 */
struct resctrl_val_param {
	char		*resctrl_val;
	char		ctrlgrp[64];
	char		mongrp[64];
	int		cpu_no;
	unsigned long	span;
	int		mum_resctrlfs;
	char		filename[64];
	char		*bw_report;
	unsigned long	mask;
	int		num_of_runs;
	int		(*setup)(int num, ...);
};

#define MBM_STR			"mbm"
#define MBA_STR			"mba"
<<<<<<< HEAD
#define CQM_STR			"cqm"
#define CAT_STR			"cat"

extern pid_t bm_pid, ppid;
extern int tests_run;
=======
#define CMT_STR			"cmt"
#define CAT_STR			"cat"

extern pid_t bm_pid, ppid;
>>>>>>> 3b17187f

extern char llc_occup_path[1024];
extern bool is_amd;

bool check_resctrlfs_support(void);
int filter_dmesg(void);
int remount_resctrlfs(bool mum_resctrlfs);
int get_resource_id(int cpu_no, int *resource_id);
int umount_resctrlfs(void);
int validate_bw_report_request(char *bw_report);
bool validate_resctrl_feature_request(const char *resctrl_val);
char *fgrep(FILE *inf, const char *str);
int taskset_benchmark(pid_t bm_pid, int cpu_no);
void run_benchmark(int signum, siginfo_t *info, void *ucontext);
int write_schemata(char *ctrlgrp, char *schemata, int cpu_no,
		   char *resctrl_val);
int write_bm_pid_to_resctrl(pid_t bm_pid, char *ctrlgrp, char *mongrp,
			    char *resctrl_val);
int perf_event_open(struct perf_event_attr *hw_event, pid_t pid, int cpu,
		    int group_fd, unsigned long flags);
int run_fill_buf(unsigned long span, int malloc_and_init_memory, int memflush,
		 int op, char *resctrl_va);
int resctrl_val(char **benchmark_cmd, struct resctrl_val_param *param);
int mbm_bw_change(int span, int cpu_no, char *bw_report, char **benchmark_cmd);
void tests_cleanup(void);
void mbm_test_cleanup(void);
int mba_schemata_change(int cpu_no, char *bw_report, char **benchmark_cmd);
void mba_test_cleanup(void);
int get_cbm_mask(char *cache_type, char *cbm_mask);
int get_cache_size(int cpu_no, char *cache_type, unsigned long *cache_size);
void ctrlc_handler(int signum, siginfo_t *info, void *ptr);
int cat_val(struct resctrl_val_param *param);
void cat_test_cleanup(void);
int cat_perf_miss_val(int cpu_no, int no_of_bits, char *cache_type);
int cmt_resctrl_val(int cpu_no, int n, char **benchmark_cmd);
unsigned int count_bits(unsigned long n);
void cmt_test_cleanup(void);
int get_core_sibling(int cpu_no);
int measure_cache_vals(struct resctrl_val_param *param, int bm_pid);
int show_cache_info(unsigned long sum_llc_val, int no_of_bits,
		    unsigned long cache_span, unsigned long max_diff,
		    unsigned long max_diff_percent, unsigned long num_of_runs,
		    bool platform, bool cmt);

#endif /* RESCTRL_H */<|MERGE_RESOLUTION|>--- conflicted
+++ resolved
@@ -69,18 +69,10 @@
 
 #define MBM_STR			"mbm"
 #define MBA_STR			"mba"
-<<<<<<< HEAD
-#define CQM_STR			"cqm"
-#define CAT_STR			"cat"
-
-extern pid_t bm_pid, ppid;
-extern int tests_run;
-=======
 #define CMT_STR			"cmt"
 #define CAT_STR			"cat"
 
 extern pid_t bm_pid, ppid;
->>>>>>> 3b17187f
 
 extern char llc_occup_path[1024];
 extern bool is_amd;
