--- conflicted
+++ resolved
@@ -10,43 +10,6 @@
 
 static inline unsigned int bpf_num_possible_cpus(void)
 {
-<<<<<<< HEAD
-	static const char *fcpu = "/sys/devices/system/cpu/possible";
-	unsigned int start, end, possible_cpus = 0;
-	char buff[128];
-	FILE *fp;
-	int len, n, i, j = 0;
-
-	fp = fopen(fcpu, "r");
-	if (!fp) {
-		printf("Failed to open %s: '%s'!\n", fcpu, strerror(errno));
-		exit(1);
-	}
-
-	if (!fgets(buff, sizeof(buff), fp)) {
-		printf("Failed to read %s!\n", fcpu);
-		exit(1);
-	}
-
-	len = strlen(buff);
-	for (i = 0; i <= len; i++) {
-		if (buff[i] == ',' || buff[i] == '\0') {
-			buff[i] = '\0';
-			n = sscanf(&buff[j], "%u-%u", &start, &end);
-			if (n <= 0) {
-				printf("Failed to retrieve # possible CPUs!\n");
-				exit(1);
-			} else if (n == 1) {
-				end = start;
-			}
-			possible_cpus += end - start + 1;
-			j = i + 1;
-		}
-	}
-
-	fclose(fp);
-
-=======
 	int possible_cpus = libbpf_num_possible_cpus();
 
 	if (possible_cpus < 0) {
@@ -54,7 +17,6 @@
 		       strerror(-possible_cpus));
 		exit(1);
 	}
->>>>>>> f7688b48
 	return possible_cpus;
 }
 
