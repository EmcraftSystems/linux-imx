--- conflicted
+++ resolved
@@ -652,48 +652,6 @@
 STAT_FN(ld_llchit)
 STAT_FN(rmt_hit)
 
-<<<<<<< HEAD
-static uint64_t llc_miss(struct c2c_stats *stats)
-{
-	uint64_t llcmiss;
-
-	llcmiss = stats->lcl_dram +
-		  stats->rmt_dram +
-		  stats->rmt_hitm +
-		  stats->rmt_hit;
-
-	return llcmiss;
-}
-
-static int
-ld_llcmiss_entry(struct perf_hpp_fmt *fmt, struct perf_hpp *hpp,
-		 struct hist_entry *he)
-{
-	struct c2c_hist_entry *c2c_he;
-	int width = c2c_width(fmt, hpp, he->hists);
-
-	c2c_he = container_of(he, struct c2c_hist_entry, he);
-
-	return scnprintf(hpp->buf, hpp->size, "%*lu", width,
-			 llc_miss(&c2c_he->stats));
-}
-
-static int64_t
-ld_llcmiss_cmp(struct perf_hpp_fmt *fmt __maybe_unused,
-	       struct hist_entry *left, struct hist_entry *right)
-{
-	struct c2c_hist_entry *c2c_left;
-	struct c2c_hist_entry *c2c_right;
-
-	c2c_left  = container_of(left, struct c2c_hist_entry, he);
-	c2c_right = container_of(right, struct c2c_hist_entry, he);
-
-	return (uint64_t) llc_miss(&c2c_left->stats) -
-	       (uint64_t) llc_miss(&c2c_right->stats);
-}
-
-=======
->>>>>>> d1988041
 static uint64_t total_records(struct c2c_stats *stats)
 {
 	uint64_t lclmiss, ldcnt, total;
