# SPDX-License-Identifier: GPL-2.0
include ../scripts/Makefile.include
include ../scripts/Makefile.arch

# always use the host compiler
ifneq ($(LLVM),)
HOSTAR	?= llvm-ar
HOSTCC	?= clang
HOSTLD	?= ld.lld
else
HOSTAR	?= ar
HOSTCC	?= gcc
HOSTLD	?= ld
endif
AR	 = $(HOSTAR)
CC	 = $(HOSTCC)
LD	 = $(HOSTLD)

ifeq ($(srctree),)
srctree := $(patsubst %/,%,$(dir $(CURDIR)))
srctree := $(patsubst %/,%,$(dir $(srctree)))
endif

SUBCMD_SRCDIR		= $(srctree)/tools/lib/subcmd/
LIBSUBCMD_OUTPUT	= $(if $(OUTPUT),$(OUTPUT),$(CURDIR)/)
LIBSUBCMD		= $(LIBSUBCMD_OUTPUT)libsubcmd.a

OBJTOOL    := $(OUTPUT)objtool
OBJTOOL_IN := $(OBJTOOL)-in.o

LIBELF_FLAGS := $(shell pkg-config libelf --cflags 2>/dev/null)
LIBELF_LIBS  := $(shell pkg-config libelf --libs 2>/dev/null || echo -lelf)

all: $(OBJTOOL)

INCLUDES := -I$(srctree)/tools/include \
	    -I$(srctree)/tools/arch/$(HOSTARCH)/include/uapi \
<<<<<<< HEAD
	    -I$(srctree)/tools/arch/$(SRCARCH)/include
WARNINGS := $(EXTRA_WARNINGS) -Wno-switch-default -Wno-switch-enum -Wno-packed
=======
	    -I$(srctree)/tools/arch/$(SRCARCH)/include	\
	    -I$(srctree)/tools/objtool/arch/$(SRCARCH)/include
WARNINGS := $(EXTRA_WARNINGS) -Wno-switch-default -Wno-switch-enum -Wno-packed -Wno-nested-externs
>>>>>>> d1988041
CFLAGS   := -Werror $(WARNINGS) $(KBUILD_HOSTCFLAGS) -g $(INCLUDES) $(LIBELF_FLAGS)
LDFLAGS  += $(LIBELF_LIBS) $(LIBSUBCMD) $(KBUILD_HOSTLDFLAGS)

# Allow old libelf to be used:
elfshdr := $(shell echo '$(pound)include <libelf.h>' | $(CC) $(CFLAGS) -x c -E - | grep elf_getshdr)
CFLAGS += $(if $(elfshdr),,-DLIBELF_USE_DEPRECATED)

AWK = awk

SUBCMD_CHECK := n
SUBCMD_ORC := n

ifeq ($(SRCARCH),x86)
	SUBCMD_CHECK := y
	SUBCMD_ORC := y
endif

ifeq ($(SUBCMD_ORC),y)
	CFLAGS += -DINSN_USE_ORC
endif

export SUBCMD_CHECK SUBCMD_ORC
export srctree OUTPUT CFLAGS SRCARCH AWK
include $(srctree)/tools/build/Makefile.include

$(OBJTOOL_IN): fixdep FORCE
	@$(CONFIG_SHELL) ./sync-check.sh
	@$(MAKE) $(build)=objtool

$(OBJTOOL): $(LIBSUBCMD) $(OBJTOOL_IN)
	$(QUIET_LINK)$(CC) $(OBJTOOL_IN) $(LDFLAGS) -o $@


$(LIBSUBCMD): fixdep FORCE
	$(Q)$(MAKE) -C $(SUBCMD_SRCDIR) OUTPUT=$(LIBSUBCMD_OUTPUT)

clean:
	$(call QUIET_CLEAN, objtool) $(RM) $(OBJTOOL)
	$(Q)find $(OUTPUT) -name '*.o' -delete -o -name '\.*.cmd' -delete -o -name '\.*.d' -delete
	$(Q)$(RM) $(OUTPUT)arch/x86/inat-tables.c $(OUTPUT)fixdep

FORCE:

.PHONY: clean FORCE<|MERGE_RESOLUTION|>--- conflicted
+++ resolved
@@ -35,14 +35,9 @@
 
 INCLUDES := -I$(srctree)/tools/include \
 	    -I$(srctree)/tools/arch/$(HOSTARCH)/include/uapi \
-<<<<<<< HEAD
-	    -I$(srctree)/tools/arch/$(SRCARCH)/include
-WARNINGS := $(EXTRA_WARNINGS) -Wno-switch-default -Wno-switch-enum -Wno-packed
-=======
 	    -I$(srctree)/tools/arch/$(SRCARCH)/include	\
 	    -I$(srctree)/tools/objtool/arch/$(SRCARCH)/include
 WARNINGS := $(EXTRA_WARNINGS) -Wno-switch-default -Wno-switch-enum -Wno-packed -Wno-nested-externs
->>>>>>> d1988041
 CFLAGS   := -Werror $(WARNINGS) $(KBUILD_HOSTCFLAGS) -g $(INCLUDES) $(LIBELF_FLAGS)
 LDFLAGS  += $(LIBELF_LIBS) $(LIBSUBCMD) $(KBUILD_HOSTLDFLAGS)
 
