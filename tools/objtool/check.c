// SPDX-License-Identifier: GPL-2.0-or-later
/*
 * Copyright (C) 2015-2017 Josh Poimboeuf <jpoimboe@redhat.com>
 */

#include <string.h>
#include <stdlib.h>

#include "builtin.h"
#include "cfi.h"
#include "arch.h"
#include "check.h"
#include "special.h"
#include "warn.h"
#include "arch_elf.h"

#include <linux/objtool.h>
#include <linux/hashtable.h>
#include <linux/kernel.h>
#include <linux/static_call_types.h>

#define FAKE_JUMP_OFFSET -1

struct alternative {
	struct list_head list;
	struct instruction *insn;
	bool skip_orig;
};

struct cfi_init_state initial_func_cfi;

struct instruction *find_insn(struct objtool_file *file,
			      struct section *sec, unsigned long offset)
{
	struct instruction *insn;

	hash_for_each_possible(file->insn_hash, insn, hash, sec_offset_hash(sec, offset)) {
		if (insn->sec == sec && insn->offset == offset)
			return insn;
	}

	return NULL;
}

static struct instruction *next_insn_same_sec(struct objtool_file *file,
					      struct instruction *insn)
{
	struct instruction *next = list_next_entry(insn, list);

	if (!next || &next->list == &file->insn_list || next->sec != insn->sec)
		return NULL;

	return next;
}

static struct instruction *next_insn_same_func(struct objtool_file *file,
					       struct instruction *insn)
{
	struct instruction *next = list_next_entry(insn, list);
	struct symbol *func = insn->func;

	if (!func)
		return NULL;

	if (&next->list != &file->insn_list && next->func == func)
		return next;

	/* Check if we're already in the subfunction: */
	if (func == func->cfunc)
		return NULL;

	/* Move to the subfunction: */
	return find_insn(file, func->cfunc->sec, func->cfunc->offset);
}

static struct instruction *prev_insn_same_sym(struct objtool_file *file,
					       struct instruction *insn)
{
	struct instruction *prev = list_prev_entry(insn, list);

	if (&prev->list != &file->insn_list && prev->func == insn->func)
		return prev;

	return NULL;
}

#define func_for_each_insn(file, func, insn)				\
	for (insn = find_insn(file, func->sec, func->offset);		\
	     insn;							\
	     insn = next_insn_same_func(file, insn))

#define sym_for_each_insn(file, sym, insn)				\
	for (insn = find_insn(file, sym->sec, sym->offset);		\
	     insn && &insn->list != &file->insn_list &&			\
		insn->sec == sym->sec &&				\
		insn->offset < sym->offset + sym->len;			\
	     insn = list_next_entry(insn, list))

#define sym_for_each_insn_continue_reverse(file, sym, insn)		\
	for (insn = list_prev_entry(insn, list);			\
	     &insn->list != &file->insn_list &&				\
		insn->sec == sym->sec && insn->offset >= sym->offset;	\
	     insn = list_prev_entry(insn, list))

#define sec_for_each_insn_from(file, insn)				\
	for (; insn; insn = next_insn_same_sec(file, insn))

#define sec_for_each_insn_continue(file, insn)				\
	for (insn = next_insn_same_sec(file, insn); insn;		\
	     insn = next_insn_same_sec(file, insn))

static bool is_sibling_call(struct instruction *insn)
{
	/* An indirect jump is either a sibling call or a jump to a table. */
	if (insn->type == INSN_JUMP_DYNAMIC)
		return list_empty(&insn->alts);

	if (!is_static_jump(insn))
		return false;

	/* add_jump_destinations() sets insn->call_dest for sibling calls. */
	return !!insn->call_dest;
}

/*
 * This checks to see if the given function is a "noreturn" function.
 *
 * For global functions which are outside the scope of this object file, we
 * have to keep a manual list of them.
 *
 * For local functions, we have to detect them manually by simply looking for
 * the lack of a return instruction.
 */
static bool __dead_end_function(struct objtool_file *file, struct symbol *func,
				int recursion)
{
	int i;
	struct instruction *insn;
	bool empty = true;

	/*
	 * Unfortunately these have to be hard coded because the noreturn
	 * attribute isn't provided in ELF data.
	 */
	static const char * const global_noreturns[] = {
		"__stack_chk_fail",
		"panic",
		"do_exit",
		"do_task_dead",
		"__module_put_and_exit",
		"complete_and_exit",
		"__reiserfs_panic",
		"lbug_with_loc",
		"fortify_panic",
		"usercopy_abort",
		"machine_real_restart",
		"rewind_stack_do_exit",
		"kunit_try_catch_throw",
	};

	if (!func)
		return false;

	if (func->bind == STB_WEAK)
		return false;

	if (func->bind == STB_GLOBAL)
		for (i = 0; i < ARRAY_SIZE(global_noreturns); i++)
			if (!strcmp(func->name, global_noreturns[i]))
				return true;

	if (!func->len)
		return false;

	insn = find_insn(file, func->sec, func->offset);
	if (!insn->func)
		return false;

	func_for_each_insn(file, func, insn) {
		empty = false;

		if (insn->type == INSN_RETURN)
			return false;
	}

	if (empty)
		return false;

	/*
	 * A function can have a sibling call instead of a return.  In that
	 * case, the function's dead-end status depends on whether the target
	 * of the sibling call returns.
	 */
	func_for_each_insn(file, func, insn) {
		if (is_sibling_call(insn)) {
			struct instruction *dest = insn->jump_dest;

			if (!dest)
				/* sibling call to another file */
				return false;

			/* local sibling call */
			if (recursion == 5) {
				/*
				 * Infinite recursion: two functions have
				 * sibling calls to each other.  This is a very
				 * rare case.  It means they aren't dead ends.
				 */
				return false;
			}

			return __dead_end_function(file, dest->func, recursion+1);
		}
	}

	return true;
}

static bool dead_end_function(struct objtool_file *file, struct symbol *func)
{
	return __dead_end_function(file, func, 0);
}

static void init_cfi_state(struct cfi_state *cfi)
{
	int i;

	for (i = 0; i < CFI_NUM_REGS; i++) {
		cfi->regs[i].base = CFI_UNDEFINED;
		cfi->vals[i].base = CFI_UNDEFINED;
	}
	cfi->cfa.base = CFI_UNDEFINED;
	cfi->drap_reg = CFI_UNDEFINED;
	cfi->drap_offset = -1;
}

static void init_insn_state(struct insn_state *state, struct section *sec)
{
	memset(state, 0, sizeof(*state));
	init_cfi_state(&state->cfi);

	/*
	 * We need the full vmlinux for noinstr validation, otherwise we can
	 * not correctly determine insn->call_dest->sec (external symbols do
	 * not have a section).
	 */
	if (vmlinux && sec)
		state->noinstr = sec->noinstr;
}

/*
 * Call the arch-specific instruction decoder for all the instructions and add
 * them to the global instruction list.
 */
static int decode_instructions(struct objtool_file *file)
{
	struct section *sec;
	struct symbol *func;
	unsigned long offset;
	struct instruction *insn;
	unsigned long nr_insns = 0;
	int ret;

	for_each_sec(file, sec) {

		if (!(sec->sh.sh_flags & SHF_EXECINSTR))
			continue;

		if (strcmp(sec->name, ".altinstr_replacement") &&
		    strcmp(sec->name, ".altinstr_aux") &&
		    strncmp(sec->name, ".discard.", 9))
			sec->text = true;

		if (!strcmp(sec->name, ".noinstr.text") ||
		    !strcmp(sec->name, ".entry.text"))
			sec->noinstr = true;

		for (offset = 0; offset < sec->len; offset += insn->len) {
			insn = malloc(sizeof(*insn));
			if (!insn) {
				WARN("malloc failed");
				return -1;
			}
			memset(insn, 0, sizeof(*insn));
			INIT_LIST_HEAD(&insn->alts);
			INIT_LIST_HEAD(&insn->stack_ops);
			init_cfi_state(&insn->cfi);

			insn->sec = sec;
			insn->offset = offset;

			ret = arch_decode_instruction(file->elf, sec, offset,
						      sec->len - offset,
						      &insn->len, &insn->type,
						      &insn->immediate,
						      &insn->stack_ops);
			if (ret)
				goto err;

			hash_add(file->insn_hash, &insn->hash, sec_offset_hash(sec, insn->offset));
			list_add_tail(&insn->list, &file->insn_list);
			nr_insns++;
		}

		list_for_each_entry(func, &sec->symbol_list, list) {
			if (func->type != STT_FUNC || func->alias != func)
				continue;

			if (!find_insn(file, sec, func->offset)) {
				WARN("%s(): can't find starting instruction",
				     func->name);
				return -1;
			}

			sym_for_each_insn(file, func, insn)
				insn->func = func;
		}
	}

	if (stats)
		printf("nr_insns: %lu\n", nr_insns);

	return 0;

err:
	free(insn);
	return ret;
}

static struct instruction *find_last_insn(struct objtool_file *file,
					  struct section *sec)
{
	struct instruction *insn = NULL;
	unsigned int offset;
	unsigned int end = (sec->len > 10) ? sec->len - 10 : 0;

	for (offset = sec->len - 1; offset >= end && !insn; offset--)
		insn = find_insn(file, sec, offset);

	return insn;
}

/*
 * Mark "ud2" instructions and manually annotated dead ends.
 */
static int add_dead_ends(struct objtool_file *file)
{
	struct section *sec;
	struct reloc *reloc;
	struct instruction *insn;

	/*
	 * By default, "ud2" is a dead end unless otherwise annotated, because
	 * GCC 7 inserts it for certain divide-by-zero cases.
	 */
	for_each_insn(file, insn)
		if (insn->type == INSN_BUG)
			insn->dead_end = true;

	/*
	 * Check for manually annotated dead ends.
	 */
	sec = find_section_by_name(file->elf, ".rela.discard.unreachable");
	if (!sec)
		goto reachable;

	list_for_each_entry(reloc, &sec->reloc_list, list) {
		if (reloc->sym->type != STT_SECTION) {
			WARN("unexpected relocation symbol type in %s", sec->name);
			return -1;
		}
		insn = find_insn(file, reloc->sym->sec, reloc->addend);
		if (insn)
			insn = list_prev_entry(insn, list);
		else if (reloc->addend == reloc->sym->sec->len) {
			insn = find_last_insn(file, reloc->sym->sec);
			if (!insn) {
				WARN("can't find unreachable insn at %s+0x%x",
				     reloc->sym->sec->name, reloc->addend);
				return -1;
			}
		} else {
			WARN("can't find unreachable insn at %s+0x%x",
			     reloc->sym->sec->name, reloc->addend);
			return -1;
		}

		insn->dead_end = true;
	}

reachable:
	/*
	 * These manually annotated reachable checks are needed for GCC 4.4,
	 * where the Linux unreachable() macro isn't supported.  In that case
	 * GCC doesn't know the "ud2" is fatal, so it generates code as if it's
	 * not a dead end.
	 */
	sec = find_section_by_name(file->elf, ".rela.discard.reachable");
	if (!sec)
		return 0;

	list_for_each_entry(reloc, &sec->reloc_list, list) {
		if (reloc->sym->type != STT_SECTION) {
			WARN("unexpected relocation symbol type in %s", sec->name);
			return -1;
		}
		insn = find_insn(file, reloc->sym->sec, reloc->addend);
		if (insn)
			insn = list_prev_entry(insn, list);
		else if (reloc->addend == reloc->sym->sec->len) {
			insn = find_last_insn(file, reloc->sym->sec);
			if (!insn) {
				WARN("can't find reachable insn at %s+0x%x",
				     reloc->sym->sec->name, reloc->addend);
				return -1;
			}
		} else {
			WARN("can't find reachable insn at %s+0x%x",
			     reloc->sym->sec->name, reloc->addend);
			return -1;
		}

		insn->dead_end = false;
	}

	return 0;
}

static int create_static_call_sections(struct objtool_file *file)
{
	struct section *sec, *reloc_sec;
	struct reloc *reloc;
	struct static_call_site *site;
	struct instruction *insn;
	struct symbol *key_sym;
	char *key_name, *tmp;
	int idx;

	sec = find_section_by_name(file->elf, ".static_call_sites");
	if (sec) {
		INIT_LIST_HEAD(&file->static_call_list);
		WARN("file already has .static_call_sites section, skipping");
		return 0;
	}

	if (list_empty(&file->static_call_list))
		return 0;

	idx = 0;
	list_for_each_entry(insn, &file->static_call_list, static_call_node)
		idx++;

	sec = elf_create_section(file->elf, ".static_call_sites", SHF_WRITE,
				 sizeof(struct static_call_site), idx);
	if (!sec)
		return -1;

	reloc_sec = elf_create_reloc_section(file->elf, sec, SHT_RELA);
	if (!reloc_sec)
		return -1;

	idx = 0;
	list_for_each_entry(insn, &file->static_call_list, static_call_node) {

		site = (struct static_call_site *)sec->data->d_buf + idx;
		memset(site, 0, sizeof(struct static_call_site));

		/* populate reloc for 'addr' */
		reloc = malloc(sizeof(*reloc));
		if (!reloc) {
			perror("malloc");
			return -1;
		}
		memset(reloc, 0, sizeof(*reloc));
		reloc->sym = insn->sec->sym;
		reloc->addend = insn->offset;
		reloc->type = R_X86_64_PC32;
		reloc->offset = idx * sizeof(struct static_call_site);
		reloc->sec = reloc_sec;
		elf_add_reloc(file->elf, reloc);

		/* find key symbol */
		key_name = strdup(insn->call_dest->name);
		if (!key_name) {
			perror("strdup");
			return -1;
		}
		if (strncmp(key_name, STATIC_CALL_TRAMP_PREFIX_STR,
			    STATIC_CALL_TRAMP_PREFIX_LEN)) {
			WARN("static_call: trampoline name malformed: %s", key_name);
			return -1;
		}
		tmp = key_name + STATIC_CALL_TRAMP_PREFIX_LEN - STATIC_CALL_KEY_PREFIX_LEN;
		memcpy(tmp, STATIC_CALL_KEY_PREFIX_STR, STATIC_CALL_KEY_PREFIX_LEN);

		key_sym = find_symbol_by_name(file->elf, tmp);
		if (!key_sym) {
			WARN("static_call: can't find static_call_key symbol: %s", tmp);
			return -1;
		}
		free(key_name);

		/* populate reloc for 'key' */
		reloc = malloc(sizeof(*reloc));
		if (!reloc) {
			perror("malloc");
			return -1;
		}
		memset(reloc, 0, sizeof(*reloc));
		reloc->sym = key_sym;
		reloc->addend = is_sibling_call(insn) ? STATIC_CALL_SITE_TAIL : 0;
		reloc->type = R_X86_64_PC32;
		reloc->offset = idx * sizeof(struct static_call_site) + 4;
		reloc->sec = reloc_sec;
		elf_add_reloc(file->elf, reloc);

		idx++;
	}

	if (elf_rebuild_reloc_section(file->elf, reloc_sec))
		return -1;

	return 0;
}

/*
 * Warnings shouldn't be reported for ignored functions.
 */
static void add_ignores(struct objtool_file *file)
{
	struct instruction *insn;
	struct section *sec;
	struct symbol *func;
	struct reloc *reloc;

	sec = find_section_by_name(file->elf, ".rela.discard.func_stack_frame_non_standard");
	if (!sec)
		return;

	list_for_each_entry(reloc, &sec->reloc_list, list) {
		switch (reloc->sym->type) {
		case STT_FUNC:
			func = reloc->sym;
			break;

		case STT_SECTION:
			func = find_func_by_offset(reloc->sym->sec, reloc->addend);
			if (!func)
				continue;
			break;

		default:
			WARN("unexpected relocation symbol type in %s: %d", sec->name, reloc->sym->type);
			continue;
		}

		func_for_each_insn(file, func, insn)
			insn->ignore = true;
	}
}

/*
 * This is a whitelist of functions that is allowed to be called with AC set.
 * The list is meant to be minimal and only contains compiler instrumentation
 * ABI and a few functions used to implement *_{to,from}_user() functions.
 *
 * These functions must not directly change AC, but may PUSHF/POPF.
 */
static const char *uaccess_safe_builtin[] = {
	/* KASAN */
	"kasan_report",
	"check_memory_region",
	/* KASAN out-of-line */
	"__asan_loadN_noabort",
	"__asan_load1_noabort",
	"__asan_load2_noabort",
	"__asan_load4_noabort",
	"__asan_load8_noabort",
	"__asan_load16_noabort",
	"__asan_storeN_noabort",
	"__asan_store1_noabort",
	"__asan_store2_noabort",
	"__asan_store4_noabort",
	"__asan_store8_noabort",
	"__asan_store16_noabort",
	"__kasan_check_read",
	"__kasan_check_write",
	/* KASAN in-line */
	"__asan_report_load_n_noabort",
	"__asan_report_load1_noabort",
	"__asan_report_load2_noabort",
	"__asan_report_load4_noabort",
	"__asan_report_load8_noabort",
	"__asan_report_load16_noabort",
	"__asan_report_store_n_noabort",
	"__asan_report_store1_noabort",
	"__asan_report_store2_noabort",
	"__asan_report_store4_noabort",
	"__asan_report_store8_noabort",
	"__asan_report_store16_noabort",
	/* KCSAN */
	"__kcsan_check_access",
	"kcsan_found_watchpoint",
	"kcsan_setup_watchpoint",
	"kcsan_check_scoped_accesses",
	"kcsan_disable_current",
	"kcsan_enable_current_nowarn",
	/* KCSAN/TSAN */
	"__tsan_func_entry",
	"__tsan_func_exit",
	"__tsan_read_range",
	"__tsan_write_range",
	"__tsan_read1",
	"__tsan_read2",
	"__tsan_read4",
	"__tsan_read8",
	"__tsan_read16",
	"__tsan_write1",
	"__tsan_write2",
	"__tsan_write4",
	"__tsan_write8",
	"__tsan_write16",
	"__tsan_read_write1",
	"__tsan_read_write2",
	"__tsan_read_write4",
	"__tsan_read_write8",
	"__tsan_read_write16",
	"__tsan_atomic8_load",
	"__tsan_atomic16_load",
	"__tsan_atomic32_load",
	"__tsan_atomic64_load",
	"__tsan_atomic8_store",
	"__tsan_atomic16_store",
	"__tsan_atomic32_store",
	"__tsan_atomic64_store",
	"__tsan_atomic8_exchange",
	"__tsan_atomic16_exchange",
	"__tsan_atomic32_exchange",
	"__tsan_atomic64_exchange",
	"__tsan_atomic8_fetch_add",
	"__tsan_atomic16_fetch_add",
	"__tsan_atomic32_fetch_add",
	"__tsan_atomic64_fetch_add",
	"__tsan_atomic8_fetch_sub",
	"__tsan_atomic16_fetch_sub",
	"__tsan_atomic32_fetch_sub",
	"__tsan_atomic64_fetch_sub",
	"__tsan_atomic8_fetch_and",
	"__tsan_atomic16_fetch_and",
	"__tsan_atomic32_fetch_and",
	"__tsan_atomic64_fetch_and",
	"__tsan_atomic8_fetch_or",
	"__tsan_atomic16_fetch_or",
	"__tsan_atomic32_fetch_or",
	"__tsan_atomic64_fetch_or",
	"__tsan_atomic8_fetch_xor",
	"__tsan_atomic16_fetch_xor",
	"__tsan_atomic32_fetch_xor",
	"__tsan_atomic64_fetch_xor",
	"__tsan_atomic8_fetch_nand",
	"__tsan_atomic16_fetch_nand",
	"__tsan_atomic32_fetch_nand",
	"__tsan_atomic64_fetch_nand",
	"__tsan_atomic8_compare_exchange_strong",
	"__tsan_atomic16_compare_exchange_strong",
	"__tsan_atomic32_compare_exchange_strong",
	"__tsan_atomic64_compare_exchange_strong",
	"__tsan_atomic8_compare_exchange_weak",
	"__tsan_atomic16_compare_exchange_weak",
	"__tsan_atomic32_compare_exchange_weak",
	"__tsan_atomic64_compare_exchange_weak",
	"__tsan_atomic8_compare_exchange_val",
	"__tsan_atomic16_compare_exchange_val",
	"__tsan_atomic32_compare_exchange_val",
	"__tsan_atomic64_compare_exchange_val",
	"__tsan_atomic_thread_fence",
	"__tsan_atomic_signal_fence",
	/* KCOV */
	"write_comp_data",
	"check_kcov_mode",
	"__sanitizer_cov_trace_pc",
	"__sanitizer_cov_trace_const_cmp1",
	"__sanitizer_cov_trace_const_cmp2",
	"__sanitizer_cov_trace_const_cmp4",
	"__sanitizer_cov_trace_const_cmp8",
	"__sanitizer_cov_trace_cmp1",
	"__sanitizer_cov_trace_cmp2",
	"__sanitizer_cov_trace_cmp4",
	"__sanitizer_cov_trace_cmp8",
	"__sanitizer_cov_trace_switch",
	/* UBSAN */
	"ubsan_type_mismatch_common",
	"__ubsan_handle_type_mismatch",
	"__ubsan_handle_type_mismatch_v1",
	"__ubsan_handle_shift_out_of_bounds",
	/* misc */
	"csum_partial_copy_generic",
	"copy_mc_fragile",
	"copy_mc_fragile_handle_tail",
	"copy_mc_enhanced_fast_string",
	"ftrace_likely_update", /* CONFIG_TRACE_BRANCH_PROFILING */
	NULL
};

static void add_uaccess_safe(struct objtool_file *file)
{
	struct symbol *func;
	const char **name;

	if (!uaccess)
		return;

	for (name = uaccess_safe_builtin; *name; name++) {
		func = find_symbol_by_name(file->elf, *name);
		if (!func)
			continue;

		func->uaccess_safe = true;
	}
}

/*
 * FIXME: For now, just ignore any alternatives which add retpolines.  This is
 * a temporary hack, as it doesn't allow ORC to unwind from inside a retpoline.
 * But it at least allows objtool to understand the control flow *around* the
 * retpoline.
 */
static int add_ignore_alternatives(struct objtool_file *file)
{
	struct section *sec;
	struct reloc *reloc;
	struct instruction *insn;

	sec = find_section_by_name(file->elf, ".rela.discard.ignore_alts");
	if (!sec)
		return 0;

	list_for_each_entry(reloc, &sec->reloc_list, list) {
		if (reloc->sym->type != STT_SECTION) {
			WARN("unexpected relocation symbol type in %s", sec->name);
			return -1;
		}

		insn = find_insn(file, reloc->sym->sec, reloc->addend);
		if (!insn) {
			WARN("bad .discard.ignore_alts entry");
			return -1;
		}

		insn->ignore_alts = true;
	}

	return 0;
}

/*
 * Find the destination instructions for all jumps.
 */
static int add_jump_destinations(struct objtool_file *file)
{
	struct instruction *insn;
	struct reloc *reloc;
	struct section *dest_sec;
	unsigned long dest_off;

	for_each_insn(file, insn) {
		if (!is_static_jump(insn))
			continue;

		if (insn->offset == FAKE_JUMP_OFFSET)
			continue;

		reloc = find_reloc_by_dest_range(file->elf, insn->sec,
					       insn->offset, insn->len);
		if (!reloc) {
			dest_sec = insn->sec;
			dest_off = arch_jump_destination(insn);
		} else if (reloc->sym->type == STT_SECTION) {
			dest_sec = reloc->sym->sec;
			dest_off = arch_dest_reloc_offset(reloc->addend);
		} else if (reloc->sym->sec->idx) {
			dest_sec = reloc->sym->sec;
			dest_off = reloc->sym->sym.st_value +
				   arch_dest_reloc_offset(reloc->addend);
		} else if (strstr(reloc->sym->name, "_indirect_thunk_")) {
			/*
			 * Retpoline jumps are really dynamic jumps in
			 * disguise, so convert them accordingly.
			 */
			if (insn->type == INSN_JUMP_UNCONDITIONAL)
				insn->type = INSN_JUMP_DYNAMIC;
			else
				insn->type = INSN_JUMP_DYNAMIC_CONDITIONAL;

			insn->retpoline_safe = true;
			continue;
		} else {
			/* external sibling call */
			insn->call_dest = reloc->sym;
			if (insn->call_dest->static_call_tramp) {
				list_add_tail(&insn->static_call_node,
					      &file->static_call_list);
			}
			continue;
		}

		insn->jump_dest = find_insn(file, dest_sec, dest_off);
		if (!insn->jump_dest) {

			/*
			 * This is a special case where an alt instruction
			 * jumps past the end of the section.  These are
			 * handled later in handle_group_alt().
			 */
			if (!strcmp(insn->sec->name, ".altinstr_replacement"))
				continue;

			WARN_FUNC("can't find jump dest instruction at %s+0x%lx",
				  insn->sec, insn->offset, dest_sec->name,
				  dest_off);
			return -1;
		}

		/*
		 * Cross-function jump.
		 */
		if (insn->func && insn->jump_dest->func &&
		    insn->func != insn->jump_dest->func) {

			/*
			 * For GCC 8+, create parent/child links for any cold
			 * subfunctions.  This is _mostly_ redundant with a
			 * similar initialization in read_symbols().
			 *
			 * If a function has aliases, we want the *first* such
			 * function in the symbol table to be the subfunction's
			 * parent.  In that case we overwrite the
			 * initialization done in read_symbols().
			 *
			 * However this code can't completely replace the
			 * read_symbols() code because this doesn't detect the
			 * case where the parent function's only reference to a
			 * subfunction is through a jump table.
			 */
			if (!strstr(insn->func->name, ".cold.") &&
			    strstr(insn->jump_dest->func->name, ".cold.")) {
				insn->func->cfunc = insn->jump_dest->func;
				insn->jump_dest->func->pfunc = insn->func;

			} else if (insn->jump_dest->func->pfunc != insn->func->pfunc &&
				   insn->jump_dest->offset == insn->jump_dest->func->offset) {

				/* internal sibling call */
				insn->call_dest = insn->jump_dest->func;
				if (insn->call_dest->static_call_tramp) {
					list_add_tail(&insn->static_call_node,
						      &file->static_call_list);
				}
			}
		}
	}

	return 0;
}

static void remove_insn_ops(struct instruction *insn)
{
	struct stack_op *op, *tmp;

	list_for_each_entry_safe(op, tmp, &insn->stack_ops, list) {
		list_del(&op->list);
		free(op);
	}
}

static struct symbol *find_call_destination(struct section *sec, unsigned long offset)
{
	struct symbol *call_dest;

	call_dest = find_func_by_offset(sec, offset);
	if (!call_dest)
		call_dest = find_symbol_by_offset(sec, offset);

	return call_dest;
}

/*
 * Find the destination instructions for all calls.
 */
static int add_call_destinations(struct objtool_file *file)
{
	struct instruction *insn;
	unsigned long dest_off;
	struct reloc *reloc;

	for_each_insn(file, insn) {
		if (insn->type != INSN_CALL)
			continue;

		reloc = find_reloc_by_dest_range(file->elf, insn->sec,
					       insn->offset, insn->len);
		if (!reloc) {
			dest_off = arch_jump_destination(insn);
			insn->call_dest = find_call_destination(insn->sec, dest_off);

			if (insn->ignore)
				continue;

			if (!insn->call_dest) {
				WARN_FUNC("unannotated intra-function call", insn->sec, insn->offset);
				return -1;
			}

			if (insn->func && insn->call_dest->type != STT_FUNC) {
				WARN_FUNC("unsupported call to non-function",
					  insn->sec, insn->offset);
				return -1;
			}

		} else if (reloc->sym->type == STT_SECTION) {
			dest_off = arch_dest_reloc_offset(reloc->addend);
			insn->call_dest = find_call_destination(reloc->sym->sec,
								dest_off);
			if (!insn->call_dest) {
				WARN_FUNC("can't find call dest symbol at %s+0x%lx",
					  insn->sec, insn->offset,
					  reloc->sym->sec->name,
					  dest_off);
				return -1;
			}
		} else
			insn->call_dest = reloc->sym;

		/*
		 * Many compilers cannot disable KCOV with a function attribute
		 * so they need a little help, NOP out any KCOV calls from noinstr
		 * text.
		 */
		if (insn->sec->noinstr &&
		    !strncmp(insn->call_dest->name, "__sanitizer_cov_", 16)) {
			if (reloc) {
				reloc->type = R_NONE;
				elf_write_reloc(file->elf, reloc);
			}

			elf_write_insn(file->elf, insn->sec,
				       insn->offset, insn->len,
				       arch_nop_insn(insn->len));
			insn->type = INSN_NOP;
		}

		/*
		 * Whatever stack impact regular CALLs have, should be undone
		 * by the RETURN of the called function.
		 *
		 * Annotated intra-function calls retain the stack_ops but
		 * are converted to JUMP, see read_intra_function_calls().
		 */
		remove_insn_ops(insn);
	}

	return 0;
}

/*
 * The .alternatives section requires some extra special care, over and above
 * what other special sections require:
 *
 * 1. Because alternatives are patched in-place, we need to insert a fake jump
 *    instruction at the end so that validate_branch() skips all the original
 *    replaced instructions when validating the new instruction path.
 *
 * 2. An added wrinkle is that the new instruction length might be zero.  In
 *    that case the old instructions are replaced with noops.  We simulate that
 *    by creating a fake jump as the only new instruction.
 *
 * 3. In some cases, the alternative section includes an instruction which
 *    conditionally jumps to the _end_ of the entry.  We have to modify these
 *    jumps' destinations to point back to .text rather than the end of the
 *    entry in .altinstr_replacement.
 */
static int handle_group_alt(struct objtool_file *file,
			    struct special_alt *special_alt,
			    struct instruction *orig_insn,
			    struct instruction **new_insn)
{
	static unsigned int alt_group_next_index = 1;
	struct instruction *last_orig_insn, *last_new_insn, *insn, *fake_jump = NULL;
	unsigned int alt_group = alt_group_next_index++;
	unsigned long dest_off;

	last_orig_insn = NULL;
	insn = orig_insn;
	sec_for_each_insn_from(file, insn) {
		if (insn->offset >= special_alt->orig_off + special_alt->orig_len)
			break;

		insn->alt_group = alt_group;
		last_orig_insn = insn;
	}

	if (next_insn_same_sec(file, last_orig_insn)) {
		fake_jump = malloc(sizeof(*fake_jump));
		if (!fake_jump) {
			WARN("malloc failed");
			return -1;
		}
		memset(fake_jump, 0, sizeof(*fake_jump));
		INIT_LIST_HEAD(&fake_jump->alts);
		INIT_LIST_HEAD(&fake_jump->stack_ops);
		init_cfi_state(&fake_jump->cfi);

		fake_jump->sec = special_alt->new_sec;
		fake_jump->offset = FAKE_JUMP_OFFSET;
		fake_jump->type = INSN_JUMP_UNCONDITIONAL;
		fake_jump->jump_dest = list_next_entry(last_orig_insn, list);
		fake_jump->func = orig_insn->func;
	}

	if (!special_alt->new_len) {
		if (!fake_jump) {
			WARN("%s: empty alternative at end of section",
			     special_alt->orig_sec->name);
			return -1;
		}

		*new_insn = fake_jump;
		return 0;
	}

	last_new_insn = NULL;
	alt_group = alt_group_next_index++;
	insn = *new_insn;
	sec_for_each_insn_from(file, insn) {
		struct reloc *alt_reloc;

		if (insn->offset >= special_alt->new_off + special_alt->new_len)
			break;

		last_new_insn = insn;

		insn->ignore = orig_insn->ignore_alts;
		insn->func = orig_insn->func;
		insn->alt_group = alt_group;

		/*
		 * Since alternative replacement code is copy/pasted by the
		 * kernel after applying relocations, generally such code can't
		 * have relative-address relocation references to outside the
		 * .altinstr_replacement section, unless the arch's
		 * alternatives code can adjust the relative offsets
		 * accordingly.
		 */
		alt_reloc = find_reloc_by_dest_range(file->elf, insn->sec,
						   insn->offset, insn->len);
		if (alt_reloc &&
		    !arch_support_alt_relocation(special_alt, insn, alt_reloc)) {

			WARN_FUNC("unsupported relocation in alternatives section",
				  insn->sec, insn->offset);
			return -1;
		}

		if (!is_static_jump(insn))
			continue;

		if (!insn->immediate)
			continue;

		dest_off = arch_jump_destination(insn);
		if (dest_off == special_alt->new_off + special_alt->new_len) {
			if (!fake_jump) {
				WARN("%s: alternative jump to end of section",
				     special_alt->orig_sec->name);
				return -1;
			}
			insn->jump_dest = fake_jump;
		}

		if (!insn->jump_dest) {
			WARN_FUNC("can't find alternative jump destination",
				  insn->sec, insn->offset);
			return -1;
		}
	}

	if (!last_new_insn) {
		WARN_FUNC("can't find last new alternative instruction",
			  special_alt->new_sec, special_alt->new_off);
		return -1;
	}

	if (fake_jump)
		list_add(&fake_jump->list, &last_new_insn->list);

	return 0;
}

/*
 * A jump table entry can either convert a nop to a jump or a jump to a nop.
 * If the original instruction is a jump, make the alt entry an effective nop
 * by just skipping the original instruction.
 */
static int handle_jump_alt(struct objtool_file *file,
			   struct special_alt *special_alt,
			   struct instruction *orig_insn,
			   struct instruction **new_insn)
{
	if (orig_insn->type == INSN_NOP)
		return 0;

	if (orig_insn->type != INSN_JUMP_UNCONDITIONAL) {
		WARN_FUNC("unsupported instruction at jump label",
			  orig_insn->sec, orig_insn->offset);
		return -1;
	}

	*new_insn = list_next_entry(orig_insn, list);
	return 0;
}

/*
 * Read all the special sections which have alternate instructions which can be
 * patched in or redirected to at runtime.  Each instruction having alternate
 * instruction(s) has them added to its insn->alts list, which will be
 * traversed in validate_branch().
 */
static int add_special_section_alts(struct objtool_file *file)
{
	struct list_head special_alts;
	struct instruction *orig_insn, *new_insn;
	struct special_alt *special_alt, *tmp;
	struct alternative *alt;
	int ret;

	ret = special_get_alts(file->elf, &special_alts);
	if (ret)
		return ret;

	list_for_each_entry_safe(special_alt, tmp, &special_alts, list) {

		orig_insn = find_insn(file, special_alt->orig_sec,
				      special_alt->orig_off);
		if (!orig_insn) {
			WARN_FUNC("special: can't find orig instruction",
				  special_alt->orig_sec, special_alt->orig_off);
			ret = -1;
			goto out;
		}

		new_insn = NULL;
		if (!special_alt->group || special_alt->new_len) {
			new_insn = find_insn(file, special_alt->new_sec,
					     special_alt->new_off);
			if (!new_insn) {
				WARN_FUNC("special: can't find new instruction",
					  special_alt->new_sec,
					  special_alt->new_off);
				ret = -1;
				goto out;
			}
		}

		if (special_alt->group) {
			if (!special_alt->orig_len) {
				WARN_FUNC("empty alternative entry",
					  orig_insn->sec, orig_insn->offset);
				continue;
			}

			ret = handle_group_alt(file, special_alt, orig_insn,
					       &new_insn);
			if (ret)
				goto out;
		} else if (special_alt->jump_or_nop) {
			ret = handle_jump_alt(file, special_alt, orig_insn,
					      &new_insn);
			if (ret)
				goto out;
		}

		alt = malloc(sizeof(*alt));
		if (!alt) {
			WARN("malloc failed");
			ret = -1;
			goto out;
		}

		alt->insn = new_insn;
		alt->skip_orig = special_alt->skip_orig;
		orig_insn->ignore_alts |= special_alt->skip_alt;
		list_add_tail(&alt->list, &orig_insn->alts);

		list_del(&special_alt->list);
		free(special_alt);
	}

out:
	return ret;
}

static int add_jump_table(struct objtool_file *file, struct instruction *insn,
			    struct reloc *table)
{
	struct reloc *reloc = table;
	struct instruction *dest_insn;
	struct alternative *alt;
	struct symbol *pfunc = insn->func->pfunc;
	unsigned int prev_offset = 0;

	/*
	 * Each @reloc is a switch table relocation which points to the target
	 * instruction.
	 */
	list_for_each_entry_from(reloc, &table->sec->reloc_list, list) {

		/* Check for the end of the table: */
		if (reloc != table && reloc->jump_table_start)
			break;

		/* Make sure the table entries are consecutive: */
		if (prev_offset && reloc->offset != prev_offset + 8)
			break;

		/* Detect function pointers from contiguous objects: */
		if (reloc->sym->sec == pfunc->sec &&
		    reloc->addend == pfunc->offset)
			break;

		dest_insn = find_insn(file, reloc->sym->sec, reloc->addend);
		if (!dest_insn)
			break;

		/* Make sure the destination is in the same function: */
		if (!dest_insn->func || dest_insn->func->pfunc != pfunc)
			break;

		alt = malloc(sizeof(*alt));
		if (!alt) {
			WARN("malloc failed");
			return -1;
		}

		alt->insn = dest_insn;
		list_add_tail(&alt->list, &insn->alts);
		prev_offset = reloc->offset;
	}

	if (!prev_offset) {
		WARN_FUNC("can't find switch jump table",
			  insn->sec, insn->offset);
		return -1;
	}

	return 0;
}

/*
 * find_jump_table() - Given a dynamic jump, find the switch jump table
 * associated with it.
 */
static struct reloc *find_jump_table(struct objtool_file *file,
				      struct symbol *func,
				      struct instruction *insn)
{
	struct reloc *table_reloc;
	struct instruction *dest_insn, *orig_insn = insn;

	/*
	 * Backward search using the @first_jump_src links, these help avoid
	 * much of the 'in between' code. Which avoids us getting confused by
	 * it.
	 */
	for (;
<<<<<<< HEAD
	     &insn->list != &file->insn_list && insn->func && insn->func->pfunc == func;
	     insn = insn->first_jump_src ?: list_prev_entry(insn, list)) {
=======
	     insn && insn->func && insn->func->pfunc == func;
	     insn = insn->first_jump_src ?: prev_insn_same_sym(file, insn)) {
>>>>>>> d1988041

		if (insn != orig_insn && insn->type == INSN_JUMP_DYNAMIC)
			break;

		/* allow small jumps within the range */
		if (insn->type == INSN_JUMP_UNCONDITIONAL &&
		    insn->jump_dest &&
		    (insn->jump_dest->offset <= insn->offset ||
		     insn->jump_dest->offset > orig_insn->offset))
		    break;

		table_reloc = arch_find_switch_table(file, insn);
		if (!table_reloc)
			continue;
		dest_insn = find_insn(file, table_reloc->sym->sec, table_reloc->addend);
		if (!dest_insn || !dest_insn->func || dest_insn->func->pfunc != func)
			continue;

		return table_reloc;
	}

	return NULL;
}

/*
 * First pass: Mark the head of each jump table so that in the next pass,
 * we know when a given jump table ends and the next one starts.
 */
static void mark_func_jump_tables(struct objtool_file *file,
				    struct symbol *func)
{
	struct instruction *insn, *last = NULL;
	struct reloc *reloc;

	func_for_each_insn(file, func, insn) {
		if (!last)
			last = insn;

		/*
		 * Store back-pointers for unconditional forward jumps such
		 * that find_jump_table() can back-track using those and
		 * avoid some potentially confusing code.
		 */
		if (insn->type == INSN_JUMP_UNCONDITIONAL && insn->jump_dest &&
		    insn->offset > last->offset &&
		    insn->jump_dest->offset > insn->offset &&
		    !insn->jump_dest->first_jump_src) {

			insn->jump_dest->first_jump_src = insn;
			last = insn->jump_dest;
		}

		if (insn->type != INSN_JUMP_DYNAMIC)
			continue;

		reloc = find_jump_table(file, func, insn);
		if (reloc) {
			reloc->jump_table_start = true;
			insn->jump_table = reloc;
		}
	}
}

static int add_func_jump_tables(struct objtool_file *file,
				  struct symbol *func)
{
	struct instruction *insn;
	int ret;

	func_for_each_insn(file, func, insn) {
		if (!insn->jump_table)
			continue;

		ret = add_jump_table(file, insn, insn->jump_table);
		if (ret)
			return ret;
	}

	return 0;
}

/*
 * For some switch statements, gcc generates a jump table in the .rodata
 * section which contains a list of addresses within the function to jump to.
 * This finds these jump tables and adds them to the insn->alts lists.
 */
static int add_jump_table_alts(struct objtool_file *file)
{
	struct section *sec;
	struct symbol *func;
	int ret;

	if (!file->rodata)
		return 0;

	for_each_sec(file, sec) {
		list_for_each_entry(func, &sec->symbol_list, list) {
			if (func->type != STT_FUNC)
				continue;

			mark_func_jump_tables(file, func);
			ret = add_func_jump_tables(file, func);
			if (ret)
				return ret;
		}
	}

	return 0;
}

static int read_unwind_hints(struct objtool_file *file)
{
	struct section *sec, *relocsec;
	struct reloc *reloc;
	struct unwind_hint *hint;
	struct instruction *insn;
	struct cfi_reg *cfa;
	int i;

	sec = find_section_by_name(file->elf, ".discard.unwind_hints");
	if (!sec)
		return 0;

	relocsec = sec->reloc;
	if (!relocsec) {
		WARN("missing .rela.discard.unwind_hints section");
		return -1;
	}

	if (sec->len % sizeof(struct unwind_hint)) {
		WARN("struct unwind_hint size mismatch");
		return -1;
	}

	file->hints = true;

	for (i = 0; i < sec->len / sizeof(struct unwind_hint); i++) {
		hint = (struct unwind_hint *)sec->data->d_buf + i;

		reloc = find_reloc_by_dest(file->elf, sec, i * sizeof(*hint));
		if (!reloc) {
			WARN("can't find reloc for unwind_hints[%d]", i);
			return -1;
		}

		insn = find_insn(file, reloc->sym->sec, reloc->addend);
		if (!insn) {
			WARN("can't find insn for unwind_hints[%d]", i);
			return -1;
		}

		cfa = &insn->cfi.cfa;

		if (hint->type == UNWIND_HINT_TYPE_RET_OFFSET) {
			insn->ret_offset = hint->sp_offset;
			continue;
		}

		insn->hint = true;

		if (arch_decode_hint_reg(insn, hint->sp_reg)) {
			WARN_FUNC("unsupported unwind_hint sp base reg %d",
				  insn->sec, insn->offset, hint->sp_reg);
			return -1;
		}

		cfa->offset = hint->sp_offset;
		insn->cfi.type = hint->type;
		insn->cfi.end = hint->end;
	}

	return 0;
}

static int read_retpoline_hints(struct objtool_file *file)
{
	struct section *sec;
	struct instruction *insn;
	struct reloc *reloc;

	sec = find_section_by_name(file->elf, ".rela.discard.retpoline_safe");
	if (!sec)
		return 0;

	list_for_each_entry(reloc, &sec->reloc_list, list) {
		if (reloc->sym->type != STT_SECTION) {
			WARN("unexpected relocation symbol type in %s", sec->name);
			return -1;
		}

		insn = find_insn(file, reloc->sym->sec, reloc->addend);
		if (!insn) {
			WARN("bad .discard.retpoline_safe entry");
			return -1;
		}

		if (insn->type != INSN_JUMP_DYNAMIC &&
		    insn->type != INSN_CALL_DYNAMIC) {
			WARN_FUNC("retpoline_safe hint not an indirect jump/call",
				  insn->sec, insn->offset);
			return -1;
		}

		insn->retpoline_safe = true;
	}

	return 0;
}

static int read_instr_hints(struct objtool_file *file)
{
	struct section *sec;
	struct instruction *insn;
	struct reloc *reloc;

	sec = find_section_by_name(file->elf, ".rela.discard.instr_end");
	if (!sec)
		return 0;

	list_for_each_entry(reloc, &sec->reloc_list, list) {
		if (reloc->sym->type != STT_SECTION) {
			WARN("unexpected relocation symbol type in %s", sec->name);
			return -1;
		}

		insn = find_insn(file, reloc->sym->sec, reloc->addend);
		if (!insn) {
			WARN("bad .discard.instr_end entry");
			return -1;
		}

		insn->instr--;
	}

	sec = find_section_by_name(file->elf, ".rela.discard.instr_begin");
	if (!sec)
		return 0;

	list_for_each_entry(reloc, &sec->reloc_list, list) {
		if (reloc->sym->type != STT_SECTION) {
			WARN("unexpected relocation symbol type in %s", sec->name);
			return -1;
		}

		insn = find_insn(file, reloc->sym->sec, reloc->addend);
		if (!insn) {
			WARN("bad .discard.instr_begin entry");
			return -1;
		}

		insn->instr++;
	}

	return 0;
}

static int read_intra_function_calls(struct objtool_file *file)
{
	struct instruction *insn;
	struct section *sec;
	struct reloc *reloc;

	sec = find_section_by_name(file->elf, ".rela.discard.intra_function_calls");
	if (!sec)
		return 0;

	list_for_each_entry(reloc, &sec->reloc_list, list) {
		unsigned long dest_off;

		if (reloc->sym->type != STT_SECTION) {
			WARN("unexpected relocation symbol type in %s",
			     sec->name);
			return -1;
		}

		insn = find_insn(file, reloc->sym->sec, reloc->addend);
		if (!insn) {
			WARN("bad .discard.intra_function_call entry");
			return -1;
		}

		if (insn->type != INSN_CALL) {
			WARN_FUNC("intra_function_call not a direct call",
				  insn->sec, insn->offset);
			return -1;
		}

		/*
		 * Treat intra-function CALLs as JMPs, but with a stack_op.
		 * See add_call_destinations(), which strips stack_ops from
		 * normal CALLs.
		 */
		insn->type = INSN_JUMP_UNCONDITIONAL;

		dest_off = insn->offset + insn->len + insn->immediate;
		insn->jump_dest = find_insn(file, insn->sec, dest_off);
		if (!insn->jump_dest) {
			WARN_FUNC("can't find call dest at %s+0x%lx",
				  insn->sec, insn->offset,
				  insn->sec->name, dest_off);
			return -1;
		}
	}

	return 0;
}

static int read_static_call_tramps(struct objtool_file *file)
{
	struct section *sec;
	struct symbol *func;

	for_each_sec(file, sec) {
		list_for_each_entry(func, &sec->symbol_list, list) {
			if (func->bind == STB_GLOBAL &&
			    !strncmp(func->name, STATIC_CALL_TRAMP_PREFIX_STR,
				     strlen(STATIC_CALL_TRAMP_PREFIX_STR)))
				func->static_call_tramp = true;
		}
	}

	return 0;
}

static void mark_rodata(struct objtool_file *file)
{
	struct section *sec;
	bool found = false;

	/*
	 * Search for the following rodata sections, each of which can
	 * potentially contain jump tables:
	 *
	 * - .rodata: can contain GCC switch tables
	 * - .rodata.<func>: same, if -fdata-sections is being used
	 * - .rodata..c_jump_table: contains C annotated jump tables
	 *
	 * .rodata.str1.* sections are ignored; they don't contain jump tables.
	 */
	for_each_sec(file, sec) {
		if (!strncmp(sec->name, ".rodata", 7) &&
		    !strstr(sec->name, ".str1.")) {
			sec->rodata = true;
			found = true;
		}
	}

	file->rodata = found;
}

static int decode_sections(struct objtool_file *file)
{
	int ret;

	mark_rodata(file);

	ret = decode_instructions(file);
	if (ret)
		return ret;

	ret = add_dead_ends(file);
	if (ret)
		return ret;

	add_ignores(file);
	add_uaccess_safe(file);

	ret = add_ignore_alternatives(file);
	if (ret)
		return ret;

	ret = read_static_call_tramps(file);
	if (ret)
		return ret;

	ret = add_jump_destinations(file);
	if (ret)
		return ret;

	ret = add_special_section_alts(file);
	if (ret)
		return ret;

	ret = read_intra_function_calls(file);
	if (ret)
		return ret;

	ret = add_call_destinations(file);
	if (ret)
		return ret;

	ret = add_jump_table_alts(file);
	if (ret)
		return ret;

	ret = read_unwind_hints(file);
	if (ret)
		return ret;

	ret = read_retpoline_hints(file);
	if (ret)
		return ret;

	ret = read_instr_hints(file);
	if (ret)
		return ret;

	return 0;
}

static bool is_fentry_call(struct instruction *insn)
{
	if (insn->type == INSN_CALL && insn->call_dest &&
	    insn->call_dest->type == STT_NOTYPE &&
	    !strcmp(insn->call_dest->name, "__fentry__"))
		return true;

	return false;
}

static bool has_modified_stack_frame(struct instruction *insn, struct insn_state *state)
{
	u8 ret_offset = insn->ret_offset;
	struct cfi_state *cfi = &state->cfi;
	int i;

	if (cfi->cfa.base != initial_func_cfi.cfa.base || cfi->drap)
		return true;

	if (cfi->cfa.offset != initial_func_cfi.cfa.offset + ret_offset)
		return true;

	if (cfi->stack_size != initial_func_cfi.cfa.offset + ret_offset)
		return true;

	/*
	 * If there is a ret offset hint then don't check registers
	 * because a callee-saved register might have been pushed on
	 * the stack.
	 */
	if (ret_offset)
		return false;

	for (i = 0; i < CFI_NUM_REGS; i++) {
		if (cfi->regs[i].base != initial_func_cfi.regs[i].base ||
		    cfi->regs[i].offset != initial_func_cfi.regs[i].offset)
			return true;
	}

	return false;
}

static bool has_valid_stack_frame(struct insn_state *state)
{
	struct cfi_state *cfi = &state->cfi;

	if (cfi->cfa.base == CFI_BP && cfi->regs[CFI_BP].base == CFI_CFA &&
	    cfi->regs[CFI_BP].offset == -16)
		return true;

	if (cfi->drap && cfi->regs[CFI_BP].base == CFI_BP)
		return true;

	return false;
}

static int update_cfi_state_regs(struct instruction *insn,
				  struct cfi_state *cfi,
				  struct stack_op *op)
{
	struct cfi_reg *cfa = &cfi->cfa;

	if (cfa->base != CFI_SP && cfa->base != CFI_SP_INDIRECT)
		return 0;

	/* push */
	if (op->dest.type == OP_DEST_PUSH || op->dest.type == OP_DEST_PUSHF)
		cfa->offset += 8;

	/* pop */
	if (op->src.type == OP_SRC_POP || op->src.type == OP_SRC_POPF)
		cfa->offset -= 8;

	/* add immediate to sp */
	if (op->dest.type == OP_DEST_REG && op->src.type == OP_SRC_ADD &&
	    op->dest.reg == CFI_SP && op->src.reg == CFI_SP)
		cfa->offset -= op->src.offset;

	return 0;
}

static void save_reg(struct cfi_state *cfi, unsigned char reg, int base, int offset)
{
	if (arch_callee_saved_reg(reg) &&
	    cfi->regs[reg].base == CFI_UNDEFINED) {
		cfi->regs[reg].base = base;
		cfi->regs[reg].offset = offset;
	}
}

static void restore_reg(struct cfi_state *cfi, unsigned char reg)
{
	cfi->regs[reg].base = initial_func_cfi.regs[reg].base;
	cfi->regs[reg].offset = initial_func_cfi.regs[reg].offset;
}

/*
 * A note about DRAP stack alignment:
 *
 * GCC has the concept of a DRAP register, which is used to help keep track of
 * the stack pointer when aligning the stack.  r10 or r13 is used as the DRAP
 * register.  The typical DRAP pattern is:
 *
 *   4c 8d 54 24 08		lea    0x8(%rsp),%r10
 *   48 83 e4 c0		and    $0xffffffffffffffc0,%rsp
 *   41 ff 72 f8		pushq  -0x8(%r10)
 *   55				push   %rbp
 *   48 89 e5			mov    %rsp,%rbp
 *				(more pushes)
 *   41 52			push   %r10
 *				...
 *   41 5a			pop    %r10
 *				(more pops)
 *   5d				pop    %rbp
 *   49 8d 62 f8		lea    -0x8(%r10),%rsp
 *   c3				retq
 *
 * There are some variations in the epilogues, like:
 *
 *   5b				pop    %rbx
 *   41 5a			pop    %r10
 *   41 5c			pop    %r12
 *   41 5d			pop    %r13
 *   41 5e			pop    %r14
 *   c9				leaveq
 *   49 8d 62 f8		lea    -0x8(%r10),%rsp
 *   c3				retq
 *
 * and:
 *
 *   4c 8b 55 e8		mov    -0x18(%rbp),%r10
 *   48 8b 5d e0		mov    -0x20(%rbp),%rbx
 *   4c 8b 65 f0		mov    -0x10(%rbp),%r12
 *   4c 8b 6d f8		mov    -0x8(%rbp),%r13
 *   c9				leaveq
 *   49 8d 62 f8		lea    -0x8(%r10),%rsp
 *   c3				retq
 *
 * Sometimes r13 is used as the DRAP register, in which case it's saved and
 * restored beforehand:
 *
 *   41 55			push   %r13
 *   4c 8d 6c 24 10		lea    0x10(%rsp),%r13
 *   48 83 e4 f0		and    $0xfffffffffffffff0,%rsp
 *				...
 *   49 8d 65 f0		lea    -0x10(%r13),%rsp
 *   41 5d			pop    %r13
 *   c3				retq
 */
static int update_cfi_state(struct instruction *insn, struct cfi_state *cfi,
			     struct stack_op *op)
{
	struct cfi_reg *cfa = &cfi->cfa;
	struct cfi_reg *regs = cfi->regs;

	/* stack operations don't make sense with an undefined CFA */
	if (cfa->base == CFI_UNDEFINED) {
		if (insn->func) {
			WARN_FUNC("undefined stack state", insn->sec, insn->offset);
			return -1;
		}
		return 0;
	}

	if (cfi->type == UNWIND_HINT_TYPE_REGS ||
	    cfi->type == UNWIND_HINT_TYPE_REGS_PARTIAL)
		return update_cfi_state_regs(insn, cfi, op);

	switch (op->dest.type) {

	case OP_DEST_REG:
		switch (op->src.type) {

		case OP_SRC_REG:
			if (op->src.reg == CFI_SP && op->dest.reg == CFI_BP &&
			    cfa->base == CFI_SP &&
			    regs[CFI_BP].base == CFI_CFA &&
			    regs[CFI_BP].offset == -cfa->offset) {

				/* mov %rsp, %rbp */
				cfa->base = op->dest.reg;
				cfi->bp_scratch = false;
			}

			else if (op->src.reg == CFI_SP &&
				 op->dest.reg == CFI_BP && cfi->drap) {

				/* drap: mov %rsp, %rbp */
				regs[CFI_BP].base = CFI_BP;
				regs[CFI_BP].offset = -cfi->stack_size;
				cfi->bp_scratch = false;
			}

			else if (op->src.reg == CFI_SP && cfa->base == CFI_SP) {

				/*
				 * mov %rsp, %reg
				 *
				 * This is needed for the rare case where GCC
				 * does:
				 *
				 *   mov    %rsp, %rax
				 *   ...
				 *   mov    %rax, %rsp
				 */
				cfi->vals[op->dest.reg].base = CFI_CFA;
				cfi->vals[op->dest.reg].offset = -cfi->stack_size;
			}

			else if (op->src.reg == CFI_BP && op->dest.reg == CFI_SP &&
				 cfa->base == CFI_BP) {

				/*
				 * mov %rbp, %rsp
				 *
				 * Restore the original stack pointer (Clang).
				 */
				cfi->stack_size = -cfi->regs[CFI_BP].offset;
			}

			else if (op->dest.reg == cfa->base) {

				/* mov %reg, %rsp */
				if (cfa->base == CFI_SP &&
				    cfi->vals[op->src.reg].base == CFI_CFA) {

					/*
					 * This is needed for the rare case
					 * where GCC does something dumb like:
					 *
					 *   lea    0x8(%rsp), %rcx
					 *   ...
					 *   mov    %rcx, %rsp
					 */
					cfa->offset = -cfi->vals[op->src.reg].offset;
					cfi->stack_size = cfa->offset;

				} else {
					cfa->base = CFI_UNDEFINED;
					cfa->offset = 0;
				}
			}

			break;

		case OP_SRC_ADD:
			if (op->dest.reg == CFI_SP && op->src.reg == CFI_SP) {

				/* add imm, %rsp */
				cfi->stack_size -= op->src.offset;
				if (cfa->base == CFI_SP)
					cfa->offset -= op->src.offset;
				break;
			}

			if (op->dest.reg == CFI_SP && op->src.reg == CFI_BP) {

				/* lea disp(%rbp), %rsp */
				cfi->stack_size = -(op->src.offset + regs[CFI_BP].offset);
				break;
			}

			if (op->src.reg == CFI_SP && cfa->base == CFI_SP) {

				/* drap: lea disp(%rsp), %drap */
				cfi->drap_reg = op->dest.reg;

				/*
				 * lea disp(%rsp), %reg
				 *
				 * This is needed for the rare case where GCC
				 * does something dumb like:
				 *
				 *   lea    0x8(%rsp), %rcx
				 *   ...
				 *   mov    %rcx, %rsp
				 */
				cfi->vals[op->dest.reg].base = CFI_CFA;
				cfi->vals[op->dest.reg].offset = \
					-cfi->stack_size + op->src.offset;

				break;
			}

			if (cfi->drap && op->dest.reg == CFI_SP &&
			    op->src.reg == cfi->drap_reg) {

				 /* drap: lea disp(%drap), %rsp */
				cfa->base = CFI_SP;
				cfa->offset = cfi->stack_size = -op->src.offset;
				cfi->drap_reg = CFI_UNDEFINED;
				cfi->drap = false;
				break;
			}

			if (op->dest.reg == cfi->cfa.base) {
				WARN_FUNC("unsupported stack register modification",
					  insn->sec, insn->offset);
				return -1;
			}

			break;

		case OP_SRC_AND:
			if (op->dest.reg != CFI_SP ||
			    (cfi->drap_reg != CFI_UNDEFINED && cfa->base != CFI_SP) ||
			    (cfi->drap_reg == CFI_UNDEFINED && cfa->base != CFI_BP)) {
				WARN_FUNC("unsupported stack pointer realignment",
					  insn->sec, insn->offset);
				return -1;
			}

			if (cfi->drap_reg != CFI_UNDEFINED) {
				/* drap: and imm, %rsp */
				cfa->base = cfi->drap_reg;
				cfa->offset = cfi->stack_size = 0;
				cfi->drap = true;
			}

			/*
			 * Older versions of GCC (4.8ish) realign the stack
			 * without DRAP, with a frame pointer.
			 */

			break;

		case OP_SRC_POP:
		case OP_SRC_POPF:
			if (!cfi->drap && op->dest.reg == cfa->base) {

				/* pop %rbp */
				cfa->base = CFI_SP;
			}

			if (cfi->drap && cfa->base == CFI_BP_INDIRECT &&
			    op->dest.reg == cfi->drap_reg &&
			    cfi->drap_offset == -cfi->stack_size) {

				/* drap: pop %drap */
				cfa->base = cfi->drap_reg;
				cfa->offset = 0;
				cfi->drap_offset = -1;

			} else if (regs[op->dest.reg].offset == -cfi->stack_size) {

				/* pop %reg */
				restore_reg(cfi, op->dest.reg);
			}

			cfi->stack_size -= 8;
			if (cfa->base == CFI_SP)
				cfa->offset -= 8;

			break;

		case OP_SRC_REG_INDIRECT:
			if (cfi->drap && op->src.reg == CFI_BP &&
			    op->src.offset == cfi->drap_offset) {

				/* drap: mov disp(%rbp), %drap */
				cfa->base = cfi->drap_reg;
				cfa->offset = 0;
				cfi->drap_offset = -1;
			}

			if (cfi->drap && op->src.reg == CFI_BP &&
			    op->src.offset == regs[op->dest.reg].offset) {

				/* drap: mov disp(%rbp), %reg */
				restore_reg(cfi, op->dest.reg);

			} else if (op->src.reg == cfa->base &&
			    op->src.offset == regs[op->dest.reg].offset + cfa->offset) {

				/* mov disp(%rbp), %reg */
				/* mov disp(%rsp), %reg */
				restore_reg(cfi, op->dest.reg);
			}

			break;

		default:
			WARN_FUNC("unknown stack-related instruction",
				  insn->sec, insn->offset);
			return -1;
		}

		break;

	case OP_DEST_PUSH:
	case OP_DEST_PUSHF:
		cfi->stack_size += 8;
		if (cfa->base == CFI_SP)
			cfa->offset += 8;

		if (op->src.type != OP_SRC_REG)
			break;

		if (cfi->drap) {
			if (op->src.reg == cfa->base && op->src.reg == cfi->drap_reg) {

				/* drap: push %drap */
				cfa->base = CFI_BP_INDIRECT;
				cfa->offset = -cfi->stack_size;

				/* save drap so we know when to restore it */
				cfi->drap_offset = -cfi->stack_size;

			} else if (op->src.reg == CFI_BP && cfa->base == cfi->drap_reg) {

				/* drap: push %rbp */
				cfi->stack_size = 0;

			} else {

				/* drap: push %reg */
				save_reg(cfi, op->src.reg, CFI_BP, -cfi->stack_size);
			}

		} else {

			/* push %reg */
			save_reg(cfi, op->src.reg, CFI_CFA, -cfi->stack_size);
		}

		/* detect when asm code uses rbp as a scratch register */
		if (!no_fp && insn->func && op->src.reg == CFI_BP &&
		    cfa->base != CFI_BP)
			cfi->bp_scratch = true;
		break;

	case OP_DEST_REG_INDIRECT:

		if (cfi->drap) {
			if (op->src.reg == cfa->base && op->src.reg == cfi->drap_reg) {

				/* drap: mov %drap, disp(%rbp) */
				cfa->base = CFI_BP_INDIRECT;
				cfa->offset = op->dest.offset;

				/* save drap offset so we know when to restore it */
				cfi->drap_offset = op->dest.offset;
			} else {

				/* drap: mov reg, disp(%rbp) */
				save_reg(cfi, op->src.reg, CFI_BP, op->dest.offset);
			}

		} else if (op->dest.reg == cfa->base) {

			/* mov reg, disp(%rbp) */
			/* mov reg, disp(%rsp) */
			save_reg(cfi, op->src.reg, CFI_CFA,
				 op->dest.offset - cfi->cfa.offset);
		}

		break;

	case OP_DEST_LEAVE:
		if ((!cfi->drap && cfa->base != CFI_BP) ||
		    (cfi->drap && cfa->base != cfi->drap_reg)) {
			WARN_FUNC("leave instruction with modified stack frame",
				  insn->sec, insn->offset);
			return -1;
		}

		/* leave (mov %rbp, %rsp; pop %rbp) */

		cfi->stack_size = -cfi->regs[CFI_BP].offset - 8;
		restore_reg(cfi, CFI_BP);

		if (!cfi->drap) {
			cfa->base = CFI_SP;
			cfa->offset -= 8;
		}

		break;

	case OP_DEST_MEM:
		if (op->src.type != OP_SRC_POP && op->src.type != OP_SRC_POPF) {
			WARN_FUNC("unknown stack-related memory operation",
				  insn->sec, insn->offset);
			return -1;
		}

		/* pop mem */
		cfi->stack_size -= 8;
		if (cfa->base == CFI_SP)
			cfa->offset -= 8;

		break;

	default:
		WARN_FUNC("unknown stack-related instruction",
			  insn->sec, insn->offset);
		return -1;
	}

	return 0;
}

static int handle_insn_ops(struct instruction *insn, struct insn_state *state)
{
	struct stack_op *op;

	list_for_each_entry(op, &insn->stack_ops, list) {
		struct cfi_state old_cfi = state->cfi;
		int res;

		res = update_cfi_state(insn, &state->cfi, op);
		if (res)
			return res;

		if (insn->alt_group && memcmp(&state->cfi, &old_cfi, sizeof(struct cfi_state))) {
			WARN_FUNC("alternative modifies stack", insn->sec, insn->offset);
			return -1;
		}

		if (op->dest.type == OP_DEST_PUSHF) {
			if (!state->uaccess_stack) {
				state->uaccess_stack = 1;
			} else if (state->uaccess_stack >> 31) {
				WARN_FUNC("PUSHF stack exhausted",
					  insn->sec, insn->offset);
				return 1;
			}
			state->uaccess_stack <<= 1;
			state->uaccess_stack  |= state->uaccess;
		}

		if (op->src.type == OP_SRC_POPF) {
			if (state->uaccess_stack) {
				state->uaccess = state->uaccess_stack & 1;
				state->uaccess_stack >>= 1;
				if (state->uaccess_stack == 1)
					state->uaccess_stack = 0;
			}
		}
	}

	return 0;
}

static bool insn_cfi_match(struct instruction *insn, struct cfi_state *cfi2)
{
	struct cfi_state *cfi1 = &insn->cfi;
	int i;

	if (memcmp(&cfi1->cfa, &cfi2->cfa, sizeof(cfi1->cfa))) {

		WARN_FUNC("stack state mismatch: cfa1=%d%+d cfa2=%d%+d",
			  insn->sec, insn->offset,
			  cfi1->cfa.base, cfi1->cfa.offset,
			  cfi2->cfa.base, cfi2->cfa.offset);

	} else if (memcmp(&cfi1->regs, &cfi2->regs, sizeof(cfi1->regs))) {
		for (i = 0; i < CFI_NUM_REGS; i++) {
			if (!memcmp(&cfi1->regs[i], &cfi2->regs[i],
				    sizeof(struct cfi_reg)))
				continue;

			WARN_FUNC("stack state mismatch: reg1[%d]=%d%+d reg2[%d]=%d%+d",
				  insn->sec, insn->offset,
				  i, cfi1->regs[i].base, cfi1->regs[i].offset,
				  i, cfi2->regs[i].base, cfi2->regs[i].offset);
			break;
		}

	} else if (cfi1->type != cfi2->type) {

		WARN_FUNC("stack state mismatch: type1=%d type2=%d",
			  insn->sec, insn->offset, cfi1->type, cfi2->type);

	} else if (cfi1->drap != cfi2->drap ||
		   (cfi1->drap && cfi1->drap_reg != cfi2->drap_reg) ||
		   (cfi1->drap && cfi1->drap_offset != cfi2->drap_offset)) {

		WARN_FUNC("stack state mismatch: drap1=%d(%d,%d) drap2=%d(%d,%d)",
			  insn->sec, insn->offset,
			  cfi1->drap, cfi1->drap_reg, cfi1->drap_offset,
			  cfi2->drap, cfi2->drap_reg, cfi2->drap_offset);

	} else
		return true;

	return false;
}

static inline bool func_uaccess_safe(struct symbol *func)
{
	if (func)
		return func->uaccess_safe;

	return false;
}

static inline const char *call_dest_name(struct instruction *insn)
{
	if (insn->call_dest)
		return insn->call_dest->name;

	return "{dynamic}";
}

static inline bool noinstr_call_dest(struct symbol *func)
{
	/*
	 * We can't deal with indirect function calls at present;
	 * assume they're instrumented.
	 */
	if (!func)
		return false;

	/*
	 * If the symbol is from a noinstr section; we good.
	 */
	if (func->sec->noinstr)
		return true;

	/*
	 * The __ubsan_handle_*() calls are like WARN(), they only happen when
	 * something 'BAD' happened. At the risk of taking the machine down,
	 * let them proceed to get the message out.
	 */
	if (!strncmp(func->name, "__ubsan_handle_", 15))
		return true;

	return false;
}

static int validate_call(struct instruction *insn, struct insn_state *state)
{
	if (state->noinstr && state->instr <= 0 &&
	    !noinstr_call_dest(insn->call_dest)) {
		WARN_FUNC("call to %s() leaves .noinstr.text section",
				insn->sec, insn->offset, call_dest_name(insn));
		return 1;
	}

	if (state->uaccess && !func_uaccess_safe(insn->call_dest)) {
		WARN_FUNC("call to %s() with UACCESS enabled",
				insn->sec, insn->offset, call_dest_name(insn));
		return 1;
	}

	if (state->df) {
		WARN_FUNC("call to %s() with DF set",
				insn->sec, insn->offset, call_dest_name(insn));
		return 1;
	}

	return 0;
}

static int validate_sibling_call(struct instruction *insn, struct insn_state *state)
{
	if (has_modified_stack_frame(insn, state)) {
		WARN_FUNC("sibling call from callable instruction with modified stack frame",
				insn->sec, insn->offset);
		return 1;
	}

	return validate_call(insn, state);
}

static int validate_return(struct symbol *func, struct instruction *insn, struct insn_state *state)
{
	if (state->noinstr && state->instr > 0) {
		WARN_FUNC("return with instrumentation enabled",
			  insn->sec, insn->offset);
		return 1;
	}

	if (state->uaccess && !func_uaccess_safe(func)) {
		WARN_FUNC("return with UACCESS enabled",
			  insn->sec, insn->offset);
		return 1;
	}

	if (!state->uaccess && func_uaccess_safe(func)) {
		WARN_FUNC("return with UACCESS disabled from a UACCESS-safe function",
			  insn->sec, insn->offset);
		return 1;
	}

	if (state->df) {
		WARN_FUNC("return with DF set",
			  insn->sec, insn->offset);
		return 1;
	}

	if (func && has_modified_stack_frame(insn, state)) {
		WARN_FUNC("return with modified stack frame",
			  insn->sec, insn->offset);
		return 1;
	}

	if (state->cfi.bp_scratch) {
		WARN_FUNC("BP used as a scratch register",
			  insn->sec, insn->offset);
		return 1;
	}

	return 0;
}

/*
 * Alternatives should not contain any ORC entries, this in turn means they
 * should not contain any CFI ops, which implies all instructions should have
 * the same same CFI state.
 *
 * It is possible to constuct alternatives that have unreachable holes that go
 * unreported (because they're NOPs), such holes would result in CFI_UNDEFINED
 * states which then results in ORC entries, which we just said we didn't want.
 *
 * Avoid them by copying the CFI entry of the first instruction into the whole
 * alternative.
 */
static void fill_alternative_cfi(struct objtool_file *file, struct instruction *insn)
{
	struct instruction *first_insn = insn;
	int alt_group = insn->alt_group;

	sec_for_each_insn_continue(file, insn) {
		if (insn->alt_group != alt_group)
			break;
		insn->cfi = first_insn->cfi;
	}
}

/*
 * Follow the branch starting at the given instruction, and recursively follow
 * any other branches (jumps).  Meanwhile, track the frame pointer state at
 * each instruction and validate all the rules described in
 * tools/objtool/Documentation/stack-validation.txt.
 */
static int validate_branch(struct objtool_file *file, struct symbol *func,
			   struct instruction *insn, struct insn_state state)
{
	struct alternative *alt;
	struct instruction *next_insn;
	struct section *sec;
	u8 visited;
	int ret;

	sec = insn->sec;

	while (1) {
		next_insn = next_insn_same_sec(file, insn);

		if (file->c_file && func && insn->func && func != insn->func->pfunc) {
			WARN("%s() falls through to next function %s()",
			     func->name, insn->func->name);
			return 1;
		}

		if (func && insn->ignore) {
			WARN_FUNC("BUG: why am I validating an ignored function?",
				  sec, insn->offset);
			return 1;
		}

		visited = 1 << state.uaccess;
		if (insn->visited) {
			if (!insn->hint && !insn_cfi_match(insn, &state.cfi))
				return 1;

			if (insn->visited & visited)
				return 0;
		}

		if (state.noinstr)
			state.instr += insn->instr;

		if (insn->hint)
			state.cfi = insn->cfi;
		else
			insn->cfi = state.cfi;

		insn->visited |= visited;

		if (!insn->ignore_alts && !list_empty(&insn->alts)) {
			bool skip_orig = false;

			list_for_each_entry(alt, &insn->alts, list) {
				if (alt->skip_orig)
					skip_orig = true;

				ret = validate_branch(file, func, alt->insn, state);
				if (ret) {
					if (backtrace)
						BT_FUNC("(alt)", insn);
					return ret;
				}
			}

			if (insn->alt_group)
				fill_alternative_cfi(file, insn);

			if (skip_orig)
				return 0;
		}

		if (handle_insn_ops(insn, &state))
			return 1;

		switch (insn->type) {

		case INSN_RETURN:
			return validate_return(func, insn, &state);

		case INSN_CALL:
		case INSN_CALL_DYNAMIC:
			ret = validate_call(insn, &state);
			if (ret)
				return ret;

			if (!no_fp && func && !is_fentry_call(insn) &&
			    !has_valid_stack_frame(&state)) {
				WARN_FUNC("call without frame pointer save/setup",
					  sec, insn->offset);
				return 1;
			}

			if (dead_end_function(file, insn->call_dest))
				return 0;

			if (insn->type == INSN_CALL && insn->call_dest->static_call_tramp) {
				list_add_tail(&insn->static_call_node,
					      &file->static_call_list);
			}

			break;

		case INSN_JUMP_CONDITIONAL:
		case INSN_JUMP_UNCONDITIONAL:
			if (func && is_sibling_call(insn)) {
				ret = validate_sibling_call(insn, &state);
				if (ret)
					return ret;

			} else if (insn->jump_dest) {
				ret = validate_branch(file, func,
						      insn->jump_dest, state);
				if (ret) {
					if (backtrace)
						BT_FUNC("(branch)", insn);
					return ret;
				}
			}

			if (insn->type == INSN_JUMP_UNCONDITIONAL)
				return 0;

			break;

		case INSN_JUMP_DYNAMIC:
		case INSN_JUMP_DYNAMIC_CONDITIONAL:
			if (func && is_sibling_call(insn)) {
				ret = validate_sibling_call(insn, &state);
				if (ret)
					return ret;
			}

			if (insn->type == INSN_JUMP_DYNAMIC)
				return 0;

			break;

		case INSN_CONTEXT_SWITCH:
			if (func && (!next_insn || !next_insn->hint)) {
				WARN_FUNC("unsupported instruction in callable function",
					  sec, insn->offset);
				return 1;
			}
			return 0;

		case INSN_STAC:
			if (state.uaccess) {
				WARN_FUNC("recursive UACCESS enable", sec, insn->offset);
				return 1;
			}

			state.uaccess = true;
			break;

		case INSN_CLAC:
			if (!state.uaccess && func) {
				WARN_FUNC("redundant UACCESS disable", sec, insn->offset);
				return 1;
			}

			if (func_uaccess_safe(func) && !state.uaccess_stack) {
				WARN_FUNC("UACCESS-safe disables UACCESS", sec, insn->offset);
				return 1;
			}

			state.uaccess = false;
			break;

		case INSN_STD:
			if (state.df)
				WARN_FUNC("recursive STD", sec, insn->offset);

			state.df = true;
			break;

		case INSN_CLD:
			if (!state.df && func)
				WARN_FUNC("redundant CLD", sec, insn->offset);

			state.df = false;
			break;

		default:
			break;
		}

		if (insn->dead_end)
			return 0;

		if (!next_insn) {
			if (state.cfi.cfa.base == CFI_UNDEFINED)
				return 0;
			WARN("%s: unexpected end of section", sec->name);
			return 1;
		}

		insn = next_insn;
	}

	return 0;
}

static int validate_unwind_hints(struct objtool_file *file, struct section *sec)
{
	struct instruction *insn;
	struct insn_state state;
	int ret, warnings = 0;

	if (!file->hints)
		return 0;

	init_insn_state(&state, sec);

	if (sec) {
		insn = find_insn(file, sec, 0);
		if (!insn)
			return 0;
	} else {
		insn = list_first_entry(&file->insn_list, typeof(*insn), list);
	}

	while (&insn->list != &file->insn_list && (!sec || insn->sec == sec)) {
		if (insn->hint && !insn->visited) {
			ret = validate_branch(file, insn->func, insn, state);
			if (ret && backtrace)
				BT_FUNC("<=== (hint)", insn);
			warnings += ret;
		}

		insn = list_next_entry(insn, list);
	}

	return warnings;
}

static int validate_retpoline(struct objtool_file *file)
{
	struct instruction *insn;
	int warnings = 0;

	for_each_insn(file, insn) {
		if (insn->type != INSN_JUMP_DYNAMIC &&
		    insn->type != INSN_CALL_DYNAMIC)
			continue;

		if (insn->retpoline_safe)
			continue;

		/*
		 * .init.text code is ran before userspace and thus doesn't
		 * strictly need retpolines, except for modules which are
		 * loaded late, they very much do need retpoline in their
		 * .init.text
		 */
		if (!strcmp(insn->sec->name, ".init.text") && !module)
			continue;

		WARN_FUNC("indirect %s found in RETPOLINE build",
			  insn->sec, insn->offset,
			  insn->type == INSN_JUMP_DYNAMIC ? "jump" : "call");

		warnings++;
	}

	return warnings;
}

static bool is_kasan_insn(struct instruction *insn)
{
	return (insn->type == INSN_CALL &&
		!strcmp(insn->call_dest->name, "__asan_handle_no_return"));
}

static bool is_ubsan_insn(struct instruction *insn)
{
	return (insn->type == INSN_CALL &&
		!strcmp(insn->call_dest->name,
			"__ubsan_handle_builtin_unreachable"));
}

static bool ignore_unreachable_insn(struct objtool_file *file, struct instruction *insn)
{
	int i;
	struct instruction *prev_insn;

	if (insn->ignore || insn->type == INSN_NOP)
		return true;

	/*
	 * Ignore any unused exceptions.  This can happen when a whitelisted
	 * function has an exception table entry.
	 *
	 * Also ignore alternative replacement instructions.  This can happen
	 * when a whitelisted function uses one of the ALTERNATIVE macros.
	 */
	if (!strcmp(insn->sec->name, ".fixup") ||
	    !strcmp(insn->sec->name, ".altinstr_replacement") ||
	    !strcmp(insn->sec->name, ".altinstr_aux"))
		return true;

<<<<<<< HEAD
=======
	if (insn->type == INSN_JUMP_UNCONDITIONAL && insn->offset == FAKE_JUMP_OFFSET)
		return true;

>>>>>>> d1988041
	if (!insn->func)
		return false;

	/*
	 * CONFIG_UBSAN_TRAP inserts a UD2 when it sees
	 * __builtin_unreachable().  The BUG() macro has an unreachable() after
	 * the UD2, which causes GCC's undefined trap logic to emit another UD2
	 * (or occasionally a JMP to UD2).
<<<<<<< HEAD
	 */
	if (list_prev_entry(insn, list)->dead_end &&
=======
	 *
	 * It may also insert a UD2 after calling a __noreturn function.
	 */
	prev_insn = list_prev_entry(insn, list);
	if ((prev_insn->dead_end || dead_end_function(file, prev_insn->call_dest)) &&
>>>>>>> d1988041
	    (insn->type == INSN_BUG ||
	     (insn->type == INSN_JUMP_UNCONDITIONAL &&
	      insn->jump_dest && insn->jump_dest->type == INSN_BUG)))
		return true;

	/*
	 * Check if this (or a subsequent) instruction is related to
	 * CONFIG_UBSAN or CONFIG_KASAN.
	 *
	 * End the search at 5 instructions to avoid going into the weeds.
	 */
	for (i = 0; i < 5; i++) {

		if (is_kasan_insn(insn) || is_ubsan_insn(insn))
			return true;

		if (insn->type == INSN_JUMP_UNCONDITIONAL) {
			if (insn->jump_dest &&
			    insn->jump_dest->func == insn->func) {
				insn = insn->jump_dest;
				continue;
			}

			break;
		}

		if (insn->offset + insn->len >= insn->func->offset + insn->func->len)
			break;

		insn = list_next_entry(insn, list);
	}

	return false;
}

static int validate_symbol(struct objtool_file *file, struct section *sec,
			   struct symbol *sym, struct insn_state *state)
{
	struct instruction *insn;
	int ret;

	if (!sym->len) {
		WARN("%s() is missing an ELF size annotation", sym->name);
		return 1;
	}

	if (sym->pfunc != sym || sym->alias != sym)
		return 0;

	insn = find_insn(file, sec, sym->offset);
	if (!insn || insn->ignore || insn->visited)
		return 0;

	state->uaccess = sym->uaccess_safe;

	ret = validate_branch(file, insn->func, insn, *state);
	if (ret && backtrace)
		BT_FUNC("<=== (sym)", insn);
	return ret;
}

static int validate_section(struct objtool_file *file, struct section *sec)
{
	struct insn_state state;
	struct symbol *func;
	int warnings = 0;

	list_for_each_entry(func, &sec->symbol_list, list) {
		if (func->type != STT_FUNC)
			continue;

		init_insn_state(&state, sec);
		state.cfi.cfa = initial_func_cfi.cfa;
		memcpy(&state.cfi.regs, &initial_func_cfi.regs,
		       CFI_NUM_REGS * sizeof(struct cfi_reg));
		state.cfi.stack_size = initial_func_cfi.cfa.offset;

		warnings += validate_symbol(file, sec, func, &state);
	}

	return warnings;
}

static int validate_vmlinux_functions(struct objtool_file *file)
{
	struct section *sec;
	int warnings = 0;

	sec = find_section_by_name(file->elf, ".noinstr.text");
	if (sec) {
		warnings += validate_section(file, sec);
		warnings += validate_unwind_hints(file, sec);
	}

	sec = find_section_by_name(file->elf, ".entry.text");
	if (sec) {
		warnings += validate_section(file, sec);
		warnings += validate_unwind_hints(file, sec);
	}

	return warnings;
}

static int validate_functions(struct objtool_file *file)
{
	struct section *sec;
	int warnings = 0;

	for_each_sec(file, sec) {
		if (!(sec->sh.sh_flags & SHF_EXECINSTR))
			continue;

		warnings += validate_section(file, sec);
	}

	return warnings;
}

static int validate_reachable_instructions(struct objtool_file *file)
{
	struct instruction *insn;

	if (file->ignore_unreachables)
		return 0;

	for_each_insn(file, insn) {
		if (insn->visited || ignore_unreachable_insn(file, insn))
			continue;

		WARN_FUNC("unreachable instruction", insn->sec, insn->offset);
		return 1;
	}

	return 0;
}

int check(struct objtool_file *file)
{
	int ret, warnings = 0;

	arch_initial_func_cfi_state(&initial_func_cfi);

	ret = decode_sections(file);
	if (ret < 0)
		goto out;
	warnings += ret;

	if (list_empty(&file->insn_list))
		goto out;

	if (vmlinux && !validate_dup) {
		ret = validate_vmlinux_functions(file);
		if (ret < 0)
			goto out;

		warnings += ret;
		goto out;
	}

	if (retpoline) {
		ret = validate_retpoline(file);
		if (ret < 0)
			return ret;
		warnings += ret;
	}

	ret = validate_functions(file);
	if (ret < 0)
		goto out;
	warnings += ret;

	ret = validate_unwind_hints(file, NULL);
	if (ret < 0)
		goto out;
	warnings += ret;

	if (!warnings) {
		ret = validate_reachable_instructions(file);
		if (ret < 0)
			goto out;
		warnings += ret;
	}

	ret = create_static_call_sections(file);
	if (ret < 0)
		goto out;
	warnings += ret;

out:
	if (ret < 0) {
		/*
		 *  Fatal error.  The binary is corrupt or otherwise broken in
		 *  some way, or objtool itself is broken.  Fail the kernel
		 *  build.
		 */
		return ret;
	}

	return 0;
}<|MERGE_RESOLUTION|>--- conflicted
+++ resolved
@@ -1272,13 +1272,8 @@
 	 * it.
 	 */
 	for (;
-<<<<<<< HEAD
-	     &insn->list != &file->insn_list && insn->func && insn->func->pfunc == func;
-	     insn = insn->first_jump_src ?: list_prev_entry(insn, list)) {
-=======
 	     insn && insn->func && insn->func->pfunc == func;
 	     insn = insn->first_jump_src ?: prev_insn_same_sym(file, insn)) {
->>>>>>> d1988041
 
 		if (insn != orig_insn && insn->type == INSN_JUMP_DYNAMIC)
 			break;
@@ -2721,12 +2716,9 @@
 	    !strcmp(insn->sec->name, ".altinstr_aux"))
 		return true;
 
-<<<<<<< HEAD
-=======
 	if (insn->type == INSN_JUMP_UNCONDITIONAL && insn->offset == FAKE_JUMP_OFFSET)
 		return true;
 
->>>>>>> d1988041
 	if (!insn->func)
 		return false;
 
@@ -2735,16 +2727,11 @@
 	 * __builtin_unreachable().  The BUG() macro has an unreachable() after
 	 * the UD2, which causes GCC's undefined trap logic to emit another UD2
 	 * (or occasionally a JMP to UD2).
-<<<<<<< HEAD
-	 */
-	if (list_prev_entry(insn, list)->dead_end &&
-=======
 	 *
 	 * It may also insert a UD2 after calling a __noreturn function.
 	 */
 	prev_insn = list_prev_entry(insn, list);
 	if ((prev_insn->dead_end || dead_end_function(file, prev_insn->call_dest)) &&
->>>>>>> d1988041
 	    (insn->type == INSN_BUG ||
 	     (insn->type == INSN_JUMP_UNCONDITIONAL &&
 	      insn->jump_dest && insn->jump_dest->type == INSN_BUG)))
