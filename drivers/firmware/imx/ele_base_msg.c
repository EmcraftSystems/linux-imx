--- conflicted
+++ resolved
@@ -176,9 +176,6 @@
 }
 EXPORT_SYMBOL_GPL(ele_ping);
 
-<<<<<<< HEAD
-MODULE_LICENSE("GPL v2");
-=======
 int ele_get_info(phys_addr_t addr, u32 data_size)
 {
 	struct ele_mu_priv *priv;
@@ -212,4 +209,4 @@
 	return -EINVAL;
 }
 EXPORT_SYMBOL_GPL(ele_get_info);
->>>>>>> 4bb9249a
+MODULE_LICENSE("GPL v2");