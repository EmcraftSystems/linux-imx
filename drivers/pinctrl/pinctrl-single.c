--- conflicted
+++ resolved
@@ -1225,15 +1225,6 @@
 	(*map)->data.mux.group = np->name;
 	(*map)->data.mux.function = np->name;
 
-<<<<<<< HEAD
-	if (PCS_HAS_PINCONF) {
-		dev_err(pcs->dev, "pinconf not supported\n");
-		res = -ENOTSUPP;
-		goto free_pingroups;
-	}
-
-=======
->>>>>>> 3b17187f
 	*num_maps = 1;
 	mutex_unlock(&pcs->mutex);
 
