--- conflicted
+++ resolved
@@ -105,19 +105,6 @@
 		.pad_map	= (map),\
 	}
 
-<<<<<<< HEAD
-struct byt_gpio {
-	struct gpio_chip chip;
-	struct platform_device *pdev;
-	struct pinctrl_dev *pctl_dev;
-	struct pinctrl_desc pctl_desc;
-	const struct intel_pinctrl_soc_data *soc_data;
-	struct intel_community *communities_copy;
-	struct byt_gpio_pin_context *saved_context;
-};
-
-=======
->>>>>>> d1988041
 /* SCORE pins, aka GPIOC_<pin_no> or GPIO_S0_SC[<pin_no>] */
 static const struct pinctrl_pin_desc byt_score_pins[] = {
 	PINCTRL_PIN(0, "SATA_GP0"),
@@ -553,11 +540,7 @@
 
 static DEFINE_RAW_SPINLOCK(byt_lock);
 
-<<<<<<< HEAD
-static struct intel_community *byt_get_community(struct byt_gpio *vg,
-=======
 static struct intel_community *byt_get_community(struct intel_pinctrl *vg,
->>>>>>> d1988041
 						 unsigned int pin)
 {
 	struct intel_community *comm;
@@ -830,21 +813,6 @@
 	 */
 	if (readl(conf_reg) & BYT_DIRECT_IRQ_EN)
 		dev_info_once(vg->dev, "Potential Error: Setting GPIO with direct_irq_en to output");
-}
-
-static void byt_gpio_direct_irq_check(struct byt_gpio *vg,
-				      unsigned int offset)
-{
-	void __iomem *conf_reg = byt_gpio_reg(vg, offset, BYT_CONF0_REG);
-
-	/*
-	 * Before making any direction modifications, do a check if gpio is set
-	 * for direct IRQ. On Bay Trail, setting GPIO to output does not make
-	 * sense, so let's at least inform the caller before they shoot
-	 * themselves in the foot.
-	 */
-	if (readl(conf_reg) & BYT_DIRECT_IRQ_EN)
-		dev_info_once(&vg->pdev->dev, "Potential Error: Setting GPIO with direct_irq_en to output");
 }
 
 static int byt_gpio_set_direction(struct pinctrl_dev *pctl_dev,
@@ -1211,11 +1179,7 @@
 
 static int byt_gpio_direction_input(struct gpio_chip *chip, unsigned int offset)
 {
-<<<<<<< HEAD
-	struct byt_gpio *vg = gpiochip_get_data(chip);
-=======
 	struct intel_pinctrl *vg = gpiochip_get_data(chip);
->>>>>>> d1988041
 	void __iomem *val_reg = byt_gpio_reg(vg, offset, BYT_VAL_REG);
 	unsigned long flags;
 	u32 reg;
@@ -1240,17 +1204,12 @@
 static int byt_gpio_direction_output(struct gpio_chip *chip,
 				     unsigned int offset, int value)
 {
-<<<<<<< HEAD
-	struct byt_gpio *vg = gpiochip_get_data(chip);
-=======
 	struct intel_pinctrl *vg = gpiochip_get_data(chip);
->>>>>>> d1988041
 	void __iomem *val_reg = byt_gpio_reg(vg, offset, BYT_VAL_REG);
 	unsigned long flags;
 	u32 reg;
 
 	raw_spin_lock_irqsave(&byt_lock, flags);
-<<<<<<< HEAD
 
 	byt_gpio_direct_irq_check(vg, offset);
 
@@ -1263,20 +1222,6 @@
 
 	writel(reg, val_reg);
 
-=======
-
-	byt_gpio_direct_irq_check(vg, offset);
-
-	reg = readl(val_reg);
-	reg &= ~BYT_DIR_MASK;
-	if (value)
-		reg |= BYT_LEVEL;
-	else
-		reg &= ~BYT_LEVEL;
-
-	writel(reg, val_reg);
-
->>>>>>> d1988041
 	raw_spin_unlock_irqrestore(&byt_lock, flags);
 	return 0;
 }
@@ -1297,11 +1242,7 @@
 		unsigned int pin;
 
 		raw_spin_lock_irqsave(&byt_lock, flags);
-<<<<<<< HEAD
-		pin = vg->soc_data->pins[i].number;
-=======
 		pin = vg->soc->pins[i].number;
->>>>>>> d1988041
 		reg = byt_gpio_reg(vg, pin, BYT_CONF0_REG);
 		if (!reg) {
 			seq_printf(s,
@@ -1744,21 +1685,13 @@
 #ifdef CONFIG_PM_SLEEP
 static int byt_gpio_suspend(struct device *dev)
 {
-<<<<<<< HEAD
-	struct byt_gpio *vg = dev_get_drvdata(dev);
-=======
 	struct intel_pinctrl *vg = dev_get_drvdata(dev);
->>>>>>> d1988041
 	unsigned long flags;
 	int i;
 
 	raw_spin_lock_irqsave(&byt_lock, flags);
 
-<<<<<<< HEAD
-	for (i = 0; i < vg->soc_data->npins; i++) {
-=======
 	for (i = 0; i < vg->soc->npins; i++) {
->>>>>>> d1988041
 		void __iomem *reg;
 		u32 value;
 		unsigned int pin = vg->soc->pins[i].number;
@@ -1784,21 +1717,13 @@
 
 static int byt_gpio_resume(struct device *dev)
 {
-<<<<<<< HEAD
-	struct byt_gpio *vg = dev_get_drvdata(dev);
-=======
 	struct intel_pinctrl *vg = dev_get_drvdata(dev);
->>>>>>> d1988041
 	unsigned long flags;
 	int i;
 
 	raw_spin_lock_irqsave(&byt_lock, flags);
 
-<<<<<<< HEAD
-	for (i = 0; i < vg->soc_data->npins; i++) {
-=======
 	for (i = 0; i < vg->soc->npins; i++) {
->>>>>>> d1988041
 		void __iomem *reg;
 		u32 value;
 		unsigned int pin = vg->soc->pins[i].number;
