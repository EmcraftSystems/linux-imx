--- conflicted
+++ resolved
@@ -411,19 +411,12 @@
 		/* Stop completed */
 		i2c_int_disable(idev, ~MST_STATUS_TSS);
 		complete(&idev->msg_complete);
-<<<<<<< HEAD
-	} else if (status & MST_STATUS_SNS) {
-		/* Transfer done */
-		i2c_int_disable(idev, ~MST_STATUS_TSS);
-		if (i2c_m_rd(idev->msg) && idev->msg_xfrd < idev->msg->len)
-=======
 	} else if (status & (MST_STATUS_SNS | MST_STATUS_SS)) {
 		/* Transfer done */
 		int mask = idev->last ? ~0 : ~MST_STATUS_TSS;
 
 		i2c_int_disable(idev, mask);
 		if (i2c_m_rd(idev->msg_r) && idev->msg_xfrd_r < idev->msg_r->len)
->>>>>>> f7688b48
 			axxia_i2c_empty_rx_fifo(idev);
 		complete(&idev->msg_complete);
 	} else if (status & MST_STATUS_TSS) {
@@ -443,15 +436,6 @@
 static void axxia_i2c_set_addr(struct axxia_i2c_dev *idev, struct i2c_msg *msg)
 {
 	u32 addr_1, addr_2;
-<<<<<<< HEAD
-	unsigned long time_left;
-	unsigned int wt_value;
-
-	idev->msg = msg;
-	idev->msg_xfrd = 0;
-	reinit_completion(&idev->msg_complete);
-=======
->>>>>>> f7688b48
 
 	if (i2c_m_ten(msg)) {
 		/* 10-bit address
@@ -579,10 +563,6 @@
 	if (idev->msg_err)
 		goto out;
 
-<<<<<<< HEAD
-	/* Start manual mode */
-	writel(CMD_MANUAL, idev->base + MST_COMMAND);
-=======
 	if (!last) {
 		writel(CMD_MANUAL, idev->base + MST_COMMAND);
 		int_mask |= MST_STATUS_SNS;
@@ -592,9 +572,6 @@
 	}
 
 	writel(WT_EN | wt_value, idev->base + WAIT_TIMER_CONTROL);
->>>>>>> f7688b48
-
-	writel(WT_EN | wt_value, idev->base + WAIT_TIMER_CONTROL);
 
 	i2c_int_enable(idev, int_mask);
 
@@ -627,30 +604,9 @@
  */
 static bool axxia_i2c_sequence_ok(struct i2c_msg msgs[], int num)
 {
-<<<<<<< HEAD
-	u32 int_mask = MST_STATUS_ERR | MST_STATUS_SCC | MST_STATUS_TSS;
-	unsigned long time_left;
-
-	reinit_completion(&idev->msg_complete);
-
-	/* Issue stop */
-	writel(0xb, idev->base + MST_COMMAND);
-	i2c_int_enable(idev, int_mask);
-	time_left = wait_for_completion_timeout(&idev->msg_complete,
-					      I2C_STOP_TIMEOUT);
-	i2c_int_disable(idev, int_mask);
-	if (time_left == 0)
-		return -ETIMEDOUT;
-
-	if (readl(idev->base + MST_COMMAND) & CMD_BUSY)
-		dev_warn(idev->dev, "busy after stop\n");
-
-	return 0;
-=======
 	return num == SEQ_LEN && !i2c_m_rd(&msgs[0]) && i2c_m_rd(&msgs[1]) &&
 	       msgs[0].len > 0 && msgs[0].len <= FIFO_SIZE &&
 	       msgs[1].len > 0 && msgs[0].addr == msgs[1].addr;
->>>>>>> f7688b48
 }
 
 static int
@@ -661,13 +617,6 @@
 	int ret = 0;
 
 	idev->msg_err = 0;
-<<<<<<< HEAD
-	i2c_int_enable(idev, MST_STATUS_TSS);
-
-	for (i = 0; ret == 0 && i < num; ++i)
-		ret = axxia_i2c_xfer_msg(idev, &msgs[i]);
-=======
->>>>>>> f7688b48
 
 	if (axxia_i2c_sequence_ok(msgs, num)) {
 		ret = axxia_i2c_xfer_seq(idev, msgs);
