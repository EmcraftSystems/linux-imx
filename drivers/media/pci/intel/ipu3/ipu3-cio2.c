--- conflicted
+++ resolved
@@ -1269,24 +1269,14 @@
 	fmt->format.code = formats[0].mbus_code;
 
 	for (i = 0; i < ARRAY_SIZE(formats); i++) {
-<<<<<<< HEAD
-		if (formats[i].mbus_code == fmt->format.code) {
-=======
 		if (formats[i].mbus_code == mbus_code) {
->>>>>>> e0733463
 			fmt->format.code = mbus_code;
 			break;
 		}
 	}
 
-<<<<<<< HEAD
-	fmt->format.width = min_t(u32, fmt->format.width, CIO2_IMAGE_MAX_WIDTH);
-	fmt->format.height = min_t(u32, fmt->format.height,
-				   CIO2_IMAGE_MAX_LENGTH);
-=======
 	fmt->format.width = min(fmt->format.width, CIO2_IMAGE_MAX_WIDTH);
 	fmt->format.height = min(fmt->format.height, CIO2_IMAGE_MAX_HEIGHT);
->>>>>>> e0733463
 	fmt->format.field = V4L2_FIELD_NONE;
 
 	mutex_lock(&q->subdev_lock);
