--- conflicted
+++ resolved
@@ -1333,108 +1333,6 @@
 	help
 	  This is a driver for the lm3646 dual flash controllers. It controls
 	  flash, torch LEDs.
-<<<<<<< HEAD
-
-comment "Video improvement chips"
-
-config VIDEO_UPD64031A
-	tristate "NEC Electronics uPD64031A Ghost Reduction"
-	depends on VIDEO_V4L2 && I2C
-	help
-	  Support for the NEC Electronics uPD64031A Ghost Reduction
-	  video chip. It is most often found in NTSC TV cards made for
-	  Japan and is used to reduce the 'ghosting' effect that can
-	  be present in analog TV broadcasts.
-
-	  To compile this driver as a module, choose M here: the
-	  module will be called upd64031a.
-
-config VIDEO_UPD64083
-	tristate "NEC Electronics uPD64083 3-Dimensional Y/C separation"
-	depends on VIDEO_V4L2 && I2C
-	help
-	  Support for the NEC Electronics uPD64083 3-Dimensional Y/C
-	  separation video chip. It is used to improve the quality of
-	  the colors of a composite signal.
-
-	  To compile this driver as a module, choose M here: the
-	  module will be called upd64083.
-
-comment "Audio/Video compression chips"
-
-config VIDEO_SAA6752HS
-	tristate "Philips SAA6752HS MPEG-2 Audio/Video Encoder"
-	depends on VIDEO_V4L2 && I2C
-	select CRC32
-	help
-	  Support for the Philips SAA6752HS MPEG-2 video and MPEG-audio/AC-3
-	  audio encoder with multiplexer.
-
-	  To compile this driver as a module, choose M here: the
-	  module will be called saa6752hs.
-
-comment "SDR tuner chips"
-
-config SDR_MAX2175
-	tristate "Maxim 2175 RF to Bits tuner"
-	depends on VIDEO_V4L2 && MEDIA_SDR_SUPPORT && I2C
-	select REGMAP_I2C
-	help
-	  Support for Maxim 2175 tuner. It is an advanced analog/digital
-	  radio receiver with RF-to-Bits front-end designed for SDR solutions.
-
-	  To compile this driver as a module, choose M here; the
-	  module will be called max2175.
-
-comment "Miscellaneous helper chips"
-
-config VIDEO_THS7303
-	tristate "THS7303/53 Video Amplifier"
-	depends on VIDEO_V4L2 && I2C
-	help
-	  Support for TI THS7303/53 video amplifier
-
-	  To compile this driver as a module, choose M here: the
-	  module will be called ths7303.
-
-config VIDEO_M52790
-	tristate "Mitsubishi M52790 A/V switch"
-	depends on VIDEO_V4L2 && I2C
-	help
-	 Support for the Mitsubishi M52790 A/V switch.
-
-	 To compile this driver as a module, choose M here: the
-	 module will be called m52790.
-
-config VIDEO_I2C
-	tristate "I2C transport video support"
-	depends on VIDEO_V4L2 && I2C
-	select VIDEOBUF2_VMALLOC
-	imply HWMON
-	help
-	  Enable the I2C transport video support which supports the
-	  following:
-	   * Panasonic AMG88xx Grid-Eye Sensors
-	   * Melexis MLX90640 Thermal Cameras
-
-	  To compile this driver as a module, choose M here: the
-	  module will be called video-i2c
-
-config VIDEO_ST_MIPID02
-	tristate "STMicroelectronics MIPID02 CSI-2 to PARALLEL bridge"
-	depends on I2C && VIDEO_V4L2 && VIDEO_V4L2_SUBDEV_API
-	depends on MEDIA_CAMERA_SUPPORT
-	select V4L2_FWNODE
-	help
-	  Support for STMicroelectronics MIPID02 CSI-2 to PARALLEL bridge.
-	  It is used to allow usage of CSI-2 sensor with PARALLEL port
-	  controller.
-
-	  To compile this driver as a module, choose M here: the
-	  module will be called st-mipid02.
-
-=======
->>>>>>> d1988041
 endmenu
 
 endif # VIDEO_V4L2