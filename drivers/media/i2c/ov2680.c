// SPDX-License-Identifier: GPL-2.0
/*
 * Omnivision OV2680 CMOS Image Sensor driver
 *
 * Copyright (C) 2018 Linaro Ltd
 *
 * Based on OV5640 Sensor Driver
 * Copyright (C) 2011-2013 Freescale Semiconductor, Inc. All Rights Reserved.
 * Copyright (C) 2014-2017 Mentor Graphics Inc.
 *
 */

#include <asm/unaligned.h>
#include <linux/clk.h>
#include <linux/delay.h>
#include <linux/err.h>
#include <linux/i2c.h>
#include <linux/init.h>
#include <linux/module.h>
#include <linux/of_device.h>
#include <linux/gpio/consumer.h>
#include <linux/regulator/consumer.h>

#include <media/v4l2-common.h>
#include <media/v4l2-ctrls.h>
#include <media/v4l2-subdev.h>

#define OV2680_XVCLK_VALUE	24000000

#define OV2680_CHIP_ID		0x2680

#define OV2680_REG_STREAM_CTRL		0x0100
#define OV2680_REG_SOFT_RESET		0x0103

#define OV2680_REG_CHIP_ID_HIGH		0x300a
#define OV2680_REG_CHIP_ID_LOW		0x300b

#define OV2680_REG_R_MANUAL		0x3503
#define OV2680_REG_GAIN_PK		0x350a
#define OV2680_REG_EXPOSURE_PK_HIGH	0x3500
#define OV2680_REG_TIMING_HTS		0x380c
#define OV2680_REG_TIMING_VTS		0x380e
#define OV2680_REG_FORMAT1		0x3820
#define OV2680_REG_FORMAT2		0x3821

#define OV2680_REG_ISP_CTRL00		0x5080

#define OV2680_FRAME_RATE		30

#define OV2680_REG_VALUE_8BIT		1
#define OV2680_REG_VALUE_16BIT		2
#define OV2680_REG_VALUE_24BIT		3

#define OV2680_WIDTH_MAX		1600
#define OV2680_HEIGHT_MAX		1200

enum ov2680_mode_id {
	OV2680_MODE_QUXGA_800_600,
	OV2680_MODE_720P_1280_720,
	OV2680_MODE_UXGA_1600_1200,
	OV2680_MODE_MAX,
};

struct reg_value {
	u16 reg_addr;
	u8 val;
};

static const char * const ov2680_supply_name[] = {
	"DOVDD",
	"DVDD",
	"AVDD",
};

#define OV2680_NUM_SUPPLIES ARRAY_SIZE(ov2680_supply_name)

struct ov2680_mode_info {
	const char *name;
	enum ov2680_mode_id id;
	u32 width;
	u32 height;
	const struct reg_value *reg_data;
	u32 reg_data_size;
};

struct ov2680_ctrls {
	struct v4l2_ctrl_handler handler;
	struct {
		struct v4l2_ctrl *auto_exp;
		struct v4l2_ctrl *exposure;
	};
	struct {
		struct v4l2_ctrl *auto_gain;
		struct v4l2_ctrl *gain;
	};

	struct v4l2_ctrl *hflip;
	struct v4l2_ctrl *vflip;
	struct v4l2_ctrl *test_pattern;
};

struct ov2680_dev {
	struct i2c_client		*i2c_client;
	struct v4l2_subdev		sd;

	struct media_pad		pad;
	struct clk			*xvclk;
	u32				xvclk_freq;
	struct regulator_bulk_data	supplies[OV2680_NUM_SUPPLIES];

	struct gpio_desc		*reset_gpio;
	struct mutex			lock; /* protect members */

	bool				mode_pending_changes;
	bool				is_enabled;
	bool				is_streaming;

	struct ov2680_ctrls		ctrls;
	struct v4l2_mbus_framefmt	fmt;
	struct v4l2_fract		frame_interval;

	const struct ov2680_mode_info	*current_mode;
};

static const char * const test_pattern_menu[] = {
	"Disabled",
	"Color Bars",
	"Random Data",
	"Square",
	"Black Image",
};

static const int ov2680_hv_flip_bayer_order[] = {
	MEDIA_BUS_FMT_SBGGR10_1X10,
	MEDIA_BUS_FMT_SGRBG10_1X10,
	MEDIA_BUS_FMT_SGBRG10_1X10,
	MEDIA_BUS_FMT_SRGGB10_1X10,
};

static const struct reg_value ov2680_setting_30fps_QUXGA_800_600[] = {
	{0x3086, 0x01}, {0x370a, 0x23}, {0x3808, 0x03}, {0x3809, 0x20},
	{0x380a, 0x02}, {0x380b, 0x58}, {0x380c, 0x06}, {0x380d, 0xac},
	{0x380e, 0x02}, {0x380f, 0x84}, {0x3811, 0x04}, {0x3813, 0x04},
	{0x3814, 0x31}, {0x3815, 0x31}, {0x3820, 0xc0}, {0x4008, 0x00},
	{0x4009, 0x03}, {0x4837, 0x1e}, {0x3501, 0x4e}, {0x3502, 0xe0},
};

static const struct reg_value ov2680_setting_30fps_720P_1280_720[] = {
	{0x3086, 0x00}, {0x3808, 0x05}, {0x3809, 0x00}, {0x380a, 0x02},
	{0x380b, 0xd0}, {0x380c, 0x06}, {0x380d, 0xa8}, {0x380e, 0x05},
	{0x380f, 0x0e}, {0x3811, 0x08}, {0x3813, 0x06}, {0x3814, 0x11},
	{0x3815, 0x11}, {0x3820, 0xc0}, {0x4008, 0x00},
};

static const struct reg_value ov2680_setting_30fps_UXGA_1600_1200[] = {
	{0x3086, 0x00}, {0x3501, 0x4e}, {0x3502, 0xe0}, {0x3808, 0x06},
	{0x3809, 0x40}, {0x380a, 0x04}, {0x380b, 0xb0}, {0x380c, 0x06},
	{0x380d, 0xa8}, {0x380e, 0x05}, {0x380f, 0x0e}, {0x3811, 0x00},
	{0x3813, 0x00}, {0x3814, 0x11}, {0x3815, 0x11}, {0x3820, 0xc0},
	{0x4008, 0x00}, {0x4837, 0x18}
};

static const struct ov2680_mode_info ov2680_mode_init_data = {
	"mode_quxga_800_600", OV2680_MODE_QUXGA_800_600, 800, 600,
	ov2680_setting_30fps_QUXGA_800_600,
	ARRAY_SIZE(ov2680_setting_30fps_QUXGA_800_600),
};

static const struct ov2680_mode_info ov2680_mode_data[OV2680_MODE_MAX] = {
	{"mode_quxga_800_600", OV2680_MODE_QUXGA_800_600,
	 800, 600, ov2680_setting_30fps_QUXGA_800_600,
	 ARRAY_SIZE(ov2680_setting_30fps_QUXGA_800_600)},
	{"mode_720p_1280_720", OV2680_MODE_720P_1280_720,
	 1280, 720, ov2680_setting_30fps_720P_1280_720,
	 ARRAY_SIZE(ov2680_setting_30fps_720P_1280_720)},
	{"mode_uxga_1600_1200", OV2680_MODE_UXGA_1600_1200,
	 1600, 1200, ov2680_setting_30fps_UXGA_1600_1200,
	 ARRAY_SIZE(ov2680_setting_30fps_UXGA_1600_1200)},
};

static struct ov2680_dev *to_ov2680_dev(struct v4l2_subdev *sd)
{
	return container_of(sd, struct ov2680_dev, sd);
}

static struct device *ov2680_to_dev(struct ov2680_dev *sensor)
{
	return &sensor->i2c_client->dev;
}

static inline struct v4l2_subdev *ctrl_to_sd(struct v4l2_ctrl *ctrl)
{
	return &container_of(ctrl->handler, struct ov2680_dev,
			     ctrls.handler)->sd;
}

static int __ov2680_write_reg(struct ov2680_dev *sensor, u16 reg,
			      unsigned int len, u32 val)
{
	struct i2c_client *client = sensor->i2c_client;
	u8 buf[6];
	int ret;

	if (len > 4)
		return -EINVAL;

	put_unaligned_be16(reg, buf);
	put_unaligned_be32(val << (8 * (4 - len)), buf + 2);
	ret = i2c_master_send(client, buf, len + 2);
	if (ret != len + 2) {
		dev_err(&client->dev, "write error: reg=0x%4x: %d\n", reg, ret);
		return -EIO;
	}

	return 0;
}

#define ov2680_write_reg(s, r, v) \
	__ov2680_write_reg(s, r, OV2680_REG_VALUE_8BIT, v)

#define ov2680_write_reg16(s, r, v) \
	__ov2680_write_reg(s, r, OV2680_REG_VALUE_16BIT, v)

#define ov2680_write_reg24(s, r, v) \
	__ov2680_write_reg(s, r, OV2680_REG_VALUE_24BIT, v)

static int __ov2680_read_reg(struct ov2680_dev *sensor, u16 reg,
			     unsigned int len, u32 *val)
{
	struct i2c_client *client = sensor->i2c_client;
	struct i2c_msg msgs[2];
	u8 addr_buf[2] = { reg >> 8, reg & 0xff };
	u8 data_buf[4] = { 0, };
	int ret;

	if (len > 4)
		return -EINVAL;

	msgs[0].addr = client->addr;
	msgs[0].flags = 0;
	msgs[0].len = ARRAY_SIZE(addr_buf);
	msgs[0].buf = addr_buf;

	msgs[1].addr = client->addr;
	msgs[1].flags = I2C_M_RD;
	msgs[1].len = len;
	msgs[1].buf = &data_buf[4 - len];

	ret = i2c_transfer(client->adapter, msgs, ARRAY_SIZE(msgs));
	if (ret != ARRAY_SIZE(msgs)) {
		dev_err(&client->dev, "read error: reg=0x%4x: %d\n", reg, ret);
		return -EIO;
	}

	*val = get_unaligned_be32(data_buf);

	return 0;
}

#define ov2680_read_reg(s, r, v) \
	__ov2680_read_reg(s, r, OV2680_REG_VALUE_8BIT, v)

#define ov2680_read_reg16(s, r, v) \
	__ov2680_read_reg(s, r, OV2680_REG_VALUE_16BIT, v)

#define ov2680_read_reg24(s, r, v) \
	__ov2680_read_reg(s, r, OV2680_REG_VALUE_24BIT, v)

static int ov2680_mod_reg(struct ov2680_dev *sensor, u16 reg, u8 mask, u8 val)
{
	u32 readval;
	int ret;

	ret = ov2680_read_reg(sensor, reg, &readval);
	if (ret < 0)
		return ret;

	readval &= ~mask;
	val &= mask;
	val |= readval;

	return ov2680_write_reg(sensor, reg, val);
}

static int ov2680_load_regs(struct ov2680_dev *sensor,
			    const struct ov2680_mode_info *mode)
{
	const struct reg_value *regs = mode->reg_data;
	unsigned int i;
	int ret = 0;
	u16 reg_addr;
	u8 val;

	for (i = 0; i < mode->reg_data_size; ++i, ++regs) {
		reg_addr = regs->reg_addr;
		val = regs->val;

		ret = ov2680_write_reg(sensor, reg_addr, val);
		if (ret)
			break;
	}

	return ret;
}

static void ov2680_power_up(struct ov2680_dev *sensor)
{
	if (!sensor->reset_gpio)
		return;

	gpiod_set_value(sensor->reset_gpio, 0);
	usleep_range(5000, 10000);
}

static void ov2680_power_down(struct ov2680_dev *sensor)
{
	if (!sensor->reset_gpio)
		return;

	gpiod_set_value(sensor->reset_gpio, 1);
	usleep_range(5000, 10000);
}

static int ov2680_bayer_order(struct ov2680_dev *sensor)
{
	u32 format1;
	u32 format2;
	u32 hv_flip;
	int ret;

	ret = ov2680_read_reg(sensor, OV2680_REG_FORMAT1, &format1);
	if (ret < 0)
		return ret;

	ret = ov2680_read_reg(sensor, OV2680_REG_FORMAT2, &format2);
	if (ret < 0)
		return ret;

	hv_flip = (format2 & BIT(2)  << 1) | (format1 & BIT(2));

	sensor->fmt.code = ov2680_hv_flip_bayer_order[hv_flip];

	return 0;
}

static int ov2680_vflip_enable(struct ov2680_dev *sensor)
{
	int ret;

	ret = ov2680_mod_reg(sensor, OV2680_REG_FORMAT1, BIT(2), BIT(2));
	if (ret < 0)
		return ret;

	return ov2680_bayer_order(sensor);
}

static int ov2680_vflip_disable(struct ov2680_dev *sensor)
{
	int ret;

	ret = ov2680_mod_reg(sensor, OV2680_REG_FORMAT1, BIT(2), BIT(0));
	if (ret < 0)
		return ret;

	return ov2680_bayer_order(sensor);
}

static int ov2680_hflip_enable(struct ov2680_dev *sensor)
{
	int ret;

	ret = ov2680_mod_reg(sensor, OV2680_REG_FORMAT2, BIT(2), BIT(2));
	if (ret < 0)
		return ret;

	return ov2680_bayer_order(sensor);
}

static int ov2680_hflip_disable(struct ov2680_dev *sensor)
{
	int ret;

	ret = ov2680_mod_reg(sensor, OV2680_REG_FORMAT2, BIT(2), BIT(0));
	if (ret < 0)
		return ret;

	return ov2680_bayer_order(sensor);
}

static int ov2680_test_pattern_set(struct ov2680_dev *sensor, int value)
{
	int ret;

	if (!value)
		return ov2680_mod_reg(sensor, OV2680_REG_ISP_CTRL00, BIT(7), 0);

	ret = ov2680_mod_reg(sensor, OV2680_REG_ISP_CTRL00, 0x03, value - 1);
	if (ret < 0)
		return ret;

	ret = ov2680_mod_reg(sensor, OV2680_REG_ISP_CTRL00, BIT(7), BIT(7));
	if (ret < 0)
		return ret;

	return 0;
}

static int ov2680_gain_set(struct ov2680_dev *sensor, bool auto_gain)
{
	struct ov2680_ctrls *ctrls = &sensor->ctrls;
	u32 gain;
	int ret;

	ret = ov2680_mod_reg(sensor, OV2680_REG_R_MANUAL, BIT(1),
			     auto_gain ? 0 : BIT(1));
	if (ret < 0)
		return ret;

	if (auto_gain || !ctrls->gain->is_new)
		return 0;

	gain = ctrls->gain->val;

	ret = ov2680_write_reg16(sensor, OV2680_REG_GAIN_PK, gain);

	return 0;
}

static int ov2680_gain_get(struct ov2680_dev *sensor)
{
	u32 gain;
	int ret;

	ret = ov2680_read_reg16(sensor, OV2680_REG_GAIN_PK, &gain);
	if (ret)
		return ret;

	return gain;
}

static int ov2680_exposure_set(struct ov2680_dev *sensor, bool auto_exp)
{
	struct ov2680_ctrls *ctrls = &sensor->ctrls;
	u32 exp;
	int ret;

	ret = ov2680_mod_reg(sensor, OV2680_REG_R_MANUAL, BIT(0),
			     auto_exp ? 0 : BIT(0));
	if (ret < 0)
		return ret;

	if (auto_exp || !ctrls->exposure->is_new)
		return 0;

	exp = (u32)ctrls->exposure->val;
	exp <<= 4;

	return ov2680_write_reg24(sensor, OV2680_REG_EXPOSURE_PK_HIGH, exp);
}

static int ov2680_exposure_get(struct ov2680_dev *sensor)
{
	int ret;
	u32 exp;

	ret = ov2680_read_reg24(sensor, OV2680_REG_EXPOSURE_PK_HIGH, &exp);
	if (ret)
		return ret;

	return exp >> 4;
}

static int ov2680_stream_enable(struct ov2680_dev *sensor)
{
	return ov2680_write_reg(sensor, OV2680_REG_STREAM_CTRL, 1);
}

static int ov2680_stream_disable(struct ov2680_dev *sensor)
{
	return ov2680_write_reg(sensor, OV2680_REG_STREAM_CTRL, 0);
}

static int ov2680_mode_set(struct ov2680_dev *sensor)
{
	struct ov2680_ctrls *ctrls = &sensor->ctrls;
	int ret;

	ret = ov2680_gain_set(sensor, false);
	if (ret < 0)
		return ret;

	ret = ov2680_exposure_set(sensor, false);
	if (ret < 0)
		return ret;

	ret = ov2680_load_regs(sensor, sensor->current_mode);
	if (ret < 0)
		return ret;

	if (ctrls->auto_gain->val) {
		ret = ov2680_gain_set(sensor, true);
		if (ret < 0)
			return ret;
	}

	if (ctrls->auto_exp->val == V4L2_EXPOSURE_AUTO) {
		ret = ov2680_exposure_set(sensor, true);
		if (ret < 0)
			return ret;
	}

	sensor->mode_pending_changes = false;

	return 0;
}

static int ov2680_mode_restore(struct ov2680_dev *sensor)
{
	int ret;

	ret = ov2680_load_regs(sensor, &ov2680_mode_init_data);
	if (ret < 0)
		return ret;

	return ov2680_mode_set(sensor);
}

static int ov2680_power_off(struct ov2680_dev *sensor)
{
	if (!sensor->is_enabled)
		return 0;

	clk_disable_unprepare(sensor->xvclk);
	ov2680_power_down(sensor);
	regulator_bulk_disable(OV2680_NUM_SUPPLIES, sensor->supplies);
	sensor->is_enabled = false;

	return 0;
}

static int ov2680_power_on(struct ov2680_dev *sensor)
{
	struct device *dev = ov2680_to_dev(sensor);
	int ret;

	if (sensor->is_enabled)
		return 0;

	ret = regulator_bulk_enable(OV2680_NUM_SUPPLIES, sensor->supplies);
	if (ret < 0) {
		dev_err(dev, "failed to enable regulators: %d\n", ret);
		return ret;
	}

	if (!sensor->reset_gpio) {
		ret = ov2680_write_reg(sensor, OV2680_REG_SOFT_RESET, 0x01);
		if (ret != 0) {
			dev_err(dev, "sensor soft reset failed\n");
			return ret;
		}
		usleep_range(1000, 2000);
	} else {
		ov2680_power_down(sensor);
		ov2680_power_up(sensor);
	}

	ret = clk_prepare_enable(sensor->xvclk);
	if (ret < 0)
		return ret;

	sensor->is_enabled = true;

	/* Set clock lane into LP-11 state */
	ov2680_stream_enable(sensor);
	usleep_range(1000, 2000);
	ov2680_stream_disable(sensor);

	return 0;
}

static int ov2680_s_power(struct v4l2_subdev *sd, int on)
{
	struct ov2680_dev *sensor = to_ov2680_dev(sd);
	int ret = 0;

	mutex_lock(&sensor->lock);

	if (on)
		ret = ov2680_power_on(sensor);
	else
		ret = ov2680_power_off(sensor);

	mutex_unlock(&sensor->lock);

	if (on && ret == 0) {
		ret = v4l2_ctrl_handler_setup(&sensor->ctrls.handler);
		if (ret < 0)
			return ret;

		ret = ov2680_mode_restore(sensor);
	}

	return ret;
}

static int ov2680_s_g_frame_interval(struct v4l2_subdev *sd,
				     struct v4l2_subdev_frame_interval *fi)
{
	struct ov2680_dev *sensor = to_ov2680_dev(sd);

	mutex_lock(&sensor->lock);
	fi->interval = sensor->frame_interval;
	mutex_unlock(&sensor->lock);

	return 0;
}

static int ov2680_s_stream(struct v4l2_subdev *sd, int enable)
{
	struct ov2680_dev *sensor = to_ov2680_dev(sd);
	int ret = 0;

	mutex_lock(&sensor->lock);

	if (sensor->is_streaming == !!enable)
		goto unlock;

	if (enable && sensor->mode_pending_changes) {
		ret = ov2680_mode_set(sensor);
		if (ret < 0)
			goto unlock;
	}

	if (enable)
		ret = ov2680_stream_enable(sensor);
	else
		ret = ov2680_stream_disable(sensor);

	sensor->is_streaming = !!enable;

unlock:
	mutex_unlock(&sensor->lock);

	return ret;
}

static int ov2680_enum_mbus_code(struct v4l2_subdev *sd,
				 struct v4l2_subdev_pad_config *cfg,
				 struct v4l2_subdev_mbus_code_enum *code)
{
	struct ov2680_dev *sensor = to_ov2680_dev(sd);

	if (code->pad != 0 || code->index != 0)
		return -EINVAL;

	code->code = sensor->fmt.code;

	return 0;
}

static int ov2680_get_fmt(struct v4l2_subdev *sd,
			  struct v4l2_subdev_pad_config *cfg,
			  struct v4l2_subdev_format *format)
{
	struct ov2680_dev *sensor = to_ov2680_dev(sd);
	struct v4l2_mbus_framefmt *fmt = NULL;
	int ret = 0;

	if (format->pad != 0)
		return -EINVAL;

	mutex_lock(&sensor->lock);

	if (format->which == V4L2_SUBDEV_FORMAT_TRY) {
#ifdef CONFIG_VIDEO_V4L2_SUBDEV_API
		fmt = v4l2_subdev_get_try_format(&sensor->sd, cfg, format->pad);
#else
		ret = -EINVAL;
#endif
	} else {
		fmt = &sensor->fmt;
	}

	if (fmt)
		format->format = *fmt;

	mutex_unlock(&sensor->lock);

	return ret;
}

static int ov2680_set_fmt(struct v4l2_subdev *sd,
			  struct v4l2_subdev_pad_config *cfg,
			  struct v4l2_subdev_format *format)
{
	struct ov2680_dev *sensor = to_ov2680_dev(sd);
	struct v4l2_mbus_framefmt *fmt = &format->format;
#ifdef CONFIG_VIDEO_V4L2_SUBDEV_API
	struct v4l2_mbus_framefmt *try_fmt;
#endif
	const struct ov2680_mode_info *mode;
	int ret = 0;

	if (format->pad != 0)
		return -EINVAL;

	mutex_lock(&sensor->lock);

	if (sensor->is_streaming) {
		ret = -EBUSY;
		goto unlock;
	}

	mode = v4l2_find_nearest_size(ov2680_mode_data,
				      ARRAY_SIZE(ov2680_mode_data), width,
				      height, fmt->width, fmt->height);
	if (!mode) {
		ret = -EINVAL;
		goto unlock;
	}

	if (format->which == V4L2_SUBDEV_FORMAT_TRY) {
#ifdef CONFIG_VIDEO_V4L2_SUBDEV_API
		try_fmt = v4l2_subdev_get_try_format(sd, cfg, 0);
		format->format = *try_fmt;
#endif
		goto unlock;
	}

	fmt->width = mode->width;
	fmt->height = mode->height;
	fmt->code = sensor->fmt.code;
	fmt->colorspace = sensor->fmt.colorspace;

	sensor->current_mode = mode;
	sensor->fmt = format->format;
	sensor->mode_pending_changes = true;

unlock:
	mutex_unlock(&sensor->lock);

	return ret;
}

static int ov2680_init_cfg(struct v4l2_subdev *sd,
			   struct v4l2_subdev_pad_config *cfg)
{
	struct v4l2_subdev_format fmt = {
		.which = cfg ? V4L2_SUBDEV_FORMAT_TRY
				: V4L2_SUBDEV_FORMAT_ACTIVE,
		.format = {
			.width = 800,
			.height = 600,
		}
	};

	return ov2680_set_fmt(sd, cfg, &fmt);
}

static int ov2680_enum_frame_size(struct v4l2_subdev *sd,
				  struct v4l2_subdev_pad_config *cfg,
				  struct v4l2_subdev_frame_size_enum *fse)
{
	int index = fse->index;

	if (index >= OV2680_MODE_MAX || index < 0)
		return -EINVAL;

	fse->min_width = ov2680_mode_data[index].width;
	fse->min_height = ov2680_mode_data[index].height;
	fse->max_width = ov2680_mode_data[index].width;
	fse->max_height = ov2680_mode_data[index].height;

	return 0;
}

static int ov2680_enum_frame_interval(struct v4l2_subdev *sd,
			      struct v4l2_subdev_pad_config *cfg,
			      struct v4l2_subdev_frame_interval_enum *fie)
{
	struct v4l2_fract tpf;

	if (fie->index >= OV2680_MODE_MAX || fie->width > OV2680_WIDTH_MAX ||
	    fie->height > OV2680_HEIGHT_MAX ||
	    fie->which > V4L2_SUBDEV_FORMAT_ACTIVE)
		return -EINVAL;

	tpf.denominator = OV2680_FRAME_RATE;
	tpf.numerator = 1;

	fie->interval = tpf;

	return 0;
}

static int ov2680_g_volatile_ctrl(struct v4l2_ctrl *ctrl)
{
	struct v4l2_subdev *sd = ctrl_to_sd(ctrl);
	struct ov2680_dev *sensor = to_ov2680_dev(sd);
	struct ov2680_ctrls *ctrls = &sensor->ctrls;
	int val;

	if (!sensor->is_enabled)
		return 0;

	switch (ctrl->id) {
	case V4L2_CID_GAIN:
		val = ov2680_gain_get(sensor);
		if (val < 0)
			return val;
		ctrls->gain->val = val;
		break;
	case V4L2_CID_EXPOSURE:
		val = ov2680_exposure_get(sensor);
		if (val < 0)
			return val;
		ctrls->exposure->val = val;
		break;
	}

	return 0;
}

static int ov2680_s_ctrl(struct v4l2_ctrl *ctrl)
{
	struct v4l2_subdev *sd = ctrl_to_sd(ctrl);
	struct ov2680_dev *sensor = to_ov2680_dev(sd);
	struct ov2680_ctrls *ctrls = &sensor->ctrls;

	if (!sensor->is_enabled)
		return 0;

	switch (ctrl->id) {
	case V4L2_CID_AUTOGAIN:
		return ov2680_gain_set(sensor, !!ctrl->val);
	case V4L2_CID_GAIN:
		return ov2680_gain_set(sensor, !!ctrls->auto_gain->val);
	case V4L2_CID_EXPOSURE_AUTO:
		return ov2680_exposure_set(sensor, !!ctrl->val);
	case V4L2_CID_EXPOSURE:
		return ov2680_exposure_set(sensor, !!ctrls->auto_exp->val);
	case V4L2_CID_VFLIP:
		if (sensor->is_streaming)
			return -EBUSY;
		if (ctrl->val)
			return ov2680_vflip_enable(sensor);
		else
			return ov2680_vflip_disable(sensor);
	case V4L2_CID_HFLIP:
		if (sensor->is_streaming)
			return -EBUSY;
		if (ctrl->val)
			return ov2680_hflip_enable(sensor);
		else
			return ov2680_hflip_disable(sensor);
	case V4L2_CID_TEST_PATTERN:
		return ov2680_test_pattern_set(sensor, ctrl->val);
	default:
		break;
	}

	return -EINVAL;
}

static const struct v4l2_ctrl_ops ov2680_ctrl_ops = {
	.g_volatile_ctrl = ov2680_g_volatile_ctrl,
	.s_ctrl = ov2680_s_ctrl,
};

static const struct v4l2_subdev_core_ops ov2680_core_ops = {
	.s_power = ov2680_s_power,
};

static const struct v4l2_subdev_video_ops ov2680_video_ops = {
	.g_frame_interval	= ov2680_s_g_frame_interval,
	.s_frame_interval	= ov2680_s_g_frame_interval,
	.s_stream		= ov2680_s_stream,
};

static const struct v4l2_subdev_pad_ops ov2680_pad_ops = {
	.init_cfg		= ov2680_init_cfg,
	.enum_mbus_code		= ov2680_enum_mbus_code,
	.get_fmt		= ov2680_get_fmt,
	.set_fmt		= ov2680_set_fmt,
	.enum_frame_size	= ov2680_enum_frame_size,
	.enum_frame_interval	= ov2680_enum_frame_interval,
};

static const struct v4l2_subdev_ops ov2680_subdev_ops = {
	.core	= &ov2680_core_ops,
	.video	= &ov2680_video_ops,
	.pad	= &ov2680_pad_ops,
};

static int ov2680_mode_init(struct ov2680_dev *sensor)
{
	const struct ov2680_mode_info *init_mode;

	/* set initial mode */
	sensor->fmt.code = MEDIA_BUS_FMT_SBGGR10_1X10;
	sensor->fmt.width = 800;
	sensor->fmt.height = 600;
	sensor->fmt.field = V4L2_FIELD_NONE;
	sensor->fmt.colorspace = V4L2_COLORSPACE_SRGB;

	sensor->frame_interval.denominator = OV2680_FRAME_RATE;
	sensor->frame_interval.numerator = 1;

	init_mode = &ov2680_mode_init_data;

	sensor->current_mode = init_mode;

	sensor->mode_pending_changes = true;

	return 0;
}

static int ov2680_v4l2_register(struct ov2680_dev *sensor)
{
	const struct v4l2_ctrl_ops *ops = &ov2680_ctrl_ops;
	struct ov2680_ctrls *ctrls = &sensor->ctrls;
	struct v4l2_ctrl_handler *hdl = &ctrls->handler;
	int ret = 0;

	v4l2_i2c_subdev_init(&sensor->sd, sensor->i2c_client,
			     &ov2680_subdev_ops);

#ifdef CONFIG_VIDEO_V4L2_SUBDEV_API
	sensor->sd.flags = V4L2_SUBDEV_FL_HAS_DEVNODE;
#endif
	sensor->pad.flags = MEDIA_PAD_FL_SOURCE;
	sensor->sd.entity.function = MEDIA_ENT_F_CAM_SENSOR;

	ret = media_entity_pads_init(&sensor->sd.entity, 1, &sensor->pad);
	if (ret < 0)
		return ret;

	v4l2_ctrl_handler_init(hdl, 7);

	hdl->lock = &sensor->lock;

	ctrls->vflip = v4l2_ctrl_new_std(hdl, ops, V4L2_CID_VFLIP, 0, 1, 1, 0);
	ctrls->hflip = v4l2_ctrl_new_std(hdl, ops, V4L2_CID_HFLIP, 0, 1, 1, 0);

	ctrls->test_pattern = v4l2_ctrl_new_std_menu_items(hdl,
					&ov2680_ctrl_ops, V4L2_CID_TEST_PATTERN,
					ARRAY_SIZE(test_pattern_menu) - 1,
					0, 0, test_pattern_menu);

	ctrls->auto_exp = v4l2_ctrl_new_std_menu(hdl, ops,
						 V4L2_CID_EXPOSURE_AUTO,
						 V4L2_EXPOSURE_MANUAL, 0,
						 V4L2_EXPOSURE_AUTO);

	ctrls->exposure = v4l2_ctrl_new_std(hdl, ops, V4L2_CID_EXPOSURE,
					    0, 32767, 1, 0);

	ctrls->auto_gain = v4l2_ctrl_new_std(hdl, ops, V4L2_CID_AUTOGAIN,
					     0, 1, 1, 1);
	ctrls->gain = v4l2_ctrl_new_std(hdl, ops, V4L2_CID_GAIN, 0, 2047, 1, 0);

	if (hdl->error) {
		ret = hdl->error;
		goto cleanup_entity;
	}

	ctrls->gain->flags |= V4L2_CTRL_FLAG_VOLATILE;
	ctrls->exposure->flags |= V4L2_CTRL_FLAG_VOLATILE;

	v4l2_ctrl_auto_cluster(2, &ctrls->auto_gain, 0, true);
	v4l2_ctrl_auto_cluster(2, &ctrls->auto_exp, 1, true);

	sensor->sd.ctrl_handler = hdl;

	ret = v4l2_async_register_subdev(&sensor->sd);
	if (ret < 0)
		goto cleanup_entity;

	return 0;

cleanup_entity:
	media_entity_cleanup(&sensor->sd.entity);
	v4l2_ctrl_handler_free(hdl);

	return ret;
}

static int ov2680_get_regulators(struct ov2680_dev *sensor)
{
	int i;

	for (i = 0; i < OV2680_NUM_SUPPLIES; i++)
		sensor->supplies[i].supply = ov2680_supply_name[i];

	return devm_regulator_bulk_get(&sensor->i2c_client->dev,
				       OV2680_NUM_SUPPLIES,
				       sensor->supplies);
}

static int ov2680_check_id(struct ov2680_dev *sensor)
{
	struct device *dev = ov2680_to_dev(sensor);
	u32 chip_id;
	int ret;

	ov2680_power_on(sensor);

	ret = ov2680_read_reg16(sensor, OV2680_REG_CHIP_ID_HIGH, &chip_id);
	if (ret < 0) {
		dev_err(dev, "failed to read chip id high\n");
		return -ENODEV;
	}

	if (chip_id != OV2680_CHIP_ID) {
		dev_err(dev, "chip id: 0x%04x does not match expected 0x%04x\n",
			chip_id, OV2680_CHIP_ID);
		return -ENODEV;
	}

	return 0;
}

static int ov2680_parse_dt(struct ov2680_dev *sensor)
{
	struct device *dev = ov2680_to_dev(sensor);
	int ret;

	sensor->reset_gpio = devm_gpiod_get_optional(dev, "reset",
						     GPIOD_OUT_HIGH);
	ret = PTR_ERR_OR_ZERO(sensor->reset_gpio);
	if (ret < 0) {
		dev_dbg(dev, "error while getting reset gpio: %d\n", ret);
		return ret;
	}

	sensor->xvclk = devm_clk_get(dev, "xvclk");
	if (IS_ERR(sensor->xvclk)) {
		dev_err(dev, "xvclk clock missing or invalid\n");
		return PTR_ERR(sensor->xvclk);
	}

	sensor->xvclk_freq = clk_get_rate(sensor->xvclk);
	if (sensor->xvclk_freq != OV2680_XVCLK_VALUE) {
		dev_err(dev, "wrong xvclk frequency %d HZ, expected: %d Hz\n",
			sensor->xvclk_freq, OV2680_XVCLK_VALUE);
		return -EINVAL;
	}

	return 0;
}

static int ov2680_probe(struct i2c_client *client)
{
	struct device *dev = &client->dev;
	struct ov2680_dev *sensor;
	int ret;

	sensor = devm_kzalloc(dev, sizeof(*sensor), GFP_KERNEL);
	if (!sensor)
		return -ENOMEM;

	sensor->i2c_client = client;

	ret = ov2680_parse_dt(sensor);
	if (ret < 0)
		return -EINVAL;

	ret = ov2680_mode_init(sensor);
	if (ret < 0)
		return ret;

	ret = ov2680_get_regulators(sensor);
	if (ret < 0) {
		dev_err(dev, "failed to get regulators\n");
		return ret;
	}

	mutex_init(&sensor->lock);

	ret = ov2680_check_id(sensor);
	if (ret < 0)
		goto lock_destroy;

<<<<<<< HEAD
	ret = ov2680_v4l2_init(sensor);
=======
	ret = ov2680_v4l2_register(sensor);
>>>>>>> f7688b48
	if (ret < 0)
		goto lock_destroy;

	dev_info(dev, "ov2680 init correctly\n");

	return 0;

lock_destroy:
	dev_err(dev, "ov2680 init fail: %d\n", ret);
	mutex_destroy(&sensor->lock);

	return ret;
}

static int ov2680_remove(struct i2c_client *client)
{
	struct v4l2_subdev *sd = i2c_get_clientdata(client);
	struct ov2680_dev *sensor = to_ov2680_dev(sd);

	v4l2_async_unregister_subdev(&sensor->sd);
	mutex_destroy(&sensor->lock);
	media_entity_cleanup(&sensor->sd.entity);
	v4l2_ctrl_handler_free(&sensor->ctrls.handler);

	return 0;
}

static int __maybe_unused ov2680_suspend(struct device *dev)
{
	struct i2c_client *client = to_i2c_client(dev);
	struct v4l2_subdev *sd = i2c_get_clientdata(client);
	struct ov2680_dev *sensor = to_ov2680_dev(sd);

	if (sensor->is_streaming)
		ov2680_stream_disable(sensor);

	return 0;
}

static int __maybe_unused ov2680_resume(struct device *dev)
{
	struct i2c_client *client = to_i2c_client(dev);
	struct v4l2_subdev *sd = i2c_get_clientdata(client);
	struct ov2680_dev *sensor = to_ov2680_dev(sd);
	int ret;

	if (sensor->is_streaming) {
		ret = ov2680_stream_enable(sensor);
		if (ret < 0)
			goto stream_disable;
	}

	return 0;

stream_disable:
	ov2680_stream_disable(sensor);
	sensor->is_streaming = false;

	return ret;
}

static const struct dev_pm_ops ov2680_pm_ops = {
	SET_SYSTEM_SLEEP_PM_OPS(ov2680_suspend, ov2680_resume)
};

static const struct of_device_id ov2680_dt_ids[] = {
	{ .compatible = "ovti,ov2680" },
	{ /* sentinel */ },
};
MODULE_DEVICE_TABLE(of, ov2680_dt_ids);

static struct i2c_driver ov2680_i2c_driver = {
	.driver = {
		.name  = "ov2680",
		.pm = &ov2680_pm_ops,
		.of_match_table	= of_match_ptr(ov2680_dt_ids),
	},
	.probe_new	= ov2680_probe,
	.remove		= ov2680_remove,
};
module_i2c_driver(ov2680_i2c_driver);

MODULE_AUTHOR("Rui Miguel Silva <rui.silva@linaro.org>");
MODULE_DESCRIPTION("OV2680 CMOS Image Sensor driver");
MODULE_LICENSE("GPL v2");<|MERGE_RESOLUTION|>--- conflicted
+++ resolved
@@ -1081,11 +1081,7 @@
 	if (ret < 0)
 		goto lock_destroy;
 
-<<<<<<< HEAD
-	ret = ov2680_v4l2_init(sensor);
-=======
 	ret = ov2680_v4l2_register(sensor);
->>>>>>> f7688b48
 	if (ret < 0)
 		goto lock_destroy;
 
