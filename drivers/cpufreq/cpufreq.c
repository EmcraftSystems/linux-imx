// SPDX-License-Identifier: GPL-2.0-only
/*
 *  linux/drivers/cpufreq/cpufreq.c
 *
 *  Copyright (C) 2001 Russell King
 *            (C) 2002 - 2003 Dominik Brodowski <linux@brodo.de>
 *            (C) 2013 Viresh Kumar <viresh.kumar@linaro.org>
 *
 *  Oct 2005 - Ashok Raj <ashok.raj@intel.com>
 *	Added handling for CPU hotplug
 *  Feb 2006 - Jacob Shin <jacob.shin@amd.com>
 *	Fix handling for CPU hotplug -- affected CPUs
 */

#define pr_fmt(fmt) KBUILD_MODNAME ": " fmt

#include <linux/cpu.h>
#include <linux/cpufreq.h>
#include <linux/cpu_cooling.h>
#include <linux/delay.h>
#include <linux/device.h>
#include <linux/init.h>
#include <linux/kernel_stat.h>
#include <linux/module.h>
#include <linux/mutex.h>
#include <linux/pm_qos.h>
#include <linux/slab.h>
#include <linux/suspend.h>
#include <linux/syscore_ops.h>
#include <linux/tick.h>
#include <trace/events/power.h>

static LIST_HEAD(cpufreq_policy_list);

/* Macros to iterate over CPU policies */
#define for_each_suitable_policy(__policy, __active)			 \
	list_for_each_entry(__policy, &cpufreq_policy_list, policy_list) \
		if ((__active) == !policy_is_inactive(__policy))

#define for_each_active_policy(__policy)		\
	for_each_suitable_policy(__policy, true)
#define for_each_inactive_policy(__policy)		\
	for_each_suitable_policy(__policy, false)

#define for_each_policy(__policy)			\
	list_for_each_entry(__policy, &cpufreq_policy_list, policy_list)

/* Iterate over governors */
static LIST_HEAD(cpufreq_governor_list);
#define for_each_governor(__governor)				\
	list_for_each_entry(__governor, &cpufreq_governor_list, governor_list)

static char default_governor[CPUFREQ_NAME_LEN];

/*
 * The "cpufreq driver" - the arch- or hardware-dependent low
 * level driver of CPUFreq support, and its spinlock. This lock
 * also protects the cpufreq_cpu_data array.
 */
static struct cpufreq_driver *cpufreq_driver;
static DEFINE_PER_CPU(struct cpufreq_policy *, cpufreq_cpu_data);
static DEFINE_RWLOCK(cpufreq_driver_lock);

static DEFINE_STATIC_KEY_FALSE(cpufreq_freq_invariance);
bool cpufreq_supports_freq_invariance(void)
{
	return static_branch_likely(&cpufreq_freq_invariance);
}

/* Flag to suspend/resume CPUFreq governors */
static bool cpufreq_suspended;

static inline bool has_target(void)
{
	return cpufreq_driver->target_index || cpufreq_driver->target;
}

/* internal prototypes */
static unsigned int __cpufreq_get(struct cpufreq_policy *policy);
static int cpufreq_init_governor(struct cpufreq_policy *policy);
static void cpufreq_exit_governor(struct cpufreq_policy *policy);
static void cpufreq_governor_limits(struct cpufreq_policy *policy);
static int cpufreq_set_policy(struct cpufreq_policy *policy,
			      struct cpufreq_governor *new_gov,
			      unsigned int new_pol);

/*
 * Two notifier lists: the "policy" list is involved in the
 * validation process for a new CPU frequency policy; the
 * "transition" list for kernel code that needs to handle
 * changes to devices when the CPU clock speed changes.
 * The mutex locks both lists.
 */
static BLOCKING_NOTIFIER_HEAD(cpufreq_policy_notifier_list);
SRCU_NOTIFIER_HEAD_STATIC(cpufreq_transition_notifier_list);

static int off __read_mostly;
static int cpufreq_disabled(void)
{
	return off;
}
void disable_cpufreq(void)
{
	off = 1;
}
static DEFINE_MUTEX(cpufreq_governor_mutex);

bool have_governor_per_policy(void)
{
	return !!(cpufreq_driver->flags & CPUFREQ_HAVE_GOVERNOR_PER_POLICY);
}
EXPORT_SYMBOL_GPL(have_governor_per_policy);

static struct kobject *cpufreq_global_kobject;

struct kobject *get_governor_parent_kobj(struct cpufreq_policy *policy)
{
	if (have_governor_per_policy())
		return &policy->kobj;
	else
		return cpufreq_global_kobject;
}
EXPORT_SYMBOL_GPL(get_governor_parent_kobj);

static inline u64 get_cpu_idle_time_jiffy(unsigned int cpu, u64 *wall)
{
	struct kernel_cpustat kcpustat;
	u64 cur_wall_time;
	u64 idle_time;
	u64 busy_time;

	cur_wall_time = jiffies64_to_nsecs(get_jiffies_64());

	kcpustat_cpu_fetch(&kcpustat, cpu);

	busy_time = kcpustat.cpustat[CPUTIME_USER];
	busy_time += kcpustat.cpustat[CPUTIME_SYSTEM];
	busy_time += kcpustat.cpustat[CPUTIME_IRQ];
	busy_time += kcpustat.cpustat[CPUTIME_SOFTIRQ];
	busy_time += kcpustat.cpustat[CPUTIME_STEAL];
	busy_time += kcpustat.cpustat[CPUTIME_NICE];

	idle_time = cur_wall_time - busy_time;
	if (wall)
		*wall = div_u64(cur_wall_time, NSEC_PER_USEC);

	return div_u64(idle_time, NSEC_PER_USEC);
}

u64 get_cpu_idle_time(unsigned int cpu, u64 *wall, int io_busy)
{
	u64 idle_time = get_cpu_idle_time_us(cpu, io_busy ? wall : NULL);

	if (idle_time == -1ULL)
		return get_cpu_idle_time_jiffy(cpu, wall);
	else if (!io_busy)
		idle_time += get_cpu_iowait_time_us(cpu, wall);

	return idle_time;
}
EXPORT_SYMBOL_GPL(get_cpu_idle_time);

/*
 * This is a generic cpufreq init() routine which can be used by cpufreq
 * drivers of SMP systems. It will do following:
 * - validate & show freq table passed
 * - set policies transition latency
 * - policy->cpus with all possible CPUs
 */
void cpufreq_generic_init(struct cpufreq_policy *policy,
		struct cpufreq_frequency_table *table,
		unsigned int transition_latency)
{
	policy->freq_table = table;
	policy->cpuinfo.transition_latency = transition_latency;

	/*
	 * The driver only supports the SMP configuration where all processors
	 * share the clock and voltage and clock.
	 */
	cpumask_setall(policy->cpus);
}
EXPORT_SYMBOL_GPL(cpufreq_generic_init);

struct cpufreq_policy *cpufreq_cpu_get_raw(unsigned int cpu)
{
	struct cpufreq_policy *policy = per_cpu(cpufreq_cpu_data, cpu);

	return policy && cpumask_test_cpu(cpu, policy->cpus) ? policy : NULL;
}
EXPORT_SYMBOL_GPL(cpufreq_cpu_get_raw);

unsigned int cpufreq_generic_get(unsigned int cpu)
{
	struct cpufreq_policy *policy = cpufreq_cpu_get_raw(cpu);

	if (!policy || IS_ERR(policy->clk)) {
		pr_err("%s: No %s associated to cpu: %d\n",
		       __func__, policy ? "clk" : "policy", cpu);
		return 0;
	}

	return clk_get_rate(policy->clk) / 1000;
}
EXPORT_SYMBOL_GPL(cpufreq_generic_get);

/**
 * cpufreq_cpu_get - Return policy for a CPU and mark it as busy.
 * @cpu: CPU to find the policy for.
 *
 * Call cpufreq_cpu_get_raw() to obtain a cpufreq policy for @cpu and increment
 * the kobject reference counter of that policy.  Return a valid policy on
 * success or NULL on failure.
 *
 * The policy returned by this function has to be released with the help of
 * cpufreq_cpu_put() to balance its kobject reference counter properly.
 */
struct cpufreq_policy *cpufreq_cpu_get(unsigned int cpu)
{
	struct cpufreq_policy *policy = NULL;
	unsigned long flags;

	if (WARN_ON(cpu >= nr_cpu_ids))
		return NULL;

	/* get the cpufreq driver */
	read_lock_irqsave(&cpufreq_driver_lock, flags);

	if (cpufreq_driver) {
		/* get the CPU */
		policy = cpufreq_cpu_get_raw(cpu);
		if (policy)
			kobject_get(&policy->kobj);
	}

	read_unlock_irqrestore(&cpufreq_driver_lock, flags);

	return policy;
}
EXPORT_SYMBOL_GPL(cpufreq_cpu_get);

/**
 * cpufreq_cpu_put - Decrement kobject usage counter for cpufreq policy.
 * @policy: cpufreq policy returned by cpufreq_cpu_get().
 */
void cpufreq_cpu_put(struct cpufreq_policy *policy)
{
	kobject_put(&policy->kobj);
}
EXPORT_SYMBOL_GPL(cpufreq_cpu_put);

/**
 * cpufreq_cpu_release - Unlock a policy and decrement its usage counter.
 * @policy: cpufreq policy returned by cpufreq_cpu_acquire().
 */
void cpufreq_cpu_release(struct cpufreq_policy *policy)
{
	if (WARN_ON(!policy))
		return;

	lockdep_assert_held(&policy->rwsem);

	up_write(&policy->rwsem);

	cpufreq_cpu_put(policy);
}

/**
 * cpufreq_cpu_acquire - Find policy for a CPU, mark it as busy and lock it.
 * @cpu: CPU to find the policy for.
 *
 * Call cpufreq_cpu_get() to get a reference on the cpufreq policy for @cpu and
 * if the policy returned by it is not NULL, acquire its rwsem for writing.
 * Return the policy if it is active or release it and return NULL otherwise.
 *
 * The policy returned by this function has to be released with the help of
 * cpufreq_cpu_release() in order to release its rwsem and balance its usage
 * counter properly.
 */
struct cpufreq_policy *cpufreq_cpu_acquire(unsigned int cpu)
{
	struct cpufreq_policy *policy = cpufreq_cpu_get(cpu);

	if (!policy)
		return NULL;

	down_write(&policy->rwsem);

	if (policy_is_inactive(policy)) {
		cpufreq_cpu_release(policy);
		return NULL;
	}

	return policy;
}

/*********************************************************************
 *            EXTERNALLY AFFECTING FREQUENCY CHANGES                 *
 *********************************************************************/

/*
 * adjust_jiffies - adjust the system "loops_per_jiffy"
 *
 * This function alters the system "loops_per_jiffy" for the clock
 * speed change. Note that loops_per_jiffy cannot be updated on SMP
 * systems as each CPU might be scaled differently. So, use the arch
 * per-CPU loops_per_jiffy value wherever possible.
 */
static void adjust_jiffies(unsigned long val, struct cpufreq_freqs *ci)
{
#ifndef CONFIG_SMP
	static unsigned long l_p_j_ref;
	static unsigned int l_p_j_ref_freq;

	if (ci->flags & CPUFREQ_CONST_LOOPS)
		return;

	if (!l_p_j_ref_freq) {
		l_p_j_ref = loops_per_jiffy;
		l_p_j_ref_freq = ci->old;
		pr_debug("saving %lu as reference value for loops_per_jiffy; freq is %u kHz\n",
			 l_p_j_ref, l_p_j_ref_freq);
	}
	if (val == CPUFREQ_POSTCHANGE && ci->old != ci->new) {
		loops_per_jiffy = cpufreq_scale(l_p_j_ref, l_p_j_ref_freq,
								ci->new);
		pr_debug("scaling loops_per_jiffy to %lu for frequency %u kHz\n",
			 loops_per_jiffy, ci->new);
	}
#endif
}

/**
 * cpufreq_notify_transition - Notify frequency transition and adjust_jiffies.
 * @policy: cpufreq policy to enable fast frequency switching for.
 * @freqs: contain details of the frequency update.
 * @state: set to CPUFREQ_PRECHANGE or CPUFREQ_POSTCHANGE.
 *
 * This function calls the transition notifiers and the "adjust_jiffies"
 * function. It is called twice on all CPU frequency changes that have
 * external effects.
 */
static void cpufreq_notify_transition(struct cpufreq_policy *policy,
				      struct cpufreq_freqs *freqs,
				      unsigned int state)
{
	int cpu;

	BUG_ON(irqs_disabled());

	if (cpufreq_disabled())
		return;

	freqs->policy = policy;
	freqs->flags = cpufreq_driver->flags;
	pr_debug("notification %u of frequency transition to %u kHz\n",
		 state, freqs->new);

	switch (state) {
	case CPUFREQ_PRECHANGE:
		/*
		 * Detect if the driver reported a value as "old frequency"
		 * which is not equal to what the cpufreq core thinks is
		 * "old frequency".
		 */
		if (policy->cur && policy->cur != freqs->old) {
			pr_debug("Warning: CPU frequency is %u, cpufreq assumed %u kHz\n",
				 freqs->old, policy->cur);
			freqs->old = policy->cur;
		}

		srcu_notifier_call_chain(&cpufreq_transition_notifier_list,
					 CPUFREQ_PRECHANGE, freqs);

		adjust_jiffies(CPUFREQ_PRECHANGE, freqs);
		break;

	case CPUFREQ_POSTCHANGE:
		adjust_jiffies(CPUFREQ_POSTCHANGE, freqs);
		pr_debug("FREQ: %u - CPUs: %*pbl\n", freqs->new,
			 cpumask_pr_args(policy->cpus));

		for_each_cpu(cpu, policy->cpus)
			trace_cpu_frequency(freqs->new, cpu);

		srcu_notifier_call_chain(&cpufreq_transition_notifier_list,
					 CPUFREQ_POSTCHANGE, freqs);

		cpufreq_stats_record_transition(policy, freqs->new);
		policy->cur = freqs->new;
	}
}

/* Do post notifications when there are chances that transition has failed */
static void cpufreq_notify_post_transition(struct cpufreq_policy *policy,
		struct cpufreq_freqs *freqs, int transition_failed)
{
	cpufreq_notify_transition(policy, freqs, CPUFREQ_POSTCHANGE);
	if (!transition_failed)
		return;

	swap(freqs->old, freqs->new);
	cpufreq_notify_transition(policy, freqs, CPUFREQ_PRECHANGE);
	cpufreq_notify_transition(policy, freqs, CPUFREQ_POSTCHANGE);
}

void cpufreq_freq_transition_begin(struct cpufreq_policy *policy,
		struct cpufreq_freqs *freqs)
{

	/*
	 * Catch double invocations of _begin() which lead to self-deadlock.
	 * ASYNC_NOTIFICATION drivers are left out because the cpufreq core
	 * doesn't invoke _begin() on their behalf, and hence the chances of
	 * double invocations are very low. Moreover, there are scenarios
	 * where these checks can emit false-positive warnings in these
	 * drivers; so we avoid that by skipping them altogether.
	 */
	WARN_ON(!(cpufreq_driver->flags & CPUFREQ_ASYNC_NOTIFICATION)
				&& current == policy->transition_task);

wait:
	wait_event(policy->transition_wait, !policy->transition_ongoing);

	spin_lock(&policy->transition_lock);

	if (unlikely(policy->transition_ongoing)) {
		spin_unlock(&policy->transition_lock);
		goto wait;
	}

	policy->transition_ongoing = true;
	policy->transition_task = current;

	spin_unlock(&policy->transition_lock);

	cpufreq_notify_transition(policy, freqs, CPUFREQ_PRECHANGE);
}
EXPORT_SYMBOL_GPL(cpufreq_freq_transition_begin);

void cpufreq_freq_transition_end(struct cpufreq_policy *policy,
		struct cpufreq_freqs *freqs, int transition_failed)
{
	if (WARN_ON(!policy->transition_ongoing))
		return;

	cpufreq_notify_post_transition(policy, freqs, transition_failed);

	arch_set_freq_scale(policy->related_cpus,
			    policy->cur,
			    policy->cpuinfo.max_freq);

	policy->transition_ongoing = false;
	policy->transition_task = NULL;

	wake_up(&policy->transition_wait);
}
EXPORT_SYMBOL_GPL(cpufreq_freq_transition_end);

/*
 * Fast frequency switching status count.  Positive means "enabled", negative
 * means "disabled" and 0 means "not decided yet".
 */
static int cpufreq_fast_switch_count;
static DEFINE_MUTEX(cpufreq_fast_switch_lock);

static void cpufreq_list_transition_notifiers(void)
{
	struct notifier_block *nb;

	pr_info("Registered transition notifiers:\n");

	mutex_lock(&cpufreq_transition_notifier_list.mutex);

	for (nb = cpufreq_transition_notifier_list.head; nb; nb = nb->next)
		pr_info("%pS\n", nb->notifier_call);

	mutex_unlock(&cpufreq_transition_notifier_list.mutex);
}

/**
 * cpufreq_enable_fast_switch - Enable fast frequency switching for policy.
 * @policy: cpufreq policy to enable fast frequency switching for.
 *
 * Try to enable fast frequency switching for @policy.
 *
 * The attempt will fail if there is at least one transition notifier registered
 * at this point, as fast frequency switching is quite fundamentally at odds
 * with transition notifiers.  Thus if successful, it will make registration of
 * transition notifiers fail going forward.
 */
void cpufreq_enable_fast_switch(struct cpufreq_policy *policy)
{
	lockdep_assert_held(&policy->rwsem);

	if (!policy->fast_switch_possible)
		return;

	mutex_lock(&cpufreq_fast_switch_lock);
	if (cpufreq_fast_switch_count >= 0) {
		cpufreq_fast_switch_count++;
		policy->fast_switch_enabled = true;
	} else {
		pr_warn("CPU%u: Fast frequency switching not enabled\n",
			policy->cpu);
		cpufreq_list_transition_notifiers();
	}
	mutex_unlock(&cpufreq_fast_switch_lock);
}
EXPORT_SYMBOL_GPL(cpufreq_enable_fast_switch);

/**
 * cpufreq_disable_fast_switch - Disable fast frequency switching for policy.
 * @policy: cpufreq policy to disable fast frequency switching for.
 */
void cpufreq_disable_fast_switch(struct cpufreq_policy *policy)
{
	mutex_lock(&cpufreq_fast_switch_lock);
	if (policy->fast_switch_enabled) {
		policy->fast_switch_enabled = false;
		if (!WARN_ON(cpufreq_fast_switch_count <= 0))
			cpufreq_fast_switch_count--;
	}
	mutex_unlock(&cpufreq_fast_switch_lock);
}
EXPORT_SYMBOL_GPL(cpufreq_disable_fast_switch);

/**
 * cpufreq_driver_resolve_freq - Map a target frequency to a driver-supported
 * one.
 * @policy: associated policy to interrogate
 * @target_freq: target frequency to resolve.
 *
 * The target to driver frequency mapping is cached in the policy.
 *
 * Return: Lowest driver-supported frequency greater than or equal to the
 * given target_freq, subject to policy (min/max) and driver limitations.
 */
unsigned int cpufreq_driver_resolve_freq(struct cpufreq_policy *policy,
					 unsigned int target_freq)
{
	target_freq = clamp_val(target_freq, policy->min, policy->max);
	policy->cached_target_freq = target_freq;

	if (cpufreq_driver->target_index) {
		unsigned int idx;

		idx = cpufreq_frequency_table_target(policy, target_freq,
						     CPUFREQ_RELATION_L);
		policy->cached_resolved_idx = idx;
		return policy->freq_table[idx].frequency;
	}

	if (cpufreq_driver->resolve_freq)
		return cpufreq_driver->resolve_freq(policy, target_freq);

	return target_freq;
}
EXPORT_SYMBOL_GPL(cpufreq_driver_resolve_freq);

unsigned int cpufreq_policy_transition_delay_us(struct cpufreq_policy *policy)
{
	unsigned int latency;

	if (policy->transition_delay_us)
		return policy->transition_delay_us;

	latency = policy->cpuinfo.transition_latency / NSEC_PER_USEC;
	if (latency) {
		/*
		 * For platforms that can change the frequency very fast (< 10
		 * us), the above formula gives a decent transition delay. But
		 * for platforms where transition_latency is in milliseconds, it
		 * ends up giving unrealistic values.
		 *
		 * Cap the default transition delay to 10 ms, which seems to be
		 * a reasonable amount of time after which we should reevaluate
		 * the frequency.
		 */
		return min(latency * LATENCY_MULTIPLIER, (unsigned int)10000);
	}

	return LATENCY_MULTIPLIER;
}
EXPORT_SYMBOL_GPL(cpufreq_policy_transition_delay_us);

/*********************************************************************
 *                          SYSFS INTERFACE                          *
 *********************************************************************/
static ssize_t show_boost(struct kobject *kobj,
			  struct kobj_attribute *attr, char *buf)
{
	return sprintf(buf, "%d\n", cpufreq_driver->boost_enabled);
}

static ssize_t store_boost(struct kobject *kobj, struct kobj_attribute *attr,
			   const char *buf, size_t count)
{
	int ret, enable;

	ret = sscanf(buf, "%d", &enable);
	if (ret != 1 || enable < 0 || enable > 1)
		return -EINVAL;

	if (cpufreq_boost_trigger_state(enable)) {
		pr_err("%s: Cannot %s BOOST!\n",
		       __func__, enable ? "enable" : "disable");
		return -EINVAL;
	}

	pr_debug("%s: cpufreq BOOST %s\n",
		 __func__, enable ? "enabled" : "disabled");

	return count;
}
define_one_global_rw(boost);

static struct cpufreq_governor *find_governor(const char *str_governor)
{
	struct cpufreq_governor *t;

	for_each_governor(t)
		if (!strncasecmp(str_governor, t->name, CPUFREQ_NAME_LEN))
			return t;

	return NULL;
}

static struct cpufreq_governor *get_governor(const char *str_governor)
{
	struct cpufreq_governor *t;

	mutex_lock(&cpufreq_governor_mutex);
	t = find_governor(str_governor);
	if (!t)
		goto unlock;
<<<<<<< HEAD

	if (!try_module_get(t->owner))
		t = NULL;

unlock:
	mutex_unlock(&cpufreq_governor_mutex);

	return t;
}

static unsigned int cpufreq_parse_policy(char *str_governor)
{
	if (!strncasecmp(str_governor, "performance", CPUFREQ_NAME_LEN))
		return CPUFREQ_POLICY_PERFORMANCE;

	if (!strncasecmp(str_governor, "powersave", CPUFREQ_NAME_LEN))
		return CPUFREQ_POLICY_POWERSAVE;

	return CPUFREQ_POLICY_UNKNOWN;
}

/**
 * cpufreq_parse_governor - parse a governor string only for has_target()
 * @str_governor: Governor name.
 */
static struct cpufreq_governor *cpufreq_parse_governor(char *str_governor)
{
	struct cpufreq_governor *t;

	t = get_governor(str_governor);
	if (t)
		return t;

	if (request_module("cpufreq_%s", str_governor))
		return NULL;

	return get_governor(str_governor);
=======

	if (!try_module_get(t->owner))
		t = NULL;

unlock:
	mutex_unlock(&cpufreq_governor_mutex);

	return t;
}

static unsigned int cpufreq_parse_policy(char *str_governor)
{
	if (!strncasecmp(str_governor, "performance", CPUFREQ_NAME_LEN))
		return CPUFREQ_POLICY_PERFORMANCE;

	if (!strncasecmp(str_governor, "powersave", CPUFREQ_NAME_LEN))
		return CPUFREQ_POLICY_POWERSAVE;

	return CPUFREQ_POLICY_UNKNOWN;
>>>>>>> d1988041
}

/**
 * cpufreq_parse_governor - parse a governor string only for has_target()
 * @str_governor: Governor name.
 */
static struct cpufreq_governor *cpufreq_parse_governor(char *str_governor)
{
	struct cpufreq_governor *t;

	t = get_governor(str_governor);
	if (t)
		return t;

	if (request_module("cpufreq_%s", str_governor))
		return NULL;

	return get_governor(str_governor);
}

/*
 * cpufreq_per_cpu_attr_read() / show_##file_name() -
 * print out cpufreq information
 *
 * Write out information from cpufreq_driver->policy[cpu]; object must be
 * "unsigned int".
 */

#define show_one(file_name, object)			\
static ssize_t show_##file_name				\
(struct cpufreq_policy *policy, char *buf)		\
{							\
	return sprintf(buf, "%u\n", policy->object);	\
}

show_one(cpuinfo_min_freq, cpuinfo.min_freq);
show_one(cpuinfo_max_freq, cpuinfo.max_freq);
show_one(cpuinfo_transition_latency, cpuinfo.transition_latency);
show_one(scaling_min_freq, min);
show_one(scaling_max_freq, max);

__weak unsigned int arch_freq_get_on_cpu(int cpu)
{
	return 0;
}

static ssize_t show_scaling_cur_freq(struct cpufreq_policy *policy, char *buf)
{
	ssize_t ret;
	unsigned int freq;

	freq = arch_freq_get_on_cpu(policy->cpu);
	if (freq)
		ret = sprintf(buf, "%u\n", freq);
	else if (cpufreq_driver->setpolicy && cpufreq_driver->get)
		ret = sprintf(buf, "%u\n", cpufreq_driver->get(policy->cpu));
	else
		ret = sprintf(buf, "%u\n", policy->cur);
	return ret;
}

/*
 * cpufreq_per_cpu_attr_write() / store_##file_name() - sysfs write access
 */
#define store_one(file_name, object)			\
static ssize_t store_##file_name					\
(struct cpufreq_policy *policy, const char *buf, size_t count)		\
{									\
	unsigned long val;						\
	int ret;							\
									\
	ret = sscanf(buf, "%lu", &val);					\
	if (ret != 1)							\
		return -EINVAL;						\
									\
	ret = freq_qos_update_request(policy->object##_freq_req, val);\
	return ret >= 0 ? count : ret;					\
}

store_one(scaling_min_freq, min);
store_one(scaling_max_freq, max);

/*
 * show_cpuinfo_cur_freq - current CPU frequency as detected by hardware
 */
static ssize_t show_cpuinfo_cur_freq(struct cpufreq_policy *policy,
					char *buf)
{
	unsigned int cur_freq = __cpufreq_get(policy);

	if (cur_freq)
		return sprintf(buf, "%u\n", cur_freq);

	return sprintf(buf, "<unknown>\n");
}

/*
 * show_scaling_governor - show the current policy for the specified CPU
 */
static ssize_t show_scaling_governor(struct cpufreq_policy *policy, char *buf)
{
	if (policy->policy == CPUFREQ_POLICY_POWERSAVE)
		return sprintf(buf, "powersave\n");
	else if (policy->policy == CPUFREQ_POLICY_PERFORMANCE)
		return sprintf(buf, "performance\n");
	else if (policy->governor)
		return scnprintf(buf, CPUFREQ_NAME_PLEN, "%s\n",
				policy->governor->name);
	return -EINVAL;
}

/*
 * store_scaling_governor - store policy for the specified CPU
 */
static ssize_t store_scaling_governor(struct cpufreq_policy *policy,
					const char *buf, size_t count)
{
	char str_governor[16];
	int ret;

	ret = sscanf(buf, "%15s", str_governor);
	if (ret != 1)
		return -EINVAL;

	if (cpufreq_driver->setpolicy) {
		unsigned int new_pol;

		new_pol = cpufreq_parse_policy(str_governor);
		if (!new_pol)
			return -EINVAL;

		ret = cpufreq_set_policy(policy, NULL, new_pol);
	} else {
		struct cpufreq_governor *new_gov;

		new_gov = cpufreq_parse_governor(str_governor);
		if (!new_gov)
			return -EINVAL;

		ret = cpufreq_set_policy(policy, new_gov,
					 CPUFREQ_POLICY_UNKNOWN);

		module_put(new_gov->owner);
	}

	return ret ? ret : count;
}

/*
 * show_scaling_driver - show the cpufreq driver currently loaded
 */
static ssize_t show_scaling_driver(struct cpufreq_policy *policy, char *buf)
{
	return scnprintf(buf, CPUFREQ_NAME_PLEN, "%s\n", cpufreq_driver->name);
}

/*
 * show_scaling_available_governors - show the available CPUfreq governors
 */
static ssize_t show_scaling_available_governors(struct cpufreq_policy *policy,
						char *buf)
{
	ssize_t i = 0;
	struct cpufreq_governor *t;

	if (!has_target()) {
		i += sprintf(buf, "performance powersave");
		goto out;
	}

	mutex_lock(&cpufreq_governor_mutex);
	for_each_governor(t) {
		if (i >= (ssize_t) ((PAGE_SIZE / sizeof(char))
		    - (CPUFREQ_NAME_LEN + 2)))
			break;
		i += scnprintf(&buf[i], CPUFREQ_NAME_PLEN, "%s ", t->name);
	}
	mutex_unlock(&cpufreq_governor_mutex);
out:
	i += sprintf(&buf[i], "\n");
	return i;
}

ssize_t cpufreq_show_cpus(const struct cpumask *mask, char *buf)
{
	ssize_t i = 0;
	unsigned int cpu;

	for_each_cpu(cpu, mask) {
		if (i)
			i += scnprintf(&buf[i], (PAGE_SIZE - i - 2), " ");
		i += scnprintf(&buf[i], (PAGE_SIZE - i - 2), "%u", cpu);
		if (i >= (PAGE_SIZE - 5))
			break;
	}
	i += sprintf(&buf[i], "\n");
	return i;
}
EXPORT_SYMBOL_GPL(cpufreq_show_cpus);

/*
 * show_related_cpus - show the CPUs affected by each transition even if
 * hw coordination is in use
 */
static ssize_t show_related_cpus(struct cpufreq_policy *policy, char *buf)
{
	return cpufreq_show_cpus(policy->related_cpus, buf);
}

/*
 * show_affected_cpus - show the CPUs affected by each transition
 */
static ssize_t show_affected_cpus(struct cpufreq_policy *policy, char *buf)
{
	return cpufreq_show_cpus(policy->cpus, buf);
}

static ssize_t store_scaling_setspeed(struct cpufreq_policy *policy,
					const char *buf, size_t count)
{
	unsigned int freq = 0;
	unsigned int ret;

	if (!policy->governor || !policy->governor->store_setspeed)
		return -EINVAL;

	ret = sscanf(buf, "%u", &freq);
	if (ret != 1)
		return -EINVAL;

	policy->governor->store_setspeed(policy, freq);

	return count;
}

static ssize_t show_scaling_setspeed(struct cpufreq_policy *policy, char *buf)
{
	if (!policy->governor || !policy->governor->show_setspeed)
		return sprintf(buf, "<unsupported>\n");

	return policy->governor->show_setspeed(policy, buf);
}

/*
 * show_bios_limit - show the current cpufreq HW/BIOS limitation
 */
static ssize_t show_bios_limit(struct cpufreq_policy *policy, char *buf)
{
	unsigned int limit;
	int ret;
	ret = cpufreq_driver->bios_limit(policy->cpu, &limit);
	if (!ret)
		return sprintf(buf, "%u\n", limit);
	return sprintf(buf, "%u\n", policy->cpuinfo.max_freq);
}

cpufreq_freq_attr_ro_perm(cpuinfo_cur_freq, 0400);
cpufreq_freq_attr_ro(cpuinfo_min_freq);
cpufreq_freq_attr_ro(cpuinfo_max_freq);
cpufreq_freq_attr_ro(cpuinfo_transition_latency);
cpufreq_freq_attr_ro(scaling_available_governors);
cpufreq_freq_attr_ro(scaling_driver);
cpufreq_freq_attr_ro(scaling_cur_freq);
cpufreq_freq_attr_ro(bios_limit);
cpufreq_freq_attr_ro(related_cpus);
cpufreq_freq_attr_ro(affected_cpus);
cpufreq_freq_attr_rw(scaling_min_freq);
cpufreq_freq_attr_rw(scaling_max_freq);
cpufreq_freq_attr_rw(scaling_governor);
cpufreq_freq_attr_rw(scaling_setspeed);

static struct attribute *default_attrs[] = {
	&cpuinfo_min_freq.attr,
	&cpuinfo_max_freq.attr,
	&cpuinfo_transition_latency.attr,
	&scaling_min_freq.attr,
	&scaling_max_freq.attr,
	&affected_cpus.attr,
	&related_cpus.attr,
	&scaling_governor.attr,
	&scaling_driver.attr,
	&scaling_available_governors.attr,
	&scaling_setspeed.attr,
	NULL
};

#define to_policy(k) container_of(k, struct cpufreq_policy, kobj)
#define to_attr(a) container_of(a, struct freq_attr, attr)

static ssize_t show(struct kobject *kobj, struct attribute *attr, char *buf)
{
	struct cpufreq_policy *policy = to_policy(kobj);
	struct freq_attr *fattr = to_attr(attr);
	ssize_t ret;

	if (!fattr->show)
		return -EIO;

	down_read(&policy->rwsem);
	ret = fattr->show(policy, buf);
	up_read(&policy->rwsem);

	return ret;
}

static ssize_t store(struct kobject *kobj, struct attribute *attr,
		     const char *buf, size_t count)
{
	struct cpufreq_policy *policy = to_policy(kobj);
	struct freq_attr *fattr = to_attr(attr);
	ssize_t ret = -EINVAL;

	if (!fattr->store)
		return -EIO;

	/*
	 * cpus_read_trylock() is used here to work around a circular lock
	 * dependency problem with respect to the cpufreq_register_driver().
	 */
	if (!cpus_read_trylock())
		return -EBUSY;

	if (cpu_online(policy->cpu)) {
		down_write(&policy->rwsem);
		ret = fattr->store(policy, buf, count);
		up_write(&policy->rwsem);
	}

	cpus_read_unlock();

	return ret;
}

static void cpufreq_sysfs_release(struct kobject *kobj)
{
	struct cpufreq_policy *policy = to_policy(kobj);
	pr_debug("last reference is dropped\n");
	complete(&policy->kobj_unregister);
}

static const struct sysfs_ops sysfs_ops = {
	.show	= show,
	.store	= store,
};

static struct kobj_type ktype_cpufreq = {
	.sysfs_ops	= &sysfs_ops,
	.default_attrs	= default_attrs,
	.release	= cpufreq_sysfs_release,
};

static void add_cpu_dev_symlink(struct cpufreq_policy *policy, unsigned int cpu)
{
	struct device *dev = get_cpu_device(cpu);

	if (unlikely(!dev))
		return;

	if (cpumask_test_and_set_cpu(cpu, policy->real_cpus))
		return;

	dev_dbg(dev, "%s: Adding symlink\n", __func__);
	if (sysfs_create_link(&dev->kobj, &policy->kobj, "cpufreq"))
		dev_err(dev, "cpufreq symlink creation failed\n");
}

static void remove_cpu_dev_symlink(struct cpufreq_policy *policy,
				   struct device *dev)
{
	dev_dbg(dev, "%s: Removing symlink\n", __func__);
	sysfs_remove_link(&dev->kobj, "cpufreq");
}

static int cpufreq_add_dev_interface(struct cpufreq_policy *policy)
{
	struct freq_attr **drv_attr;
	int ret = 0;

	/* set up files for this cpu device */
	drv_attr = cpufreq_driver->attr;
	while (drv_attr && *drv_attr) {
		ret = sysfs_create_file(&policy->kobj, &((*drv_attr)->attr));
		if (ret)
			return ret;
		drv_attr++;
	}
	if (cpufreq_driver->get) {
		ret = sysfs_create_file(&policy->kobj, &cpuinfo_cur_freq.attr);
		if (ret)
			return ret;
	}

	ret = sysfs_create_file(&policy->kobj, &scaling_cur_freq.attr);
	if (ret)
		return ret;

	if (cpufreq_driver->bios_limit) {
		ret = sysfs_create_file(&policy->kobj, &bios_limit.attr);
		if (ret)
			return ret;
	}

	return 0;
}

static int cpufreq_init_policy(struct cpufreq_policy *policy)
{
<<<<<<< HEAD
	struct cpufreq_governor *def_gov = cpufreq_default_governor();
=======
>>>>>>> d1988041
	struct cpufreq_governor *gov = NULL;
	unsigned int pol = CPUFREQ_POLICY_UNKNOWN;
	int ret;

	if (has_target()) {
		/* Update policy governor to the one used before hotplug. */
		gov = get_governor(policy->last_governor);
		if (gov) {
			pr_debug("Restoring governor %s for cpu %d\n",
<<<<<<< HEAD
				 policy->governor->name, policy->cpu);
		} else if (def_gov) {
			gov = def_gov;
			__module_get(gov->owner);
		} else {
			return -ENODATA;
		}
=======
				 gov->name, policy->cpu);
		} else {
			gov = get_governor(default_governor);
		}

		if (!gov) {
			gov = cpufreq_default_governor();
			__module_get(gov->owner);
		}

>>>>>>> d1988041
	} else {

		/* Use the default policy if there is no last_policy. */
		if (policy->last_policy) {
			pol = policy->last_policy;
<<<<<<< HEAD
		} else if (def_gov) {
			pol = cpufreq_parse_policy(def_gov->name);
			/*
			 * In case the default governor is neiter "performance"
=======
		} else {
			pol = cpufreq_parse_policy(default_governor);
			/*
			 * In case the default governor is neither "performance"
>>>>>>> d1988041
			 * nor "powersave", fall back to the initial policy
			 * value set by the driver.
			 */
			if (pol == CPUFREQ_POLICY_UNKNOWN)
				pol = policy->policy;
		}
		if (pol != CPUFREQ_POLICY_PERFORMANCE &&
		    pol != CPUFREQ_POLICY_POWERSAVE)
			return -ENODATA;
	}

	ret = cpufreq_set_policy(policy, gov, pol);
	if (gov)
		module_put(gov->owner);

	return ret;
}

static int cpufreq_add_policy_cpu(struct cpufreq_policy *policy, unsigned int cpu)
{
	int ret = 0;

	/* Has this CPU been taken care of already? */
	if (cpumask_test_cpu(cpu, policy->cpus))
		return 0;

	down_write(&policy->rwsem);
	if (has_target())
		cpufreq_stop_governor(policy);

	cpumask_set_cpu(cpu, policy->cpus);

	if (has_target()) {
		ret = cpufreq_start_governor(policy);
		if (ret)
			pr_err("%s: Failed to start governor\n", __func__);
	}
	up_write(&policy->rwsem);
	return ret;
}

void refresh_frequency_limits(struct cpufreq_policy *policy)
{
	if (!policy_is_inactive(policy)) {
		pr_debug("updating policy for CPU %u\n", policy->cpu);

		cpufreq_set_policy(policy, policy->governor, policy->policy);
	}
}
EXPORT_SYMBOL(refresh_frequency_limits);

static void handle_update(struct work_struct *work)
{
	struct cpufreq_policy *policy =
		container_of(work, struct cpufreq_policy, update);

	pr_debug("handle_update for cpu %u called\n", policy->cpu);
	down_write(&policy->rwsem);
	refresh_frequency_limits(policy);
	up_write(&policy->rwsem);
}

static int cpufreq_notifier_min(struct notifier_block *nb, unsigned long freq,
				void *data)
{
	struct cpufreq_policy *policy = container_of(nb, struct cpufreq_policy, nb_min);

	schedule_work(&policy->update);
	return 0;
}

static int cpufreq_notifier_max(struct notifier_block *nb, unsigned long freq,
				void *data)
{
	struct cpufreq_policy *policy = container_of(nb, struct cpufreq_policy, nb_max);

	schedule_work(&policy->update);
	return 0;
}

static void cpufreq_policy_put_kobj(struct cpufreq_policy *policy)
{
	struct kobject *kobj;
	struct completion *cmp;

	down_write(&policy->rwsem);
	cpufreq_stats_free_table(policy);
	kobj = &policy->kobj;
	cmp = &policy->kobj_unregister;
	up_write(&policy->rwsem);
	kobject_put(kobj);

	/*
	 * We need to make sure that the underlying kobj is
	 * actually not referenced anymore by anybody before we
	 * proceed with unloading.
	 */
	pr_debug("waiting for dropping of refcount\n");
	wait_for_completion(cmp);
	pr_debug("wait complete\n");
}

static struct cpufreq_policy *cpufreq_policy_alloc(unsigned int cpu)
{
	struct cpufreq_policy *policy;
	struct device *dev = get_cpu_device(cpu);
	int ret;

	if (!dev)
		return NULL;

	policy = kzalloc(sizeof(*policy), GFP_KERNEL);
	if (!policy)
		return NULL;

	if (!alloc_cpumask_var(&policy->cpus, GFP_KERNEL))
		goto err_free_policy;

	if (!zalloc_cpumask_var(&policy->related_cpus, GFP_KERNEL))
		goto err_free_cpumask;

	if (!zalloc_cpumask_var(&policy->real_cpus, GFP_KERNEL))
		goto err_free_rcpumask;

	ret = kobject_init_and_add(&policy->kobj, &ktype_cpufreq,
				   cpufreq_global_kobject, "policy%u", cpu);
	if (ret) {
		dev_err(dev, "%s: failed to init policy->kobj: %d\n", __func__, ret);
		/*
		 * The entire policy object will be freed below, but the extra
		 * memory allocated for the kobject name needs to be freed by
		 * releasing the kobject.
		 */
		kobject_put(&policy->kobj);
		goto err_free_real_cpus;
	}

	freq_constraints_init(&policy->constraints);

	policy->nb_min.notifier_call = cpufreq_notifier_min;
	policy->nb_max.notifier_call = cpufreq_notifier_max;

	ret = freq_qos_add_notifier(&policy->constraints, FREQ_QOS_MIN,
				    &policy->nb_min);
	if (ret) {
		dev_err(dev, "Failed to register MIN QoS notifier: %d (%*pbl)\n",
			ret, cpumask_pr_args(policy->cpus));
		goto err_kobj_remove;
	}

	ret = freq_qos_add_notifier(&policy->constraints, FREQ_QOS_MAX,
				    &policy->nb_max);
	if (ret) {
		dev_err(dev, "Failed to register MAX QoS notifier: %d (%*pbl)\n",
			ret, cpumask_pr_args(policy->cpus));
		goto err_min_qos_notifier;
	}

	INIT_LIST_HEAD(&policy->policy_list);
	init_rwsem(&policy->rwsem);
	spin_lock_init(&policy->transition_lock);
	init_waitqueue_head(&policy->transition_wait);
	init_completion(&policy->kobj_unregister);
	INIT_WORK(&policy->update, handle_update);

	policy->cpu = cpu;
	return policy;

err_min_qos_notifier:
	freq_qos_remove_notifier(&policy->constraints, FREQ_QOS_MIN,
				 &policy->nb_min);
err_kobj_remove:
	cpufreq_policy_put_kobj(policy);
err_free_real_cpus:
	free_cpumask_var(policy->real_cpus);
err_free_rcpumask:
	free_cpumask_var(policy->related_cpus);
err_free_cpumask:
	free_cpumask_var(policy->cpus);
err_free_policy:
	kfree(policy);

	return NULL;
}

static void cpufreq_policy_free(struct cpufreq_policy *policy)
{
	unsigned long flags;
	int cpu;

	/* Remove policy from list */
	write_lock_irqsave(&cpufreq_driver_lock, flags);
	list_del(&policy->policy_list);

	for_each_cpu(cpu, policy->related_cpus)
		per_cpu(cpufreq_cpu_data, cpu) = NULL;
	write_unlock_irqrestore(&cpufreq_driver_lock, flags);

	freq_qos_remove_notifier(&policy->constraints, FREQ_QOS_MAX,
				 &policy->nb_max);
	freq_qos_remove_notifier(&policy->constraints, FREQ_QOS_MIN,
				 &policy->nb_min);

	/* Cancel any pending policy->update work before freeing the policy. */
	cancel_work_sync(&policy->update);

	if (policy->max_freq_req) {
		/*
		 * CPUFREQ_CREATE_POLICY notification is sent only after
		 * successfully adding max_freq_req request.
		 */
		blocking_notifier_call_chain(&cpufreq_policy_notifier_list,
					     CPUFREQ_REMOVE_POLICY, policy);
		freq_qos_remove_request(policy->max_freq_req);
	}

	freq_qos_remove_request(policy->min_freq_req);
	kfree(policy->min_freq_req);

	cpufreq_policy_put_kobj(policy);
	free_cpumask_var(policy->real_cpus);
	free_cpumask_var(policy->related_cpus);
	free_cpumask_var(policy->cpus);
	kfree(policy);
}

static int cpufreq_online(unsigned int cpu)
{
	struct cpufreq_policy *policy;
	bool new_policy;
	unsigned long flags;
	unsigned int j;
	int ret;

	pr_debug("%s: bringing CPU%u online\n", __func__, cpu);

	/* Check if this CPU already has a policy to manage it */
	policy = per_cpu(cpufreq_cpu_data, cpu);
	if (policy) {
		WARN_ON(!cpumask_test_cpu(cpu, policy->related_cpus));
		if (!policy_is_inactive(policy))
			return cpufreq_add_policy_cpu(policy, cpu);

		/* This is the only online CPU for the policy.  Start over. */
		new_policy = false;
		down_write(&policy->rwsem);
		policy->cpu = cpu;
		policy->governor = NULL;
		up_write(&policy->rwsem);
	} else {
		new_policy = true;
		policy = cpufreq_policy_alloc(cpu);
		if (!policy)
			return -ENOMEM;
	}

	if (!new_policy && cpufreq_driver->online) {
		ret = cpufreq_driver->online(policy);
		if (ret) {
			pr_debug("%s: %d: initialization failed\n", __func__,
				 __LINE__);
			goto out_exit_policy;
		}

		/* Recover policy->cpus using related_cpus */
		cpumask_copy(policy->cpus, policy->related_cpus);
	} else {
		cpumask_copy(policy->cpus, cpumask_of(cpu));

		/*
		 * Call driver. From then on the cpufreq must be able
		 * to accept all calls to ->verify and ->setpolicy for this CPU.
		 */
		ret = cpufreq_driver->init(policy);
		if (ret) {
			pr_debug("%s: %d: initialization failed\n", __func__,
				 __LINE__);
			goto out_free_policy;
		}

		ret = cpufreq_table_validate_and_sort(policy);
		if (ret)
			goto out_exit_policy;

		/* related_cpus should at least include policy->cpus. */
		cpumask_copy(policy->related_cpus, policy->cpus);
	}

	down_write(&policy->rwsem);
	/*
	 * affected cpus must always be the one, which are online. We aren't
	 * managing offline cpus here.
	 */
	cpumask_and(policy->cpus, policy->cpus, cpu_online_mask);

	if (new_policy) {
		for_each_cpu(j, policy->related_cpus) {
			per_cpu(cpufreq_cpu_data, j) = policy;
			add_cpu_dev_symlink(policy, j);
		}

		policy->min_freq_req = kzalloc(2 * sizeof(*policy->min_freq_req),
					       GFP_KERNEL);
		if (!policy->min_freq_req)
			goto out_destroy_policy;

		ret = freq_qos_add_request(&policy->constraints,
					   policy->min_freq_req, FREQ_QOS_MIN,
					   policy->min);
		if (ret < 0) {
			/*
			 * So we don't call freq_qos_remove_request() for an
			 * uninitialized request.
			 */
			kfree(policy->min_freq_req);
			policy->min_freq_req = NULL;
			goto out_destroy_policy;
		}

		/*
		 * This must be initialized right here to avoid calling
		 * freq_qos_remove_request() on uninitialized request in case
		 * of errors.
		 */
		policy->max_freq_req = policy->min_freq_req + 1;

		ret = freq_qos_add_request(&policy->constraints,
					   policy->max_freq_req, FREQ_QOS_MAX,
					   policy->max);
		if (ret < 0) {
			policy->max_freq_req = NULL;
			goto out_destroy_policy;
		}

		blocking_notifier_call_chain(&cpufreq_policy_notifier_list,
				CPUFREQ_CREATE_POLICY, policy);
	}

	if (cpufreq_driver->get && has_target()) {
		policy->cur = cpufreq_driver->get(policy->cpu);
		if (!policy->cur) {
			pr_err("%s: ->get() failed\n", __func__);
			goto out_destroy_policy;
		}
	}

	/*
	 * Sometimes boot loaders set CPU frequency to a value outside of
	 * frequency table present with cpufreq core. In such cases CPU might be
	 * unstable if it has to run on that frequency for long duration of time
	 * and so its better to set it to a frequency which is specified in
	 * freq-table. This also makes cpufreq stats inconsistent as
	 * cpufreq-stats would fail to register because current frequency of CPU
	 * isn't found in freq-table.
	 *
	 * Because we don't want this change to effect boot process badly, we go
	 * for the next freq which is >= policy->cur ('cur' must be set by now,
	 * otherwise we will end up setting freq to lowest of the table as 'cur'
	 * is initialized to zero).
	 *
	 * We are passing target-freq as "policy->cur - 1" otherwise
	 * __cpufreq_driver_target() would simply fail, as policy->cur will be
	 * equal to target-freq.
	 */
	if ((cpufreq_driver->flags & CPUFREQ_NEED_INITIAL_FREQ_CHECK)
	    && has_target()) {
		unsigned int old_freq = policy->cur;

		/* Are we running at unknown frequency ? */
		ret = cpufreq_frequency_table_get_index(policy, old_freq);
		if (ret == -EINVAL) {
			ret = __cpufreq_driver_target(policy, old_freq - 1,
						      CPUFREQ_RELATION_L);

			/*
			 * Reaching here after boot in a few seconds may not
			 * mean that system will remain stable at "unknown"
			 * frequency for longer duration. Hence, a BUG_ON().
			 */
			BUG_ON(ret);
			pr_info("%s: CPU%d: Running at unlisted initial frequency: %u KHz, changing to: %u KHz\n",
				__func__, policy->cpu, old_freq, policy->cur);
		}
	}

	if (new_policy) {
		ret = cpufreq_add_dev_interface(policy);
		if (ret)
			goto out_destroy_policy;

		cpufreq_stats_create_table(policy);

		write_lock_irqsave(&cpufreq_driver_lock, flags);
		list_add(&policy->policy_list, &cpufreq_policy_list);
		write_unlock_irqrestore(&cpufreq_driver_lock, flags);
	}

	ret = cpufreq_init_policy(policy);
	if (ret) {
		pr_err("%s: Failed to initialize policy for cpu: %d (%d)\n",
		       __func__, cpu, ret);
		goto out_destroy_policy;
	}

	up_write(&policy->rwsem);

	kobject_uevent(&policy->kobj, KOBJ_ADD);

	/* Callback for handling stuff after policy is ready */
	if (cpufreq_driver->ready)
		cpufreq_driver->ready(policy);

	if (cpufreq_thermal_control_enabled(cpufreq_driver))
		policy->cdev = of_cpufreq_cooling_register(policy);

	pr_debug("initialization complete\n");

	return 0;

out_destroy_policy:
	for_each_cpu(j, policy->real_cpus)
		remove_cpu_dev_symlink(policy, get_cpu_device(j));

	up_write(&policy->rwsem);

out_exit_policy:
	if (cpufreq_driver->exit)
		cpufreq_driver->exit(policy);

out_free_policy:
	cpufreq_policy_free(policy);
	return ret;
}

/**
 * cpufreq_add_dev - the cpufreq interface for a CPU device.
 * @dev: CPU device.
 * @sif: Subsystem interface structure pointer (not used)
 */
static int cpufreq_add_dev(struct device *dev, struct subsys_interface *sif)
{
	struct cpufreq_policy *policy;
	unsigned cpu = dev->id;
	int ret;

	dev_dbg(dev, "%s: adding CPU%u\n", __func__, cpu);

	if (cpu_online(cpu)) {
		ret = cpufreq_online(cpu);
		if (ret)
			return ret;
	}

	/* Create sysfs link on CPU registration */
	policy = per_cpu(cpufreq_cpu_data, cpu);
	if (policy)
		add_cpu_dev_symlink(policy, cpu);

	return 0;
}

static int cpufreq_offline(unsigned int cpu)
{
	struct cpufreq_policy *policy;
	int ret;

	pr_debug("%s: unregistering CPU %u\n", __func__, cpu);

	policy = cpufreq_cpu_get_raw(cpu);
	if (!policy) {
		pr_debug("%s: No cpu_data found\n", __func__);
		return 0;
	}

	down_write(&policy->rwsem);
	if (has_target())
		cpufreq_stop_governor(policy);

	cpumask_clear_cpu(cpu, policy->cpus);

	if (policy_is_inactive(policy)) {
		if (has_target())
			strncpy(policy->last_governor, policy->governor->name,
				CPUFREQ_NAME_LEN);
		else
			policy->last_policy = policy->policy;
	} else if (cpu == policy->cpu) {
		/* Nominate new CPU */
		policy->cpu = cpumask_any(policy->cpus);
	}

	/* Start governor again for active policy */
	if (!policy_is_inactive(policy)) {
		if (has_target()) {
			ret = cpufreq_start_governor(policy);
			if (ret)
				pr_err("%s: Failed to start governor\n", __func__);
		}

		goto unlock;
	}

	if (cpufreq_thermal_control_enabled(cpufreq_driver)) {
		cpufreq_cooling_unregister(policy->cdev);
		policy->cdev = NULL;
	}

	if (cpufreq_driver->stop_cpu)
		cpufreq_driver->stop_cpu(policy);

	if (has_target())
		cpufreq_exit_governor(policy);

	/*
	 * Perform the ->offline() during light-weight tear-down, as
	 * that allows fast recovery when the CPU comes back.
	 */
	if (cpufreq_driver->offline) {
		cpufreq_driver->offline(policy);
	} else if (cpufreq_driver->exit) {
		cpufreq_driver->exit(policy);
		policy->freq_table = NULL;
	}

unlock:
	up_write(&policy->rwsem);
	return 0;
}

/*
 * cpufreq_remove_dev - remove a CPU device
 *
 * Removes the cpufreq interface for a CPU device.
 */
static void cpufreq_remove_dev(struct device *dev, struct subsys_interface *sif)
{
	unsigned int cpu = dev->id;
	struct cpufreq_policy *policy = per_cpu(cpufreq_cpu_data, cpu);

	if (!policy)
		return;

	if (cpu_online(cpu))
		cpufreq_offline(cpu);

	cpumask_clear_cpu(cpu, policy->real_cpus);
	remove_cpu_dev_symlink(policy, dev);

	if (cpumask_empty(policy->real_cpus)) {
		/* We did light-weight exit earlier, do full tear down now */
		if (cpufreq_driver->offline)
			cpufreq_driver->exit(policy);

		cpufreq_policy_free(policy);
	}
}

/**
 *	cpufreq_out_of_sync - If actual and saved CPU frequency differs, we're
 *	in deep trouble.
 *	@policy: policy managing CPUs
 *	@new_freq: CPU frequency the CPU actually runs at
 *
 *	We adjust to current frequency first, and need to clean up later.
 *	So either call to cpufreq_update_policy() or schedule handle_update()).
 */
static void cpufreq_out_of_sync(struct cpufreq_policy *policy,
				unsigned int new_freq)
{
	struct cpufreq_freqs freqs;

	pr_debug("Warning: CPU frequency out of sync: cpufreq and timing core thinks of %u, is %u kHz\n",
		 policy->cur, new_freq);

	freqs.old = policy->cur;
	freqs.new = new_freq;

	cpufreq_freq_transition_begin(policy, &freqs);
	cpufreq_freq_transition_end(policy, &freqs, 0);
}

static unsigned int cpufreq_verify_current_freq(struct cpufreq_policy *policy, bool update)
{
	unsigned int new_freq;

	new_freq = cpufreq_driver->get(policy->cpu);
	if (!new_freq)
		return 0;

	/*
	 * If fast frequency switching is used with the given policy, the check
	 * against policy->cur is pointless, so skip it in that case.
	 */
	if (policy->fast_switch_enabled || !has_target())
		return new_freq;

	if (policy->cur != new_freq) {
		cpufreq_out_of_sync(policy, new_freq);
		if (update)
			schedule_work(&policy->update);
	}

	return new_freq;
}

/**
 * cpufreq_quick_get - get the CPU frequency (in kHz) from policy->cur
 * @cpu: CPU number
 *
 * This is the last known freq, without actually getting it from the driver.
 * Return value will be same as what is shown in scaling_cur_freq in sysfs.
 */
unsigned int cpufreq_quick_get(unsigned int cpu)
{
	struct cpufreq_policy *policy;
	unsigned int ret_freq = 0;
	unsigned long flags;

	read_lock_irqsave(&cpufreq_driver_lock, flags);

	if (cpufreq_driver && cpufreq_driver->setpolicy && cpufreq_driver->get) {
		ret_freq = cpufreq_driver->get(cpu);
		read_unlock_irqrestore(&cpufreq_driver_lock, flags);
		return ret_freq;
	}

	read_unlock_irqrestore(&cpufreq_driver_lock, flags);

	policy = cpufreq_cpu_get(cpu);
	if (policy) {
		ret_freq = policy->cur;
		cpufreq_cpu_put(policy);
	}

	return ret_freq;
}
EXPORT_SYMBOL(cpufreq_quick_get);

/**
 * cpufreq_quick_get_max - get the max reported CPU frequency for this CPU
 * @cpu: CPU number
 *
 * Just return the max possible frequency for a given CPU.
 */
unsigned int cpufreq_quick_get_max(unsigned int cpu)
{
	struct cpufreq_policy *policy = cpufreq_cpu_get(cpu);
	unsigned int ret_freq = 0;

	if (policy) {
		ret_freq = policy->max;
		cpufreq_cpu_put(policy);
	}

	return ret_freq;
}
EXPORT_SYMBOL(cpufreq_quick_get_max);

/**
 * cpufreq_get_hw_max_freq - get the max hardware frequency of the CPU
 * @cpu: CPU number
 *
 * The default return value is the max_freq field of cpuinfo.
 */
__weak unsigned int cpufreq_get_hw_max_freq(unsigned int cpu)
{
	struct cpufreq_policy *policy = cpufreq_cpu_get(cpu);
	unsigned int ret_freq = 0;

	if (policy) {
		ret_freq = policy->cpuinfo.max_freq;
		cpufreq_cpu_put(policy);
	}

	return ret_freq;
}
EXPORT_SYMBOL(cpufreq_get_hw_max_freq);

static unsigned int __cpufreq_get(struct cpufreq_policy *policy)
{
	if (unlikely(policy_is_inactive(policy)))
		return 0;

	return cpufreq_verify_current_freq(policy, true);
}

/**
 * cpufreq_get - get the current CPU frequency (in kHz)
 * @cpu: CPU number
 *
 * Get the CPU current (static) CPU frequency
 */
unsigned int cpufreq_get(unsigned int cpu)
{
	struct cpufreq_policy *policy = cpufreq_cpu_get(cpu);
	unsigned int ret_freq = 0;

	if (policy) {
		down_read(&policy->rwsem);
		if (cpufreq_driver->get)
			ret_freq = __cpufreq_get(policy);
		up_read(&policy->rwsem);

		cpufreq_cpu_put(policy);
	}

	return ret_freq;
}
EXPORT_SYMBOL(cpufreq_get);

static struct subsys_interface cpufreq_interface = {
	.name		= "cpufreq",
	.subsys		= &cpu_subsys,
	.add_dev	= cpufreq_add_dev,
	.remove_dev	= cpufreq_remove_dev,
};

/*
 * In case platform wants some specific frequency to be configured
 * during suspend..
 */
int cpufreq_generic_suspend(struct cpufreq_policy *policy)
{
	int ret;

	if (!policy->suspend_freq) {
		pr_debug("%s: suspend_freq not defined\n", __func__);
		return 0;
	}

	pr_debug("%s: Setting suspend-freq: %u\n", __func__,
			policy->suspend_freq);

	ret = __cpufreq_driver_target(policy, policy->suspend_freq,
			CPUFREQ_RELATION_H);
	if (ret)
		pr_err("%s: unable to set suspend-freq: %u. err: %d\n",
				__func__, policy->suspend_freq, ret);

	return ret;
}
EXPORT_SYMBOL(cpufreq_generic_suspend);

/**
 * cpufreq_suspend() - Suspend CPUFreq governors
 *
 * Called during system wide Suspend/Hibernate cycles for suspending governors
 * as some platforms can't change frequency after this point in suspend cycle.
 * Because some of the devices (like: i2c, regulators, etc) they use for
 * changing frequency are suspended quickly after this point.
 */
void cpufreq_suspend(void)
{
	struct cpufreq_policy *policy;

	if (!cpufreq_driver)
		return;

	if (!has_target() && !cpufreq_driver->suspend)
		goto suspend;

	pr_debug("%s: Suspending Governors\n", __func__);

	for_each_active_policy(policy) {
		if (has_target()) {
			down_write(&policy->rwsem);
			cpufreq_stop_governor(policy);
			up_write(&policy->rwsem);
		}

		if (cpufreq_driver->suspend && cpufreq_driver->suspend(policy))
			pr_err("%s: Failed to suspend driver: %s\n", __func__,
				cpufreq_driver->name);
	}

suspend:
	cpufreq_suspended = true;
}

/**
 * cpufreq_resume() - Resume CPUFreq governors
 *
 * Called during system wide Suspend/Hibernate cycle for resuming governors that
 * are suspended with cpufreq_suspend().
 */
void cpufreq_resume(void)
{
	struct cpufreq_policy *policy;
	int ret;

	if (!cpufreq_driver)
		return;

	if (unlikely(!cpufreq_suspended))
		return;

	cpufreq_suspended = false;

	if (!has_target() && !cpufreq_driver->resume)
		return;

	pr_debug("%s: Resuming Governors\n", __func__);

	for_each_active_policy(policy) {
		if (cpufreq_driver->resume && cpufreq_driver->resume(policy)) {
			pr_err("%s: Failed to resume driver: %p\n", __func__,
				policy);
		} else if (has_target()) {
			down_write(&policy->rwsem);
			ret = cpufreq_start_governor(policy);
			up_write(&policy->rwsem);

			if (ret)
				pr_err("%s: Failed to start governor for policy: %p\n",
				       __func__, policy);
		}
	}
}

/**
 * cpufreq_driver_test_flags - Test cpufreq driver's flags against given ones.
 * @flags: Flags to test against the current cpufreq driver's flags.
 *
 * Assumes that the driver is there, so callers must ensure that this is the
 * case.
 */
bool cpufreq_driver_test_flags(u16 flags)
{
	return !!(cpufreq_driver->flags & flags);
}

/**
 *	cpufreq_get_current_driver - return current driver's name
 *
 *	Return the name string of the currently loaded cpufreq driver
 *	or NULL, if none.
 */
const char *cpufreq_get_current_driver(void)
{
	if (cpufreq_driver)
		return cpufreq_driver->name;

	return NULL;
}
EXPORT_SYMBOL_GPL(cpufreq_get_current_driver);

/**
 *	cpufreq_get_driver_data - return current driver data
 *
 *	Return the private data of the currently loaded cpufreq
 *	driver, or NULL if no cpufreq driver is loaded.
 */
void *cpufreq_get_driver_data(void)
{
	if (cpufreq_driver)
		return cpufreq_driver->driver_data;

	return NULL;
}
EXPORT_SYMBOL_GPL(cpufreq_get_driver_data);

/*********************************************************************
 *                     NOTIFIER LISTS INTERFACE                      *
 *********************************************************************/

/**
 *	cpufreq_register_notifier - register a driver with cpufreq
 *	@nb: notifier function to register
 *      @list: CPUFREQ_TRANSITION_NOTIFIER or CPUFREQ_POLICY_NOTIFIER
 *
 *	Add a driver to one of two lists: either a list of drivers that
 *      are notified about clock rate changes (once before and once after
 *      the transition), or a list of drivers that are notified about
 *      changes in cpufreq policy.
 *
 *	This function may sleep, and has the same return conditions as
 *	blocking_notifier_chain_register.
 */
int cpufreq_register_notifier(struct notifier_block *nb, unsigned int list)
{
	int ret;

	if (cpufreq_disabled())
		return -EINVAL;

	switch (list) {
	case CPUFREQ_TRANSITION_NOTIFIER:
		mutex_lock(&cpufreq_fast_switch_lock);

		if (cpufreq_fast_switch_count > 0) {
			mutex_unlock(&cpufreq_fast_switch_lock);
			return -EBUSY;
		}
		ret = srcu_notifier_chain_register(
				&cpufreq_transition_notifier_list, nb);
		if (!ret)
			cpufreq_fast_switch_count--;

		mutex_unlock(&cpufreq_fast_switch_lock);
		break;
	case CPUFREQ_POLICY_NOTIFIER:
		ret = blocking_notifier_chain_register(
				&cpufreq_policy_notifier_list, nb);
		break;
	default:
		ret = -EINVAL;
	}

	return ret;
}
EXPORT_SYMBOL(cpufreq_register_notifier);

/**
 *	cpufreq_unregister_notifier - unregister a driver with cpufreq
 *	@nb: notifier block to be unregistered
 *	@list: CPUFREQ_TRANSITION_NOTIFIER or CPUFREQ_POLICY_NOTIFIER
 *
 *	Remove a driver from the CPU frequency notifier list.
 *
 *	This function may sleep, and has the same return conditions as
 *	blocking_notifier_chain_unregister.
 */
int cpufreq_unregister_notifier(struct notifier_block *nb, unsigned int list)
{
	int ret;

	if (cpufreq_disabled())
		return -EINVAL;

	switch (list) {
	case CPUFREQ_TRANSITION_NOTIFIER:
		mutex_lock(&cpufreq_fast_switch_lock);

		ret = srcu_notifier_chain_unregister(
				&cpufreq_transition_notifier_list, nb);
		if (!ret && !WARN_ON(cpufreq_fast_switch_count >= 0))
			cpufreq_fast_switch_count++;

		mutex_unlock(&cpufreq_fast_switch_lock);
		break;
	case CPUFREQ_POLICY_NOTIFIER:
		ret = blocking_notifier_chain_unregister(
				&cpufreq_policy_notifier_list, nb);
		break;
	default:
		ret = -EINVAL;
	}

	return ret;
}
EXPORT_SYMBOL(cpufreq_unregister_notifier);


/*********************************************************************
 *                              GOVERNORS                            *
 *********************************************************************/

/**
 * cpufreq_driver_fast_switch - Carry out a fast CPU frequency switch.
 * @policy: cpufreq policy to switch the frequency for.
 * @target_freq: New frequency to set (may be approximate).
 *
 * Carry out a fast frequency switch without sleeping.
 *
 * The driver's ->fast_switch() callback invoked by this function must be
 * suitable for being called from within RCU-sched read-side critical sections
 * and it is expected to select the minimum available frequency greater than or
 * equal to @target_freq (CPUFREQ_RELATION_L).
 *
 * This function must not be called if policy->fast_switch_enabled is unset.
 *
 * Governors calling this function must guarantee that it will never be invoked
 * twice in parallel for the same policy and that it will never be called in
 * parallel with either ->target() or ->target_index() for the same policy.
 *
 * Returns the actual frequency set for the CPU.
 *
 * If 0 is returned by the driver's ->fast_switch() callback to indicate an
 * error condition, the hardware configuration must be preserved.
 */
unsigned int cpufreq_driver_fast_switch(struct cpufreq_policy *policy,
					unsigned int target_freq)
{
	unsigned int freq;
	int cpu;

	target_freq = clamp_val(target_freq, policy->min, policy->max);
	freq = cpufreq_driver->fast_switch(policy, target_freq);

	if (!freq)
		return 0;

	policy->cur = freq;
	arch_set_freq_scale(policy->related_cpus, freq,
			    policy->cpuinfo.max_freq);
	cpufreq_stats_record_transition(policy, freq);

	if (trace_cpu_frequency_enabled()) {
		for_each_cpu(cpu, policy->cpus)
			trace_cpu_frequency(freq, cpu);
	}

	return freq;
}
EXPORT_SYMBOL_GPL(cpufreq_driver_fast_switch);

/* Must set freqs->new to intermediate frequency */
static int __target_intermediate(struct cpufreq_policy *policy,
				 struct cpufreq_freqs *freqs, int index)
{
	int ret;

	freqs->new = cpufreq_driver->get_intermediate(policy, index);

	/* We don't need to switch to intermediate freq */
	if (!freqs->new)
		return 0;

	pr_debug("%s: cpu: %d, switching to intermediate freq: oldfreq: %u, intermediate freq: %u\n",
		 __func__, policy->cpu, freqs->old, freqs->new);

	cpufreq_freq_transition_begin(policy, freqs);
	ret = cpufreq_driver->target_intermediate(policy, index);
	cpufreq_freq_transition_end(policy, freqs, ret);

	if (ret)
		pr_err("%s: Failed to change to intermediate frequency: %d\n",
		       __func__, ret);

	return ret;
}

static int __target_index(struct cpufreq_policy *policy, int index)
{
	struct cpufreq_freqs freqs = {.old = policy->cur, .flags = 0};
	unsigned int intermediate_freq = 0;
	unsigned int newfreq = policy->freq_table[index].frequency;
	int retval = -EINVAL;
	bool notify;

	if (newfreq == policy->cur)
		return 0;

	notify = !(cpufreq_driver->flags & CPUFREQ_ASYNC_NOTIFICATION);
	if (notify) {
		/* Handle switching to intermediate frequency */
		if (cpufreq_driver->get_intermediate) {
			retval = __target_intermediate(policy, &freqs, index);
			if (retval)
				return retval;

			intermediate_freq = freqs.new;
			/* Set old freq to intermediate */
			if (intermediate_freq)
				freqs.old = freqs.new;
		}

		freqs.new = newfreq;
		pr_debug("%s: cpu: %d, oldfreq: %u, new freq: %u\n",
			 __func__, policy->cpu, freqs.old, freqs.new);

		cpufreq_freq_transition_begin(policy, &freqs);
	}

	retval = cpufreq_driver->target_index(policy, index);
	if (retval)
		pr_err("%s: Failed to change cpu frequency: %d\n", __func__,
		       retval);

	if (notify) {
		cpufreq_freq_transition_end(policy, &freqs, retval);

		/*
		 * Failed after setting to intermediate freq? Driver should have
		 * reverted back to initial frequency and so should we. Check
		 * here for intermediate_freq instead of get_intermediate, in
		 * case we haven't switched to intermediate freq at all.
		 */
		if (unlikely(retval && intermediate_freq)) {
			freqs.old = intermediate_freq;
			freqs.new = policy->restore_freq;
			cpufreq_freq_transition_begin(policy, &freqs);
			cpufreq_freq_transition_end(policy, &freqs, 0);
		}
	}

	return retval;
}

int __cpufreq_driver_target(struct cpufreq_policy *policy,
			    unsigned int target_freq,
			    unsigned int relation)
{
	unsigned int old_target_freq = target_freq;
	int index;

	if (cpufreq_disabled())
		return -ENODEV;

	/* Make sure that target_freq is within supported range */
	target_freq = clamp_val(target_freq, policy->min, policy->max);

	pr_debug("target for CPU %u: %u kHz, relation %u, requested %u kHz\n",
		 policy->cpu, target_freq, relation, old_target_freq);

	/*
	 * This might look like a redundant call as we are checking it again
	 * after finding index. But it is left intentionally for cases where
	 * exactly same freq is called again and so we can save on few function
	 * calls.
	 */
	if (target_freq == policy->cur &&
	    !(cpufreq_driver->flags & CPUFREQ_NEED_UPDATE_LIMITS))
		return 0;

	/* Save last value to restore later on errors */
	policy->restore_freq = policy->cur;

	if (cpufreq_driver->target)
		return cpufreq_driver->target(policy, target_freq, relation);

	if (!cpufreq_driver->target_index)
		return -EINVAL;

	index = cpufreq_frequency_table_target(policy, target_freq, relation);

	return __target_index(policy, index);
}
EXPORT_SYMBOL_GPL(__cpufreq_driver_target);

int cpufreq_driver_target(struct cpufreq_policy *policy,
			  unsigned int target_freq,
			  unsigned int relation)
{
	int ret;

	down_write(&policy->rwsem);

	ret = __cpufreq_driver_target(policy, target_freq, relation);

	up_write(&policy->rwsem);

	return ret;
}
EXPORT_SYMBOL_GPL(cpufreq_driver_target);

__weak struct cpufreq_governor *cpufreq_fallback_governor(void)
{
	return NULL;
}

static int cpufreq_init_governor(struct cpufreq_policy *policy)
{
	int ret;

	/* Don't start any governor operations if we are entering suspend */
	if (cpufreq_suspended)
		return 0;
	/*
	 * Governor might not be initiated here if ACPI _PPC changed
	 * notification happened, so check it.
	 */
	if (!policy->governor)
		return -EINVAL;

	/* Platform doesn't want dynamic frequency switching ? */
	if (policy->governor->flags & CPUFREQ_GOV_DYNAMIC_SWITCHING &&
	    cpufreq_driver->flags & CPUFREQ_NO_AUTO_DYNAMIC_SWITCHING) {
		struct cpufreq_governor *gov = cpufreq_fallback_governor();

		if (gov) {
			pr_warn("Can't use %s governor as dynamic switching is disallowed. Fallback to %s governor\n",
				policy->governor->name, gov->name);
			policy->governor = gov;
		} else {
			return -EINVAL;
		}
	}

	if (!try_module_get(policy->governor->owner))
		return -EINVAL;

	pr_debug("%s: for CPU %u\n", __func__, policy->cpu);

	if (policy->governor->init) {
		ret = policy->governor->init(policy);
		if (ret) {
			module_put(policy->governor->owner);
			return ret;
		}
	}

	policy->strict_target = !!(policy->governor->flags & CPUFREQ_GOV_STRICT_TARGET);

	return 0;
}

static void cpufreq_exit_governor(struct cpufreq_policy *policy)
{
	if (cpufreq_suspended || !policy->governor)
		return;

	pr_debug("%s: for CPU %u\n", __func__, policy->cpu);

	if (policy->governor->exit)
		policy->governor->exit(policy);

	module_put(policy->governor->owner);
}

int cpufreq_start_governor(struct cpufreq_policy *policy)
{
	int ret;

	if (cpufreq_suspended)
		return 0;

	if (!policy->governor)
		return -EINVAL;

	pr_debug("%s: for CPU %u\n", __func__, policy->cpu);

	if (cpufreq_driver->get)
		cpufreq_verify_current_freq(policy, false);

	if (policy->governor->start) {
		ret = policy->governor->start(policy);
		if (ret)
			return ret;
	}

	if (policy->governor->limits)
		policy->governor->limits(policy);

	return 0;
}

void cpufreq_stop_governor(struct cpufreq_policy *policy)
{
	if (cpufreq_suspended || !policy->governor)
		return;

	pr_debug("%s: for CPU %u\n", __func__, policy->cpu);

	if (policy->governor->stop)
		policy->governor->stop(policy);
}

static void cpufreq_governor_limits(struct cpufreq_policy *policy)
{
	if (cpufreq_suspended || !policy->governor)
		return;

	pr_debug("%s: for CPU %u\n", __func__, policy->cpu);

	if (policy->governor->limits)
		policy->governor->limits(policy);
}

int cpufreq_register_governor(struct cpufreq_governor *governor)
{
	int err;

	if (!governor)
		return -EINVAL;

	if (cpufreq_disabled())
		return -ENODEV;

	mutex_lock(&cpufreq_governor_mutex);

	err = -EBUSY;
	if (!find_governor(governor->name)) {
		err = 0;
		list_add(&governor->governor_list, &cpufreq_governor_list);
	}

	mutex_unlock(&cpufreq_governor_mutex);
	return err;
}
EXPORT_SYMBOL_GPL(cpufreq_register_governor);

void cpufreq_unregister_governor(struct cpufreq_governor *governor)
{
	struct cpufreq_policy *policy;
	unsigned long flags;

	if (!governor)
		return;

	if (cpufreq_disabled())
		return;

	/* clear last_governor for all inactive policies */
	read_lock_irqsave(&cpufreq_driver_lock, flags);
	for_each_inactive_policy(policy) {
		if (!strcmp(policy->last_governor, governor->name)) {
			policy->governor = NULL;
			strcpy(policy->last_governor, "\0");
		}
	}
	read_unlock_irqrestore(&cpufreq_driver_lock, flags);

	mutex_lock(&cpufreq_governor_mutex);
	list_del(&governor->governor_list);
	mutex_unlock(&cpufreq_governor_mutex);
}
EXPORT_SYMBOL_GPL(cpufreq_unregister_governor);


/*********************************************************************
 *                          POLICY INTERFACE                         *
 *********************************************************************/

/**
 * cpufreq_get_policy - get the current cpufreq_policy
 * @policy: struct cpufreq_policy into which the current cpufreq_policy
 *	is written
 * @cpu: CPU to find the policy for
 *
 * Reads the current cpufreq policy.
 */
int cpufreq_get_policy(struct cpufreq_policy *policy, unsigned int cpu)
{
	struct cpufreq_policy *cpu_policy;
	if (!policy)
		return -EINVAL;

	cpu_policy = cpufreq_cpu_get(cpu);
	if (!cpu_policy)
		return -EINVAL;

	memcpy(policy, cpu_policy, sizeof(*policy));

	cpufreq_cpu_put(cpu_policy);
	return 0;
}
EXPORT_SYMBOL(cpufreq_get_policy);

/**
 * cpufreq_set_policy - Modify cpufreq policy parameters.
 * @policy: Policy object to modify.
 * @new_gov: Policy governor pointer.
 * @new_pol: Policy value (for drivers with built-in governors).
 *
 * Invoke the cpufreq driver's ->verify() callback to sanity-check the frequency
 * limits to be set for the policy, update @policy with the verified limits
 * values and either invoke the driver's ->setpolicy() callback (if present) or
 * carry out a governor update for @policy.  That is, run the current governor's
 * ->limits() callback (if @new_gov points to the same object as the one in
 * @policy) or replace the governor for @policy with @new_gov.
 *
 * The cpuinfo part of @policy is not updated by this function.
 */
static int cpufreq_set_policy(struct cpufreq_policy *policy,
			      struct cpufreq_governor *new_gov,
			      unsigned int new_pol)
{
	struct cpufreq_policy_data new_data;
	struct cpufreq_governor *old_gov;
	int ret;

	memcpy(&new_data.cpuinfo, &policy->cpuinfo, sizeof(policy->cpuinfo));
	new_data.freq_table = policy->freq_table;
	new_data.cpu = policy->cpu;
	/*
	 * PM QoS framework collects all the requests from users and provide us
	 * the final aggregated value here.
	 */
	new_data.min = freq_qos_read_value(&policy->constraints, FREQ_QOS_MIN);
	new_data.max = freq_qos_read_value(&policy->constraints, FREQ_QOS_MAX);

	pr_debug("setting new policy for CPU %u: %u - %u kHz\n",
		 new_data.cpu, new_data.min, new_data.max);

<<<<<<< HEAD
	/* verify the cpu speed can be set within this limit */
=======
	/*
	 * Verify that the CPU speed can be set within these limits and make sure
	 * that min <= max.
	 */
>>>>>>> d1988041
	ret = cpufreq_driver->verify(&new_data);
	if (ret)
		return ret;

	policy->min = new_data.min;
	policy->max = new_data.max;
	trace_cpu_frequency_limits(policy);

	policy->cached_target_freq = UINT_MAX;

	pr_debug("new min and max freqs are %u - %u kHz\n",
		 policy->min, policy->max);

	if (cpufreq_driver->setpolicy) {
		policy->policy = new_pol;
		pr_debug("setting range\n");
		return cpufreq_driver->setpolicy(policy);
	}

	if (new_gov == policy->governor) {
		pr_debug("governor limits update\n");
		cpufreq_governor_limits(policy);
		return 0;
	}

	pr_debug("governor switch\n");

	/* save old, working values */
	old_gov = policy->governor;
	/* end old governor */
	if (old_gov) {
		cpufreq_stop_governor(policy);
		cpufreq_exit_governor(policy);
	}

	/* start new governor */
	policy->governor = new_gov;
	ret = cpufreq_init_governor(policy);
	if (!ret) {
		ret = cpufreq_start_governor(policy);
		if (!ret) {
			pr_debug("governor change\n");
			sched_cpufreq_governor_change(policy, old_gov);
			return 0;
		}
		cpufreq_exit_governor(policy);
	}

	/* new governor failed, so re-start old one */
	pr_debug("starting governor %s failed\n", policy->governor->name);
	if (old_gov) {
		policy->governor = old_gov;
		if (cpufreq_init_governor(policy))
			policy->governor = NULL;
		else
			cpufreq_start_governor(policy);
	}

	return ret;
}

/**
 * cpufreq_update_policy - Re-evaluate an existing cpufreq policy.
 * @cpu: CPU to re-evaluate the policy for.
 *
 * Update the current frequency for the cpufreq policy of @cpu and use
 * cpufreq_set_policy() to re-apply the min and max limits, which triggers the
 * evaluation of policy notifiers and the cpufreq driver's ->verify() callback
 * for the policy in question, among other things.
 */
void cpufreq_update_policy(unsigned int cpu)
{
	struct cpufreq_policy *policy = cpufreq_cpu_acquire(cpu);

	if (!policy)
		return;

	/*
	 * BIOS might change freq behind our back
	 * -> ask driver for current freq and notify governors about a change
	 */
	if (cpufreq_driver->get && has_target() &&
	    (cpufreq_suspended || WARN_ON(!cpufreq_verify_current_freq(policy, false))))
		goto unlock;

	refresh_frequency_limits(policy);

unlock:
	cpufreq_cpu_release(policy);
}
EXPORT_SYMBOL(cpufreq_update_policy);

/**
 * cpufreq_update_limits - Update policy limits for a given CPU.
 * @cpu: CPU to update the policy limits for.
 *
 * Invoke the driver's ->update_limits callback if present or call
 * cpufreq_update_policy() for @cpu.
 */
void cpufreq_update_limits(unsigned int cpu)
{
	if (cpufreq_driver->update_limits)
		cpufreq_driver->update_limits(cpu);
	else
		cpufreq_update_policy(cpu);
}
EXPORT_SYMBOL_GPL(cpufreq_update_limits);

/*********************************************************************
 *               BOOST						     *
 *********************************************************************/
static int cpufreq_boost_set_sw(struct cpufreq_policy *policy, int state)
{
<<<<<<< HEAD
	struct cpufreq_policy *policy;

	for_each_active_policy(policy) {
		int ret;

		if (!policy->freq_table)
			return -ENXIO;

		ret = cpufreq_frequency_table_cpuinfo(policy,
						      policy->freq_table);
		if (ret) {
			pr_err("%s: Policy frequency update failed\n",
			       __func__);
			return ret;
		}

		ret = freq_qos_update_request(policy->max_freq_req, policy->max);
		if (ret < 0)
			return ret;
	}

=======
	int ret;

	if (!policy->freq_table)
		return -ENXIO;

	ret = cpufreq_frequency_table_cpuinfo(policy, policy->freq_table);
	if (ret) {
		pr_err("%s: Policy frequency update failed\n", __func__);
		return ret;
	}

	ret = freq_qos_update_request(policy->max_freq_req, policy->max);
	if (ret < 0)
		return ret;

>>>>>>> d1988041
	return 0;
}

int cpufreq_boost_trigger_state(int state)
{
	struct cpufreq_policy *policy;
	unsigned long flags;
	int ret = 0;

	if (cpufreq_driver->boost_enabled == state)
		return 0;

	write_lock_irqsave(&cpufreq_driver_lock, flags);
	cpufreq_driver->boost_enabled = state;
	write_unlock_irqrestore(&cpufreq_driver_lock, flags);

	get_online_cpus();
	for_each_active_policy(policy) {
		ret = cpufreq_driver->set_boost(policy, state);
		if (ret)
			goto err_reset_state;
	}
	put_online_cpus();

	return 0;

err_reset_state:
	put_online_cpus();

	write_lock_irqsave(&cpufreq_driver_lock, flags);
	cpufreq_driver->boost_enabled = !state;
	write_unlock_irqrestore(&cpufreq_driver_lock, flags);

	pr_err("%s: Cannot %s BOOST\n",
	       __func__, state ? "enable" : "disable");

	return ret;
}

static bool cpufreq_boost_supported(void)
{
	return cpufreq_driver->set_boost;
}

static int create_boost_sysfs_file(void)
{
	int ret;

	ret = sysfs_create_file(cpufreq_global_kobject, &boost.attr);
	if (ret)
		pr_err("%s: cannot register global BOOST sysfs file\n",
		       __func__);

	return ret;
}

static void remove_boost_sysfs_file(void)
{
	if (cpufreq_boost_supported())
		sysfs_remove_file(cpufreq_global_kobject, &boost.attr);
}

int cpufreq_enable_boost_support(void)
{
	if (!cpufreq_driver)
		return -EINVAL;

	if (cpufreq_boost_supported())
		return 0;

	cpufreq_driver->set_boost = cpufreq_boost_set_sw;

	/* This will get removed on driver unregister */
	return create_boost_sysfs_file();
}
EXPORT_SYMBOL_GPL(cpufreq_enable_boost_support);

int cpufreq_boost_enabled(void)
{
	return cpufreq_driver->boost_enabled;
}
EXPORT_SYMBOL_GPL(cpufreq_boost_enabled);

/*********************************************************************
 *               REGISTER / UNREGISTER CPUFREQ DRIVER                *
 *********************************************************************/
static enum cpuhp_state hp_online;

static int cpuhp_cpufreq_online(unsigned int cpu)
{
	cpufreq_online(cpu);

	return 0;
}

static int cpuhp_cpufreq_offline(unsigned int cpu)
{
	cpufreq_offline(cpu);

	return 0;
}

/**
 * cpufreq_register_driver - register a CPU Frequency driver
 * @driver_data: A struct cpufreq_driver containing the values#
 * submitted by the CPU Frequency driver.
 *
 * Registers a CPU Frequency driver to this core code. This code
 * returns zero on success, -EEXIST when another driver got here first
 * (and isn't unregistered in the meantime).
 *
 */
int cpufreq_register_driver(struct cpufreq_driver *driver_data)
{
	unsigned long flags;
	int ret;

	if (cpufreq_disabled())
		return -ENODEV;

	/*
	 * The cpufreq core depends heavily on the availability of device
	 * structure, make sure they are available before proceeding further.
	 */
	if (!get_cpu_device(0))
		return -EPROBE_DEFER;

	if (!driver_data || !driver_data->verify || !driver_data->init ||
	    !(driver_data->setpolicy || driver_data->target_index ||
		    driver_data->target) ||
	     (driver_data->setpolicy && (driver_data->target_index ||
		    driver_data->target)) ||
	     (!driver_data->get_intermediate != !driver_data->target_intermediate) ||
	     (!driver_data->online != !driver_data->offline))
		return -EINVAL;

	pr_debug("trying to register driver %s\n", driver_data->name);

	/* Protect against concurrent CPU online/offline. */
	cpus_read_lock();

	write_lock_irqsave(&cpufreq_driver_lock, flags);
	if (cpufreq_driver) {
		write_unlock_irqrestore(&cpufreq_driver_lock, flags);
		ret = -EEXIST;
		goto out;
	}
	cpufreq_driver = driver_data;
	write_unlock_irqrestore(&cpufreq_driver_lock, flags);

	/*
	 * Mark support for the scheduler's frequency invariance engine for
	 * drivers that implement target(), target_index() or fast_switch().
	 */
	if (!cpufreq_driver->setpolicy) {
		static_branch_enable_cpuslocked(&cpufreq_freq_invariance);
		pr_debug("supports frequency invariance");
	}

	if (driver_data->setpolicy)
		driver_data->flags |= CPUFREQ_CONST_LOOPS;

	if (cpufreq_boost_supported()) {
		ret = create_boost_sysfs_file();
		if (ret)
			goto err_null_driver;
	}

	ret = subsys_interface_register(&cpufreq_interface);
	if (ret)
		goto err_boost_unreg;

	if (!(cpufreq_driver->flags & CPUFREQ_STICKY) &&
	    list_empty(&cpufreq_policy_list)) {
		/* if all ->init() calls failed, unregister */
		ret = -ENODEV;
		pr_debug("%s: No CPU initialized for driver %s\n", __func__,
			 driver_data->name);
		goto err_if_unreg;
	}

	ret = cpuhp_setup_state_nocalls_cpuslocked(CPUHP_AP_ONLINE_DYN,
						   "cpufreq:online",
						   cpuhp_cpufreq_online,
						   cpuhp_cpufreq_offline);
	if (ret < 0)
		goto err_if_unreg;
	hp_online = ret;
	ret = 0;

	pr_debug("driver %s up and running\n", driver_data->name);
	goto out;

err_if_unreg:
	subsys_interface_unregister(&cpufreq_interface);
err_boost_unreg:
	remove_boost_sysfs_file();
err_null_driver:
	write_lock_irqsave(&cpufreq_driver_lock, flags);
	cpufreq_driver = NULL;
	write_unlock_irqrestore(&cpufreq_driver_lock, flags);
out:
	cpus_read_unlock();
	return ret;
}
EXPORT_SYMBOL_GPL(cpufreq_register_driver);

/*
 * cpufreq_unregister_driver - unregister the current CPUFreq driver
 *
 * Unregister the current CPUFreq driver. Only call this if you have
 * the right to do so, i.e. if you have succeeded in initialising before!
 * Returns zero if successful, and -EINVAL if the cpufreq_driver is
 * currently not initialised.
 */
int cpufreq_unregister_driver(struct cpufreq_driver *driver)
{
	unsigned long flags;

	if (!cpufreq_driver || (driver != cpufreq_driver))
		return -EINVAL;

	pr_debug("unregistering driver %s\n", driver->name);

	/* Protect against concurrent cpu hotplug */
	cpus_read_lock();
	subsys_interface_unregister(&cpufreq_interface);
	remove_boost_sysfs_file();
	static_branch_disable_cpuslocked(&cpufreq_freq_invariance);
	cpuhp_remove_state_nocalls_cpuslocked(hp_online);

	write_lock_irqsave(&cpufreq_driver_lock, flags);

	cpufreq_driver = NULL;

	write_unlock_irqrestore(&cpufreq_driver_lock, flags);
	cpus_read_unlock();

	return 0;
}
EXPORT_SYMBOL_GPL(cpufreq_unregister_driver);

static int __init cpufreq_core_init(void)
{
	struct cpufreq_governor *gov = cpufreq_default_governor();

	if (cpufreq_disabled())
		return -ENODEV;

	cpufreq_global_kobject = kobject_create_and_add("cpufreq", &cpu_subsys.dev_root->kobj);
	BUG_ON(!cpufreq_global_kobject);

	if (!strlen(default_governor))
		strncpy(default_governor, gov->name, CPUFREQ_NAME_LEN);

	return 0;
}
module_param(off, int, 0444);
module_param_string(default_governor, default_governor, CPUFREQ_NAME_LEN, 0444);
core_initcall(cpufreq_core_init);<|MERGE_RESOLUTION|>--- conflicted
+++ resolved
@@ -634,7 +634,6 @@
 	t = find_governor(str_governor);
 	if (!t)
 		goto unlock;
-<<<<<<< HEAD
 
 	if (!try_module_get(t->owner))
 		t = NULL;
@@ -654,45 +653,6 @@
 		return CPUFREQ_POLICY_POWERSAVE;
 
 	return CPUFREQ_POLICY_UNKNOWN;
-}
-
-/**
- * cpufreq_parse_governor - parse a governor string only for has_target()
- * @str_governor: Governor name.
- */
-static struct cpufreq_governor *cpufreq_parse_governor(char *str_governor)
-{
-	struct cpufreq_governor *t;
-
-	t = get_governor(str_governor);
-	if (t)
-		return t;
-
-	if (request_module("cpufreq_%s", str_governor))
-		return NULL;
-
-	return get_governor(str_governor);
-=======
-
-	if (!try_module_get(t->owner))
-		t = NULL;
-
-unlock:
-	mutex_unlock(&cpufreq_governor_mutex);
-
-	return t;
-}
-
-static unsigned int cpufreq_parse_policy(char *str_governor)
-{
-	if (!strncasecmp(str_governor, "performance", CPUFREQ_NAME_LEN))
-		return CPUFREQ_POLICY_PERFORMANCE;
-
-	if (!strncasecmp(str_governor, "powersave", CPUFREQ_NAME_LEN))
-		return CPUFREQ_POLICY_POWERSAVE;
-
-	return CPUFREQ_POLICY_UNKNOWN;
->>>>>>> d1988041
 }
 
 /**
@@ -1100,10 +1060,6 @@
 
 static int cpufreq_init_policy(struct cpufreq_policy *policy)
 {
-<<<<<<< HEAD
-	struct cpufreq_governor *def_gov = cpufreq_default_governor();
-=======
->>>>>>> d1988041
 	struct cpufreq_governor *gov = NULL;
 	unsigned int pol = CPUFREQ_POLICY_UNKNOWN;
 	int ret;
@@ -1113,15 +1069,6 @@
 		gov = get_governor(policy->last_governor);
 		if (gov) {
 			pr_debug("Restoring governor %s for cpu %d\n",
-<<<<<<< HEAD
-				 policy->governor->name, policy->cpu);
-		} else if (def_gov) {
-			gov = def_gov;
-			__module_get(gov->owner);
-		} else {
-			return -ENODATA;
-		}
-=======
 				 gov->name, policy->cpu);
 		} else {
 			gov = get_governor(default_governor);
@@ -1132,23 +1079,15 @@
 			__module_get(gov->owner);
 		}
 
->>>>>>> d1988041
 	} else {
 
 		/* Use the default policy if there is no last_policy. */
 		if (policy->last_policy) {
 			pol = policy->last_policy;
-<<<<<<< HEAD
-		} else if (def_gov) {
-			pol = cpufreq_parse_policy(def_gov->name);
-			/*
-			 * In case the default governor is neiter "performance"
-=======
 		} else {
 			pol = cpufreq_parse_policy(default_governor);
 			/*
 			 * In case the default governor is neither "performance"
->>>>>>> d1988041
 			 * nor "powersave", fall back to the initial policy
 			 * value set by the driver.
 			 */
@@ -2524,14 +2463,10 @@
 	pr_debug("setting new policy for CPU %u: %u - %u kHz\n",
 		 new_data.cpu, new_data.min, new_data.max);
 
-<<<<<<< HEAD
-	/* verify the cpu speed can be set within this limit */
-=======
 	/*
 	 * Verify that the CPU speed can be set within these limits and make sure
 	 * that min <= max.
 	 */
->>>>>>> d1988041
 	ret = cpufreq_driver->verify(&new_data);
 	if (ret)
 		return ret;
@@ -2645,29 +2580,6 @@
  *********************************************************************/
 static int cpufreq_boost_set_sw(struct cpufreq_policy *policy, int state)
 {
-<<<<<<< HEAD
-	struct cpufreq_policy *policy;
-
-	for_each_active_policy(policy) {
-		int ret;
-
-		if (!policy->freq_table)
-			return -ENXIO;
-
-		ret = cpufreq_frequency_table_cpuinfo(policy,
-						      policy->freq_table);
-		if (ret) {
-			pr_err("%s: Policy frequency update failed\n",
-			       __func__);
-			return ret;
-		}
-
-		ret = freq_qos_update_request(policy->max_freq_req, policy->max);
-		if (ret < 0)
-			return ret;
-	}
-
-=======
 	int ret;
 
 	if (!policy->freq_table)
@@ -2683,7 +2595,6 @@
 	if (ret < 0)
 		return ret;
 
->>>>>>> d1988041
 	return 0;
 }
 
