// SPDX-License-Identifier: GPL-2.0-only
/*
 * VFIO: IOMMU DMA mapping support for Type1 IOMMU
 *
 * Copyright (C) 2012 Red Hat, Inc.  All rights reserved.
 *     Author: Alex Williamson <alex.williamson@redhat.com>
 *
 * Derived from original vfio:
 * Copyright 2010 Cisco Systems, Inc.  All rights reserved.
 * Author: Tom Lyon, pugs@cisco.com
 *
 * We arbitrarily define a Type1 IOMMU as one matching the below code.
 * It could be called the x86 IOMMU as it's designed for AMD-Vi & Intel
 * VT-d, but that makes it harder to re-use as theoretically anyone
 * implementing a similar IOMMU could make use of this.  We expect the
 * IOMMU to support the IOMMU API and have few to no restrictions around
 * the IOVA range that can be mapped.  The Type1 IOMMU is currently
 * optimized for relatively static mappings of a userspace process with
 * userpsace pages pinned into memory.  We also assume devices and IOMMU
 * domains are PCI based as the IOMMU API is still centered around a
 * device/bus interface rather than a group interface.
 */

#include <linux/compat.h>
#include <linux/device.h>
#include <linux/fs.h>
#include <linux/iommu.h>
#include <linux/module.h>
#include <linux/mm.h>
#include <linux/kthread.h>
#include <linux/rbtree.h>
#include <linux/sched/signal.h>
#include <linux/sched/mm.h>
#include <linux/slab.h>
#include <linux/uaccess.h>
#include <linux/vfio.h>
#include <linux/workqueue.h>
#include <linux/mdev.h>
#include <linux/notifier.h>
#include <linux/dma-iommu.h>
#include <linux/irqdomain.h>

#define DRIVER_VERSION  "0.2"
#define DRIVER_AUTHOR   "Alex Williamson <alex.williamson@redhat.com>"
#define DRIVER_DESC     "Type1 IOMMU driver for VFIO"

static bool allow_unsafe_interrupts;
module_param_named(allow_unsafe_interrupts,
		   allow_unsafe_interrupts, bool, S_IRUGO | S_IWUSR);
MODULE_PARM_DESC(allow_unsafe_interrupts,
		 "Enable VFIO IOMMU support for on platforms without interrupt remapping support.");

static bool disable_hugepages;
module_param_named(disable_hugepages,
		   disable_hugepages, bool, S_IRUGO | S_IWUSR);
MODULE_PARM_DESC(disable_hugepages,
		 "Disable VFIO IOMMU support for IOMMU hugepages.");

static unsigned int dma_entry_limit __read_mostly = U16_MAX;
module_param_named(dma_entry_limit, dma_entry_limit, uint, 0644);
MODULE_PARM_DESC(dma_entry_limit,
		 "Maximum number of user DMA mappings per container (65535).");

struct vfio_iommu {
	struct list_head	domain_list;
	struct list_head	iova_list;
	struct vfio_domain	*external_domain; /* domain for external user */
	struct mutex		lock;
	struct rb_root		dma_list;
	struct blocking_notifier_head notifier;
	unsigned int		dma_avail;
	uint64_t		pgsize_bitmap;
	bool			v2;
	bool			nesting;
	bool			dirty_page_tracking;
	bool			pinned_page_dirty_scope;
};

struct vfio_domain {
	struct iommu_domain	*domain;
	struct list_head	next;
	struct list_head	group_list;
	int			prot;		/* IOMMU_CACHE */
	bool			fgsp;		/* Fine-grained super pages */
};

struct vfio_dma {
	struct rb_node		node;
	dma_addr_t		iova;		/* Device address */
	unsigned long		vaddr;		/* Process virtual addr */
	size_t			size;		/* Map size (bytes) */
	int			prot;		/* IOMMU_READ/WRITE */
	bool			iommu_mapped;
	bool			lock_cap;	/* capable(CAP_IPC_LOCK) */
	struct task_struct	*task;
	struct rb_root		pfn_list;	/* Ex-user pinned pfn list */
	unsigned long		*bitmap;
};

struct vfio_group {
	struct iommu_group	*iommu_group;
	struct list_head	next;
	bool			mdev_group;	/* An mdev group */
	bool			pinned_page_dirty_scope;
};

struct vfio_iova {
	struct list_head	list;
	dma_addr_t		start;
	dma_addr_t		end;
};

/*
 * Guest RAM pinning working set or DMA target
 */
struct vfio_pfn {
	struct rb_node		node;
	dma_addr_t		iova;		/* Device address */
	unsigned long		pfn;		/* Host pfn */
	unsigned int		ref_count;
};

struct vfio_regions {
	struct list_head list;
	dma_addr_t iova;
	phys_addr_t phys;
	size_t len;
};

#define IS_IOMMU_CAP_DOMAIN_IN_CONTAINER(iommu)	\
					(!list_empty(&iommu->domain_list))

#define DIRTY_BITMAP_BYTES(n)	(ALIGN(n, BITS_PER_TYPE(u64)) / BITS_PER_BYTE)

/*
 * Input argument of number of bits to bitmap_set() is unsigned integer, which
 * further casts to signed integer for unaligned multi-bit operation,
 * __bitmap_set().
 * Then maximum bitmap size supported is 2^31 bits divided by 2^3 bits/byte,
 * that is 2^28 (256 MB) which maps to 2^31 * 2^12 = 2^43 (8TB) on 4K page
 * system.
 */
#define DIRTY_BITMAP_PAGES_MAX	 ((u64)INT_MAX)
#define DIRTY_BITMAP_SIZE_MAX	 DIRTY_BITMAP_BYTES(DIRTY_BITMAP_PAGES_MAX)

static int put_pfn(unsigned long pfn, int prot);

static struct vfio_group *vfio_iommu_find_iommu_group(struct vfio_iommu *iommu,
					       struct iommu_group *iommu_group);

static void update_pinned_page_dirty_scope(struct vfio_iommu *iommu);
/*
 * This code handles mapping and unmapping of user data buffers
 * into DMA'ble space using the IOMMU
 */

static struct vfio_dma *vfio_find_dma(struct vfio_iommu *iommu,
				      dma_addr_t start, size_t size)
{
	struct rb_node *node = iommu->dma_list.rb_node;

	while (node) {
		struct vfio_dma *dma = rb_entry(node, struct vfio_dma, node);

		if (start + size <= dma->iova)
			node = node->rb_left;
		else if (start >= dma->iova + dma->size)
			node = node->rb_right;
		else
			return dma;
	}

	return NULL;
}

static void vfio_link_dma(struct vfio_iommu *iommu, struct vfio_dma *new)
{
	struct rb_node **link = &iommu->dma_list.rb_node, *parent = NULL;
	struct vfio_dma *dma;

	while (*link) {
		parent = *link;
		dma = rb_entry(parent, struct vfio_dma, node);

		if (new->iova + new->size <= dma->iova)
			link = &(*link)->rb_left;
		else
			link = &(*link)->rb_right;
	}

	rb_link_node(&new->node, parent, link);
	rb_insert_color(&new->node, &iommu->dma_list);
}

static void vfio_unlink_dma(struct vfio_iommu *iommu, struct vfio_dma *old)
{
	rb_erase(&old->node, &iommu->dma_list);
}


static int vfio_dma_bitmap_alloc(struct vfio_dma *dma, size_t pgsize)
{
	uint64_t npages = dma->size / pgsize;

	if (npages > DIRTY_BITMAP_PAGES_MAX)
		return -EINVAL;

	/*
	 * Allocate extra 64 bits that are used to calculate shift required for
	 * bitmap_shift_left() to manipulate and club unaligned number of pages
	 * in adjacent vfio_dma ranges.
	 */
	dma->bitmap = kvzalloc(DIRTY_BITMAP_BYTES(npages) + sizeof(u64),
			       GFP_KERNEL);
	if (!dma->bitmap)
		return -ENOMEM;

	return 0;
}

static void vfio_dma_bitmap_free(struct vfio_dma *dma)
{
	kfree(dma->bitmap);
	dma->bitmap = NULL;
}

static void vfio_dma_populate_bitmap(struct vfio_dma *dma, size_t pgsize)
{
	struct rb_node *p;
	unsigned long pgshift = __ffs(pgsize);

	for (p = rb_first(&dma->pfn_list); p; p = rb_next(p)) {
		struct vfio_pfn *vpfn = rb_entry(p, struct vfio_pfn, node);

		bitmap_set(dma->bitmap, (vpfn->iova - dma->iova) >> pgshift, 1);
	}
}

static int vfio_dma_bitmap_alloc_all(struct vfio_iommu *iommu, size_t pgsize)
{
	struct rb_node *n;

	for (n = rb_first(&iommu->dma_list); n; n = rb_next(n)) {
		struct vfio_dma *dma = rb_entry(n, struct vfio_dma, node);
		int ret;

		ret = vfio_dma_bitmap_alloc(dma, pgsize);
		if (ret) {
			struct rb_node *p;

			for (p = rb_prev(n); p; p = rb_prev(p)) {
				struct vfio_dma *dma = rb_entry(n,
							struct vfio_dma, node);

				vfio_dma_bitmap_free(dma);
			}
			return ret;
		}
		vfio_dma_populate_bitmap(dma, pgsize);
	}
	return 0;
}

static void vfio_dma_bitmap_free_all(struct vfio_iommu *iommu)
{
	struct rb_node *n;

	for (n = rb_first(&iommu->dma_list); n; n = rb_next(n)) {
		struct vfio_dma *dma = rb_entry(n, struct vfio_dma, node);

		vfio_dma_bitmap_free(dma);
	}
}

/*
 * Helper Functions for host iova-pfn list
 */
static struct vfio_pfn *vfio_find_vpfn(struct vfio_dma *dma, dma_addr_t iova)
{
	struct vfio_pfn *vpfn;
	struct rb_node *node = dma->pfn_list.rb_node;

	while (node) {
		vpfn = rb_entry(node, struct vfio_pfn, node);

		if (iova < vpfn->iova)
			node = node->rb_left;
		else if (iova > vpfn->iova)
			node = node->rb_right;
		else
			return vpfn;
	}
	return NULL;
}

static void vfio_link_pfn(struct vfio_dma *dma,
			  struct vfio_pfn *new)
{
	struct rb_node **link, *parent = NULL;
	struct vfio_pfn *vpfn;

	link = &dma->pfn_list.rb_node;
	while (*link) {
		parent = *link;
		vpfn = rb_entry(parent, struct vfio_pfn, node);

		if (new->iova < vpfn->iova)
			link = &(*link)->rb_left;
		else
			link = &(*link)->rb_right;
	}

	rb_link_node(&new->node, parent, link);
	rb_insert_color(&new->node, &dma->pfn_list);
}

static void vfio_unlink_pfn(struct vfio_dma *dma, struct vfio_pfn *old)
{
	rb_erase(&old->node, &dma->pfn_list);
}

static int vfio_add_to_pfn_list(struct vfio_dma *dma, dma_addr_t iova,
				unsigned long pfn)
{
	struct vfio_pfn *vpfn;

	vpfn = kzalloc(sizeof(*vpfn), GFP_KERNEL);
	if (!vpfn)
		return -ENOMEM;

	vpfn->iova = iova;
	vpfn->pfn = pfn;
	vpfn->ref_count = 1;
	vfio_link_pfn(dma, vpfn);
	return 0;
}

static void vfio_remove_from_pfn_list(struct vfio_dma *dma,
				      struct vfio_pfn *vpfn)
{
	vfio_unlink_pfn(dma, vpfn);
	kfree(vpfn);
}

static struct vfio_pfn *vfio_iova_get_vfio_pfn(struct vfio_dma *dma,
					       unsigned long iova)
{
	struct vfio_pfn *vpfn = vfio_find_vpfn(dma, iova);

	if (vpfn)
		vpfn->ref_count++;
	return vpfn;
}

static int vfio_iova_put_vfio_pfn(struct vfio_dma *dma, struct vfio_pfn *vpfn)
{
	int ret = 0;

	vpfn->ref_count--;
	if (!vpfn->ref_count) {
		ret = put_pfn(vpfn->pfn, dma->prot);
		vfio_remove_from_pfn_list(dma, vpfn);
	}
	return ret;
}

static int vfio_lock_acct(struct vfio_dma *dma, long npage, bool async)
{
	struct mm_struct *mm;
	int ret;

	if (!npage)
		return 0;

	mm = async ? get_task_mm(dma->task) : dma->task->mm;
	if (!mm)
		return -ESRCH; /* process exited */

	ret = mmap_write_lock_killable(mm);
	if (!ret) {
		ret = __account_locked_vm(mm, abs(npage), npage > 0, dma->task,
					  dma->lock_cap);
		mmap_write_unlock(mm);
	}

	if (async)
		mmput(mm);

	return ret;
}

/*
 * Some mappings aren't backed by a struct page, for example an mmap'd
 * MMIO range for our own or another device.  These use a different
 * pfn conversion and shouldn't be tracked as locked pages.
 * For compound pages, any driver that sets the reserved bit in head
 * page needs to set the reserved bit in all subpages to be safe.
 */
static bool is_invalid_reserved_pfn(unsigned long pfn)
{
	if (pfn_valid(pfn))
		return PageReserved(pfn_to_page(pfn));

	return true;
}

static int put_pfn(unsigned long pfn, int prot)
{
	if (!is_invalid_reserved_pfn(pfn)) {
		struct page *page = pfn_to_page(pfn);

		unpin_user_pages_dirty_lock(&page, 1, prot & IOMMU_WRITE);
		return 1;
	}
	return 0;
}

static int follow_fault_pfn(struct vm_area_struct *vma, struct mm_struct *mm,
			    unsigned long vaddr, unsigned long *pfn,
			    bool write_fault)
{
	int ret;

	ret = follow_pfn(vma, vaddr, pfn);
	if (ret) {
		bool unlocked = false;

<<<<<<< HEAD
		ret = fixup_user_fault(NULL, mm, vaddr,
=======
		ret = fixup_user_fault(mm, vaddr,
>>>>>>> d1988041
				       FAULT_FLAG_REMOTE |
				       (write_fault ?  FAULT_FLAG_WRITE : 0),
				       &unlocked);
		if (unlocked)
			return -EAGAIN;

		if (ret)
			return ret;

		ret = follow_pfn(vma, vaddr, pfn);
	}

	return ret;
}

static int vaddr_get_pfn(struct mm_struct *mm, unsigned long vaddr,
			 int prot, unsigned long *pfn)
{
	struct page *page[1];
	struct vm_area_struct *vma;
	unsigned int flags = 0;
	int ret;

	if (prot & IOMMU_WRITE)
		flags |= FOLL_WRITE;

	mmap_read_lock(mm);
	ret = pin_user_pages_remote(mm, vaddr, 1, flags | FOLL_LONGTERM,
				    page, NULL, NULL);
	if (ret == 1) {
		*pfn = page_to_pfn(page[0]);
		ret = 0;
		goto done;
	}

	vaddr = untagged_addr(vaddr);

retry:
	vma = find_vma_intersection(mm, vaddr, vaddr + 1);

	if (vma && vma->vm_flags & VM_PFNMAP) {
		ret = follow_fault_pfn(vma, mm, vaddr, pfn, prot & IOMMU_WRITE);
		if (ret == -EAGAIN)
			goto retry;
<<<<<<< HEAD

		if (!ret && !is_invalid_reserved_pfn(*pfn))
			ret = -EFAULT;
	}
=======
>>>>>>> d1988041

		if (!ret && !is_invalid_reserved_pfn(*pfn))
			ret = -EFAULT;
	}
done:
	mmap_read_unlock(mm);
	return ret;
}

/*
 * Attempt to pin pages.  We really don't want to track all the pfns and
 * the iommu can only map chunks of consecutive pfns anyway, so get the
 * first page and all consecutive pages with the same locking.
 */
static long vfio_pin_pages_remote(struct vfio_dma *dma, unsigned long vaddr,
				  long npage, unsigned long *pfn_base,
				  unsigned long limit)
{
	unsigned long pfn = 0;
	long ret, pinned = 0, lock_acct = 0;
	bool rsvd;
	dma_addr_t iova = vaddr - dma->vaddr + dma->iova;

	/* This code path is only user initiated */
	if (!current->mm)
		return -ENODEV;

	ret = vaddr_get_pfn(current->mm, vaddr, dma->prot, pfn_base);
	if (ret)
		return ret;

	pinned++;
	rsvd = is_invalid_reserved_pfn(*pfn_base);

	/*
	 * Reserved pages aren't counted against the user, externally pinned
	 * pages are already counted against the user.
	 */
	if (!rsvd && !vfio_find_vpfn(dma, iova)) {
		if (!dma->lock_cap && current->mm->locked_vm + 1 > limit) {
			put_pfn(*pfn_base, dma->prot);
			pr_warn("%s: RLIMIT_MEMLOCK (%ld) exceeded\n", __func__,
					limit << PAGE_SHIFT);
			return -ENOMEM;
		}
		lock_acct++;
	}

	if (unlikely(disable_hugepages))
		goto out;

	/* Lock all the consecutive pages from pfn_base */
	for (vaddr += PAGE_SIZE, iova += PAGE_SIZE; pinned < npage;
	     pinned++, vaddr += PAGE_SIZE, iova += PAGE_SIZE) {
		ret = vaddr_get_pfn(current->mm, vaddr, dma->prot, &pfn);
		if (ret)
			break;

		if (pfn != *pfn_base + pinned ||
		    rsvd != is_invalid_reserved_pfn(pfn)) {
			put_pfn(pfn, dma->prot);
			break;
		}

		if (!rsvd && !vfio_find_vpfn(dma, iova)) {
			if (!dma->lock_cap &&
			    current->mm->locked_vm + lock_acct + 1 > limit) {
				put_pfn(pfn, dma->prot);
				pr_warn("%s: RLIMIT_MEMLOCK (%ld) exceeded\n",
					__func__, limit << PAGE_SHIFT);
				ret = -ENOMEM;
				goto unpin_out;
			}
			lock_acct++;
		}
	}

out:
	ret = vfio_lock_acct(dma, lock_acct, false);

unpin_out:
	if (ret) {
		if (!rsvd) {
			for (pfn = *pfn_base ; pinned ; pfn++, pinned--)
				put_pfn(pfn, dma->prot);
		}

		return ret;
	}

	return pinned;
}

static long vfio_unpin_pages_remote(struct vfio_dma *dma, dma_addr_t iova,
				    unsigned long pfn, long npage,
				    bool do_accounting)
{
	long unlocked = 0, locked = 0;
	long i;

	for (i = 0; i < npage; i++, iova += PAGE_SIZE) {
		if (put_pfn(pfn++, dma->prot)) {
			unlocked++;
			if (vfio_find_vpfn(dma, iova))
				locked++;
		}
	}

	if (do_accounting)
		vfio_lock_acct(dma, locked - unlocked, true);

	return unlocked;
}

static int vfio_pin_page_external(struct vfio_dma *dma, unsigned long vaddr,
				  unsigned long *pfn_base, bool do_accounting)
{
	struct mm_struct *mm;
	int ret;

	mm = get_task_mm(dma->task);
	if (!mm)
		return -ENODEV;

	ret = vaddr_get_pfn(mm, vaddr, dma->prot, pfn_base);
	if (!ret && do_accounting && !is_invalid_reserved_pfn(*pfn_base)) {
		ret = vfio_lock_acct(dma, 1, true);
		if (ret) {
			put_pfn(*pfn_base, dma->prot);
			if (ret == -ENOMEM)
				pr_warn("%s: Task %s (%d) RLIMIT_MEMLOCK "
					"(%ld) exceeded\n", __func__,
					dma->task->comm, task_pid_nr(dma->task),
					task_rlimit(dma->task, RLIMIT_MEMLOCK));
		}
	}

	mmput(mm);
	return ret;
}

static int vfio_unpin_page_external(struct vfio_dma *dma, dma_addr_t iova,
				    bool do_accounting)
{
	int unlocked;
	struct vfio_pfn *vpfn = vfio_find_vpfn(dma, iova);

	if (!vpfn)
		return 0;

	unlocked = vfio_iova_put_vfio_pfn(dma, vpfn);

	if (do_accounting)
		vfio_lock_acct(dma, -unlocked, true);

	return unlocked;
}

static int vfio_iommu_type1_pin_pages(void *iommu_data,
				      struct iommu_group *iommu_group,
				      unsigned long *user_pfn,
				      int npage, int prot,
				      unsigned long *phys_pfn)
{
	struct vfio_iommu *iommu = iommu_data;
	struct vfio_group *group;
	int i, j, ret;
	unsigned long remote_vaddr;
	struct vfio_dma *dma;
	bool do_accounting;

	if (!iommu || !user_pfn || !phys_pfn)
		return -EINVAL;

	/* Supported for v2 version only */
	if (!iommu->v2)
		return -EACCES;

	mutex_lock(&iommu->lock);

	/* Fail if notifier list is empty */
	if (!iommu->notifier.head) {
		ret = -EINVAL;
		goto pin_done;
	}

	/*
	 * If iommu capable domain exist in the container then all pages are
	 * already pinned and accounted. Accouting should be done if there is no
	 * iommu capable domain in the container.
	 */
	do_accounting = !IS_IOMMU_CAP_DOMAIN_IN_CONTAINER(iommu);

	for (i = 0; i < npage; i++) {
		dma_addr_t iova;
		struct vfio_pfn *vpfn;

		iova = user_pfn[i] << PAGE_SHIFT;
		dma = vfio_find_dma(iommu, iova, PAGE_SIZE);
		if (!dma) {
			ret = -EINVAL;
			goto pin_unwind;
		}

		if ((dma->prot & prot) != prot) {
			ret = -EPERM;
			goto pin_unwind;
		}

		vpfn = vfio_iova_get_vfio_pfn(dma, iova);
		if (vpfn) {
			phys_pfn[i] = vpfn->pfn;
			continue;
		}

		remote_vaddr = dma->vaddr + (iova - dma->iova);
		ret = vfio_pin_page_external(dma, remote_vaddr, &phys_pfn[i],
					     do_accounting);
		if (ret)
			goto pin_unwind;

		ret = vfio_add_to_pfn_list(dma, iova, phys_pfn[i]);
		if (ret) {
			if (put_pfn(phys_pfn[i], dma->prot) && do_accounting)
				vfio_lock_acct(dma, -1, true);
			goto pin_unwind;
		}

		if (iommu->dirty_page_tracking) {
			unsigned long pgshift = __ffs(iommu->pgsize_bitmap);

			/*
			 * Bitmap populated with the smallest supported page
			 * size
			 */
			bitmap_set(dma->bitmap,
				   (iova - dma->iova) >> pgshift, 1);
		}
	}
	ret = i;

	group = vfio_iommu_find_iommu_group(iommu, iommu_group);
	if (!group->pinned_page_dirty_scope) {
		group->pinned_page_dirty_scope = true;
		update_pinned_page_dirty_scope(iommu);
	}

	goto pin_done;

pin_unwind:
	phys_pfn[i] = 0;
	for (j = 0; j < i; j++) {
		dma_addr_t iova;

		iova = user_pfn[j] << PAGE_SHIFT;
		dma = vfio_find_dma(iommu, iova, PAGE_SIZE);
		vfio_unpin_page_external(dma, iova, do_accounting);
		phys_pfn[j] = 0;
	}
pin_done:
	mutex_unlock(&iommu->lock);
	return ret;
}

static int vfio_iommu_type1_unpin_pages(void *iommu_data,
					unsigned long *user_pfn,
					int npage)
{
	struct vfio_iommu *iommu = iommu_data;
	bool do_accounting;
	int i;

	if (!iommu || !user_pfn)
		return -EINVAL;

	/* Supported for v2 version only */
	if (!iommu->v2)
		return -EACCES;

	mutex_lock(&iommu->lock);

	do_accounting = !IS_IOMMU_CAP_DOMAIN_IN_CONTAINER(iommu);
	for (i = 0; i < npage; i++) {
		struct vfio_dma *dma;
		dma_addr_t iova;

		iova = user_pfn[i] << PAGE_SHIFT;
		dma = vfio_find_dma(iommu, iova, PAGE_SIZE);
		if (!dma)
			goto unpin_exit;
		vfio_unpin_page_external(dma, iova, do_accounting);
	}

unpin_exit:
	mutex_unlock(&iommu->lock);
	return i > npage ? npage : (i > 0 ? i : -EINVAL);
}

static long vfio_sync_unpin(struct vfio_dma *dma, struct vfio_domain *domain,
			    struct list_head *regions,
			    struct iommu_iotlb_gather *iotlb_gather)
{
	long unlocked = 0;
	struct vfio_regions *entry, *next;

	iommu_iotlb_sync(domain->domain, iotlb_gather);

	list_for_each_entry_safe(entry, next, regions, list) {
		unlocked += vfio_unpin_pages_remote(dma,
						    entry->iova,
						    entry->phys >> PAGE_SHIFT,
						    entry->len >> PAGE_SHIFT,
						    false);
		list_del(&entry->list);
		kfree(entry);
	}

	cond_resched();

	return unlocked;
}

/*
 * Generally, VFIO needs to unpin remote pages after each IOTLB flush.
 * Therefore, when using IOTLB flush sync interface, VFIO need to keep track
 * of these regions (currently using a list).
 *
 * This value specifies maximum number of regions for each IOTLB flush sync.
 */
#define VFIO_IOMMU_TLB_SYNC_MAX		512

static size_t unmap_unpin_fast(struct vfio_domain *domain,
			       struct vfio_dma *dma, dma_addr_t *iova,
			       size_t len, phys_addr_t phys, long *unlocked,
			       struct list_head *unmapped_list,
			       int *unmapped_cnt,
			       struct iommu_iotlb_gather *iotlb_gather)
{
	size_t unmapped = 0;
	struct vfio_regions *entry = kzalloc(sizeof(*entry), GFP_KERNEL);

	if (entry) {
		unmapped = iommu_unmap_fast(domain->domain, *iova, len,
					    iotlb_gather);

		if (!unmapped) {
			kfree(entry);
		} else {
			entry->iova = *iova;
			entry->phys = phys;
			entry->len  = unmapped;
			list_add_tail(&entry->list, unmapped_list);

			*iova += unmapped;
			(*unmapped_cnt)++;
		}
	}

	/*
	 * Sync if the number of fast-unmap regions hits the limit
	 * or in case of errors.
	 */
	if (*unmapped_cnt >= VFIO_IOMMU_TLB_SYNC_MAX || !unmapped) {
		*unlocked += vfio_sync_unpin(dma, domain, unmapped_list,
					     iotlb_gather);
		*unmapped_cnt = 0;
	}

	return unmapped;
}

static size_t unmap_unpin_slow(struct vfio_domain *domain,
			       struct vfio_dma *dma, dma_addr_t *iova,
			       size_t len, phys_addr_t phys,
			       long *unlocked)
{
	size_t unmapped = iommu_unmap(domain->domain, *iova, len);

	if (unmapped) {
		*unlocked += vfio_unpin_pages_remote(dma, *iova,
						     phys >> PAGE_SHIFT,
						     unmapped >> PAGE_SHIFT,
						     false);
		*iova += unmapped;
		cond_resched();
	}
	return unmapped;
}

static long vfio_unmap_unpin(struct vfio_iommu *iommu, struct vfio_dma *dma,
			     bool do_accounting)
{
	dma_addr_t iova = dma->iova, end = dma->iova + dma->size;
	struct vfio_domain *domain, *d;
	LIST_HEAD(unmapped_region_list);
	struct iommu_iotlb_gather iotlb_gather;
	int unmapped_region_cnt = 0;
	long unlocked = 0;

	if (!dma->size)
		return 0;

	if (!IS_IOMMU_CAP_DOMAIN_IN_CONTAINER(iommu))
		return 0;

	/*
	 * We use the IOMMU to track the physical addresses, otherwise we'd
	 * need a much more complicated tracking system.  Unfortunately that
	 * means we need to use one of the iommu domains to figure out the
	 * pfns to unpin.  The rest need to be unmapped in advance so we have
	 * no iommu translations remaining when the pages are unpinned.
	 */
	domain = d = list_first_entry(&iommu->domain_list,
				      struct vfio_domain, next);

	list_for_each_entry_continue(d, &iommu->domain_list, next) {
		iommu_unmap(d->domain, dma->iova, dma->size);
		cond_resched();
	}

	iommu_iotlb_gather_init(&iotlb_gather);
	while (iova < end) {
		size_t unmapped, len;
		phys_addr_t phys, next;

		phys = iommu_iova_to_phys(domain->domain, iova);
		if (WARN_ON(!phys)) {
			iova += PAGE_SIZE;
			continue;
		}

		/*
		 * To optimize for fewer iommu_unmap() calls, each of which
		 * may require hardware cache flushing, try to find the
		 * largest contiguous physical memory chunk to unmap.
		 */
		for (len = PAGE_SIZE;
		     !domain->fgsp && iova + len < end; len += PAGE_SIZE) {
			next = iommu_iova_to_phys(domain->domain, iova + len);
			if (next != phys + len)
				break;
		}

		/*
		 * First, try to use fast unmap/unpin. In case of failure,
		 * switch to slow unmap/unpin path.
		 */
		unmapped = unmap_unpin_fast(domain, dma, &iova, len, phys,
					    &unlocked, &unmapped_region_list,
					    &unmapped_region_cnt,
					    &iotlb_gather);
		if (!unmapped) {
			unmapped = unmap_unpin_slow(domain, dma, &iova, len,
						    phys, &unlocked);
			if (WARN_ON(!unmapped))
				break;
		}
	}

	dma->iommu_mapped = false;

	if (unmapped_region_cnt) {
		unlocked += vfio_sync_unpin(dma, domain, &unmapped_region_list,
					    &iotlb_gather);
	}

	if (do_accounting) {
		vfio_lock_acct(dma, -unlocked, true);
		return 0;
	}
	return unlocked;
}

static void vfio_remove_dma(struct vfio_iommu *iommu, struct vfio_dma *dma)
{
	vfio_unmap_unpin(iommu, dma, true);
	vfio_unlink_dma(iommu, dma);
	put_task_struct(dma->task);
	vfio_dma_bitmap_free(dma);
	kfree(dma);
	iommu->dma_avail++;
}

static void vfio_update_pgsize_bitmap(struct vfio_iommu *iommu)
{
	struct vfio_domain *domain;

	iommu->pgsize_bitmap = ULONG_MAX;

	list_for_each_entry(domain, &iommu->domain_list, next)
		iommu->pgsize_bitmap &= domain->domain->pgsize_bitmap;

	/*
	 * In case the IOMMU supports page sizes smaller than PAGE_SIZE
	 * we pretend PAGE_SIZE is supported and hide sub-PAGE_SIZE sizes.
	 * That way the user will be able to map/unmap buffers whose size/
	 * start address is aligned with PAGE_SIZE. Pinning code uses that
	 * granularity while iommu driver can use the sub-PAGE_SIZE size
	 * to map the buffer.
	 */
	if (iommu->pgsize_bitmap & ~PAGE_MASK) {
		iommu->pgsize_bitmap &= PAGE_MASK;
		iommu->pgsize_bitmap |= PAGE_SIZE;
	}
}

static int update_user_bitmap(u64 __user *bitmap, struct vfio_iommu *iommu,
			      struct vfio_dma *dma, dma_addr_t base_iova,
			      size_t pgsize)
{
	unsigned long pgshift = __ffs(pgsize);
	unsigned long nbits = dma->size >> pgshift;
	unsigned long bit_offset = (dma->iova - base_iova) >> pgshift;
	unsigned long copy_offset = bit_offset / BITS_PER_LONG;
	unsigned long shift = bit_offset % BITS_PER_LONG;
	unsigned long leftover;

	/*
	 * mark all pages dirty if any IOMMU capable device is not able
	 * to report dirty pages and all pages are pinned and mapped.
	 */
	if (!iommu->pinned_page_dirty_scope && dma->iommu_mapped)
		bitmap_set(dma->bitmap, 0, nbits);

	if (shift) {
		bitmap_shift_left(dma->bitmap, dma->bitmap, shift,
				  nbits + shift);

		if (copy_from_user(&leftover,
				   (void __user *)(bitmap + copy_offset),
				   sizeof(leftover)))
			return -EFAULT;

		bitmap_or(dma->bitmap, dma->bitmap, &leftover, shift);
	}

	if (copy_to_user((void __user *)(bitmap + copy_offset), dma->bitmap,
			 DIRTY_BITMAP_BYTES(nbits + shift)))
		return -EFAULT;

	return 0;
}

static int vfio_iova_dirty_bitmap(u64 __user *bitmap, struct vfio_iommu *iommu,
				  dma_addr_t iova, size_t size, size_t pgsize)
{
	struct vfio_dma *dma;
	struct rb_node *n;
	unsigned long pgshift = __ffs(pgsize);
	int ret;

	/*
	 * GET_BITMAP request must fully cover vfio_dma mappings.  Multiple
	 * vfio_dma mappings may be clubbed by specifying large ranges, but
	 * there must not be any previous mappings bisected by the range.
	 * An error will be returned if these conditions are not met.
	 */
	dma = vfio_find_dma(iommu, iova, 1);
	if (dma && dma->iova != iova)
		return -EINVAL;

	dma = vfio_find_dma(iommu, iova + size - 1, 0);
	if (dma && dma->iova + dma->size != iova + size)
		return -EINVAL;

	for (n = rb_first(&iommu->dma_list); n; n = rb_next(n)) {
		struct vfio_dma *dma = rb_entry(n, struct vfio_dma, node);

		if (dma->iova < iova)
			continue;

		if (dma->iova > iova + size - 1)
			break;

		ret = update_user_bitmap(bitmap, iommu, dma, iova, pgsize);
		if (ret)
			return ret;

		/*
		 * Re-populate bitmap to include all pinned pages which are
		 * considered as dirty but exclude pages which are unpinned and
		 * pages which are marked dirty by vfio_dma_rw()
		 */
		bitmap_clear(dma->bitmap, 0, dma->size >> pgshift);
		vfio_dma_populate_bitmap(dma, pgsize);
	}
	return 0;
}

static int verify_bitmap_size(uint64_t npages, uint64_t bitmap_size)
{
	if (!npages || !bitmap_size || (bitmap_size > DIRTY_BITMAP_SIZE_MAX) ||
	    (bitmap_size < DIRTY_BITMAP_BYTES(npages)))
		return -EINVAL;

	return 0;
}

static int vfio_dma_do_unmap(struct vfio_iommu *iommu,
			     struct vfio_iommu_type1_dma_unmap *unmap,
			     struct vfio_bitmap *bitmap)
{
	struct vfio_dma *dma, *dma_last = NULL;
	size_t unmapped = 0, pgsize;
	int ret = 0, retries = 0;
	unsigned long pgshift;

	mutex_lock(&iommu->lock);

	pgshift = __ffs(iommu->pgsize_bitmap);
	pgsize = (size_t)1 << pgshift;

	if (unmap->iova & (pgsize - 1)) {
		ret = -EINVAL;
		goto unlock;
	}

	if (!unmap->size || unmap->size & (pgsize - 1)) {
		ret = -EINVAL;
		goto unlock;
	}

	if (unmap->iova + unmap->size - 1 < unmap->iova ||
	    unmap->size > SIZE_MAX) {
		ret = -EINVAL;
		goto unlock;
	}

	/* When dirty tracking is enabled, allow only min supported pgsize */
	if ((unmap->flags & VFIO_DMA_UNMAP_FLAG_GET_DIRTY_BITMAP) &&
	    (!iommu->dirty_page_tracking || (bitmap->pgsize != pgsize))) {
		ret = -EINVAL;
		goto unlock;
	}

	WARN_ON((pgsize - 1) & PAGE_MASK);
again:
	/*
	 * vfio-iommu-type1 (v1) - User mappings were coalesced together to
	 * avoid tracking individual mappings.  This means that the granularity
	 * of the original mapping was lost and the user was allowed to attempt
	 * to unmap any range.  Depending on the contiguousness of physical
	 * memory and page sizes supported by the IOMMU, arbitrary unmaps may
	 * or may not have worked.  We only guaranteed unmap granularity
	 * matching the original mapping; even though it was untracked here,
	 * the original mappings are reflected in IOMMU mappings.  This
	 * resulted in a couple unusual behaviors.  First, if a range is not
	 * able to be unmapped, ex. a set of 4k pages that was mapped as a
	 * 2M hugepage into the IOMMU, the unmap ioctl returns success but with
	 * a zero sized unmap.  Also, if an unmap request overlaps the first
	 * address of a hugepage, the IOMMU will unmap the entire hugepage.
	 * This also returns success and the returned unmap size reflects the
	 * actual size unmapped.
	 *
	 * We attempt to maintain compatibility with this "v1" interface, but
	 * we take control out of the hands of the IOMMU.  Therefore, an unmap
	 * request offset from the beginning of the original mapping will
	 * return success with zero sized unmap.  And an unmap request covering
	 * the first iova of mapping will unmap the entire range.
	 *
	 * The v2 version of this interface intends to be more deterministic.
	 * Unmap requests must fully cover previous mappings.  Multiple
	 * mappings may still be unmaped by specifying large ranges, but there
	 * must not be any previous mappings bisected by the range.  An error
	 * will be returned if these conditions are not met.  The v2 interface
	 * will only return success and a size of zero if there were no
	 * mappings within the range.
	 */
	if (iommu->v2) {
		dma = vfio_find_dma(iommu, unmap->iova, 1);
		if (dma && dma->iova != unmap->iova) {
			ret = -EINVAL;
			goto unlock;
		}
		dma = vfio_find_dma(iommu, unmap->iova + unmap->size - 1, 0);
		if (dma && dma->iova + dma->size != unmap->iova + unmap->size) {
			ret = -EINVAL;
			goto unlock;
		}
	}

	while ((dma = vfio_find_dma(iommu, unmap->iova, unmap->size))) {
		if (!iommu->v2 && unmap->iova > dma->iova)
			break;
		/*
		 * Task with same address space who mapped this iova range is
		 * allowed to unmap the iova range.
		 */
		if (dma->task->mm != current->mm)
			break;

		if (!RB_EMPTY_ROOT(&dma->pfn_list)) {
			struct vfio_iommu_type1_dma_unmap nb_unmap;

			if (dma_last == dma) {
				BUG_ON(++retries > 10);
			} else {
				dma_last = dma;
				retries = 0;
			}

			nb_unmap.iova = dma->iova;
			nb_unmap.size = dma->size;

			/*
			 * Notify anyone (mdev vendor drivers) to invalidate and
			 * unmap iovas within the range we're about to unmap.
			 * Vendor drivers MUST unpin pages in response to an
			 * invalidation.
			 */
			mutex_unlock(&iommu->lock);
			blocking_notifier_call_chain(&iommu->notifier,
						    VFIO_IOMMU_NOTIFY_DMA_UNMAP,
						    &nb_unmap);
			mutex_lock(&iommu->lock);
			goto again;
		}

		if (unmap->flags & VFIO_DMA_UNMAP_FLAG_GET_DIRTY_BITMAP) {
			ret = update_user_bitmap(bitmap->data, iommu, dma,
						 unmap->iova, pgsize);
			if (ret)
				break;
		}

		unmapped += dma->size;
		vfio_remove_dma(iommu, dma);
	}

unlock:
	mutex_unlock(&iommu->lock);

	/* Report how much was unmapped */
	unmap->size = unmapped;

	return ret;
}

static int vfio_iommu_map(struct vfio_iommu *iommu, dma_addr_t iova,
			  unsigned long pfn, long npage, int prot)
{
	struct vfio_domain *d;
	int ret;

	list_for_each_entry(d, &iommu->domain_list, next) {
		ret = iommu_map(d->domain, iova, (phys_addr_t)pfn << PAGE_SHIFT,
				npage << PAGE_SHIFT, prot | d->prot);
		if (ret)
			goto unwind;

		cond_resched();
	}

	return 0;

unwind:
	list_for_each_entry_continue_reverse(d, &iommu->domain_list, next) {
		iommu_unmap(d->domain, iova, npage << PAGE_SHIFT);
		cond_resched();
	}

	return ret;
}

static int vfio_pin_map_dma(struct vfio_iommu *iommu, struct vfio_dma *dma,
			    size_t map_size)
{
	dma_addr_t iova = dma->iova;
	unsigned long vaddr = dma->vaddr;
	size_t size = map_size;
	long npage;
	unsigned long pfn, limit = rlimit(RLIMIT_MEMLOCK) >> PAGE_SHIFT;
	int ret = 0;

	while (size) {
		/* Pin a contiguous chunk of memory */
		npage = vfio_pin_pages_remote(dma, vaddr + dma->size,
					      size >> PAGE_SHIFT, &pfn, limit);
		if (npage <= 0) {
			WARN_ON(!npage);
			ret = (int)npage;
			break;
		}

		/* Map it! */
		ret = vfio_iommu_map(iommu, iova + dma->size, pfn, npage,
				     dma->prot);
		if (ret) {
			vfio_unpin_pages_remote(dma, iova + dma->size, pfn,
						npage, true);
			break;
		}

		size -= npage << PAGE_SHIFT;
		dma->size += npage << PAGE_SHIFT;
	}

	dma->iommu_mapped = true;

	if (ret)
		vfio_remove_dma(iommu, dma);

	return ret;
}

/*
 * Check dma map request is within a valid iova range
 */
static bool vfio_iommu_iova_dma_valid(struct vfio_iommu *iommu,
				      dma_addr_t start, dma_addr_t end)
{
	struct list_head *iova = &iommu->iova_list;
	struct vfio_iova *node;

	list_for_each_entry(node, iova, list) {
		if (start >= node->start && end <= node->end)
			return true;
	}

	/*
	 * Check for list_empty() as well since a container with
	 * a single mdev device will have an empty list.
	 */
	return list_empty(iova);
}

static int vfio_dma_do_map(struct vfio_iommu *iommu,
			   struct vfio_iommu_type1_dma_map *map)
{
	dma_addr_t iova = map->iova;
	unsigned long vaddr = map->vaddr;
	size_t size = map->size;
	int ret = 0, prot = 0;
	size_t pgsize;
	struct vfio_dma *dma;

	/* Verify that none of our __u64 fields overflow */
	if (map->size != size || map->vaddr != vaddr || map->iova != iova)
		return -EINVAL;

	/* READ/WRITE from device perspective */
	if (map->flags & VFIO_DMA_MAP_FLAG_WRITE)
		prot |= IOMMU_WRITE;
	if (map->flags & VFIO_DMA_MAP_FLAG_READ)
		prot |= IOMMU_READ;

	mutex_lock(&iommu->lock);

	pgsize = (size_t)1 << __ffs(iommu->pgsize_bitmap);

	WARN_ON((pgsize - 1) & PAGE_MASK);

	if (!prot || !size || (size | iova | vaddr) & (pgsize - 1)) {
		ret = -EINVAL;
		goto out_unlock;
	}

	/* Don't allow IOVA or virtual address wrap */
	if (iova + size - 1 < iova || vaddr + size - 1 < vaddr) {
		ret = -EINVAL;
		goto out_unlock;
	}

	if (vfio_find_dma(iommu, iova, size)) {
		ret = -EEXIST;
		goto out_unlock;
	}

	if (!iommu->dma_avail) {
		ret = -ENOSPC;
		goto out_unlock;
	}

	if (!vfio_iommu_iova_dma_valid(iommu, iova, iova + size - 1)) {
		ret = -EINVAL;
		goto out_unlock;
	}

	dma = kzalloc(sizeof(*dma), GFP_KERNEL);
	if (!dma) {
		ret = -ENOMEM;
		goto out_unlock;
	}

	iommu->dma_avail--;
	dma->iova = iova;
	dma->vaddr = vaddr;
	dma->prot = prot;

	/*
	 * We need to be able to both add to a task's locked memory and test
	 * against the locked memory limit and we need to be able to do both
	 * outside of this call path as pinning can be asynchronous via the
	 * external interfaces for mdev devices.  RLIMIT_MEMLOCK requires a
	 * task_struct and VM locked pages requires an mm_struct, however
	 * holding an indefinite mm reference is not recommended, therefore we
	 * only hold a reference to a task.  We could hold a reference to
	 * current, however QEMU uses this call path through vCPU threads,
	 * which can be killed resulting in a NULL mm and failure in the unmap
	 * path when called via a different thread.  Avoid this problem by
	 * using the group_leader as threads within the same group require
	 * both CLONE_THREAD and CLONE_VM and will therefore use the same
	 * mm_struct.
	 *
	 * Previously we also used the task for testing CAP_IPC_LOCK at the
	 * time of pinning and accounting, however has_capability() makes use
	 * of real_cred, a copy-on-write field, so we can't guarantee that it
	 * matches group_leader, or in fact that it might not change by the
	 * time it's evaluated.  If a process were to call MAP_DMA with
	 * CAP_IPC_LOCK but later drop it, it doesn't make sense that they
	 * possibly see different results for an iommu_mapped vfio_dma vs
	 * externally mapped.  Therefore track CAP_IPC_LOCK in vfio_dma at the
	 * time of calling MAP_DMA.
	 */
	get_task_struct(current->group_leader);
	dma->task = current->group_leader;
	dma->lock_cap = capable(CAP_IPC_LOCK);

	dma->pfn_list = RB_ROOT;

	/* Insert zero-sized and grow as we map chunks of it */
	vfio_link_dma(iommu, dma);

	/* Don't pin and map if container doesn't contain IOMMU capable domain*/
	if (!IS_IOMMU_CAP_DOMAIN_IN_CONTAINER(iommu))
		dma->size = size;
	else
		ret = vfio_pin_map_dma(iommu, dma, size);

	if (!ret && iommu->dirty_page_tracking) {
		ret = vfio_dma_bitmap_alloc(dma, pgsize);
		if (ret)
			vfio_remove_dma(iommu, dma);
	}

out_unlock:
	mutex_unlock(&iommu->lock);
	return ret;
}

static int vfio_bus_type(struct device *dev, void *data)
{
	struct bus_type **bus = data;

	if (*bus && *bus != dev->bus)
		return -EINVAL;

	*bus = dev->bus;

	return 0;
}

static int vfio_iommu_replay(struct vfio_iommu *iommu,
			     struct vfio_domain *domain)
{
	struct vfio_domain *d = NULL;
	struct rb_node *n;
	unsigned long limit = rlimit(RLIMIT_MEMLOCK) >> PAGE_SHIFT;
	int ret;

	/* Arbitrarily pick the first domain in the list for lookups */
	if (!list_empty(&iommu->domain_list))
		d = list_first_entry(&iommu->domain_list,
				     struct vfio_domain, next);

	n = rb_first(&iommu->dma_list);

	for (; n; n = rb_next(n)) {
		struct vfio_dma *dma;
		dma_addr_t iova;

		dma = rb_entry(n, struct vfio_dma, node);
		iova = dma->iova;

		while (iova < dma->iova + dma->size) {
			phys_addr_t phys;
			size_t size;

			if (dma->iommu_mapped) {
				phys_addr_t p;
				dma_addr_t i;

				if (WARN_ON(!d)) { /* mapped w/o a domain?! */
					ret = -EINVAL;
					goto unwind;
				}

				phys = iommu_iova_to_phys(d->domain, iova);

				if (WARN_ON(!phys)) {
					iova += PAGE_SIZE;
					continue;
				}

				size = PAGE_SIZE;
				p = phys + size;
				i = iova + size;
				while (i < dma->iova + dma->size &&
				       p == iommu_iova_to_phys(d->domain, i)) {
					size += PAGE_SIZE;
					p += PAGE_SIZE;
					i += PAGE_SIZE;
				}
			} else {
				unsigned long pfn;
				unsigned long vaddr = dma->vaddr +
						     (iova - dma->iova);
				size_t n = dma->iova + dma->size - iova;
				long npage;

				npage = vfio_pin_pages_remote(dma, vaddr,
							      n >> PAGE_SHIFT,
							      &pfn, limit);
				if (npage <= 0) {
					WARN_ON(!npage);
					ret = (int)npage;
					goto unwind;
				}

				phys = pfn << PAGE_SHIFT;
				size = npage << PAGE_SHIFT;
			}

			ret = iommu_map(domain->domain, iova, phys,
					size, dma->prot | domain->prot);
			if (ret) {
				if (!dma->iommu_mapped)
					vfio_unpin_pages_remote(dma, iova,
							phys >> PAGE_SHIFT,
							size >> PAGE_SHIFT,
							true);
				goto unwind;
			}

			iova += size;
		}
	}

	/* All dmas are now mapped, defer to second tree walk for unwind */
	for (n = rb_first(&iommu->dma_list); n; n = rb_next(n)) {
		struct vfio_dma *dma = rb_entry(n, struct vfio_dma, node);

		dma->iommu_mapped = true;
	}

	return 0;

unwind:
	for (; n; n = rb_prev(n)) {
		struct vfio_dma *dma = rb_entry(n, struct vfio_dma, node);
		dma_addr_t iova;

		if (dma->iommu_mapped) {
			iommu_unmap(domain->domain, dma->iova, dma->size);
			continue;
		}

		iova = dma->iova;
		while (iova < dma->iova + dma->size) {
			phys_addr_t phys, p;
			size_t size;
			dma_addr_t i;

			phys = iommu_iova_to_phys(domain->domain, iova);
			if (!phys) {
				iova += PAGE_SIZE;
				continue;
			}

			size = PAGE_SIZE;
			p = phys + size;
			i = iova + size;
			while (i < dma->iova + dma->size &&
			       p == iommu_iova_to_phys(domain->domain, i)) {
				size += PAGE_SIZE;
				p += PAGE_SIZE;
				i += PAGE_SIZE;
			}

			iommu_unmap(domain->domain, iova, size);
			vfio_unpin_pages_remote(dma, iova, phys >> PAGE_SHIFT,
						size >> PAGE_SHIFT, true);
		}
	}

	return ret;
}

/*
 * We change our unmap behavior slightly depending on whether the IOMMU
 * supports fine-grained superpages.  IOMMUs like AMD-Vi will use a superpage
 * for practically any contiguous power-of-two mapping we give it.  This means
 * we don't need to look for contiguous chunks ourselves to make unmapping
 * more efficient.  On IOMMUs with coarse-grained super pages, like Intel VT-d
 * with discrete 2M/1G/512G/1T superpages, identifying contiguous chunks
 * significantly boosts non-hugetlbfs mappings and doesn't seem to hurt when
 * hugetlbfs is in use.
 */
static void vfio_test_domain_fgsp(struct vfio_domain *domain)
{
	struct page *pages;
	int ret, order = get_order(PAGE_SIZE * 2);

	pages = alloc_pages(GFP_KERNEL | __GFP_ZERO, order);
	if (!pages)
		return;

	ret = iommu_map(domain->domain, 0, page_to_phys(pages), PAGE_SIZE * 2,
			IOMMU_READ | IOMMU_WRITE | domain->prot);
	if (!ret) {
		size_t unmapped = iommu_unmap(domain->domain, 0, PAGE_SIZE);

		if (unmapped == PAGE_SIZE)
			iommu_unmap(domain->domain, PAGE_SIZE, PAGE_SIZE);
		else
			domain->fgsp = true;
	}

	__free_pages(pages, order);
}

static struct vfio_group *find_iommu_group(struct vfio_domain *domain,
					   struct iommu_group *iommu_group)
{
	struct vfio_group *g;

	list_for_each_entry(g, &domain->group_list, next) {
		if (g->iommu_group == iommu_group)
			return g;
	}

	return NULL;
}

static struct vfio_group *vfio_iommu_find_iommu_group(struct vfio_iommu *iommu,
					       struct iommu_group *iommu_group)
{
	struct vfio_domain *domain;
	struct vfio_group *group = NULL;

	list_for_each_entry(domain, &iommu->domain_list, next) {
		group = find_iommu_group(domain, iommu_group);
		if (group)
			return group;
	}

	if (iommu->external_domain)
		group = find_iommu_group(iommu->external_domain, iommu_group);

	return group;
}

static void update_pinned_page_dirty_scope(struct vfio_iommu *iommu)
{
	struct vfio_domain *domain;
	struct vfio_group *group;

	list_for_each_entry(domain, &iommu->domain_list, next) {
		list_for_each_entry(group, &domain->group_list, next) {
			if (!group->pinned_page_dirty_scope) {
				iommu->pinned_page_dirty_scope = false;
				return;
			}
		}
	}

	if (iommu->external_domain) {
		domain = iommu->external_domain;
		list_for_each_entry(group, &domain->group_list, next) {
			if (!group->pinned_page_dirty_scope) {
				iommu->pinned_page_dirty_scope = false;
				return;
			}
		}
	}

	iommu->pinned_page_dirty_scope = true;
}

static bool vfio_iommu_has_sw_msi(struct list_head *group_resv_regions,
				  phys_addr_t *base)
{
	struct iommu_resv_region *region;
	bool ret = false;

	list_for_each_entry(region, group_resv_regions, list) {
		/*
		 * The presence of any 'real' MSI regions should take
		 * precedence over the software-managed one if the
		 * IOMMU driver happens to advertise both types.
		 */
		if (region->type == IOMMU_RESV_MSI) {
			ret = false;
			break;
		}

		if (region->type == IOMMU_RESV_SW_MSI) {
			*base = region->start;
			ret = true;
		}
	}

	return ret;
}

static struct device *vfio_mdev_get_iommu_device(struct device *dev)
{
	struct device *(*fn)(struct device *dev);
	struct device *iommu_device;

	fn = symbol_get(mdev_get_iommu_device);
	if (fn) {
		iommu_device = fn(dev);
		symbol_put(mdev_get_iommu_device);

		return iommu_device;
	}

	return NULL;
}

static int vfio_mdev_attach_domain(struct device *dev, void *data)
{
	struct iommu_domain *domain = data;
	struct device *iommu_device;

	iommu_device = vfio_mdev_get_iommu_device(dev);
	if (iommu_device) {
		if (iommu_dev_feature_enabled(iommu_device, IOMMU_DEV_FEAT_AUX))
			return iommu_aux_attach_device(domain, iommu_device);
		else
			return iommu_attach_device(domain, iommu_device);
	}

	return -EINVAL;
}

static int vfio_mdev_detach_domain(struct device *dev, void *data)
{
	struct iommu_domain *domain = data;
	struct device *iommu_device;

	iommu_device = vfio_mdev_get_iommu_device(dev);
	if (iommu_device) {
		if (iommu_dev_feature_enabled(iommu_device, IOMMU_DEV_FEAT_AUX))
			iommu_aux_detach_device(domain, iommu_device);
		else
			iommu_detach_device(domain, iommu_device);
	}

	return 0;
}

static int vfio_iommu_attach_group(struct vfio_domain *domain,
				   struct vfio_group *group)
{
	if (group->mdev_group)
		return iommu_group_for_each_dev(group->iommu_group,
						domain->domain,
						vfio_mdev_attach_domain);
	else
		return iommu_attach_group(domain->domain, group->iommu_group);
}

static void vfio_iommu_detach_group(struct vfio_domain *domain,
				    struct vfio_group *group)
{
	if (group->mdev_group)
		iommu_group_for_each_dev(group->iommu_group, domain->domain,
					 vfio_mdev_detach_domain);
	else
		iommu_detach_group(domain->domain, group->iommu_group);
}

static bool vfio_bus_is_mdev(struct bus_type *bus)
{
	struct bus_type *mdev_bus;
	bool ret = false;

	mdev_bus = symbol_get(mdev_bus_type);
	if (mdev_bus) {
		ret = (bus == mdev_bus);
		symbol_put(mdev_bus_type);
	}

	return ret;
}

static int vfio_mdev_iommu_device(struct device *dev, void *data)
{
	struct device **old = data, *new;

	new = vfio_mdev_get_iommu_device(dev);
	if (!new || (*old && *old != new))
		return -EINVAL;

	*old = new;

	return 0;
}

/*
 * This is a helper function to insert an address range to iova list.
 * The list is initially created with a single entry corresponding to
 * the IOMMU domain geometry to which the device group is attached.
 * The list aperture gets modified when a new domain is added to the
 * container if the new aperture doesn't conflict with the current one
 * or with any existing dma mappings. The list is also modified to
 * exclude any reserved regions associated with the device group.
 */
static int vfio_iommu_iova_insert(struct list_head *head,
				  dma_addr_t start, dma_addr_t end)
{
	struct vfio_iova *region;

	region = kmalloc(sizeof(*region), GFP_KERNEL);
	if (!region)
		return -ENOMEM;

	INIT_LIST_HEAD(&region->list);
	region->start = start;
	region->end = end;

	list_add_tail(&region->list, head);
	return 0;
}

/*
 * Check the new iommu aperture conflicts with existing aper or with any
 * existing dma mappings.
 */
static bool vfio_iommu_aper_conflict(struct vfio_iommu *iommu,
				     dma_addr_t start, dma_addr_t end)
{
	struct vfio_iova *first, *last;
	struct list_head *iova = &iommu->iova_list;

	if (list_empty(iova))
		return false;

	/* Disjoint sets, return conflict */
	first = list_first_entry(iova, struct vfio_iova, list);
	last = list_last_entry(iova, struct vfio_iova, list);
	if (start > last->end || end < first->start)
		return true;

	/* Check for any existing dma mappings below the new start */
	if (start > first->start) {
		if (vfio_find_dma(iommu, first->start, start - first->start))
			return true;
	}

	/* Check for any existing dma mappings beyond the new end */
	if (end < last->end) {
		if (vfio_find_dma(iommu, end + 1, last->end - end))
			return true;
	}

	return false;
}

/*
 * Resize iommu iova aperture window. This is called only if the new
 * aperture has no conflict with existing aperture and dma mappings.
 */
static int vfio_iommu_aper_resize(struct list_head *iova,
				  dma_addr_t start, dma_addr_t end)
{
	struct vfio_iova *node, *next;

	if (list_empty(iova))
		return vfio_iommu_iova_insert(iova, start, end);

	/* Adjust iova list start */
	list_for_each_entry_safe(node, next, iova, list) {
		if (start < node->start)
			break;
		if (start >= node->start && start < node->end) {
			node->start = start;
			break;
		}
		/* Delete nodes before new start */
		list_del(&node->list);
		kfree(node);
	}

	/* Adjust iova list end */
	list_for_each_entry_safe(node, next, iova, list) {
		if (end > node->end)
			continue;
		if (end > node->start && end <= node->end) {
			node->end = end;
			continue;
		}
		/* Delete nodes after new end */
		list_del(&node->list);
		kfree(node);
	}

	return 0;
}

/*
 * Check reserved region conflicts with existing dma mappings
 */
static bool vfio_iommu_resv_conflict(struct vfio_iommu *iommu,
				     struct list_head *resv_regions)
{
	struct iommu_resv_region *region;

	/* Check for conflict with existing dma mappings */
	list_for_each_entry(region, resv_regions, list) {
		if (region->type == IOMMU_RESV_DIRECT_RELAXABLE)
			continue;

		if (vfio_find_dma(iommu, region->start, region->length))
			return true;
	}

	return false;
}

/*
 * Check iova region overlap with  reserved regions and
 * exclude them from the iommu iova range
 */
static int vfio_iommu_resv_exclude(struct list_head *iova,
				   struct list_head *resv_regions)
{
	struct iommu_resv_region *resv;
	struct vfio_iova *n, *next;

	list_for_each_entry(resv, resv_regions, list) {
		phys_addr_t start, end;

		if (resv->type == IOMMU_RESV_DIRECT_RELAXABLE)
			continue;

		start = resv->start;
		end = resv->start + resv->length - 1;

		list_for_each_entry_safe(n, next, iova, list) {
			int ret = 0;

			/* No overlap */
			if (start > n->end || end < n->start)
				continue;
			/*
			 * Insert a new node if current node overlaps with the
			 * reserve region to exlude that from valid iova range.
			 * Note that, new node is inserted before the current
			 * node and finally the current node is deleted keeping
			 * the list updated and sorted.
			 */
			if (start > n->start)
				ret = vfio_iommu_iova_insert(&n->list, n->start,
							     start - 1);
			if (!ret && end < n->end)
				ret = vfio_iommu_iova_insert(&n->list, end + 1,
							     n->end);
			if (ret)
				return ret;

			list_del(&n->list);
			kfree(n);
		}
	}

	if (list_empty(iova))
		return -EINVAL;

	return 0;
}

static void vfio_iommu_resv_free(struct list_head *resv_regions)
{
	struct iommu_resv_region *n, *next;

	list_for_each_entry_safe(n, next, resv_regions, list) {
		list_del(&n->list);
		kfree(n);
	}
}

static void vfio_iommu_iova_free(struct list_head *iova)
{
	struct vfio_iova *n, *next;

	list_for_each_entry_safe(n, next, iova, list) {
		list_del(&n->list);
		kfree(n);
	}
}

static int vfio_iommu_iova_get_copy(struct vfio_iommu *iommu,
				    struct list_head *iova_copy)
{
	struct list_head *iova = &iommu->iova_list;
	struct vfio_iova *n;
	int ret;

	list_for_each_entry(n, iova, list) {
		ret = vfio_iommu_iova_insert(iova_copy, n->start, n->end);
		if (ret)
			goto out_free;
	}

	return 0;

out_free:
	vfio_iommu_iova_free(iova_copy);
	return ret;
}

static void vfio_iommu_iova_insert_copy(struct vfio_iommu *iommu,
					struct list_head *iova_copy)
{
	struct list_head *iova = &iommu->iova_list;

	vfio_iommu_iova_free(iova);

	list_splice_tail(iova_copy, iova);
}

static int vfio_iommu_type1_attach_group(void *iommu_data,
					 struct iommu_group *iommu_group)
{
	struct vfio_iommu *iommu = iommu_data;
	struct vfio_group *group;
	struct vfio_domain *domain, *d;
	struct bus_type *bus = NULL;
	int ret;
	bool resv_msi, msi_remap;
	phys_addr_t resv_msi_base = 0;
	struct iommu_domain_geometry geo;
	LIST_HEAD(iova_copy);
	LIST_HEAD(group_resv_regions);

	mutex_lock(&iommu->lock);

	/* Check for duplicates */
	if (vfio_iommu_find_iommu_group(iommu, iommu_group)) {
		mutex_unlock(&iommu->lock);
		return -EINVAL;
	}

	group = kzalloc(sizeof(*group), GFP_KERNEL);
	domain = kzalloc(sizeof(*domain), GFP_KERNEL);
	if (!group || !domain) {
		ret = -ENOMEM;
		goto out_free;
	}

	group->iommu_group = iommu_group;

	/* Determine bus_type in order to allocate a domain */
	ret = iommu_group_for_each_dev(iommu_group, &bus, vfio_bus_type);
	if (ret)
		goto out_free;

	if (vfio_bus_is_mdev(bus)) {
		struct device *iommu_device = NULL;

		group->mdev_group = true;

		/* Determine the isolation type */
		ret = iommu_group_for_each_dev(iommu_group, &iommu_device,
					       vfio_mdev_iommu_device);
		if (ret || !iommu_device) {
			if (!iommu->external_domain) {
				INIT_LIST_HEAD(&domain->group_list);
				iommu->external_domain = domain;
				vfio_update_pgsize_bitmap(iommu);
			} else {
				kfree(domain);
			}

			list_add(&group->next,
				 &iommu->external_domain->group_list);
			/*
			 * Non-iommu backed group cannot dirty memory directly,
			 * it can only use interfaces that provide dirty
			 * tracking.
			 * The iommu scope can only be promoted with the
			 * addition of a dirty tracking group.
			 */
			group->pinned_page_dirty_scope = true;
			if (!iommu->pinned_page_dirty_scope)
				update_pinned_page_dirty_scope(iommu);
			mutex_unlock(&iommu->lock);

			return 0;
		}

		bus = iommu_device->bus;
	}

	domain->domain = iommu_domain_alloc(bus);
	if (!domain->domain) {
		ret = -EIO;
		goto out_free;
	}

	if (iommu->nesting) {
		int attr = 1;

		ret = iommu_domain_set_attr(domain->domain, DOMAIN_ATTR_NESTING,
					    &attr);
		if (ret)
			goto out_domain;
	}

	ret = vfio_iommu_attach_group(domain, group);
	if (ret)
		goto out_domain;

	/* Get aperture info */
	iommu_domain_get_attr(domain->domain, DOMAIN_ATTR_GEOMETRY, &geo);

	if (vfio_iommu_aper_conflict(iommu, geo.aperture_start,
				     geo.aperture_end)) {
		ret = -EINVAL;
		goto out_detach;
	}

	ret = iommu_get_group_resv_regions(iommu_group, &group_resv_regions);
	if (ret)
		goto out_detach;

	if (vfio_iommu_resv_conflict(iommu, &group_resv_regions)) {
		ret = -EINVAL;
		goto out_detach;
	}

	/*
	 * We don't want to work on the original iova list as the list
	 * gets modified and in case of failure we have to retain the
	 * original list. Get a copy here.
	 */
	ret = vfio_iommu_iova_get_copy(iommu, &iova_copy);
	if (ret)
		goto out_detach;

	ret = vfio_iommu_aper_resize(&iova_copy, geo.aperture_start,
				     geo.aperture_end);
	if (ret)
		goto out_detach;

	ret = vfio_iommu_resv_exclude(&iova_copy, &group_resv_regions);
	if (ret)
		goto out_detach;

	resv_msi = vfio_iommu_has_sw_msi(&group_resv_regions, &resv_msi_base);

	INIT_LIST_HEAD(&domain->group_list);
	list_add(&group->next, &domain->group_list);

	msi_remap = irq_domain_check_msi_remap() ||
		    iommu_capable(bus, IOMMU_CAP_INTR_REMAP);

	if (!allow_unsafe_interrupts && !msi_remap) {
		pr_warn("%s: No interrupt remapping support.  Use the module param \"allow_unsafe_interrupts\" to enable VFIO IOMMU support on this platform\n",
		       __func__);
		ret = -EPERM;
		goto out_detach;
	}

	if (iommu_capable(bus, IOMMU_CAP_CACHE_COHERENCY))
		domain->prot |= IOMMU_CACHE;

	/*
	 * Try to match an existing compatible domain.  We don't want to
	 * preclude an IOMMU driver supporting multiple bus_types and being
	 * able to include different bus_types in the same IOMMU domain, so
	 * we test whether the domains use the same iommu_ops rather than
	 * testing if they're on the same bus_type.
	 */
	list_for_each_entry(d, &iommu->domain_list, next) {
		if (d->domain->ops == domain->domain->ops &&
		    d->prot == domain->prot) {
			vfio_iommu_detach_group(domain, group);
			if (!vfio_iommu_attach_group(d, group)) {
				list_add(&group->next, &d->group_list);
				iommu_domain_free(domain->domain);
				kfree(domain);
				goto done;
			}

			ret = vfio_iommu_attach_group(domain, group);
			if (ret)
				goto out_domain;
		}
	}

	vfio_test_domain_fgsp(domain);

	/* replay mappings on new domains */
	ret = vfio_iommu_replay(iommu, domain);
	if (ret)
		goto out_detach;

	if (resv_msi) {
		ret = iommu_get_msi_cookie(domain->domain, resv_msi_base);
		if (ret && ret != -ENODEV)
			goto out_detach;
	}

	list_add(&domain->next, &iommu->domain_list);
	vfio_update_pgsize_bitmap(iommu);
done:
	/* Delete the old one and insert new iova list */
	vfio_iommu_iova_insert_copy(iommu, &iova_copy);

	/*
	 * An iommu backed group can dirty memory directly and therefore
	 * demotes the iommu scope until it declares itself dirty tracking
	 * capable via the page pinning interface.
	 */
	iommu->pinned_page_dirty_scope = false;
	mutex_unlock(&iommu->lock);
	vfio_iommu_resv_free(&group_resv_regions);

	return 0;

out_detach:
	vfio_iommu_detach_group(domain, group);
out_domain:
	iommu_domain_free(domain->domain);
	vfio_iommu_iova_free(&iova_copy);
	vfio_iommu_resv_free(&group_resv_regions);
out_free:
	kfree(domain);
	kfree(group);
	mutex_unlock(&iommu->lock);
	return ret;
}

static void vfio_iommu_unmap_unpin_all(struct vfio_iommu *iommu)
{
	struct rb_node *node;

	while ((node = rb_first(&iommu->dma_list)))
		vfio_remove_dma(iommu, rb_entry(node, struct vfio_dma, node));
}

static void vfio_iommu_unmap_unpin_reaccount(struct vfio_iommu *iommu)
{
	struct rb_node *n, *p;

	n = rb_first(&iommu->dma_list);
	for (; n; n = rb_next(n)) {
		struct vfio_dma *dma;
		long locked = 0, unlocked = 0;

		dma = rb_entry(n, struct vfio_dma, node);
		unlocked += vfio_unmap_unpin(iommu, dma, false);
		p = rb_first(&dma->pfn_list);
		for (; p; p = rb_next(p)) {
			struct vfio_pfn *vpfn = rb_entry(p, struct vfio_pfn,
							 node);

			if (!is_invalid_reserved_pfn(vpfn->pfn))
				locked++;
		}
		vfio_lock_acct(dma, locked - unlocked, true);
	}
}

static void vfio_sanity_check_pfn_list(struct vfio_iommu *iommu)
{
	struct rb_node *n;

	n = rb_first(&iommu->dma_list);
	for (; n; n = rb_next(n)) {
		struct vfio_dma *dma;

		dma = rb_entry(n, struct vfio_dma, node);

		if (WARN_ON(!RB_EMPTY_ROOT(&dma->pfn_list)))
			break;
	}
	/* mdev vendor driver must unregister notifier */
	WARN_ON(iommu->notifier.head);
}

/*
 * Called when a domain is removed in detach. It is possible that
 * the removed domain decided the iova aperture window. Modify the
 * iova aperture with the smallest window among existing domains.
 */
static void vfio_iommu_aper_expand(struct vfio_iommu *iommu,
				   struct list_head *iova_copy)
{
	struct vfio_domain *domain;
	struct iommu_domain_geometry geo;
	struct vfio_iova *node;
	dma_addr_t start = 0;
	dma_addr_t end = (dma_addr_t)~0;

	if (list_empty(iova_copy))
		return;

	list_for_each_entry(domain, &iommu->domain_list, next) {
		iommu_domain_get_attr(domain->domain, DOMAIN_ATTR_GEOMETRY,
				      &geo);
		if (geo.aperture_start > start)
			start = geo.aperture_start;
		if (geo.aperture_end < end)
			end = geo.aperture_end;
	}

	/* Modify aperture limits. The new aper is either same or bigger */
	node = list_first_entry(iova_copy, struct vfio_iova, list);
	node->start = start;
	node = list_last_entry(iova_copy, struct vfio_iova, list);
	node->end = end;
}

/*
 * Called when a group is detached. The reserved regions for that
 * group can be part of valid iova now. But since reserved regions
 * may be duplicated among groups, populate the iova valid regions
 * list again.
 */
static int vfio_iommu_resv_refresh(struct vfio_iommu *iommu,
				   struct list_head *iova_copy)
{
	struct vfio_domain *d;
	struct vfio_group *g;
	struct vfio_iova *node;
	dma_addr_t start, end;
	LIST_HEAD(resv_regions);
	int ret;

	if (list_empty(iova_copy))
		return -EINVAL;

	list_for_each_entry(d, &iommu->domain_list, next) {
		list_for_each_entry(g, &d->group_list, next) {
			ret = iommu_get_group_resv_regions(g->iommu_group,
							   &resv_regions);
			if (ret)
				goto done;
		}
	}

	node = list_first_entry(iova_copy, struct vfio_iova, list);
	start = node->start;
	node = list_last_entry(iova_copy, struct vfio_iova, list);
	end = node->end;

	/* purge the iova list and create new one */
	vfio_iommu_iova_free(iova_copy);

	ret = vfio_iommu_aper_resize(iova_copy, start, end);
	if (ret)
		goto done;

	/* Exclude current reserved regions from iova ranges */
	ret = vfio_iommu_resv_exclude(iova_copy, &resv_regions);
done:
	vfio_iommu_resv_free(&resv_regions);
	return ret;
}

static void vfio_iommu_type1_detach_group(void *iommu_data,
					  struct iommu_group *iommu_group)
{
	struct vfio_iommu *iommu = iommu_data;
	struct vfio_domain *domain;
	struct vfio_group *group;
	bool update_dirty_scope = false;
	LIST_HEAD(iova_copy);

	mutex_lock(&iommu->lock);

	if (iommu->external_domain) {
		group = find_iommu_group(iommu->external_domain, iommu_group);
		if (group) {
			update_dirty_scope = !group->pinned_page_dirty_scope;
			list_del(&group->next);
			kfree(group);

			if (list_empty(&iommu->external_domain->group_list)) {
				vfio_sanity_check_pfn_list(iommu);

				if (!IS_IOMMU_CAP_DOMAIN_IN_CONTAINER(iommu))
					vfio_iommu_unmap_unpin_all(iommu);

				kfree(iommu->external_domain);
				iommu->external_domain = NULL;
			}
			goto detach_group_done;
		}
	}

	/*
	 * Get a copy of iova list. This will be used to update
	 * and to replace the current one later. Please note that
	 * we will leave the original list as it is if update fails.
	 */
	vfio_iommu_iova_get_copy(iommu, &iova_copy);

	list_for_each_entry(domain, &iommu->domain_list, next) {
		group = find_iommu_group(domain, iommu_group);
		if (!group)
			continue;

		vfio_iommu_detach_group(domain, group);
		update_dirty_scope = !group->pinned_page_dirty_scope;
		list_del(&group->next);
		kfree(group);
		/*
		 * Group ownership provides privilege, if the group list is
		 * empty, the domain goes away. If it's the last domain with
		 * iommu and external domain doesn't exist, then all the
		 * mappings go away too. If it's the last domain with iommu and
		 * external domain exist, update accounting
		 */
		if (list_empty(&domain->group_list)) {
			if (list_is_singular(&iommu->domain_list)) {
				if (!iommu->external_domain)
					vfio_iommu_unmap_unpin_all(iommu);
				else
					vfio_iommu_unmap_unpin_reaccount(iommu);
			}
			iommu_domain_free(domain->domain);
			list_del(&domain->next);
			kfree(domain);
			vfio_iommu_aper_expand(iommu, &iova_copy);
			vfio_update_pgsize_bitmap(iommu);
		}
		break;
	}

	if (!vfio_iommu_resv_refresh(iommu, &iova_copy))
		vfio_iommu_iova_insert_copy(iommu, &iova_copy);
	else
		vfio_iommu_iova_free(&iova_copy);

detach_group_done:
	/*
	 * Removal of a group without dirty tracking may allow the iommu scope
	 * to be promoted.
	 */
	if (update_dirty_scope)
		update_pinned_page_dirty_scope(iommu);
	mutex_unlock(&iommu->lock);
}

static void *vfio_iommu_type1_open(unsigned long arg)
{
	struct vfio_iommu *iommu;

	iommu = kzalloc(sizeof(*iommu), GFP_KERNEL);
	if (!iommu)
		return ERR_PTR(-ENOMEM);

	switch (arg) {
	case VFIO_TYPE1_IOMMU:
		break;
	case VFIO_TYPE1_NESTING_IOMMU:
		iommu->nesting = true;
		fallthrough;
	case VFIO_TYPE1v2_IOMMU:
		iommu->v2 = true;
		break;
	default:
		kfree(iommu);
		return ERR_PTR(-EINVAL);
	}

	INIT_LIST_HEAD(&iommu->domain_list);
	INIT_LIST_HEAD(&iommu->iova_list);
	iommu->dma_list = RB_ROOT;
	iommu->dma_avail = dma_entry_limit;
	mutex_init(&iommu->lock);
	BLOCKING_INIT_NOTIFIER_HEAD(&iommu->notifier);

	return iommu;
}

static void vfio_release_domain(struct vfio_domain *domain, bool external)
{
	struct vfio_group *group, *group_tmp;

	list_for_each_entry_safe(group, group_tmp,
				 &domain->group_list, next) {
		if (!external)
			vfio_iommu_detach_group(domain, group);
		list_del(&group->next);
		kfree(group);
	}

	if (!external)
		iommu_domain_free(domain->domain);
}

static void vfio_iommu_type1_release(void *iommu_data)
{
	struct vfio_iommu *iommu = iommu_data;
	struct vfio_domain *domain, *domain_tmp;

	if (iommu->external_domain) {
		vfio_release_domain(iommu->external_domain, true);
		vfio_sanity_check_pfn_list(iommu);
		kfree(iommu->external_domain);
	}

	vfio_iommu_unmap_unpin_all(iommu);

	list_for_each_entry_safe(domain, domain_tmp,
				 &iommu->domain_list, next) {
		vfio_release_domain(domain, false);
		list_del(&domain->next);
		kfree(domain);
	}

	vfio_iommu_iova_free(&iommu->iova_list);

	kfree(iommu);
}

static int vfio_domains_have_iommu_cache(struct vfio_iommu *iommu)
{
	struct vfio_domain *domain;
	int ret = 1;

	mutex_lock(&iommu->lock);
	list_for_each_entry(domain, &iommu->domain_list, next) {
		if (!(domain->prot & IOMMU_CACHE)) {
			ret = 0;
			break;
		}
	}
	mutex_unlock(&iommu->lock);

	return ret;
}

static int vfio_iommu_type1_check_extension(struct vfio_iommu *iommu,
					    unsigned long arg)
{
	switch (arg) {
	case VFIO_TYPE1_IOMMU:
	case VFIO_TYPE1v2_IOMMU:
	case VFIO_TYPE1_NESTING_IOMMU:
		return 1;
	case VFIO_DMA_CC_IOMMU:
		if (!iommu)
			return 0;
		return vfio_domains_have_iommu_cache(iommu);
	default:
		return 0;
	}
}

static int vfio_iommu_iova_add_cap(struct vfio_info_cap *caps,
		 struct vfio_iommu_type1_info_cap_iova_range *cap_iovas,
		 size_t size)
{
	struct vfio_info_cap_header *header;
	struct vfio_iommu_type1_info_cap_iova_range *iova_cap;

	header = vfio_info_cap_add(caps, size,
				   VFIO_IOMMU_TYPE1_INFO_CAP_IOVA_RANGE, 1);
	if (IS_ERR(header))
		return PTR_ERR(header);

	iova_cap = container_of(header,
				struct vfio_iommu_type1_info_cap_iova_range,
				header);
	iova_cap->nr_iovas = cap_iovas->nr_iovas;
	memcpy(iova_cap->iova_ranges, cap_iovas->iova_ranges,
	       cap_iovas->nr_iovas * sizeof(*cap_iovas->iova_ranges));
	return 0;
}

static int vfio_iommu_iova_build_caps(struct vfio_iommu *iommu,
				      struct vfio_info_cap *caps)
{
	struct vfio_iommu_type1_info_cap_iova_range *cap_iovas;
	struct vfio_iova *iova;
	size_t size;
	int iovas = 0, i = 0, ret;

	list_for_each_entry(iova, &iommu->iova_list, list)
		iovas++;

	if (!iovas) {
		/*
		 * Return 0 as a container with a single mdev device
		 * will have an empty list
		 */
		return 0;
	}

	size = sizeof(*cap_iovas) + (iovas * sizeof(*cap_iovas->iova_ranges));

	cap_iovas = kzalloc(size, GFP_KERNEL);
	if (!cap_iovas)
		return -ENOMEM;

	cap_iovas->nr_iovas = iovas;

	list_for_each_entry(iova, &iommu->iova_list, list) {
		cap_iovas->iova_ranges[i].start = iova->start;
		cap_iovas->iova_ranges[i].end = iova->end;
		i++;
	}

	ret = vfio_iommu_iova_add_cap(caps, cap_iovas, size);

	kfree(cap_iovas);
	return ret;
}

static int vfio_iommu_migration_build_caps(struct vfio_iommu *iommu,
					   struct vfio_info_cap *caps)
{
	struct vfio_iommu_type1_info_cap_migration cap_mig;

	cap_mig.header.id = VFIO_IOMMU_TYPE1_INFO_CAP_MIGRATION;
	cap_mig.header.version = 1;

	cap_mig.flags = 0;
	/* support minimum pgsize */
	cap_mig.pgsize_bitmap = (size_t)1 << __ffs(iommu->pgsize_bitmap);
	cap_mig.max_dirty_bitmap_size = DIRTY_BITMAP_SIZE_MAX;

	return vfio_info_add_capability(caps, &cap_mig.header, sizeof(cap_mig));
}

static int vfio_iommu_dma_avail_build_caps(struct vfio_iommu *iommu,
					   struct vfio_info_cap *caps)
{
	struct vfio_iommu_type1_info_dma_avail cap_dma_avail;

	cap_dma_avail.header.id = VFIO_IOMMU_TYPE1_INFO_DMA_AVAIL;
	cap_dma_avail.header.version = 1;

	cap_dma_avail.avail = iommu->dma_avail;

	return vfio_info_add_capability(caps, &cap_dma_avail.header,
					sizeof(cap_dma_avail));
}

static int vfio_iommu_type1_get_info(struct vfio_iommu *iommu,
				     unsigned long arg)
{
	struct vfio_iommu_type1_info info;
	unsigned long minsz;
	struct vfio_info_cap caps = { .buf = NULL, .size = 0 };
	unsigned long capsz;
	int ret;

	minsz = offsetofend(struct vfio_iommu_type1_info, iova_pgsizes);

	/* For backward compatibility, cannot require this */
	capsz = offsetofend(struct vfio_iommu_type1_info, cap_offset);

	if (copy_from_user(&info, (void __user *)arg, minsz))
		return -EFAULT;

	if (info.argsz < minsz)
		return -EINVAL;

	if (info.argsz >= capsz) {
		minsz = capsz;
		info.cap_offset = 0; /* output, no-recopy necessary */
	}

	mutex_lock(&iommu->lock);
	info.flags = VFIO_IOMMU_INFO_PGSIZES;

	info.iova_pgsizes = iommu->pgsize_bitmap;

	ret = vfio_iommu_migration_build_caps(iommu, &caps);

	if (!ret)
		ret = vfio_iommu_dma_avail_build_caps(iommu, &caps);

	if (!ret)
		ret = vfio_iommu_iova_build_caps(iommu, &caps);

	mutex_unlock(&iommu->lock);

	if (ret)
		return ret;

	if (caps.size) {
		info.flags |= VFIO_IOMMU_INFO_CAPS;

		if (info.argsz < sizeof(info) + caps.size) {
			info.argsz = sizeof(info) + caps.size;
		} else {
			vfio_info_cap_shift(&caps, sizeof(info));
			if (copy_to_user((void __user *)arg +
					sizeof(info), caps.buf,
					caps.size)) {
				kfree(caps.buf);
				return -EFAULT;
			}
			info.cap_offset = sizeof(info);
		}

		kfree(caps.buf);
	}

	return copy_to_user((void __user *)arg, &info, minsz) ?
			-EFAULT : 0;
}

static int vfio_iommu_type1_map_dma(struct vfio_iommu *iommu,
				    unsigned long arg)
{
	struct vfio_iommu_type1_dma_map map;
	unsigned long minsz;
	uint32_t mask = VFIO_DMA_MAP_FLAG_READ | VFIO_DMA_MAP_FLAG_WRITE;

	minsz = offsetofend(struct vfio_iommu_type1_dma_map, size);

	if (copy_from_user(&map, (void __user *)arg, minsz))
		return -EFAULT;

	if (map.argsz < minsz || map.flags & ~mask)
		return -EINVAL;

	return vfio_dma_do_map(iommu, &map);
}

static int vfio_iommu_type1_unmap_dma(struct vfio_iommu *iommu,
				      unsigned long arg)
{
	struct vfio_iommu_type1_dma_unmap unmap;
	struct vfio_bitmap bitmap = { 0 };
	unsigned long minsz;
	int ret;

	minsz = offsetofend(struct vfio_iommu_type1_dma_unmap, size);

	if (copy_from_user(&unmap, (void __user *)arg, minsz))
		return -EFAULT;

	if (unmap.argsz < minsz ||
	    unmap.flags & ~VFIO_DMA_UNMAP_FLAG_GET_DIRTY_BITMAP)
		return -EINVAL;

	if (unmap.flags & VFIO_DMA_UNMAP_FLAG_GET_DIRTY_BITMAP) {
		unsigned long pgshift;

		if (unmap.argsz < (minsz + sizeof(bitmap)))
			return -EINVAL;

		if (copy_from_user(&bitmap,
				   (void __user *)(arg + minsz),
				   sizeof(bitmap)))
			return -EFAULT;

		if (!access_ok((void __user *)bitmap.data, bitmap.size))
			return -EINVAL;

		pgshift = __ffs(bitmap.pgsize);
		ret = verify_bitmap_size(unmap.size >> pgshift,
					 bitmap.size);
		if (ret)
			return ret;
	}

	ret = vfio_dma_do_unmap(iommu, &unmap, &bitmap);
	if (ret)
		return ret;

	return copy_to_user((void __user *)arg, &unmap, minsz) ?
			-EFAULT : 0;
}

static int vfio_iommu_type1_dirty_pages(struct vfio_iommu *iommu,
					unsigned long arg)
{
	struct vfio_iommu_type1_dirty_bitmap dirty;
	uint32_t mask = VFIO_IOMMU_DIRTY_PAGES_FLAG_START |
			VFIO_IOMMU_DIRTY_PAGES_FLAG_STOP |
			VFIO_IOMMU_DIRTY_PAGES_FLAG_GET_BITMAP;
	unsigned long minsz;
	int ret = 0;

	if (!iommu->v2)
		return -EACCES;

	minsz = offsetofend(struct vfio_iommu_type1_dirty_bitmap, flags);

	if (copy_from_user(&dirty, (void __user *)arg, minsz))
		return -EFAULT;

	if (dirty.argsz < minsz || dirty.flags & ~mask)
		return -EINVAL;

	/* only one flag should be set at a time */
	if (__ffs(dirty.flags) != __fls(dirty.flags))
		return -EINVAL;

	if (dirty.flags & VFIO_IOMMU_DIRTY_PAGES_FLAG_START) {
		size_t pgsize;

		mutex_lock(&iommu->lock);
		pgsize = 1 << __ffs(iommu->pgsize_bitmap);
		if (!iommu->dirty_page_tracking) {
			ret = vfio_dma_bitmap_alloc_all(iommu, pgsize);
			if (!ret)
				iommu->dirty_page_tracking = true;
		}
		mutex_unlock(&iommu->lock);
		return ret;
	} else if (dirty.flags & VFIO_IOMMU_DIRTY_PAGES_FLAG_STOP) {
		mutex_lock(&iommu->lock);
		if (iommu->dirty_page_tracking) {
			iommu->dirty_page_tracking = false;
			vfio_dma_bitmap_free_all(iommu);
		}
		mutex_unlock(&iommu->lock);
		return 0;
	} else if (dirty.flags & VFIO_IOMMU_DIRTY_PAGES_FLAG_GET_BITMAP) {
		struct vfio_iommu_type1_dirty_bitmap_get range;
		unsigned long pgshift;
		size_t data_size = dirty.argsz - minsz;
		size_t iommu_pgsize;

		if (!data_size || data_size < sizeof(range))
			return -EINVAL;

		if (copy_from_user(&range, (void __user *)(arg + minsz),
				   sizeof(range)))
			return -EFAULT;

		if (range.iova + range.size < range.iova)
			return -EINVAL;
		if (!access_ok((void __user *)range.bitmap.data,
			       range.bitmap.size))
			return -EINVAL;

		pgshift = __ffs(range.bitmap.pgsize);
		ret = verify_bitmap_size(range.size >> pgshift,
					 range.bitmap.size);
		if (ret)
			return ret;

		mutex_lock(&iommu->lock);

		iommu_pgsize = (size_t)1 << __ffs(iommu->pgsize_bitmap);

		/* allow only smallest supported pgsize */
		if (range.bitmap.pgsize != iommu_pgsize) {
			ret = -EINVAL;
			goto out_unlock;
		}
		if (range.iova & (iommu_pgsize - 1)) {
			ret = -EINVAL;
			goto out_unlock;
		}
		if (!range.size || range.size & (iommu_pgsize - 1)) {
			ret = -EINVAL;
			goto out_unlock;
		}

		if (iommu->dirty_page_tracking)
			ret = vfio_iova_dirty_bitmap(range.bitmap.data,
						     iommu, range.iova,
						     range.size,
						     range.bitmap.pgsize);
		else
			ret = -EINVAL;
out_unlock:
		mutex_unlock(&iommu->lock);

		return ret;
	}

	return -EINVAL;
}

static long vfio_iommu_type1_ioctl(void *iommu_data,
				   unsigned int cmd, unsigned long arg)
{
	struct vfio_iommu *iommu = iommu_data;

	switch (cmd) {
	case VFIO_CHECK_EXTENSION:
		return vfio_iommu_type1_check_extension(iommu, arg);
	case VFIO_IOMMU_GET_INFO:
		return vfio_iommu_type1_get_info(iommu, arg);
	case VFIO_IOMMU_MAP_DMA:
		return vfio_iommu_type1_map_dma(iommu, arg);
	case VFIO_IOMMU_UNMAP_DMA:
		return vfio_iommu_type1_unmap_dma(iommu, arg);
	case VFIO_IOMMU_DIRTY_PAGES:
		return vfio_iommu_type1_dirty_pages(iommu, arg);
	default:
		return -ENOTTY;
	}
}

static int vfio_iommu_type1_register_notifier(void *iommu_data,
					      unsigned long *events,
					      struct notifier_block *nb)
{
	struct vfio_iommu *iommu = iommu_data;

	/* clear known events */
	*events &= ~VFIO_IOMMU_NOTIFY_DMA_UNMAP;

	/* refuse to register if still events remaining */
	if (*events)
		return -EINVAL;

	return blocking_notifier_chain_register(&iommu->notifier, nb);
}

static int vfio_iommu_type1_unregister_notifier(void *iommu_data,
						struct notifier_block *nb)
{
	struct vfio_iommu *iommu = iommu_data;

	return blocking_notifier_chain_unregister(&iommu->notifier, nb);
}

static int vfio_iommu_type1_dma_rw_chunk(struct vfio_iommu *iommu,
					 dma_addr_t user_iova, void *data,
					 size_t count, bool write,
					 size_t *copied)
{
	struct mm_struct *mm;
	unsigned long vaddr;
	struct vfio_dma *dma;
	bool kthread = current->mm == NULL;
	size_t offset;

	*copied = 0;

	dma = vfio_find_dma(iommu, user_iova, 1);
	if (!dma)
		return -EINVAL;

	if ((write && !(dma->prot & IOMMU_WRITE)) ||
			!(dma->prot & IOMMU_READ))
		return -EPERM;

	mm = get_task_mm(dma->task);

	if (!mm)
		return -EPERM;

	if (kthread)
		kthread_use_mm(mm);
	else if (current->mm != mm)
		goto out;

	offset = user_iova - dma->iova;

	if (count > dma->size - offset)
		count = dma->size - offset;

	vaddr = dma->vaddr + offset;

	if (write) {
		*copied = copy_to_user((void __user *)vaddr, data,
					 count) ? 0 : count;
		if (*copied && iommu->dirty_page_tracking) {
			unsigned long pgshift = __ffs(iommu->pgsize_bitmap);
			/*
			 * Bitmap populated with the smallest supported page
			 * size
			 */
			bitmap_set(dma->bitmap, offset >> pgshift,
				   ((offset + *copied - 1) >> pgshift) -
				   (offset >> pgshift) + 1);
		}
	} else
		*copied = copy_from_user(data, (void __user *)vaddr,
					   count) ? 0 : count;
	if (kthread)
		kthread_unuse_mm(mm);
out:
	mmput(mm);
	return *copied ? 0 : -EFAULT;
}

static int vfio_iommu_type1_dma_rw(void *iommu_data, dma_addr_t user_iova,
				   void *data, size_t count, bool write)
{
	struct vfio_iommu *iommu = iommu_data;
	int ret = 0;
	size_t done;

	mutex_lock(&iommu->lock);
	while (count > 0) {
		ret = vfio_iommu_type1_dma_rw_chunk(iommu, user_iova, data,
						    count, write, &done);
		if (ret)
			break;

		count -= done;
		data += done;
		user_iova += done;
	}

	mutex_unlock(&iommu->lock);
	return ret;
}

static const struct vfio_iommu_driver_ops vfio_iommu_driver_ops_type1 = {
	.name			= "vfio-iommu-type1",
	.owner			= THIS_MODULE,
	.open			= vfio_iommu_type1_open,
	.release		= vfio_iommu_type1_release,
	.ioctl			= vfio_iommu_type1_ioctl,
	.attach_group		= vfio_iommu_type1_attach_group,
	.detach_group		= vfio_iommu_type1_detach_group,
	.pin_pages		= vfio_iommu_type1_pin_pages,
	.unpin_pages		= vfio_iommu_type1_unpin_pages,
	.register_notifier	= vfio_iommu_type1_register_notifier,
	.unregister_notifier	= vfio_iommu_type1_unregister_notifier,
	.dma_rw			= vfio_iommu_type1_dma_rw,
};

static int __init vfio_iommu_type1_init(void)
{
	return vfio_register_iommu_driver(&vfio_iommu_driver_ops_type1);
}

static void __exit vfio_iommu_type1_cleanup(void)
{
	vfio_unregister_iommu_driver(&vfio_iommu_driver_ops_type1);
}

module_init(vfio_iommu_type1_init);
module_exit(vfio_iommu_type1_cleanup);

MODULE_VERSION(DRIVER_VERSION);
MODULE_LICENSE("GPL v2");
MODULE_AUTHOR(DRIVER_AUTHOR);
MODULE_DESCRIPTION(DRIVER_DESC);<|MERGE_RESOLUTION|>--- conflicted
+++ resolved
@@ -425,11 +425,7 @@
 	if (ret) {
 		bool unlocked = false;
 
-<<<<<<< HEAD
-		ret = fixup_user_fault(NULL, mm, vaddr,
-=======
 		ret = fixup_user_fault(mm, vaddr,
->>>>>>> d1988041
 				       FAULT_FLAG_REMOTE |
 				       (write_fault ?  FAULT_FLAG_WRITE : 0),
 				       &unlocked);
@@ -474,13 +470,6 @@
 		ret = follow_fault_pfn(vma, mm, vaddr, pfn, prot & IOMMU_WRITE);
 		if (ret == -EAGAIN)
 			goto retry;
-<<<<<<< HEAD
-
-		if (!ret && !is_invalid_reserved_pfn(*pfn))
-			ret = -EFAULT;
-	}
-=======
->>>>>>> d1988041
 
 		if (!ret && !is_invalid_reserved_pfn(*pfn))
 			ret = -EFAULT;
