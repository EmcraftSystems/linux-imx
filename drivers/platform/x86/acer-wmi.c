--- conflicted
+++ resolved
@@ -30,7 +30,6 @@
 #include <linux/input/sparse-keymap.h>
 #include <acpi/video.h>
 
-ACPI_MODULE_NAME(KBUILD_MODNAME);
 MODULE_AUTHOR("Carlos Corbacho");
 MODULE_DESCRIPTION("Acer Laptop WMI Extras Driver");
 MODULE_LICENSE("GPL");
@@ -88,10 +87,7 @@
 enum acer_wmi_event_ids {
 	WMID_HOTKEY_EVENT = 0x1,
 	WMID_ACCEL_OR_KBD_DOCK_EVENT = 0x5,
-<<<<<<< HEAD
-=======
 	WMID_GAMING_TURBO_KEY_EVENT = 0x7,
->>>>>>> 3b17187f
 };
 
 static const struct key_entry acer_wmi_keymap[] __initconst = {
@@ -226,12 +222,9 @@
 #define ACER_CAP_THREEG			BIT(4)
 #define ACER_CAP_SET_FUNCTION_MODE	BIT(5)
 #define ACER_CAP_KBD_DOCK		BIT(6)
-<<<<<<< HEAD
-=======
 #define ACER_CAP_TURBO_OC     BIT(7)
 #define ACER_CAP_TURBO_LED     BIT(8)
 #define ACER_CAP_TURBO_FAN     BIT(9)
->>>>>>> 3b17187f
 
 /*
  * Interface type flags
@@ -538,8 +531,6 @@
 		.driver_data = &quirk_acer_travelmate_2490,
 	},
 	{
-<<<<<<< HEAD
-=======
 		.callback = dmi_matched,
 		.ident = "Acer Predator PH315-53",
 		.matches = {
@@ -549,7 +540,6 @@
 		.driver_data = &quirk_acer_predator_ph315_53,
 	},
 	{
->>>>>>> 3b17187f
 		.callback = set_force_caps,
 		.ident = "Acer Aspire Switch 10E SW3-016",
 		.matches = {
@@ -1726,8 +1716,6 @@
 }
 
 /*
-<<<<<<< HEAD
-=======
  *  Predator series turbo button
  */
 static int acer_toggle_turbo(void)
@@ -1763,7 +1751,6 @@
 }
 
 /*
->>>>>>> 3b17187f
  * Switch series keyboard dock status
  */
 static int acer_kbd_dock_state_to_sw_tablet_mode(u8 kbd_dock_state)
@@ -1792,12 +1779,8 @@
 
 	status = wmi_evaluate_method(WMID_GUID3, 0, 0x2, &input_buf, &output_buf);
 	if (ACPI_FAILURE(status)) {
-<<<<<<< HEAD
-		ACPI_EXCEPTION((AE_INFO, status, "Error getting keyboard-dock initial status"));
-=======
 		pr_err("Error getting keyboard-dock initial status: %s\n",
 		       acpi_format_exception(status));
->>>>>>> 3b17187f
 		return;
 	}
 
@@ -2063,13 +2046,10 @@
 	case WMID_ACCEL_OR_KBD_DOCK_EVENT:
 		acer_gsensor_event();
 		acer_kbd_dock_event(&return_value);
-<<<<<<< HEAD
-=======
 		break;
 	case WMID_GAMING_TURBO_KEY_EVENT:
 		if (return_value.key_num == 0x4)
 			acer_toggle_turbo();
->>>>>>> 3b17187f
 		break;
 	default:
 		pr_warn("Unknown function number - %d - %d\n",
