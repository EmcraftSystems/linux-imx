--- conflicted
+++ resolved
@@ -1,9 +1,5 @@
 /*
-<<<<<<< HEAD
- * Copyright 2013-2015 Freescale Semiconductor, Inc.
-=======
  * Copyright 2013-2016 Freescale Semiconductor, Inc.
->>>>>>> 709e44c5
  *
  * This program is free software; you can redistribute it and/or modify
  * it under the terms of the GNU General Public License version 2 as
@@ -64,10 +60,7 @@
 #define TEMPSENSE2_PANIC_VALUE_MASK	0xfff0000
 
 /* i.MX7D specific */
-<<<<<<< HEAD
-=======
 #define IMX7_ANADIG_DIGPROG			0x800
->>>>>>> 709e44c5
 #define IMX7_TEMPSENSE0				0X300
 #define IMX7_TEMPSENSE0_PANIC_ALARM_SHIFT	18
 #define IMX7_TEMPSENSE0_PANIC_ALARM_MASK	(0x1ff << 18)
@@ -242,10 +235,7 @@
 };
 
 static struct imx_thermal_data *imx_thermal_data;
-<<<<<<< HEAD
-=======
 static int skip_finish_check;
->>>>>>> 709e44c5
 
 static void imx_set_panic_temp(struct imx_thermal_data *data,
 			       signed long panic_temp)
@@ -319,15 +309,6 @@
 	 * to complete a measurement.
 	 */
 	if (wait) {
-<<<<<<< HEAD
-
-		/* On i.MX7, according to the design team, the finished bit can
-		 * only keep 1us after the measured data available. It is hard
-		 * for software to polling this bit. So wait for 20ms to make
-		 * sure the measured data is valid.
-		 */
-		if (data->socdata->version == TEMPMON_IMX7)
-=======
 		/*
 		 * On i.MX7 TO1.0, the finish bit can only keep 1us after
 		 * the measured data available. It is hard for software to
@@ -335,7 +316,6 @@
 		 * measured data is valid.
 		 */
 		if (data->socdata->version == TEMPMON_IMX7 && skip_finish_check)
->>>>>>> 709e44c5
 			msleep(20);
 		 else
 			usleep_range(20, 50);
@@ -350,12 +330,7 @@
 		clk_disable_unprepare(data->thermal_clk);
 	}
 
-<<<<<<< HEAD
-	if (data->socdata->version != TEMPMON_IMX7 &&
-	   ((val & soc_data->temp_valid_mask) == 0)) {
-=======
 	if (!skip_finish_check && ((val & soc_data->temp_valid_mask) == 0)) {
->>>>>>> 709e44c5
 		dev_dbg(&tz->device, "temp measurement never finished\n");
 		mutex_unlock(&data->mutex);
 		return -EAGAIN;
