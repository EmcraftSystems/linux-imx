// SPDX-License-Identifier: GPL-2.0
/*
 * Copyright (C) 2018 Arm Limited. All rights reserved.
 *
 * Coresight Address Translation Unit support
 *
 * Author: Suzuki K Poulose <suzuki.poulose@arm.com>
 */

#include <linux/amba/bus.h>
#include <linux/device.h>
#include <linux/dma-mapping.h>
#include <linux/io.h>
#include <linux/kernel.h>
#include <linux/slab.h>

#include "coresight-catu.h"
#include "coresight-priv.h"
#include "coresight-tmc.h"

#define csdev_to_catu_drvdata(csdev)	\
	dev_get_drvdata(csdev->dev.parent)

/* Verbose output for CATU table contents */
#ifdef CATU_DEBUG
#define catu_dbg(x, ...) dev_dbg(x, __VA_ARGS__)
#else
#define catu_dbg(x, ...) do {} while (0)
#endif

DEFINE_CORESIGHT_DEVLIST(catu_devs, "catu");

struct catu_etr_buf {
	struct tmc_sg_table *catu_table;
	dma_addr_t sladdr;
};

/*
 * CATU uses a page size of 4KB for page tables as well as data pages.
 * Each 64bit entry in the table has the following format.
 *
 *	63			12	1  0
 *	------------------------------------
 *	|	 Address [63-12] | SBZ	| V|
 *	------------------------------------
 *
 * Where bit[0] V indicates if the address is valid or not.
 * Each 4K table pages have upto 256 data page pointers, taking upto 2K
 * size. There are two Link pointers, pointing to the previous and next
 * table pages respectively at the end of the 4K page. (i.e, entry 510
 * and 511).
 *  E.g, a table of two pages could look like :
 *
 *                 Table Page 0               Table Page 1
 * SLADDR ===> x------------------x  x--> x-----------------x
 * INADDR    ->|  Page 0      | V |  |    | Page 256    | V | <- INADDR+1M
 *             |------------------|  |    |-----------------|
 * INADDR+4K ->|  Page 1      | V |  |    |                 |
 *             |------------------|  |    |-----------------|
 *             |  Page 2      | V |  |    |                 |
 *             |------------------|  |    |-----------------|
 *             |   ...        | V |  |    |    ...          |
 *             |------------------|  |    |-----------------|
 * INADDR+1020K|  Page 255    | V |  |    |   Page 511  | V |
 * SLADDR+2K==>|------------------|  |    |-----------------|
 *             |  UNUSED      |   |  |    |                 |
 *             |------------------|  |    |                 |
 *             |  UNUSED      |   |  |    |                 |
 *             |------------------|  |    |                 |
 *             |    ...       |   |  |    |                 |
 *             |------------------|  |    |-----------------|
 *             |   IGNORED    | 0 |  |    | Table Page 0| 1 |
 *             |------------------|  |    |-----------------|
 *             |  Table Page 1| 1 |--x    | IGNORED     | 0 |
 *             x------------------x       x-----------------x
 * SLADDR+4K==>
 *
 * The base input address (used by the ETR, programmed in INADDR_{LO,HI})
 * must be aligned to 1MB (the size addressable by a single page table).
 * The CATU maps INADDR{LO:HI} to the first page in the table pointed
 * to by SLADDR{LO:HI} and so on.
 *
 */
typedef u64 cate_t;

#define CATU_PAGE_SHIFT		12
#define CATU_PAGE_SIZE		(1UL << CATU_PAGE_SHIFT)
#define CATU_PAGES_PER_SYSPAGE	(PAGE_SIZE / CATU_PAGE_SIZE)

/* Page pointers are only allocated in the first 2K half */
#define CATU_PTRS_PER_PAGE	((CATU_PAGE_SIZE >> 1) / sizeof(cate_t))
#define CATU_PTRS_PER_SYSPAGE	(CATU_PAGES_PER_SYSPAGE * CATU_PTRS_PER_PAGE)
#define CATU_LINK_PREV		((CATU_PAGE_SIZE / sizeof(cate_t)) - 2)
#define CATU_LINK_NEXT		((CATU_PAGE_SIZE / sizeof(cate_t)) - 1)

#define CATU_ADDR_SHIFT		12
#define CATU_ADDR_MASK		~(((cate_t)1 << CATU_ADDR_SHIFT) - 1)
#define CATU_ENTRY_VALID	((cate_t)0x1)
#define CATU_VALID_ENTRY(addr) \
	(((cate_t)(addr) & CATU_ADDR_MASK) | CATU_ENTRY_VALID)
#define CATU_ENTRY_ADDR(entry)	((cate_t)(entry) & ~((cate_t)CATU_ENTRY_VALID))

/* CATU expects the INADDR to be aligned to 1M. */
#define CATU_DEFAULT_INADDR	(1ULL << 20)

/*
 * catu_get_table : Retrieve the table pointers for the given @offset
 * within the buffer. The buffer is wrapped around to a valid offset.
 *
 * Returns : The CPU virtual address for the beginning of the table
 * containing the data page pointer for @offset. If @daddrp is not NULL,
 * @daddrp points the DMA address of the beginning of the table.
 */
static inline cate_t *catu_get_table(struct tmc_sg_table *catu_table,
				     unsigned long offset,
				     dma_addr_t *daddrp)
{
	unsigned long buf_size = tmc_sg_table_buf_size(catu_table);
	unsigned int table_nr, pg_idx, pg_offset;
	struct tmc_pages *table_pages = &catu_table->table_pages;
	void *ptr;

	/* Make sure offset is within the range */
	offset %= buf_size;

	/*
	 * Each table can address 1MB and a single kernel page can
	 * contain "CATU_PAGES_PER_SYSPAGE" CATU tables.
	 */
	table_nr = offset >> 20;
	/* Find the table page where the table_nr lies in */
	pg_idx = table_nr / CATU_PAGES_PER_SYSPAGE;
	pg_offset = (table_nr % CATU_PAGES_PER_SYSPAGE) * CATU_PAGE_SIZE;
	if (daddrp)
		*daddrp = table_pages->daddrs[pg_idx] + pg_offset;
	ptr = page_address(table_pages->pages[pg_idx]);
	return (cate_t *)((unsigned long)ptr + pg_offset);
}

#ifdef CATU_DEBUG
static void catu_dump_table(struct tmc_sg_table *catu_table)
{
	int i;
	cate_t *table;
	unsigned long table_end, buf_size, offset = 0;

	buf_size = tmc_sg_table_buf_size(catu_table);
	dev_dbg(catu_table->dev,
		"Dump table %p, tdaddr: %llx\n",
		catu_table, catu_table->table_daddr);

	while (offset < buf_size) {
		table_end = offset + SZ_1M < buf_size ?
			    offset + SZ_1M : buf_size;
		table = catu_get_table(catu_table, offset, NULL);
		for (i = 0; offset < table_end; i++, offset += CATU_PAGE_SIZE)
			dev_dbg(catu_table->dev, "%d: %llx\n", i, table[i]);
		dev_dbg(catu_table->dev, "Prev : %llx, Next: %llx\n",
			table[CATU_LINK_PREV], table[CATU_LINK_NEXT]);
		dev_dbg(catu_table->dev, "== End of sub-table ===");
	}
	dev_dbg(catu_table->dev, "== End of Table ===");
}

#else
static inline void catu_dump_table(struct tmc_sg_table *catu_table)
{
}
#endif

static inline cate_t catu_make_entry(dma_addr_t addr)
{
	return addr ? CATU_VALID_ENTRY(addr) : 0;
}

/*
 * catu_populate_table : Populate the given CATU table.
 * The table is always populated as a circular table.
 * i.e, the "prev" link of the "first" table points to the "last"
 * table and the "next" link of the "last" table points to the
 * "first" table. The buffer should be made linear by calling
 * catu_set_table().
 */
static void
catu_populate_table(struct tmc_sg_table *catu_table)
{
	int i;
	int sys_pidx;	/* Index to current system data page */
	int catu_pidx;	/* Index of CATU page within the system data page */
	unsigned long offset, buf_size, table_end;
	dma_addr_t data_daddr;
	dma_addr_t prev_taddr, next_taddr, cur_taddr;
	cate_t *table_ptr, *next_table;

	buf_size = tmc_sg_table_buf_size(catu_table);
	sys_pidx = catu_pidx = 0;
	offset = 0;

	table_ptr = catu_get_table(catu_table, 0, &cur_taddr);
	prev_taddr = 0;	/* Prev link for the first table */

	while (offset < buf_size) {
		/*
		 * The @offset is always 1M aligned here and we have an
		 * empty table @table_ptr to fill. Each table can address
		 * upto 1MB data buffer. The last table may have fewer
		 * entries if the buffer size is not aligned.
		 */
		table_end = (offset + SZ_1M) < buf_size ?
			    (offset + SZ_1M) : buf_size;
		for (i = 0; offset < table_end;
		     i++, offset += CATU_PAGE_SIZE) {

			data_daddr = catu_table->data_pages.daddrs[sys_pidx] +
				     catu_pidx * CATU_PAGE_SIZE;
			catu_dbg(catu_table->dev,
				"[table %5ld:%03d] 0x%llx\n",
				(offset >> 20), i, data_daddr);
			table_ptr[i] = catu_make_entry(data_daddr);
			/* Move the pointers for data pages */
			catu_pidx = (catu_pidx + 1) % CATU_PAGES_PER_SYSPAGE;
			if (catu_pidx == 0)
				sys_pidx++;
		}

		/*
		 * If we have finished all the valid entries, fill the rest of
		 * the table (i.e, last table page) with invalid entries,
		 * to fail the lookups.
		 */
		if (offset == buf_size) {
			memset(&table_ptr[i], 0,
			       sizeof(cate_t) * (CATU_PTRS_PER_PAGE - i));
			next_taddr = 0;
		} else {
			next_table = catu_get_table(catu_table,
						    offset, &next_taddr);
		}

		table_ptr[CATU_LINK_PREV] = catu_make_entry(prev_taddr);
		table_ptr[CATU_LINK_NEXT] = catu_make_entry(next_taddr);

		catu_dbg(catu_table->dev,
			"[table%5ld]: Cur: 0x%llx Prev: 0x%llx, Next: 0x%llx\n",
			(offset >> 20) - 1,  cur_taddr, prev_taddr, next_taddr);

		/* Update the prev/next addresses */
		if (next_taddr) {
			prev_taddr = cur_taddr;
			cur_taddr = next_taddr;
			table_ptr = next_table;
		}
	}

	/* Sync the table for device */
	tmc_sg_table_sync_table(catu_table);
}

static struct tmc_sg_table *
catu_init_sg_table(struct device *catu_dev, int node,
		   ssize_t size, void **pages)
{
	int nr_tpages;
	struct tmc_sg_table *catu_table;

	/*
	 * Each table can address upto 1MB and we can have
	 * CATU_PAGES_PER_SYSPAGE tables in a system page.
	 */
	nr_tpages = DIV_ROUND_UP(size, SZ_1M) / CATU_PAGES_PER_SYSPAGE;
	catu_table = tmc_alloc_sg_table(catu_dev, node, nr_tpages,
					size >> PAGE_SHIFT, pages);
	if (IS_ERR(catu_table))
		return catu_table;

	catu_populate_table(catu_table);
	dev_dbg(catu_dev,
		"Setup table %p, size %ldKB, %d table pages\n",
		catu_table, (unsigned long)size >> 10,  nr_tpages);
	catu_dump_table(catu_table);
	return catu_table;
}

static void catu_free_etr_buf(struct etr_buf *etr_buf)
{
	struct catu_etr_buf *catu_buf;

	if (!etr_buf || etr_buf->mode != ETR_MODE_CATU || !etr_buf->private)
		return;

	catu_buf = etr_buf->private;
	tmc_free_sg_table(catu_buf->catu_table);
	kfree(catu_buf);
}

static ssize_t catu_get_data_etr_buf(struct etr_buf *etr_buf, u64 offset,
				     size_t len, char **bufpp)
{
	struct catu_etr_buf *catu_buf = etr_buf->private;

	return tmc_sg_table_get_data(catu_buf->catu_table, offset, len, bufpp);
}

static void catu_sync_etr_buf(struct etr_buf *etr_buf, u64 rrp, u64 rwp)
{
	struct catu_etr_buf *catu_buf = etr_buf->private;
	struct tmc_sg_table *catu_table = catu_buf->catu_table;
	u64 r_offset, w_offset;

	/*
	 * ETR started off at etr_buf->hwaddr. Convert the RRP/RWP to
	 * offsets within the trace buffer.
	 */
	r_offset = rrp - etr_buf->hwaddr;
	w_offset = rwp - etr_buf->hwaddr;

	if (!etr_buf->full) {
		etr_buf->len = w_offset - r_offset;
		if (w_offset < r_offset)
			etr_buf->len += etr_buf->size;
	} else {
		etr_buf->len = etr_buf->size;
	}

	etr_buf->offset = r_offset;
	tmc_sg_table_sync_data_range(catu_table, r_offset, etr_buf->len);
}

static int catu_alloc_etr_buf(struct tmc_drvdata *tmc_drvdata,
			      struct etr_buf *etr_buf, int node, void **pages)
{
	struct coresight_device *csdev;
	struct tmc_sg_table *catu_table;
	struct catu_etr_buf *catu_buf;

	csdev = tmc_etr_get_catu_device(tmc_drvdata);
	if (!csdev)
		return -ENODEV;
	catu_buf = kzalloc(sizeof(*catu_buf), GFP_KERNEL);
	if (!catu_buf)
		return -ENOMEM;

	catu_table = catu_init_sg_table(&csdev->dev, node,
					etr_buf->size, pages);
	if (IS_ERR(catu_table)) {
		kfree(catu_buf);
		return PTR_ERR(catu_table);
	}

	etr_buf->mode = ETR_MODE_CATU;
	etr_buf->private = catu_buf;
	etr_buf->hwaddr = CATU_DEFAULT_INADDR;

	catu_buf->catu_table = catu_table;
	/* Get the table base address */
	catu_buf->sladdr = catu_table->table_daddr;

	return 0;
}

static const struct etr_buf_operations etr_catu_buf_ops = {
	.alloc = catu_alloc_etr_buf,
	.free = catu_free_etr_buf,
	.sync = catu_sync_etr_buf,
	.get_data = catu_get_data_etr_buf,
};

coresight_simple_reg32(struct catu_drvdata, devid, CORESIGHT_DEVID);
coresight_simple_reg32(struct catu_drvdata, control, CATU_CONTROL);
coresight_simple_reg32(struct catu_drvdata, status, CATU_STATUS);
coresight_simple_reg32(struct catu_drvdata, mode, CATU_MODE);
coresight_simple_reg32(struct catu_drvdata, axictrl, CATU_AXICTRL);
coresight_simple_reg32(struct catu_drvdata, irqen, CATU_IRQEN);
coresight_simple_reg64(struct catu_drvdata, sladdr,
		       CATU_SLADDRLO, CATU_SLADDRHI);
coresight_simple_reg64(struct catu_drvdata, inaddr,
		       CATU_INADDRLO, CATU_INADDRHI);

static struct attribute *catu_mgmt_attrs[] = {
	&dev_attr_devid.attr,
	&dev_attr_control.attr,
	&dev_attr_status.attr,
	&dev_attr_mode.attr,
	&dev_attr_axictrl.attr,
	&dev_attr_irqen.attr,
	&dev_attr_sladdr.attr,
	&dev_attr_inaddr.attr,
	NULL,
};

static const struct attribute_group catu_mgmt_group = {
	.attrs = catu_mgmt_attrs,
	.name = "mgmt",
};

static const struct attribute_group *catu_groups[] = {
	&catu_mgmt_group,
	NULL,
};


static inline int catu_wait_for_ready(struct catu_drvdata *drvdata)
{
	struct csdev_access *csa = &drvdata->csdev->access;

	return coresight_timeout(csa, CATU_STATUS, CATU_STATUS_READY, 1);
}

static int catu_enable_hw(struct catu_drvdata *drvdata, void *data)
{
	int rc;
	u32 control, mode;
	struct etr_buf *etr_buf = data;
	struct device *dev = &drvdata->csdev->dev;
	struct coresight_device *csdev = drvdata->csdev;

	if (catu_wait_for_ready(drvdata))
		dev_warn(dev, "Timeout while waiting for READY\n");

	control = catu_read_control(drvdata);
	if (control & BIT(CATU_CONTROL_ENABLE)) {
		dev_warn(dev, "CATU is already enabled\n");
		return -EBUSY;
	}

	rc = coresight_claim_device_unlocked(csdev);
	if (rc)
		return rc;

	control |= BIT(CATU_CONTROL_ENABLE);

	if (etr_buf && etr_buf->mode == ETR_MODE_CATU) {
		struct catu_etr_buf *catu_buf = etr_buf->private;

		mode = CATU_MODE_TRANSLATE;
		catu_write_axictrl(drvdata, CATU_OS_AXICTRL);
		catu_write_sladdr(drvdata, catu_buf->sladdr);
		catu_write_inaddr(drvdata, CATU_DEFAULT_INADDR);
	} else {
		mode = CATU_MODE_PASS_THROUGH;
		catu_write_sladdr(drvdata, 0);
		catu_write_inaddr(drvdata, 0);
	}

	catu_write_irqen(drvdata, 0);
	catu_write_mode(drvdata, mode);
	catu_write_control(drvdata, control);
	dev_dbg(dev, "Enabled in %s mode\n",
		(mode == CATU_MODE_PASS_THROUGH) ?
		"Pass through" :
		"Translate");
	return 0;
}

static int catu_enable(struct coresight_device *csdev, void *data)
{
	int rc;
	struct catu_drvdata *catu_drvdata = csdev_to_catu_drvdata(csdev);

	CS_UNLOCK(catu_drvdata->base);
	rc = catu_enable_hw(catu_drvdata, data);
	CS_LOCK(catu_drvdata->base);
	return rc;
}

static int catu_disable_hw(struct catu_drvdata *drvdata)
{
	int rc = 0;
	struct device *dev = &drvdata->csdev->dev;
	struct coresight_device *csdev = drvdata->csdev;

	catu_write_control(drvdata, 0);
	coresight_disclaim_device_unlocked(csdev);
	if (catu_wait_for_ready(drvdata)) {
		dev_info(dev, "Timeout while waiting for READY\n");
		rc = -EAGAIN;
	}

	dev_dbg(dev, "Disabled\n");
	return rc;
}

static int catu_disable(struct coresight_device *csdev, void *__unused)
{
	int rc;
	struct catu_drvdata *catu_drvdata = csdev_to_catu_drvdata(csdev);

	CS_UNLOCK(catu_drvdata->base);
	rc = catu_disable_hw(catu_drvdata);
	CS_LOCK(catu_drvdata->base);
	return rc;
}

static const struct coresight_ops_helper catu_helper_ops = {
	.enable = catu_enable,
	.disable = catu_disable,
};

static const struct coresight_ops catu_ops = {
	.helper_ops = &catu_helper_ops,
};

static int catu_probe(struct amba_device *adev, const struct amba_id *id)
{
	int ret = 0;
	u32 dma_mask;
	struct catu_drvdata *drvdata;
	struct coresight_desc catu_desc;
	struct coresight_platform_data *pdata = NULL;
	struct device *dev = &adev->dev;
	void __iomem *base;

	catu_desc.name = coresight_alloc_device_name(&catu_devs, dev);
	if (!catu_desc.name)
		return -ENOMEM;

	drvdata = devm_kzalloc(dev, sizeof(*drvdata), GFP_KERNEL);
	if (!drvdata) {
		ret = -ENOMEM;
		goto out;
	}

	dev_set_drvdata(dev, drvdata);
	base = devm_ioremap_resource(dev, &adev->res);
	if (IS_ERR(base)) {
		ret = PTR_ERR(base);
		goto out;
	}

	/* Setup dma mask for the device */
	dma_mask = readl_relaxed(base + CORESIGHT_DEVID) & 0x3f;
	switch (dma_mask) {
	case 32:
	case 40:
	case 44:
	case 48:
	case 52:
	case 56:
	case 64:
		break;
	default:
		/* Default to the 40bits as supported by TMC-ETR */
		dma_mask = 40;
	}
	ret = dma_set_mask_and_coherent(dev, DMA_BIT_MASK(dma_mask));
	if (ret)
		goto out;

	pdata = coresight_get_platform_data(dev);
	if (IS_ERR(pdata)) {
		ret = PTR_ERR(pdata);
		goto out;
	}
	dev->platform_data = pdata;

	drvdata->base = base;
	catu_desc.access = CSDEV_ACCESS_IOMEM(base);
	catu_desc.pdata = pdata;
	catu_desc.dev = dev;
	catu_desc.groups = catu_groups;
	catu_desc.type = CORESIGHT_DEV_TYPE_HELPER;
	catu_desc.subtype.helper_subtype = CORESIGHT_DEV_SUBTYPE_HELPER_CATU;
	catu_desc.ops = &catu_ops;

	drvdata->csdev = coresight_register(&catu_desc);
	if (IS_ERR(drvdata->csdev))
		ret = PTR_ERR(drvdata->csdev);
	else
		pm_runtime_put(&adev->dev);
out:
	return ret;
}

<<<<<<< HEAD
static int catu_remove(struct amba_device *adev)
=======
static void catu_remove(struct amba_device *adev)
>>>>>>> 3b17187f
{
	struct catu_drvdata *drvdata = dev_get_drvdata(&adev->dev);

	coresight_unregister(drvdata->csdev);
}

static struct amba_id catu_ids[] = {
	CS_AMBA_ID(0x000bb9ee),
	{},
};

MODULE_DEVICE_TABLE(amba, catu_ids);

static struct amba_driver catu_driver = {
	.drv = {
		.name			= "coresight-catu",
		.owner			= THIS_MODULE,
		.suppress_bind_attrs	= true,
	},
	.probe				= catu_probe,
	.remove				= catu_remove,
	.id_table			= catu_ids,
};

static int __init catu_init(void)
{
	int ret;

	ret = amba_driver_register(&catu_driver);
	if (ret)
		pr_info("Error registering catu driver\n");
	tmc_etr_set_catu_ops(&etr_catu_buf_ops);
	return ret;
}

static void __exit catu_exit(void)
{
	tmc_etr_remove_catu_ops();
	amba_driver_unregister(&catu_driver);
}

module_init(catu_init);
module_exit(catu_exit);

MODULE_AUTHOR("Suzuki K Poulose <suzuki.poulose@arm.com>");
MODULE_DESCRIPTION("Arm CoreSight Address Translation Unit (CATU) Driver");
MODULE_LICENSE("GPL v2");<|MERGE_RESOLUTION|>--- conflicted
+++ resolved
@@ -571,11 +571,7 @@
 	return ret;
 }
 
-<<<<<<< HEAD
-static int catu_remove(struct amba_device *adev)
-=======
 static void catu_remove(struct amba_device *adev)
->>>>>>> 3b17187f
 {
 	struct catu_drvdata *drvdata = dev_get_drvdata(&adev->dev);
 
