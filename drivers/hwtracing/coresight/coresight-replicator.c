// SPDX-License-Identifier: GPL-2.0
/*
 * Copyright (c) 2011-2015, The Linux Foundation. All rights reserved.
 *
 * Description: CoreSight Replicator driver
 */

#include <linux/acpi.h>
#include <linux/amba/bus.h>
#include <linux/kernel.h>
#include <linux/device.h>
#include <linux/platform_device.h>
#include <linux/io.h>
#include <linux/err.h>
#include <linux/slab.h>
#include <linux/pm_runtime.h>
#include <linux/property.h>
#include <linux/clk.h>
#include <linux/of.h>
#include <linux/coresight.h>

#include "coresight-priv.h"

#define REPLICATOR_IDFILTER0		0x000
#define REPLICATOR_IDFILTER1		0x004

DEFINE_CORESIGHT_DEVLIST(replicator_devs, "replicator");

/**
 * struct replicator_drvdata - specifics associated to a replicator component
 * @base:	memory mapped base address for this component. Also indicates
 *		whether this one is programmable or not.
 * @atclk:	optional clock for the core parts of the replicator.
 * @csdev:	component vitals needed by the framework
 * @spinlock:	serialize enable/disable operations.
<<<<<<< HEAD
=======
 * @check_idfilter_val: check if the context is lost upon clock removal.
>>>>>>> d1988041
 */
struct replicator_drvdata {
	void __iomem		*base;
	struct clk		*atclk;
	struct coresight_device	*csdev;
	spinlock_t		spinlock;
<<<<<<< HEAD
=======
	bool			check_idfilter_val;
>>>>>>> d1988041
};

static void dynamic_replicator_reset(struct replicator_drvdata *drvdata)
{
	CS_UNLOCK(drvdata->base);

	if (!coresight_claim_device_unlocked(drvdata->base)) {
		writel_relaxed(0xff, drvdata->base + REPLICATOR_IDFILTER0);
		writel_relaxed(0xff, drvdata->base + REPLICATOR_IDFILTER1);
		coresight_disclaim_device_unlocked(drvdata->base);
	}

	CS_LOCK(drvdata->base);
}

/*
 * replicator_reset : Reset the replicator configuration to sane values.
 */
static inline void replicator_reset(struct replicator_drvdata *drvdata)
{
	if (drvdata->base)
		dynamic_replicator_reset(drvdata);
}

static int dynamic_replicator_enable(struct replicator_drvdata *drvdata,
				     int inport, int outport)
{
	int rc = 0;
	u32 id0val, id1val;

	CS_UNLOCK(drvdata->base);

	id0val = readl_relaxed(drvdata->base + REPLICATOR_IDFILTER0);
	id1val = readl_relaxed(drvdata->base + REPLICATOR_IDFILTER1);

	/*
	 * Some replicator designs lose context when AMBA clocks are removed,
	 * so have a check for this.
	 */
	if (drvdata->check_idfilter_val && id0val == 0x0 && id1val == 0x0)
		id0val = id1val = 0xff;

	if (id0val == 0xff && id1val == 0xff)
		rc = coresight_claim_device_unlocked(drvdata->base);

	if (!rc) {
		switch (outport) {
		case 0:
			id0val = 0x0;
			break;
		case 1:
			id1val = 0x0;
			break;
		default:
			WARN_ON(1);
			rc = -EINVAL;
		}
	}

	/* Ensure that the outport is enabled. */
	if (!rc) {
		writel_relaxed(id0val, drvdata->base + REPLICATOR_IDFILTER0);
		writel_relaxed(id1val, drvdata->base + REPLICATOR_IDFILTER1);
	}

	CS_LOCK(drvdata->base);

	return rc;
}

static int replicator_enable(struct coresight_device *csdev, int inport,
			     int outport)
{
	int rc = 0;
	struct replicator_drvdata *drvdata = dev_get_drvdata(csdev->dev.parent);
	unsigned long flags;
	bool first_enable = false;

	spin_lock_irqsave(&drvdata->spinlock, flags);
	if (atomic_read(&csdev->refcnt[outport]) == 0) {
		if (drvdata->base)
			rc = dynamic_replicator_enable(drvdata, inport,
						       outport);
		if (!rc)
			first_enable = true;
	}
	if (!rc)
		atomic_inc(&csdev->refcnt[outport]);
	spin_unlock_irqrestore(&drvdata->spinlock, flags);

	if (first_enable)
		dev_dbg(&csdev->dev, "REPLICATOR enabled\n");
	return rc;
}

static void dynamic_replicator_disable(struct replicator_drvdata *drvdata,
				       int inport, int outport)
{
	u32 reg;

	switch (outport) {
	case 0:
		reg = REPLICATOR_IDFILTER0;
		break;
	case 1:
		reg = REPLICATOR_IDFILTER1;
		break;
	default:
		WARN_ON(1);
		return;
	}

	CS_UNLOCK(drvdata->base);

	/* disable the flow of ATB data through port */
	writel_relaxed(0xff, drvdata->base + reg);

	if ((readl_relaxed(drvdata->base + REPLICATOR_IDFILTER0) == 0xff) &&
	    (readl_relaxed(drvdata->base + REPLICATOR_IDFILTER1) == 0xff))
		coresight_disclaim_device_unlocked(drvdata->base);
	CS_LOCK(drvdata->base);
}

static void replicator_disable(struct coresight_device *csdev, int inport,
			       int outport)
{
	struct replicator_drvdata *drvdata = dev_get_drvdata(csdev->dev.parent);
	unsigned long flags;
	bool last_disable = false;

	spin_lock_irqsave(&drvdata->spinlock, flags);
	if (atomic_dec_return(&csdev->refcnt[outport]) == 0) {
		if (drvdata->base)
			dynamic_replicator_disable(drvdata, inport, outport);
		last_disable = true;
	}
	spin_unlock_irqrestore(&drvdata->spinlock, flags);

	if (last_disable)
		dev_dbg(&csdev->dev, "REPLICATOR disabled\n");
}

static const struct coresight_ops_link replicator_link_ops = {
	.enable		= replicator_enable,
	.disable	= replicator_disable,
};

static const struct coresight_ops replicator_cs_ops = {
	.link_ops	= &replicator_link_ops,
};

#define coresight_replicator_reg(name, offset) \
	coresight_simple_reg32(struct replicator_drvdata, name, offset)

coresight_replicator_reg(idfilter0, REPLICATOR_IDFILTER0);
coresight_replicator_reg(idfilter1, REPLICATOR_IDFILTER1);

static struct attribute *replicator_mgmt_attrs[] = {
	&dev_attr_idfilter0.attr,
	&dev_attr_idfilter1.attr,
	NULL,
};

static const struct attribute_group replicator_mgmt_group = {
	.attrs = replicator_mgmt_attrs,
	.name = "mgmt",
};

static const struct attribute_group *replicator_groups[] = {
	&replicator_mgmt_group,
	NULL,
};

static int replicator_probe(struct device *dev, struct resource *res)
{
	int ret = 0;
	struct coresight_platform_data *pdata = NULL;
	struct replicator_drvdata *drvdata;
	struct coresight_desc desc = { 0 };
	void __iomem *base;

	if (is_of_node(dev_fwnode(dev)) &&
	    of_device_is_compatible(dev->of_node, "arm,coresight-replicator"))
		dev_warn_once(dev,
			      "Uses OBSOLETE CoreSight replicator binding\n");

	desc.name = coresight_alloc_device_name(&replicator_devs, dev);
	if (!desc.name)
		return -ENOMEM;

	drvdata = devm_kzalloc(dev, sizeof(*drvdata), GFP_KERNEL);
	if (!drvdata)
		return -ENOMEM;

	drvdata->atclk = devm_clk_get(dev, "atclk"); /* optional */
	if (!IS_ERR(drvdata->atclk)) {
		ret = clk_prepare_enable(drvdata->atclk);
		if (ret)
			return ret;
	}

	/*
	 * Map the device base for dynamic-replicator, which has been
	 * validated by AMBA core
	 */
	if (res) {
		base = devm_ioremap_resource(dev, res);
		if (IS_ERR(base)) {
			ret = PTR_ERR(base);
			goto out_disable_clk;
		}
		drvdata->base = base;
		desc.groups = replicator_groups;
	}

	if (fwnode_property_present(dev_fwnode(dev),
				    "qcom,replicator-loses-context"))
		drvdata->check_idfilter_val = true;

	dev_set_drvdata(dev, drvdata);

	pdata = coresight_get_platform_data(dev);
	if (IS_ERR(pdata)) {
		ret = PTR_ERR(pdata);
		goto out_disable_clk;
	}
	dev->platform_data = pdata;

	spin_lock_init(&drvdata->spinlock);
	desc.type = CORESIGHT_DEV_TYPE_LINK;
	desc.subtype.link_subtype = CORESIGHT_DEV_SUBTYPE_LINK_SPLIT;
	desc.ops = &replicator_cs_ops;
	desc.pdata = dev->platform_data;
	desc.dev = dev;

	drvdata->csdev = coresight_register(&desc);
	if (IS_ERR(drvdata->csdev)) {
		ret = PTR_ERR(drvdata->csdev);
		goto out_disable_clk;
	}

	replicator_reset(drvdata);
	pm_runtime_put(dev);

out_disable_clk:
	if (ret && !IS_ERR_OR_NULL(drvdata->atclk))
		clk_disable_unprepare(drvdata->atclk);
	return ret;
}

static int __exit replicator_remove(struct device *dev)
{
	struct replicator_drvdata *drvdata = dev_get_drvdata(dev);

	coresight_unregister(drvdata->csdev);
	return 0;
}

static int static_replicator_probe(struct platform_device *pdev)
{
	int ret;

	pm_runtime_get_noresume(&pdev->dev);
	pm_runtime_set_active(&pdev->dev);
	pm_runtime_enable(&pdev->dev);

	/* Static replicators do not have programming base */
	ret = replicator_probe(&pdev->dev, NULL);

	if (ret) {
		pm_runtime_put_noidle(&pdev->dev);
		pm_runtime_disable(&pdev->dev);
	}

	return ret;
}

static int __exit static_replicator_remove(struct platform_device *pdev)
{
	replicator_remove(&pdev->dev);
	pm_runtime_disable(&pdev->dev);
	return 0;
}

#ifdef CONFIG_PM
static int replicator_runtime_suspend(struct device *dev)
{
	struct replicator_drvdata *drvdata = dev_get_drvdata(dev);

	if (drvdata && !IS_ERR(drvdata->atclk))
		clk_disable_unprepare(drvdata->atclk);

	return 0;
}

static int replicator_runtime_resume(struct device *dev)
{
	struct replicator_drvdata *drvdata = dev_get_drvdata(dev);

	if (drvdata && !IS_ERR(drvdata->atclk))
		clk_prepare_enable(drvdata->atclk);

	return 0;
}
#endif

static const struct dev_pm_ops replicator_dev_pm_ops = {
	SET_RUNTIME_PM_OPS(replicator_runtime_suspend,
			   replicator_runtime_resume, NULL)
};

static const struct of_device_id static_replicator_match[] = {
	{.compatible = "arm,coresight-replicator"},
	{.compatible = "arm,coresight-static-replicator"},
	{}
};

MODULE_DEVICE_TABLE(of, static_replicator_match);

#ifdef CONFIG_ACPI
static const struct acpi_device_id static_replicator_acpi_ids[] = {
	{"ARMHC985", 0}, /* ARM CoreSight Static Replicator */
	{}
};

MODULE_DEVICE_TABLE(acpi, static_replicator_acpi_ids);
#endif

static struct platform_driver static_replicator_driver = {
	.probe          = static_replicator_probe,
	.remove         = static_replicator_remove,
	.driver         = {
		.name   = "coresight-static-replicator",
		.owner	= THIS_MODULE,
		.of_match_table = of_match_ptr(static_replicator_match),
		.acpi_match_table = ACPI_PTR(static_replicator_acpi_ids),
		.pm	= &replicator_dev_pm_ops,
		.suppress_bind_attrs = true,
	},
};

static int dynamic_replicator_probe(struct amba_device *adev,
				    const struct amba_id *id)
{
	return replicator_probe(&adev->dev, &adev->res);
}

static int __exit dynamic_replicator_remove(struct amba_device *adev)
{
	return replicator_remove(&adev->dev);
}

static const struct amba_id dynamic_replicator_ids[] = {
	CS_AMBA_ID(0x000bb909),
	CS_AMBA_ID(0x000bb9ec),		/* Coresight SoC-600 */
	{},
};

MODULE_DEVICE_TABLE(amba, dynamic_replicator_ids);

static struct amba_driver dynamic_replicator_driver = {
	.drv = {
		.name	= "coresight-dynamic-replicator",
		.pm	= &replicator_dev_pm_ops,
		.owner	= THIS_MODULE,
		.suppress_bind_attrs = true,
	},
	.probe		= dynamic_replicator_probe,
	.remove         = dynamic_replicator_remove,
	.id_table	= dynamic_replicator_ids,
};

static int __init replicator_init(void)
{
	int ret;

	ret = platform_driver_register(&static_replicator_driver);
	if (ret) {
		pr_info("Error registering platform driver\n");
		return ret;
	}

	ret = amba_driver_register(&dynamic_replicator_driver);
	if (ret) {
		pr_info("Error registering amba driver\n");
		platform_driver_unregister(&static_replicator_driver);
	}

	return ret;
}

static void __exit replicator_exit(void)
{
	platform_driver_unregister(&static_replicator_driver);
	amba_driver_unregister(&dynamic_replicator_driver);
}

module_init(replicator_init);
module_exit(replicator_exit);

MODULE_AUTHOR("Pratik Patel <pratikp@codeaurora.org>");
MODULE_AUTHOR("Mathieu Poirier <mathieu.poirier@linaro.org>");
MODULE_DESCRIPTION("Arm CoreSight Replicator Driver");
MODULE_LICENSE("GPL v2");<|MERGE_RESOLUTION|>--- conflicted
+++ resolved
@@ -33,20 +33,14 @@
  * @atclk:	optional clock for the core parts of the replicator.
  * @csdev:	component vitals needed by the framework
  * @spinlock:	serialize enable/disable operations.
-<<<<<<< HEAD
-=======
  * @check_idfilter_val: check if the context is lost upon clock removal.
->>>>>>> d1988041
  */
 struct replicator_drvdata {
 	void __iomem		*base;
 	struct clk		*atclk;
 	struct coresight_device	*csdev;
 	spinlock_t		spinlock;
-<<<<<<< HEAD
-=======
 	bool			check_idfilter_val;
->>>>>>> d1988041
 };
 
 static void dynamic_replicator_reset(struct replicator_drvdata *drvdata)
