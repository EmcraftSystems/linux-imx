/* SPDX-License-Identifier: GPL-2.0 */
/* Copyright(c) 2019 Intel Corporation. All rights rsvd. */
#ifndef _IDXD_H_
#define _IDXD_H_

#include <linux/sbitmap.h>
#include <linux/dmaengine.h>
#include <linux/percpu-rwsem.h>
#include <linux/wait.h>
#include <linux/cdev.h>
#include "registers.h"

#define IDXD_DRIVER_VERSION	"1.00"

extern struct kmem_cache *idxd_desc_pool;

#define IDXD_REG_TIMEOUT	50
#define IDXD_DRAIN_TIMEOUT	5000

enum idxd_type {
	IDXD_TYPE_UNKNOWN = -1,
	IDXD_TYPE_DSA = 0,
	IDXD_TYPE_IAX,
	IDXD_TYPE_MAX,
};

#define IDXD_NAME_SIZE		128

struct idxd_device_driver {
	struct device_driver drv;
};

struct idxd_irq_entry {
	struct idxd_device *idxd;
	int id;
	struct llist_head pending_llist;
	struct list_head work_list;
	/*
	 * Lock to protect access between irq thread process descriptor
	 * and irq thread processing error descriptor.
	 */
	spinlock_t list_lock;
};

struct idxd_group {
	struct device conf_dev;
	struct idxd_device *idxd;
	struct grpcfg grpcfg;
	int id;
	int num_engines;
	int num_wqs;
	bool use_token_limit;
	u8 tokens_allowed;
	u8 tokens_reserved;
	int tc_a;
	int tc_b;
};

#define IDXD_MAX_PRIORITY	0xf

enum idxd_wq_state {
	IDXD_WQ_DISABLED = 0,
	IDXD_WQ_ENABLED,
};

enum idxd_wq_flag {
	WQ_FLAG_DEDICATED = 0,
	WQ_FLAG_BLOCK_ON_FAULT,
};

enum idxd_wq_type {
	IDXD_WQT_NONE = 0,
	IDXD_WQT_KERNEL,
	IDXD_WQT_USER,
};

struct idxd_cdev {
	struct cdev cdev;
	struct device *dev;
	int minor;
	struct wait_queue_head err_queue;
};

#define IDXD_ALLOCATED_BATCH_SIZE	128U
#define WQ_NAME_SIZE   1024
#define WQ_TYPE_SIZE   10

enum idxd_op_type {
	IDXD_OP_BLOCK = 0,
	IDXD_OP_NONBLOCK = 1,
};

enum idxd_complete_type {
	IDXD_COMPLETE_NORMAL = 0,
	IDXD_COMPLETE_ABORT,
	IDXD_COMPLETE_DEV_FAIL,
};

struct idxd_wq {
	void __iomem *portal;
	struct device conf_dev;
	struct idxd_cdev idxd_cdev;
	struct idxd_device *idxd;
	int id;
	enum idxd_wq_type type;
	struct idxd_group *group;
	int client_count;
	struct mutex wq_lock;	/* mutex for workqueue */
	u32 size;
	u32 threshold;
	u32 priority;
	enum idxd_wq_state state;
	unsigned long flags;
	union wqcfg *wqcfg;
	u32 vec_ptr;		/* interrupt steering */
	struct dsa_hw_desc **hw_descs;
	int num_descs;
	union {
		struct dsa_completion_record *compls;
		struct iax_completion_record *iax_compls;
	};
	void *compls_raw;
	dma_addr_t compls_addr;
	dma_addr_t compls_addr_raw;
	int compls_size;
	struct idxd_desc **descs;
	struct sbitmap_queue sbq;
	struct dma_chan dma_chan;
	char name[WQ_NAME_SIZE + 1];
	u64 max_xfer_bytes;
	u32 max_batch_size;
	bool ats_dis;
};

struct idxd_engine {
	struct device conf_dev;
	int id;
	struct idxd_group *group;
	struct idxd_device *idxd;
};

/* shadow registers */
struct idxd_hw {
	u32 version;
	union gen_cap_reg gen_cap;
	union wq_cap_reg wq_cap;
	union group_cap_reg group_cap;
	union engine_cap_reg engine_cap;
	struct opcap opcap;
};

enum idxd_device_state {
	IDXD_DEV_HALTED = -1,
	IDXD_DEV_DISABLED = 0,
	IDXD_DEV_CONF_READY,
	IDXD_DEV_ENABLED,
};

enum idxd_device_flag {
	IDXD_FLAG_CONFIGURABLE = 0,
	IDXD_FLAG_CMD_RUNNING,
	IDXD_FLAG_PASID_ENABLED,
};

struct idxd_device {
	enum idxd_type type;
	struct device conf_dev;
	struct list_head list;
	struct idxd_hw hw;
	enum idxd_device_state state;
	unsigned long flags;
	int id;
	int major;
	u8 cmd_status;

	struct pci_dev *pdev;
	void __iomem *reg_base;

	spinlock_t dev_lock;	/* spinlock for device */
	struct completion *cmd_done;
	struct idxd_group *groups;
	struct idxd_wq *wqs;
	struct idxd_engine *engines;

	struct iommu_sva *sva;
	unsigned int pasid;

	int num_groups;

	u32 msix_perm_offset;
	u32 wqcfg_offset;
	u32 grpcfg_offset;
	u32 perfmon_offset;

	u64 max_xfer_bytes;
	u32 max_batch_size;
	int max_groups;
	int max_engines;
	int max_tokens;
	int max_wqs;
	int max_wq_size;
	int token_limit;
	int nr_tokens;		/* non-reserved tokens */
	unsigned int wqcfg_size;
<<<<<<< HEAD
=======
	int compl_size;
>>>>>>> 115ff12a

	union sw_err_reg sw_err;
	wait_queue_head_t cmd_waitq;
	struct msix_entry *msix_entries;
	int num_wq_irqs;
	struct idxd_irq_entry *irq_entries;

	struct dma_device dma_dev;
	struct workqueue_struct *wq;
	struct work_struct work;
};

/* IDXD software descriptor */
struct idxd_desc {
	union {
		struct dsa_hw_desc *hw;
		struct iax_hw_desc *iax_hw;
	};
	dma_addr_t desc_dma;
	union {
		struct dsa_completion_record *completion;
		struct iax_completion_record *iax_completion;
	};
	dma_addr_t compl_dma;
	struct dma_async_tx_descriptor txd;
	struct llist_node llnode;
	struct list_head list;
	int id;
	int cpu;
	struct idxd_wq *wq;
};

#define confdev_to_idxd(dev) container_of(dev, struct idxd_device, conf_dev)
#define confdev_to_wq(dev) container_of(dev, struct idxd_wq, conf_dev)

extern struct bus_type dsa_bus_type;
extern struct bus_type iax_bus_type;

extern bool support_enqcmd;

static inline bool wq_dedicated(struct idxd_wq *wq)
{
	return test_bit(WQ_FLAG_DEDICATED, &wq->flags);
}

static inline bool wq_shared(struct idxd_wq *wq)
{
	return !test_bit(WQ_FLAG_DEDICATED, &wq->flags);
}

static inline bool device_pasid_enabled(struct idxd_device *idxd)
{
	return test_bit(IDXD_FLAG_PASID_ENABLED, &idxd->flags);
}

static inline bool device_swq_supported(struct idxd_device *idxd)
{
	return (support_enqcmd && device_pasid_enabled(idxd));
}

enum idxd_portal_prot {
	IDXD_PORTAL_UNLIMITED = 0,
	IDXD_PORTAL_LIMITED,
};

static inline int idxd_get_wq_portal_offset(enum idxd_portal_prot prot)
{
	return prot * 0x1000;
}

static inline int idxd_get_wq_portal_full_offset(int wq_id,
						 enum idxd_portal_prot prot)
{
	return ((wq_id * 4) << PAGE_SHIFT) + idxd_get_wq_portal_offset(prot);
}

static inline void idxd_set_type(struct idxd_device *idxd)
{
	struct pci_dev *pdev = idxd->pdev;

	if (pdev->device == PCI_DEVICE_ID_INTEL_DSA_SPR0)
		idxd->type = IDXD_TYPE_DSA;
	else if (pdev->device == PCI_DEVICE_ID_INTEL_IAX_SPR0)
		idxd->type = IDXD_TYPE_IAX;
	else
		idxd->type = IDXD_TYPE_UNKNOWN;
}

static inline void idxd_wq_get(struct idxd_wq *wq)
{
	wq->client_count++;
}

static inline void idxd_wq_put(struct idxd_wq *wq)
{
	wq->client_count--;
}

static inline int idxd_wq_refcount(struct idxd_wq *wq)
{
	return wq->client_count;
};

const char *idxd_get_dev_name(struct idxd_device *idxd);
int idxd_register_bus_type(void);
void idxd_unregister_bus_type(void);
int idxd_setup_sysfs(struct idxd_device *idxd);
void idxd_cleanup_sysfs(struct idxd_device *idxd);
int idxd_register_driver(void);
void idxd_unregister_driver(void);
struct bus_type *idxd_get_bus_type(struct idxd_device *idxd);

/* device interrupt control */
irqreturn_t idxd_irq_handler(int vec, void *data);
irqreturn_t idxd_misc_thread(int vec, void *data);
irqreturn_t idxd_wq_thread(int irq, void *data);
void idxd_mask_error_interrupts(struct idxd_device *idxd);
void idxd_unmask_error_interrupts(struct idxd_device *idxd);
void idxd_mask_msix_vectors(struct idxd_device *idxd);
void idxd_mask_msix_vector(struct idxd_device *idxd, int vec_id);
void idxd_unmask_msix_vector(struct idxd_device *idxd, int vec_id);

/* device control */
void idxd_device_init_reset(struct idxd_device *idxd);
int idxd_device_enable(struct idxd_device *idxd);
int idxd_device_disable(struct idxd_device *idxd);
void idxd_device_reset(struct idxd_device *idxd);
void idxd_device_cleanup(struct idxd_device *idxd);
int idxd_device_config(struct idxd_device *idxd);
void idxd_device_wqs_clear_state(struct idxd_device *idxd);
void idxd_device_drain_pasid(struct idxd_device *idxd, int pasid);

/* work queue control */
int idxd_wq_alloc_resources(struct idxd_wq *wq);
void idxd_wq_free_resources(struct idxd_wq *wq);
int idxd_wq_enable(struct idxd_wq *wq);
int idxd_wq_disable(struct idxd_wq *wq);
void idxd_wq_drain(struct idxd_wq *wq);
int idxd_wq_map_portal(struct idxd_wq *wq);
void idxd_wq_unmap_portal(struct idxd_wq *wq);
void idxd_wq_disable_cleanup(struct idxd_wq *wq);
int idxd_wq_set_pasid(struct idxd_wq *wq, int pasid);
int idxd_wq_disable_pasid(struct idxd_wq *wq);

/* submission */
int idxd_submit_desc(struct idxd_wq *wq, struct idxd_desc *desc);
struct idxd_desc *idxd_alloc_desc(struct idxd_wq *wq, enum idxd_op_type optype);
void idxd_free_desc(struct idxd_wq *wq, struct idxd_desc *desc);

/* dmaengine */
int idxd_register_dma_device(struct idxd_device *idxd);
void idxd_unregister_dma_device(struct idxd_device *idxd);
int idxd_register_dma_channel(struct idxd_wq *wq);
void idxd_unregister_dma_channel(struct idxd_wq *wq);
void idxd_parse_completion_status(u8 status, enum dmaengine_tx_result *res);
void idxd_dma_complete_txd(struct idxd_desc *desc,
			   enum idxd_complete_type comp_type);
dma_cookie_t idxd_dma_tx_submit(struct dma_async_tx_descriptor *tx);

/* cdev */
int idxd_cdev_register(void);
void idxd_cdev_remove(void);
int idxd_cdev_get_major(struct idxd_device *idxd);
int idxd_wq_add_cdev(struct idxd_wq *wq);
void idxd_wq_del_cdev(struct idxd_wq *wq);

#endif<|MERGE_RESOLUTION|>--- conflicted
+++ resolved
@@ -202,10 +202,7 @@
 	int token_limit;
 	int nr_tokens;		/* non-reserved tokens */
 	unsigned int wqcfg_size;
-<<<<<<< HEAD
-=======
 	int compl_size;
->>>>>>> 115ff12a
 
 	union sw_err_reg sw_err;
 	wait_queue_head_t cmd_waitq;
