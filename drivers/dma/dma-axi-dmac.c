// SPDX-License-Identifier: GPL-2.0-only
/*
 * Driver for the Analog Devices AXI-DMAC core
 *
 * Copyright 2013-2019 Analog Devices Inc.
 *  Author: Lars-Peter Clausen <lars@metafoo.de>
 */

#include <linux/bitfield.h>
#include <linux/clk.h>
#include <linux/device.h>
#include <linux/dma-mapping.h>
#include <linux/dmaengine.h>
#include <linux/err.h>
#include <linux/interrupt.h>
#include <linux/io.h>
#include <linux/kernel.h>
#include <linux/module.h>
#include <linux/of.h>
#include <linux/of_dma.h>
#include <linux/platform_device.h>
#include <linux/regmap.h>
#include <linux/slab.h>
#include <linux/fpga/adi-axi-common.h>

#include <dt-bindings/dma/axi-dmac.h>

#include "dmaengine.h"
#include "virt-dma.h"

/*
 * The AXI-DMAC is a soft IP core that is used in FPGA designs. The core has
 * various instantiation parameters which decided the exact feature set support
 * by the core.
 *
 * Each channel of the core has a source interface and a destination interface.
 * The number of channels and the type of the channel interfaces is selected at
 * configuration time. A interface can either be a connected to a central memory
 * interconnect, which allows access to system memory, or it can be connected to
 * a dedicated bus which is directly connected to a data port on a peripheral.
 * Given that those are configuration options of the core that are selected when
 * it is instantiated this means that they can not be changed by software at
 * runtime. By extension this means that each channel is uni-directional. It can
 * either be device to memory or memory to device, but not both. Also since the
 * device side is a dedicated data bus only connected to a single peripheral
 * there is no address than can or needs to be configured for the device side.
 */

#define AXI_DMAC_REG_INTERFACE_DESC	0x10
#define   AXI_DMAC_DMA_SRC_TYPE_MSK	GENMASK(13, 12)
#define   AXI_DMAC_DMA_SRC_TYPE_GET(x)	FIELD_GET(AXI_DMAC_DMA_SRC_TYPE_MSK, x)
#define   AXI_DMAC_DMA_SRC_WIDTH_MSK	GENMASK(11, 8)
#define   AXI_DMAC_DMA_SRC_WIDTH_GET(x)	FIELD_GET(AXI_DMAC_DMA_SRC_WIDTH_MSK, x)
#define   AXI_DMAC_DMA_DST_TYPE_MSK	GENMASK(5, 4)
#define   AXI_DMAC_DMA_DST_TYPE_GET(x)	FIELD_GET(AXI_DMAC_DMA_DST_TYPE_MSK, x)
#define   AXI_DMAC_DMA_DST_WIDTH_MSK	GENMASK(3, 0)
#define   AXI_DMAC_DMA_DST_WIDTH_GET(x)	FIELD_GET(AXI_DMAC_DMA_DST_WIDTH_MSK, x)

#define AXI_DMAC_REG_IRQ_MASK		0x80
#define AXI_DMAC_REG_IRQ_PENDING	0x84
#define AXI_DMAC_REG_IRQ_SOURCE		0x88

#define AXI_DMAC_REG_CTRL		0x400
#define AXI_DMAC_REG_TRANSFER_ID	0x404
#define AXI_DMAC_REG_START_TRANSFER	0x408
#define AXI_DMAC_REG_FLAGS		0x40c
#define AXI_DMAC_REG_DEST_ADDRESS	0x410
#define AXI_DMAC_REG_SRC_ADDRESS	0x414
#define AXI_DMAC_REG_X_LENGTH		0x418
#define AXI_DMAC_REG_Y_LENGTH		0x41c
#define AXI_DMAC_REG_DEST_STRIDE	0x420
#define AXI_DMAC_REG_SRC_STRIDE		0x424
#define AXI_DMAC_REG_TRANSFER_DONE	0x428
#define AXI_DMAC_REG_ACTIVE_TRANSFER_ID 0x42c
#define AXI_DMAC_REG_STATUS		0x430
#define AXI_DMAC_REG_CURRENT_SRC_ADDR	0x434
#define AXI_DMAC_REG_CURRENT_DEST_ADDR	0x438
#define AXI_DMAC_REG_PARTIAL_XFER_LEN	0x44c
#define AXI_DMAC_REG_PARTIAL_XFER_ID	0x450

#define AXI_DMAC_CTRL_ENABLE		BIT(0)
#define AXI_DMAC_CTRL_PAUSE		BIT(1)

#define AXI_DMAC_IRQ_SOT		BIT(0)
#define AXI_DMAC_IRQ_EOT		BIT(1)

#define AXI_DMAC_FLAG_CYCLIC		BIT(0)
#define AXI_DMAC_FLAG_LAST		BIT(1)
#define AXI_DMAC_FLAG_PARTIAL_REPORT	BIT(2)

#define AXI_DMAC_FLAG_PARTIAL_XFER_DONE BIT(31)

/* The maximum ID allocated by the hardware is 31 */
#define AXI_DMAC_SG_UNUSED 32U

struct axi_dmac_sg {
	dma_addr_t src_addr;
	dma_addr_t dest_addr;
	unsigned int x_len;
	unsigned int y_len;
	unsigned int dest_stride;
	unsigned int src_stride;
	unsigned int id;
	unsigned int partial_len;
	bool schedule_when_free;
};

struct axi_dmac_desc {
	struct virt_dma_desc vdesc;
	bool cyclic;
	bool have_partial_xfer;

	unsigned int num_submitted;
	unsigned int num_completed;
	unsigned int num_sgs;
	struct axi_dmac_sg sg[];
};

struct axi_dmac_chan {
	struct virt_dma_chan vchan;

	struct axi_dmac_desc *next_desc;
	struct list_head active_descs;
	enum dma_transfer_direction direction;

	unsigned int src_width;
	unsigned int dest_width;
	unsigned int src_type;
	unsigned int dest_type;

	unsigned int max_length;
	unsigned int address_align_mask;
	unsigned int length_align_mask;

	bool hw_partial_xfer;
	bool hw_cyclic;
	bool hw_2d;
};

struct axi_dmac {
	void __iomem *base;
	int irq;

	struct clk *clk;

	struct dma_device dma_dev;
	struct axi_dmac_chan chan;
};

static struct axi_dmac *chan_to_axi_dmac(struct axi_dmac_chan *chan)
{
	return container_of(chan->vchan.chan.device, struct axi_dmac,
		dma_dev);
}

static struct axi_dmac_chan *to_axi_dmac_chan(struct dma_chan *c)
{
	return container_of(c, struct axi_dmac_chan, vchan.chan);
}

static struct axi_dmac_desc *to_axi_dmac_desc(struct virt_dma_desc *vdesc)
{
	return container_of(vdesc, struct axi_dmac_desc, vdesc);
}

static void axi_dmac_write(struct axi_dmac *axi_dmac, unsigned int reg,
	unsigned int val)
{
	writel(val, axi_dmac->base + reg);
}

static int axi_dmac_read(struct axi_dmac *axi_dmac, unsigned int reg)
{
	return readl(axi_dmac->base + reg);
}

static int axi_dmac_src_is_mem(struct axi_dmac_chan *chan)
{
	return chan->src_type == AXI_DMAC_BUS_TYPE_AXI_MM;
}

static int axi_dmac_dest_is_mem(struct axi_dmac_chan *chan)
{
	return chan->dest_type == AXI_DMAC_BUS_TYPE_AXI_MM;
}

static bool axi_dmac_check_len(struct axi_dmac_chan *chan, unsigned int len)
{
	if (len == 0)
		return false;
	if ((len & chan->length_align_mask) != 0) /* Not aligned */
		return false;
	return true;
}

static bool axi_dmac_check_addr(struct axi_dmac_chan *chan, dma_addr_t addr)
{
	if ((addr & chan->address_align_mask) != 0) /* Not aligned */
		return false;
	return true;
}

static void axi_dmac_start_transfer(struct axi_dmac_chan *chan)
{
	struct axi_dmac *dmac = chan_to_axi_dmac(chan);
	struct virt_dma_desc *vdesc;
	struct axi_dmac_desc *desc;
	struct axi_dmac_sg *sg;
	unsigned int flags = 0;
	unsigned int val;

	val = axi_dmac_read(dmac, AXI_DMAC_REG_START_TRANSFER);
	if (val) /* Queue is full, wait for the next SOT IRQ */
		return;

	desc = chan->next_desc;

	if (!desc) {
		vdesc = vchan_next_desc(&chan->vchan);
		if (!vdesc)
			return;
		list_move_tail(&vdesc->node, &chan->active_descs);
		desc = to_axi_dmac_desc(vdesc);
	}
	sg = &desc->sg[desc->num_submitted];

	/* Already queued in cyclic mode. Wait for it to finish */
	if (sg->id != AXI_DMAC_SG_UNUSED) {
		sg->schedule_when_free = true;
		return;
	}

	desc->num_submitted++;
	if (desc->num_submitted == desc->num_sgs ||
	    desc->have_partial_xfer) {
		if (desc->cyclic)
			desc->num_submitted = 0; /* Start again */
		else
			chan->next_desc = NULL;
		flags |= AXI_DMAC_FLAG_LAST;
	} else {
		chan->next_desc = desc;
	}

	sg->id = axi_dmac_read(dmac, AXI_DMAC_REG_TRANSFER_ID);

	if (axi_dmac_dest_is_mem(chan)) {
		axi_dmac_write(dmac, AXI_DMAC_REG_DEST_ADDRESS, sg->dest_addr);
		axi_dmac_write(dmac, AXI_DMAC_REG_DEST_STRIDE, sg->dest_stride);
	}

	if (axi_dmac_src_is_mem(chan)) {
		axi_dmac_write(dmac, AXI_DMAC_REG_SRC_ADDRESS, sg->src_addr);
		axi_dmac_write(dmac, AXI_DMAC_REG_SRC_STRIDE, sg->src_stride);
	}

	/*
	 * If the hardware supports cyclic transfers and there is no callback to
	 * call and only a single segment, enable hw cyclic mode to avoid
	 * unnecessary interrupts.
	 */
	if (chan->hw_cyclic && desc->cyclic && !desc->vdesc.tx.callback &&
		desc->num_sgs == 1)
		flags |= AXI_DMAC_FLAG_CYCLIC;

	if (chan->hw_partial_xfer)
		flags |= AXI_DMAC_FLAG_PARTIAL_REPORT;

	axi_dmac_write(dmac, AXI_DMAC_REG_X_LENGTH, sg->x_len - 1);
	axi_dmac_write(dmac, AXI_DMAC_REG_Y_LENGTH, sg->y_len - 1);
	axi_dmac_write(dmac, AXI_DMAC_REG_FLAGS, flags);
	axi_dmac_write(dmac, AXI_DMAC_REG_START_TRANSFER, 1);
}

static struct axi_dmac_desc *axi_dmac_active_desc(struct axi_dmac_chan *chan)
{
	return list_first_entry_or_null(&chan->active_descs,
		struct axi_dmac_desc, vdesc.node);
}

static inline unsigned int axi_dmac_total_sg_bytes(struct axi_dmac_chan *chan,
	struct axi_dmac_sg *sg)
{
	if (chan->hw_2d)
		return sg->x_len * sg->y_len;
	else
		return sg->x_len;
}

static void axi_dmac_dequeue_partial_xfers(struct axi_dmac_chan *chan)
{
	struct axi_dmac *dmac = chan_to_axi_dmac(chan);
	struct axi_dmac_desc *desc;
	struct axi_dmac_sg *sg;
	u32 xfer_done, len, id, i;
	bool found_sg;

	do {
		len = axi_dmac_read(dmac, AXI_DMAC_REG_PARTIAL_XFER_LEN);
		id  = axi_dmac_read(dmac, AXI_DMAC_REG_PARTIAL_XFER_ID);

		found_sg = false;
		list_for_each_entry(desc, &chan->active_descs, vdesc.node) {
			for (i = 0; i < desc->num_sgs; i++) {
				sg = &desc->sg[i];
				if (sg->id == AXI_DMAC_SG_UNUSED)
					continue;
				if (sg->id == id) {
					desc->have_partial_xfer = true;
					sg->partial_len = len;
					found_sg = true;
					break;
				}
			}
			if (found_sg)
				break;
		}

		if (found_sg) {
			dev_dbg(dmac->dma_dev.dev,
				"Found partial segment id=%u, len=%u\n",
				id, len);
		} else {
			dev_warn(dmac->dma_dev.dev,
				 "Not found partial segment id=%u, len=%u\n",
				 id, len);
		}

		/* Check if we have any more partial transfers */
		xfer_done = axi_dmac_read(dmac, AXI_DMAC_REG_TRANSFER_DONE);
		xfer_done = !(xfer_done & AXI_DMAC_FLAG_PARTIAL_XFER_DONE);

	} while (!xfer_done);
}

static void axi_dmac_compute_residue(struct axi_dmac_chan *chan,
	struct axi_dmac_desc *active)
{
	struct dmaengine_result *rslt = &active->vdesc.tx_result;
	unsigned int start = active->num_completed - 1;
	struct axi_dmac_sg *sg;
	unsigned int i, total;

	rslt->result = DMA_TRANS_NOERROR;
	rslt->residue = 0;

	/*
	 * We get here if the last completed segment is partial, which
	 * means we can compute the residue from that segment onwards
	 */
	for (i = start; i < active->num_sgs; i++) {
		sg = &active->sg[i];
		total = axi_dmac_total_sg_bytes(chan, sg);
		rslt->residue += (total - sg->partial_len);
	}
}

static bool axi_dmac_transfer_done(struct axi_dmac_chan *chan,
	unsigned int completed_transfers)
{
	struct axi_dmac_desc *active;
	struct axi_dmac_sg *sg;
	bool start_next = false;

	active = axi_dmac_active_desc(chan);
	if (!active)
		return false;

	if (chan->hw_partial_xfer &&
	    (completed_transfers & AXI_DMAC_FLAG_PARTIAL_XFER_DONE))
		axi_dmac_dequeue_partial_xfers(chan);

	do {
		sg = &active->sg[active->num_completed];
		if (sg->id == AXI_DMAC_SG_UNUSED) /* Not yet submitted */
			break;
		if (!(BIT(sg->id) & completed_transfers))
			break;
		active->num_completed++;
		sg->id = AXI_DMAC_SG_UNUSED;
		if (sg->schedule_when_free) {
			sg->schedule_when_free = false;
			start_next = true;
		}

		if (sg->partial_len)
			axi_dmac_compute_residue(chan, active);

		if (active->cyclic)
			vchan_cyclic_callback(&active->vdesc);

		if (active->num_completed == active->num_sgs ||
		    sg->partial_len) {
			if (active->cyclic) {
				active->num_completed = 0; /* wrap around */
			} else {
				list_del(&active->vdesc.node);
				vchan_cookie_complete(&active->vdesc);
				active = axi_dmac_active_desc(chan);
			}
		}
	} while (active);

	return start_next;
}

static irqreturn_t axi_dmac_interrupt_handler(int irq, void *devid)
{
	struct axi_dmac *dmac = devid;
	unsigned int pending;
	bool start_next = false;

	pending = axi_dmac_read(dmac, AXI_DMAC_REG_IRQ_PENDING);
	if (!pending)
		return IRQ_NONE;

	axi_dmac_write(dmac, AXI_DMAC_REG_IRQ_PENDING, pending);

	spin_lock(&dmac->chan.vchan.lock);
	/* One or more transfers have finished */
	if (pending & AXI_DMAC_IRQ_EOT) {
		unsigned int completed;

		completed = axi_dmac_read(dmac, AXI_DMAC_REG_TRANSFER_DONE);
		start_next = axi_dmac_transfer_done(&dmac->chan, completed);
	}
	/* Space has become available in the descriptor queue */
	if ((pending & AXI_DMAC_IRQ_SOT) || start_next)
		axi_dmac_start_transfer(&dmac->chan);
	spin_unlock(&dmac->chan.vchan.lock);

	return IRQ_HANDLED;
}

static int axi_dmac_terminate_all(struct dma_chan *c)
{
	struct axi_dmac_chan *chan = to_axi_dmac_chan(c);
	struct axi_dmac *dmac = chan_to_axi_dmac(chan);
	unsigned long flags;
	LIST_HEAD(head);

	spin_lock_irqsave(&chan->vchan.lock, flags);
	axi_dmac_write(dmac, AXI_DMAC_REG_CTRL, 0);
	chan->next_desc = NULL;
	vchan_get_all_descriptors(&chan->vchan, &head);
	list_splice_tail_init(&chan->active_descs, &head);
	spin_unlock_irqrestore(&chan->vchan.lock, flags);

	vchan_dma_desc_free_list(&chan->vchan, &head);

	return 0;
}

static void axi_dmac_synchronize(struct dma_chan *c)
{
	struct axi_dmac_chan *chan = to_axi_dmac_chan(c);

	vchan_synchronize(&chan->vchan);
}

static void axi_dmac_issue_pending(struct dma_chan *c)
{
	struct axi_dmac_chan *chan = to_axi_dmac_chan(c);
	struct axi_dmac *dmac = chan_to_axi_dmac(chan);
	unsigned long flags;

	axi_dmac_write(dmac, AXI_DMAC_REG_CTRL, AXI_DMAC_CTRL_ENABLE);

	spin_lock_irqsave(&chan->vchan.lock, flags);
	if (vchan_issue_pending(&chan->vchan))
		axi_dmac_start_transfer(chan);
	spin_unlock_irqrestore(&chan->vchan.lock, flags);
}

static struct axi_dmac_desc *axi_dmac_alloc_desc(unsigned int num_sgs)
{
	struct axi_dmac_desc *desc;
	unsigned int i;

	desc = kzalloc(struct_size(desc, sg, num_sgs), GFP_NOWAIT);
	if (!desc)
		return NULL;

	for (i = 0; i < num_sgs; i++)
		desc->sg[i].id = AXI_DMAC_SG_UNUSED;

	desc->num_sgs = num_sgs;

	return desc;
}

static struct axi_dmac_sg *axi_dmac_fill_linear_sg(struct axi_dmac_chan *chan,
	enum dma_transfer_direction direction, dma_addr_t addr,
	unsigned int num_periods, unsigned int period_len,
	struct axi_dmac_sg *sg)
{
	unsigned int num_segments, i;
	unsigned int segment_size;
	unsigned int len;

	/* Split into multiple equally sized segments if necessary */
	num_segments = DIV_ROUND_UP(period_len, chan->max_length);
	segment_size = DIV_ROUND_UP(period_len, num_segments);
	/* Take care of alignment */
	segment_size = ((segment_size - 1) | chan->length_align_mask) + 1;

	for (i = 0; i < num_periods; i++) {
		len = period_len;

		while (len > segment_size) {
			if (direction == DMA_DEV_TO_MEM)
				sg->dest_addr = addr;
			else
				sg->src_addr = addr;
			sg->x_len = segment_size;
			sg->y_len = 1;
			sg++;
			addr += segment_size;
			len -= segment_size;
		}

		if (direction == DMA_DEV_TO_MEM)
			sg->dest_addr = addr;
		else
			sg->src_addr = addr;
		sg->x_len = len;
		sg->y_len = 1;
		sg++;
		addr += len;
	}

	return sg;
}

static struct dma_async_tx_descriptor *axi_dmac_prep_slave_sg(
	struct dma_chan *c, struct scatterlist *sgl,
	unsigned int sg_len, enum dma_transfer_direction direction,
	unsigned long flags, void *context)
{
	struct axi_dmac_chan *chan = to_axi_dmac_chan(c);
	struct axi_dmac_desc *desc;
	struct axi_dmac_sg *dsg;
	struct scatterlist *sg;
	unsigned int num_sgs;
	unsigned int i;

	if (direction != chan->direction)
		return NULL;

	num_sgs = 0;
	for_each_sg(sgl, sg, sg_len, i)
		num_sgs += DIV_ROUND_UP(sg_dma_len(sg), chan->max_length);

	desc = axi_dmac_alloc_desc(num_sgs);
	if (!desc)
		return NULL;

	dsg = desc->sg;

	for_each_sg(sgl, sg, sg_len, i) {
		if (!axi_dmac_check_addr(chan, sg_dma_address(sg)) ||
		    !axi_dmac_check_len(chan, sg_dma_len(sg))) {
			kfree(desc);
			return NULL;
		}

		dsg = axi_dmac_fill_linear_sg(chan, direction, sg_dma_address(sg), 1,
			sg_dma_len(sg), dsg);
	}

	desc->cyclic = false;

	return vchan_tx_prep(&chan->vchan, &desc->vdesc, flags);
}

static struct dma_async_tx_descriptor *axi_dmac_prep_dma_cyclic(
	struct dma_chan *c, dma_addr_t buf_addr, size_t buf_len,
	size_t period_len, enum dma_transfer_direction direction,
	unsigned long flags)
{
	struct axi_dmac_chan *chan = to_axi_dmac_chan(c);
	struct axi_dmac_desc *desc;
	unsigned int num_periods, num_segments;

	if (direction != chan->direction)
		return NULL;

	if (!axi_dmac_check_len(chan, buf_len) ||
	    !axi_dmac_check_addr(chan, buf_addr))
		return NULL;

	if (period_len == 0 || buf_len % period_len)
		return NULL;

	num_periods = buf_len / period_len;
	num_segments = DIV_ROUND_UP(period_len, chan->max_length);

	desc = axi_dmac_alloc_desc(num_periods * num_segments);
	if (!desc)
		return NULL;

	axi_dmac_fill_linear_sg(chan, direction, buf_addr, num_periods,
		period_len, desc->sg);

	desc->cyclic = true;

	return vchan_tx_prep(&chan->vchan, &desc->vdesc, flags);
}

static struct dma_async_tx_descriptor *axi_dmac_prep_interleaved(
	struct dma_chan *c, struct dma_interleaved_template *xt,
	unsigned long flags)
{
	struct axi_dmac_chan *chan = to_axi_dmac_chan(c);
	struct axi_dmac_desc *desc;
	size_t dst_icg, src_icg;

	if (xt->frame_size != 1)
		return NULL;

	if (xt->dir != chan->direction)
		return NULL;

	if (axi_dmac_src_is_mem(chan)) {
		if (!xt->src_inc || !axi_dmac_check_addr(chan, xt->src_start))
			return NULL;
	}

	if (axi_dmac_dest_is_mem(chan)) {
		if (!xt->dst_inc || !axi_dmac_check_addr(chan, xt->dst_start))
			return NULL;
	}

	dst_icg = dmaengine_get_dst_icg(xt, &xt->sgl[0]);
	src_icg = dmaengine_get_src_icg(xt, &xt->sgl[0]);

	if (chan->hw_2d) {
		if (!axi_dmac_check_len(chan, xt->sgl[0].size) ||
		    xt->numf == 0)
			return NULL;
		if (xt->sgl[0].size + dst_icg > chan->max_length ||
		    xt->sgl[0].size + src_icg > chan->max_length)
			return NULL;
	} else {
		if (dst_icg != 0 || src_icg != 0)
			return NULL;
		if (chan->max_length / xt->sgl[0].size < xt->numf)
			return NULL;
		if (!axi_dmac_check_len(chan, xt->sgl[0].size * xt->numf))
			return NULL;
	}

	desc = axi_dmac_alloc_desc(1);
	if (!desc)
		return NULL;

	if (axi_dmac_src_is_mem(chan)) {
		desc->sg[0].src_addr = xt->src_start;
		desc->sg[0].src_stride = xt->sgl[0].size + src_icg;
	}

	if (axi_dmac_dest_is_mem(chan)) {
		desc->sg[0].dest_addr = xt->dst_start;
		desc->sg[0].dest_stride = xt->sgl[0].size + dst_icg;
	}

	if (chan->hw_2d) {
		desc->sg[0].x_len = xt->sgl[0].size;
		desc->sg[0].y_len = xt->numf;
	} else {
		desc->sg[0].x_len = xt->sgl[0].size * xt->numf;
		desc->sg[0].y_len = 1;
	}

	if (flags & DMA_CYCLIC)
		desc->cyclic = true;

	return vchan_tx_prep(&chan->vchan, &desc->vdesc, flags);
}

static void axi_dmac_free_chan_resources(struct dma_chan *c)
{
	vchan_free_chan_resources(to_virt_chan(c));
}

static void axi_dmac_desc_free(struct virt_dma_desc *vdesc)
{
	kfree(container_of(vdesc, struct axi_dmac_desc, vdesc));
}

static bool axi_dmac_regmap_rdwr(struct device *dev, unsigned int reg)
{
	switch (reg) {
	case AXI_DMAC_REG_IRQ_MASK:
	case AXI_DMAC_REG_IRQ_SOURCE:
	case AXI_DMAC_REG_IRQ_PENDING:
	case AXI_DMAC_REG_CTRL:
	case AXI_DMAC_REG_TRANSFER_ID:
	case AXI_DMAC_REG_START_TRANSFER:
	case AXI_DMAC_REG_FLAGS:
	case AXI_DMAC_REG_DEST_ADDRESS:
	case AXI_DMAC_REG_SRC_ADDRESS:
	case AXI_DMAC_REG_X_LENGTH:
	case AXI_DMAC_REG_Y_LENGTH:
	case AXI_DMAC_REG_DEST_STRIDE:
	case AXI_DMAC_REG_SRC_STRIDE:
	case AXI_DMAC_REG_TRANSFER_DONE:
	case AXI_DMAC_REG_ACTIVE_TRANSFER_ID:
	case AXI_DMAC_REG_STATUS:
	case AXI_DMAC_REG_CURRENT_SRC_ADDR:
	case AXI_DMAC_REG_CURRENT_DEST_ADDR:
	case AXI_DMAC_REG_PARTIAL_XFER_LEN:
	case AXI_DMAC_REG_PARTIAL_XFER_ID:
		return true;
	default:
		return false;
	}
}

static const struct regmap_config axi_dmac_regmap_config = {
	.reg_bits = 32,
	.val_bits = 32,
	.reg_stride = 4,
	.max_register = AXI_DMAC_REG_PARTIAL_XFER_ID,
	.readable_reg = axi_dmac_regmap_rdwr,
	.writeable_reg = axi_dmac_regmap_rdwr,
};

static void axi_dmac_adjust_chan_params(struct axi_dmac_chan *chan)
{
	chan->address_align_mask = max(chan->dest_width, chan->src_width) - 1;

	if (axi_dmac_dest_is_mem(chan) && axi_dmac_src_is_mem(chan))
		chan->direction = DMA_MEM_TO_MEM;
	else if (!axi_dmac_dest_is_mem(chan) && axi_dmac_src_is_mem(chan))
		chan->direction = DMA_MEM_TO_DEV;
	else if (axi_dmac_dest_is_mem(chan) && !axi_dmac_src_is_mem(chan))
		chan->direction = DMA_DEV_TO_MEM;
	else
		chan->direction = DMA_DEV_TO_DEV;
}

/*
 * The configuration stored in the devicetree matches the configuration
 * parameters of the peripheral instance and allows the driver to know which
 * features are implemented and how it should behave.
 */
static int axi_dmac_parse_chan_dt(struct device_node *of_chan,
	struct axi_dmac_chan *chan)
{
	u32 val;
	int ret;

	ret = of_property_read_u32(of_chan, "reg", &val);
	if (ret)
		return ret;

	/* We only support 1 channel for now */
	if (val != 0)
		return -EINVAL;

	ret = of_property_read_u32(of_chan, "adi,source-bus-type", &val);
	if (ret)
		return ret;
	if (val > AXI_DMAC_BUS_TYPE_FIFO)
		return -EINVAL;
	chan->src_type = val;

	ret = of_property_read_u32(of_chan, "adi,destination-bus-type", &val);
	if (ret)
		return ret;
	if (val > AXI_DMAC_BUS_TYPE_FIFO)
		return -EINVAL;
	chan->dest_type = val;

	ret = of_property_read_u32(of_chan, "adi,source-bus-width", &val);
	if (ret)
		return ret;
	chan->src_width = val / 8;

	ret = of_property_read_u32(of_chan, "adi,destination-bus-width", &val);
	if (ret)
		return ret;
	chan->dest_width = val / 8;

	axi_dmac_adjust_chan_params(chan);

	return 0;
}

static int axi_dmac_parse_dt(struct device *dev, struct axi_dmac *dmac)
{
	struct device_node *of_channels, *of_chan;
	int ret;

	of_channels = of_get_child_by_name(dev->of_node, "adi,channels");
	if (of_channels == NULL)
		return -ENODEV;

	for_each_child_of_node(of_channels, of_chan) {
		ret = axi_dmac_parse_chan_dt(of_chan, &dmac->chan);
		if (ret) {
			of_node_put(of_chan);
			of_node_put(of_channels);
			return -EINVAL;
		}
	}
	of_node_put(of_channels);

	return 0;
}

static int axi_dmac_read_chan_config(struct device *dev, struct axi_dmac *dmac)
{
	struct axi_dmac_chan *chan = &dmac->chan;
	unsigned int val, desc;

	desc = axi_dmac_read(dmac, AXI_DMAC_REG_INTERFACE_DESC);
	if (desc == 0) {
		dev_err(dev, "DMA interface register reads zero\n");
		return -EFAULT;
	}

	val = AXI_DMAC_DMA_SRC_TYPE_GET(desc);
	if (val > AXI_DMAC_BUS_TYPE_FIFO) {
		dev_err(dev, "Invalid source bus type read: %d\n", val);
		return -EINVAL;
	}
	chan->src_type = val;

	val = AXI_DMAC_DMA_DST_TYPE_GET(desc);
	if (val > AXI_DMAC_BUS_TYPE_FIFO) {
		dev_err(dev, "Invalid destination bus type read: %d\n", val);
		return -EINVAL;
	}
	chan->dest_type = val;

	val = AXI_DMAC_DMA_SRC_WIDTH_GET(desc);
	if (val == 0) {
		dev_err(dev, "Source bus width is zero\n");
		return -EINVAL;
	}
	/* widths are stored in log2 */
	chan->src_width = 1 << val;

	val = AXI_DMAC_DMA_DST_WIDTH_GET(desc);
	if (val == 0) {
		dev_err(dev, "Destination bus width is zero\n");
		return -EINVAL;
	}
	chan->dest_width = 1 << val;

	axi_dmac_adjust_chan_params(chan);

	return 0;
}

static int axi_dmac_detect_caps(struct axi_dmac *dmac, unsigned int version)
{
	struct axi_dmac_chan *chan = &dmac->chan;

	axi_dmac_write(dmac, AXI_DMAC_REG_FLAGS, AXI_DMAC_FLAG_CYCLIC);
	if (axi_dmac_read(dmac, AXI_DMAC_REG_FLAGS) == AXI_DMAC_FLAG_CYCLIC)
		chan->hw_cyclic = true;

	axi_dmac_write(dmac, AXI_DMAC_REG_Y_LENGTH, 1);
	if (axi_dmac_read(dmac, AXI_DMAC_REG_Y_LENGTH) == 1)
		chan->hw_2d = true;

	axi_dmac_write(dmac, AXI_DMAC_REG_X_LENGTH, 0xffffffff);
	chan->max_length = axi_dmac_read(dmac, AXI_DMAC_REG_X_LENGTH);
	if (chan->max_length != UINT_MAX)
		chan->max_length++;

	axi_dmac_write(dmac, AXI_DMAC_REG_DEST_ADDRESS, 0xffffffff);
	if (axi_dmac_read(dmac, AXI_DMAC_REG_DEST_ADDRESS) == 0 &&
	    chan->dest_type == AXI_DMAC_BUS_TYPE_AXI_MM) {
		dev_err(dmac->dma_dev.dev,
			"Destination memory-mapped interface not supported.");
		return -ENODEV;
	}

	axi_dmac_write(dmac, AXI_DMAC_REG_SRC_ADDRESS, 0xffffffff);
	if (axi_dmac_read(dmac, AXI_DMAC_REG_SRC_ADDRESS) == 0 &&
	    chan->src_type == AXI_DMAC_BUS_TYPE_AXI_MM) {
		dev_err(dmac->dma_dev.dev,
			"Source memory-mapped interface not supported.");
		return -ENODEV;
	}

	if (version >= ADI_AXI_PCORE_VER(4, 2, 'a'))
		chan->hw_partial_xfer = true;

	if (version >= ADI_AXI_PCORE_VER(4, 1, 'a')) {
		axi_dmac_write(dmac, AXI_DMAC_REG_X_LENGTH, 0x00);
		chan->length_align_mask =
			axi_dmac_read(dmac, AXI_DMAC_REG_X_LENGTH);
	} else {
		chan->length_align_mask = chan->address_align_mask;
	}

	return 0;
}

static int axi_dmac_probe(struct platform_device *pdev)
{
	struct dma_device *dma_dev;
	struct axi_dmac *dmac;
	struct resource *res;
	struct regmap *regmap;
<<<<<<< HEAD
=======
	unsigned int version;
>>>>>>> d1988041
	int ret;

	dmac = devm_kzalloc(&pdev->dev, sizeof(*dmac), GFP_KERNEL);
	if (!dmac)
		return -ENOMEM;

	dmac->irq = platform_get_irq(pdev, 0);
	if (dmac->irq < 0)
		return dmac->irq;
	if (dmac->irq == 0)
		return -EINVAL;

	res = platform_get_resource(pdev, IORESOURCE_MEM, 0);
	dmac->base = devm_ioremap_resource(&pdev->dev, res);
	if (IS_ERR(dmac->base))
		return PTR_ERR(dmac->base);

	dmac->clk = devm_clk_get(&pdev->dev, NULL);
	if (IS_ERR(dmac->clk))
		return PTR_ERR(dmac->clk);

	ret = clk_prepare_enable(dmac->clk);
	if (ret < 0)
		return ret;

	version = axi_dmac_read(dmac, ADI_AXI_REG_VERSION);

	if (version >= ADI_AXI_PCORE_VER(4, 3, 'a'))
		ret = axi_dmac_read_chan_config(&pdev->dev, dmac);
	else
		ret = axi_dmac_parse_dt(&pdev->dev, dmac);

	if (ret < 0)
		goto err_clk_disable;

	INIT_LIST_HEAD(&dmac->chan.active_descs);

	dma_set_max_seg_size(&pdev->dev, UINT_MAX);

	dma_dev = &dmac->dma_dev;
	dma_cap_set(DMA_SLAVE, dma_dev->cap_mask);
	dma_cap_set(DMA_CYCLIC, dma_dev->cap_mask);
	dma_cap_set(DMA_INTERLEAVE, dma_dev->cap_mask);
	dma_dev->device_free_chan_resources = axi_dmac_free_chan_resources;
	dma_dev->device_tx_status = dma_cookie_status;
	dma_dev->device_issue_pending = axi_dmac_issue_pending;
	dma_dev->device_prep_slave_sg = axi_dmac_prep_slave_sg;
	dma_dev->device_prep_dma_cyclic = axi_dmac_prep_dma_cyclic;
	dma_dev->device_prep_interleaved_dma = axi_dmac_prep_interleaved;
	dma_dev->device_terminate_all = axi_dmac_terminate_all;
	dma_dev->device_synchronize = axi_dmac_synchronize;
	dma_dev->dev = &pdev->dev;
	dma_dev->chancnt = 1;
	dma_dev->src_addr_widths = BIT(dmac->chan.src_width);
	dma_dev->dst_addr_widths = BIT(dmac->chan.dest_width);
	dma_dev->directions = BIT(dmac->chan.direction);
	dma_dev->residue_granularity = DMA_RESIDUE_GRANULARITY_DESCRIPTOR;
	INIT_LIST_HEAD(&dma_dev->channels);

	dmac->chan.vchan.desc_free = axi_dmac_desc_free;
	vchan_init(&dmac->chan.vchan, dma_dev);

	ret = axi_dmac_detect_caps(dmac, version);
	if (ret)
		goto err_clk_disable;

	dma_dev->copy_align = (dmac->chan.address_align_mask + 1);

	axi_dmac_write(dmac, AXI_DMAC_REG_IRQ_MASK, 0x00);

	ret = dma_async_device_register(dma_dev);
	if (ret)
		goto err_clk_disable;

	ret = of_dma_controller_register(pdev->dev.of_node,
		of_dma_xlate_by_chan_id, dma_dev);
	if (ret)
		goto err_unregister_device;

	ret = request_irq(dmac->irq, axi_dmac_interrupt_handler, IRQF_SHARED,
		dev_name(&pdev->dev), dmac);
	if (ret)
		goto err_unregister_of;

	platform_set_drvdata(pdev, dmac);

	regmap = devm_regmap_init_mmio(&pdev->dev, dmac->base,
		 &axi_dmac_regmap_config);
	if (IS_ERR(regmap)) {
		ret = PTR_ERR(regmap);
		goto err_free_irq;
	}

	return 0;

err_free_irq:
	free_irq(dmac->irq, dmac);
err_unregister_of:
	of_dma_controller_free(pdev->dev.of_node);
err_unregister_device:
	dma_async_device_unregister(&dmac->dma_dev);
err_clk_disable:
	clk_disable_unprepare(dmac->clk);

	return ret;
}

static int axi_dmac_remove(struct platform_device *pdev)
{
	struct axi_dmac *dmac = platform_get_drvdata(pdev);

	of_dma_controller_free(pdev->dev.of_node);
	free_irq(dmac->irq, dmac);
	tasklet_kill(&dmac->chan.vchan.task);
	dma_async_device_unregister(&dmac->dma_dev);
	clk_disable_unprepare(dmac->clk);

	return 0;
}

static const struct of_device_id axi_dmac_of_match_table[] = {
	{ .compatible = "adi,axi-dmac-1.00.a" },
	{ },
};
MODULE_DEVICE_TABLE(of, axi_dmac_of_match_table);

static struct platform_driver axi_dmac_driver = {
	.driver = {
		.name = "dma-axi-dmac",
		.of_match_table = axi_dmac_of_match_table,
	},
	.probe = axi_dmac_probe,
	.remove = axi_dmac_remove,
};
module_platform_driver(axi_dmac_driver);

MODULE_AUTHOR("Lars-Peter Clausen <lars@metafoo.de>");
MODULE_DESCRIPTION("DMA controller driver for the AXI-DMAC controller");
MODULE_LICENSE("GPL v2");<|MERGE_RESOLUTION|>--- conflicted
+++ resolved
@@ -908,10 +908,7 @@
 	struct axi_dmac *dmac;
 	struct resource *res;
 	struct regmap *regmap;
-<<<<<<< HEAD
-=======
 	unsigned int version;
->>>>>>> d1988041
 	int ret;
 
 	dmac = devm_kzalloc(&pdev->dev, sizeof(*dmac), GFP_KERNEL);
