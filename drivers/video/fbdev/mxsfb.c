--- conflicted
+++ resolved
@@ -136,8 +136,6 @@
 #define CTRL1_IRQ_STATUS_SHIFT			8
 
 #define CTRL2_OUTSTANDING_REQS__REQ_16		(4 << 21)
-#define CTRL2_ODD_LINE_PATTERN_BGR		(5 << 16)
-#define CTRL2_EVEN_LINE_PATTERN_BGR		(5 << 12)
 
 #define TRANSFER_COUNT_SET_VCOUNT(x)	(((x) & 0xffff) << 16)
 #define TRANSFER_COUNT_GET_VCOUNT(x)	(((x) >> 16) & 0xffff)
@@ -256,7 +254,6 @@
 	struct regulator *reg_lcd;
 	bool wait4vsync;
 	struct completion vsync_complete;
-	ktime_t vsync_nf_timestamp;
 	struct completion flip_complete;
 	int cur_blank;
 	int restore_blank;
@@ -265,7 +262,6 @@
 	int id;
 	struct fb_var_screeninfo var;
 	struct pm_qos_request pm_qos_req;
-	u32 pix_fmt;
 
 	char disp_videomode[NAME_LEN];
 
@@ -540,25 +536,6 @@
 	}
 };
 
-static const struct fb_bitfield def_abgr32[] = {
-	[RED] = {
-		.offset = 0,
-		.length = 8,
-	},
-	[GREEN] = {
-		.offset = 8,
-		.length = 8,
-	},
-	[BLUE] = {
-		.offset = 16,
-		.length = 8,
-	},
-	[TRANSP] = {
-		.offset = 24,
-		.length = 8,
-	}
-};
-
 #define bitfield_is_equal(f1, f2)  (!memcmp(&(f1), &(f2), sizeof(f1)))
 
 static inline bool pixfmt_is_equal(struct fb_var_screeninfo *var,
@@ -567,32 +544,6 @@
 	if (bitfield_is_equal(var->red, f[RED]) &&
 	    bitfield_is_equal(var->green, f[GREEN]) &&
 	    bitfield_is_equal(var->blue, f[BLUE]))
-		return true;
-
-	return false;
-}
-
-static const struct fb_bitfield* pixfmt_to_bf(u32 pix_fmt)
-{
-	if (pix_fmt == V4L2_PIX_FMT_RGB565)
-		return def_rgb565;
-	else if (pix_fmt == V4L2_PIX_FMT_RGB666)
-		return def_rgb666;
-	else if (pix_fmt == V4L2_PIX_FMT_RGB24)
-		return def_rgb888;
-	else if (pix_fmt == V4L2_PIX_FMT_ARGB32)
-		return def_argb32;
-	else if (pix_fmt == V4L2_PIX_FMT_ABGR32)
-		return def_abgr32;
-	else {
-		pr_err("unsupported pix format\n");
-		return NULL;
-	}
-}
-
-static inline bool need_swizzle_rgb(struct fb_var_screeninfo *var)
-{
-	if (pixfmt_is_equal(var, def_abgr32))
 		return true;
 
 	return false;
@@ -621,7 +572,6 @@
 		writel(CTRL1_VSYNC_EDGE_IRQ_EN,
 			     host->base + LCDC_CTRL1 + REG_CLR);
 		host->wait4vsync = 0;
-		host->vsync_nf_timestamp = ktime_get();
 		complete(&host->vsync_complete);
 	}
 
@@ -684,17 +634,12 @@
 			if (pixfmt_is_equal(var, def_rgb666))
 				/* 24 bit to 18 bit mapping */
 				rgb = def_rgb666;
-			else if (host->pix_fmt && pixfmt_to_bf(host->pix_fmt))
-				rgb = pixfmt_to_bf(host->pix_fmt);
 			else
 				rgb = def_rgb888;
 			break;
 		case STMLCDIF_24BIT:
 			/* real 24 bit */
-			if (host->pix_fmt && pixfmt_to_bf(host->pix_fmt))
-				rgb = pixfmt_to_bf(host->pix_fmt);
-			else
-				rgb = def_rgb888;
+			rgb = def_rgb888;
 			break;
 		default:
 			/*
@@ -790,16 +735,8 @@
 	}
 #endif
 
-<<<<<<< HEAD
-	writel((0x7 << 21), host->base + LCDC_V4_CTRL2 + REG_CLR);
-	reg = CTRL2_OUTSTANDING_REQS__REQ_16;
-	if (need_swizzle_rgb(&(fb_info->var)))
-		reg |= CTRL2_ODD_LINE_PATTERN_BGR | CTRL2_EVEN_LINE_PATTERN_BGR;
-	writel(reg, host->base + LCDC_V4_CTRL2 + REG_SET);
-=======
 	writel(CTRL2_OUTSTANDING_REQS__REQ_16,
 		host->base + LCDC_V4_CTRL2 + REG_SET);
->>>>>>> 7bae8af5
 
 	/* if it was disabled, re-enable the mode again */
 	writel(CTRL_DOTCLK_MODE, host->base + LCDC_CTRL + REG_SET);
@@ -919,12 +856,9 @@
 	fb_info->fix.line_length = line_size;
 	fb_size = fb_info->var.yres_virtual * line_size;
 
-	if (!fb_info->fix.smem_start || fb_size > fb_info->fix.smem_len) {
-		if (fb_info->fix.smem_start)
-			mxsfb_unmap_videomem(fb_info);
-
-		if (mxsfb_map_videomem(fb_info) < 0)
-			return -ENOMEM;
+	if (fb_size > fb_info->fix.smem_len) {
+		dev_err(&host->pdev->dev, "exceeds the fb buffer size limit!\n");
+		return -ENOMEM;
 	}
 
 	/*
@@ -1086,57 +1020,6 @@
 	return ret;
 }
 
-#ifdef CONFIG_ANDROID
-static int mxsfb_update_screen(struct mxsfb_info *host, struct mxcfb_buffer *buffer)
-{
-	struct fb_info *fb_info = host->fb_info;
-	unsigned offset;
-	int ret = 0;
-
-	if (buffer->xoffset < 0 || buffer->yoffset < 0 || buffer->stride < 0) {
-		dev_err(fb_info->device, "get invalid buffer\n");
-		return -EINVAL;
-	}
-
-	// refer to pan_display: xoffset is not supported.
-	if (buffer->xoffset > 0) {
-		dev_err(fb_info->device, "x panning not supported\n");
-		return -EINVAL;
-	}
-
-	if (buffer->stride != fb_info->fix.line_length) {
-		dev_err(fb_info->device, "stride is not aligned to line_length\n");
-		return -EINVAL;
-	}
-
-	if (host->cur_blank != FB_BLANK_UNBLANK) {
-		dev_err(fb_info->device, "can't update screen when fb "
-			"is blank\n");
-		return -EINVAL;
-	}
-
-	init_completion(&host->flip_complete);
-
-	// refer to pan_display.
-	offset = buffer->stride * buffer->yoffset;
-
-	/* update on next VSYNC */
-	writel(buffer->phys + offset, host->base + host->devdata->next_buf);
-
-	writel(CTRL1_CUR_FRAME_DONE_IRQ_EN,
-		host->base + LCDC_CTRL1 + REG_SET);
-
-	ret = wait_for_completion_timeout(&host->flip_complete, HZ / 2);
-	if (!ret) {
-		dev_err(fb_info->device,
-			"mxs wait for pan flip timeout\n");
-		return -ETIMEDOUT;
-	}
-
-	return 0;
-}
-#endif
-
 static int mxsfb_wait_for_vsync(struct fb_info *fb_info)
 {
 	struct mxsfb_info *host = fb_info->par;
@@ -1154,7 +1037,7 @@
 	writel(CTRL1_VSYNC_EDGE_IRQ_EN,
 		host->base + LCDC_CTRL1 + REG_SET);
 	ret = wait_for_completion_interruptible_timeout(
-				&host->vsync_complete, HZ/10);
+				&host->vsync_complete, 1 * HZ);
 	if (ret == 0) {
 		dev_err(fb_info->device,
 			"mxs wait for vsync timeout\n");
@@ -1172,30 +1055,8 @@
 	int ret = -EINVAL;
 
 	switch (cmd) {
-#ifdef CONFIG_ANDROID
-	case MXCFB_UPDATE_SCREEN:
-		{
-			struct mxcfb_buffer buffer;
-			struct mxsfb_info *host = fb_info->par;
-			if (copy_from_user(&buffer, (void *)arg, sizeof(buffer))) {
-				ret = -EFAULT;
-				break;
-			}
-			ret = mxsfb_update_screen(host, &buffer);
-		}
-		break;
-#endif
 	case MXCFB_WAIT_FOR_VSYNC:
-		{
-			long long timestamp;
-			struct mxsfb_info *host = fb_info->par;
-			ret = mxsfb_wait_for_vsync(fb_info);
-			timestamp = ktime_to_ns(host->vsync_nf_timestamp);
-			if ((ret == 0) && copy_to_user((void *)arg,
-				&timestamp, sizeof(timestamp))) {
-				ret = -EFAULT;
-			}
-		}
+		ret = mxsfb_wait_for_vsync(fb_info);
 		break;
 	default:
 		break;
@@ -1450,7 +1311,6 @@
 	struct device_node *timings_np;
 	struct display_timings *timings = NULL;
 	const char *disp_dev, *disp_videomode;
-	const char *pixfmt;
 	u32 width;
 	int i;
 	int ret = 0;
@@ -1495,27 +1355,6 @@
 		goto put_display_node;
 	}
 
-	ret = of_property_read_string(display_np, "fbpix", &pixfmt);
-	if (ret) {
-		host->pix_fmt = 0;
-		dev_warn(dev, "not find property pix fmt\n");
-	} else {
-		if (!strncmp(pixfmt, "RGB565", 6))
-			host->pix_fmt = V4L2_PIX_FMT_RGB565;
-		else if (!strncmp(pixfmt, "RGB666", 6))
-			host->pix_fmt = V4L2_PIX_FMT_RGB666;
-		else if (!strncmp(pixfmt, "RGB888", 6))
-			host->pix_fmt = V4L2_PIX_FMT_RGB24;
-		else if (!strncmp(pixfmt, "ARGB32", 6))
-			host->pix_fmt = V4L2_PIX_FMT_ARGB32;
-		else if (!strncmp(pixfmt, "ABGR32", 6))
-			host->pix_fmt = V4L2_PIX_FMT_ABGR32;
-		else {
-			dev_warn(dev, "no pix fmt assigned, use default\n");
-			host->pix_fmt = 0;
-		}
-	}
-
 	ret = of_property_read_string(np, "disp-dev", &disp_dev);
 	if (!ret) {
 		memcpy(host->disp_dev, disp_dev, strlen(disp_dev));
@@ -1665,26 +1504,6 @@
 
 	return 0;
 }
-
-static ssize_t mxsfb_get_vsync(struct device *dev,
-                 struct device_attribute *attr, char *buf)
-{
-	long long timestamp = 0;
-	struct fb_info *fb_info = dev_get_drvdata(dev);
-	struct mxsfb_info *host = fb_info->par;
-	int ret = -EINVAL;
-
-	ret = mxsfb_wait_for_vsync(fb_info);
-	timestamp = ktime_to_ns(host->vsync_nf_timestamp);
-	if (ret != 0) {
-		dev_err(dev, "MXCFB_WAIT_FOR_VSYNC: timeout %d\n", ret);
-		return -EFAULT;
-	}
-
-	return snprintf(buf, PAGE_SIZE, "VSYNC=%llu", timestamp);
-}
-
-static DEVICE_ATTR(vsync, S_IRUGO, mxsfb_get_vsync, NULL);
 
 static void mxsfb_free_videomem(struct mxsfb_info *host)
 {
@@ -2517,10 +2336,6 @@
 	}
 #endif
 
-	ret = device_create_file(fb_info->dev, &dev_attr_vsync);
-	if (ret)
-		dev_err(&pdev->dev, "Failed to create vsync file\n");
-
 	dev_info(&pdev->dev, "initialized\n");
 
 	return 0;
@@ -2552,7 +2367,6 @@
 	struct mxsfb_info *host = platform_get_drvdata(pdev);
 	struct fb_info *fb_info = host->fb_info;
 
-	device_remove_file(fb_info->dev, &dev_attr_vsync);
 	if (host->enabled)
 		mxsfb_disable_controller(fb_info);
 
