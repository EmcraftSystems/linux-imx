--- conflicted
+++ resolved
@@ -780,7 +780,6 @@
 static int xenbus_probe_thread(void *unused)
 {
 	DEFINE_WAIT(w);
-<<<<<<< HEAD
 
 	/*
 	 * We actually just want to wait for *any* trigger of xb_waitq,
@@ -790,17 +789,6 @@
 	schedule();
 	finish_wait(&xb_waitq, &w);
 
-=======
-
-	/*
-	 * We actually just want to wait for *any* trigger of xb_waitq,
-	 * and run xenbus_probe() the moment it occurs.
-	 */
-	prepare_to_wait(&xb_waitq, &w, TASK_INTERRUPTIBLE);
-	schedule();
-	finish_wait(&xb_waitq, &w);
-
->>>>>>> 3b17187f
 	DPRINTK("probing");
 	xenbus_probe();
 	return 0;
