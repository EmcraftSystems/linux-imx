--- conflicted
+++ resolved
@@ -2473,36 +2473,4 @@
 		return 0;
 	}
 }
-<<<<<<< HEAD
-EXPORT_SYMBOL(scsi_get_sense_info_fld);
-
-/**
- * scsi_build_sense_buffer - build sense data in a buffer
- * @desc:	Sense format (non zero == descriptor format,
- * 		0 == fixed format)
- * @buf:	Where to build sense data
- * @key:	Sense key
- * @asc:	Additional sense code
- * @ascq:	Additional sense code qualifier
- *
- **/
-void scsi_build_sense_buffer(int desc, u8 *buf, u8 key, u8 asc, u8 ascq)
-{
-	if (desc) {
-		buf[0] = 0x72;	/* descriptor, current */
-		buf[1] = key;
-		buf[2] = asc;
-		buf[3] = ascq;
-		buf[7] = 0;
-	} else {
-		buf[0] = 0x70;	/* fixed, current */
-		buf[2] = key;
-		buf[7] = 0xa;
-		buf[12] = asc;
-		buf[13] = ascq;
-	}
-}
-EXPORT_SYMBOL(scsi_build_sense_buffer);
-=======
-EXPORT_SYMBOL(scsi_get_sense_info_fld);
->>>>>>> ac64a2ce
+EXPORT_SYMBOL(scsi_get_sense_info_fld);