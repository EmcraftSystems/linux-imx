/*
 * PMC-Sierra SPCv/ve 8088/8089 SAS/SATA based host adapters driver
 *
 * Copyright (c) 2008-2009 PMC-Sierra, Inc.,
 * All rights reserved.
 *
 * Redistribution and use in source and binary forms, with or without
 * modification, are permitted provided that the following conditions
 * are met:
 * 1. Redistributions of source code must retain the above copyright
 * notice, this list of conditions, and the following disclaimer,
 * without modification.
 * 2. Redistributions in binary form must reproduce at minimum a disclaimer
 * substantially similar to the "NO WARRANTY" disclaimer below
 * ("Disclaimer") and any redistribution must be conditioned upon
 * including a substantially similar Disclaimer requirement for further
 * binary redistribution.
 * 3. Neither the names of the above-listed copyright holders nor the names
 * of any contributors may be used to endorse or promote products derived
 * from this software without specific prior written permission.
 *
 * Alternatively, this software may be distributed under the terms of the
 * GNU General Public License ("GPL") version 2 as published by the Free
 * Software Foundation.
 *
 * NO WARRANTY
 * THIS SOFTWARE IS PROVIDED BY THE COPYRIGHT HOLDERS AND CONTRIBUTORS
 * "AS IS" AND ANY EXPRESS OR IMPLIED WARRANTIES, INCLUDING, BUT NOT
 * LIMITED TO, THE IMPLIED WARRANTIES OF MERCHANTIBILITY AND FITNESS FOR
 * A PARTICULAR PURPOSE ARE DISCLAIMED. IN NO EVENT SHALL THE COPYRIGHT
 * HOLDERS OR CONTRIBUTORS BE LIABLE FOR SPECIAL, EXEMPLARY, OR CONSEQUENTIAL
 * DAMAGES (INCLUDING, BUT NOT LIMITED TO, PROCUREMENT OF SUBSTITUTE GOODS
 * OR SERVICES; LOSS OF USE, DATA, OR PROFITS; OR BUSINESS INTERRUPTION)
 * HOWEVER CAUSED AND ON ANY THEORY OF LIABILITY, WHETHER IN CONTRACT,
 * STRICT LIABILITY, OR TORT (INCLUDING NEGLIGENCE OR OTHERWISE) ARISING
 * IN ANY WAY OUT OF THE USE OF THIS SOFTWARE, EVEN IF ADVISED OF THE
 * POSSIBILITY OF SUCH DAMAGES.
 *
 */
 #include <linux/slab.h>
 #include "pm8001_sas.h"
 #include "pm80xx_hwi.h"
 #include "pm8001_chips.h"
 #include "pm8001_ctl.h"

#define SMP_DIRECT 1
#define SMP_INDIRECT 2


int pm80xx_bar4_shift(struct pm8001_hba_info *pm8001_ha, u32 shift_value)
{
	u32 reg_val;
	unsigned long start;
	pm8001_cw32(pm8001_ha, 0, MEMBASE_II_SHIFT_REGISTER, shift_value);
	/* confirm the setting is written */
	start = jiffies + HZ; /* 1 sec */
	do {
		reg_val = pm8001_cr32(pm8001_ha, 0, MEMBASE_II_SHIFT_REGISTER);
	} while ((reg_val != shift_value) && time_before(jiffies, start));
	if (reg_val != shift_value) {
		pm8001_dbg(pm8001_ha, FAIL, "TIMEOUT:MEMBASE_II_SHIFT_REGISTER = 0x%x\n",
			   reg_val);
		return -1;
	}
	return 0;
}

static void pm80xx_pci_mem_copy(struct pm8001_hba_info  *pm8001_ha, u32 soffset,
				const void *destination,
				u32 dw_count, u32 bus_base_number)
{
	u32 index, value, offset;
	u32 *destination1;
	destination1 = (u32 *)destination;

	for (index = 0; index < dw_count; index += 4, destination1++) {
		offset = (soffset + index);
		if (offset < (64 * 1024)) {
			value = pm8001_cr32(pm8001_ha, bus_base_number, offset);
			*destination1 =  cpu_to_le32(value);
		}
	}
	return;
}

ssize_t pm80xx_get_fatal_dump(struct device *cdev,
	struct device_attribute *attr, char *buf)
{
	struct Scsi_Host *shost = class_to_shost(cdev);
	struct sas_ha_struct *sha = SHOST_TO_SAS_HA(shost);
	struct pm8001_hba_info *pm8001_ha = sha->lldd_ha;
	void __iomem *fatal_table_address = pm8001_ha->fatal_tbl_addr;
	u32 accum_len, reg_val, index, *temp;
	u32 status = 1;
	unsigned long start;
	u8 *direct_data;
	char *fatal_error_data = buf;
	u32 length_to_read;
	u32 offset;

	pm8001_ha->forensic_info.data_buf.direct_data = buf;
	if (pm8001_ha->chip_id == chip_8001) {
		pm8001_ha->forensic_info.data_buf.direct_data +=
			sprintf(pm8001_ha->forensic_info.data_buf.direct_data,
			"Not supported for SPC controller");
		return (char *)pm8001_ha->forensic_info.data_buf.direct_data -
			(char *)buf;
	}
	/* initialize variables for very first call from host application */
	if (pm8001_ha->forensic_info.data_buf.direct_offset == 0) {
		pm8001_dbg(pm8001_ha, IO,
			   "forensic_info TYPE_NON_FATAL..............\n");
		direct_data = (u8 *)fatal_error_data;
		pm8001_ha->forensic_info.data_type = TYPE_NON_FATAL;
		pm8001_ha->forensic_info.data_buf.direct_len = SYSFS_OFFSET;
		pm8001_ha->forensic_info.data_buf.direct_offset = 0;
		pm8001_ha->forensic_info.data_buf.read_len = 0;
		pm8001_ha->forensic_preserved_accumulated_transfer = 0;

		/* Write signature to fatal dump table */
		pm8001_mw32(fatal_table_address,
				MPI_FATAL_EDUMP_TABLE_SIGNATURE, 0x1234abcd);

		pm8001_ha->forensic_info.data_buf.direct_data = direct_data;
		pm8001_dbg(pm8001_ha, IO, "ossaHwCB: status1 %d\n", status);
		pm8001_dbg(pm8001_ha, IO, "ossaHwCB: read_len 0x%x\n",
			   pm8001_ha->forensic_info.data_buf.read_len);
		pm8001_dbg(pm8001_ha, IO, "ossaHwCB: direct_len 0x%x\n",
			   pm8001_ha->forensic_info.data_buf.direct_len);
		pm8001_dbg(pm8001_ha, IO, "ossaHwCB: direct_offset 0x%x\n",
			   pm8001_ha->forensic_info.data_buf.direct_offset);
	}
	if (pm8001_ha->forensic_info.data_buf.direct_offset == 0) {
		/* start to get data */
		/* Program the MEMBASE II Shifting Register with 0x00.*/
		pm8001_cw32(pm8001_ha, 0, MEMBASE_II_SHIFT_REGISTER,
				pm8001_ha->fatal_forensic_shift_offset);
		pm8001_ha->forensic_last_offset = 0;
		pm8001_ha->forensic_fatal_step = 0;
		pm8001_ha->fatal_bar_loc = 0;
	}

	/* Read until accum_len is retrieved */
	accum_len = pm8001_mr32(fatal_table_address,
				MPI_FATAL_EDUMP_TABLE_ACCUM_LEN);
	/* Determine length of data between previously stored transfer length
	 * and current accumulated transfer length
	 */
	length_to_read =
		accum_len - pm8001_ha->forensic_preserved_accumulated_transfer;
	pm8001_dbg(pm8001_ha, IO, "get_fatal_spcv: accum_len 0x%x\n",
		   accum_len);
	pm8001_dbg(pm8001_ha, IO, "get_fatal_spcv: length_to_read 0x%x\n",
		   length_to_read);
	pm8001_dbg(pm8001_ha, IO, "get_fatal_spcv: last_offset 0x%x\n",
		   pm8001_ha->forensic_last_offset);
	pm8001_dbg(pm8001_ha, IO, "get_fatal_spcv: read_len 0x%x\n",
		   pm8001_ha->forensic_info.data_buf.read_len);
	pm8001_dbg(pm8001_ha, IO, "get_fatal_spcv:: direct_len 0x%x\n",
		   pm8001_ha->forensic_info.data_buf.direct_len);
	pm8001_dbg(pm8001_ha, IO, "get_fatal_spcv:: direct_offset 0x%x\n",
		   pm8001_ha->forensic_info.data_buf.direct_offset);

	/* If accumulated length failed to read correctly fail the attempt.*/
	if (accum_len == 0xFFFFFFFF) {
		pm8001_dbg(pm8001_ha, IO,
			   "Possible PCI issue 0x%x not expected\n",
			   accum_len);
		return status;
	}
	/* If accumulated length is zero fail the attempt */
	if (accum_len == 0) {
		pm8001_ha->forensic_info.data_buf.direct_data +=
			sprintf(pm8001_ha->forensic_info.data_buf.direct_data,
			"%08x ", 0xFFFFFFFF);
		return (char *)pm8001_ha->forensic_info.data_buf.direct_data -
			(char *)buf;
	}
	/* Accumulated length is good so start capturing the first data */
	temp = (u32 *)pm8001_ha->memoryMap.region[FORENSIC_MEM].virt_ptr;
	if (pm8001_ha->forensic_fatal_step == 0) {
moreData:
		/* If data to read is less than SYSFS_OFFSET then reduce the
		 * length of dataLen
		 */
		if (pm8001_ha->forensic_last_offset + SYSFS_OFFSET
				> length_to_read) {
			pm8001_ha->forensic_info.data_buf.direct_len =
				length_to_read -
				pm8001_ha->forensic_last_offset;
		} else {
			pm8001_ha->forensic_info.data_buf.direct_len =
				SYSFS_OFFSET;
		}
		if (pm8001_ha->forensic_info.data_buf.direct_data) {
			/* Data is in bar, copy to host memory */
			pm80xx_pci_mem_copy(pm8001_ha,
			pm8001_ha->fatal_bar_loc,
			pm8001_ha->memoryMap.region[FORENSIC_MEM].virt_ptr,
			pm8001_ha->forensic_info.data_buf.direct_len, 1);
		}
		pm8001_ha->fatal_bar_loc +=
			pm8001_ha->forensic_info.data_buf.direct_len;
		pm8001_ha->forensic_info.data_buf.direct_offset +=
			pm8001_ha->forensic_info.data_buf.direct_len;
		pm8001_ha->forensic_last_offset	+=
			pm8001_ha->forensic_info.data_buf.direct_len;
		pm8001_ha->forensic_info.data_buf.read_len =
			pm8001_ha->forensic_info.data_buf.direct_len;

		if (pm8001_ha->forensic_last_offset  >= length_to_read) {
			pm8001_ha->forensic_info.data_buf.direct_data +=
			sprintf(pm8001_ha->forensic_info.data_buf.direct_data,
				"%08x ", 3);
			for (index = 0; index <
				(pm8001_ha->forensic_info.data_buf.direct_len
				 / 4); index++) {
				pm8001_ha->forensic_info.data_buf.direct_data +=
				sprintf(
				pm8001_ha->forensic_info.data_buf.direct_data,
				"%08x ", *(temp + index));
			}

			pm8001_ha->fatal_bar_loc = 0;
			pm8001_ha->forensic_fatal_step = 1;
			pm8001_ha->fatal_forensic_shift_offset = 0;
			pm8001_ha->forensic_last_offset	= 0;
			status = 0;
			offset = (int)
			((char *)pm8001_ha->forensic_info.data_buf.direct_data
			- (char *)buf);
			pm8001_dbg(pm8001_ha, IO,
				   "get_fatal_spcv:return1 0x%x\n", offset);
			return (char *)pm8001_ha->
				forensic_info.data_buf.direct_data -
				(char *)buf;
		}
		if (pm8001_ha->fatal_bar_loc < (64 * 1024)) {
			pm8001_ha->forensic_info.data_buf.direct_data +=
				sprintf(pm8001_ha->
					forensic_info.data_buf.direct_data,
					"%08x ", 2);
			for (index = 0; index <
				(pm8001_ha->forensic_info.data_buf.direct_len
				 / 4); index++) {
				pm8001_ha->forensic_info.data_buf.direct_data
					+= sprintf(pm8001_ha->
					forensic_info.data_buf.direct_data,
					"%08x ", *(temp + index));
			}
			status = 0;
			offset = (int)
			((char *)pm8001_ha->forensic_info.data_buf.direct_data
			- (char *)buf);
			pm8001_dbg(pm8001_ha, IO,
				   "get_fatal_spcv:return2 0x%x\n", offset);
			return (char *)pm8001_ha->
				forensic_info.data_buf.direct_data -
				(char *)buf;
		}

		/* Increment the MEMBASE II Shifting Register value by 0x100.*/
		pm8001_ha->forensic_info.data_buf.direct_data +=
			sprintf(pm8001_ha->forensic_info.data_buf.direct_data,
				"%08x ", 2);
		for (index = 0; index <
			(pm8001_ha->forensic_info.data_buf.direct_len
			 / 4) ; index++) {
			pm8001_ha->forensic_info.data_buf.direct_data +=
				sprintf(pm8001_ha->
				forensic_info.data_buf.direct_data,
				"%08x ", *(temp + index));
		}
		pm8001_ha->fatal_forensic_shift_offset += 0x100;
		pm8001_cw32(pm8001_ha, 0, MEMBASE_II_SHIFT_REGISTER,
			pm8001_ha->fatal_forensic_shift_offset);
		pm8001_ha->fatal_bar_loc = 0;
		status = 0;
		offset = (int)
			((char *)pm8001_ha->forensic_info.data_buf.direct_data
			- (char *)buf);
		pm8001_dbg(pm8001_ha, IO, "get_fatal_spcv: return3 0x%x\n",
			   offset);
		return (char *)pm8001_ha->forensic_info.data_buf.direct_data -
			(char *)buf;
	}
	if (pm8001_ha->forensic_fatal_step == 1) {
		/* store previous accumulated length before triggering next
		 * accumulated length update
		 */
		pm8001_ha->forensic_preserved_accumulated_transfer =
			pm8001_mr32(fatal_table_address,
			MPI_FATAL_EDUMP_TABLE_ACCUM_LEN);

		/* continue capturing the fatal log until Dump status is 0x3 */
		if (pm8001_mr32(fatal_table_address,
			MPI_FATAL_EDUMP_TABLE_STATUS) <
			MPI_FATAL_EDUMP_TABLE_STAT_NF_SUCCESS_DONE) {

			/* reset fddstat bit by writing to zero*/
			pm8001_mw32(fatal_table_address,
					MPI_FATAL_EDUMP_TABLE_STATUS, 0x0);

			/* set dump control value to '1' so that new data will
			 * be transferred to shared memory
			 */
			pm8001_mw32(fatal_table_address,
				MPI_FATAL_EDUMP_TABLE_HANDSHAKE,
				MPI_FATAL_EDUMP_HANDSHAKE_RDY);

			/*Poll FDDHSHK  until clear */
			start = jiffies + (2 * HZ); /* 2 sec */

			do {
				reg_val = pm8001_mr32(fatal_table_address,
					MPI_FATAL_EDUMP_TABLE_HANDSHAKE);
			} while ((reg_val) && time_before(jiffies, start));

			if (reg_val != 0) {
				pm8001_dbg(pm8001_ha, FAIL,
					   "TIMEOUT:MPI_FATAL_EDUMP_TABLE_HDSHAKE 0x%x\n",
					   reg_val);
			       /* Fail the dump if a timeout occurs */
				pm8001_ha->forensic_info.data_buf.direct_data +=
				sprintf(
				pm8001_ha->forensic_info.data_buf.direct_data,
				"%08x ", 0xFFFFFFFF);
				return((char *)
				pm8001_ha->forensic_info.data_buf.direct_data
				- (char *)buf);
			}
			/* Poll status register until set to 2 or
			 * 3 for up to 2 seconds
			 */
			start = jiffies + (2 * HZ); /* 2 sec */

			do {
				reg_val = pm8001_mr32(fatal_table_address,
					MPI_FATAL_EDUMP_TABLE_STATUS);
			} while (((reg_val != 2) && (reg_val != 3)) &&
					time_before(jiffies, start));

			if (reg_val < 2) {
				pm8001_dbg(pm8001_ha, FAIL,
					   "TIMEOUT:MPI_FATAL_EDUMP_TABLE_STATUS = 0x%x\n",
					   reg_val);
				/* Fail the dump if a timeout occurs */
				pm8001_ha->forensic_info.data_buf.direct_data +=
				sprintf(
				pm8001_ha->forensic_info.data_buf.direct_data,
				"%08x ", 0xFFFFFFFF);
				return((char *)pm8001_ha->forensic_info.data_buf.direct_data -
						(char *)buf);
			}
	/* reset fatal_forensic_shift_offset back to zero and reset MEMBASE 2 register to zero */
			pm8001_ha->fatal_forensic_shift_offset = 0; /* location in 64k region */
			pm8001_cw32(pm8001_ha, 0,
					MEMBASE_II_SHIFT_REGISTER,
					pm8001_ha->fatal_forensic_shift_offset);
		}
		/* Read the next block of the debug data.*/
		length_to_read = pm8001_mr32(fatal_table_address,
		MPI_FATAL_EDUMP_TABLE_ACCUM_LEN) -
		pm8001_ha->forensic_preserved_accumulated_transfer;
		if (length_to_read != 0x0) {
			pm8001_ha->forensic_fatal_step = 0;
			goto moreData;
		} else {
			pm8001_ha->forensic_info.data_buf.direct_data +=
			sprintf(pm8001_ha->forensic_info.data_buf.direct_data,
				"%08x ", 4);
			pm8001_ha->forensic_info.data_buf.read_len = 0xFFFFFFFF;
			pm8001_ha->forensic_info.data_buf.direct_len =  0;
			pm8001_ha->forensic_info.data_buf.direct_offset = 0;
			pm8001_ha->forensic_info.data_buf.read_len = 0;
		}
	}
	offset = (int)((char *)pm8001_ha->forensic_info.data_buf.direct_data
			- (char *)buf);
	pm8001_dbg(pm8001_ha, IO, "get_fatal_spcv: return4 0x%x\n", offset);
<<<<<<< HEAD
	return (char *)pm8001_ha->forensic_info.data_buf.direct_data -
		(char *)buf;
=======
	return ((char *)pm8001_ha->forensic_info.data_buf.direct_data -
		(char *)buf);
>>>>>>> 3b17187f
}

/* pm80xx_get_non_fatal_dump - dump the nonfatal data from the dma
 * location by the firmware.
 */
ssize_t pm80xx_get_non_fatal_dump(struct device *cdev,
	struct device_attribute *attr, char *buf)
{
	struct Scsi_Host *shost = class_to_shost(cdev);
	struct sas_ha_struct *sha = SHOST_TO_SAS_HA(shost);
	struct pm8001_hba_info *pm8001_ha = sha->lldd_ha;
	void __iomem *nonfatal_table_address = pm8001_ha->fatal_tbl_addr;
	u32 accum_len = 0;
	u32 total_len = 0;
	u32 reg_val = 0;
	u32 *temp = NULL;
	u32 index = 0;
	u32 output_length;
	unsigned long start = 0;
	char *buf_copy = buf;

	temp = (u32 *)pm8001_ha->memoryMap.region[FORENSIC_MEM].virt_ptr;
	if (++pm8001_ha->non_fatal_count == 1) {
		if (pm8001_ha->chip_id == chip_8001) {
			snprintf(pm8001_ha->forensic_info.data_buf.direct_data,
				PAGE_SIZE, "Not supported for SPC controller");
			return 0;
		}
		pm8001_dbg(pm8001_ha, IO, "forensic_info TYPE_NON_FATAL...\n");
		/*
		 * Step 1: Write the host buffer parameters in the MPI Fatal and
		 * Non-Fatal Error Dump Capture Table.This is the buffer
		 * where debug data will be DMAed to.
		 */
		pm8001_mw32(nonfatal_table_address,
		MPI_FATAL_EDUMP_TABLE_LO_OFFSET,
		pm8001_ha->memoryMap.region[FORENSIC_MEM].phys_addr_lo);

		pm8001_mw32(nonfatal_table_address,
		MPI_FATAL_EDUMP_TABLE_HI_OFFSET,
		pm8001_ha->memoryMap.region[FORENSIC_MEM].phys_addr_hi);

		pm8001_mw32(nonfatal_table_address,
		MPI_FATAL_EDUMP_TABLE_LENGTH, SYSFS_OFFSET);

		/* Optionally, set the DUMPCTRL bit to 1 if the host
		 * keeps sending active I/Os while capturing the non-fatal
		 * debug data. Otherwise, leave this bit set to zero
		 */
		pm8001_mw32(nonfatal_table_address,
		MPI_FATAL_EDUMP_TABLE_HANDSHAKE, MPI_FATAL_EDUMP_HANDSHAKE_RDY);

		/*
		 * Step 2: Clear Accumulative Length of Debug Data Transferred
		 * [ACCDDLEN] field in the MPI Fatal and Non-Fatal Error Dump
		 * Capture Table to zero.
		 */
		pm8001_mw32(nonfatal_table_address,
				MPI_FATAL_EDUMP_TABLE_ACCUM_LEN, 0);

		/* initiallize previous accumulated length to 0 */
		pm8001_ha->forensic_preserved_accumulated_transfer = 0;
		pm8001_ha->non_fatal_read_length = 0;
	}

	total_len = pm8001_mr32(nonfatal_table_address,
			MPI_FATAL_EDUMP_TABLE_TOTAL_LEN);
	/*
	 * Step 3:Clear Fatal/Non-Fatal Debug Data Transfer Status [FDDTSTAT]
	 * field and then request that the SPCv controller transfer the debug
	 * data by setting bit 7 of the Inbound Doorbell Set Register.
	 */
	pm8001_mw32(nonfatal_table_address, MPI_FATAL_EDUMP_TABLE_STATUS, 0);
	pm8001_cw32(pm8001_ha, 0, MSGU_IBDB_SET,
			SPCv_MSGU_CFG_TABLE_NONFATAL_DUMP);

	/*
	 * Step 4.1: Read back the Inbound Doorbell Set Register (by polling for
	 * 2 seconds) until register bit 7 is cleared.
	 * This step only indicates the request is accepted by the controller.
	 */
	start = jiffies + (2 * HZ); /* 2 sec */
	do {
		reg_val = pm8001_cr32(pm8001_ha, 0, MSGU_IBDB_SET) &
			SPCv_MSGU_CFG_TABLE_NONFATAL_DUMP;
	} while ((reg_val != 0) && time_before(jiffies, start));

	/* Step 4.2: To check the completion of the transfer, poll the Fatal/Non
	 * Fatal Debug Data Transfer Status [FDDTSTAT] field for 2 seconds in
	 * the MPI Fatal and Non-Fatal Error Dump Capture Table.
	 */
	start = jiffies + (2 * HZ); /* 2 sec */
	do {
		reg_val = pm8001_mr32(nonfatal_table_address,
				MPI_FATAL_EDUMP_TABLE_STATUS);
	} while ((!reg_val) && time_before(jiffies, start));

	if ((reg_val == 0x00) ||
		(reg_val == MPI_FATAL_EDUMP_TABLE_STAT_DMA_FAILED) ||
		(reg_val > MPI_FATAL_EDUMP_TABLE_STAT_NF_SUCCESS_DONE)) {
		pm8001_ha->non_fatal_read_length = 0;
		buf_copy += snprintf(buf_copy, PAGE_SIZE, "%08x ", 0xFFFFFFFF);
		pm8001_ha->non_fatal_count = 0;
		return (buf_copy - buf);
	} else if (reg_val ==
			MPI_FATAL_EDUMP_TABLE_STAT_NF_SUCCESS_MORE_DATA) {
		buf_copy += snprintf(buf_copy, PAGE_SIZE, "%08x ", 2);
	} else if ((reg_val == MPI_FATAL_EDUMP_TABLE_STAT_NF_SUCCESS_DONE) ||
		(pm8001_ha->non_fatal_read_length >= total_len)) {
		pm8001_ha->non_fatal_read_length = 0;
		buf_copy += snprintf(buf_copy, PAGE_SIZE, "%08x ", 4);
		pm8001_ha->non_fatal_count = 0;
	}
	accum_len = pm8001_mr32(nonfatal_table_address,
			MPI_FATAL_EDUMP_TABLE_ACCUM_LEN);
	output_length = accum_len -
		pm8001_ha->forensic_preserved_accumulated_transfer;

	for (index = 0; index < output_length/4; index++)
		buf_copy += snprintf(buf_copy, PAGE_SIZE,
				"%08x ", *(temp+index));

	pm8001_ha->non_fatal_read_length += output_length;

	/* store current accumulated length to use in next iteration as
	 * the previous accumulated length
	 */
	pm8001_ha->forensic_preserved_accumulated_transfer = accum_len;
	return (buf_copy - buf);
}

/**
 * read_main_config_table - read the configure table and save it.
 * @pm8001_ha: our hba card information
 */
static void read_main_config_table(struct pm8001_hba_info *pm8001_ha)
{
	void __iomem *address = pm8001_ha->main_cfg_tbl_addr;

	pm8001_ha->main_cfg_tbl.pm80xx_tbl.signature	=
		pm8001_mr32(address, MAIN_SIGNATURE_OFFSET);
	pm8001_ha->main_cfg_tbl.pm80xx_tbl.interface_rev =
		pm8001_mr32(address, MAIN_INTERFACE_REVISION);
	pm8001_ha->main_cfg_tbl.pm80xx_tbl.firmware_rev	=
		pm8001_mr32(address, MAIN_FW_REVISION);
	pm8001_ha->main_cfg_tbl.pm80xx_tbl.max_out_io	=
		pm8001_mr32(address, MAIN_MAX_OUTSTANDING_IO_OFFSET);
	pm8001_ha->main_cfg_tbl.pm80xx_tbl.max_sgl	=
		pm8001_mr32(address, MAIN_MAX_SGL_OFFSET);
	pm8001_ha->main_cfg_tbl.pm80xx_tbl.ctrl_cap_flag =
		pm8001_mr32(address, MAIN_CNTRL_CAP_OFFSET);
	pm8001_ha->main_cfg_tbl.pm80xx_tbl.gst_offset	=
		pm8001_mr32(address, MAIN_GST_OFFSET);
	pm8001_ha->main_cfg_tbl.pm80xx_tbl.inbound_queue_offset =
		pm8001_mr32(address, MAIN_IBQ_OFFSET);
	pm8001_ha->main_cfg_tbl.pm80xx_tbl.outbound_queue_offset =
		pm8001_mr32(address, MAIN_OBQ_OFFSET);

	/* read Error Dump Offset and Length */
	pm8001_ha->main_cfg_tbl.pm80xx_tbl.fatal_err_dump_offset0 =
		pm8001_mr32(address, MAIN_FATAL_ERROR_RDUMP0_OFFSET);
	pm8001_ha->main_cfg_tbl.pm80xx_tbl.fatal_err_dump_length0 =
		pm8001_mr32(address, MAIN_FATAL_ERROR_RDUMP0_LENGTH);
	pm8001_ha->main_cfg_tbl.pm80xx_tbl.fatal_err_dump_offset1 =
		pm8001_mr32(address, MAIN_FATAL_ERROR_RDUMP1_OFFSET);
	pm8001_ha->main_cfg_tbl.pm80xx_tbl.fatal_err_dump_length1 =
		pm8001_mr32(address, MAIN_FATAL_ERROR_RDUMP1_LENGTH);

	/* read GPIO LED settings from the configuration table */
	pm8001_ha->main_cfg_tbl.pm80xx_tbl.gpio_led_mapping =
		pm8001_mr32(address, MAIN_GPIO_LED_FLAGS_OFFSET);

	/* read analog Setting offset from the configuration table */
	pm8001_ha->main_cfg_tbl.pm80xx_tbl.analog_setup_table_offset =
		pm8001_mr32(address, MAIN_ANALOG_SETUP_OFFSET);

	pm8001_ha->main_cfg_tbl.pm80xx_tbl.int_vec_table_offset =
		pm8001_mr32(address, MAIN_INT_VECTOR_TABLE_OFFSET);
	pm8001_ha->main_cfg_tbl.pm80xx_tbl.phy_attr_table_offset =
		pm8001_mr32(address, MAIN_SAS_PHY_ATTR_TABLE_OFFSET);
	/* read port recover and reset timeout */
	pm8001_ha->main_cfg_tbl.pm80xx_tbl.port_recovery_timer =
		pm8001_mr32(address, MAIN_PORT_RECOVERY_TIMER);
	/* read ILA and inactive firmware version */
	pm8001_ha->main_cfg_tbl.pm80xx_tbl.ila_version =
		pm8001_mr32(address, MAIN_MPI_ILA_RELEASE_TYPE);
	pm8001_ha->main_cfg_tbl.pm80xx_tbl.inc_fw_version =
		pm8001_mr32(address, MAIN_MPI_INACTIVE_FW_VERSION);

	pm8001_dbg(pm8001_ha, DEV,
		   "Main cfg table: sign:%x interface rev:%x fw_rev:%x\n",
		   pm8001_ha->main_cfg_tbl.pm80xx_tbl.signature,
		   pm8001_ha->main_cfg_tbl.pm80xx_tbl.interface_rev,
		   pm8001_ha->main_cfg_tbl.pm80xx_tbl.firmware_rev);

	pm8001_dbg(pm8001_ha, DEV,
		   "table offset: gst:%x iq:%x oq:%x int vec:%x phy attr:%x\n",
		   pm8001_ha->main_cfg_tbl.pm80xx_tbl.gst_offset,
		   pm8001_ha->main_cfg_tbl.pm80xx_tbl.inbound_queue_offset,
		   pm8001_ha->main_cfg_tbl.pm80xx_tbl.outbound_queue_offset,
		   pm8001_ha->main_cfg_tbl.pm80xx_tbl.int_vec_table_offset,
		   pm8001_ha->main_cfg_tbl.pm80xx_tbl.phy_attr_table_offset);

	pm8001_dbg(pm8001_ha, DEV,
		   "Main cfg table; ila rev:%x Inactive fw rev:%x\n",
		   pm8001_ha->main_cfg_tbl.pm80xx_tbl.ila_version,
		   pm8001_ha->main_cfg_tbl.pm80xx_tbl.inc_fw_version);
}

/**
 * read_general_status_table - read the general status table and save it.
 * @pm8001_ha: our hba card information
 */
static void read_general_status_table(struct pm8001_hba_info *pm8001_ha)
{
	void __iomem *address = pm8001_ha->general_stat_tbl_addr;
	pm8001_ha->gs_tbl.pm80xx_tbl.gst_len_mpistate	=
			pm8001_mr32(address, GST_GSTLEN_MPIS_OFFSET);
	pm8001_ha->gs_tbl.pm80xx_tbl.iq_freeze_state0	=
			pm8001_mr32(address, GST_IQ_FREEZE_STATE0_OFFSET);
	pm8001_ha->gs_tbl.pm80xx_tbl.iq_freeze_state1	=
			pm8001_mr32(address, GST_IQ_FREEZE_STATE1_OFFSET);
	pm8001_ha->gs_tbl.pm80xx_tbl.msgu_tcnt		=
			pm8001_mr32(address, GST_MSGUTCNT_OFFSET);
	pm8001_ha->gs_tbl.pm80xx_tbl.iop_tcnt		=
			pm8001_mr32(address, GST_IOPTCNT_OFFSET);
	pm8001_ha->gs_tbl.pm80xx_tbl.gpio_input_val	=
			pm8001_mr32(address, GST_GPIO_INPUT_VAL);
	pm8001_ha->gs_tbl.pm80xx_tbl.recover_err_info[0] =
			pm8001_mr32(address, GST_RERRINFO_OFFSET0);
	pm8001_ha->gs_tbl.pm80xx_tbl.recover_err_info[1] =
			pm8001_mr32(address, GST_RERRINFO_OFFSET1);
	pm8001_ha->gs_tbl.pm80xx_tbl.recover_err_info[2] =
			pm8001_mr32(address, GST_RERRINFO_OFFSET2);
	pm8001_ha->gs_tbl.pm80xx_tbl.recover_err_info[3] =
			pm8001_mr32(address, GST_RERRINFO_OFFSET3);
	pm8001_ha->gs_tbl.pm80xx_tbl.recover_err_info[4] =
			pm8001_mr32(address, GST_RERRINFO_OFFSET4);
	pm8001_ha->gs_tbl.pm80xx_tbl.recover_err_info[5] =
			pm8001_mr32(address, GST_RERRINFO_OFFSET5);
	pm8001_ha->gs_tbl.pm80xx_tbl.recover_err_info[6] =
			pm8001_mr32(address, GST_RERRINFO_OFFSET6);
	pm8001_ha->gs_tbl.pm80xx_tbl.recover_err_info[7] =
			 pm8001_mr32(address, GST_RERRINFO_OFFSET7);
}
/**
 * read_phy_attr_table - read the phy attribute table and save it.
 * @pm8001_ha: our hba card information
 */
static void read_phy_attr_table(struct pm8001_hba_info *pm8001_ha)
{
	void __iomem *address = pm8001_ha->pspa_q_tbl_addr;
	pm8001_ha->phy_attr_table.phystart1_16[0] =
			pm8001_mr32(address, PSPA_PHYSTATE0_OFFSET);
	pm8001_ha->phy_attr_table.phystart1_16[1] =
			pm8001_mr32(address, PSPA_PHYSTATE1_OFFSET);
	pm8001_ha->phy_attr_table.phystart1_16[2] =
			pm8001_mr32(address, PSPA_PHYSTATE2_OFFSET);
	pm8001_ha->phy_attr_table.phystart1_16[3] =
			pm8001_mr32(address, PSPA_PHYSTATE3_OFFSET);
	pm8001_ha->phy_attr_table.phystart1_16[4] =
			pm8001_mr32(address, PSPA_PHYSTATE4_OFFSET);
	pm8001_ha->phy_attr_table.phystart1_16[5] =
			pm8001_mr32(address, PSPA_PHYSTATE5_OFFSET);
	pm8001_ha->phy_attr_table.phystart1_16[6] =
			pm8001_mr32(address, PSPA_PHYSTATE6_OFFSET);
	pm8001_ha->phy_attr_table.phystart1_16[7] =
			pm8001_mr32(address, PSPA_PHYSTATE7_OFFSET);
	pm8001_ha->phy_attr_table.phystart1_16[8] =
			pm8001_mr32(address, PSPA_PHYSTATE8_OFFSET);
	pm8001_ha->phy_attr_table.phystart1_16[9] =
			pm8001_mr32(address, PSPA_PHYSTATE9_OFFSET);
	pm8001_ha->phy_attr_table.phystart1_16[10] =
			pm8001_mr32(address, PSPA_PHYSTATE10_OFFSET);
	pm8001_ha->phy_attr_table.phystart1_16[11] =
			pm8001_mr32(address, PSPA_PHYSTATE11_OFFSET);
	pm8001_ha->phy_attr_table.phystart1_16[12] =
			pm8001_mr32(address, PSPA_PHYSTATE12_OFFSET);
	pm8001_ha->phy_attr_table.phystart1_16[13] =
			pm8001_mr32(address, PSPA_PHYSTATE13_OFFSET);
	pm8001_ha->phy_attr_table.phystart1_16[14] =
			pm8001_mr32(address, PSPA_PHYSTATE14_OFFSET);
	pm8001_ha->phy_attr_table.phystart1_16[15] =
			pm8001_mr32(address, PSPA_PHYSTATE15_OFFSET);

	pm8001_ha->phy_attr_table.outbound_hw_event_pid1_16[0] =
			pm8001_mr32(address, PSPA_OB_HW_EVENT_PID0_OFFSET);
	pm8001_ha->phy_attr_table.outbound_hw_event_pid1_16[1] =
			pm8001_mr32(address, PSPA_OB_HW_EVENT_PID1_OFFSET);
	pm8001_ha->phy_attr_table.outbound_hw_event_pid1_16[2] =
			pm8001_mr32(address, PSPA_OB_HW_EVENT_PID2_OFFSET);
	pm8001_ha->phy_attr_table.outbound_hw_event_pid1_16[3] =
			pm8001_mr32(address, PSPA_OB_HW_EVENT_PID3_OFFSET);
	pm8001_ha->phy_attr_table.outbound_hw_event_pid1_16[4] =
			pm8001_mr32(address, PSPA_OB_HW_EVENT_PID4_OFFSET);
	pm8001_ha->phy_attr_table.outbound_hw_event_pid1_16[5] =
			pm8001_mr32(address, PSPA_OB_HW_EVENT_PID5_OFFSET);
	pm8001_ha->phy_attr_table.outbound_hw_event_pid1_16[6] =
			pm8001_mr32(address, PSPA_OB_HW_EVENT_PID6_OFFSET);
	pm8001_ha->phy_attr_table.outbound_hw_event_pid1_16[7] =
			pm8001_mr32(address, PSPA_OB_HW_EVENT_PID7_OFFSET);
	pm8001_ha->phy_attr_table.outbound_hw_event_pid1_16[8] =
			pm8001_mr32(address, PSPA_OB_HW_EVENT_PID8_OFFSET);
	pm8001_ha->phy_attr_table.outbound_hw_event_pid1_16[9] =
			pm8001_mr32(address, PSPA_OB_HW_EVENT_PID9_OFFSET);
	pm8001_ha->phy_attr_table.outbound_hw_event_pid1_16[10] =
			pm8001_mr32(address, PSPA_OB_HW_EVENT_PID10_OFFSET);
	pm8001_ha->phy_attr_table.outbound_hw_event_pid1_16[11] =
			pm8001_mr32(address, PSPA_OB_HW_EVENT_PID11_OFFSET);
	pm8001_ha->phy_attr_table.outbound_hw_event_pid1_16[12] =
			pm8001_mr32(address, PSPA_OB_HW_EVENT_PID12_OFFSET);
	pm8001_ha->phy_attr_table.outbound_hw_event_pid1_16[13] =
			pm8001_mr32(address, PSPA_OB_HW_EVENT_PID13_OFFSET);
	pm8001_ha->phy_attr_table.outbound_hw_event_pid1_16[14] =
			pm8001_mr32(address, PSPA_OB_HW_EVENT_PID14_OFFSET);
	pm8001_ha->phy_attr_table.outbound_hw_event_pid1_16[15] =
			pm8001_mr32(address, PSPA_OB_HW_EVENT_PID15_OFFSET);

}

/**
 * read_inbnd_queue_table - read the inbound queue table and save it.
 * @pm8001_ha: our hba card information
 */
static void read_inbnd_queue_table(struct pm8001_hba_info *pm8001_ha)
{
	int i;
	void __iomem *address = pm8001_ha->inbnd_q_tbl_addr;
	for (i = 0; i < PM8001_MAX_INB_NUM; i++) {
		u32 offset = i * 0x20;
		pm8001_ha->inbnd_q_tbl[i].pi_pci_bar =
			get_pci_bar_index(pm8001_mr32(address,
				(offset + IB_PIPCI_BAR)));
		pm8001_ha->inbnd_q_tbl[i].pi_offset =
			pm8001_mr32(address, (offset + IB_PIPCI_BAR_OFFSET));
	}
}

/**
 * read_outbnd_queue_table - read the outbound queue table and save it.
 * @pm8001_ha: our hba card information
 */
static void read_outbnd_queue_table(struct pm8001_hba_info *pm8001_ha)
{
	int i;
	void __iomem *address = pm8001_ha->outbnd_q_tbl_addr;
	for (i = 0; i < PM8001_MAX_OUTB_NUM; i++) {
		u32 offset = i * 0x24;
		pm8001_ha->outbnd_q_tbl[i].ci_pci_bar =
			get_pci_bar_index(pm8001_mr32(address,
				(offset + OB_CIPCI_BAR)));
		pm8001_ha->outbnd_q_tbl[i].ci_offset =
			pm8001_mr32(address, (offset + OB_CIPCI_BAR_OFFSET));
	}
}

/**
 * init_default_table_values - init the default table.
 * @pm8001_ha: our hba card information
 */
static void init_default_table_values(struct pm8001_hba_info *pm8001_ha)
{
	int i;
	u32 offsetib, offsetob;
	void __iomem *addressib = pm8001_ha->inbnd_q_tbl_addr;
	void __iomem *addressob = pm8001_ha->outbnd_q_tbl_addr;
	u32 ib_offset = pm8001_ha->ib_offset;
	u32 ob_offset = pm8001_ha->ob_offset;
	u32 ci_offset = pm8001_ha->ci_offset;
	u32 pi_offset = pm8001_ha->pi_offset;

	pm8001_ha->main_cfg_tbl.pm80xx_tbl.upper_event_log_addr		=
		pm8001_ha->memoryMap.region[AAP1].phys_addr_hi;
	pm8001_ha->main_cfg_tbl.pm80xx_tbl.lower_event_log_addr		=
		pm8001_ha->memoryMap.region[AAP1].phys_addr_lo;
	pm8001_ha->main_cfg_tbl.pm80xx_tbl.event_log_size		=
							PM8001_EVENT_LOG_SIZE;
	pm8001_ha->main_cfg_tbl.pm80xx_tbl.event_log_severity		= 0x01;
	pm8001_ha->main_cfg_tbl.pm80xx_tbl.upper_pcs_event_log_addr	=
		pm8001_ha->memoryMap.region[IOP].phys_addr_hi;
	pm8001_ha->main_cfg_tbl.pm80xx_tbl.lower_pcs_event_log_addr	=
		pm8001_ha->memoryMap.region[IOP].phys_addr_lo;
	pm8001_ha->main_cfg_tbl.pm80xx_tbl.pcs_event_log_size		=
							PM8001_EVENT_LOG_SIZE;
	pm8001_ha->main_cfg_tbl.pm80xx_tbl.pcs_event_log_severity	= 0x01;
	pm8001_ha->main_cfg_tbl.pm80xx_tbl.fatal_err_interrupt		= 0x01;

	/* Disable end to end CRC checking */
	pm8001_ha->main_cfg_tbl.pm80xx_tbl.crc_core_dump = (0x1 << 16);

	for (i = 0; i < pm8001_ha->max_q_num; i++) {
		pm8001_ha->inbnd_q_tbl[i].element_pri_size_cnt	=
			PM8001_MPI_QUEUE | (pm8001_ha->iomb_size << 16) | (0x00<<30);
		pm8001_ha->inbnd_q_tbl[i].upper_base_addr	=
			pm8001_ha->memoryMap.region[ib_offset + i].phys_addr_hi;
		pm8001_ha->inbnd_q_tbl[i].lower_base_addr	=
		pm8001_ha->memoryMap.region[ib_offset + i].phys_addr_lo;
		pm8001_ha->inbnd_q_tbl[i].base_virt		=
		  (u8 *)pm8001_ha->memoryMap.region[ib_offset + i].virt_ptr;
		pm8001_ha->inbnd_q_tbl[i].total_length		=
			pm8001_ha->memoryMap.region[ib_offset + i].total_len;
		pm8001_ha->inbnd_q_tbl[i].ci_upper_base_addr	=
			pm8001_ha->memoryMap.region[ci_offset + i].phys_addr_hi;
		pm8001_ha->inbnd_q_tbl[i].ci_lower_base_addr	=
			pm8001_ha->memoryMap.region[ci_offset + i].phys_addr_lo;
		pm8001_ha->inbnd_q_tbl[i].ci_virt		=
			pm8001_ha->memoryMap.region[ci_offset + i].virt_ptr;
		pm8001_write_32(pm8001_ha->inbnd_q_tbl[i].ci_virt, 0, 0);
		offsetib = i * 0x20;
		pm8001_ha->inbnd_q_tbl[i].pi_pci_bar		=
			get_pci_bar_index(pm8001_mr32(addressib,
				(offsetib + 0x14)));
		pm8001_ha->inbnd_q_tbl[i].pi_offset		=
			pm8001_mr32(addressib, (offsetib + 0x18));
		pm8001_ha->inbnd_q_tbl[i].producer_idx		= 0;
		pm8001_ha->inbnd_q_tbl[i].consumer_index	= 0;

		pm8001_dbg(pm8001_ha, DEV,
			   "IQ %d pi_bar 0x%x pi_offset 0x%x\n", i,
			   pm8001_ha->inbnd_q_tbl[i].pi_pci_bar,
			   pm8001_ha->inbnd_q_tbl[i].pi_offset);
	}
	for (i = 0; i < pm8001_ha->max_q_num; i++) {
		pm8001_ha->outbnd_q_tbl[i].element_size_cnt	=
			PM8001_MPI_QUEUE | (pm8001_ha->iomb_size << 16) | (0x01<<30);
		pm8001_ha->outbnd_q_tbl[i].upper_base_addr	=
			pm8001_ha->memoryMap.region[ob_offset + i].phys_addr_hi;
		pm8001_ha->outbnd_q_tbl[i].lower_base_addr	=
			pm8001_ha->memoryMap.region[ob_offset + i].phys_addr_lo;
		pm8001_ha->outbnd_q_tbl[i].base_virt		=
		  (u8 *)pm8001_ha->memoryMap.region[ob_offset + i].virt_ptr;
		pm8001_ha->outbnd_q_tbl[i].total_length		=
			pm8001_ha->memoryMap.region[ob_offset + i].total_len;
		pm8001_ha->outbnd_q_tbl[i].pi_upper_base_addr	=
			pm8001_ha->memoryMap.region[pi_offset + i].phys_addr_hi;
		pm8001_ha->outbnd_q_tbl[i].pi_lower_base_addr	=
			pm8001_ha->memoryMap.region[pi_offset + i].phys_addr_lo;
		/* interrupt vector based on oq */
		pm8001_ha->outbnd_q_tbl[i].interrup_vec_cnt_delay = (i << 24);
		pm8001_ha->outbnd_q_tbl[i].pi_virt		=
			pm8001_ha->memoryMap.region[pi_offset + i].virt_ptr;
		pm8001_write_32(pm8001_ha->outbnd_q_tbl[i].pi_virt, 0, 0);
		offsetob = i * 0x24;
		pm8001_ha->outbnd_q_tbl[i].ci_pci_bar		=
			get_pci_bar_index(pm8001_mr32(addressob,
			offsetob + 0x14));
		pm8001_ha->outbnd_q_tbl[i].ci_offset		=
			pm8001_mr32(addressob, (offsetob + 0x18));
		pm8001_ha->outbnd_q_tbl[i].consumer_idx		= 0;
		pm8001_ha->outbnd_q_tbl[i].producer_index	= 0;

		pm8001_dbg(pm8001_ha, DEV,
			   "OQ %d ci_bar 0x%x ci_offset 0x%x\n", i,
			   pm8001_ha->outbnd_q_tbl[i].ci_pci_bar,
			   pm8001_ha->outbnd_q_tbl[i].ci_offset);
	}
}

/**
 * update_main_config_table - update the main default table to the HBA.
 * @pm8001_ha: our hba card information
 */
static void update_main_config_table(struct pm8001_hba_info *pm8001_ha)
{
	void __iomem *address = pm8001_ha->main_cfg_tbl_addr;
	pm8001_mw32(address, MAIN_IQNPPD_HPPD_OFFSET,
		pm8001_ha->main_cfg_tbl.pm80xx_tbl.inbound_q_nppd_hppd);
	pm8001_mw32(address, MAIN_EVENT_LOG_ADDR_HI,
		pm8001_ha->main_cfg_tbl.pm80xx_tbl.upper_event_log_addr);
	pm8001_mw32(address, MAIN_EVENT_LOG_ADDR_LO,
		pm8001_ha->main_cfg_tbl.pm80xx_tbl.lower_event_log_addr);
	pm8001_mw32(address, MAIN_EVENT_LOG_BUFF_SIZE,
		pm8001_ha->main_cfg_tbl.pm80xx_tbl.event_log_size);
	pm8001_mw32(address, MAIN_EVENT_LOG_OPTION,
		pm8001_ha->main_cfg_tbl.pm80xx_tbl.event_log_severity);
	pm8001_mw32(address, MAIN_PCS_EVENT_LOG_ADDR_HI,
		pm8001_ha->main_cfg_tbl.pm80xx_tbl.upper_pcs_event_log_addr);
	pm8001_mw32(address, MAIN_PCS_EVENT_LOG_ADDR_LO,
		pm8001_ha->main_cfg_tbl.pm80xx_tbl.lower_pcs_event_log_addr);
	pm8001_mw32(address, MAIN_PCS_EVENT_LOG_BUFF_SIZE,
		pm8001_ha->main_cfg_tbl.pm80xx_tbl.pcs_event_log_size);
	pm8001_mw32(address, MAIN_PCS_EVENT_LOG_OPTION,
		pm8001_ha->main_cfg_tbl.pm80xx_tbl.pcs_event_log_severity);
	/* Update Fatal error interrupt vector */
	pm8001_ha->main_cfg_tbl.pm80xx_tbl.fatal_err_interrupt |=
					((pm8001_ha->max_q_num - 1) << 8);
	pm8001_mw32(address, MAIN_FATAL_ERROR_INTERRUPT,
		pm8001_ha->main_cfg_tbl.pm80xx_tbl.fatal_err_interrupt);
	pm8001_dbg(pm8001_ha, DEV,
		   "Updated Fatal error interrupt vector 0x%x\n",
		   pm8001_mr32(address, MAIN_FATAL_ERROR_INTERRUPT));

	pm8001_mw32(address, MAIN_EVENT_CRC_CHECK,
		pm8001_ha->main_cfg_tbl.pm80xx_tbl.crc_core_dump);

	/* SPCv specific */
	pm8001_ha->main_cfg_tbl.pm80xx_tbl.gpio_led_mapping &= 0xCFFFFFFF;
	/* Set GPIOLED to 0x2 for LED indicator */
	pm8001_ha->main_cfg_tbl.pm80xx_tbl.gpio_led_mapping |= 0x20000000;
	pm8001_mw32(address, MAIN_GPIO_LED_FLAGS_OFFSET,
		pm8001_ha->main_cfg_tbl.pm80xx_tbl.gpio_led_mapping);
	pm8001_dbg(pm8001_ha, DEV,
		   "Programming DW 0x21 in main cfg table with 0x%x\n",
		   pm8001_mr32(address, MAIN_GPIO_LED_FLAGS_OFFSET));

	pm8001_mw32(address, MAIN_PORT_RECOVERY_TIMER,
		pm8001_ha->main_cfg_tbl.pm80xx_tbl.port_recovery_timer);
	pm8001_mw32(address, MAIN_INT_REASSERTION_DELAY,
		pm8001_ha->main_cfg_tbl.pm80xx_tbl.interrupt_reassertion_delay);

	pm8001_ha->main_cfg_tbl.pm80xx_tbl.port_recovery_timer &= 0xffff0000;
	pm8001_ha->main_cfg_tbl.pm80xx_tbl.port_recovery_timer |=
							PORT_RECOVERY_TIMEOUT;
	if (pm8001_ha->chip_id == chip_8006) {
		pm8001_ha->main_cfg_tbl.pm80xx_tbl.port_recovery_timer &=
					0x0000ffff;
		pm8001_ha->main_cfg_tbl.pm80xx_tbl.port_recovery_timer |=
					CHIP_8006_PORT_RECOVERY_TIMEOUT;
	}
	pm8001_mw32(address, MAIN_PORT_RECOVERY_TIMER,
			pm8001_ha->main_cfg_tbl.pm80xx_tbl.port_recovery_timer);
}

/**
 * update_inbnd_queue_table - update the inbound queue table to the HBA.
 * @pm8001_ha: our hba card information
 * @number: entry in the queue
 */
static void update_inbnd_queue_table(struct pm8001_hba_info *pm8001_ha,
					 int number)
{
	void __iomem *address = pm8001_ha->inbnd_q_tbl_addr;
	u16 offset = number * 0x20;
	pm8001_mw32(address, offset + IB_PROPERITY_OFFSET,
		pm8001_ha->inbnd_q_tbl[number].element_pri_size_cnt);
	pm8001_mw32(address, offset + IB_BASE_ADDR_HI_OFFSET,
		pm8001_ha->inbnd_q_tbl[number].upper_base_addr);
	pm8001_mw32(address, offset + IB_BASE_ADDR_LO_OFFSET,
		pm8001_ha->inbnd_q_tbl[number].lower_base_addr);
	pm8001_mw32(address, offset + IB_CI_BASE_ADDR_HI_OFFSET,
		pm8001_ha->inbnd_q_tbl[number].ci_upper_base_addr);
	pm8001_mw32(address, offset + IB_CI_BASE_ADDR_LO_OFFSET,
		pm8001_ha->inbnd_q_tbl[number].ci_lower_base_addr);

	pm8001_dbg(pm8001_ha, DEV,
		   "IQ %d: Element pri size 0x%x\n",
		   number,
		   pm8001_ha->inbnd_q_tbl[number].element_pri_size_cnt);

	pm8001_dbg(pm8001_ha, DEV,
		   "IQ upr base addr 0x%x IQ lwr base addr 0x%x\n",
		   pm8001_ha->inbnd_q_tbl[number].upper_base_addr,
		   pm8001_ha->inbnd_q_tbl[number].lower_base_addr);

	pm8001_dbg(pm8001_ha, DEV,
		   "CI upper base addr 0x%x CI lower base addr 0x%x\n",
		   pm8001_ha->inbnd_q_tbl[number].ci_upper_base_addr,
		   pm8001_ha->inbnd_q_tbl[number].ci_lower_base_addr);
}

/**
 * update_outbnd_queue_table - update the outbound queue table to the HBA.
 * @pm8001_ha: our hba card information
 * @number: entry in the queue
 */
static void update_outbnd_queue_table(struct pm8001_hba_info *pm8001_ha,
						 int number)
{
	void __iomem *address = pm8001_ha->outbnd_q_tbl_addr;
	u16 offset = number * 0x24;
	pm8001_mw32(address, offset + OB_PROPERITY_OFFSET,
		pm8001_ha->outbnd_q_tbl[number].element_size_cnt);
	pm8001_mw32(address, offset + OB_BASE_ADDR_HI_OFFSET,
		pm8001_ha->outbnd_q_tbl[number].upper_base_addr);
	pm8001_mw32(address, offset + OB_BASE_ADDR_LO_OFFSET,
		pm8001_ha->outbnd_q_tbl[number].lower_base_addr);
	pm8001_mw32(address, offset + OB_PI_BASE_ADDR_HI_OFFSET,
		pm8001_ha->outbnd_q_tbl[number].pi_upper_base_addr);
	pm8001_mw32(address, offset + OB_PI_BASE_ADDR_LO_OFFSET,
		pm8001_ha->outbnd_q_tbl[number].pi_lower_base_addr);
	pm8001_mw32(address, offset + OB_INTERRUPT_COALES_OFFSET,
		pm8001_ha->outbnd_q_tbl[number].interrup_vec_cnt_delay);

	pm8001_dbg(pm8001_ha, DEV,
		   "OQ %d: Element pri size 0x%x\n",
		   number,
		   pm8001_ha->outbnd_q_tbl[number].element_size_cnt);

	pm8001_dbg(pm8001_ha, DEV,
		   "OQ upr base addr 0x%x OQ lwr base addr 0x%x\n",
		   pm8001_ha->outbnd_q_tbl[number].upper_base_addr,
		   pm8001_ha->outbnd_q_tbl[number].lower_base_addr);

	pm8001_dbg(pm8001_ha, DEV,
		   "PI upper base addr 0x%x PI lower base addr 0x%x\n",
		   pm8001_ha->outbnd_q_tbl[number].pi_upper_base_addr,
		   pm8001_ha->outbnd_q_tbl[number].pi_lower_base_addr);
}

/**
 * mpi_init_check - check firmware initialization status.
 * @pm8001_ha: our hba card information
 */
static int mpi_init_check(struct pm8001_hba_info *pm8001_ha)
{
	u32 max_wait_count;
	u32 value;
	u32 gst_len_mpistate;

	/* Write bit0=1 to Inbound DoorBell Register to tell the SPC FW the
	table is updated */
	pm8001_cw32(pm8001_ha, 0, MSGU_IBDB_SET, SPCv_MSGU_CFG_TABLE_UPDATE);
	/* wait until Inbound DoorBell Clear Register toggled */
	if (IS_SPCV_12G(pm8001_ha->pdev)) {
		max_wait_count = SPCV_DOORBELL_CLEAR_TIMEOUT;
	} else {
		max_wait_count = SPC_DOORBELL_CLEAR_TIMEOUT;
	}
	do {
		msleep(FW_READY_INTERVAL);
		value = pm8001_cr32(pm8001_ha, 0, MSGU_IBDB_SET);
		value &= SPCv_MSGU_CFG_TABLE_UPDATE;
	} while ((value != 0) && (--max_wait_count));

	if (!max_wait_count) {
		/* additional check */
		pm8001_dbg(pm8001_ha, FAIL,
			   "Inb doorbell clear not toggled[value:%x]\n",
			   value);
		return -EBUSY;
	}
	/* check the MPI-State for initialization up to 100ms*/
	max_wait_count = 5;/* 100 msec */
	do {
		msleep(FW_READY_INTERVAL);
		gst_len_mpistate =
			pm8001_mr32(pm8001_ha->general_stat_tbl_addr,
					GST_GSTLEN_MPIS_OFFSET);
	} while ((GST_MPI_STATE_INIT !=
		(gst_len_mpistate & GST_MPI_STATE_MASK)) && (--max_wait_count));
	if (!max_wait_count)
		return -EBUSY;

	/* check MPI Initialization error */
	gst_len_mpistate = gst_len_mpistate >> 16;
	if (0x0000 != gst_len_mpistate)
		return -EBUSY;

	return 0;
}

/**
 * check_fw_ready - The LLDD check if the FW is ready, if not, return error.
 * This function sleeps hence it must not be used in atomic context.
 * @pm8001_ha: our hba card information
 */
static int check_fw_ready(struct pm8001_hba_info *pm8001_ha)
{
	u32 value;
	u32 max_wait_count;
	u32 max_wait_time;
	u32 expected_mask;
	int ret = 0;

	/* reset / PCIe ready */
	max_wait_time = max_wait_count = 5;	/* 100 milli sec */
	do {
		msleep(FW_READY_INTERVAL);
		value = pm8001_cr32(pm8001_ha, 0, MSGU_SCRATCH_PAD_1);
	} while ((value == 0xFFFFFFFF) && (--max_wait_count));

<<<<<<< HEAD
	/* check ila status */
	max_wait_time = max_wait_count = 1000 * 1000;	/* 1000 milli sec */
	do {
		udelay(1);
		value = pm8001_cr32(pm8001_ha, 0, MSGU_SCRATCH_PAD_1);
	} while (((value & SCRATCH_PAD_ILA_READY) !=
			SCRATCH_PAD_ILA_READY) && (--max_wait_count));
	if (!max_wait_count)
		ret = -1;
	else {
		pm8001_dbg(pm8001_ha, MSG,
			   " ila ready status in %d millisec\n",
			   (max_wait_time - max_wait_count));
	}

	/* check RAAE status */
	max_wait_time = max_wait_count = 1800 * 1000;	/* 1800 milli sec */
	do {
		udelay(1);
		value = pm8001_cr32(pm8001_ha, 0, MSGU_SCRATCH_PAD_1);
	} while (((value & SCRATCH_PAD_RAAE_READY) !=
				SCRATCH_PAD_RAAE_READY) && (--max_wait_count));
	if (!max_wait_count)
		ret = -1;
	else {
		pm8001_dbg(pm8001_ha, MSG,
			   " raae ready status in %d millisec\n",
			   (max_wait_time - max_wait_count));
=======
	/* check ila, RAAE and iops status */
	if ((pm8001_ha->chip_id != chip_8008) &&
			(pm8001_ha->chip_id != chip_8009)) {
		max_wait_time = max_wait_count = 180;   /* 3600 milli sec */
		expected_mask = SCRATCH_PAD_ILA_READY |
			SCRATCH_PAD_RAAE_READY |
			SCRATCH_PAD_IOP0_READY |
			SCRATCH_PAD_IOP1_READY;
	} else {
		max_wait_time = max_wait_count = 170;   /* 3400 milli sec */
		expected_mask = SCRATCH_PAD_ILA_READY |
			SCRATCH_PAD_RAAE_READY |
			SCRATCH_PAD_IOP0_READY;
>>>>>>> 3b17187f
	}
	do {
		msleep(FW_READY_INTERVAL);
		value = pm8001_cr32(pm8001_ha, 0, MSGU_SCRATCH_PAD_1);
	} while (((value & expected_mask) !=
				 expected_mask) && (--max_wait_count));
	if (!max_wait_count) {
		pm8001_dbg(pm8001_ha, INIT,
		"At least one FW component failed to load within %d millisec: Scratchpad1: 0x%x\n",
			max_wait_time * FW_READY_INTERVAL, value);
		ret = -1;
<<<<<<< HEAD
	else {
		pm8001_dbg(pm8001_ha, MSG,
			   " iop0 ready status in %d millisec\n",
			   (max_wait_time - max_wait_count));
	}

	/* check iop1 status only for 16 port controllers */
	if ((pm8001_ha->chip_id != chip_8008) &&
			(pm8001_ha->chip_id != chip_8009)) {
		/* 200 milli sec */
		max_wait_time = max_wait_count = 200 * 1000;
		do {
			udelay(1);
			value = pm8001_cr32(pm8001_ha, 0, MSGU_SCRATCH_PAD_1);
		} while (((value & SCRATCH_PAD_IOP1_READY) !=
				SCRATCH_PAD_IOP1_READY) && (--max_wait_count));
		if (!max_wait_count)
			ret = -1;
		else {
			pm8001_dbg(pm8001_ha, MSG,
				   "iop1 ready status in %d millisec\n",
				   (max_wait_time - max_wait_count));
		}
=======
	} else {
		pm8001_dbg(pm8001_ha, MSG,
			"All FW components ready by %d ms\n",
			(max_wait_time - max_wait_count) * FW_READY_INTERVAL);
>>>>>>> 3b17187f
	}
	return ret;
}

static int init_pci_device_addresses(struct pm8001_hba_info *pm8001_ha)
{
	void __iomem *base_addr;
	u32	value;
	u32	offset;
	u32	pcibar;
	u32	pcilogic;

	value = pm8001_cr32(pm8001_ha, 0, MSGU_SCRATCH_PAD_0);

	/*
	 * lower 26 bits of SCRATCHPAD0 register describes offset within the
	 * PCIe BAR where the MPI configuration table is present
	 */
	offset = value & 0x03FFFFFF; /* scratch pad 0 TBL address */

	pm8001_dbg(pm8001_ha, DEV, "Scratchpad 0 Offset: 0x%x value 0x%x\n",
		   offset, value);
<<<<<<< HEAD
	pcilogic = (value & 0xFC000000) >> 26;
	pcibar = get_pci_bar_index(pcilogic);
	pm8001_dbg(pm8001_ha, INIT, "Scratchpad 0 PCI BAR: %d\n", pcibar);
=======
	/*
	 * Upper 6 bits describe the offset within PCI config space where BAR
	 * is located.
	 */
	pcilogic = (value & 0xFC000000) >> 26;
	pcibar = get_pci_bar_index(pcilogic);
	pm8001_dbg(pm8001_ha, INIT, "Scratchpad 0 PCI BAR: %d\n", pcibar);

	/*
	 * Make sure the offset falls inside the ioremapped PCI BAR
	 */
	if (offset > pm8001_ha->io_mem[pcibar].memsize) {
		pm8001_dbg(pm8001_ha, FAIL,
			"Main cfg tbl offset outside %u > %u\n",
				offset, pm8001_ha->io_mem[pcibar].memsize);
		return -EBUSY;
	}
>>>>>>> 3b17187f
	pm8001_ha->main_cfg_tbl_addr = base_addr =
		pm8001_ha->io_mem[pcibar].memvirtaddr + offset;

	/*
	 * Validate main configuration table address: first DWord should read
	 * "PMCS"
	 */
	value = pm8001_mr32(pm8001_ha->main_cfg_tbl_addr, 0);
	if (memcmp(&value, "PMCS", 4) != 0) {
		pm8001_dbg(pm8001_ha, FAIL,
			"BAD main config signature 0x%x\n",
				value);
		return -EBUSY;
	}
	pm8001_dbg(pm8001_ha, INIT,
			"VALID main config signature 0x%x\n", value);
	pm8001_ha->general_stat_tbl_addr =
		base_addr + (pm8001_cr32(pm8001_ha, pcibar, offset + 0x18) &
					0xFFFFFF);
	pm8001_ha->inbnd_q_tbl_addr =
		base_addr + (pm8001_cr32(pm8001_ha, pcibar, offset + 0x1C) &
					0xFFFFFF);
	pm8001_ha->outbnd_q_tbl_addr =
		base_addr + (pm8001_cr32(pm8001_ha, pcibar, offset + 0x20) &
					0xFFFFFF);
	pm8001_ha->ivt_tbl_addr =
		base_addr + (pm8001_cr32(pm8001_ha, pcibar, offset + 0x8C) &
					0xFFFFFF);
	pm8001_ha->pspa_q_tbl_addr =
		base_addr + (pm8001_cr32(pm8001_ha, pcibar, offset + 0x90) &
					0xFFFFFF);
	pm8001_ha->fatal_tbl_addr =
		base_addr + (pm8001_cr32(pm8001_ha, pcibar, offset + 0xA0) &
					0xFFFFFF);

	pm8001_dbg(pm8001_ha, INIT, "GST OFFSET 0x%x\n",
		   pm8001_cr32(pm8001_ha, pcibar, offset + 0x18));
	pm8001_dbg(pm8001_ha, INIT, "INBND OFFSET 0x%x\n",
		   pm8001_cr32(pm8001_ha, pcibar, offset + 0x1C));
	pm8001_dbg(pm8001_ha, INIT, "OBND OFFSET 0x%x\n",
		   pm8001_cr32(pm8001_ha, pcibar, offset + 0x20));
	pm8001_dbg(pm8001_ha, INIT, "IVT OFFSET 0x%x\n",
		   pm8001_cr32(pm8001_ha, pcibar, offset + 0x8C));
	pm8001_dbg(pm8001_ha, INIT, "PSPA OFFSET 0x%x\n",
		   pm8001_cr32(pm8001_ha, pcibar, offset + 0x90));
	pm8001_dbg(pm8001_ha, INIT, "addr - main cfg %p general status %p\n",
		   pm8001_ha->main_cfg_tbl_addr,
		   pm8001_ha->general_stat_tbl_addr);
	pm8001_dbg(pm8001_ha, INIT, "addr - inbnd %p obnd %p\n",
		   pm8001_ha->inbnd_q_tbl_addr,
		   pm8001_ha->outbnd_q_tbl_addr);
	pm8001_dbg(pm8001_ha, INIT, "addr - pspa %p ivt %p\n",
		   pm8001_ha->pspa_q_tbl_addr,
		   pm8001_ha->ivt_tbl_addr);
<<<<<<< HEAD
=======
	return 0;
>>>>>>> 3b17187f
}

/**
 * pm80xx_set_thermal_config - support the thermal configuration
 * @pm8001_ha: our hba card information.
 */
int
pm80xx_set_thermal_config(struct pm8001_hba_info *pm8001_ha)
{
	struct set_ctrl_cfg_req payload;
	struct inbound_queue_table *circularQ;
	int rc;
	u32 tag;
	u32 opc = OPC_INB_SET_CONTROLLER_CONFIG;
	u32 page_code;

	memset(&payload, 0, sizeof(struct set_ctrl_cfg_req));
	rc = pm8001_tag_alloc(pm8001_ha, &tag);
	if (rc)
		return -1;

	circularQ = &pm8001_ha->inbnd_q_tbl[0];
	payload.tag = cpu_to_le32(tag);

	if (IS_SPCV_12G(pm8001_ha->pdev))
		page_code = THERMAL_PAGE_CODE_7H;
	else
		page_code = THERMAL_PAGE_CODE_8H;

	payload.cfg_pg[0] = (THERMAL_LOG_ENABLE << 9) |
				(THERMAL_ENABLE << 8) | page_code;
	payload.cfg_pg[1] = (LTEMPHIL << 24) | (RTEMPHIL << 8);

	pm8001_dbg(pm8001_ha, DEV,
		   "Setting up thermal config. cfg_pg 0 0x%x cfg_pg 1 0x%x\n",
		   payload.cfg_pg[0], payload.cfg_pg[1]);

	rc = pm8001_mpi_build_cmd(pm8001_ha, circularQ, opc, &payload,
			sizeof(payload), 0);
	if (rc)
		pm8001_tag_free(pm8001_ha, tag);
	return rc;

}

/**
* pm80xx_set_sas_protocol_timer_config - support the SAS Protocol
* Timer configuration page
* @pm8001_ha: our hba card information.
*/
static int
pm80xx_set_sas_protocol_timer_config(struct pm8001_hba_info *pm8001_ha)
{
	struct set_ctrl_cfg_req payload;
	struct inbound_queue_table *circularQ;
	SASProtocolTimerConfig_t SASConfigPage;
	int rc;
	u32 tag;
	u32 opc = OPC_INB_SET_CONTROLLER_CONFIG;

	memset(&payload, 0, sizeof(struct set_ctrl_cfg_req));
	memset(&SASConfigPage, 0, sizeof(SASProtocolTimerConfig_t));

	rc = pm8001_tag_alloc(pm8001_ha, &tag);

	if (rc)
		return -1;

	circularQ = &pm8001_ha->inbnd_q_tbl[0];
	payload.tag = cpu_to_le32(tag);

	SASConfigPage.pageCode        =  SAS_PROTOCOL_TIMER_CONFIG_PAGE;
	SASConfigPage.MST_MSI         =  3 << 15;
	SASConfigPage.STP_SSP_MCT_TMO =  (STP_MCT_TMO << 16) | SSP_MCT_TMO;
	SASConfigPage.STP_FRM_TMO     = (SAS_MAX_OPEN_TIME << 24) |
				(SMP_MAX_CONN_TIMER << 16) | STP_FRM_TIMER;
	SASConfigPage.STP_IDLE_TMO    =  STP_IDLE_TIME;

	if (SASConfigPage.STP_IDLE_TMO > 0x3FFFFFF)
		SASConfigPage.STP_IDLE_TMO = 0x3FFFFFF;


	SASConfigPage.OPNRJT_RTRY_INTVL =         (SAS_MFD << 16) |
						SAS_OPNRJT_RTRY_INTVL;
	SASConfigPage.Data_Cmd_OPNRJT_RTRY_TMO =  (SAS_DOPNRJT_RTRY_TMO << 16)
						| SAS_COPNRJT_RTRY_TMO;
	SASConfigPage.Data_Cmd_OPNRJT_RTRY_THR =  (SAS_DOPNRJT_RTRY_THR << 16)
						| SAS_COPNRJT_RTRY_THR;
	SASConfigPage.MAX_AIP =  SAS_MAX_AIP;

	pm8001_dbg(pm8001_ha, INIT, "SASConfigPage.pageCode 0x%08x\n",
		   SASConfigPage.pageCode);
	pm8001_dbg(pm8001_ha, INIT, "SASConfigPage.MST_MSI  0x%08x\n",
		   SASConfigPage.MST_MSI);
	pm8001_dbg(pm8001_ha, INIT, "SASConfigPage.STP_SSP_MCT_TMO  0x%08x\n",
		   SASConfigPage.STP_SSP_MCT_TMO);
	pm8001_dbg(pm8001_ha, INIT, "SASConfigPage.STP_FRM_TMO  0x%08x\n",
		   SASConfigPage.STP_FRM_TMO);
	pm8001_dbg(pm8001_ha, INIT, "SASConfigPage.STP_IDLE_TMO  0x%08x\n",
		   SASConfigPage.STP_IDLE_TMO);
	pm8001_dbg(pm8001_ha, INIT, "SASConfigPage.OPNRJT_RTRY_INTVL  0x%08x\n",
		   SASConfigPage.OPNRJT_RTRY_INTVL);
	pm8001_dbg(pm8001_ha, INIT, "SASConfigPage.Data_Cmd_OPNRJT_RTRY_TMO  0x%08x\n",
		   SASConfigPage.Data_Cmd_OPNRJT_RTRY_TMO);
	pm8001_dbg(pm8001_ha, INIT, "SASConfigPage.Data_Cmd_OPNRJT_RTRY_THR  0x%08x\n",
		   SASConfigPage.Data_Cmd_OPNRJT_RTRY_THR);
	pm8001_dbg(pm8001_ha, INIT, "SASConfigPage.MAX_AIP  0x%08x\n",
		   SASConfigPage.MAX_AIP);

	memcpy(&payload.cfg_pg, &SASConfigPage,
			 sizeof(SASProtocolTimerConfig_t));

	rc = pm8001_mpi_build_cmd(pm8001_ha, circularQ, opc, &payload,
			sizeof(payload), 0);
	if (rc)
		pm8001_tag_free(pm8001_ha, tag);

	return rc;
}

/**
 * pm80xx_get_encrypt_info - Check for encryption
 * @pm8001_ha: our hba card information.
 */
static int
pm80xx_get_encrypt_info(struct pm8001_hba_info *pm8001_ha)
{
	u32 scratch3_value;
	int ret = -1;

	/* Read encryption status from SCRATCH PAD 3 */
	scratch3_value = pm8001_cr32(pm8001_ha, 0, MSGU_SCRATCH_PAD_3);

	if ((scratch3_value & SCRATCH_PAD3_ENC_MASK) ==
					SCRATCH_PAD3_ENC_READY) {
		if (scratch3_value & SCRATCH_PAD3_XTS_ENABLED)
			pm8001_ha->encrypt_info.cipher_mode = CIPHER_MODE_XTS;
		if ((scratch3_value & SCRATCH_PAD3_SM_MASK) ==
						SCRATCH_PAD3_SMF_ENABLED)
			pm8001_ha->encrypt_info.sec_mode = SEC_MODE_SMF;
		if ((scratch3_value & SCRATCH_PAD3_SM_MASK) ==
						SCRATCH_PAD3_SMA_ENABLED)
			pm8001_ha->encrypt_info.sec_mode = SEC_MODE_SMA;
		if ((scratch3_value & SCRATCH_PAD3_SM_MASK) ==
						SCRATCH_PAD3_SMB_ENABLED)
			pm8001_ha->encrypt_info.sec_mode = SEC_MODE_SMB;
		pm8001_ha->encrypt_info.status = 0;
		pm8001_dbg(pm8001_ha, INIT,
			   "Encryption: SCRATCH_PAD3_ENC_READY 0x%08X.Cipher mode 0x%x Sec mode 0x%x status 0x%x\n",
			   scratch3_value,
			   pm8001_ha->encrypt_info.cipher_mode,
			   pm8001_ha->encrypt_info.sec_mode,
			   pm8001_ha->encrypt_info.status);
		ret = 0;
	} else if ((scratch3_value & SCRATCH_PAD3_ENC_READY) ==
					SCRATCH_PAD3_ENC_DISABLED) {
		pm8001_dbg(pm8001_ha, INIT,
			   "Encryption: SCRATCH_PAD3_ENC_DISABLED 0x%08X\n",
			   scratch3_value);
		pm8001_ha->encrypt_info.status = 0xFFFFFFFF;
		pm8001_ha->encrypt_info.cipher_mode = 0;
		pm8001_ha->encrypt_info.sec_mode = 0;
		ret = 0;
	} else if ((scratch3_value & SCRATCH_PAD3_ENC_MASK) ==
				SCRATCH_PAD3_ENC_DIS_ERR) {
		pm8001_ha->encrypt_info.status =
			(scratch3_value & SCRATCH_PAD3_ERR_CODE) >> 16;
		if (scratch3_value & SCRATCH_PAD3_XTS_ENABLED)
			pm8001_ha->encrypt_info.cipher_mode = CIPHER_MODE_XTS;
		if ((scratch3_value & SCRATCH_PAD3_SM_MASK) ==
					SCRATCH_PAD3_SMF_ENABLED)
			pm8001_ha->encrypt_info.sec_mode = SEC_MODE_SMF;
		if ((scratch3_value & SCRATCH_PAD3_SM_MASK) ==
					SCRATCH_PAD3_SMA_ENABLED)
			pm8001_ha->encrypt_info.sec_mode = SEC_MODE_SMA;
		if ((scratch3_value & SCRATCH_PAD3_SM_MASK) ==
					SCRATCH_PAD3_SMB_ENABLED)
			pm8001_ha->encrypt_info.sec_mode = SEC_MODE_SMB;
		pm8001_dbg(pm8001_ha, INIT,
			   "Encryption: SCRATCH_PAD3_DIS_ERR 0x%08X.Cipher mode 0x%x sec mode 0x%x status 0x%x\n",
			   scratch3_value,
			   pm8001_ha->encrypt_info.cipher_mode,
			   pm8001_ha->encrypt_info.sec_mode,
			   pm8001_ha->encrypt_info.status);
	} else if ((scratch3_value & SCRATCH_PAD3_ENC_MASK) ==
				 SCRATCH_PAD3_ENC_ENA_ERR) {

		pm8001_ha->encrypt_info.status =
			(scratch3_value & SCRATCH_PAD3_ERR_CODE) >> 16;
		if (scratch3_value & SCRATCH_PAD3_XTS_ENABLED)
			pm8001_ha->encrypt_info.cipher_mode = CIPHER_MODE_XTS;
		if ((scratch3_value & SCRATCH_PAD3_SM_MASK) ==
					SCRATCH_PAD3_SMF_ENABLED)
			pm8001_ha->encrypt_info.sec_mode = SEC_MODE_SMF;
		if ((scratch3_value & SCRATCH_PAD3_SM_MASK) ==
					SCRATCH_PAD3_SMA_ENABLED)
			pm8001_ha->encrypt_info.sec_mode = SEC_MODE_SMA;
		if ((scratch3_value & SCRATCH_PAD3_SM_MASK) ==
					SCRATCH_PAD3_SMB_ENABLED)
			pm8001_ha->encrypt_info.sec_mode = SEC_MODE_SMB;

		pm8001_dbg(pm8001_ha, INIT,
			   "Encryption: SCRATCH_PAD3_ENA_ERR 0x%08X.Cipher mode 0x%x sec mode 0x%x status 0x%x\n",
			   scratch3_value,
			   pm8001_ha->encrypt_info.cipher_mode,
			   pm8001_ha->encrypt_info.sec_mode,
			   pm8001_ha->encrypt_info.status);
	}
	return ret;
}

/**
 * pm80xx_encrypt_update - update flash with encryption information
 * @pm8001_ha: our hba card information.
 */
static int pm80xx_encrypt_update(struct pm8001_hba_info *pm8001_ha)
{
	struct kek_mgmt_req payload;
	struct inbound_queue_table *circularQ;
	int rc;
	u32 tag;
	u32 opc = OPC_INB_KEK_MANAGEMENT;

	memset(&payload, 0, sizeof(struct kek_mgmt_req));
	rc = pm8001_tag_alloc(pm8001_ha, &tag);
	if (rc)
		return -1;

	circularQ = &pm8001_ha->inbnd_q_tbl[0];
	payload.tag = cpu_to_le32(tag);
	/* Currently only one key is used. New KEK index is 1.
	 * Current KEK index is 1. Store KEK to NVRAM is 1.
	 */
	payload.new_curidx_ksop = ((1 << 24) | (1 << 16) | (1 << 8) |
					KEK_MGMT_SUBOP_KEYCARDUPDATE);

	pm8001_dbg(pm8001_ha, DEV,
		   "Saving Encryption info to flash. payload 0x%x\n",
		   payload.new_curidx_ksop);

	rc = pm8001_mpi_build_cmd(pm8001_ha, circularQ, opc, &payload,
			sizeof(payload), 0);
	if (rc)
		pm8001_tag_free(pm8001_ha, tag);

	return rc;
}

/**
 * pm80xx_chip_init - the main init function that initializes whole PM8001 chip.
 * @pm8001_ha: our hba card information
 */
static int pm80xx_chip_init(struct pm8001_hba_info *pm8001_ha)
{
	int ret;
	u8 i = 0;

	/* check the firmware status */
	if (-1 == check_fw_ready(pm8001_ha)) {
		pm8001_dbg(pm8001_ha, FAIL, "Firmware is not ready!\n");
		return -EBUSY;
	}

	/* Initialize the controller fatal error flag */
	pm8001_ha->controller_fatal_error = false;

	/* Initialize pci space address eg: mpi offset */
	ret = init_pci_device_addresses(pm8001_ha);
	if (ret) {
		pm8001_dbg(pm8001_ha, FAIL,
			"Failed to init pci addresses");
		return ret;
	}
	init_default_table_values(pm8001_ha);
	read_main_config_table(pm8001_ha);
	read_general_status_table(pm8001_ha);
	read_inbnd_queue_table(pm8001_ha);
	read_outbnd_queue_table(pm8001_ha);
	read_phy_attr_table(pm8001_ha);

	/* update main config table ,inbound table and outbound table */
	update_main_config_table(pm8001_ha);
	for (i = 0; i < pm8001_ha->max_q_num; i++) {
		update_inbnd_queue_table(pm8001_ha, i);
		update_outbnd_queue_table(pm8001_ha, i);
	}
	/* notify firmware update finished and check initialization status */
	if (0 == mpi_init_check(pm8001_ha)) {
		pm8001_dbg(pm8001_ha, INIT, "MPI initialize successful!\n");
	} else
		return -EBUSY;

	/* send SAS protocol timer configuration page to FW */
	ret = pm80xx_set_sas_protocol_timer_config(pm8001_ha);

	/* Check for encryption */
	if (pm8001_ha->chip->encrypt) {
		pm8001_dbg(pm8001_ha, INIT, "Checking for encryption\n");
		ret = pm80xx_get_encrypt_info(pm8001_ha);
		if (ret == -1) {
			pm8001_dbg(pm8001_ha, INIT, "Encryption error !!\n");
			if (pm8001_ha->encrypt_info.status == 0x81) {
				pm8001_dbg(pm8001_ha, INIT,
					   "Encryption enabled with error.Saving encryption key to flash\n");
				pm80xx_encrypt_update(pm8001_ha);
			}
		}
	}
	return 0;
}

static int mpi_uninit_check(struct pm8001_hba_info *pm8001_ha)
{
	u32 max_wait_count;
	u32 value;
	u32 gst_len_mpistate;
	int ret;

	ret = init_pci_device_addresses(pm8001_ha);
	if (ret) {
		pm8001_dbg(pm8001_ha, FAIL,
			"Failed to init pci addresses");
		return ret;
	}

	/* Write bit1=1 to Inbound DoorBell Register to tell the SPC FW the
	table is stop */
	pm8001_cw32(pm8001_ha, 0, MSGU_IBDB_SET, SPCv_MSGU_CFG_TABLE_RESET);

	/* wait until Inbound DoorBell Clear Register toggled */
	if (IS_SPCV_12G(pm8001_ha->pdev)) {
<<<<<<< HEAD
		max_wait_count = 30 * 1000 * 1000; /* 30 sec */
	} else {
		max_wait_count = 15 * 1000 * 1000; /* 15 sec */
=======
		max_wait_count = SPCV_DOORBELL_CLEAR_TIMEOUT;
	} else {
		max_wait_count = SPC_DOORBELL_CLEAR_TIMEOUT;
>>>>>>> 3b17187f
	}
	do {
		msleep(FW_READY_INTERVAL);
		value = pm8001_cr32(pm8001_ha, 0, MSGU_IBDB_SET);
		value &= SPCv_MSGU_CFG_TABLE_RESET;
	} while ((value != 0) && (--max_wait_count));

	if (!max_wait_count) {
		pm8001_dbg(pm8001_ha, FAIL, "TIMEOUT:IBDB value/=%x\n", value);
		return -1;
	}

	/* check the MPI-State for termination in progress */
	/* wait until Inbound DoorBell Clear Register toggled */
	max_wait_count = 100; /* 2 sec for spcv/ve */
	do {
		msleep(FW_READY_INTERVAL);
		gst_len_mpistate =
			pm8001_mr32(pm8001_ha->general_stat_tbl_addr,
			GST_GSTLEN_MPIS_OFFSET);
		if (GST_MPI_STATE_UNINIT ==
			(gst_len_mpistate & GST_MPI_STATE_MASK))
			break;
	} while (--max_wait_count);
	if (!max_wait_count) {
		pm8001_dbg(pm8001_ha, FAIL, " TIME OUT MPI State = 0x%x\n",
			   gst_len_mpistate & GST_MPI_STATE_MASK);
		return -1;
	}

	return 0;
}

/**
 * pm80xx_fatal_errors - returns non-zero *ONLY* when fatal errors
 * @pm8001_ha: our hba card information
 *
 * Fatal errors are recoverable only after a host reboot.
 */
int
pm80xx_fatal_errors(struct pm8001_hba_info *pm8001_ha)
{
	int ret = 0;
	u32 scratch_pad_rsvd0 = pm8001_cr32(pm8001_ha, 0,
					MSGU_HOST_SCRATCH_PAD_6);
	u32 scratch_pad_rsvd1 = pm8001_cr32(pm8001_ha, 0,
					MSGU_HOST_SCRATCH_PAD_7);
	u32 scratch_pad1 = pm8001_cr32(pm8001_ha, 0, MSGU_SCRATCH_PAD_1);
	u32 scratch_pad2 = pm8001_cr32(pm8001_ha, 0, MSGU_SCRATCH_PAD_2);
	u32 scratch_pad3 = pm8001_cr32(pm8001_ha, 0, MSGU_SCRATCH_PAD_3);

	if (pm8001_ha->chip_id != chip_8006 &&
			pm8001_ha->chip_id != chip_8074 &&
			pm8001_ha->chip_id != chip_8076) {
		return 0;
	}

	if (MSGU_SCRATCHPAD1_STATE_FATAL_ERROR(scratch_pad1)) {
		pm8001_dbg(pm8001_ha, FAIL,
			"Fatal error SCRATCHPAD1 = 0x%x SCRATCHPAD2 = 0x%x SCRATCHPAD3 = 0x%x SCRATCHPAD_RSVD0 = 0x%x SCRATCHPAD_RSVD1 = 0x%x\n",
				scratch_pad1, scratch_pad2, scratch_pad3,
				scratch_pad_rsvd0, scratch_pad_rsvd1);
		ret = 1;
	}

	return ret;
}

/**
 * pm80xx_chip_soft_rst - soft reset the PM8001 chip, so that all
 * FW register status are reset to the originated status.
 * @pm8001_ha: our hba card information
 */

static int
pm80xx_chip_soft_rst(struct pm8001_hba_info *pm8001_ha)
{
	u32 regval;
	u32 bootloader_state;
	u32 ibutton0, ibutton1;

	/* Process MPI table uninitialization only if FW is ready */
	if (!pm8001_ha->controller_fatal_error) {
		/* Check if MPI is in ready state to reset */
		if (mpi_uninit_check(pm8001_ha) != 0) {
			u32 r0 = pm8001_cr32(pm8001_ha, 0, MSGU_SCRATCH_PAD_0);
			u32 r1 = pm8001_cr32(pm8001_ha, 0, MSGU_SCRATCH_PAD_1);
			u32 r2 = pm8001_cr32(pm8001_ha, 0, MSGU_SCRATCH_PAD_2);
			u32 r3 = pm8001_cr32(pm8001_ha, 0, MSGU_SCRATCH_PAD_3);
			pm8001_dbg(pm8001_ha, FAIL,
				   "MPI state is not ready scratch: %x:%x:%x:%x\n",
				   r0, r1, r2, r3);
			/* if things aren't ready but the bootloader is ok then
			 * try the reset anyway.
			 */
			if (r1 & SCRATCH_PAD1_BOOTSTATE_MASK)
				return -1;
		}
	}
	/* checked for reset register normal state; 0x0 */
	regval = pm8001_cr32(pm8001_ha, 0, SPC_REG_SOFT_RESET);
	pm8001_dbg(pm8001_ha, INIT, "reset register before write : 0x%x\n",
		   regval);

	pm8001_cw32(pm8001_ha, 0, SPC_REG_SOFT_RESET, SPCv_NORMAL_RESET_VALUE);
	msleep(500);

	regval = pm8001_cr32(pm8001_ha, 0, SPC_REG_SOFT_RESET);
	pm8001_dbg(pm8001_ha, INIT, "reset register after write 0x%x\n",
		   regval);

	if ((regval & SPCv_SOFT_RESET_READ_MASK) ==
			SPCv_SOFT_RESET_NORMAL_RESET_OCCURED) {
		pm8001_dbg(pm8001_ha, MSG,
			   " soft reset successful [regval: 0x%x]\n",
			   regval);
	} else {
		pm8001_dbg(pm8001_ha, MSG,
			   " soft reset failed [regval: 0x%x]\n",
			   regval);

		/* check bootloader is successfully executed or in HDA mode */
		bootloader_state =
			pm8001_cr32(pm8001_ha, 0, MSGU_SCRATCH_PAD_1) &
			SCRATCH_PAD1_BOOTSTATE_MASK;

		if (bootloader_state == SCRATCH_PAD1_BOOTSTATE_HDA_SEEPROM) {
			pm8001_dbg(pm8001_ha, MSG,
				   "Bootloader state - HDA mode SEEPROM\n");
		} else if (bootloader_state ==
				SCRATCH_PAD1_BOOTSTATE_HDA_BOOTSTRAP) {
			pm8001_dbg(pm8001_ha, MSG,
				   "Bootloader state - HDA mode Bootstrap Pin\n");
		} else if (bootloader_state ==
				SCRATCH_PAD1_BOOTSTATE_HDA_SOFTRESET) {
			pm8001_dbg(pm8001_ha, MSG,
				   "Bootloader state - HDA mode soft reset\n");
		} else if (bootloader_state ==
					SCRATCH_PAD1_BOOTSTATE_CRIT_ERROR) {
			pm8001_dbg(pm8001_ha, MSG,
				   "Bootloader state-HDA mode critical error\n");
		}
		return -EBUSY;
	}

	/* check the firmware status after reset */
	if (-1 == check_fw_ready(pm8001_ha)) {
		pm8001_dbg(pm8001_ha, FAIL, "Firmware is not ready!\n");
		/* check iButton feature support for motherboard controller */
		if (pm8001_ha->pdev->subsystem_vendor !=
			PCI_VENDOR_ID_ADAPTEC2 &&
			pm8001_ha->pdev->subsystem_vendor !=
			PCI_VENDOR_ID_ATTO &&
			pm8001_ha->pdev->subsystem_vendor != 0) {
			ibutton0 = pm8001_cr32(pm8001_ha, 0,
					MSGU_HOST_SCRATCH_PAD_6);
			ibutton1 = pm8001_cr32(pm8001_ha, 0,
					MSGU_HOST_SCRATCH_PAD_7);
			if (!ibutton0 && !ibutton1) {
				pm8001_dbg(pm8001_ha, FAIL,
					   "iButton Feature is not Available!!!\n");
				return -EBUSY;
			}
			if (ibutton0 == 0xdeadbeef && ibutton1 == 0xdeadbeef) {
				pm8001_dbg(pm8001_ha, FAIL,
					   "CRC Check for iButton Feature Failed!!!\n");
				return -EBUSY;
			}
		}
	}
	pm8001_dbg(pm8001_ha, INIT, "SPCv soft reset Complete\n");
	return 0;
}

static void pm80xx_hw_chip_rst(struct pm8001_hba_info *pm8001_ha)
{
	u32 i;

	pm8001_dbg(pm8001_ha, INIT, "chip reset start\n");

	/* do SPCv chip reset. */
	pm8001_cw32(pm8001_ha, 0, SPC_REG_SOFT_RESET, 0x11);
	pm8001_dbg(pm8001_ha, INIT, "SPC soft reset Complete\n");

	/* Check this ..whether delay is required or no */
	/* delay 10 usec */
	udelay(10);

	/* wait for 20 msec until the firmware gets reloaded */
	i = 20;
	do {
		mdelay(1);
	} while ((--i) != 0);

	pm8001_dbg(pm8001_ha, INIT, "chip reset finished\n");
}

/**
 * pm80xx_chip_intx_interrupt_enable - enable PM8001 chip interrupt
 * @pm8001_ha: our hba card information
 */
static void
pm80xx_chip_intx_interrupt_enable(struct pm8001_hba_info *pm8001_ha)
{
	pm8001_cw32(pm8001_ha, 0, MSGU_ODMR, ODMR_CLEAR_ALL);
	pm8001_cw32(pm8001_ha, 0, MSGU_ODCR, ODCR_CLEAR_ALL);
}

/**
 * pm80xx_chip_intx_interrupt_disable - disable PM8001 chip interrupt
 * @pm8001_ha: our hba card information
 */
static void
pm80xx_chip_intx_interrupt_disable(struct pm8001_hba_info *pm8001_ha)
{
	pm8001_cw32(pm8001_ha, 0, MSGU_ODMR_CLR, ODMR_MASK_ALL);
}

/**
 * pm80xx_chip_interrupt_enable - enable PM8001 chip interrupt
 * @pm8001_ha: our hba card information
 * @vec: interrupt number to enable
 */
static void
pm80xx_chip_interrupt_enable(struct pm8001_hba_info *pm8001_ha, u8 vec)
{
#ifdef PM8001_USE_MSIX
	u32 mask;
	mask = (u32)(1 << vec);

	pm8001_cw32(pm8001_ha, 0, MSGU_ODMR_CLR, (u32)(mask & 0xFFFFFFFF));
	return;
#endif
	pm80xx_chip_intx_interrupt_enable(pm8001_ha);

}

/**
 * pm80xx_chip_interrupt_disable - disable PM8001 chip interrupt
 * @pm8001_ha: our hba card information
 * @vec: interrupt number to disable
 */
static void
pm80xx_chip_interrupt_disable(struct pm8001_hba_info *pm8001_ha, u8 vec)
{
#ifdef PM8001_USE_MSIX
	u32 mask;
	if (vec == 0xFF)
		mask = 0xFFFFFFFF;
	else
		mask = (u32)(1 << vec);
	pm8001_cw32(pm8001_ha, 0, MSGU_ODMR, (u32)(mask & 0xFFFFFFFF));
	return;
#endif
	pm80xx_chip_intx_interrupt_disable(pm8001_ha);
}

static void pm80xx_send_abort_all(struct pm8001_hba_info *pm8001_ha,
		struct pm8001_device *pm8001_ha_dev)
{
	int res;
	u32 ccb_tag;
	struct pm8001_ccb_info *ccb;
	struct sas_task *task = NULL;
	struct task_abort_req task_abort;
	struct inbound_queue_table *circularQ;
	u32 opc = OPC_INB_SATA_ABORT;
	int ret;

	if (!pm8001_ha_dev) {
		pm8001_dbg(pm8001_ha, FAIL, "dev is null\n");
		return;
	}

	task = sas_alloc_slow_task(GFP_ATOMIC);

	if (!task) {
		pm8001_dbg(pm8001_ha, FAIL, "cannot allocate task\n");
		return;
	}

	task->task_done = pm8001_task_done;

	res = pm8001_tag_alloc(pm8001_ha, &ccb_tag);
	if (res) {
		sas_free_task(task);
		return;
	}

	ccb = &pm8001_ha->ccb_info[ccb_tag];
	ccb->device = pm8001_ha_dev;
	ccb->ccb_tag = ccb_tag;
	ccb->task = task;

	circularQ = &pm8001_ha->inbnd_q_tbl[0];

	memset(&task_abort, 0, sizeof(task_abort));
	task_abort.abort_all = cpu_to_le32(1);
	task_abort.device_id = cpu_to_le32(pm8001_ha_dev->device_id);
	task_abort.tag = cpu_to_le32(ccb_tag);

	ret = pm8001_mpi_build_cmd(pm8001_ha, circularQ, opc, &task_abort,
			sizeof(task_abort), 0);
	pm8001_dbg(pm8001_ha, FAIL, "Executing abort task end\n");
	if (ret) {
		sas_free_task(task);
		pm8001_tag_free(pm8001_ha, ccb_tag);
	}
}

static void pm80xx_send_read_log(struct pm8001_hba_info *pm8001_ha,
		struct pm8001_device *pm8001_ha_dev)
{
	struct sata_start_req sata_cmd;
	int res;
	u32 ccb_tag;
	struct pm8001_ccb_info *ccb;
	struct sas_task *task = NULL;
	struct host_to_dev_fis fis;
	struct domain_device *dev;
	struct inbound_queue_table *circularQ;
	u32 opc = OPC_INB_SATA_HOST_OPSTART;

	task = sas_alloc_slow_task(GFP_ATOMIC);

	if (!task) {
		pm8001_dbg(pm8001_ha, FAIL, "cannot allocate task !!!\n");
		return;
	}
	task->task_done = pm8001_task_done;

	res = pm8001_tag_alloc(pm8001_ha, &ccb_tag);
	if (res) {
		sas_free_task(task);
		pm8001_dbg(pm8001_ha, FAIL, "cannot allocate tag !!!\n");
		return;
	}

	/* allocate domain device by ourselves as libsas
	 * is not going to provide any
	*/
	dev = kzalloc(sizeof(struct domain_device), GFP_ATOMIC);
	if (!dev) {
		sas_free_task(task);
		pm8001_tag_free(pm8001_ha, ccb_tag);
		pm8001_dbg(pm8001_ha, FAIL,
			   "Domain device cannot be allocated\n");
		return;
	}

	task->dev = dev;
	task->dev->lldd_dev = pm8001_ha_dev;

	ccb = &pm8001_ha->ccb_info[ccb_tag];
	ccb->device = pm8001_ha_dev;
	ccb->ccb_tag = ccb_tag;
	ccb->task = task;
	ccb->n_elem = 0;
	pm8001_ha_dev->id |= NCQ_READ_LOG_FLAG;
	pm8001_ha_dev->id |= NCQ_2ND_RLE_FLAG;

	memset(&sata_cmd, 0, sizeof(sata_cmd));
	circularQ = &pm8001_ha->inbnd_q_tbl[0];

	/* construct read log FIS */
	memset(&fis, 0, sizeof(struct host_to_dev_fis));
	fis.fis_type = 0x27;
	fis.flags = 0x80;
	fis.command = ATA_CMD_READ_LOG_EXT;
	fis.lbal = 0x10;
	fis.sector_count = 0x1;

	sata_cmd.tag = cpu_to_le32(ccb_tag);
	sata_cmd.device_id = cpu_to_le32(pm8001_ha_dev->device_id);
	sata_cmd.ncqtag_atap_dir_m_dad |= ((0x1 << 7) | (0x5 << 9));
	memcpy(&sata_cmd.sata_fis, &fis, sizeof(struct host_to_dev_fis));

	res = pm8001_mpi_build_cmd(pm8001_ha, circularQ, opc, &sata_cmd,
			sizeof(sata_cmd), 0);
	pm8001_dbg(pm8001_ha, FAIL, "Executing read log end\n");
	if (res) {
		sas_free_task(task);
		pm8001_tag_free(pm8001_ha, ccb_tag);
		kfree(dev);
	}
}

/**
 * mpi_ssp_completion - process the event that FW response to the SSP request.
 * @pm8001_ha: our hba card information
 * @piomb: the message contents of this outbound message.
 *
 * When FW has completed a ssp request for example a IO request, after it has
 * filled the SG data with the data, it will trigger this event representing
 * that he has finished the job; please check the corresponding buffer.
 * So we will tell the caller who maybe waiting the result to tell upper layer
 * that the task has been finished.
 */
static void
mpi_ssp_completion(struct pm8001_hba_info *pm8001_ha, void *piomb)
{
	struct sas_task *t;
	struct pm8001_ccb_info *ccb;
	unsigned long flags;
	u32 status;
	u32 param;
	u32 tag;
	struct ssp_completion_resp *psspPayload;
	struct task_status_struct *ts;
	struct ssp_response_iu *iu;
	struct pm8001_device *pm8001_dev;
	psspPayload = (struct ssp_completion_resp *)(piomb + 4);
	status = le32_to_cpu(psspPayload->status);
	tag = le32_to_cpu(psspPayload->tag);
	ccb = &pm8001_ha->ccb_info[tag];
	if ((status == IO_ABORTED) && ccb->open_retry) {
		/* Being completed by another */
		ccb->open_retry = 0;
		return;
	}
	pm8001_dev = ccb->device;
	param = le32_to_cpu(psspPayload->param);
	t = ccb->task;

	if (status && status != IO_UNDERFLOW)
		pm8001_dbg(pm8001_ha, FAIL, "sas IO status 0x%x\n", status);
	if (unlikely(!t || !t->lldd_task || !t->dev))
		return;
	ts = &t->task_status;

	pm8001_dbg(pm8001_ha, DEV,
		   "tag::0x%x, status::0x%x task::0x%p\n", tag, status, t);

	/* Print sas address of IO failed device */
	if ((status != IO_SUCCESS) && (status != IO_OVERFLOW) &&
		(status != IO_UNDERFLOW))
		pm8001_dbg(pm8001_ha, FAIL, "SAS Address of IO Failure Drive:%016llx\n",
			   SAS_ADDR(t->dev->sas_addr));

	switch (status) {
	case IO_SUCCESS:
		pm8001_dbg(pm8001_ha, IO, "IO_SUCCESS ,param = 0x%x\n",
			   param);
		if (param == 0) {
			ts->resp = SAS_TASK_COMPLETE;
			ts->stat = SAS_SAM_STAT_GOOD;
		} else {
			ts->resp = SAS_TASK_COMPLETE;
			ts->stat = SAS_PROTO_RESPONSE;
			ts->residual = param;
			iu = &psspPayload->ssp_resp_iu;
			sas_ssp_task_response(pm8001_ha->dev, t, iu);
		}
		if (pm8001_dev)
			atomic_dec(&pm8001_dev->running_req);
		break;
	case IO_ABORTED:
		pm8001_dbg(pm8001_ha, IO, "IO_ABORTED IOMB Tag\n");
		ts->resp = SAS_TASK_COMPLETE;
		ts->stat = SAS_ABORTED_TASK;
		if (pm8001_dev)
			atomic_dec(&pm8001_dev->running_req);
		break;
	case IO_UNDERFLOW:
		/* SSP Completion with error */
		pm8001_dbg(pm8001_ha, IO, "IO_UNDERFLOW ,param = 0x%x\n",
			   param);
		ts->resp = SAS_TASK_COMPLETE;
		ts->stat = SAS_DATA_UNDERRUN;
		ts->residual = param;
		if (pm8001_dev)
			atomic_dec(&pm8001_dev->running_req);
		break;
	case IO_NO_DEVICE:
		pm8001_dbg(pm8001_ha, IO, "IO_NO_DEVICE\n");
		ts->resp = SAS_TASK_UNDELIVERED;
		ts->stat = SAS_PHY_DOWN;
		if (pm8001_dev)
			atomic_dec(&pm8001_dev->running_req);
		break;
	case IO_XFER_ERROR_BREAK:
		pm8001_dbg(pm8001_ha, IO, "IO_XFER_ERROR_BREAK\n");
		ts->resp = SAS_TASK_COMPLETE;
		ts->stat = SAS_OPEN_REJECT;
		/* Force the midlayer to retry */
		ts->open_rej_reason = SAS_OREJ_RSVD_RETRY;
		if (pm8001_dev)
			atomic_dec(&pm8001_dev->running_req);
		break;
	case IO_XFER_ERROR_PHY_NOT_READY:
		pm8001_dbg(pm8001_ha, IO, "IO_XFER_ERROR_PHY_NOT_READY\n");
		ts->resp = SAS_TASK_COMPLETE;
		ts->stat = SAS_OPEN_REJECT;
		ts->open_rej_reason = SAS_OREJ_RSVD_RETRY;
		if (pm8001_dev)
			atomic_dec(&pm8001_dev->running_req);
		break;
	case IO_XFER_ERROR_INVALID_SSP_RSP_FRAME:
		pm8001_dbg(pm8001_ha, IO,
			   "IO_XFER_ERROR_INVALID_SSP_RSP_FRAME\n");
		ts->resp = SAS_TASK_COMPLETE;
		ts->stat = SAS_OPEN_REJECT;
		ts->open_rej_reason = SAS_OREJ_RSVD_RETRY;
		if (pm8001_dev)
			atomic_dec(&pm8001_dev->running_req);
		break;
	case IO_OPEN_CNX_ERROR_PROTOCOL_NOT_SUPPORTED:
		pm8001_dbg(pm8001_ha, IO,
			   "IO_OPEN_CNX_ERROR_PROTOCOL_NOT_SUPPORTED\n");
		ts->resp = SAS_TASK_COMPLETE;
		ts->stat = SAS_OPEN_REJECT;
		ts->open_rej_reason = SAS_OREJ_EPROTO;
		if (pm8001_dev)
			atomic_dec(&pm8001_dev->running_req);
		break;
	case IO_OPEN_CNX_ERROR_ZONE_VIOLATION:
		pm8001_dbg(pm8001_ha, IO,
			   "IO_OPEN_CNX_ERROR_ZONE_VIOLATION\n");
		ts->resp = SAS_TASK_COMPLETE;
		ts->stat = SAS_OPEN_REJECT;
		ts->open_rej_reason = SAS_OREJ_UNKNOWN;
		if (pm8001_dev)
			atomic_dec(&pm8001_dev->running_req);
		break;
	case IO_OPEN_CNX_ERROR_BREAK:
		pm8001_dbg(pm8001_ha, IO, "IO_OPEN_CNX_ERROR_BREAK\n");
		ts->resp = SAS_TASK_COMPLETE;
		ts->stat = SAS_OPEN_REJECT;
		ts->open_rej_reason = SAS_OREJ_RSVD_RETRY;
		if (pm8001_dev)
			atomic_dec(&pm8001_dev->running_req);
		break;
	case IO_OPEN_CNX_ERROR_IT_NEXUS_LOSS:
	case IO_XFER_OPEN_RETRY_BACKOFF_THRESHOLD_REACHED:
	case IO_OPEN_CNX_ERROR_IT_NEXUS_LOSS_OPEN_TMO:
	case IO_OPEN_CNX_ERROR_IT_NEXUS_LOSS_NO_DEST:
	case IO_OPEN_CNX_ERROR_IT_NEXUS_LOSS_OPEN_COLLIDE:
	case IO_OPEN_CNX_ERROR_IT_NEXUS_LOSS_PATHWAY_BLOCKED:
		pm8001_dbg(pm8001_ha, IO, "IO_OPEN_CNX_ERROR_IT_NEXUS_LOSS\n");
		ts->resp = SAS_TASK_COMPLETE;
		ts->stat = SAS_OPEN_REJECT;
		ts->open_rej_reason = SAS_OREJ_UNKNOWN;
		if (!t->uldd_task)
			pm8001_handle_event(pm8001_ha,
				pm8001_dev,
				IO_OPEN_CNX_ERROR_IT_NEXUS_LOSS);
		break;
	case IO_OPEN_CNX_ERROR_BAD_DESTINATION:
		pm8001_dbg(pm8001_ha, IO,
			   "IO_OPEN_CNX_ERROR_BAD_DESTINATION\n");
		ts->resp = SAS_TASK_COMPLETE;
		ts->stat = SAS_OPEN_REJECT;
		ts->open_rej_reason = SAS_OREJ_BAD_DEST;
		if (pm8001_dev)
			atomic_dec(&pm8001_dev->running_req);
		break;
	case IO_OPEN_CNX_ERROR_CONNECTION_RATE_NOT_SUPPORTED:
		pm8001_dbg(pm8001_ha, IO,
			   "IO_OPEN_CNX_ERROR_CONNECTION_RATE_NOT_SUPPORTED\n");
		ts->resp = SAS_TASK_COMPLETE;
		ts->stat = SAS_OPEN_REJECT;
		ts->open_rej_reason = SAS_OREJ_CONN_RATE;
		if (pm8001_dev)
			atomic_dec(&pm8001_dev->running_req);
		break;
	case IO_OPEN_CNX_ERROR_WRONG_DESTINATION:
		pm8001_dbg(pm8001_ha, IO,
			   "IO_OPEN_CNX_ERROR_WRONG_DESTINATION\n");
		ts->resp = SAS_TASK_UNDELIVERED;
		ts->stat = SAS_OPEN_REJECT;
		ts->open_rej_reason = SAS_OREJ_WRONG_DEST;
		if (pm8001_dev)
			atomic_dec(&pm8001_dev->running_req);
		break;
	case IO_XFER_ERROR_NAK_RECEIVED:
		pm8001_dbg(pm8001_ha, IO, "IO_XFER_ERROR_NAK_RECEIVED\n");
		ts->resp = SAS_TASK_COMPLETE;
		ts->stat = SAS_OPEN_REJECT;
		ts->open_rej_reason = SAS_OREJ_RSVD_RETRY;
		if (pm8001_dev)
			atomic_dec(&pm8001_dev->running_req);
		break;
	case IO_XFER_ERROR_ACK_NAK_TIMEOUT:
		pm8001_dbg(pm8001_ha, IO, "IO_XFER_ERROR_ACK_NAK_TIMEOUT\n");
		ts->resp = SAS_TASK_COMPLETE;
		ts->stat = SAS_NAK_R_ERR;
		if (pm8001_dev)
			atomic_dec(&pm8001_dev->running_req);
		break;
	case IO_XFER_ERROR_DMA:
		pm8001_dbg(pm8001_ha, IO, "IO_XFER_ERROR_DMA\n");
		ts->resp = SAS_TASK_COMPLETE;
		ts->stat = SAS_OPEN_REJECT;
		if (pm8001_dev)
			atomic_dec(&pm8001_dev->running_req);
		break;
	case IO_XFER_OPEN_RETRY_TIMEOUT:
		pm8001_dbg(pm8001_ha, IO, "IO_XFER_OPEN_RETRY_TIMEOUT\n");
		ts->resp = SAS_TASK_COMPLETE;
		ts->stat = SAS_OPEN_REJECT;
		ts->open_rej_reason = SAS_OREJ_RSVD_RETRY;
		if (pm8001_dev)
			atomic_dec(&pm8001_dev->running_req);
		break;
	case IO_XFER_ERROR_OFFSET_MISMATCH:
		pm8001_dbg(pm8001_ha, IO, "IO_XFER_ERROR_OFFSET_MISMATCH\n");
		ts->resp = SAS_TASK_COMPLETE;
		ts->stat = SAS_OPEN_REJECT;
		if (pm8001_dev)
			atomic_dec(&pm8001_dev->running_req);
		break;
	case IO_PORT_IN_RESET:
		pm8001_dbg(pm8001_ha, IO, "IO_PORT_IN_RESET\n");
		ts->resp = SAS_TASK_COMPLETE;
		ts->stat = SAS_OPEN_REJECT;
		if (pm8001_dev)
			atomic_dec(&pm8001_dev->running_req);
		break;
	case IO_DS_NON_OPERATIONAL:
		pm8001_dbg(pm8001_ha, IO, "IO_DS_NON_OPERATIONAL\n");
		ts->resp = SAS_TASK_COMPLETE;
		ts->stat = SAS_OPEN_REJECT;
		if (!t->uldd_task)
			pm8001_handle_event(pm8001_ha,
				pm8001_dev,
				IO_DS_NON_OPERATIONAL);
		break;
	case IO_DS_IN_RECOVERY:
		pm8001_dbg(pm8001_ha, IO, "IO_DS_IN_RECOVERY\n");
		ts->resp = SAS_TASK_COMPLETE;
		ts->stat = SAS_OPEN_REJECT;
		if (pm8001_dev)
			atomic_dec(&pm8001_dev->running_req);
		break;
	case IO_TM_TAG_NOT_FOUND:
		pm8001_dbg(pm8001_ha, IO, "IO_TM_TAG_NOT_FOUND\n");
		ts->resp = SAS_TASK_COMPLETE;
		ts->stat = SAS_OPEN_REJECT;
		if (pm8001_dev)
			atomic_dec(&pm8001_dev->running_req);
		break;
	case IO_SSP_EXT_IU_ZERO_LEN_ERROR:
		pm8001_dbg(pm8001_ha, IO, "IO_SSP_EXT_IU_ZERO_LEN_ERROR\n");
		ts->resp = SAS_TASK_COMPLETE;
		ts->stat = SAS_OPEN_REJECT;
		if (pm8001_dev)
			atomic_dec(&pm8001_dev->running_req);
		break;
	case IO_OPEN_CNX_ERROR_HW_RESOURCE_BUSY:
		pm8001_dbg(pm8001_ha, IO,
			   "IO_OPEN_CNX_ERROR_HW_RESOURCE_BUSY\n");
		ts->resp = SAS_TASK_COMPLETE;
		ts->stat = SAS_OPEN_REJECT;
		ts->open_rej_reason = SAS_OREJ_RSVD_RETRY;
		if (pm8001_dev)
			atomic_dec(&pm8001_dev->running_req);
		break;
	default:
		pm8001_dbg(pm8001_ha, DEVIO, "Unknown status 0x%x\n", status);
		/* not allowed case. Therefore, return failed status */
		ts->resp = SAS_TASK_COMPLETE;
		ts->stat = SAS_OPEN_REJECT;
		if (pm8001_dev)
			atomic_dec(&pm8001_dev->running_req);
		break;
	}
	pm8001_dbg(pm8001_ha, IO, "scsi_status = 0x%x\n ",
		   psspPayload->ssp_resp_iu.status);
	spin_lock_irqsave(&t->task_state_lock, flags);
	t->task_state_flags &= ~SAS_TASK_STATE_PENDING;
	t->task_state_flags &= ~SAS_TASK_AT_INITIATOR;
	t->task_state_flags |= SAS_TASK_STATE_DONE;
	if (unlikely((t->task_state_flags & SAS_TASK_STATE_ABORTED))) {
		spin_unlock_irqrestore(&t->task_state_lock, flags);
		pm8001_dbg(pm8001_ha, FAIL,
			   "task 0x%p done with io_status 0x%x resp 0x%x stat 0x%x but aborted by upper layer!\n",
			   t, status, ts->resp, ts->stat);
		if (t->slow_task)
			complete(&t->slow_task->completion);
		pm8001_ccb_task_free(pm8001_ha, t, ccb, tag);
	} else {
		spin_unlock_irqrestore(&t->task_state_lock, flags);
		pm8001_ccb_task_free(pm8001_ha, t, ccb, tag);
		mb();/* in order to force CPU ordering */
		t->task_done(t);
	}
}

/*See the comments for mpi_ssp_completion */
static void mpi_ssp_event(struct pm8001_hba_info *pm8001_ha, void *piomb)
{
	struct sas_task *t;
	unsigned long flags;
	struct task_status_struct *ts;
	struct pm8001_ccb_info *ccb;
	struct pm8001_device *pm8001_dev;
	struct ssp_event_resp *psspPayload =
		(struct ssp_event_resp *)(piomb + 4);
	u32 event = le32_to_cpu(psspPayload->event);
	u32 tag = le32_to_cpu(psspPayload->tag);
	u32 port_id = le32_to_cpu(psspPayload->port_id);

	ccb = &pm8001_ha->ccb_info[tag];
	t = ccb->task;
	pm8001_dev = ccb->device;
	if (event)
		pm8001_dbg(pm8001_ha, FAIL, "sas IO status 0x%x\n", event);
	if (unlikely(!t || !t->lldd_task || !t->dev))
		return;
	ts = &t->task_status;
	pm8001_dbg(pm8001_ha, IOERR, "port_id:0x%x, tag:0x%x, event:0x%x\n",
		   port_id, tag, event);
	switch (event) {
	case IO_OVERFLOW:
		pm8001_dbg(pm8001_ha, IO, "IO_UNDERFLOW\n");
		ts->resp = SAS_TASK_COMPLETE;
		ts->stat = SAS_DATA_OVERRUN;
		ts->residual = 0;
		if (pm8001_dev)
			atomic_dec(&pm8001_dev->running_req);
		break;
	case IO_XFER_ERROR_BREAK:
		pm8001_dbg(pm8001_ha, IO, "IO_XFER_ERROR_BREAK\n");
		pm8001_handle_event(pm8001_ha, t, IO_XFER_ERROR_BREAK);
		return;
	case IO_XFER_ERROR_PHY_NOT_READY:
		pm8001_dbg(pm8001_ha, IO, "IO_XFER_ERROR_PHY_NOT_READY\n");
		ts->resp = SAS_TASK_COMPLETE;
		ts->stat = SAS_OPEN_REJECT;
		ts->open_rej_reason = SAS_OREJ_RSVD_RETRY;
		break;
	case IO_OPEN_CNX_ERROR_PROTOCOL_NOT_SUPPORTED:
		pm8001_dbg(pm8001_ha, IO,
			   "IO_OPEN_CNX_ERROR_PROTOCOL_NOT_SUPPORTED\n");
		ts->resp = SAS_TASK_COMPLETE;
		ts->stat = SAS_OPEN_REJECT;
		ts->open_rej_reason = SAS_OREJ_EPROTO;
		break;
	case IO_OPEN_CNX_ERROR_ZONE_VIOLATION:
		pm8001_dbg(pm8001_ha, IO,
			   "IO_OPEN_CNX_ERROR_ZONE_VIOLATION\n");
		ts->resp = SAS_TASK_COMPLETE;
		ts->stat = SAS_OPEN_REJECT;
		ts->open_rej_reason = SAS_OREJ_UNKNOWN;
		break;
	case IO_OPEN_CNX_ERROR_BREAK:
		pm8001_dbg(pm8001_ha, IO, "IO_OPEN_CNX_ERROR_BREAK\n");
		ts->resp = SAS_TASK_COMPLETE;
		ts->stat = SAS_OPEN_REJECT;
		ts->open_rej_reason = SAS_OREJ_RSVD_RETRY;
		break;
	case IO_OPEN_CNX_ERROR_IT_NEXUS_LOSS:
	case IO_XFER_OPEN_RETRY_BACKOFF_THRESHOLD_REACHED:
	case IO_OPEN_CNX_ERROR_IT_NEXUS_LOSS_OPEN_TMO:
	case IO_OPEN_CNX_ERROR_IT_NEXUS_LOSS_NO_DEST:
	case IO_OPEN_CNX_ERROR_IT_NEXUS_LOSS_OPEN_COLLIDE:
	case IO_OPEN_CNX_ERROR_IT_NEXUS_LOSS_PATHWAY_BLOCKED:
		pm8001_dbg(pm8001_ha, IO, "IO_OPEN_CNX_ERROR_IT_NEXUS_LOSS\n");
		ts->resp = SAS_TASK_COMPLETE;
		ts->stat = SAS_OPEN_REJECT;
		ts->open_rej_reason = SAS_OREJ_UNKNOWN;
		if (!t->uldd_task)
			pm8001_handle_event(pm8001_ha,
				pm8001_dev,
				IO_OPEN_CNX_ERROR_IT_NEXUS_LOSS);
		break;
	case IO_OPEN_CNX_ERROR_BAD_DESTINATION:
		pm8001_dbg(pm8001_ha, IO,
			   "IO_OPEN_CNX_ERROR_BAD_DESTINATION\n");
		ts->resp = SAS_TASK_COMPLETE;
		ts->stat = SAS_OPEN_REJECT;
		ts->open_rej_reason = SAS_OREJ_BAD_DEST;
		break;
	case IO_OPEN_CNX_ERROR_CONNECTION_RATE_NOT_SUPPORTED:
		pm8001_dbg(pm8001_ha, IO,
			   "IO_OPEN_CNX_ERROR_CONNECTION_RATE_NOT_SUPPORTED\n");
		ts->resp = SAS_TASK_COMPLETE;
		ts->stat = SAS_OPEN_REJECT;
		ts->open_rej_reason = SAS_OREJ_CONN_RATE;
		break;
	case IO_OPEN_CNX_ERROR_WRONG_DESTINATION:
		pm8001_dbg(pm8001_ha, IO,
			   "IO_OPEN_CNX_ERROR_WRONG_DESTINATION\n");
		ts->resp = SAS_TASK_COMPLETE;
		ts->stat = SAS_OPEN_REJECT;
		ts->open_rej_reason = SAS_OREJ_WRONG_DEST;
		break;
	case IO_XFER_ERROR_NAK_RECEIVED:
		pm8001_dbg(pm8001_ha, IO, "IO_XFER_ERROR_NAK_RECEIVED\n");
		ts->resp = SAS_TASK_COMPLETE;
		ts->stat = SAS_OPEN_REJECT;
		ts->open_rej_reason = SAS_OREJ_RSVD_RETRY;
		break;
	case IO_XFER_ERROR_ACK_NAK_TIMEOUT:
		pm8001_dbg(pm8001_ha, IO, "IO_XFER_ERROR_ACK_NAK_TIMEOUT\n");
		ts->resp = SAS_TASK_COMPLETE;
		ts->stat = SAS_NAK_R_ERR;
		break;
	case IO_XFER_OPEN_RETRY_TIMEOUT:
		pm8001_dbg(pm8001_ha, IO, "IO_XFER_OPEN_RETRY_TIMEOUT\n");
		pm8001_handle_event(pm8001_ha, t, IO_XFER_OPEN_RETRY_TIMEOUT);
		return;
	case IO_XFER_ERROR_UNEXPECTED_PHASE:
		pm8001_dbg(pm8001_ha, IO, "IO_XFER_ERROR_UNEXPECTED_PHASE\n");
		ts->resp = SAS_TASK_COMPLETE;
		ts->stat = SAS_DATA_OVERRUN;
		break;
	case IO_XFER_ERROR_XFER_RDY_OVERRUN:
		pm8001_dbg(pm8001_ha, IO, "IO_XFER_ERROR_XFER_RDY_OVERRUN\n");
		ts->resp = SAS_TASK_COMPLETE;
		ts->stat = SAS_DATA_OVERRUN;
		break;
	case IO_XFER_ERROR_XFER_RDY_NOT_EXPECTED:
		pm8001_dbg(pm8001_ha, IO,
			   "IO_XFER_ERROR_XFER_RDY_NOT_EXPECTED\n");
		ts->resp = SAS_TASK_COMPLETE;
		ts->stat = SAS_DATA_OVERRUN;
		break;
	case IO_XFER_ERROR_CMD_ISSUE_ACK_NAK_TIMEOUT:
		pm8001_dbg(pm8001_ha, IO,
			   "IO_XFER_ERROR_CMD_ISSUE_ACK_NAK_TIMEOUT\n");
		ts->resp = SAS_TASK_COMPLETE;
		ts->stat = SAS_DATA_OVERRUN;
		break;
	case IO_XFER_ERROR_OFFSET_MISMATCH:
		pm8001_dbg(pm8001_ha, IO, "IO_XFER_ERROR_OFFSET_MISMATCH\n");
		ts->resp = SAS_TASK_COMPLETE;
		ts->stat = SAS_DATA_OVERRUN;
		break;
	case IO_XFER_ERROR_XFER_ZERO_DATA_LEN:
		pm8001_dbg(pm8001_ha, IO,
			   "IO_XFER_ERROR_XFER_ZERO_DATA_LEN\n");
		ts->resp = SAS_TASK_COMPLETE;
		ts->stat = SAS_DATA_OVERRUN;
		break;
	case IO_XFER_ERROR_INTERNAL_CRC_ERROR:
		pm8001_dbg(pm8001_ha, IOERR,
			   "IO_XFR_ERROR_INTERNAL_CRC_ERROR\n");
		/* TBC: used default set values */
		ts->resp = SAS_TASK_COMPLETE;
		ts->stat = SAS_DATA_OVERRUN;
		break;
	case IO_XFER_CMD_FRAME_ISSUED:
		pm8001_dbg(pm8001_ha, IO, "IO_XFER_CMD_FRAME_ISSUED\n");
		return;
	default:
		pm8001_dbg(pm8001_ha, DEVIO, "Unknown status 0x%x\n", event);
		/* not allowed case. Therefore, return failed status */
		ts->resp = SAS_TASK_COMPLETE;
		ts->stat = SAS_DATA_OVERRUN;
		break;
	}
	spin_lock_irqsave(&t->task_state_lock, flags);
	t->task_state_flags &= ~SAS_TASK_STATE_PENDING;
	t->task_state_flags &= ~SAS_TASK_AT_INITIATOR;
	t->task_state_flags |= SAS_TASK_STATE_DONE;
	if (unlikely((t->task_state_flags & SAS_TASK_STATE_ABORTED))) {
		spin_unlock_irqrestore(&t->task_state_lock, flags);
		pm8001_dbg(pm8001_ha, FAIL,
			   "task 0x%p done with event 0x%x resp 0x%x stat 0x%x but aborted by upper layer!\n",
			   t, event, ts->resp, ts->stat);
		pm8001_ccb_task_free(pm8001_ha, t, ccb, tag);
	} else {
		spin_unlock_irqrestore(&t->task_state_lock, flags);
		pm8001_ccb_task_free(pm8001_ha, t, ccb, tag);
		mb();/* in order to force CPU ordering */
		t->task_done(t);
	}
}

/*See the comments for mpi_ssp_completion */
static void
mpi_sata_completion(struct pm8001_hba_info *pm8001_ha,
		struct outbound_queue_table *circularQ, void *piomb)
{
	struct sas_task *t;
	struct pm8001_ccb_info *ccb;
	u32 param;
	u32 status;
	u32 tag;
	int i, j;
	u8 sata_addr_low[4];
	u32 temp_sata_addr_low, temp_sata_addr_hi;
	u8 sata_addr_hi[4];
	struct sata_completion_resp *psataPayload;
	struct task_status_struct *ts;
	struct ata_task_resp *resp ;
	u32 *sata_resp;
	struct pm8001_device *pm8001_dev;
	unsigned long flags;

	psataPayload = (struct sata_completion_resp *)(piomb + 4);
	status = le32_to_cpu(psataPayload->status);
	tag = le32_to_cpu(psataPayload->tag);

	if (!tag) {
		pm8001_dbg(pm8001_ha, FAIL, "tag null\n");
		return;
	}
	ccb = &pm8001_ha->ccb_info[tag];
	param = le32_to_cpu(psataPayload->param);
	if (ccb) {
		t = ccb->task;
		pm8001_dev = ccb->device;
	} else {
		pm8001_dbg(pm8001_ha, FAIL, "ccb null\n");
		return;
	}

	if (t) {
		if (t->dev && (t->dev->lldd_dev))
			pm8001_dev = t->dev->lldd_dev;
	} else {
		pm8001_dbg(pm8001_ha, FAIL, "task null\n");
		return;
	}

	if ((pm8001_dev && !(pm8001_dev->id & NCQ_READ_LOG_FLAG))
		&& unlikely(!t || !t->lldd_task || !t->dev)) {
		pm8001_dbg(pm8001_ha, FAIL, "task or dev null\n");
		return;
	}

	ts = &t->task_status;
	if (!ts) {
		pm8001_dbg(pm8001_ha, FAIL, "ts null\n");
		return;
	}

<<<<<<< HEAD
	if (unlikely(status))
		pm8001_dbg(pm8001_ha, IOERR,
			   "status:0x%x, tag:0x%x, task::0x%p\n",
			   status, tag, t);
=======
	if (status != IO_SUCCESS) {
		pm8001_dbg(pm8001_ha, FAIL,
			"IO failed device_id %u status 0x%x tag %d\n",
			pm8001_dev->device_id, status, tag);
	}
>>>>>>> 3b17187f

	/* Print sas address of IO failed device */
	if ((status != IO_SUCCESS) && (status != IO_OVERFLOW) &&
		(status != IO_UNDERFLOW)) {
		if (!((t->dev->parent) &&
			(dev_is_expander(t->dev->parent->dev_type)))) {
			for (i = 0, j = 4; i <= 3 && j <= 7; i++, j++)
				sata_addr_low[i] = pm8001_ha->sas_addr[j];
			for (i = 0, j = 0; i <= 3 && j <= 3; i++, j++)
				sata_addr_hi[i] = pm8001_ha->sas_addr[j];
			memcpy(&temp_sata_addr_low, sata_addr_low,
				sizeof(sata_addr_low));
			memcpy(&temp_sata_addr_hi, sata_addr_hi,
				sizeof(sata_addr_hi));
			temp_sata_addr_hi = (((temp_sata_addr_hi >> 24) & 0xff)
						|((temp_sata_addr_hi << 8) &
						0xff0000) |
						((temp_sata_addr_hi >> 8)
						& 0xff00) |
						((temp_sata_addr_hi << 24) &
						0xff000000));
			temp_sata_addr_low = ((((temp_sata_addr_low >> 24)
						& 0xff) |
						((temp_sata_addr_low << 8)
						& 0xff0000) |
						((temp_sata_addr_low >> 8)
						& 0xff00) |
						((temp_sata_addr_low << 24)
						& 0xff000000)) +
						pm8001_dev->attached_phy +
						0x10);
			pm8001_dbg(pm8001_ha, FAIL,
				   "SAS Address of IO Failure Drive:%08x%08x\n",
				   temp_sata_addr_hi,
				   temp_sata_addr_low);

		} else {
			pm8001_dbg(pm8001_ha, FAIL,
				   "SAS Address of IO Failure Drive:%016llx\n",
				   SAS_ADDR(t->dev->sas_addr));
		}
	}
	switch (status) {
	case IO_SUCCESS:
		pm8001_dbg(pm8001_ha, IO, "IO_SUCCESS\n");
		if (param == 0) {
			ts->resp = SAS_TASK_COMPLETE;
			ts->stat = SAS_SAM_STAT_GOOD;
			/* check if response is for SEND READ LOG */
			if (pm8001_dev &&
				(pm8001_dev->id & NCQ_READ_LOG_FLAG)) {
				/* set new bit for abort_all */
				pm8001_dev->id |= NCQ_ABORT_ALL_FLAG;
				/* clear bit for read log */
				pm8001_dev->id = pm8001_dev->id & 0x7FFFFFFF;
				pm80xx_send_abort_all(pm8001_ha, pm8001_dev);
				/* Free the tag */
				pm8001_tag_free(pm8001_ha, tag);
				sas_free_task(t);
				return;
			}
		} else {
			u8 len;
			ts->resp = SAS_TASK_COMPLETE;
			ts->stat = SAS_PROTO_RESPONSE;
			ts->residual = param;
			pm8001_dbg(pm8001_ha, IO,
				   "SAS_PROTO_RESPONSE len = %d\n",
				   param);
			sata_resp = &psataPayload->sata_resp[0];
			resp = (struct ata_task_resp *)ts->buf;
			if (t->ata_task.dma_xfer == 0 &&
			    t->data_dir == DMA_FROM_DEVICE) {
				len = sizeof(struct pio_setup_fis);
				pm8001_dbg(pm8001_ha, IO,
					   "PIO read len = %d\n", len);
			} else if (t->ata_task.use_ncq) {
				len = sizeof(struct set_dev_bits_fis);
				pm8001_dbg(pm8001_ha, IO, "FPDMA len = %d\n",
					   len);
			} else {
				len = sizeof(struct dev_to_host_fis);
				pm8001_dbg(pm8001_ha, IO, "other len = %d\n",
					   len);
			}
			if (SAS_STATUS_BUF_SIZE >= sizeof(*resp)) {
				resp->frame_len = len;
				memcpy(&resp->ending_fis[0], sata_resp, len);
				ts->buf_valid_size = sizeof(*resp);
			} else
				pm8001_dbg(pm8001_ha, IO,
					   "response too large\n");
		}
		if (pm8001_dev)
			atomic_dec(&pm8001_dev->running_req);
		break;
	case IO_ABORTED:
		pm8001_dbg(pm8001_ha, IO, "IO_ABORTED IOMB Tag\n");
		ts->resp = SAS_TASK_COMPLETE;
		ts->stat = SAS_ABORTED_TASK;
		if (pm8001_dev)
			atomic_dec(&pm8001_dev->running_req);
		break;
		/* following cases are to do cases */
	case IO_UNDERFLOW:
		/* SATA Completion with error */
		pm8001_dbg(pm8001_ha, IO, "IO_UNDERFLOW param = %d\n", param);
		ts->resp = SAS_TASK_COMPLETE;
		ts->stat = SAS_DATA_UNDERRUN;
		ts->residual = param;
		if (pm8001_dev)
			atomic_dec(&pm8001_dev->running_req);
		break;
	case IO_NO_DEVICE:
		pm8001_dbg(pm8001_ha, IO, "IO_NO_DEVICE\n");
		ts->resp = SAS_TASK_UNDELIVERED;
		ts->stat = SAS_PHY_DOWN;
		if (pm8001_dev)
			atomic_dec(&pm8001_dev->running_req);
		break;
	case IO_XFER_ERROR_BREAK:
		pm8001_dbg(pm8001_ha, IO, "IO_XFER_ERROR_BREAK\n");
		ts->resp = SAS_TASK_COMPLETE;
		ts->stat = SAS_INTERRUPTED;
		if (pm8001_dev)
			atomic_dec(&pm8001_dev->running_req);
		break;
	case IO_XFER_ERROR_PHY_NOT_READY:
		pm8001_dbg(pm8001_ha, IO, "IO_XFER_ERROR_PHY_NOT_READY\n");
		ts->resp = SAS_TASK_COMPLETE;
		ts->stat = SAS_OPEN_REJECT;
		ts->open_rej_reason = SAS_OREJ_RSVD_RETRY;
		if (pm8001_dev)
			atomic_dec(&pm8001_dev->running_req);
		break;
	case IO_OPEN_CNX_ERROR_PROTOCOL_NOT_SUPPORTED:
		pm8001_dbg(pm8001_ha, IO,
			   "IO_OPEN_CNX_ERROR_PROTOCOL_NOT_SUPPORTED\n");
		ts->resp = SAS_TASK_COMPLETE;
		ts->stat = SAS_OPEN_REJECT;
		ts->open_rej_reason = SAS_OREJ_EPROTO;
		if (pm8001_dev)
			atomic_dec(&pm8001_dev->running_req);
		break;
	case IO_OPEN_CNX_ERROR_ZONE_VIOLATION:
		pm8001_dbg(pm8001_ha, IO,
			   "IO_OPEN_CNX_ERROR_ZONE_VIOLATION\n");
		ts->resp = SAS_TASK_COMPLETE;
		ts->stat = SAS_OPEN_REJECT;
		ts->open_rej_reason = SAS_OREJ_UNKNOWN;
		if (pm8001_dev)
			atomic_dec(&pm8001_dev->running_req);
		break;
	case IO_OPEN_CNX_ERROR_BREAK:
		pm8001_dbg(pm8001_ha, IO, "IO_OPEN_CNX_ERROR_BREAK\n");
		ts->resp = SAS_TASK_COMPLETE;
		ts->stat = SAS_OPEN_REJECT;
		ts->open_rej_reason = SAS_OREJ_RSVD_CONT0;
		if (pm8001_dev)
			atomic_dec(&pm8001_dev->running_req);
		break;
	case IO_OPEN_CNX_ERROR_IT_NEXUS_LOSS:
	case IO_XFER_OPEN_RETRY_BACKOFF_THRESHOLD_REACHED:
	case IO_OPEN_CNX_ERROR_IT_NEXUS_LOSS_OPEN_TMO:
	case IO_OPEN_CNX_ERROR_IT_NEXUS_LOSS_NO_DEST:
	case IO_OPEN_CNX_ERROR_IT_NEXUS_LOSS_OPEN_COLLIDE:
	case IO_OPEN_CNX_ERROR_IT_NEXUS_LOSS_PATHWAY_BLOCKED:
		pm8001_dbg(pm8001_ha, IO, "IO_OPEN_CNX_ERROR_IT_NEXUS_LOSS\n");
		ts->resp = SAS_TASK_COMPLETE;
		ts->stat = SAS_DEV_NO_RESPONSE;
		if (!t->uldd_task) {
			pm8001_handle_event(pm8001_ha,
				pm8001_dev,
				IO_OPEN_CNX_ERROR_IT_NEXUS_LOSS);
			ts->resp = SAS_TASK_UNDELIVERED;
			ts->stat = SAS_QUEUE_FULL;
			spin_unlock_irqrestore(&circularQ->oq_lock,
					circularQ->lock_flags);
			pm8001_ccb_task_free_done(pm8001_ha, t, ccb, tag);
			spin_lock_irqsave(&circularQ->oq_lock,
					circularQ->lock_flags);
			return;
		}
		break;
	case IO_OPEN_CNX_ERROR_BAD_DESTINATION:
		pm8001_dbg(pm8001_ha, IO,
			   "IO_OPEN_CNX_ERROR_BAD_DESTINATION\n");
		ts->resp = SAS_TASK_UNDELIVERED;
		ts->stat = SAS_OPEN_REJECT;
		ts->open_rej_reason = SAS_OREJ_BAD_DEST;
		if (!t->uldd_task) {
			pm8001_handle_event(pm8001_ha,
				pm8001_dev,
				IO_OPEN_CNX_ERROR_IT_NEXUS_LOSS);
			ts->resp = SAS_TASK_UNDELIVERED;
			ts->stat = SAS_QUEUE_FULL;
			spin_unlock_irqrestore(&circularQ->oq_lock,
					circularQ->lock_flags);
			pm8001_ccb_task_free_done(pm8001_ha, t, ccb, tag);
			spin_lock_irqsave(&circularQ->oq_lock,
					circularQ->lock_flags);
			return;
		}
		break;
	case IO_OPEN_CNX_ERROR_CONNECTION_RATE_NOT_SUPPORTED:
		pm8001_dbg(pm8001_ha, IO,
			   "IO_OPEN_CNX_ERROR_CONNECTION_RATE_NOT_SUPPORTED\n");
		ts->resp = SAS_TASK_COMPLETE;
		ts->stat = SAS_OPEN_REJECT;
		ts->open_rej_reason = SAS_OREJ_CONN_RATE;
		if (pm8001_dev)
			atomic_dec(&pm8001_dev->running_req);
		break;
	case IO_OPEN_CNX_ERROR_STP_RESOURCES_BUSY:
		pm8001_dbg(pm8001_ha, IO,
			   "IO_OPEN_CNX_ERROR_STP_RESOURCES_BUSY\n");
		ts->resp = SAS_TASK_COMPLETE;
		ts->stat = SAS_DEV_NO_RESPONSE;
		if (!t->uldd_task) {
			pm8001_handle_event(pm8001_ha,
				pm8001_dev,
				IO_OPEN_CNX_ERROR_STP_RESOURCES_BUSY);
			ts->resp = SAS_TASK_UNDELIVERED;
			ts->stat = SAS_QUEUE_FULL;
			spin_unlock_irqrestore(&circularQ->oq_lock,
					circularQ->lock_flags);
			pm8001_ccb_task_free_done(pm8001_ha, t, ccb, tag);
			spin_lock_irqsave(&circularQ->oq_lock,
					circularQ->lock_flags);
			return;
		}
		break;
	case IO_OPEN_CNX_ERROR_WRONG_DESTINATION:
		pm8001_dbg(pm8001_ha, IO,
			   "IO_OPEN_CNX_ERROR_WRONG_DESTINATION\n");
		ts->resp = SAS_TASK_COMPLETE;
		ts->stat = SAS_OPEN_REJECT;
		ts->open_rej_reason = SAS_OREJ_WRONG_DEST;
		if (pm8001_dev)
			atomic_dec(&pm8001_dev->running_req);
		break;
	case IO_XFER_ERROR_NAK_RECEIVED:
		pm8001_dbg(pm8001_ha, IO, "IO_XFER_ERROR_NAK_RECEIVED\n");
		ts->resp = SAS_TASK_COMPLETE;
		ts->stat = SAS_NAK_R_ERR;
		if (pm8001_dev)
			atomic_dec(&pm8001_dev->running_req);
		break;
	case IO_XFER_ERROR_ACK_NAK_TIMEOUT:
		pm8001_dbg(pm8001_ha, IO, "IO_XFER_ERROR_ACK_NAK_TIMEOUT\n");
		ts->resp = SAS_TASK_COMPLETE;
		ts->stat = SAS_NAK_R_ERR;
		if (pm8001_dev)
			atomic_dec(&pm8001_dev->running_req);
		break;
	case IO_XFER_ERROR_DMA:
		pm8001_dbg(pm8001_ha, IO, "IO_XFER_ERROR_DMA\n");
		ts->resp = SAS_TASK_COMPLETE;
		ts->stat = SAS_ABORTED_TASK;
		if (pm8001_dev)
			atomic_dec(&pm8001_dev->running_req);
		break;
	case IO_XFER_ERROR_SATA_LINK_TIMEOUT:
		pm8001_dbg(pm8001_ha, IO, "IO_XFER_ERROR_SATA_LINK_TIMEOUT\n");
		ts->resp = SAS_TASK_UNDELIVERED;
		ts->stat = SAS_DEV_NO_RESPONSE;
		if (pm8001_dev)
			atomic_dec(&pm8001_dev->running_req);
		break;
	case IO_XFER_ERROR_REJECTED_NCQ_MODE:
		pm8001_dbg(pm8001_ha, IO, "IO_XFER_ERROR_REJECTED_NCQ_MODE\n");
		ts->resp = SAS_TASK_COMPLETE;
		ts->stat = SAS_DATA_UNDERRUN;
		if (pm8001_dev)
			atomic_dec(&pm8001_dev->running_req);
		break;
	case IO_XFER_OPEN_RETRY_TIMEOUT:
		pm8001_dbg(pm8001_ha, IO, "IO_XFER_OPEN_RETRY_TIMEOUT\n");
		ts->resp = SAS_TASK_COMPLETE;
		ts->stat = SAS_OPEN_TO;
		if (pm8001_dev)
			atomic_dec(&pm8001_dev->running_req);
		break;
	case IO_PORT_IN_RESET:
		pm8001_dbg(pm8001_ha, IO, "IO_PORT_IN_RESET\n");
		ts->resp = SAS_TASK_COMPLETE;
		ts->stat = SAS_DEV_NO_RESPONSE;
		if (pm8001_dev)
			atomic_dec(&pm8001_dev->running_req);
		break;
	case IO_DS_NON_OPERATIONAL:
		pm8001_dbg(pm8001_ha, IO, "IO_DS_NON_OPERATIONAL\n");
		ts->resp = SAS_TASK_COMPLETE;
		ts->stat = SAS_DEV_NO_RESPONSE;
		if (!t->uldd_task) {
			pm8001_handle_event(pm8001_ha, pm8001_dev,
					IO_DS_NON_OPERATIONAL);
			ts->resp = SAS_TASK_UNDELIVERED;
			ts->stat = SAS_QUEUE_FULL;
			spin_unlock_irqrestore(&circularQ->oq_lock,
					circularQ->lock_flags);
			pm8001_ccb_task_free_done(pm8001_ha, t, ccb, tag);
			spin_lock_irqsave(&circularQ->oq_lock,
					circularQ->lock_flags);
			return;
		}
		break;
	case IO_DS_IN_RECOVERY:
		pm8001_dbg(pm8001_ha, IO, "IO_DS_IN_RECOVERY\n");
		ts->resp = SAS_TASK_COMPLETE;
		ts->stat = SAS_DEV_NO_RESPONSE;
		if (pm8001_dev)
			atomic_dec(&pm8001_dev->running_req);
		break;
	case IO_DS_IN_ERROR:
		pm8001_dbg(pm8001_ha, IO, "IO_DS_IN_ERROR\n");
		ts->resp = SAS_TASK_COMPLETE;
		ts->stat = SAS_DEV_NO_RESPONSE;
		if (!t->uldd_task) {
			pm8001_handle_event(pm8001_ha, pm8001_dev,
					IO_DS_IN_ERROR);
			ts->resp = SAS_TASK_UNDELIVERED;
			ts->stat = SAS_QUEUE_FULL;
			spin_unlock_irqrestore(&circularQ->oq_lock,
					circularQ->lock_flags);
			pm8001_ccb_task_free_done(pm8001_ha, t, ccb, tag);
			spin_lock_irqsave(&circularQ->oq_lock,
					circularQ->lock_flags);
			return;
		}
		break;
	case IO_OPEN_CNX_ERROR_HW_RESOURCE_BUSY:
		pm8001_dbg(pm8001_ha, IO,
			   "IO_OPEN_CNX_ERROR_HW_RESOURCE_BUSY\n");
		ts->resp = SAS_TASK_COMPLETE;
		ts->stat = SAS_OPEN_REJECT;
		ts->open_rej_reason = SAS_OREJ_RSVD_RETRY;
		if (pm8001_dev)
			atomic_dec(&pm8001_dev->running_req);
		break;
	default:
<<<<<<< HEAD
		pm8001_dbg(pm8001_ha, DEVIO, "Unknown status 0x%x\n", status);
=======
		pm8001_dbg(pm8001_ha, DEVIO,
				"Unknown status device_id %u status 0x%x tag %d\n",
			pm8001_dev->device_id, status, tag);
>>>>>>> 3b17187f
		/* not allowed case. Therefore, return failed status */
		ts->resp = SAS_TASK_COMPLETE;
		ts->stat = SAS_DEV_NO_RESPONSE;
		if (pm8001_dev)
			atomic_dec(&pm8001_dev->running_req);
		break;
	}
	spin_lock_irqsave(&t->task_state_lock, flags);
	t->task_state_flags &= ~SAS_TASK_STATE_PENDING;
	t->task_state_flags &= ~SAS_TASK_AT_INITIATOR;
	t->task_state_flags |= SAS_TASK_STATE_DONE;
	if (unlikely((t->task_state_flags & SAS_TASK_STATE_ABORTED))) {
		spin_unlock_irqrestore(&t->task_state_lock, flags);
		pm8001_dbg(pm8001_ha, FAIL,
			   "task 0x%p done with io_status 0x%x resp 0x%x stat 0x%x but aborted by upper layer!\n",
			   t, status, ts->resp, ts->stat);
		if (t->slow_task)
			complete(&t->slow_task->completion);
		pm8001_ccb_task_free(pm8001_ha, t, ccb, tag);
	} else {
		spin_unlock_irqrestore(&t->task_state_lock, flags);
		spin_unlock_irqrestore(&circularQ->oq_lock,
				circularQ->lock_flags);
		pm8001_ccb_task_free_done(pm8001_ha, t, ccb, tag);
		spin_lock_irqsave(&circularQ->oq_lock,
				circularQ->lock_flags);
	}
}

/*See the comments for mpi_ssp_completion */
static void mpi_sata_event(struct pm8001_hba_info *pm8001_ha,
		struct outbound_queue_table *circularQ, void *piomb)
{
	struct sas_task *t;
	struct task_status_struct *ts;
	struct pm8001_ccb_info *ccb;
	struct pm8001_device *pm8001_dev;
	struct sata_event_resp *psataPayload =
		(struct sata_event_resp *)(piomb + 4);
	u32 event = le32_to_cpu(psataPayload->event);
	u32 tag = le32_to_cpu(psataPayload->tag);
	u32 port_id = le32_to_cpu(psataPayload->port_id);
	u32 dev_id = le32_to_cpu(psataPayload->device_id);
	unsigned long flags;

	ccb = &pm8001_ha->ccb_info[tag];

	if (ccb) {
		t = ccb->task;
		pm8001_dev = ccb->device;
	} else {
		pm8001_dbg(pm8001_ha, FAIL, "No CCB !!!. returning\n");
		return;
	}
	if (event)
		pm8001_dbg(pm8001_ha, FAIL, "SATA EVENT 0x%x\n", event);

	/* Check if this is NCQ error */
	if (event == IO_XFER_ERROR_ABORTED_NCQ_MODE) {
		/* find device using device id */
		pm8001_dev = pm8001_find_dev(pm8001_ha, dev_id);
		/* send read log extension */
		if (pm8001_dev)
			pm80xx_send_read_log(pm8001_ha, pm8001_dev);
		return;
	}

	if (unlikely(!t || !t->lldd_task || !t->dev)) {
		pm8001_dbg(pm8001_ha, FAIL, "task or dev null\n");
		return;
	}

	ts = &t->task_status;
	pm8001_dbg(pm8001_ha, IOERR, "port_id:0x%x, tag:0x%x, event:0x%x\n",
		   port_id, tag, event);
	switch (event) {
	case IO_OVERFLOW:
		pm8001_dbg(pm8001_ha, IO, "IO_UNDERFLOW\n");
		ts->resp = SAS_TASK_COMPLETE;
		ts->stat = SAS_DATA_OVERRUN;
		ts->residual = 0;
		if (pm8001_dev)
			atomic_dec(&pm8001_dev->running_req);
		break;
	case IO_XFER_ERROR_BREAK:
		pm8001_dbg(pm8001_ha, IO, "IO_XFER_ERROR_BREAK\n");
		ts->resp = SAS_TASK_COMPLETE;
		ts->stat = SAS_INTERRUPTED;
		break;
	case IO_XFER_ERROR_PHY_NOT_READY:
		pm8001_dbg(pm8001_ha, IO, "IO_XFER_ERROR_PHY_NOT_READY\n");
		ts->resp = SAS_TASK_COMPLETE;
		ts->stat = SAS_OPEN_REJECT;
		ts->open_rej_reason = SAS_OREJ_RSVD_RETRY;
		break;
	case IO_OPEN_CNX_ERROR_PROTOCOL_NOT_SUPPORTED:
		pm8001_dbg(pm8001_ha, IO,
			   "IO_OPEN_CNX_ERROR_PROTOCOL_NOT_SUPPORTED\n");
		ts->resp = SAS_TASK_COMPLETE;
		ts->stat = SAS_OPEN_REJECT;
		ts->open_rej_reason = SAS_OREJ_EPROTO;
		break;
	case IO_OPEN_CNX_ERROR_ZONE_VIOLATION:
		pm8001_dbg(pm8001_ha, IO,
			   "IO_OPEN_CNX_ERROR_ZONE_VIOLATION\n");
		ts->resp = SAS_TASK_COMPLETE;
		ts->stat = SAS_OPEN_REJECT;
		ts->open_rej_reason = SAS_OREJ_UNKNOWN;
		break;
	case IO_OPEN_CNX_ERROR_BREAK:
		pm8001_dbg(pm8001_ha, IO, "IO_OPEN_CNX_ERROR_BREAK\n");
		ts->resp = SAS_TASK_COMPLETE;
		ts->stat = SAS_OPEN_REJECT;
		ts->open_rej_reason = SAS_OREJ_RSVD_CONT0;
		break;
	case IO_OPEN_CNX_ERROR_IT_NEXUS_LOSS:
	case IO_XFER_OPEN_RETRY_BACKOFF_THRESHOLD_REACHED:
	case IO_OPEN_CNX_ERROR_IT_NEXUS_LOSS_OPEN_TMO:
	case IO_OPEN_CNX_ERROR_IT_NEXUS_LOSS_NO_DEST:
	case IO_OPEN_CNX_ERROR_IT_NEXUS_LOSS_OPEN_COLLIDE:
	case IO_OPEN_CNX_ERROR_IT_NEXUS_LOSS_PATHWAY_BLOCKED:
		pm8001_dbg(pm8001_ha, FAIL,
			   "IO_OPEN_CNX_ERROR_IT_NEXUS_LOSS\n");
		ts->resp = SAS_TASK_UNDELIVERED;
		ts->stat = SAS_DEV_NO_RESPONSE;
		if (!t->uldd_task) {
			pm8001_handle_event(pm8001_ha,
				pm8001_dev,
				IO_OPEN_CNX_ERROR_IT_NEXUS_LOSS);
			ts->resp = SAS_TASK_COMPLETE;
			ts->stat = SAS_QUEUE_FULL;
			spin_unlock_irqrestore(&circularQ->oq_lock,
					circularQ->lock_flags);
			pm8001_ccb_task_free_done(pm8001_ha, t, ccb, tag);
			spin_lock_irqsave(&circularQ->oq_lock,
					circularQ->lock_flags);
			return;
		}
		break;
	case IO_OPEN_CNX_ERROR_BAD_DESTINATION:
		pm8001_dbg(pm8001_ha, IO,
			   "IO_OPEN_CNX_ERROR_BAD_DESTINATION\n");
		ts->resp = SAS_TASK_UNDELIVERED;
		ts->stat = SAS_OPEN_REJECT;
		ts->open_rej_reason = SAS_OREJ_BAD_DEST;
		break;
	case IO_OPEN_CNX_ERROR_CONNECTION_RATE_NOT_SUPPORTED:
		pm8001_dbg(pm8001_ha, IO,
			   "IO_OPEN_CNX_ERROR_CONNECTION_RATE_NOT_SUPPORTED\n");
		ts->resp = SAS_TASK_COMPLETE;
		ts->stat = SAS_OPEN_REJECT;
		ts->open_rej_reason = SAS_OREJ_CONN_RATE;
		break;
	case IO_OPEN_CNX_ERROR_WRONG_DESTINATION:
		pm8001_dbg(pm8001_ha, IO,
			   "IO_OPEN_CNX_ERROR_WRONG_DESTINATION\n");
		ts->resp = SAS_TASK_COMPLETE;
		ts->stat = SAS_OPEN_REJECT;
		ts->open_rej_reason = SAS_OREJ_WRONG_DEST;
		break;
	case IO_XFER_ERROR_NAK_RECEIVED:
		pm8001_dbg(pm8001_ha, IO, "IO_XFER_ERROR_NAK_RECEIVED\n");
		ts->resp = SAS_TASK_COMPLETE;
		ts->stat = SAS_NAK_R_ERR;
		break;
	case IO_XFER_ERROR_PEER_ABORTED:
		pm8001_dbg(pm8001_ha, IO, "IO_XFER_ERROR_PEER_ABORTED\n");
		ts->resp = SAS_TASK_COMPLETE;
		ts->stat = SAS_NAK_R_ERR;
		break;
	case IO_XFER_ERROR_REJECTED_NCQ_MODE:
		pm8001_dbg(pm8001_ha, IO, "IO_XFER_ERROR_REJECTED_NCQ_MODE\n");
		ts->resp = SAS_TASK_COMPLETE;
		ts->stat = SAS_DATA_UNDERRUN;
		break;
	case IO_XFER_OPEN_RETRY_TIMEOUT:
		pm8001_dbg(pm8001_ha, IO, "IO_XFER_OPEN_RETRY_TIMEOUT\n");
		ts->resp = SAS_TASK_COMPLETE;
		ts->stat = SAS_OPEN_TO;
		break;
	case IO_XFER_ERROR_UNEXPECTED_PHASE:
		pm8001_dbg(pm8001_ha, IO, "IO_XFER_ERROR_UNEXPECTED_PHASE\n");
		ts->resp = SAS_TASK_COMPLETE;
		ts->stat = SAS_OPEN_TO;
		break;
	case IO_XFER_ERROR_XFER_RDY_OVERRUN:
		pm8001_dbg(pm8001_ha, IO, "IO_XFER_ERROR_XFER_RDY_OVERRUN\n");
		ts->resp = SAS_TASK_COMPLETE;
		ts->stat = SAS_OPEN_TO;
		break;
	case IO_XFER_ERROR_XFER_RDY_NOT_EXPECTED:
		pm8001_dbg(pm8001_ha, IO,
			   "IO_XFER_ERROR_XFER_RDY_NOT_EXPECTED\n");
		ts->resp = SAS_TASK_COMPLETE;
		ts->stat = SAS_OPEN_TO;
		break;
	case IO_XFER_ERROR_OFFSET_MISMATCH:
		pm8001_dbg(pm8001_ha, IO, "IO_XFER_ERROR_OFFSET_MISMATCH\n");
		ts->resp = SAS_TASK_COMPLETE;
		ts->stat = SAS_OPEN_TO;
		break;
	case IO_XFER_ERROR_XFER_ZERO_DATA_LEN:
		pm8001_dbg(pm8001_ha, IO,
			   "IO_XFER_ERROR_XFER_ZERO_DATA_LEN\n");
		ts->resp = SAS_TASK_COMPLETE;
		ts->stat = SAS_OPEN_TO;
		break;
	case IO_XFER_CMD_FRAME_ISSUED:
		pm8001_dbg(pm8001_ha, IO, "IO_XFER_CMD_FRAME_ISSUED\n");
		break;
	case IO_XFER_PIO_SETUP_ERROR:
		pm8001_dbg(pm8001_ha, IO, "IO_XFER_PIO_SETUP_ERROR\n");
		ts->resp = SAS_TASK_COMPLETE;
		ts->stat = SAS_OPEN_TO;
		break;
	case IO_XFER_ERROR_INTERNAL_CRC_ERROR:
		pm8001_dbg(pm8001_ha, FAIL,
			   "IO_XFR_ERROR_INTERNAL_CRC_ERROR\n");
		/* TBC: used default set values */
		ts->resp = SAS_TASK_COMPLETE;
		ts->stat = SAS_OPEN_TO;
		break;
	case IO_XFER_DMA_ACTIVATE_TIMEOUT:
		pm8001_dbg(pm8001_ha, FAIL, "IO_XFR_DMA_ACTIVATE_TIMEOUT\n");
		/* TBC: used default set values */
		ts->resp = SAS_TASK_COMPLETE;
		ts->stat = SAS_OPEN_TO;
		break;
	default:
		pm8001_dbg(pm8001_ha, IO, "Unknown status 0x%x\n", event);
		/* not allowed case. Therefore, return failed status */
		ts->resp = SAS_TASK_COMPLETE;
		ts->stat = SAS_OPEN_TO;
		break;
	}
	spin_lock_irqsave(&t->task_state_lock, flags);
	t->task_state_flags &= ~SAS_TASK_STATE_PENDING;
	t->task_state_flags &= ~SAS_TASK_AT_INITIATOR;
	t->task_state_flags |= SAS_TASK_STATE_DONE;
	if (unlikely((t->task_state_flags & SAS_TASK_STATE_ABORTED))) {
		spin_unlock_irqrestore(&t->task_state_lock, flags);
		pm8001_dbg(pm8001_ha, FAIL,
			   "task 0x%p done with io_status 0x%x resp 0x%x stat 0x%x but aborted by upper layer!\n",
			   t, event, ts->resp, ts->stat);
		pm8001_ccb_task_free(pm8001_ha, t, ccb, tag);
	} else {
		spin_unlock_irqrestore(&t->task_state_lock, flags);
		spin_unlock_irqrestore(&circularQ->oq_lock,
				circularQ->lock_flags);
		pm8001_ccb_task_free_done(pm8001_ha, t, ccb, tag);
		spin_lock_irqsave(&circularQ->oq_lock,
				circularQ->lock_flags);
	}
}

/*See the comments for mpi_ssp_completion */
static void
mpi_smp_completion(struct pm8001_hba_info *pm8001_ha, void *piomb)
{
	u32 param, i;
	struct sas_task *t;
	struct pm8001_ccb_info *ccb;
	unsigned long flags;
	u32 status;
	u32 tag;
	struct smp_completion_resp *psmpPayload;
	struct task_status_struct *ts;
	struct pm8001_device *pm8001_dev;
	char *pdma_respaddr = NULL;

	psmpPayload = (struct smp_completion_resp *)(piomb + 4);
	status = le32_to_cpu(psmpPayload->status);
	tag = le32_to_cpu(psmpPayload->tag);

	ccb = &pm8001_ha->ccb_info[tag];
	param = le32_to_cpu(psmpPayload->param);
	t = ccb->task;
	ts = &t->task_status;
	pm8001_dev = ccb->device;
	if (status)
		pm8001_dbg(pm8001_ha, FAIL, "smp IO status 0x%x\n", status);
	if (unlikely(!t || !t->lldd_task || !t->dev))
		return;

	pm8001_dbg(pm8001_ha, DEV, "tag::0x%x status::0x%x\n", tag, status);

	switch (status) {

	case IO_SUCCESS:
		pm8001_dbg(pm8001_ha, IO, "IO_SUCCESS\n");
		ts->resp = SAS_TASK_COMPLETE;
		ts->stat = SAS_SAM_STAT_GOOD;
		if (pm8001_dev)
			atomic_dec(&pm8001_dev->running_req);
		if (pm8001_ha->smp_exp_mode == SMP_DIRECT) {
			pm8001_dbg(pm8001_ha, IO,
				   "DIRECT RESPONSE Length:%d\n",
				   param);
			pdma_respaddr = (char *)(phys_to_virt(cpu_to_le64
						((u64)sg_dma_address
						(&t->smp_task.smp_resp))));
			for (i = 0; i < param; i++) {
				*(pdma_respaddr+i) = psmpPayload->_r_a[i];
				pm8001_dbg(pm8001_ha, IO,
					   "SMP Byte%d DMA data 0x%x psmp 0x%x\n",
					   i, *(pdma_respaddr + i),
					   psmpPayload->_r_a[i]);
			}
		}
		break;
	case IO_ABORTED:
		pm8001_dbg(pm8001_ha, IO, "IO_ABORTED IOMB\n");
		ts->resp = SAS_TASK_COMPLETE;
		ts->stat = SAS_ABORTED_TASK;
		if (pm8001_dev)
			atomic_dec(&pm8001_dev->running_req);
		break;
	case IO_OVERFLOW:
		pm8001_dbg(pm8001_ha, IO, "IO_UNDERFLOW\n");
		ts->resp = SAS_TASK_COMPLETE;
		ts->stat = SAS_DATA_OVERRUN;
		ts->residual = 0;
		if (pm8001_dev)
			atomic_dec(&pm8001_dev->running_req);
		break;
	case IO_NO_DEVICE:
		pm8001_dbg(pm8001_ha, IO, "IO_NO_DEVICE\n");
		ts->resp = SAS_TASK_COMPLETE;
		ts->stat = SAS_PHY_DOWN;
		break;
	case IO_ERROR_HW_TIMEOUT:
		pm8001_dbg(pm8001_ha, IO, "IO_ERROR_HW_TIMEOUT\n");
		ts->resp = SAS_TASK_COMPLETE;
		ts->stat = SAS_SAM_STAT_BUSY;
		break;
	case IO_XFER_ERROR_BREAK:
		pm8001_dbg(pm8001_ha, IO, "IO_XFER_ERROR_BREAK\n");
		ts->resp = SAS_TASK_COMPLETE;
		ts->stat = SAS_SAM_STAT_BUSY;
		break;
	case IO_XFER_ERROR_PHY_NOT_READY:
		pm8001_dbg(pm8001_ha, IO, "IO_XFER_ERROR_PHY_NOT_READY\n");
		ts->resp = SAS_TASK_COMPLETE;
		ts->stat = SAS_SAM_STAT_BUSY;
		break;
	case IO_OPEN_CNX_ERROR_PROTOCOL_NOT_SUPPORTED:
		pm8001_dbg(pm8001_ha, IO,
			   "IO_OPEN_CNX_ERROR_PROTOCOL_NOT_SUPPORTED\n");
		ts->resp = SAS_TASK_COMPLETE;
		ts->stat = SAS_OPEN_REJECT;
		ts->open_rej_reason = SAS_OREJ_UNKNOWN;
		break;
	case IO_OPEN_CNX_ERROR_ZONE_VIOLATION:
		pm8001_dbg(pm8001_ha, IO,
			   "IO_OPEN_CNX_ERROR_ZONE_VIOLATION\n");
		ts->resp = SAS_TASK_COMPLETE;
		ts->stat = SAS_OPEN_REJECT;
		ts->open_rej_reason = SAS_OREJ_UNKNOWN;
		break;
	case IO_OPEN_CNX_ERROR_BREAK:
		pm8001_dbg(pm8001_ha, IO, "IO_OPEN_CNX_ERROR_BREAK\n");
		ts->resp = SAS_TASK_COMPLETE;
		ts->stat = SAS_OPEN_REJECT;
		ts->open_rej_reason = SAS_OREJ_RSVD_CONT0;
		break;
	case IO_OPEN_CNX_ERROR_IT_NEXUS_LOSS:
	case IO_XFER_OPEN_RETRY_BACKOFF_THRESHOLD_REACHED:
	case IO_OPEN_CNX_ERROR_IT_NEXUS_LOSS_OPEN_TMO:
	case IO_OPEN_CNX_ERROR_IT_NEXUS_LOSS_NO_DEST:
	case IO_OPEN_CNX_ERROR_IT_NEXUS_LOSS_OPEN_COLLIDE:
	case IO_OPEN_CNX_ERROR_IT_NEXUS_LOSS_PATHWAY_BLOCKED:
		pm8001_dbg(pm8001_ha, IO, "IO_OPEN_CNX_ERROR_IT_NEXUS_LOSS\n");
		ts->resp = SAS_TASK_COMPLETE;
		ts->stat = SAS_OPEN_REJECT;
		ts->open_rej_reason = SAS_OREJ_UNKNOWN;
		pm8001_handle_event(pm8001_ha,
				pm8001_dev,
				IO_OPEN_CNX_ERROR_IT_NEXUS_LOSS);
		break;
	case IO_OPEN_CNX_ERROR_BAD_DESTINATION:
		pm8001_dbg(pm8001_ha, IO,
			   "IO_OPEN_CNX_ERROR_BAD_DESTINATION\n");
		ts->resp = SAS_TASK_COMPLETE;
		ts->stat = SAS_OPEN_REJECT;
		ts->open_rej_reason = SAS_OREJ_BAD_DEST;
		break;
	case IO_OPEN_CNX_ERROR_CONNECTION_RATE_NOT_SUPPORTED:
		pm8001_dbg(pm8001_ha, IO,
			   "IO_OPEN_CNX_ERROR_CONNECTION_RATE_NOT_SUPPORTED\n");
		ts->resp = SAS_TASK_COMPLETE;
		ts->stat = SAS_OPEN_REJECT;
		ts->open_rej_reason = SAS_OREJ_CONN_RATE;
		break;
	case IO_OPEN_CNX_ERROR_WRONG_DESTINATION:
		pm8001_dbg(pm8001_ha, IO,
			   "IO_OPEN_CNX_ERROR_WRONG_DESTINATION\n");
		ts->resp = SAS_TASK_COMPLETE;
		ts->stat = SAS_OPEN_REJECT;
		ts->open_rej_reason = SAS_OREJ_WRONG_DEST;
		break;
	case IO_XFER_ERROR_RX_FRAME:
		pm8001_dbg(pm8001_ha, IO, "IO_XFER_ERROR_RX_FRAME\n");
		ts->resp = SAS_TASK_COMPLETE;
		ts->stat = SAS_DEV_NO_RESPONSE;
		break;
	case IO_XFER_OPEN_RETRY_TIMEOUT:
		pm8001_dbg(pm8001_ha, IO, "IO_XFER_OPEN_RETRY_TIMEOUT\n");
		ts->resp = SAS_TASK_COMPLETE;
		ts->stat = SAS_OPEN_REJECT;
		ts->open_rej_reason = SAS_OREJ_RSVD_RETRY;
		break;
	case IO_ERROR_INTERNAL_SMP_RESOURCE:
		pm8001_dbg(pm8001_ha, IO, "IO_ERROR_INTERNAL_SMP_RESOURCE\n");
		ts->resp = SAS_TASK_COMPLETE;
		ts->stat = SAS_QUEUE_FULL;
		break;
	case IO_PORT_IN_RESET:
		pm8001_dbg(pm8001_ha, IO, "IO_PORT_IN_RESET\n");
		ts->resp = SAS_TASK_COMPLETE;
		ts->stat = SAS_OPEN_REJECT;
		ts->open_rej_reason = SAS_OREJ_RSVD_RETRY;
		break;
	case IO_DS_NON_OPERATIONAL:
		pm8001_dbg(pm8001_ha, IO, "IO_DS_NON_OPERATIONAL\n");
		ts->resp = SAS_TASK_COMPLETE;
		ts->stat = SAS_DEV_NO_RESPONSE;
		break;
	case IO_DS_IN_RECOVERY:
		pm8001_dbg(pm8001_ha, IO, "IO_DS_IN_RECOVERY\n");
		ts->resp = SAS_TASK_COMPLETE;
		ts->stat = SAS_OPEN_REJECT;
		ts->open_rej_reason = SAS_OREJ_RSVD_RETRY;
		break;
	case IO_OPEN_CNX_ERROR_HW_RESOURCE_BUSY:
		pm8001_dbg(pm8001_ha, IO,
			   "IO_OPEN_CNX_ERROR_HW_RESOURCE_BUSY\n");
		ts->resp = SAS_TASK_COMPLETE;
		ts->stat = SAS_OPEN_REJECT;
		ts->open_rej_reason = SAS_OREJ_RSVD_RETRY;
		break;
	default:
		pm8001_dbg(pm8001_ha, DEVIO, "Unknown status 0x%x\n", status);
		ts->resp = SAS_TASK_COMPLETE;
		ts->stat = SAS_DEV_NO_RESPONSE;
		/* not allowed case. Therefore, return failed status */
		break;
	}
	spin_lock_irqsave(&t->task_state_lock, flags);
	t->task_state_flags &= ~SAS_TASK_STATE_PENDING;
	t->task_state_flags &= ~SAS_TASK_AT_INITIATOR;
	t->task_state_flags |= SAS_TASK_STATE_DONE;
	if (unlikely((t->task_state_flags & SAS_TASK_STATE_ABORTED))) {
		spin_unlock_irqrestore(&t->task_state_lock, flags);
		pm8001_dbg(pm8001_ha, FAIL,
			   "task 0x%p done with io_status 0x%x resp 0x%xstat 0x%x but aborted by upper layer!\n",
			   t, status, ts->resp, ts->stat);
		pm8001_ccb_task_free(pm8001_ha, t, ccb, tag);
	} else {
		spin_unlock_irqrestore(&t->task_state_lock, flags);
		pm8001_ccb_task_free(pm8001_ha, t, ccb, tag);
		mb();/* in order to force CPU ordering */
		t->task_done(t);
	}
}

/**
 * pm80xx_hw_event_ack_req- For PM8001, some events need to acknowledge to FW.
 * @pm8001_ha: our hba card information
 * @Qnum: the outbound queue message number.
 * @SEA: source of event to ack
 * @port_id: port id.
 * @phyId: phy id.
 * @param0: parameter 0.
 * @param1: parameter 1.
 */
static void pm80xx_hw_event_ack_req(struct pm8001_hba_info *pm8001_ha,
	u32 Qnum, u32 SEA, u32 port_id, u32 phyId, u32 param0, u32 param1)
{
	struct hw_event_ack_req	 payload;
	u32 opc = OPC_INB_SAS_HW_EVENT_ACK;

	struct inbound_queue_table *circularQ;

	memset((u8 *)&payload, 0, sizeof(payload));
	circularQ = &pm8001_ha->inbnd_q_tbl[Qnum];
	payload.tag = cpu_to_le32(1);
	payload.phyid_sea_portid = cpu_to_le32(((SEA & 0xFFFF) << 8) |
		((phyId & 0xFF) << 24) | (port_id & 0xFF));
	payload.param0 = cpu_to_le32(param0);
	payload.param1 = cpu_to_le32(param1);
	pm8001_mpi_build_cmd(pm8001_ha, circularQ, opc, &payload,
			sizeof(payload), 0);
}

static int pm80xx_chip_phy_ctl_req(struct pm8001_hba_info *pm8001_ha,
	u32 phyId, u32 phy_op);

static void hw_event_port_recover(struct pm8001_hba_info *pm8001_ha,
					void *piomb)
{
	struct hw_event_resp *pPayload = (struct hw_event_resp *)(piomb + 4);
	u32 phyid_npip_portstate = le32_to_cpu(pPayload->phyid_npip_portstate);
	u8 phy_id = (u8)((phyid_npip_portstate & 0xFF0000) >> 16);
	u32 lr_status_evt_portid =
		le32_to_cpu(pPayload->lr_status_evt_portid);
	u8 deviceType = pPayload->sas_identify.dev_type;
	u8 link_rate = (u8)((lr_status_evt_portid & 0xF0000000) >> 28);
	struct pm8001_phy *phy = &pm8001_ha->phy[phy_id];
	u8 port_id = (u8)(lr_status_evt_portid & 0x000000FF);
	struct pm8001_port *port = &pm8001_ha->port[port_id];

	if (deviceType == SAS_END_DEVICE) {
		pm80xx_chip_phy_ctl_req(pm8001_ha, phy_id,
					PHY_NOTIFY_ENABLE_SPINUP);
	}

	port->wide_port_phymap |= (1U << phy_id);
	pm8001_get_lrate_mode(phy, link_rate);
	phy->sas_phy.oob_mode = SAS_OOB_MODE;
	phy->phy_state = PHY_STATE_LINK_UP_SPCV;
	phy->phy_attached = 1;
}

/**
 * hw_event_sas_phy_up - FW tells me a SAS phy up event.
 * @pm8001_ha: our hba card information
 * @piomb: IO message buffer
 */
static void
hw_event_sas_phy_up(struct pm8001_hba_info *pm8001_ha, void *piomb)
{
	struct hw_event_resp *pPayload =
		(struct hw_event_resp *)(piomb + 4);
	u32 lr_status_evt_portid =
		le32_to_cpu(pPayload->lr_status_evt_portid);
	u32 phyid_npip_portstate = le32_to_cpu(pPayload->phyid_npip_portstate);

	u8 link_rate =
		(u8)((lr_status_evt_portid & 0xF0000000) >> 28);
	u8 port_id = (u8)(lr_status_evt_portid & 0x000000FF);
	u8 phy_id =
		(u8)((phyid_npip_portstate & 0xFF0000) >> 16);
	u8 portstate = (u8)(phyid_npip_portstate & 0x0000000F);

	struct pm8001_port *port = &pm8001_ha->port[port_id];
	struct pm8001_phy *phy = &pm8001_ha->phy[phy_id];
	unsigned long flags;
	u8 deviceType = pPayload->sas_identify.dev_type;
	port->port_state = portstate;
	port->wide_port_phymap |= (1U << phy_id);
	phy->phy_state = PHY_STATE_LINK_UP_SPCV;
	pm8001_dbg(pm8001_ha, MSG,
		   "portid:%d; phyid:%d; linkrate:%d; portstate:%x; devicetype:%x\n",
		   port_id, phy_id, link_rate, portstate, deviceType);

	switch (deviceType) {
	case SAS_PHY_UNUSED:
		pm8001_dbg(pm8001_ha, MSG, "device type no device.\n");
		break;
	case SAS_END_DEVICE:
		pm8001_dbg(pm8001_ha, MSG, "end device.\n");
		pm80xx_chip_phy_ctl_req(pm8001_ha, phy_id,
			PHY_NOTIFY_ENABLE_SPINUP);
		port->port_attached = 1;
		pm8001_get_lrate_mode(phy, link_rate);
		break;
	case SAS_EDGE_EXPANDER_DEVICE:
		pm8001_dbg(pm8001_ha, MSG, "expander device.\n");
		port->port_attached = 1;
		pm8001_get_lrate_mode(phy, link_rate);
		break;
	case SAS_FANOUT_EXPANDER_DEVICE:
		pm8001_dbg(pm8001_ha, MSG, "fanout expander device.\n");
		port->port_attached = 1;
		pm8001_get_lrate_mode(phy, link_rate);
		break;
	default:
		pm8001_dbg(pm8001_ha, DEVIO, "unknown device type(%x)\n",
			   deviceType);
		break;
	}
	phy->phy_type |= PORT_TYPE_SAS;
	phy->identify.device_type = deviceType;
	phy->phy_attached = 1;
	if (phy->identify.device_type == SAS_END_DEVICE)
		phy->identify.target_port_protocols = SAS_PROTOCOL_SSP;
	else if (phy->identify.device_type != SAS_PHY_UNUSED)
		phy->identify.target_port_protocols = SAS_PROTOCOL_SMP;
	phy->sas_phy.oob_mode = SAS_OOB_MODE;
<<<<<<< HEAD
	sas_notify_phy_event(&phy->sas_phy, PHYE_OOB_DONE);
=======
	sas_notify_phy_event(&phy->sas_phy, PHYE_OOB_DONE, GFP_ATOMIC);
>>>>>>> 3b17187f
	spin_lock_irqsave(&phy->sas_phy.frame_rcvd_lock, flags);
	memcpy(phy->frame_rcvd, &pPayload->sas_identify,
		sizeof(struct sas_identify_frame)-4);
	phy->frame_rcvd_size = sizeof(struct sas_identify_frame) - 4;
	pm8001_get_attached_sas_addr(phy, phy->sas_phy.attached_sas_addr);
	spin_unlock_irqrestore(&phy->sas_phy.frame_rcvd_lock, flags);
	if (pm8001_ha->flags == PM8001F_RUN_TIME)
		mdelay(200); /* delay a moment to wait for disk to spin up */
	pm8001_bytes_dmaed(pm8001_ha, phy_id);
}

/**
 * hw_event_sata_phy_up - FW tells me a SATA phy up event.
 * @pm8001_ha: our hba card information
 * @piomb: IO message buffer
 */
static void
hw_event_sata_phy_up(struct pm8001_hba_info *pm8001_ha, void *piomb)
{
	struct hw_event_resp *pPayload =
		(struct hw_event_resp *)(piomb + 4);
	u32 phyid_npip_portstate = le32_to_cpu(pPayload->phyid_npip_portstate);
	u32 lr_status_evt_portid =
		le32_to_cpu(pPayload->lr_status_evt_portid);
	u8 link_rate =
		(u8)((lr_status_evt_portid & 0xF0000000) >> 28);
	u8 port_id = (u8)(lr_status_evt_portid & 0x000000FF);
	u8 phy_id =
		(u8)((phyid_npip_portstate & 0xFF0000) >> 16);

	u8 portstate = (u8)(phyid_npip_portstate & 0x0000000F);

	struct pm8001_port *port = &pm8001_ha->port[port_id];
	struct pm8001_phy *phy = &pm8001_ha->phy[phy_id];
	unsigned long flags;
	pm8001_dbg(pm8001_ha, DEVIO,
		   "port id %d, phy id %d link_rate %d portstate 0x%x\n",
		   port_id, phy_id, link_rate, portstate);

	port->port_state = portstate;
	phy->phy_state = PHY_STATE_LINK_UP_SPCV;
	port->port_attached = 1;
	pm8001_get_lrate_mode(phy, link_rate);
	phy->phy_type |= PORT_TYPE_SATA;
	phy->phy_attached = 1;
	phy->sas_phy.oob_mode = SATA_OOB_MODE;
<<<<<<< HEAD
	sas_notify_phy_event(&phy->sas_phy, PHYE_OOB_DONE);
=======
	sas_notify_phy_event(&phy->sas_phy, PHYE_OOB_DONE, GFP_ATOMIC);
>>>>>>> 3b17187f
	spin_lock_irqsave(&phy->sas_phy.frame_rcvd_lock, flags);
	memcpy(phy->frame_rcvd, ((u8 *)&pPayload->sata_fis - 4),
		sizeof(struct dev_to_host_fis));
	phy->frame_rcvd_size = sizeof(struct dev_to_host_fis);
	phy->identify.target_port_protocols = SAS_PROTOCOL_SATA;
	phy->identify.device_type = SAS_SATA_DEV;
	pm8001_get_attached_sas_addr(phy, phy->sas_phy.attached_sas_addr);
	spin_unlock_irqrestore(&phy->sas_phy.frame_rcvd_lock, flags);
	pm8001_bytes_dmaed(pm8001_ha, phy_id);
}

/**
 * hw_event_phy_down - we should notify the libsas the phy is down.
 * @pm8001_ha: our hba card information
 * @piomb: IO message buffer
 */
static void
hw_event_phy_down(struct pm8001_hba_info *pm8001_ha, void *piomb)
{
	struct hw_event_resp *pPayload =
		(struct hw_event_resp *)(piomb + 4);

	u32 lr_status_evt_portid =
		le32_to_cpu(pPayload->lr_status_evt_portid);
	u8 port_id = (u8)(lr_status_evt_portid & 0x000000FF);
	u32 phyid_npip_portstate = le32_to_cpu(pPayload->phyid_npip_portstate);
	u8 phy_id =
		(u8)((phyid_npip_portstate & 0xFF0000) >> 16);
	u8 portstate = (u8)(phyid_npip_portstate & 0x0000000F);

	struct pm8001_port *port = &pm8001_ha->port[port_id];
	struct pm8001_phy *phy = &pm8001_ha->phy[phy_id];
	u32 port_sata = (phy->phy_type & PORT_TYPE_SATA);
	port->port_state = portstate;
	phy->identify.device_type = 0;
	phy->phy_attached = 0;
	switch (portstate) {
	case PORT_VALID:
		break;
	case PORT_INVALID:
		pm8001_dbg(pm8001_ha, MSG, " PortInvalid portID %d\n",
			   port_id);
		pm8001_dbg(pm8001_ha, MSG,
			   " Last phy Down and port invalid\n");
		if (port_sata) {
			phy->phy_type = 0;
			port->port_attached = 0;
			pm80xx_hw_event_ack_req(pm8001_ha, 0, HW_EVENT_PHY_DOWN,
					port_id, phy_id, 0, 0);
		}
		sas_phy_disconnected(&phy->sas_phy);
		break;
	case PORT_IN_RESET:
		pm8001_dbg(pm8001_ha, MSG, " Port In Reset portID %d\n",
			   port_id);
		break;
	case PORT_NOT_ESTABLISHED:
		pm8001_dbg(pm8001_ha, MSG,
			   " Phy Down and PORT_NOT_ESTABLISHED\n");
		port->port_attached = 0;
		break;
	case PORT_LOSTCOMM:
		pm8001_dbg(pm8001_ha, MSG, " Phy Down and PORT_LOSTCOMM\n");
		pm8001_dbg(pm8001_ha, MSG,
			   " Last phy Down and port invalid\n");
		if (port_sata) {
			port->port_attached = 0;
			phy->phy_type = 0;
			pm80xx_hw_event_ack_req(pm8001_ha, 0, HW_EVENT_PHY_DOWN,
					port_id, phy_id, 0, 0);
		}
		sas_phy_disconnected(&phy->sas_phy);
		break;
	default:
		port->port_attached = 0;
		pm8001_dbg(pm8001_ha, DEVIO,
			   " Phy Down and(default) = 0x%x\n",
			   portstate);
		break;

	}
	if (port_sata && (portstate != PORT_IN_RESET))
<<<<<<< HEAD
		sas_notify_phy_event(&phy->sas_phy, PHYE_LOSS_OF_SIGNAL);
=======
		sas_notify_phy_event(&phy->sas_phy, PHYE_LOSS_OF_SIGNAL,
				GFP_ATOMIC);
>>>>>>> 3b17187f
}

static int mpi_phy_start_resp(struct pm8001_hba_info *pm8001_ha, void *piomb)
{
	struct phy_start_resp *pPayload =
		(struct phy_start_resp *)(piomb + 4);
	u32 status =
		le32_to_cpu(pPayload->status);
	u32 phy_id =
		le32_to_cpu(pPayload->phyid);
	struct pm8001_phy *phy = &pm8001_ha->phy[phy_id];

	pm8001_dbg(pm8001_ha, INIT,
		   "phy start resp status:0x%x, phyid:0x%x\n",
		   status, phy_id);
	if (status == 0)
		phy->phy_state = PHY_LINK_DOWN;

	if (pm8001_ha->flags == PM8001F_RUN_TIME &&
			phy->enable_completion != NULL) {
		complete(phy->enable_completion);
		phy->enable_completion = NULL;
	}
	return 0;

}

/**
 * mpi_thermal_hw_event - a thermal hw event has come.
 * @pm8001_ha: our hba card information
 * @piomb: IO message buffer
 */
static int mpi_thermal_hw_event(struct pm8001_hba_info *pm8001_ha, void *piomb)
{
	struct thermal_hw_event *pPayload =
		(struct thermal_hw_event *)(piomb + 4);

	u32 thermal_event = le32_to_cpu(pPayload->thermal_event);
	u32 rht_lht = le32_to_cpu(pPayload->rht_lht);

	if (thermal_event & 0x40) {
		pm8001_dbg(pm8001_ha, IO,
			   "Thermal Event: Local high temperature violated!\n");
		pm8001_dbg(pm8001_ha, IO,
			   "Thermal Event: Measured local high temperature %d\n",
			   ((rht_lht & 0xFF00) >> 8));
	}
	if (thermal_event & 0x10) {
		pm8001_dbg(pm8001_ha, IO,
			   "Thermal Event: Remote high temperature violated!\n");
		pm8001_dbg(pm8001_ha, IO,
			   "Thermal Event: Measured remote high temperature %d\n",
			   ((rht_lht & 0xFF000000) >> 24));
	}
	return 0;
}

/**
 * mpi_hw_event - The hw event has come.
 * @pm8001_ha: our hba card information
 * @piomb: IO message buffer
 */
static int mpi_hw_event(struct pm8001_hba_info *pm8001_ha, void *piomb)
{
	unsigned long flags, i;
	struct hw_event_resp *pPayload =
		(struct hw_event_resp *)(piomb + 4);
	u32 lr_status_evt_portid =
		le32_to_cpu(pPayload->lr_status_evt_portid);
	u32 phyid_npip_portstate = le32_to_cpu(pPayload->phyid_npip_portstate);
	u8 port_id = (u8)(lr_status_evt_portid & 0x000000FF);
	u8 phy_id =
		(u8)((phyid_npip_portstate & 0xFF0000) >> 16);
	u16 eventType =
		(u16)((lr_status_evt_portid & 0x00FFFF00) >> 8);
	u8 status =
		(u8)((lr_status_evt_portid & 0x0F000000) >> 24);
	struct sas_ha_struct *sas_ha = pm8001_ha->sas;
	struct pm8001_phy *phy = &pm8001_ha->phy[phy_id];
	struct pm8001_port *port = &pm8001_ha->port[port_id];
	struct asd_sas_phy *sas_phy = sas_ha->sas_phy[phy_id];
	pm8001_dbg(pm8001_ha, DEV,
		   "portid:%d phyid:%d event:0x%x status:0x%x\n",
		   port_id, phy_id, eventType, status);

	switch (eventType) {

	case HW_EVENT_SAS_PHY_UP:
		pm8001_dbg(pm8001_ha, MSG, "HW_EVENT_PHY_START_STATUS\n");
		hw_event_sas_phy_up(pm8001_ha, piomb);
		break;
	case HW_EVENT_SATA_PHY_UP:
		pm8001_dbg(pm8001_ha, MSG, "HW_EVENT_SATA_PHY_UP\n");
		hw_event_sata_phy_up(pm8001_ha, piomb);
		break;
	case HW_EVENT_SATA_SPINUP_HOLD:
		pm8001_dbg(pm8001_ha, MSG, "HW_EVENT_SATA_SPINUP_HOLD\n");
<<<<<<< HEAD
		sas_notify_phy_event(&phy->sas_phy, PHYE_SPINUP_HOLD);
=======
		sas_notify_phy_event(&phy->sas_phy, PHYE_SPINUP_HOLD,
			GFP_ATOMIC);
>>>>>>> 3b17187f
		break;
	case HW_EVENT_PHY_DOWN:
		pm8001_dbg(pm8001_ha, MSG, "HW_EVENT_PHY_DOWN\n");
		hw_event_phy_down(pm8001_ha, piomb);
		if (pm8001_ha->reset_in_progress) {
			pm8001_dbg(pm8001_ha, MSG, "Reset in progress\n");
			return 0;
		}
		phy->phy_attached = 0;
		phy->phy_state = PHY_LINK_DISABLE;
		break;
	case HW_EVENT_PORT_INVALID:
		pm8001_dbg(pm8001_ha, MSG, "HW_EVENT_PORT_INVALID\n");
		sas_phy_disconnected(sas_phy);
		phy->phy_attached = 0;
<<<<<<< HEAD
		sas_notify_port_event(sas_phy, PORTE_LINK_RESET_ERR);
=======
		sas_notify_port_event(sas_phy, PORTE_LINK_RESET_ERR,
			GFP_ATOMIC);
>>>>>>> 3b17187f
		break;
	/* the broadcast change primitive received, tell the LIBSAS this event
	to revalidate the sas domain*/
	case HW_EVENT_BROADCAST_CHANGE:
		pm8001_dbg(pm8001_ha, MSG, "HW_EVENT_BROADCAST_CHANGE\n");
		pm80xx_hw_event_ack_req(pm8001_ha, 0, HW_EVENT_BROADCAST_CHANGE,
			port_id, phy_id, 1, 0);
		spin_lock_irqsave(&sas_phy->sas_prim_lock, flags);
		sas_phy->sas_prim = HW_EVENT_BROADCAST_CHANGE;
		spin_unlock_irqrestore(&sas_phy->sas_prim_lock, flags);
<<<<<<< HEAD
		sas_notify_port_event(sas_phy, PORTE_BROADCAST_RCVD);
=======
		sas_notify_port_event(sas_phy, PORTE_BROADCAST_RCVD,
			GFP_ATOMIC);
>>>>>>> 3b17187f
		break;
	case HW_EVENT_PHY_ERROR:
		pm8001_dbg(pm8001_ha, MSG, "HW_EVENT_PHY_ERROR\n");
		sas_phy_disconnected(&phy->sas_phy);
		phy->phy_attached = 0;
<<<<<<< HEAD
		sas_notify_phy_event(&phy->sas_phy, PHYE_OOB_ERROR);
=======
		sas_notify_phy_event(&phy->sas_phy, PHYE_OOB_ERROR, GFP_ATOMIC);
>>>>>>> 3b17187f
		break;
	case HW_EVENT_BROADCAST_EXP:
		pm8001_dbg(pm8001_ha, MSG, "HW_EVENT_BROADCAST_EXP\n");
		spin_lock_irqsave(&sas_phy->sas_prim_lock, flags);
		sas_phy->sas_prim = HW_EVENT_BROADCAST_EXP;
		spin_unlock_irqrestore(&sas_phy->sas_prim_lock, flags);
<<<<<<< HEAD
		sas_notify_port_event(sas_phy, PORTE_BROADCAST_RCVD);
=======
		sas_notify_port_event(sas_phy, PORTE_BROADCAST_RCVD,
			GFP_ATOMIC);
>>>>>>> 3b17187f
		break;
	case HW_EVENT_LINK_ERR_INVALID_DWORD:
		pm8001_dbg(pm8001_ha, MSG,
			   "HW_EVENT_LINK_ERR_INVALID_DWORD\n");
		pm80xx_hw_event_ack_req(pm8001_ha, 0,
			HW_EVENT_LINK_ERR_INVALID_DWORD, port_id, phy_id, 0, 0);
		break;
	case HW_EVENT_LINK_ERR_DISPARITY_ERROR:
		pm8001_dbg(pm8001_ha, MSG,
			   "HW_EVENT_LINK_ERR_DISPARITY_ERROR\n");
		pm80xx_hw_event_ack_req(pm8001_ha, 0,
			HW_EVENT_LINK_ERR_DISPARITY_ERROR,
			port_id, phy_id, 0, 0);
		break;
	case HW_EVENT_LINK_ERR_CODE_VIOLATION:
		pm8001_dbg(pm8001_ha, MSG,
			   "HW_EVENT_LINK_ERR_CODE_VIOLATION\n");
		pm80xx_hw_event_ack_req(pm8001_ha, 0,
			HW_EVENT_LINK_ERR_CODE_VIOLATION,
			port_id, phy_id, 0, 0);
		break;
	case HW_EVENT_LINK_ERR_LOSS_OF_DWORD_SYNCH:
		pm8001_dbg(pm8001_ha, MSG,
			   "HW_EVENT_LINK_ERR_LOSS_OF_DWORD_SYNCH\n");
		pm80xx_hw_event_ack_req(pm8001_ha, 0,
			HW_EVENT_LINK_ERR_LOSS_OF_DWORD_SYNCH,
			port_id, phy_id, 0, 0);
		break;
	case HW_EVENT_MALFUNCTION:
		pm8001_dbg(pm8001_ha, MSG, "HW_EVENT_MALFUNCTION\n");
		break;
	case HW_EVENT_BROADCAST_SES:
		pm8001_dbg(pm8001_ha, MSG, "HW_EVENT_BROADCAST_SES\n");
		spin_lock_irqsave(&sas_phy->sas_prim_lock, flags);
		sas_phy->sas_prim = HW_EVENT_BROADCAST_SES;
		spin_unlock_irqrestore(&sas_phy->sas_prim_lock, flags);
<<<<<<< HEAD
		sas_notify_port_event(sas_phy, PORTE_BROADCAST_RCVD);
=======
		sas_notify_port_event(sas_phy, PORTE_BROADCAST_RCVD,
			GFP_ATOMIC);
>>>>>>> 3b17187f
		break;
	case HW_EVENT_INBOUND_CRC_ERROR:
		pm8001_dbg(pm8001_ha, MSG, "HW_EVENT_INBOUND_CRC_ERROR\n");
		pm80xx_hw_event_ack_req(pm8001_ha, 0,
			HW_EVENT_INBOUND_CRC_ERROR,
			port_id, phy_id, 0, 0);
		break;
	case HW_EVENT_HARD_RESET_RECEIVED:
		pm8001_dbg(pm8001_ha, MSG, "HW_EVENT_HARD_RESET_RECEIVED\n");
<<<<<<< HEAD
		sas_notify_port_event(sas_phy, PORTE_HARD_RESET);
=======
		sas_notify_port_event(sas_phy, PORTE_HARD_RESET, GFP_ATOMIC);
>>>>>>> 3b17187f
		break;
	case HW_EVENT_ID_FRAME_TIMEOUT:
		pm8001_dbg(pm8001_ha, MSG, "HW_EVENT_ID_FRAME_TIMEOUT\n");
		sas_phy_disconnected(sas_phy);
		phy->phy_attached = 0;
<<<<<<< HEAD
		sas_notify_port_event(sas_phy, PORTE_LINK_RESET_ERR);
=======
		sas_notify_port_event(sas_phy, PORTE_LINK_RESET_ERR,
			GFP_ATOMIC);
>>>>>>> 3b17187f
		break;
	case HW_EVENT_LINK_ERR_PHY_RESET_FAILED:
		pm8001_dbg(pm8001_ha, MSG,
			   "HW_EVENT_LINK_ERR_PHY_RESET_FAILED\n");
		pm80xx_hw_event_ack_req(pm8001_ha, 0,
			HW_EVENT_LINK_ERR_PHY_RESET_FAILED,
			port_id, phy_id, 0, 0);
		sas_phy_disconnected(sas_phy);
		phy->phy_attached = 0;
<<<<<<< HEAD
		sas_notify_port_event(sas_phy, PORTE_LINK_RESET_ERR);
=======
		sas_notify_port_event(sas_phy, PORTE_LINK_RESET_ERR,
			GFP_ATOMIC);
>>>>>>> 3b17187f
		break;
	case HW_EVENT_PORT_RESET_TIMER_TMO:
		pm8001_dbg(pm8001_ha, MSG, "HW_EVENT_PORT_RESET_TIMER_TMO\n");
		pm80xx_hw_event_ack_req(pm8001_ha, 0, HW_EVENT_PHY_DOWN,
			port_id, phy_id, 0, 0);
		sas_phy_disconnected(sas_phy);
		phy->phy_attached = 0;
<<<<<<< HEAD
		sas_notify_port_event(sas_phy, PORTE_LINK_RESET_ERR);
=======
		sas_notify_port_event(sas_phy, PORTE_LINK_RESET_ERR,
			GFP_ATOMIC);
>>>>>>> 3b17187f
		if (pm8001_ha->phy[phy_id].reset_completion) {
			pm8001_ha->phy[phy_id].port_reset_status =
					PORT_RESET_TMO;
			complete(pm8001_ha->phy[phy_id].reset_completion);
			pm8001_ha->phy[phy_id].reset_completion = NULL;
		}
		break;
	case HW_EVENT_PORT_RECOVERY_TIMER_TMO:
		pm8001_dbg(pm8001_ha, MSG,
			   "HW_EVENT_PORT_RECOVERY_TIMER_TMO\n");
		pm80xx_hw_event_ack_req(pm8001_ha, 0,
			HW_EVENT_PORT_RECOVERY_TIMER_TMO,
			port_id, phy_id, 0, 0);
		for (i = 0; i < pm8001_ha->chip->n_phy; i++) {
			if (port->wide_port_phymap & (1 << i)) {
				phy = &pm8001_ha->phy[i];
				sas_notify_phy_event(&phy->sas_phy,
<<<<<<< HEAD
						PHYE_LOSS_OF_SIGNAL);
=======
					PHYE_LOSS_OF_SIGNAL, GFP_ATOMIC);
>>>>>>> 3b17187f
				port->wide_port_phymap &= ~(1 << i);
			}
		}
		break;
	case HW_EVENT_PORT_RECOVER:
		pm8001_dbg(pm8001_ha, MSG, "HW_EVENT_PORT_RECOVER\n");
		hw_event_port_recover(pm8001_ha, piomb);
		break;
	case HW_EVENT_PORT_RESET_COMPLETE:
		pm8001_dbg(pm8001_ha, MSG, "HW_EVENT_PORT_RESET_COMPLETE\n");
		if (pm8001_ha->phy[phy_id].reset_completion) {
			pm8001_ha->phy[phy_id].port_reset_status =
					PORT_RESET_SUCCESS;
			complete(pm8001_ha->phy[phy_id].reset_completion);
			pm8001_ha->phy[phy_id].reset_completion = NULL;
		}
		break;
	case EVENT_BROADCAST_ASYNCH_EVENT:
		pm8001_dbg(pm8001_ha, MSG, "EVENT_BROADCAST_ASYNCH_EVENT\n");
		break;
	default:
		pm8001_dbg(pm8001_ha, DEVIO, "Unknown event type 0x%x\n",
			   eventType);
		break;
	}
	return 0;
}

/**
 * mpi_phy_stop_resp - SPCv specific
 * @pm8001_ha: our hba card information
 * @piomb: IO message buffer
 */
static int mpi_phy_stop_resp(struct pm8001_hba_info *pm8001_ha, void *piomb)
{
	struct phy_stop_resp *pPayload =
		(struct phy_stop_resp *)(piomb + 4);
	u32 status =
		le32_to_cpu(pPayload->status);
	u32 phyid =
		le32_to_cpu(pPayload->phyid) & 0xFF;
	struct pm8001_phy *phy = &pm8001_ha->phy[phyid];
	pm8001_dbg(pm8001_ha, MSG, "phy:0x%x status:0x%x\n",
		   phyid, status);
	if (status == PHY_STOP_SUCCESS ||
		status == PHY_STOP_ERR_DEVICE_ATTACHED)
		phy->phy_state = PHY_LINK_DISABLE;
	return 0;
}

/**
 * mpi_set_controller_config_resp - SPCv specific
 * @pm8001_ha: our hba card information
 * @piomb: IO message buffer
 */
static int mpi_set_controller_config_resp(struct pm8001_hba_info *pm8001_ha,
			void *piomb)
{
	struct set_ctrl_cfg_resp *pPayload =
			(struct set_ctrl_cfg_resp *)(piomb + 4);
	u32 status = le32_to_cpu(pPayload->status);
	u32 err_qlfr_pgcd = le32_to_cpu(pPayload->err_qlfr_pgcd);

	pm8001_dbg(pm8001_ha, MSG,
		   "SET CONTROLLER RESP: status 0x%x qlfr_pgcd 0x%x\n",
		   status, err_qlfr_pgcd);

	return 0;
}

/**
 * mpi_get_controller_config_resp - SPCv specific
 * @pm8001_ha: our hba card information
 * @piomb: IO message buffer
 */
static int mpi_get_controller_config_resp(struct pm8001_hba_info *pm8001_ha,
			void *piomb)
{
	pm8001_dbg(pm8001_ha, MSG, " pm80xx_addition_functionality\n");

	return 0;
}

/**
 * mpi_get_phy_profile_resp - SPCv specific
 * @pm8001_ha: our hba card information
 * @piomb: IO message buffer
 */
static int mpi_get_phy_profile_resp(struct pm8001_hba_info *pm8001_ha,
			void *piomb)
{
	pm8001_dbg(pm8001_ha, MSG, " pm80xx_addition_functionality\n");

	return 0;
}

/**
 * mpi_flash_op_ext_resp - SPCv specific
 * @pm8001_ha: our hba card information
 * @piomb: IO message buffer
 */
static int mpi_flash_op_ext_resp(struct pm8001_hba_info *pm8001_ha, void *piomb)
{
	pm8001_dbg(pm8001_ha, MSG, " pm80xx_addition_functionality\n");

	return 0;
}

/**
 * mpi_set_phy_profile_resp - SPCv specific
 * @pm8001_ha: our hba card information
 * @piomb: IO message buffer
 */
static int mpi_set_phy_profile_resp(struct pm8001_hba_info *pm8001_ha,
			void *piomb)
{
	u32 tag;
	u8 page_code;
	int rc = 0;
	struct set_phy_profile_resp *pPayload =
		(struct set_phy_profile_resp *)(piomb + 4);
	u32 ppc_phyid = le32_to_cpu(pPayload->ppc_phyid);
	u32 status = le32_to_cpu(pPayload->status);

	tag = le32_to_cpu(pPayload->tag);
	page_code = (u8)((ppc_phyid & 0xFF00) >> 8);
	if (status) {
		/* status is FAILED */
		pm8001_dbg(pm8001_ha, FAIL,
			   "PhyProfile command failed  with status 0x%08X\n",
			   status);
		rc = -1;
	} else {
		if (page_code != SAS_PHY_ANALOG_SETTINGS_PAGE) {
			pm8001_dbg(pm8001_ha, FAIL, "Invalid page code 0x%X\n",
				   page_code);
			rc = -1;
		}
	}
	pm8001_tag_free(pm8001_ha, tag);
	return rc;
}

/**
 * mpi_kek_management_resp - SPCv specific
 * @pm8001_ha: our hba card information
 * @piomb: IO message buffer
 */
static int mpi_kek_management_resp(struct pm8001_hba_info *pm8001_ha,
			void *piomb)
{
	struct kek_mgmt_resp *pPayload = (struct kek_mgmt_resp *)(piomb + 4);

	u32 status = le32_to_cpu(pPayload->status);
	u32 kidx_new_curr_ksop = le32_to_cpu(pPayload->kidx_new_curr_ksop);
	u32 err_qlfr = le32_to_cpu(pPayload->err_qlfr);

	pm8001_dbg(pm8001_ha, MSG,
		   "KEK MGMT RESP. Status 0x%x idx_ksop 0x%x err_qlfr 0x%x\n",
		   status, kidx_new_curr_ksop, err_qlfr);

	return 0;
}

/**
 * mpi_dek_management_resp - SPCv specific
 * @pm8001_ha: our hba card information
 * @piomb: IO message buffer
 */
static int mpi_dek_management_resp(struct pm8001_hba_info *pm8001_ha,
			void *piomb)
{
	pm8001_dbg(pm8001_ha, MSG, " pm80xx_addition_functionality\n");

	return 0;
}

/**
 * ssp_coalesced_comp_resp - SPCv specific
 * @pm8001_ha: our hba card information
 * @piomb: IO message buffer
 */
static int ssp_coalesced_comp_resp(struct pm8001_hba_info *pm8001_ha,
			void *piomb)
{
	pm8001_dbg(pm8001_ha, MSG, " pm80xx_addition_functionality\n");

	return 0;
}

/**
 * process_one_iomb - process one outbound Queue memory block
 * @pm8001_ha: our hba card information
 * @piomb: IO message buffer
 */
static void process_one_iomb(struct pm8001_hba_info *pm8001_ha,
		struct outbound_queue_table *circularQ, void *piomb)
{
	__le32 pHeader = *(__le32 *)piomb;
	u32 opc = (u32)((le32_to_cpu(pHeader)) & 0xFFF);

	switch (opc) {
	case OPC_OUB_ECHO:
		pm8001_dbg(pm8001_ha, MSG, "OPC_OUB_ECHO\n");
		break;
	case OPC_OUB_HW_EVENT:
		pm8001_dbg(pm8001_ha, MSG, "OPC_OUB_HW_EVENT\n");
		mpi_hw_event(pm8001_ha, piomb);
		break;
	case OPC_OUB_THERM_HW_EVENT:
		pm8001_dbg(pm8001_ha, MSG, "OPC_OUB_THERMAL_EVENT\n");
		mpi_thermal_hw_event(pm8001_ha, piomb);
		break;
	case OPC_OUB_SSP_COMP:
		pm8001_dbg(pm8001_ha, MSG, "OPC_OUB_SSP_COMP\n");
		mpi_ssp_completion(pm8001_ha, piomb);
		break;
	case OPC_OUB_SMP_COMP:
		pm8001_dbg(pm8001_ha, MSG, "OPC_OUB_SMP_COMP\n");
		mpi_smp_completion(pm8001_ha, piomb);
		break;
	case OPC_OUB_LOCAL_PHY_CNTRL:
		pm8001_dbg(pm8001_ha, MSG, "OPC_OUB_LOCAL_PHY_CNTRL\n");
		pm8001_mpi_local_phy_ctl(pm8001_ha, piomb);
		break;
	case OPC_OUB_DEV_REGIST:
		pm8001_dbg(pm8001_ha, MSG, "OPC_OUB_DEV_REGIST\n");
		pm8001_mpi_reg_resp(pm8001_ha, piomb);
		break;
	case OPC_OUB_DEREG_DEV:
		pm8001_dbg(pm8001_ha, MSG, "unregister the device\n");
		pm8001_mpi_dereg_resp(pm8001_ha, piomb);
		break;
	case OPC_OUB_GET_DEV_HANDLE:
		pm8001_dbg(pm8001_ha, MSG, "OPC_OUB_GET_DEV_HANDLE\n");
		break;
	case OPC_OUB_SATA_COMP:
		pm8001_dbg(pm8001_ha, MSG, "OPC_OUB_SATA_COMP\n");
<<<<<<< HEAD
		mpi_sata_completion(pm8001_ha, piomb);
		break;
	case OPC_OUB_SATA_EVENT:
		pm8001_dbg(pm8001_ha, MSG, "OPC_OUB_SATA_EVENT\n");
		mpi_sata_event(pm8001_ha, piomb);
=======
		mpi_sata_completion(pm8001_ha, circularQ, piomb);
		break;
	case OPC_OUB_SATA_EVENT:
		pm8001_dbg(pm8001_ha, MSG, "OPC_OUB_SATA_EVENT\n");
		mpi_sata_event(pm8001_ha, circularQ, piomb);
>>>>>>> 3b17187f
		break;
	case OPC_OUB_SSP_EVENT:
		pm8001_dbg(pm8001_ha, MSG, "OPC_OUB_SSP_EVENT\n");
		mpi_ssp_event(pm8001_ha, piomb);
		break;
	case OPC_OUB_DEV_HANDLE_ARRIV:
		pm8001_dbg(pm8001_ha, MSG, "OPC_OUB_DEV_HANDLE_ARRIV\n");
		/*This is for target*/
		break;
	case OPC_OUB_SSP_RECV_EVENT:
		pm8001_dbg(pm8001_ha, MSG, "OPC_OUB_SSP_RECV_EVENT\n");
		/*This is for target*/
		break;
	case OPC_OUB_FW_FLASH_UPDATE:
		pm8001_dbg(pm8001_ha, MSG, "OPC_OUB_FW_FLASH_UPDATE\n");
		pm8001_mpi_fw_flash_update_resp(pm8001_ha, piomb);
		break;
	case OPC_OUB_GPIO_RESPONSE:
		pm8001_dbg(pm8001_ha, MSG, "OPC_OUB_GPIO_RESPONSE\n");
		break;
	case OPC_OUB_GPIO_EVENT:
		pm8001_dbg(pm8001_ha, MSG, "OPC_OUB_GPIO_EVENT\n");
		break;
	case OPC_OUB_GENERAL_EVENT:
		pm8001_dbg(pm8001_ha, MSG, "OPC_OUB_GENERAL_EVENT\n");
		pm8001_mpi_general_event(pm8001_ha, piomb);
		break;
	case OPC_OUB_SSP_ABORT_RSP:
		pm8001_dbg(pm8001_ha, MSG, "OPC_OUB_SSP_ABORT_RSP\n");
		pm8001_mpi_task_abort_resp(pm8001_ha, piomb);
		break;
	case OPC_OUB_SATA_ABORT_RSP:
		pm8001_dbg(pm8001_ha, MSG, "OPC_OUB_SATA_ABORT_RSP\n");
		pm8001_mpi_task_abort_resp(pm8001_ha, piomb);
		break;
	case OPC_OUB_SAS_DIAG_MODE_START_END:
		pm8001_dbg(pm8001_ha, MSG,
			   "OPC_OUB_SAS_DIAG_MODE_START_END\n");
		break;
	case OPC_OUB_SAS_DIAG_EXECUTE:
		pm8001_dbg(pm8001_ha, MSG, "OPC_OUB_SAS_DIAG_EXECUTE\n");
		break;
	case OPC_OUB_GET_TIME_STAMP:
		pm8001_dbg(pm8001_ha, MSG, "OPC_OUB_GET_TIME_STAMP\n");
		break;
	case OPC_OUB_SAS_HW_EVENT_ACK:
		pm8001_dbg(pm8001_ha, MSG, "OPC_OUB_SAS_HW_EVENT_ACK\n");
		break;
	case OPC_OUB_PORT_CONTROL:
		pm8001_dbg(pm8001_ha, MSG, "OPC_OUB_PORT_CONTROL\n");
		break;
	case OPC_OUB_SMP_ABORT_RSP:
		pm8001_dbg(pm8001_ha, MSG, "OPC_OUB_SMP_ABORT_RSP\n");
		pm8001_mpi_task_abort_resp(pm8001_ha, piomb);
		break;
	case OPC_OUB_GET_NVMD_DATA:
		pm8001_dbg(pm8001_ha, MSG, "OPC_OUB_GET_NVMD_DATA\n");
		pm8001_mpi_get_nvmd_resp(pm8001_ha, piomb);
		break;
	case OPC_OUB_SET_NVMD_DATA:
		pm8001_dbg(pm8001_ha, MSG, "OPC_OUB_SET_NVMD_DATA\n");
		pm8001_mpi_set_nvmd_resp(pm8001_ha, piomb);
		break;
	case OPC_OUB_DEVICE_HANDLE_REMOVAL:
		pm8001_dbg(pm8001_ha, MSG, "OPC_OUB_DEVICE_HANDLE_REMOVAL\n");
		break;
	case OPC_OUB_SET_DEVICE_STATE:
		pm8001_dbg(pm8001_ha, MSG, "OPC_OUB_SET_DEVICE_STATE\n");
		pm8001_mpi_set_dev_state_resp(pm8001_ha, piomb);
		break;
	case OPC_OUB_GET_DEVICE_STATE:
		pm8001_dbg(pm8001_ha, MSG, "OPC_OUB_GET_DEVICE_STATE\n");
		break;
	case OPC_OUB_SET_DEV_INFO:
		pm8001_dbg(pm8001_ha, MSG, "OPC_OUB_SET_DEV_INFO\n");
		break;
	/* spcv specific commands */
	case OPC_OUB_PHY_START_RESP:
		pm8001_dbg(pm8001_ha, MSG,
			   "OPC_OUB_PHY_START_RESP opcode:%x\n", opc);
		mpi_phy_start_resp(pm8001_ha, piomb);
		break;
	case OPC_OUB_PHY_STOP_RESP:
		pm8001_dbg(pm8001_ha, MSG,
			   "OPC_OUB_PHY_STOP_RESP opcode:%x\n", opc);
		mpi_phy_stop_resp(pm8001_ha, piomb);
		break;
	case OPC_OUB_SET_CONTROLLER_CONFIG:
		pm8001_dbg(pm8001_ha, MSG,
			   "OPC_OUB_SET_CONTROLLER_CONFIG opcode:%x\n", opc);
		mpi_set_controller_config_resp(pm8001_ha, piomb);
		break;
	case OPC_OUB_GET_CONTROLLER_CONFIG:
		pm8001_dbg(pm8001_ha, MSG,
			   "OPC_OUB_GET_CONTROLLER_CONFIG opcode:%x\n", opc);
		mpi_get_controller_config_resp(pm8001_ha, piomb);
		break;
	case OPC_OUB_GET_PHY_PROFILE:
		pm8001_dbg(pm8001_ha, MSG,
			   "OPC_OUB_GET_PHY_PROFILE opcode:%x\n", opc);
		mpi_get_phy_profile_resp(pm8001_ha, piomb);
		break;
	case OPC_OUB_FLASH_OP_EXT:
		pm8001_dbg(pm8001_ha, MSG,
			   "OPC_OUB_FLASH_OP_EXT opcode:%x\n", opc);
		mpi_flash_op_ext_resp(pm8001_ha, piomb);
		break;
	case OPC_OUB_SET_PHY_PROFILE:
		pm8001_dbg(pm8001_ha, MSG,
			   "OPC_OUB_SET_PHY_PROFILE opcode:%x\n", opc);
		mpi_set_phy_profile_resp(pm8001_ha, piomb);
		break;
	case OPC_OUB_KEK_MANAGEMENT_RESP:
		pm8001_dbg(pm8001_ha, MSG,
			   "OPC_OUB_KEK_MANAGEMENT_RESP opcode:%x\n", opc);
		mpi_kek_management_resp(pm8001_ha, piomb);
		break;
	case OPC_OUB_DEK_MANAGEMENT_RESP:
		pm8001_dbg(pm8001_ha, MSG,
			   "OPC_OUB_DEK_MANAGEMENT_RESP opcode:%x\n", opc);
		mpi_dek_management_resp(pm8001_ha, piomb);
		break;
	case OPC_OUB_SSP_COALESCED_COMP_RESP:
		pm8001_dbg(pm8001_ha, MSG,
			   "OPC_OUB_SSP_COALESCED_COMP_RESP opcode:%x\n", opc);
		ssp_coalesced_comp_resp(pm8001_ha, piomb);
		break;
	default:
		pm8001_dbg(pm8001_ha, DEVIO,
			   "Unknown outbound Queue IOMB OPC = 0x%x\n", opc);
		break;
	}
}

static void print_scratchpad_registers(struct pm8001_hba_info *pm8001_ha)
{
	pm8001_dbg(pm8001_ha, FAIL, "MSGU_SCRATCH_PAD_0: 0x%x\n",
		   pm8001_cr32(pm8001_ha, 0, MSGU_SCRATCH_PAD_0));
	pm8001_dbg(pm8001_ha, FAIL, "MSGU_SCRATCH_PAD_1:0x%x\n",
		   pm8001_cr32(pm8001_ha, 0, MSGU_SCRATCH_PAD_1));
	pm8001_dbg(pm8001_ha, FAIL, "MSGU_SCRATCH_PAD_2: 0x%x\n",
		   pm8001_cr32(pm8001_ha, 0, MSGU_SCRATCH_PAD_2));
	pm8001_dbg(pm8001_ha, FAIL, "MSGU_SCRATCH_PAD_3: 0x%x\n",
		   pm8001_cr32(pm8001_ha, 0, MSGU_SCRATCH_PAD_3));
	pm8001_dbg(pm8001_ha, FAIL, "MSGU_HOST_SCRATCH_PAD_0: 0x%x\n",
		   pm8001_cr32(pm8001_ha, 0, MSGU_HOST_SCRATCH_PAD_0));
	pm8001_dbg(pm8001_ha, FAIL, "MSGU_HOST_SCRATCH_PAD_1: 0x%x\n",
		   pm8001_cr32(pm8001_ha, 0, MSGU_HOST_SCRATCH_PAD_1));
	pm8001_dbg(pm8001_ha, FAIL, "MSGU_HOST_SCRATCH_PAD_2: 0x%x\n",
		   pm8001_cr32(pm8001_ha, 0, MSGU_HOST_SCRATCH_PAD_2));
	pm8001_dbg(pm8001_ha, FAIL, "MSGU_HOST_SCRATCH_PAD_3: 0x%x\n",
		   pm8001_cr32(pm8001_ha, 0, MSGU_HOST_SCRATCH_PAD_3));
	pm8001_dbg(pm8001_ha, FAIL, "MSGU_HOST_SCRATCH_PAD_4: 0x%x\n",
		   pm8001_cr32(pm8001_ha, 0, MSGU_HOST_SCRATCH_PAD_4));
	pm8001_dbg(pm8001_ha, FAIL, "MSGU_HOST_SCRATCH_PAD_5: 0x%x\n",
		   pm8001_cr32(pm8001_ha, 0, MSGU_HOST_SCRATCH_PAD_5));
	pm8001_dbg(pm8001_ha, FAIL, "MSGU_RSVD_SCRATCH_PAD_0: 0x%x\n",
		   pm8001_cr32(pm8001_ha, 0, MSGU_HOST_SCRATCH_PAD_6));
	pm8001_dbg(pm8001_ha, FAIL, "MSGU_RSVD_SCRATCH_PAD_1: 0x%x\n",
		   pm8001_cr32(pm8001_ha, 0, MSGU_HOST_SCRATCH_PAD_7));
}

static int process_oq(struct pm8001_hba_info *pm8001_ha, u8 vec)
{
	struct outbound_queue_table *circularQ;
	void *pMsg1 = NULL;
	u8 bc;
	u32 ret = MPI_IO_STATUS_FAIL;
	u32 regval;

	if (vec == (pm8001_ha->max_q_num - 1)) {
		regval = pm8001_cr32(pm8001_ha, 0, MSGU_SCRATCH_PAD_1);
		if ((regval & SCRATCH_PAD_MIPSALL_READY) !=
					SCRATCH_PAD_MIPSALL_READY) {
			pm8001_ha->controller_fatal_error = true;
			pm8001_dbg(pm8001_ha, FAIL,
				   "Firmware Fatal error! Regval:0x%x\n",
				   regval);
<<<<<<< HEAD
=======
			pm8001_handle_event(pm8001_ha, NULL, IO_FATAL_ERROR);
>>>>>>> 3b17187f
			print_scratchpad_registers(pm8001_ha);
			return ret;
		}
	}
	circularQ = &pm8001_ha->outbnd_q_tbl[vec];
	spin_lock_irqsave(&circularQ->oq_lock, circularQ->lock_flags);
	do {
		/* spurious interrupt during setup if kexec-ing and
		 * driver doing a doorbell access w/ the pre-kexec oq
		 * interrupt setup.
		 */
		if (!circularQ->pi_virt)
			break;
		ret = pm8001_mpi_msg_consume(pm8001_ha, circularQ, &pMsg1, &bc);
		if (MPI_IO_STATUS_SUCCESS == ret) {
			/* process the outbound message */
			process_one_iomb(pm8001_ha, circularQ,
						(void *)(pMsg1 - 4));
			/* free the message from the outbound circular buffer */
			pm8001_mpi_msg_free_set(pm8001_ha, pMsg1,
							circularQ, bc);
		}
		if (MPI_IO_STATUS_BUSY == ret) {
			/* Update the producer index from SPC */
			circularQ->producer_index =
				cpu_to_le32(pm8001_read_32(circularQ->pi_virt));
			if (le32_to_cpu(circularQ->producer_index) ==
				circularQ->consumer_idx)
				/* OQ is empty */
				break;
		}
	} while (1);
	spin_unlock_irqrestore(&circularQ->oq_lock, circularQ->lock_flags);
	return ret;
}

/* DMA_... to our direction translation. */
static const u8 data_dir_flags[] = {
	[DMA_BIDIRECTIONAL]	= DATA_DIR_BYRECIPIENT,	/* UNSPECIFIED */
	[DMA_TO_DEVICE]		= DATA_DIR_OUT,		/* OUTBOUND */
	[DMA_FROM_DEVICE]	= DATA_DIR_IN,		/* INBOUND */
	[DMA_NONE]		= DATA_DIR_NONE,	/* NO TRANSFER */
};

static void build_smp_cmd(u32 deviceID, __le32 hTag,
			struct smp_req *psmp_cmd, int mode, int length)
{
	psmp_cmd->tag = hTag;
	psmp_cmd->device_id = cpu_to_le32(deviceID);
	if (mode == SMP_DIRECT) {
		length = length - 4; /* subtract crc */
		psmp_cmd->len_ip_ir = cpu_to_le32(length << 16);
	} else {
		psmp_cmd->len_ip_ir = cpu_to_le32(1|(1 << 1));
	}
}

/**
 * pm80xx_chip_smp_req - send an SMP task to FW
 * @pm8001_ha: our hba card information.
 * @ccb: the ccb information this request used.
 */
static int pm80xx_chip_smp_req(struct pm8001_hba_info *pm8001_ha,
	struct pm8001_ccb_info *ccb)
{
	int elem, rc;
	struct sas_task *task = ccb->task;
	struct domain_device *dev = task->dev;
	struct pm8001_device *pm8001_dev = dev->lldd_dev;
	struct scatterlist *sg_req, *sg_resp;
	u32 req_len, resp_len;
	struct smp_req smp_cmd;
	u32 opc;
	struct inbound_queue_table *circularQ;
	char *preq_dma_addr = NULL;
	__le64 tmp_addr;
	u32 i, length;

	memset(&smp_cmd, 0, sizeof(smp_cmd));
	/*
	 * DMA-map SMP request, response buffers
	 */
	sg_req = &task->smp_task.smp_req;
	elem = dma_map_sg(pm8001_ha->dev, sg_req, 1, DMA_TO_DEVICE);
	if (!elem)
		return -ENOMEM;
	req_len = sg_dma_len(sg_req);

	sg_resp = &task->smp_task.smp_resp;
	elem = dma_map_sg(pm8001_ha->dev, sg_resp, 1, DMA_FROM_DEVICE);
	if (!elem) {
		rc = -ENOMEM;
		goto err_out;
	}
	resp_len = sg_dma_len(sg_resp);
	/* must be in dwords */
	if ((req_len & 0x3) || (resp_len & 0x3)) {
		rc = -EINVAL;
		goto err_out_2;
	}

	opc = OPC_INB_SMP_REQUEST;
	circularQ = &pm8001_ha->inbnd_q_tbl[0];
	smp_cmd.tag = cpu_to_le32(ccb->ccb_tag);

	length = sg_req->length;
	pm8001_dbg(pm8001_ha, IO, "SMP Frame Length %d\n", sg_req->length);
	if (!(length - 8))
		pm8001_ha->smp_exp_mode = SMP_DIRECT;
	else
		pm8001_ha->smp_exp_mode = SMP_INDIRECT;


	tmp_addr = cpu_to_le64((u64)sg_dma_address(&task->smp_task.smp_req));
	preq_dma_addr = (char *)phys_to_virt(tmp_addr);

	/* INDIRECT MODE command settings. Use DMA */
	if (pm8001_ha->smp_exp_mode == SMP_INDIRECT) {
		pm8001_dbg(pm8001_ha, IO, "SMP REQUEST INDIRECT MODE\n");
		/* for SPCv indirect mode. Place the top 4 bytes of
		 * SMP Request header here. */
		for (i = 0; i < 4; i++)
			smp_cmd.smp_req16[i] = *(preq_dma_addr + i);
		/* exclude top 4 bytes for SMP req header */
		smp_cmd.long_smp_req.long_req_addr =
			cpu_to_le64((u64)sg_dma_address
				(&task->smp_task.smp_req) + 4);
		/* exclude 4 bytes for SMP req header and CRC */
		smp_cmd.long_smp_req.long_req_size =
			cpu_to_le32((u32)sg_dma_len(&task->smp_task.smp_req)-8);
		smp_cmd.long_smp_req.long_resp_addr =
				cpu_to_le64((u64)sg_dma_address
					(&task->smp_task.smp_resp));
		smp_cmd.long_smp_req.long_resp_size =
				cpu_to_le32((u32)sg_dma_len
					(&task->smp_task.smp_resp)-4);
	} else { /* DIRECT MODE */
		smp_cmd.long_smp_req.long_req_addr =
			cpu_to_le64((u64)sg_dma_address
					(&task->smp_task.smp_req));
		smp_cmd.long_smp_req.long_req_size =
			cpu_to_le32((u32)sg_dma_len(&task->smp_task.smp_req)-4);
		smp_cmd.long_smp_req.long_resp_addr =
			cpu_to_le64((u64)sg_dma_address
				(&task->smp_task.smp_resp));
		smp_cmd.long_smp_req.long_resp_size =
			cpu_to_le32
			((u32)sg_dma_len(&task->smp_task.smp_resp)-4);
	}
	if (pm8001_ha->smp_exp_mode == SMP_DIRECT) {
		pm8001_dbg(pm8001_ha, IO, "SMP REQUEST DIRECT MODE\n");
		for (i = 0; i < length; i++)
			if (i < 16) {
				smp_cmd.smp_req16[i] = *(preq_dma_addr+i);
				pm8001_dbg(pm8001_ha, IO,
					   "Byte[%d]:%x (DMA data:%x)\n",
					   i, smp_cmd.smp_req16[i],
					   *(preq_dma_addr));
			} else {
				smp_cmd.smp_req[i] = *(preq_dma_addr+i);
				pm8001_dbg(pm8001_ha, IO,
					   "Byte[%d]:%x (DMA data:%x)\n",
					   i, smp_cmd.smp_req[i],
					   *(preq_dma_addr));
			}
	}

	build_smp_cmd(pm8001_dev->device_id, smp_cmd.tag,
				&smp_cmd, pm8001_ha->smp_exp_mode, length);
	rc = pm8001_mpi_build_cmd(pm8001_ha, circularQ, opc, &smp_cmd,
			sizeof(smp_cmd), 0);
	if (rc)
		goto err_out_2;
	return 0;

err_out_2:
	dma_unmap_sg(pm8001_ha->dev, &ccb->task->smp_task.smp_resp, 1,
			DMA_FROM_DEVICE);
err_out:
	dma_unmap_sg(pm8001_ha->dev, &ccb->task->smp_task.smp_req, 1,
			DMA_TO_DEVICE);
	return rc;
}

static int check_enc_sas_cmd(struct sas_task *task)
{
	u8 cmd = task->ssp_task.cmd->cmnd[0];

	if (cmd == READ_10 || cmd == WRITE_10 || cmd == WRITE_VERIFY)
		return 1;
	else
		return 0;
}

static int check_enc_sat_cmd(struct sas_task *task)
{
	int ret = 0;
	switch (task->ata_task.fis.command) {
	case ATA_CMD_FPDMA_READ:
	case ATA_CMD_READ_EXT:
	case ATA_CMD_READ:
	case ATA_CMD_FPDMA_WRITE:
	case ATA_CMD_WRITE_EXT:
	case ATA_CMD_WRITE:
	case ATA_CMD_PIO_READ:
	case ATA_CMD_PIO_READ_EXT:
	case ATA_CMD_PIO_WRITE:
	case ATA_CMD_PIO_WRITE_EXT:
		ret = 1;
		break;
	default:
		ret = 0;
		break;
	}
	return ret;
}

/**
 * pm80xx_chip_ssp_io_req - send an SSP task to FW
 * @pm8001_ha: our hba card information.
 * @ccb: the ccb information this request used.
 */
static int pm80xx_chip_ssp_io_req(struct pm8001_hba_info *pm8001_ha,
	struct pm8001_ccb_info *ccb)
{
	struct sas_task *task = ccb->task;
	struct domain_device *dev = task->dev;
	struct pm8001_device *pm8001_dev = dev->lldd_dev;
	struct ssp_ini_io_start_req ssp_cmd;
	u32 tag = ccb->ccb_tag;
	int ret;
	u64 phys_addr, start_addr, end_addr;
	u32 end_addr_high, end_addr_low;
	struct inbound_queue_table *circularQ;
	u32 q_index, cpu_id;
	u32 opc = OPC_INB_SSPINIIOSTART;
	memset(&ssp_cmd, 0, sizeof(ssp_cmd));
	memcpy(ssp_cmd.ssp_iu.lun, task->ssp_task.LUN, 8);
	/* data address domain added for spcv; set to 0 by host,
	 * used internally by controller
	 * 0 for SAS 1.1 and SAS 2.0 compatible TLR
	 */
	ssp_cmd.dad_dir_m_tlr =
		cpu_to_le32(data_dir_flags[task->data_dir] << 8 | 0x0);
	ssp_cmd.data_len = cpu_to_le32(task->total_xfer_len);
	ssp_cmd.device_id = cpu_to_le32(pm8001_dev->device_id);
	ssp_cmd.tag = cpu_to_le32(tag);
	if (task->ssp_task.enable_first_burst)
		ssp_cmd.ssp_iu.efb_prio_attr |= 0x80;
	ssp_cmd.ssp_iu.efb_prio_attr |= (task->ssp_task.task_prio << 3);
	ssp_cmd.ssp_iu.efb_prio_attr |= (task->ssp_task.task_attr & 7);
	memcpy(ssp_cmd.ssp_iu.cdb, task->ssp_task.cmd->cmnd,
		       task->ssp_task.cmd->cmd_len);
	cpu_id = smp_processor_id();
	q_index = (u32) (cpu_id) % (pm8001_ha->max_q_num);
	circularQ = &pm8001_ha->inbnd_q_tbl[q_index];

	/* Check if encryption is set */
	if (pm8001_ha->chip->encrypt &&
		!(pm8001_ha->encrypt_info.status) && check_enc_sas_cmd(task)) {
		pm8001_dbg(pm8001_ha, IO,
			   "Encryption enabled.Sending Encrypt SAS command 0x%x\n",
			   task->ssp_task.cmd->cmnd[0]);
		opc = OPC_INB_SSP_INI_DIF_ENC_IO;
		/* enable encryption. 0 for SAS 1.1 and SAS 2.0 compatible TLR*/
		ssp_cmd.dad_dir_m_tlr =	cpu_to_le32
			((data_dir_flags[task->data_dir] << 8) | 0x20 | 0x0);

		/* fill in PRD (scatter/gather) table, if any */
		if (task->num_scatter > 1) {
			pm8001_chip_make_sg(task->scatter,
						ccb->n_elem, ccb->buf_prd);
			phys_addr = ccb->ccb_dma_handle;
			ssp_cmd.enc_addr_low =
				cpu_to_le32(lower_32_bits(phys_addr));
			ssp_cmd.enc_addr_high =
				cpu_to_le32(upper_32_bits(phys_addr));
			ssp_cmd.enc_esgl = cpu_to_le32(1<<31);
		} else if (task->num_scatter == 1) {
			u64 dma_addr = sg_dma_address(task->scatter);
			ssp_cmd.enc_addr_low =
				cpu_to_le32(lower_32_bits(dma_addr));
			ssp_cmd.enc_addr_high =
				cpu_to_le32(upper_32_bits(dma_addr));
			ssp_cmd.enc_len = cpu_to_le32(task->total_xfer_len);
			ssp_cmd.enc_esgl = 0;
			/* Check 4G Boundary */
			start_addr = cpu_to_le64(dma_addr);
			end_addr = (start_addr + ssp_cmd.enc_len) - 1;
			end_addr_low = cpu_to_le32(lower_32_bits(end_addr));
			end_addr_high = cpu_to_le32(upper_32_bits(end_addr));
			if (end_addr_high != ssp_cmd.enc_addr_high) {
				pm8001_dbg(pm8001_ha, FAIL,
					   "The sg list address start_addr=0x%016llx data_len=0x%x end_addr_high=0x%08x end_addr_low=0x%08x has crossed 4G boundary\n",
					   start_addr, ssp_cmd.enc_len,
					   end_addr_high, end_addr_low);
				pm8001_chip_make_sg(task->scatter, 1,
					ccb->buf_prd);
				phys_addr = ccb->ccb_dma_handle;
				ssp_cmd.enc_addr_low =
					cpu_to_le32(lower_32_bits(phys_addr));
				ssp_cmd.enc_addr_high =
					cpu_to_le32(upper_32_bits(phys_addr));
				ssp_cmd.enc_esgl = cpu_to_le32(1<<31);
			}
		} else if (task->num_scatter == 0) {
			ssp_cmd.enc_addr_low = 0;
			ssp_cmd.enc_addr_high = 0;
			ssp_cmd.enc_len = cpu_to_le32(task->total_xfer_len);
			ssp_cmd.enc_esgl = 0;
		}
		/* XTS mode. All other fields are 0 */
		ssp_cmd.key_cmode = 0x6 << 4;
		/* set tweak values. Should be the start lba */
		ssp_cmd.twk_val0 = cpu_to_le32((task->ssp_task.cmd->cmnd[2] << 24) |
						(task->ssp_task.cmd->cmnd[3] << 16) |
						(task->ssp_task.cmd->cmnd[4] << 8) |
						(task->ssp_task.cmd->cmnd[5]));
	} else {
		pm8001_dbg(pm8001_ha, IO,
			   "Sending Normal SAS command 0x%x inb q %x\n",
			   task->ssp_task.cmd->cmnd[0], q_index);
		/* fill in PRD (scatter/gather) table, if any */
		if (task->num_scatter > 1) {
			pm8001_chip_make_sg(task->scatter, ccb->n_elem,
					ccb->buf_prd);
			phys_addr = ccb->ccb_dma_handle;
			ssp_cmd.addr_low =
				cpu_to_le32(lower_32_bits(phys_addr));
			ssp_cmd.addr_high =
				cpu_to_le32(upper_32_bits(phys_addr));
			ssp_cmd.esgl = cpu_to_le32(1<<31);
		} else if (task->num_scatter == 1) {
			u64 dma_addr = sg_dma_address(task->scatter);
			ssp_cmd.addr_low = cpu_to_le32(lower_32_bits(dma_addr));
			ssp_cmd.addr_high =
				cpu_to_le32(upper_32_bits(dma_addr));
			ssp_cmd.len = cpu_to_le32(task->total_xfer_len);
			ssp_cmd.esgl = 0;
			/* Check 4G Boundary */
			start_addr = cpu_to_le64(dma_addr);
			end_addr = (start_addr + ssp_cmd.len) - 1;
			end_addr_low = cpu_to_le32(lower_32_bits(end_addr));
			end_addr_high = cpu_to_le32(upper_32_bits(end_addr));
			if (end_addr_high != ssp_cmd.addr_high) {
				pm8001_dbg(pm8001_ha, FAIL,
					   "The sg list address start_addr=0x%016llx data_len=0x%x end_addr_high=0x%08x end_addr_low=0x%08x has crossed 4G boundary\n",
					   start_addr, ssp_cmd.len,
					   end_addr_high, end_addr_low);
				pm8001_chip_make_sg(task->scatter, 1,
					ccb->buf_prd);
				phys_addr = ccb->ccb_dma_handle;
				ssp_cmd.addr_low =
					cpu_to_le32(lower_32_bits(phys_addr));
				ssp_cmd.addr_high =
					cpu_to_le32(upper_32_bits(phys_addr));
				ssp_cmd.esgl = cpu_to_le32(1<<31);
			}
		} else if (task->num_scatter == 0) {
			ssp_cmd.addr_low = 0;
			ssp_cmd.addr_high = 0;
			ssp_cmd.len = cpu_to_le32(task->total_xfer_len);
			ssp_cmd.esgl = 0;
		}
	}
	ret = pm8001_mpi_build_cmd(pm8001_ha, circularQ, opc,
			&ssp_cmd, sizeof(ssp_cmd), q_index);
	return ret;
}

static int pm80xx_chip_sata_req(struct pm8001_hba_info *pm8001_ha,
	struct pm8001_ccb_info *ccb)
{
	struct sas_task *task = ccb->task;
	struct domain_device *dev = task->dev;
	struct pm8001_device *pm8001_ha_dev = dev->lldd_dev;
	u32 tag = ccb->ccb_tag;
	int ret;
	u32 q_index, cpu_id;
	struct sata_start_req sata_cmd;
	u32 hdr_tag, ncg_tag = 0;
	u64 phys_addr, start_addr, end_addr;
	u32 end_addr_high, end_addr_low;
	u32 ATAP = 0x0;
	u32 dir;
	struct inbound_queue_table *circularQ;
	unsigned long flags;
	u32 opc = OPC_INB_SATA_HOST_OPSTART;
	memset(&sata_cmd, 0, sizeof(sata_cmd));
	cpu_id = smp_processor_id();
	q_index = (u32) (cpu_id) % (pm8001_ha->max_q_num);
	circularQ = &pm8001_ha->inbnd_q_tbl[q_index];

	if (task->data_dir == DMA_NONE) {
		ATAP = 0x04; /* no data*/
		pm8001_dbg(pm8001_ha, IO, "no data\n");
	} else if (likely(!task->ata_task.device_control_reg_update)) {
		if (task->ata_task.dma_xfer) {
			ATAP = 0x06; /* DMA */
			pm8001_dbg(pm8001_ha, IO, "DMA\n");
		} else {
			ATAP = 0x05; /* PIO*/
			pm8001_dbg(pm8001_ha, IO, "PIO\n");
		}
		if (task->ata_task.use_ncq &&
		    dev->sata_dev.class != ATA_DEV_ATAPI) {
			ATAP = 0x07; /* FPDMA */
			pm8001_dbg(pm8001_ha, IO, "FPDMA\n");
		}
	}
	if (task->ata_task.use_ncq && pm8001_get_ncq_tag(task, &hdr_tag)) {
		task->ata_task.fis.sector_count |= (u8) (hdr_tag << 3);
		ncg_tag = hdr_tag;
	}
	dir = data_dir_flags[task->data_dir] << 8;
	sata_cmd.tag = cpu_to_le32(tag);
	sata_cmd.device_id = cpu_to_le32(pm8001_ha_dev->device_id);
	sata_cmd.data_len = cpu_to_le32(task->total_xfer_len);

	sata_cmd.sata_fis = task->ata_task.fis;
	if (likely(!task->ata_task.device_control_reg_update))
		sata_cmd.sata_fis.flags |= 0x80;/* C=1: update ATA cmd reg */
	sata_cmd.sata_fis.flags &= 0xF0;/* PM_PORT field shall be 0 */

	/* Check if encryption is set */
	if (pm8001_ha->chip->encrypt &&
		!(pm8001_ha->encrypt_info.status) && check_enc_sat_cmd(task)) {
		pm8001_dbg(pm8001_ha, IO,
			   "Encryption enabled.Sending Encrypt SATA cmd 0x%x\n",
			   sata_cmd.sata_fis.command);
		opc = OPC_INB_SATA_DIF_ENC_IO;

		/* set encryption bit */
		sata_cmd.ncqtag_atap_dir_m_dad =
			cpu_to_le32(((ncg_tag & 0xff)<<16)|
				((ATAP & 0x3f) << 10) | 0x20 | dir);
							/* dad (bit 0-1) is 0 */
		/* fill in PRD (scatter/gather) table, if any */
		if (task->num_scatter > 1) {
			pm8001_chip_make_sg(task->scatter,
						ccb->n_elem, ccb->buf_prd);
			phys_addr = ccb->ccb_dma_handle;
			sata_cmd.enc_addr_low = lower_32_bits(phys_addr);
			sata_cmd.enc_addr_high = upper_32_bits(phys_addr);
			sata_cmd.enc_esgl = cpu_to_le32(1 << 31);
		} else if (task->num_scatter == 1) {
			u64 dma_addr = sg_dma_address(task->scatter);
			sata_cmd.enc_addr_low = lower_32_bits(dma_addr);
			sata_cmd.enc_addr_high = upper_32_bits(dma_addr);
			sata_cmd.enc_len = cpu_to_le32(task->total_xfer_len);
			sata_cmd.enc_esgl = 0;
			/* Check 4G Boundary */
			start_addr = cpu_to_le64(dma_addr);
			end_addr = (start_addr + sata_cmd.enc_len) - 1;
			end_addr_low = cpu_to_le32(lower_32_bits(end_addr));
			end_addr_high = cpu_to_le32(upper_32_bits(end_addr));
			if (end_addr_high != sata_cmd.enc_addr_high) {
				pm8001_dbg(pm8001_ha, FAIL,
					   "The sg list address start_addr=0x%016llx data_len=0x%x end_addr_high=0x%08x end_addr_low=0x%08x has crossed 4G boundary\n",
					   start_addr, sata_cmd.enc_len,
					   end_addr_high, end_addr_low);
				pm8001_chip_make_sg(task->scatter, 1,
					ccb->buf_prd);
				phys_addr = ccb->ccb_dma_handle;
				sata_cmd.enc_addr_low =
					lower_32_bits(phys_addr);
				sata_cmd.enc_addr_high =
					upper_32_bits(phys_addr);
				sata_cmd.enc_esgl =
					cpu_to_le32(1 << 31);
			}
		} else if (task->num_scatter == 0) {
			sata_cmd.enc_addr_low = 0;
			sata_cmd.enc_addr_high = 0;
			sata_cmd.enc_len = cpu_to_le32(task->total_xfer_len);
			sata_cmd.enc_esgl = 0;
		}
		/* XTS mode. All other fields are 0 */
		sata_cmd.key_index_mode = 0x6 << 4;
		/* set tweak values. Should be the start lba */
		sata_cmd.twk_val0 =
			cpu_to_le32((sata_cmd.sata_fis.lbal_exp << 24) |
					(sata_cmd.sata_fis.lbah << 16) |
					(sata_cmd.sata_fis.lbam << 8) |
					(sata_cmd.sata_fis.lbal));
		sata_cmd.twk_val1 =
			cpu_to_le32((sata_cmd.sata_fis.lbah_exp << 8) |
					 (sata_cmd.sata_fis.lbam_exp));
	} else {
		pm8001_dbg(pm8001_ha, IO,
			   "Sending Normal SATA command 0x%x inb %x\n",
			   sata_cmd.sata_fis.command, q_index);
		/* dad (bit 0-1) is 0 */
		sata_cmd.ncqtag_atap_dir_m_dad =
			cpu_to_le32(((ncg_tag & 0xff)<<16) |
					((ATAP & 0x3f) << 10) | dir);

		/* fill in PRD (scatter/gather) table, if any */
		if (task->num_scatter > 1) {
			pm8001_chip_make_sg(task->scatter,
					ccb->n_elem, ccb->buf_prd);
			phys_addr = ccb->ccb_dma_handle;
			sata_cmd.addr_low = lower_32_bits(phys_addr);
			sata_cmd.addr_high = upper_32_bits(phys_addr);
			sata_cmd.esgl = cpu_to_le32(1 << 31);
		} else if (task->num_scatter == 1) {
			u64 dma_addr = sg_dma_address(task->scatter);
			sata_cmd.addr_low = lower_32_bits(dma_addr);
			sata_cmd.addr_high = upper_32_bits(dma_addr);
			sata_cmd.len = cpu_to_le32(task->total_xfer_len);
			sata_cmd.esgl = 0;
			/* Check 4G Boundary */
			start_addr = cpu_to_le64(dma_addr);
			end_addr = (start_addr + sata_cmd.len) - 1;
			end_addr_low = cpu_to_le32(lower_32_bits(end_addr));
			end_addr_high = cpu_to_le32(upper_32_bits(end_addr));
			if (end_addr_high != sata_cmd.addr_high) {
				pm8001_dbg(pm8001_ha, FAIL,
					   "The sg list address start_addr=0x%016llx data_len=0x%xend_addr_high=0x%08x end_addr_low=0x%08x has crossed 4G boundary\n",
					   start_addr, sata_cmd.len,
					   end_addr_high, end_addr_low);
				pm8001_chip_make_sg(task->scatter, 1,
					ccb->buf_prd);
				phys_addr = ccb->ccb_dma_handle;
				sata_cmd.addr_low =
					lower_32_bits(phys_addr);
				sata_cmd.addr_high =
					upper_32_bits(phys_addr);
				sata_cmd.esgl = cpu_to_le32(1 << 31);
			}
		} else if (task->num_scatter == 0) {
			sata_cmd.addr_low = 0;
			sata_cmd.addr_high = 0;
			sata_cmd.len = cpu_to_le32(task->total_xfer_len);
			sata_cmd.esgl = 0;
		}
		/* scsi cdb */
		sata_cmd.atapi_scsi_cdb[0] =
			cpu_to_le32(((task->ata_task.atapi_packet[0]) |
			(task->ata_task.atapi_packet[1] << 8) |
			(task->ata_task.atapi_packet[2] << 16) |
			(task->ata_task.atapi_packet[3] << 24)));
		sata_cmd.atapi_scsi_cdb[1] =
			cpu_to_le32(((task->ata_task.atapi_packet[4]) |
			(task->ata_task.atapi_packet[5] << 8) |
			(task->ata_task.atapi_packet[6] << 16) |
			(task->ata_task.atapi_packet[7] << 24)));
		sata_cmd.atapi_scsi_cdb[2] =
			cpu_to_le32(((task->ata_task.atapi_packet[8]) |
			(task->ata_task.atapi_packet[9] << 8) |
			(task->ata_task.atapi_packet[10] << 16) |
			(task->ata_task.atapi_packet[11] << 24)));
		sata_cmd.atapi_scsi_cdb[3] =
			cpu_to_le32(((task->ata_task.atapi_packet[12]) |
			(task->ata_task.atapi_packet[13] << 8) |
			(task->ata_task.atapi_packet[14] << 16) |
			(task->ata_task.atapi_packet[15] << 24)));
	}

	/* Check for read log for failed drive and return */
	if (sata_cmd.sata_fis.command == 0x2f) {
		if (pm8001_ha_dev && ((pm8001_ha_dev->id & NCQ_READ_LOG_FLAG) ||
			(pm8001_ha_dev->id & NCQ_ABORT_ALL_FLAG) ||
			(pm8001_ha_dev->id & NCQ_2ND_RLE_FLAG))) {
			struct task_status_struct *ts;

			pm8001_ha_dev->id &= 0xDFFFFFFF;
			ts = &task->task_status;

			spin_lock_irqsave(&task->task_state_lock, flags);
			ts->resp = SAS_TASK_COMPLETE;
			ts->stat = SAS_SAM_STAT_GOOD;
			task->task_state_flags &= ~SAS_TASK_STATE_PENDING;
			task->task_state_flags &= ~SAS_TASK_AT_INITIATOR;
			task->task_state_flags |= SAS_TASK_STATE_DONE;
			if (unlikely((task->task_state_flags &
					SAS_TASK_STATE_ABORTED))) {
				spin_unlock_irqrestore(&task->task_state_lock,
							flags);
				pm8001_dbg(pm8001_ha, FAIL,
					   "task 0x%p resp 0x%x  stat 0x%x but aborted by upper layer\n",
					   task, ts->resp,
					   ts->stat);
				pm8001_ccb_task_free(pm8001_ha, task, ccb, tag);
				return 0;
			} else {
				spin_unlock_irqrestore(&task->task_state_lock,
							flags);
				pm8001_ccb_task_free_done(pm8001_ha, task,
								ccb, tag);
				atomic_dec(&pm8001_ha_dev->running_req);
				return 0;
			}
		}
	}
	ret = pm8001_mpi_build_cmd(pm8001_ha, circularQ, opc,
			&sata_cmd, sizeof(sata_cmd), q_index);
	return ret;
}

/**
 * pm80xx_chip_phy_start_req - start phy via PHY_START COMMAND
 * @pm8001_ha: our hba card information.
 * @phy_id: the phy id which we wanted to start up.
 */
static int
pm80xx_chip_phy_start_req(struct pm8001_hba_info *pm8001_ha, u8 phy_id)
{
	struct phy_start_req payload;
	struct inbound_queue_table *circularQ;
	int ret;
	u32 tag = 0x01;
	u32 opcode = OPC_INB_PHYSTART;
	circularQ = &pm8001_ha->inbnd_q_tbl[0];
	memset(&payload, 0, sizeof(payload));
	payload.tag = cpu_to_le32(tag);

	pm8001_dbg(pm8001_ha, INIT, "PHY START REQ for phy_id %d\n", phy_id);

	payload.ase_sh_lm_slr_phyid = cpu_to_le32(SPINHOLD_DISABLE |
			LINKMODE_AUTO | pm8001_ha->link_rate | phy_id);
	/* SSC Disable and SAS Analog ST configuration */
	/*
	payload.ase_sh_lm_slr_phyid =
		cpu_to_le32(SSC_DISABLE_30 | SAS_ASE | SPINHOLD_DISABLE |
		LINKMODE_AUTO | LINKRATE_15 | LINKRATE_30 | LINKRATE_60 |
		phy_id);
	Have to add "SAS PHY Analog Setup SPASTI 1 Byte" Based on need
	*/

	payload.sas_identify.dev_type = SAS_END_DEVICE;
	payload.sas_identify.initiator_bits = SAS_PROTOCOL_ALL;
	memcpy(payload.sas_identify.sas_addr,
	  &pm8001_ha->sas_addr, SAS_ADDR_SIZE);
	payload.sas_identify.phy_id = phy_id;
	ret = pm8001_mpi_build_cmd(pm8001_ha, circularQ, opcode, &payload,
			sizeof(payload), 0);
	return ret;
}

/**
 * pm80xx_chip_phy_stop_req - start phy via PHY_STOP COMMAND
 * @pm8001_ha: our hba card information.
 * @phy_id: the phy id which we wanted to start up.
 */
static int pm80xx_chip_phy_stop_req(struct pm8001_hba_info *pm8001_ha,
	u8 phy_id)
{
	struct phy_stop_req payload;
	struct inbound_queue_table *circularQ;
	int ret;
	u32 tag = 0x01;
	u32 opcode = OPC_INB_PHYSTOP;
	circularQ = &pm8001_ha->inbnd_q_tbl[0];
	memset(&payload, 0, sizeof(payload));
	payload.tag = cpu_to_le32(tag);
	payload.phy_id = cpu_to_le32(phy_id);
	ret = pm8001_mpi_build_cmd(pm8001_ha, circularQ, opcode, &payload,
			sizeof(payload), 0);
	return ret;
}

/*
 * see comments on pm8001_mpi_reg_resp.
 */
static int pm80xx_chip_reg_dev_req(struct pm8001_hba_info *pm8001_ha,
	struct pm8001_device *pm8001_dev, u32 flag)
{
	struct reg_dev_req payload;
	u32	opc;
	u32 stp_sspsmp_sata = 0x4;
	struct inbound_queue_table *circularQ;
	u32 linkrate, phy_id;
	int rc, tag = 0xdeadbeef;
	struct pm8001_ccb_info *ccb;
	u8 retryFlag = 0x1;
	u16 firstBurstSize = 0;
	u16 ITNT = 2000;
	struct domain_device *dev = pm8001_dev->sas_device;
	struct domain_device *parent_dev = dev->parent;
	circularQ = &pm8001_ha->inbnd_q_tbl[0];

	memset(&payload, 0, sizeof(payload));
	rc = pm8001_tag_alloc(pm8001_ha, &tag);
	if (rc)
		return rc;
	ccb = &pm8001_ha->ccb_info[tag];
	ccb->device = pm8001_dev;
	ccb->ccb_tag = tag;
	payload.tag = cpu_to_le32(tag);

	if (flag == 1) {
		stp_sspsmp_sata = 0x02; /*direct attached sata */
	} else {
		if (pm8001_dev->dev_type == SAS_SATA_DEV)
			stp_sspsmp_sata = 0x00; /* stp*/
		else if (pm8001_dev->dev_type == SAS_END_DEVICE ||
			pm8001_dev->dev_type == SAS_EDGE_EXPANDER_DEVICE ||
			pm8001_dev->dev_type == SAS_FANOUT_EXPANDER_DEVICE)
			stp_sspsmp_sata = 0x01; /*ssp or smp*/
	}
	if (parent_dev && dev_is_expander(parent_dev->dev_type))
		phy_id = parent_dev->ex_dev.ex_phy->phy_id;
	else
		phy_id = pm8001_dev->attached_phy;

	opc = OPC_INB_REG_DEV;

	linkrate = (pm8001_dev->sas_device->linkrate < dev->port->linkrate) ?
			pm8001_dev->sas_device->linkrate : dev->port->linkrate;

	payload.phyid_portid =
		cpu_to_le32(((pm8001_dev->sas_device->port->id) & 0xFF) |
		((phy_id & 0xFF) << 8));

	payload.dtype_dlr_mcn_ir_retry = cpu_to_le32((retryFlag & 0x01) |
		((linkrate & 0x0F) << 24) |
		((stp_sspsmp_sata & 0x03) << 28));
	payload.firstburstsize_ITNexustimeout =
		cpu_to_le32(ITNT | (firstBurstSize * 0x10000));

	memcpy(payload.sas_addr, pm8001_dev->sas_device->sas_addr,
		SAS_ADDR_SIZE);

	rc = pm8001_mpi_build_cmd(pm8001_ha, circularQ, opc, &payload,
			sizeof(payload), 0);
	if (rc)
		pm8001_tag_free(pm8001_ha, tag);

	return rc;
}

/**
 * pm80xx_chip_phy_ctl_req - support the local phy operation
 * @pm8001_ha: our hba card information.
 * @phyId: the phy id which we wanted to operate
 * @phy_op: phy operation to request
 */
static int pm80xx_chip_phy_ctl_req(struct pm8001_hba_info *pm8001_ha,
	u32 phyId, u32 phy_op)
{
	u32 tag;
	int rc;
	struct local_phy_ctl_req payload;
	struct inbound_queue_table *circularQ;
	u32 opc = OPC_INB_LOCAL_PHY_CONTROL;
	memset(&payload, 0, sizeof(payload));
	rc = pm8001_tag_alloc(pm8001_ha, &tag);
	if (rc)
		return rc;
	circularQ = &pm8001_ha->inbnd_q_tbl[0];
	payload.tag = cpu_to_le32(tag);
	payload.phyop_phyid =
		cpu_to_le32(((phy_op & 0xFF) << 8) | (phyId & 0xFF));
	return pm8001_mpi_build_cmd(pm8001_ha, circularQ, opc, &payload,
			sizeof(payload), 0);
}

static u32 pm80xx_chip_is_our_interrupt(struct pm8001_hba_info *pm8001_ha)
{
#ifdef PM8001_USE_MSIX
	return 1;
#else
	u32 value;

	value = pm8001_cr32(pm8001_ha, 0, MSGU_ODR);
	if (value)
		return 1;
	return 0;
#endif
}

/**
 * pm80xx_chip_isr - PM8001 isr handler.
 * @pm8001_ha: our hba card information.
 * @vec: irq number.
 */
static irqreturn_t
pm80xx_chip_isr(struct pm8001_hba_info *pm8001_ha, u8 vec)
{
	pm80xx_chip_interrupt_disable(pm8001_ha, vec);
	pm8001_dbg(pm8001_ha, DEVIO,
		   "irq vec %d, ODMR:0x%x\n",
		   vec, pm8001_cr32(pm8001_ha, 0, 0x30));
	process_oq(pm8001_ha, vec);
	pm80xx_chip_interrupt_enable(pm8001_ha, vec);
	return IRQ_HANDLED;
}

static void mpi_set_phy_profile_req(struct pm8001_hba_info *pm8001_ha,
				    u32 operation, u32 phyid,
				    u32 length, u32 *buf)
{
	u32 tag, i, j = 0;
	int rc;
	struct set_phy_profile_req payload;
	struct inbound_queue_table *circularQ;
	u32 opc = OPC_INB_SET_PHY_PROFILE;

	memset(&payload, 0, sizeof(payload));
	rc = pm8001_tag_alloc(pm8001_ha, &tag);
	if (rc)
		pm8001_dbg(pm8001_ha, FAIL, "Invalid tag\n");
	circularQ = &pm8001_ha->inbnd_q_tbl[0];
	payload.tag = cpu_to_le32(tag);
	payload.ppc_phyid = (((operation & 0xF) << 8) | (phyid  & 0xFF));
	pm8001_dbg(pm8001_ha, INIT,
		   " phy profile command for phy %x ,length is %d\n",
		   payload.ppc_phyid, length);
	for (i = length; i < (length + PHY_DWORD_LENGTH - 1); i++) {
		payload.reserved[j] =  cpu_to_le32(*((u32 *)buf + i));
		j++;
	}
	rc = pm8001_mpi_build_cmd(pm8001_ha, circularQ, opc, &payload,
			sizeof(payload), 0);
	if (rc)
		pm8001_tag_free(pm8001_ha, tag);
}

void pm8001_set_phy_profile(struct pm8001_hba_info *pm8001_ha,
	u32 length, u8 *buf)
{
	u32 i;

	for (i = 0; i < pm8001_ha->chip->n_phy; i++) {
		mpi_set_phy_profile_req(pm8001_ha,
			SAS_PHY_ANALOG_SETTINGS_PAGE, i, length, (u32 *)buf);
		length = length + PHY_DWORD_LENGTH;
	}
	pm8001_dbg(pm8001_ha, INIT, "phy settings completed\n");
}

void pm8001_set_phy_profile_single(struct pm8001_hba_info *pm8001_ha,
		u32 phy, u32 length, u32 *buf)
{
	u32 tag, opc;
	int rc, i;
	struct set_phy_profile_req payload;
	struct inbound_queue_table *circularQ;

	memset(&payload, 0, sizeof(payload));

	rc = pm8001_tag_alloc(pm8001_ha, &tag);
	if (rc)
		pm8001_dbg(pm8001_ha, INIT, "Invalid tag\n");

	circularQ = &pm8001_ha->inbnd_q_tbl[0];
	opc = OPC_INB_SET_PHY_PROFILE;

	payload.tag = cpu_to_le32(tag);
	payload.ppc_phyid = (((SAS_PHY_ANALOG_SETTINGS_PAGE & 0xF) << 8)
				| (phy & 0xFF));

	for (i = 0; i < length; i++)
		payload.reserved[i] = cpu_to_le32(*(buf + i));

	rc = pm8001_mpi_build_cmd(pm8001_ha, circularQ, opc, &payload,
			sizeof(payload), 0);
	if (rc)
		pm8001_tag_free(pm8001_ha, tag);

	pm8001_dbg(pm8001_ha, INIT, "PHY %d settings applied\n", phy);
}
const struct pm8001_dispatch pm8001_80xx_dispatch = {
	.name			= "pmc80xx",
	.chip_init		= pm80xx_chip_init,
	.chip_soft_rst		= pm80xx_chip_soft_rst,
	.chip_rst		= pm80xx_hw_chip_rst,
	.chip_iounmap		= pm8001_chip_iounmap,
	.isr			= pm80xx_chip_isr,
	.is_our_interrupt	= pm80xx_chip_is_our_interrupt,
	.isr_process_oq		= process_oq,
	.interrupt_enable	= pm80xx_chip_interrupt_enable,
	.interrupt_disable	= pm80xx_chip_interrupt_disable,
	.make_prd		= pm8001_chip_make_sg,
	.smp_req		= pm80xx_chip_smp_req,
	.ssp_io_req		= pm80xx_chip_ssp_io_req,
	.sata_req		= pm80xx_chip_sata_req,
	.phy_start_req		= pm80xx_chip_phy_start_req,
	.phy_stop_req		= pm80xx_chip_phy_stop_req,
	.reg_dev_req		= pm80xx_chip_reg_dev_req,
	.dereg_dev_req		= pm8001_chip_dereg_dev_req,
	.phy_ctl_req		= pm80xx_chip_phy_ctl_req,
	.task_abort		= pm8001_chip_abort_task,
	.ssp_tm_req		= pm8001_chip_ssp_tm_req,
	.get_nvmd_req		= pm8001_chip_get_nvmd_req,
	.set_nvmd_req		= pm8001_chip_set_nvmd_req,
	.fw_flash_update_req	= pm8001_chip_fw_flash_update_req,
	.set_dev_state_req	= pm8001_chip_set_dev_state_req,
	.fatal_errors		= pm80xx_fatal_errors,
};<|MERGE_RESOLUTION|>--- conflicted
+++ resolved
@@ -378,13 +378,8 @@
 	offset = (int)((char *)pm8001_ha->forensic_info.data_buf.direct_data
 			- (char *)buf);
 	pm8001_dbg(pm8001_ha, IO, "get_fatal_spcv: return4 0x%x\n", offset);
-<<<<<<< HEAD
-	return (char *)pm8001_ha->forensic_info.data_buf.direct_data -
-		(char *)buf;
-=======
 	return ((char *)pm8001_ha->forensic_info.data_buf.direct_data -
 		(char *)buf);
->>>>>>> 3b17187f
 }
 
 /* pm80xx_get_non_fatal_dump - dump the nonfatal data from the dma
@@ -1056,36 +1051,6 @@
 		value = pm8001_cr32(pm8001_ha, 0, MSGU_SCRATCH_PAD_1);
 	} while ((value == 0xFFFFFFFF) && (--max_wait_count));
 
-<<<<<<< HEAD
-	/* check ila status */
-	max_wait_time = max_wait_count = 1000 * 1000;	/* 1000 milli sec */
-	do {
-		udelay(1);
-		value = pm8001_cr32(pm8001_ha, 0, MSGU_SCRATCH_PAD_1);
-	} while (((value & SCRATCH_PAD_ILA_READY) !=
-			SCRATCH_PAD_ILA_READY) && (--max_wait_count));
-	if (!max_wait_count)
-		ret = -1;
-	else {
-		pm8001_dbg(pm8001_ha, MSG,
-			   " ila ready status in %d millisec\n",
-			   (max_wait_time - max_wait_count));
-	}
-
-	/* check RAAE status */
-	max_wait_time = max_wait_count = 1800 * 1000;	/* 1800 milli sec */
-	do {
-		udelay(1);
-		value = pm8001_cr32(pm8001_ha, 0, MSGU_SCRATCH_PAD_1);
-	} while (((value & SCRATCH_PAD_RAAE_READY) !=
-				SCRATCH_PAD_RAAE_READY) && (--max_wait_count));
-	if (!max_wait_count)
-		ret = -1;
-	else {
-		pm8001_dbg(pm8001_ha, MSG,
-			   " raae ready status in %d millisec\n",
-			   (max_wait_time - max_wait_count));
-=======
 	/* check ila, RAAE and iops status */
 	if ((pm8001_ha->chip_id != chip_8008) &&
 			(pm8001_ha->chip_id != chip_8009)) {
@@ -1099,7 +1064,6 @@
 		expected_mask = SCRATCH_PAD_ILA_READY |
 			SCRATCH_PAD_RAAE_READY |
 			SCRATCH_PAD_IOP0_READY;
->>>>>>> 3b17187f
 	}
 	do {
 		msleep(FW_READY_INTERVAL);
@@ -1111,36 +1075,10 @@
 		"At least one FW component failed to load within %d millisec: Scratchpad1: 0x%x\n",
 			max_wait_time * FW_READY_INTERVAL, value);
 		ret = -1;
-<<<<<<< HEAD
-	else {
-		pm8001_dbg(pm8001_ha, MSG,
-			   " iop0 ready status in %d millisec\n",
-			   (max_wait_time - max_wait_count));
-	}
-
-	/* check iop1 status only for 16 port controllers */
-	if ((pm8001_ha->chip_id != chip_8008) &&
-			(pm8001_ha->chip_id != chip_8009)) {
-		/* 200 milli sec */
-		max_wait_time = max_wait_count = 200 * 1000;
-		do {
-			udelay(1);
-			value = pm8001_cr32(pm8001_ha, 0, MSGU_SCRATCH_PAD_1);
-		} while (((value & SCRATCH_PAD_IOP1_READY) !=
-				SCRATCH_PAD_IOP1_READY) && (--max_wait_count));
-		if (!max_wait_count)
-			ret = -1;
-		else {
-			pm8001_dbg(pm8001_ha, MSG,
-				   "iop1 ready status in %d millisec\n",
-				   (max_wait_time - max_wait_count));
-		}
-=======
 	} else {
 		pm8001_dbg(pm8001_ha, MSG,
 			"All FW components ready by %d ms\n",
 			(max_wait_time - max_wait_count) * FW_READY_INTERVAL);
->>>>>>> 3b17187f
 	}
 	return ret;
 }
@@ -1163,11 +1101,6 @@
 
 	pm8001_dbg(pm8001_ha, DEV, "Scratchpad 0 Offset: 0x%x value 0x%x\n",
 		   offset, value);
-<<<<<<< HEAD
-	pcilogic = (value & 0xFC000000) >> 26;
-	pcibar = get_pci_bar_index(pcilogic);
-	pm8001_dbg(pm8001_ha, INIT, "Scratchpad 0 PCI BAR: %d\n", pcibar);
-=======
 	/*
 	 * Upper 6 bits describe the offset within PCI config space where BAR
 	 * is located.
@@ -1185,7 +1118,6 @@
 				offset, pm8001_ha->io_mem[pcibar].memsize);
 		return -EBUSY;
 	}
->>>>>>> 3b17187f
 	pm8001_ha->main_cfg_tbl_addr = base_addr =
 		pm8001_ha->io_mem[pcibar].memvirtaddr + offset;
 
@@ -1240,10 +1172,7 @@
 	pm8001_dbg(pm8001_ha, INIT, "addr - pspa %p ivt %p\n",
 		   pm8001_ha->pspa_q_tbl_addr,
 		   pm8001_ha->ivt_tbl_addr);
-<<<<<<< HEAD
-=======
 	return 0;
->>>>>>> 3b17187f
 }
 
 /**
@@ -1575,15 +1504,9 @@
 
 	/* wait until Inbound DoorBell Clear Register toggled */
 	if (IS_SPCV_12G(pm8001_ha->pdev)) {
-<<<<<<< HEAD
-		max_wait_count = 30 * 1000 * 1000; /* 30 sec */
-	} else {
-		max_wait_count = 15 * 1000 * 1000; /* 15 sec */
-=======
 		max_wait_count = SPCV_DOORBELL_CLEAR_TIMEOUT;
 	} else {
 		max_wait_count = SPC_DOORBELL_CLEAR_TIMEOUT;
->>>>>>> 3b17187f
 	}
 	do {
 		msleep(FW_READY_INTERVAL);
@@ -2513,18 +2436,11 @@
 		return;
 	}
 
-<<<<<<< HEAD
-	if (unlikely(status))
-		pm8001_dbg(pm8001_ha, IOERR,
-			   "status:0x%x, tag:0x%x, task::0x%p\n",
-			   status, tag, t);
-=======
 	if (status != IO_SUCCESS) {
 		pm8001_dbg(pm8001_ha, FAIL,
 			"IO failed device_id %u status 0x%x tag %d\n",
 			pm8001_dev->device_id, status, tag);
 	}
->>>>>>> 3b17187f
 
 	/* Print sas address of IO failed device */
 	if ((status != IO_SUCCESS) && (status != IO_OVERFLOW) &&
@@ -2866,13 +2782,9 @@
 			atomic_dec(&pm8001_dev->running_req);
 		break;
 	default:
-<<<<<<< HEAD
-		pm8001_dbg(pm8001_ha, DEVIO, "Unknown status 0x%x\n", status);
-=======
 		pm8001_dbg(pm8001_ha, DEVIO,
 				"Unknown status device_id %u status 0x%x tag %d\n",
 			pm8001_dev->device_id, status, tag);
->>>>>>> 3b17187f
 		/* not allowed case. Therefore, return failed status */
 		ts->resp = SAS_TASK_COMPLETE;
 		ts->stat = SAS_DEV_NO_RESPONSE;
@@ -3462,11 +3374,7 @@
 	else if (phy->identify.device_type != SAS_PHY_UNUSED)
 		phy->identify.target_port_protocols = SAS_PROTOCOL_SMP;
 	phy->sas_phy.oob_mode = SAS_OOB_MODE;
-<<<<<<< HEAD
-	sas_notify_phy_event(&phy->sas_phy, PHYE_OOB_DONE);
-=======
 	sas_notify_phy_event(&phy->sas_phy, PHYE_OOB_DONE, GFP_ATOMIC);
->>>>>>> 3b17187f
 	spin_lock_irqsave(&phy->sas_phy.frame_rcvd_lock, flags);
 	memcpy(phy->frame_rcvd, &pPayload->sas_identify,
 		sizeof(struct sas_identify_frame)-4);
@@ -3513,11 +3421,7 @@
 	phy->phy_type |= PORT_TYPE_SATA;
 	phy->phy_attached = 1;
 	phy->sas_phy.oob_mode = SATA_OOB_MODE;
-<<<<<<< HEAD
-	sas_notify_phy_event(&phy->sas_phy, PHYE_OOB_DONE);
-=======
 	sas_notify_phy_event(&phy->sas_phy, PHYE_OOB_DONE, GFP_ATOMIC);
->>>>>>> 3b17187f
 	spin_lock_irqsave(&phy->sas_phy.frame_rcvd_lock, flags);
 	memcpy(phy->frame_rcvd, ((u8 *)&pPayload->sata_fis - 4),
 		sizeof(struct dev_to_host_fis));
@@ -3600,12 +3504,8 @@
 
 	}
 	if (port_sata && (portstate != PORT_IN_RESET))
-<<<<<<< HEAD
-		sas_notify_phy_event(&phy->sas_phy, PHYE_LOSS_OF_SIGNAL);
-=======
 		sas_notify_phy_event(&phy->sas_phy, PHYE_LOSS_OF_SIGNAL,
 				GFP_ATOMIC);
->>>>>>> 3b17187f
 }
 
 static int mpi_phy_start_resp(struct pm8001_hba_info *pm8001_ha, void *piomb)
@@ -3703,12 +3603,8 @@
 		break;
 	case HW_EVENT_SATA_SPINUP_HOLD:
 		pm8001_dbg(pm8001_ha, MSG, "HW_EVENT_SATA_SPINUP_HOLD\n");
-<<<<<<< HEAD
-		sas_notify_phy_event(&phy->sas_phy, PHYE_SPINUP_HOLD);
-=======
 		sas_notify_phy_event(&phy->sas_phy, PHYE_SPINUP_HOLD,
 			GFP_ATOMIC);
->>>>>>> 3b17187f
 		break;
 	case HW_EVENT_PHY_DOWN:
 		pm8001_dbg(pm8001_ha, MSG, "HW_EVENT_PHY_DOWN\n");
@@ -3724,12 +3620,8 @@
 		pm8001_dbg(pm8001_ha, MSG, "HW_EVENT_PORT_INVALID\n");
 		sas_phy_disconnected(sas_phy);
 		phy->phy_attached = 0;
-<<<<<<< HEAD
-		sas_notify_port_event(sas_phy, PORTE_LINK_RESET_ERR);
-=======
 		sas_notify_port_event(sas_phy, PORTE_LINK_RESET_ERR,
 			GFP_ATOMIC);
->>>>>>> 3b17187f
 		break;
 	/* the broadcast change primitive received, tell the LIBSAS this event
 	to revalidate the sas domain*/
@@ -3740,34 +3632,22 @@
 		spin_lock_irqsave(&sas_phy->sas_prim_lock, flags);
 		sas_phy->sas_prim = HW_EVENT_BROADCAST_CHANGE;
 		spin_unlock_irqrestore(&sas_phy->sas_prim_lock, flags);
-<<<<<<< HEAD
-		sas_notify_port_event(sas_phy, PORTE_BROADCAST_RCVD);
-=======
 		sas_notify_port_event(sas_phy, PORTE_BROADCAST_RCVD,
 			GFP_ATOMIC);
->>>>>>> 3b17187f
 		break;
 	case HW_EVENT_PHY_ERROR:
 		pm8001_dbg(pm8001_ha, MSG, "HW_EVENT_PHY_ERROR\n");
 		sas_phy_disconnected(&phy->sas_phy);
 		phy->phy_attached = 0;
-<<<<<<< HEAD
-		sas_notify_phy_event(&phy->sas_phy, PHYE_OOB_ERROR);
-=======
 		sas_notify_phy_event(&phy->sas_phy, PHYE_OOB_ERROR, GFP_ATOMIC);
->>>>>>> 3b17187f
 		break;
 	case HW_EVENT_BROADCAST_EXP:
 		pm8001_dbg(pm8001_ha, MSG, "HW_EVENT_BROADCAST_EXP\n");
 		spin_lock_irqsave(&sas_phy->sas_prim_lock, flags);
 		sas_phy->sas_prim = HW_EVENT_BROADCAST_EXP;
 		spin_unlock_irqrestore(&sas_phy->sas_prim_lock, flags);
-<<<<<<< HEAD
-		sas_notify_port_event(sas_phy, PORTE_BROADCAST_RCVD);
-=======
 		sas_notify_port_event(sas_phy, PORTE_BROADCAST_RCVD,
 			GFP_ATOMIC);
->>>>>>> 3b17187f
 		break;
 	case HW_EVENT_LINK_ERR_INVALID_DWORD:
 		pm8001_dbg(pm8001_ha, MSG,
@@ -3804,12 +3684,8 @@
 		spin_lock_irqsave(&sas_phy->sas_prim_lock, flags);
 		sas_phy->sas_prim = HW_EVENT_BROADCAST_SES;
 		spin_unlock_irqrestore(&sas_phy->sas_prim_lock, flags);
-<<<<<<< HEAD
-		sas_notify_port_event(sas_phy, PORTE_BROADCAST_RCVD);
-=======
 		sas_notify_port_event(sas_phy, PORTE_BROADCAST_RCVD,
 			GFP_ATOMIC);
->>>>>>> 3b17187f
 		break;
 	case HW_EVENT_INBOUND_CRC_ERROR:
 		pm8001_dbg(pm8001_ha, MSG, "HW_EVENT_INBOUND_CRC_ERROR\n");
@@ -3819,22 +3695,14 @@
 		break;
 	case HW_EVENT_HARD_RESET_RECEIVED:
 		pm8001_dbg(pm8001_ha, MSG, "HW_EVENT_HARD_RESET_RECEIVED\n");
-<<<<<<< HEAD
-		sas_notify_port_event(sas_phy, PORTE_HARD_RESET);
-=======
 		sas_notify_port_event(sas_phy, PORTE_HARD_RESET, GFP_ATOMIC);
->>>>>>> 3b17187f
 		break;
 	case HW_EVENT_ID_FRAME_TIMEOUT:
 		pm8001_dbg(pm8001_ha, MSG, "HW_EVENT_ID_FRAME_TIMEOUT\n");
 		sas_phy_disconnected(sas_phy);
 		phy->phy_attached = 0;
-<<<<<<< HEAD
-		sas_notify_port_event(sas_phy, PORTE_LINK_RESET_ERR);
-=======
 		sas_notify_port_event(sas_phy, PORTE_LINK_RESET_ERR,
 			GFP_ATOMIC);
->>>>>>> 3b17187f
 		break;
 	case HW_EVENT_LINK_ERR_PHY_RESET_FAILED:
 		pm8001_dbg(pm8001_ha, MSG,
@@ -3844,12 +3712,8 @@
 			port_id, phy_id, 0, 0);
 		sas_phy_disconnected(sas_phy);
 		phy->phy_attached = 0;
-<<<<<<< HEAD
-		sas_notify_port_event(sas_phy, PORTE_LINK_RESET_ERR);
-=======
 		sas_notify_port_event(sas_phy, PORTE_LINK_RESET_ERR,
 			GFP_ATOMIC);
->>>>>>> 3b17187f
 		break;
 	case HW_EVENT_PORT_RESET_TIMER_TMO:
 		pm8001_dbg(pm8001_ha, MSG, "HW_EVENT_PORT_RESET_TIMER_TMO\n");
@@ -3857,12 +3721,8 @@
 			port_id, phy_id, 0, 0);
 		sas_phy_disconnected(sas_phy);
 		phy->phy_attached = 0;
-<<<<<<< HEAD
-		sas_notify_port_event(sas_phy, PORTE_LINK_RESET_ERR);
-=======
 		sas_notify_port_event(sas_phy, PORTE_LINK_RESET_ERR,
 			GFP_ATOMIC);
->>>>>>> 3b17187f
 		if (pm8001_ha->phy[phy_id].reset_completion) {
 			pm8001_ha->phy[phy_id].port_reset_status =
 					PORT_RESET_TMO;
@@ -3880,11 +3740,7 @@
 			if (port->wide_port_phymap & (1 << i)) {
 				phy = &pm8001_ha->phy[i];
 				sas_notify_phy_event(&phy->sas_phy,
-<<<<<<< HEAD
-						PHYE_LOSS_OF_SIGNAL);
-=======
 					PHYE_LOSS_OF_SIGNAL, GFP_ATOMIC);
->>>>>>> 3b17187f
 				port->wide_port_phymap &= ~(1 << i);
 			}
 		}
@@ -4123,19 +3979,11 @@
 		break;
 	case OPC_OUB_SATA_COMP:
 		pm8001_dbg(pm8001_ha, MSG, "OPC_OUB_SATA_COMP\n");
-<<<<<<< HEAD
-		mpi_sata_completion(pm8001_ha, piomb);
-		break;
-	case OPC_OUB_SATA_EVENT:
-		pm8001_dbg(pm8001_ha, MSG, "OPC_OUB_SATA_EVENT\n");
-		mpi_sata_event(pm8001_ha, piomb);
-=======
 		mpi_sata_completion(pm8001_ha, circularQ, piomb);
 		break;
 	case OPC_OUB_SATA_EVENT:
 		pm8001_dbg(pm8001_ha, MSG, "OPC_OUB_SATA_EVENT\n");
 		mpi_sata_event(pm8001_ha, circularQ, piomb);
->>>>>>> 3b17187f
 		break;
 	case OPC_OUB_SSP_EVENT:
 		pm8001_dbg(pm8001_ha, MSG, "OPC_OUB_SSP_EVENT\n");
@@ -4314,10 +4162,7 @@
 			pm8001_dbg(pm8001_ha, FAIL,
 				   "Firmware Fatal error! Regval:0x%x\n",
 				   regval);
-<<<<<<< HEAD
-=======
 			pm8001_handle_event(pm8001_ha, NULL, IO_FATAL_ERROR);
->>>>>>> 3b17187f
 			print_scratchpad_registers(pm8001_ha);
 			return ret;
 		}
