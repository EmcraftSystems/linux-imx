// SPDX-License-Identifier: GPL-2.0-only
/*
 * QLogic Fibre Channel HBA Driver
 * Copyright (c)  2003-2014 QLogic Corporation
 */
#include "qla_def.h"
#include "qla_target.h"

#include <linux/blkdev.h>
#include <linux/delay.h>

#include <scsi/scsi_tcq.h>

/**
 * qla2x00_get_cmd_direction() - Determine control_flag data direction.
 * @sp: SCSI command
 *
 * Returns the proper CF_* direction based on CDB.
 */
static inline uint16_t
qla2x00_get_cmd_direction(srb_t *sp)
{
	uint16_t cflags;
	struct scsi_cmnd *cmd = GET_CMD_SP(sp);
	struct scsi_qla_host *vha = sp->vha;

	cflags = 0;

	/* Set transfer direction */
	if (cmd->sc_data_direction == DMA_TO_DEVICE) {
		cflags = CF_WRITE;
		vha->qla_stats.output_bytes += scsi_bufflen(cmd);
		vha->qla_stats.output_requests++;
	} else if (cmd->sc_data_direction == DMA_FROM_DEVICE) {
		cflags = CF_READ;
		vha->qla_stats.input_bytes += scsi_bufflen(cmd);
		vha->qla_stats.input_requests++;
	}
	return (cflags);
}

/**
 * qla2x00_calc_iocbs_32() - Determine number of Command Type 2 and
 * Continuation Type 0 IOCBs to allocate.
 *
 * @dsds: number of data segment descriptors needed
 *
 * Returns the number of IOCB entries needed to store @dsds.
 */
uint16_t
qla2x00_calc_iocbs_32(uint16_t dsds)
{
	uint16_t iocbs;

	iocbs = 1;
	if (dsds > 3) {
		iocbs += (dsds - 3) / 7;
		if ((dsds - 3) % 7)
			iocbs++;
	}
	return (iocbs);
}

/**
 * qla2x00_calc_iocbs_64() - Determine number of Command Type 3 and
 * Continuation Type 1 IOCBs to allocate.
 *
 * @dsds: number of data segment descriptors needed
 *
 * Returns the number of IOCB entries needed to store @dsds.
 */
uint16_t
qla2x00_calc_iocbs_64(uint16_t dsds)
{
	uint16_t iocbs;

	iocbs = 1;
	if (dsds > 2) {
		iocbs += (dsds - 2) / 5;
		if ((dsds - 2) % 5)
			iocbs++;
	}
	return (iocbs);
}

/**
 * qla2x00_prep_cont_type0_iocb() - Initialize a Continuation Type 0 IOCB.
 * @vha: HA context
 *
 * Returns a pointer to the Continuation Type 0 IOCB packet.
 */
static inline cont_entry_t *
qla2x00_prep_cont_type0_iocb(struct scsi_qla_host *vha)
{
	cont_entry_t *cont_pkt;
	struct req_que *req = vha->req;
	/* Adjust ring index. */
	req->ring_index++;
	if (req->ring_index == req->length) {
		req->ring_index = 0;
		req->ring_ptr = req->ring;
	} else {
		req->ring_ptr++;
	}

	cont_pkt = (cont_entry_t *)req->ring_ptr;

	/* Load packet defaults. */
	put_unaligned_le32(CONTINUE_TYPE, &cont_pkt->entry_type);

	return (cont_pkt);
}

/**
 * qla2x00_prep_cont_type1_iocb() - Initialize a Continuation Type 1 IOCB.
 * @vha: HA context
 * @req: request queue
 *
 * Returns a pointer to the continuation type 1 IOCB packet.
 */
static inline cont_a64_entry_t *
qla2x00_prep_cont_type1_iocb(scsi_qla_host_t *vha, struct req_que *req)
{
	cont_a64_entry_t *cont_pkt;

	/* Adjust ring index. */
	req->ring_index++;
	if (req->ring_index == req->length) {
		req->ring_index = 0;
		req->ring_ptr = req->ring;
	} else {
		req->ring_ptr++;
	}

	cont_pkt = (cont_a64_entry_t *)req->ring_ptr;

	/* Load packet defaults. */
	put_unaligned_le32(IS_QLAFX00(vha->hw) ? CONTINUE_A64_TYPE_FX00 :
			   CONTINUE_A64_TYPE, &cont_pkt->entry_type);

	return (cont_pkt);
}

inline int
qla24xx_configure_prot_mode(srb_t *sp, uint16_t *fw_prot_opts)
{
	struct scsi_cmnd *cmd = GET_CMD_SP(sp);
	uint8_t	guard = scsi_host_get_guard(cmd->device->host);

	/* We always use DIFF Bundling for best performance */
	*fw_prot_opts = 0;

	/* Translate SCSI opcode to a protection opcode */
	switch (scsi_get_prot_op(cmd)) {
	case SCSI_PROT_READ_STRIP:
		*fw_prot_opts |= PO_MODE_DIF_REMOVE;
		break;
	case SCSI_PROT_WRITE_INSERT:
		*fw_prot_opts |= PO_MODE_DIF_INSERT;
		break;
	case SCSI_PROT_READ_INSERT:
		*fw_prot_opts |= PO_MODE_DIF_INSERT;
		break;
	case SCSI_PROT_WRITE_STRIP:
		*fw_prot_opts |= PO_MODE_DIF_REMOVE;
		break;
	case SCSI_PROT_READ_PASS:
	case SCSI_PROT_WRITE_PASS:
		if (guard & SHOST_DIX_GUARD_IP)
			*fw_prot_opts |= PO_MODE_DIF_TCP_CKSUM;
		else
			*fw_prot_opts |= PO_MODE_DIF_PASS;
		break;
	default:	/* Normal Request */
		*fw_prot_opts |= PO_MODE_DIF_PASS;
		break;
	}

	return scsi_prot_sg_count(cmd);
}

/*
 * qla2x00_build_scsi_iocbs_32() - Build IOCB command utilizing 32bit
 * capable IOCB types.
 *
 * @sp: SRB command to process
 * @cmd_pkt: Command type 2 IOCB
 * @tot_dsds: Total number of segments to transfer
 */
void qla2x00_build_scsi_iocbs_32(srb_t *sp, cmd_entry_t *cmd_pkt,
    uint16_t tot_dsds)
{
	uint16_t	avail_dsds;
	struct dsd32	*cur_dsd;
	scsi_qla_host_t	*vha;
	struct scsi_cmnd *cmd;
	struct scatterlist *sg;
	int i;

	cmd = GET_CMD_SP(sp);

	/* Update entry type to indicate Command Type 2 IOCB */
	put_unaligned_le32(COMMAND_TYPE, &cmd_pkt->entry_type);

	/* No data transfer */
	if (!scsi_bufflen(cmd) || cmd->sc_data_direction == DMA_NONE) {
		cmd_pkt->byte_count = cpu_to_le32(0);
		return;
	}

	vha = sp->vha;
	cmd_pkt->control_flags |= cpu_to_le16(qla2x00_get_cmd_direction(sp));

	/* Three DSDs are available in the Command Type 2 IOCB */
	avail_dsds = ARRAY_SIZE(cmd_pkt->dsd32);
	cur_dsd = cmd_pkt->dsd32;

	/* Load data segments */
	scsi_for_each_sg(cmd, sg, tot_dsds, i) {
		cont_entry_t *cont_pkt;

		/* Allocate additional continuation packets? */
		if (avail_dsds == 0) {
			/*
			 * Seven DSDs are available in the Continuation
			 * Type 0 IOCB.
			 */
			cont_pkt = qla2x00_prep_cont_type0_iocb(vha);
			cur_dsd = cont_pkt->dsd;
			avail_dsds = ARRAY_SIZE(cont_pkt->dsd);
		}

		append_dsd32(&cur_dsd, sg);
		avail_dsds--;
	}
}

/**
 * qla2x00_build_scsi_iocbs_64() - Build IOCB command utilizing 64bit
 * capable IOCB types.
 *
 * @sp: SRB command to process
 * @cmd_pkt: Command type 3 IOCB
 * @tot_dsds: Total number of segments to transfer
 */
void qla2x00_build_scsi_iocbs_64(srb_t *sp, cmd_entry_t *cmd_pkt,
    uint16_t tot_dsds)
{
	uint16_t	avail_dsds;
	struct dsd64	*cur_dsd;
	scsi_qla_host_t	*vha;
	struct scsi_cmnd *cmd;
	struct scatterlist *sg;
	int i;

	cmd = GET_CMD_SP(sp);

	/* Update entry type to indicate Command Type 3 IOCB */
	put_unaligned_le32(COMMAND_A64_TYPE, &cmd_pkt->entry_type);

	/* No data transfer */
	if (!scsi_bufflen(cmd) || cmd->sc_data_direction == DMA_NONE) {
		cmd_pkt->byte_count = cpu_to_le32(0);
		return;
	}

	vha = sp->vha;
	cmd_pkt->control_flags |= cpu_to_le16(qla2x00_get_cmd_direction(sp));

	/* Two DSDs are available in the Command Type 3 IOCB */
	avail_dsds = ARRAY_SIZE(cmd_pkt->dsd64);
	cur_dsd = cmd_pkt->dsd64;

	/* Load data segments */
	scsi_for_each_sg(cmd, sg, tot_dsds, i) {
		cont_a64_entry_t *cont_pkt;

		/* Allocate additional continuation packets? */
		if (avail_dsds == 0) {
			/*
			 * Five DSDs are available in the Continuation
			 * Type 1 IOCB.
			 */
			cont_pkt = qla2x00_prep_cont_type1_iocb(vha, vha->req);
			cur_dsd = cont_pkt->dsd;
			avail_dsds = ARRAY_SIZE(cont_pkt->dsd);
		}

		append_dsd64(&cur_dsd, sg);
		avail_dsds--;
	}
}

/*
 * Find the first handle that is not in use, starting from
 * req->current_outstanding_cmd + 1. The caller must hold the lock that is
 * associated with @req.
 */
uint32_t qla2xxx_get_next_handle(struct req_que *req)
{
	uint32_t index, handle = req->current_outstanding_cmd;

	for (index = 1; index < req->num_outstanding_cmds; index++) {
		handle++;
		if (handle == req->num_outstanding_cmds)
			handle = 1;
		if (!req->outstanding_cmds[handle])
			return handle;
	}

	return 0;
}

/**
 * qla2x00_start_scsi() - Send a SCSI command to the ISP
 * @sp: command to send to the ISP
 *
 * Returns non-zero if a failure occurred, else zero.
 */
int
qla2x00_start_scsi(srb_t *sp)
{
	int		nseg;
	unsigned long   flags;
	scsi_qla_host_t	*vha;
	struct scsi_cmnd *cmd;
	uint32_t	*clr_ptr;
	uint32_t	handle;
	cmd_entry_t	*cmd_pkt;
	uint16_t	cnt;
	uint16_t	req_cnt;
	uint16_t	tot_dsds;
	struct device_reg_2xxx __iomem *reg;
	struct qla_hw_data *ha;
	struct req_que *req;
	struct rsp_que *rsp;

	/* Setup device pointers. */
	vha = sp->vha;
	ha = vha->hw;
	reg = &ha->iobase->isp;
	cmd = GET_CMD_SP(sp);
	req = ha->req_q_map[0];
	rsp = ha->rsp_q_map[0];
	/* So we know we haven't pci_map'ed anything yet */
	tot_dsds = 0;

	/* Send marker if required */
	if (vha->marker_needed != 0) {
		if (qla2x00_marker(vha, ha->base_qpair, 0, 0, MK_SYNC_ALL) !=
		    QLA_SUCCESS) {
			return (QLA_FUNCTION_FAILED);
		}
		vha->marker_needed = 0;
	}

	/* Acquire ring specific lock */
	spin_lock_irqsave(&ha->hardware_lock, flags);

	handle = qla2xxx_get_next_handle(req);
	if (handle == 0)
		goto queuing_error;

	/* Map the sg table so we have an accurate count of sg entries needed */
	if (scsi_sg_count(cmd)) {
		nseg = dma_map_sg(&ha->pdev->dev, scsi_sglist(cmd),
		    scsi_sg_count(cmd), cmd->sc_data_direction);
		if (unlikely(!nseg))
			goto queuing_error;
	} else
		nseg = 0;

	tot_dsds = nseg;

	/* Calculate the number of request entries needed. */
	req_cnt = ha->isp_ops->calc_req_entries(tot_dsds);
	if (req->cnt < (req_cnt + 2)) {
		cnt = rd_reg_word_relaxed(ISP_REQ_Q_OUT(ha, reg));
		if (req->ring_index < cnt)
			req->cnt = cnt - req->ring_index;
		else
			req->cnt = req->length -
			    (req->ring_index - cnt);
		/* If still no head room then bail out */
		if (req->cnt < (req_cnt + 2))
			goto queuing_error;
	}

	/* Build command packet */
	req->current_outstanding_cmd = handle;
	req->outstanding_cmds[handle] = sp;
	sp->handle = handle;
	cmd->host_scribble = (unsigned char *)(unsigned long)handle;
	req->cnt -= req_cnt;

	cmd_pkt = (cmd_entry_t *)req->ring_ptr;
	cmd_pkt->handle = handle;
	/* Zero out remaining portion of packet. */
	clr_ptr = (uint32_t *)cmd_pkt + 2;
	memset(clr_ptr, 0, REQUEST_ENTRY_SIZE - 8);
	cmd_pkt->dseg_count = cpu_to_le16(tot_dsds);

	/* Set target ID and LUN number*/
	SET_TARGET_ID(ha, cmd_pkt->target, sp->fcport->loop_id);
	cmd_pkt->lun = cpu_to_le16(cmd->device->lun);
	cmd_pkt->control_flags = cpu_to_le16(CF_SIMPLE_TAG);

	/* Load SCSI command packet. */
	memcpy(cmd_pkt->scsi_cdb, cmd->cmnd, cmd->cmd_len);
	cmd_pkt->byte_count = cpu_to_le32((uint32_t)scsi_bufflen(cmd));

	/* Build IOCB segments */
	ha->isp_ops->build_iocbs(sp, cmd_pkt, tot_dsds);

	/* Set total data segment count. */
	cmd_pkt->entry_count = (uint8_t)req_cnt;
	wmb();

	/* Adjust ring index. */
	req->ring_index++;
	if (req->ring_index == req->length) {
		req->ring_index = 0;
		req->ring_ptr = req->ring;
	} else
		req->ring_ptr++;

	sp->flags |= SRB_DMA_VALID;

	/* Set chip new ring index. */
	wrt_reg_word(ISP_REQ_Q_IN(ha, reg), req->ring_index);
	rd_reg_word_relaxed(ISP_REQ_Q_IN(ha, reg));	/* PCI Posting. */

	/* Manage unprocessed RIO/ZIO commands in response queue. */
	if (vha->flags.process_response_queue &&
	    rsp->ring_ptr->signature != RESPONSE_PROCESSED)
		qla2x00_process_response_queue(rsp);

	spin_unlock_irqrestore(&ha->hardware_lock, flags);
	return (QLA_SUCCESS);

queuing_error:
	if (tot_dsds)
		scsi_dma_unmap(cmd);

	spin_unlock_irqrestore(&ha->hardware_lock, flags);

	return (QLA_FUNCTION_FAILED);
}

/**
 * qla2x00_start_iocbs() - Execute the IOCB command
 * @vha: HA context
 * @req: request queue
 */
void
qla2x00_start_iocbs(struct scsi_qla_host *vha, struct req_que *req)
{
	struct qla_hw_data *ha = vha->hw;
	device_reg_t *reg = ISP_QUE_REG(ha, req->id);

	if (IS_P3P_TYPE(ha)) {
		qla82xx_start_iocbs(vha);
	} else {
		/* Adjust ring index. */
		req->ring_index++;
		if (req->ring_index == req->length) {
			req->ring_index = 0;
			req->ring_ptr = req->ring;
		} else
			req->ring_ptr++;

		/* Set chip new ring index. */
		if (ha->mqenable || IS_QLA27XX(ha) || IS_QLA28XX(ha)) {
			wrt_reg_dword(req->req_q_in, req->ring_index);
		} else if (IS_QLA83XX(ha)) {
			wrt_reg_dword(req->req_q_in, req->ring_index);
			rd_reg_dword_relaxed(&ha->iobase->isp24.hccr);
		} else if (IS_QLAFX00(ha)) {
			wrt_reg_dword(&reg->ispfx00.req_q_in, req->ring_index);
			rd_reg_dword_relaxed(&reg->ispfx00.req_q_in);
			QLAFX00_SET_HST_INTR(ha, ha->rqstq_intr_code);
		} else if (IS_FWI2_CAPABLE(ha)) {
			wrt_reg_dword(&reg->isp24.req_q_in, req->ring_index);
			rd_reg_dword_relaxed(&reg->isp24.req_q_in);
		} else {
			wrt_reg_word(ISP_REQ_Q_IN(ha, &reg->isp),
				req->ring_index);
			rd_reg_word_relaxed(ISP_REQ_Q_IN(ha, &reg->isp));
		}
	}
}

/**
 * qla2x00_marker() - Send a marker IOCB to the firmware.
 * @vha: HA context
 * @qpair: queue pair pointer
 * @loop_id: loop ID
 * @lun: LUN
 * @type: marker modifier
 *
 * Can be called from both normal and interrupt context.
 *
 * Returns non-zero if a failure occurred, else zero.
 */
static int
__qla2x00_marker(struct scsi_qla_host *vha, struct qla_qpair *qpair,
    uint16_t loop_id, uint64_t lun, uint8_t type)
{
	mrk_entry_t *mrk;
	struct mrk_entry_24xx *mrk24 = NULL;
	struct req_que *req = qpair->req;
	struct qla_hw_data *ha = vha->hw;
	scsi_qla_host_t *base_vha = pci_get_drvdata(ha->pdev);

	mrk = (mrk_entry_t *)__qla2x00_alloc_iocbs(qpair, NULL);
	if (mrk == NULL) {
		ql_log(ql_log_warn, base_vha, 0x3026,
		    "Failed to allocate Marker IOCB.\n");

		return (QLA_FUNCTION_FAILED);
	}

	mrk->entry_type = MARKER_TYPE;
	mrk->modifier = type;
	if (type != MK_SYNC_ALL) {
		if (IS_FWI2_CAPABLE(ha)) {
			mrk24 = (struct mrk_entry_24xx *) mrk;
			mrk24->nport_handle = cpu_to_le16(loop_id);
			int_to_scsilun(lun, (struct scsi_lun *)&mrk24->lun);
			host_to_fcp_swap(mrk24->lun, sizeof(mrk24->lun));
			mrk24->vp_index = vha->vp_idx;
			mrk24->handle = make_handle(req->id, mrk24->handle);
		} else {
			SET_TARGET_ID(ha, mrk->target, loop_id);
			mrk->lun = cpu_to_le16((uint16_t)lun);
		}
	}
	wmb();

	qla2x00_start_iocbs(vha, req);

	return (QLA_SUCCESS);
}

int
qla2x00_marker(struct scsi_qla_host *vha, struct qla_qpair *qpair,
    uint16_t loop_id, uint64_t lun, uint8_t type)
{
	int ret;
	unsigned long flags = 0;

	spin_lock_irqsave(qpair->qp_lock_ptr, flags);
	ret = __qla2x00_marker(vha, qpair, loop_id, lun, type);
	spin_unlock_irqrestore(qpair->qp_lock_ptr, flags);

	return (ret);
}

/*
 * qla2x00_issue_marker
 *
 * Issue marker
 * Caller CAN have hardware lock held as specified by ha_locked parameter.
 * Might release it, then reaquire.
 */
int qla2x00_issue_marker(scsi_qla_host_t *vha, int ha_locked)
{
	if (ha_locked) {
		if (__qla2x00_marker(vha, vha->hw->base_qpair, 0, 0,
					MK_SYNC_ALL) != QLA_SUCCESS)
			return QLA_FUNCTION_FAILED;
	} else {
		if (qla2x00_marker(vha, vha->hw->base_qpair, 0, 0,
					MK_SYNC_ALL) != QLA_SUCCESS)
			return QLA_FUNCTION_FAILED;
	}
	vha->marker_needed = 0;

	return QLA_SUCCESS;
}

static inline int
qla24xx_build_scsi_type_6_iocbs(srb_t *sp, struct cmd_type_6 *cmd_pkt,
	uint16_t tot_dsds)
{
	struct dsd64 *cur_dsd = NULL, *next_dsd;
	scsi_qla_host_t	*vha;
	struct qla_hw_data *ha;
	struct scsi_cmnd *cmd;
	struct	scatterlist *cur_seg;
	uint8_t avail_dsds;
	uint8_t first_iocb = 1;
	uint32_t dsd_list_len;
	struct dsd_dma *dsd_ptr;
	struct ct6_dsd *ctx;
	struct qla_qpair *qpair = sp->qpair;

	cmd = GET_CMD_SP(sp);

	/* Update entry type to indicate Command Type 3 IOCB */
	put_unaligned_le32(COMMAND_TYPE_6, &cmd_pkt->entry_type);

	/* No data transfer */
	if (!scsi_bufflen(cmd) || cmd->sc_data_direction == DMA_NONE) {
		cmd_pkt->byte_count = cpu_to_le32(0);
		return 0;
	}

	vha = sp->vha;
	ha = vha->hw;

	/* Set transfer direction */
	if (cmd->sc_data_direction == DMA_TO_DEVICE) {
		cmd_pkt->control_flags = cpu_to_le16(CF_WRITE_DATA);
		qpair->counters.output_bytes += scsi_bufflen(cmd);
		qpair->counters.output_requests++;
	} else if (cmd->sc_data_direction == DMA_FROM_DEVICE) {
		cmd_pkt->control_flags = cpu_to_le16(CF_READ_DATA);
		qpair->counters.input_bytes += scsi_bufflen(cmd);
		qpair->counters.input_requests++;
	}

	cur_seg = scsi_sglist(cmd);
	ctx = sp->u.scmd.ct6_ctx;

	while (tot_dsds) {
		avail_dsds = (tot_dsds > QLA_DSDS_PER_IOCB) ?
		    QLA_DSDS_PER_IOCB : tot_dsds;
		tot_dsds -= avail_dsds;
		dsd_list_len = (avail_dsds + 1) * QLA_DSD_SIZE;

		dsd_ptr = list_first_entry(&ha->gbl_dsd_list,
		    struct dsd_dma, list);
		next_dsd = dsd_ptr->dsd_addr;
		list_del(&dsd_ptr->list);
		ha->gbl_dsd_avail--;
		list_add_tail(&dsd_ptr->list, &ctx->dsd_list);
		ctx->dsd_use_cnt++;
		ha->gbl_dsd_inuse++;

		if (first_iocb) {
			first_iocb = 0;
			put_unaligned_le64(dsd_ptr->dsd_list_dma,
					   &cmd_pkt->fcp_dsd.address);
			cmd_pkt->fcp_dsd.length = cpu_to_le32(dsd_list_len);
		} else {
			put_unaligned_le64(dsd_ptr->dsd_list_dma,
					   &cur_dsd->address);
			cur_dsd->length = cpu_to_le32(dsd_list_len);
			cur_dsd++;
		}
		cur_dsd = next_dsd;
		while (avail_dsds) {
			append_dsd64(&cur_dsd, cur_seg);
			cur_seg = sg_next(cur_seg);
			avail_dsds--;
		}
	}

	/* Null termination */
	cur_dsd->address = 0;
	cur_dsd->length = 0;
	cur_dsd++;
	cmd_pkt->control_flags |= cpu_to_le16(CF_DATA_SEG_DESCR_ENABLE);
	return 0;
}

/*
 * qla24xx_calc_dsd_lists() - Determine number of DSD list required
 * for Command Type 6.
 *
 * @dsds: number of data segment descriptors needed
 *
 * Returns the number of dsd list needed to store @dsds.
 */
static inline uint16_t
qla24xx_calc_dsd_lists(uint16_t dsds)
{
	uint16_t dsd_lists = 0;

	dsd_lists = (dsds/QLA_DSDS_PER_IOCB);
	if (dsds % QLA_DSDS_PER_IOCB)
		dsd_lists++;
	return dsd_lists;
}


/**
 * qla24xx_build_scsi_iocbs() - Build IOCB command utilizing Command Type 7
 * IOCB types.
 *
 * @sp: SRB command to process
 * @cmd_pkt: Command type 3 IOCB
 * @tot_dsds: Total number of segments to transfer
 * @req: pointer to request queue
 */
inline void
qla24xx_build_scsi_iocbs(srb_t *sp, struct cmd_type_7 *cmd_pkt,
	uint16_t tot_dsds, struct req_que *req)
{
	uint16_t	avail_dsds;
	struct dsd64	*cur_dsd;
	scsi_qla_host_t	*vha;
	struct scsi_cmnd *cmd;
	struct scatterlist *sg;
	int i;
	struct qla_qpair *qpair = sp->qpair;

	cmd = GET_CMD_SP(sp);

	/* Update entry type to indicate Command Type 3 IOCB */
	put_unaligned_le32(COMMAND_TYPE_7, &cmd_pkt->entry_type);

	/* No data transfer */
	if (!scsi_bufflen(cmd) || cmd->sc_data_direction == DMA_NONE) {
		cmd_pkt->byte_count = cpu_to_le32(0);
		return;
	}

	vha = sp->vha;

	/* Set transfer direction */
	if (cmd->sc_data_direction == DMA_TO_DEVICE) {
		cmd_pkt->task_mgmt_flags = cpu_to_le16(TMF_WRITE_DATA);
		qpair->counters.output_bytes += scsi_bufflen(cmd);
		qpair->counters.output_requests++;
	} else if (cmd->sc_data_direction == DMA_FROM_DEVICE) {
		cmd_pkt->task_mgmt_flags = cpu_to_le16(TMF_READ_DATA);
		qpair->counters.input_bytes += scsi_bufflen(cmd);
		qpair->counters.input_requests++;
	}

	/* One DSD is available in the Command Type 3 IOCB */
	avail_dsds = 1;
	cur_dsd = &cmd_pkt->dsd;

	/* Load data segments */

	scsi_for_each_sg(cmd, sg, tot_dsds, i) {
		cont_a64_entry_t *cont_pkt;

		/* Allocate additional continuation packets? */
		if (avail_dsds == 0) {
			/*
			 * Five DSDs are available in the Continuation
			 * Type 1 IOCB.
			 */
			cont_pkt = qla2x00_prep_cont_type1_iocb(vha, req);
			cur_dsd = cont_pkt->dsd;
			avail_dsds = ARRAY_SIZE(cont_pkt->dsd);
		}

		append_dsd64(&cur_dsd, sg);
		avail_dsds--;
	}
}

struct fw_dif_context {
	__le32	ref_tag;
	__le16	app_tag;
	uint8_t ref_tag_mask[4];	/* Validation/Replacement Mask*/
	uint8_t app_tag_mask[2];	/* Validation/Replacement Mask*/
};

/*
 * qla24xx_set_t10dif_tags_from_cmd - Extract Ref and App tags from SCSI command
 *
 */
static inline void
qla24xx_set_t10dif_tags(srb_t *sp, struct fw_dif_context *pkt,
    unsigned int protcnt)
{
	struct scsi_cmnd *cmd = GET_CMD_SP(sp);

	switch (scsi_get_prot_type(cmd)) {
	case SCSI_PROT_DIF_TYPE0:
		/*
		 * No check for ql2xenablehba_err_chk, as it would be an
		 * I/O error if hba tag generation is not done.
		 */
		pkt->ref_tag = cpu_to_le32((uint32_t)
		    (0xffffffff & scsi_get_lba(cmd)));

		if (!qla2x00_hba_err_chk_enabled(sp))
			break;

		pkt->ref_tag_mask[0] = 0xff;
		pkt->ref_tag_mask[1] = 0xff;
		pkt->ref_tag_mask[2] = 0xff;
		pkt->ref_tag_mask[3] = 0xff;
		break;

	/*
	 * For TYPE 2 protection: 16 bit GUARD + 32 bit REF tag has to
	 * match LBA in CDB + N
	 */
	case SCSI_PROT_DIF_TYPE2:
		pkt->app_tag = cpu_to_le16(0);
		pkt->app_tag_mask[0] = 0x0;
		pkt->app_tag_mask[1] = 0x0;

		pkt->ref_tag = cpu_to_le32((uint32_t)
		    (0xffffffff & scsi_get_lba(cmd)));

		if (!qla2x00_hba_err_chk_enabled(sp))
			break;

		/* enable ALL bytes of the ref tag */
		pkt->ref_tag_mask[0] = 0xff;
		pkt->ref_tag_mask[1] = 0xff;
		pkt->ref_tag_mask[2] = 0xff;
		pkt->ref_tag_mask[3] = 0xff;
		break;

	/* For Type 3 protection: 16 bit GUARD only */
	case SCSI_PROT_DIF_TYPE3:
		pkt->ref_tag_mask[0] = pkt->ref_tag_mask[1] =
			pkt->ref_tag_mask[2] = pkt->ref_tag_mask[3] =
								0x00;
		break;

	/*
	 * For TYpe 1 protection: 16 bit GUARD tag, 32 bit REF tag, and
	 * 16 bit app tag.
	 */
	case SCSI_PROT_DIF_TYPE1:
		pkt->ref_tag = cpu_to_le32((uint32_t)
		    (0xffffffff & scsi_get_lba(cmd)));
		pkt->app_tag = cpu_to_le16(0);
		pkt->app_tag_mask[0] = 0x0;
		pkt->app_tag_mask[1] = 0x0;

		if (!qla2x00_hba_err_chk_enabled(sp))
			break;

		/* enable ALL bytes of the ref tag */
		pkt->ref_tag_mask[0] = 0xff;
		pkt->ref_tag_mask[1] = 0xff;
		pkt->ref_tag_mask[2] = 0xff;
		pkt->ref_tag_mask[3] = 0xff;
		break;
	}
}

int
qla24xx_get_one_block_sg(uint32_t blk_sz, struct qla2_sgx *sgx,
	uint32_t *partial)
{
	struct scatterlist *sg;
	uint32_t cumulative_partial, sg_len;
	dma_addr_t sg_dma_addr;

	if (sgx->num_bytes == sgx->tot_bytes)
		return 0;

	sg = sgx->cur_sg;
	cumulative_partial = sgx->tot_partial;

	sg_dma_addr = sg_dma_address(sg);
	sg_len = sg_dma_len(sg);

	sgx->dma_addr = sg_dma_addr + sgx->bytes_consumed;

	if ((cumulative_partial + (sg_len - sgx->bytes_consumed)) >= blk_sz) {
		sgx->dma_len = (blk_sz - cumulative_partial);
		sgx->tot_partial = 0;
		sgx->num_bytes += blk_sz;
		*partial = 0;
	} else {
		sgx->dma_len = sg_len - sgx->bytes_consumed;
		sgx->tot_partial += sgx->dma_len;
		*partial = 1;
	}

	sgx->bytes_consumed += sgx->dma_len;

	if (sg_len == sgx->bytes_consumed) {
		sg = sg_next(sg);
		sgx->num_sg++;
		sgx->cur_sg = sg;
		sgx->bytes_consumed = 0;
	}

	return 1;
}

int
qla24xx_walk_and_build_sglist_no_difb(struct qla_hw_data *ha, srb_t *sp,
	struct dsd64 *dsd, uint16_t tot_dsds, struct qla_tc_param *tc)
{
	void *next_dsd;
	uint8_t avail_dsds = 0;
	uint32_t dsd_list_len;
	struct dsd_dma *dsd_ptr;
	struct scatterlist *sg_prot;
	struct dsd64 *cur_dsd = dsd;
	uint16_t	used_dsds = tot_dsds;
	uint32_t	prot_int; /* protection interval */
	uint32_t	partial;
	struct qla2_sgx sgx;
	dma_addr_t	sle_dma;
	uint32_t	sle_dma_len, tot_prot_dma_len = 0;
	struct scsi_cmnd *cmd;

	memset(&sgx, 0, sizeof(struct qla2_sgx));
	if (sp) {
		cmd = GET_CMD_SP(sp);
		prot_int = cmd->device->sector_size;

		sgx.tot_bytes = scsi_bufflen(cmd);
		sgx.cur_sg = scsi_sglist(cmd);
		sgx.sp = sp;

		sg_prot = scsi_prot_sglist(cmd);
	} else if (tc) {
		prot_int      = tc->blk_sz;
		sgx.tot_bytes = tc->bufflen;
		sgx.cur_sg    = tc->sg;
		sg_prot	      = tc->prot_sg;
	} else {
		BUG();
		return 1;
	}

	while (qla24xx_get_one_block_sg(prot_int, &sgx, &partial)) {

		sle_dma = sgx.dma_addr;
		sle_dma_len = sgx.dma_len;
alloc_and_fill:
		/* Allocate additional continuation packets? */
		if (avail_dsds == 0) {
			avail_dsds = (used_dsds > QLA_DSDS_PER_IOCB) ?
					QLA_DSDS_PER_IOCB : used_dsds;
			dsd_list_len = (avail_dsds + 1) * 12;
			used_dsds -= avail_dsds;

			/* allocate tracking DS */
			dsd_ptr = kzalloc(sizeof(struct dsd_dma), GFP_ATOMIC);
			if (!dsd_ptr)
				return 1;

			/* allocate new list */
			dsd_ptr->dsd_addr = next_dsd =
			    dma_pool_alloc(ha->dl_dma_pool, GFP_ATOMIC,
				&dsd_ptr->dsd_list_dma);

			if (!next_dsd) {
				/*
				 * Need to cleanup only this dsd_ptr, rest
				 * will be done by sp_free_dma()
				 */
				kfree(dsd_ptr);
				return 1;
			}

			if (sp) {
				list_add_tail(&dsd_ptr->list,
					      &sp->u.scmd.crc_ctx->dsd_list);

				sp->flags |= SRB_CRC_CTX_DSD_VALID;
			} else {
				list_add_tail(&dsd_ptr->list,
				    &(tc->ctx->dsd_list));
				*tc->ctx_dsd_alloced = 1;
			}


			/* add new list to cmd iocb or last list */
			put_unaligned_le64(dsd_ptr->dsd_list_dma,
					   &cur_dsd->address);
			cur_dsd->length = cpu_to_le32(dsd_list_len);
			cur_dsd = next_dsd;
		}
		put_unaligned_le64(sle_dma, &cur_dsd->address);
		cur_dsd->length = cpu_to_le32(sle_dma_len);
		cur_dsd++;
		avail_dsds--;

		if (partial == 0) {
			/* Got a full protection interval */
			sle_dma = sg_dma_address(sg_prot) + tot_prot_dma_len;
			sle_dma_len = 8;

			tot_prot_dma_len += sle_dma_len;
			if (tot_prot_dma_len == sg_dma_len(sg_prot)) {
				tot_prot_dma_len = 0;
				sg_prot = sg_next(sg_prot);
			}

			partial = 1; /* So as to not re-enter this block */
			goto alloc_and_fill;
		}
	}
	/* Null termination */
	cur_dsd->address = 0;
	cur_dsd->length = 0;
	cur_dsd++;
	return 0;
}

int
qla24xx_walk_and_build_sglist(struct qla_hw_data *ha, srb_t *sp,
	struct dsd64 *dsd, uint16_t tot_dsds, struct qla_tc_param *tc)
{
	void *next_dsd;
	uint8_t avail_dsds = 0;
	uint32_t dsd_list_len;
	struct dsd_dma *dsd_ptr;
	struct scatterlist *sg, *sgl;
	struct dsd64 *cur_dsd = dsd;
	int	i;
	uint16_t	used_dsds = tot_dsds;
	struct scsi_cmnd *cmd;

	if (sp) {
		cmd = GET_CMD_SP(sp);
		sgl = scsi_sglist(cmd);
	} else if (tc) {
		sgl = tc->sg;
	} else {
		BUG();
		return 1;
	}


	for_each_sg(sgl, sg, tot_dsds, i) {
		/* Allocate additional continuation packets? */
		if (avail_dsds == 0) {
			avail_dsds = (used_dsds > QLA_DSDS_PER_IOCB) ?
					QLA_DSDS_PER_IOCB : used_dsds;
			dsd_list_len = (avail_dsds + 1) * 12;
			used_dsds -= avail_dsds;

			/* allocate tracking DS */
			dsd_ptr = kzalloc(sizeof(struct dsd_dma), GFP_ATOMIC);
			if (!dsd_ptr)
				return 1;

			/* allocate new list */
			dsd_ptr->dsd_addr = next_dsd =
			    dma_pool_alloc(ha->dl_dma_pool, GFP_ATOMIC,
				&dsd_ptr->dsd_list_dma);

			if (!next_dsd) {
				/*
				 * Need to cleanup only this dsd_ptr, rest
				 * will be done by sp_free_dma()
				 */
				kfree(dsd_ptr);
				return 1;
			}

			if (sp) {
				list_add_tail(&dsd_ptr->list,
					      &sp->u.scmd.crc_ctx->dsd_list);

				sp->flags |= SRB_CRC_CTX_DSD_VALID;
			} else {
				list_add_tail(&dsd_ptr->list,
				    &(tc->ctx->dsd_list));
				*tc->ctx_dsd_alloced = 1;
			}

			/* add new list to cmd iocb or last list */
			put_unaligned_le64(dsd_ptr->dsd_list_dma,
					   &cur_dsd->address);
			cur_dsd->length = cpu_to_le32(dsd_list_len);
			cur_dsd = next_dsd;
		}
		append_dsd64(&cur_dsd, sg);
		avail_dsds--;

	}
	/* Null termination */
	cur_dsd->address = 0;
	cur_dsd->length = 0;
	cur_dsd++;
	return 0;
}

int
qla24xx_walk_and_build_prot_sglist(struct qla_hw_data *ha, srb_t *sp,
	struct dsd64 *cur_dsd, uint16_t tot_dsds, struct qla_tgt_cmd *tc)
{
	struct dsd_dma *dsd_ptr = NULL, *dif_dsd, *nxt_dsd;
	struct scatterlist *sg, *sgl;
	struct crc_context *difctx = NULL;
	struct scsi_qla_host *vha;
	uint dsd_list_len;
	uint avail_dsds = 0;
	uint used_dsds = tot_dsds;
	bool dif_local_dma_alloc = false;
	bool direction_to_device = false;
	int i;

	if (sp) {
		struct scsi_cmnd *cmd = GET_CMD_SP(sp);

		sgl = scsi_prot_sglist(cmd);
		vha = sp->vha;
		difctx = sp->u.scmd.crc_ctx;
		direction_to_device = cmd->sc_data_direction == DMA_TO_DEVICE;
		ql_dbg(ql_dbg_tgt + ql_dbg_verbose, vha, 0xe021,
		  "%s: scsi_cmnd: %p, crc_ctx: %p, sp: %p\n",
			__func__, cmd, difctx, sp);
	} else if (tc) {
		vha = tc->vha;
		sgl = tc->prot_sg;
		difctx = tc->ctx;
		direction_to_device = tc->dma_data_direction == DMA_TO_DEVICE;
	} else {
		BUG();
		return 1;
	}

	ql_dbg(ql_dbg_tgt + ql_dbg_verbose, vha, 0xe021,
	    "%s: enter (write=%u)\n", __func__, direction_to_device);

	/* if initiator doing write or target doing read */
	if (direction_to_device) {
		for_each_sg(sgl, sg, tot_dsds, i) {
			u64 sle_phys = sg_phys(sg);

			/* If SGE addr + len flips bits in upper 32-bits */
			if (MSD(sle_phys + sg->length) ^ MSD(sle_phys)) {
				ql_dbg(ql_dbg_tgt + ql_dbg_verbose, vha, 0xe022,
				    "%s: page boundary crossing (phys=%llx len=%x)\n",
				    __func__, sle_phys, sg->length);

				if (difctx) {
					ha->dif_bundle_crossed_pages++;
					dif_local_dma_alloc = true;
				} else {
					ql_dbg(ql_dbg_tgt + ql_dbg_verbose,
					    vha, 0xe022,
					    "%s: difctx pointer is NULL\n",
					    __func__);
				}
				break;
			}
		}
		ha->dif_bundle_writes++;
	} else {
		ha->dif_bundle_reads++;
	}

	if (ql2xdifbundlinginternalbuffers)
		dif_local_dma_alloc = direction_to_device;

	if (dif_local_dma_alloc) {
		u32 track_difbundl_buf = 0;
		u32 ldma_sg_len = 0;
		u8 ldma_needed = 1;

		difctx->no_dif_bundl = 0;
		difctx->dif_bundl_len = 0;

		/* Track DSD buffers */
		INIT_LIST_HEAD(&difctx->ldif_dsd_list);
		/* Track local DMA buffers */
		INIT_LIST_HEAD(&difctx->ldif_dma_hndl_list);

		for_each_sg(sgl, sg, tot_dsds, i) {
			u32 sglen = sg_dma_len(sg);

			ql_dbg(ql_dbg_tgt + ql_dbg_verbose, vha, 0xe023,
			    "%s: sg[%x] (phys=%llx sglen=%x) ldma_sg_len: %x dif_bundl_len: %x ldma_needed: %x\n",
			    __func__, i, (u64)sg_phys(sg), sglen, ldma_sg_len,
			    difctx->dif_bundl_len, ldma_needed);

			while (sglen) {
				u32 xfrlen = 0;

				if (ldma_needed) {
					/*
					 * Allocate list item to store
					 * the DMA buffers
					 */
					dsd_ptr = kzalloc(sizeof(*dsd_ptr),
					    GFP_ATOMIC);
					if (!dsd_ptr) {
						ql_dbg(ql_dbg_tgt, vha, 0xe024,
						    "%s: failed alloc dsd_ptr\n",
						    __func__);
						return 1;
					}
					ha->dif_bundle_kallocs++;

					/* allocate dma buffer */
					dsd_ptr->dsd_addr = dma_pool_alloc
						(ha->dif_bundl_pool, GFP_ATOMIC,
						 &dsd_ptr->dsd_list_dma);
					if (!dsd_ptr->dsd_addr) {
						ql_dbg(ql_dbg_tgt, vha, 0xe024,
						    "%s: failed alloc ->dsd_ptr\n",
						    __func__);
						/*
						 * need to cleanup only this
						 * dsd_ptr rest will be done
						 * by sp_free_dma()
						 */
						kfree(dsd_ptr);
						ha->dif_bundle_kallocs--;
						return 1;
					}
					ha->dif_bundle_dma_allocs++;
					ldma_needed = 0;
					difctx->no_dif_bundl++;
					list_add_tail(&dsd_ptr->list,
					    &difctx->ldif_dma_hndl_list);
				}

				/* xfrlen is min of dma pool size and sglen */
				xfrlen = (sglen >
				   (DIF_BUNDLING_DMA_POOL_SIZE - ldma_sg_len)) ?
				    DIF_BUNDLING_DMA_POOL_SIZE - ldma_sg_len :
				    sglen;

				/* replace with local allocated dma buffer */
				sg_pcopy_to_buffer(sgl, sg_nents(sgl),
				    dsd_ptr->dsd_addr + ldma_sg_len, xfrlen,
				    difctx->dif_bundl_len);
				difctx->dif_bundl_len += xfrlen;
				sglen -= xfrlen;
				ldma_sg_len += xfrlen;
				if (ldma_sg_len == DIF_BUNDLING_DMA_POOL_SIZE ||
				    sg_is_last(sg)) {
					ldma_needed = 1;
					ldma_sg_len = 0;
				}
			}
		}

		track_difbundl_buf = used_dsds = difctx->no_dif_bundl;
		ql_dbg(ql_dbg_tgt + ql_dbg_verbose, vha, 0xe025,
		    "dif_bundl_len=%x, no_dif_bundl=%x track_difbundl_buf: %x\n",
		    difctx->dif_bundl_len, difctx->no_dif_bundl,
		    track_difbundl_buf);

		if (sp)
			sp->flags |= SRB_DIF_BUNDL_DMA_VALID;
		else
			tc->prot_flags = DIF_BUNDL_DMA_VALID;

		list_for_each_entry_safe(dif_dsd, nxt_dsd,
		    &difctx->ldif_dma_hndl_list, list) {
			u32 sglen = (difctx->dif_bundl_len >
			    DIF_BUNDLING_DMA_POOL_SIZE) ?
			    DIF_BUNDLING_DMA_POOL_SIZE : difctx->dif_bundl_len;

			BUG_ON(track_difbundl_buf == 0);

			/* Allocate additional continuation packets? */
			if (avail_dsds == 0) {
				ql_dbg(ql_dbg_tgt + ql_dbg_verbose, vha,
				    0xe024,
				    "%s: adding continuation iocb's\n",
				    __func__);
				avail_dsds = (used_dsds > QLA_DSDS_PER_IOCB) ?
				    QLA_DSDS_PER_IOCB : used_dsds;
				dsd_list_len = (avail_dsds + 1) * 12;
				used_dsds -= avail_dsds;

				/* allocate tracking DS */
				dsd_ptr = kzalloc(sizeof(*dsd_ptr), GFP_ATOMIC);
				if (!dsd_ptr) {
					ql_dbg(ql_dbg_tgt, vha, 0xe026,
					    "%s: failed alloc dsd_ptr\n",
					    __func__);
					return 1;
				}
				ha->dif_bundle_kallocs++;

				difctx->no_ldif_dsd++;
				/* allocate new list */
				dsd_ptr->dsd_addr =
				    dma_pool_alloc(ha->dl_dma_pool, GFP_ATOMIC,
					&dsd_ptr->dsd_list_dma);
				if (!dsd_ptr->dsd_addr) {
					ql_dbg(ql_dbg_tgt, vha, 0xe026,
					    "%s: failed alloc ->dsd_addr\n",
					    __func__);
					/*
					 * need to cleanup only this dsd_ptr
					 *  rest will be done by sp_free_dma()
					 */
					kfree(dsd_ptr);
					ha->dif_bundle_kallocs--;
					return 1;
				}
				ha->dif_bundle_dma_allocs++;

				if (sp) {
					list_add_tail(&dsd_ptr->list,
					    &difctx->ldif_dsd_list);
					sp->flags |= SRB_CRC_CTX_DSD_VALID;
				} else {
					list_add_tail(&dsd_ptr->list,
					    &difctx->ldif_dsd_list);
					tc->ctx_dsd_alloced = 1;
				}

				/* add new list to cmd iocb or last list */
				put_unaligned_le64(dsd_ptr->dsd_list_dma,
						   &cur_dsd->address);
				cur_dsd->length = cpu_to_le32(dsd_list_len);
				cur_dsd = dsd_ptr->dsd_addr;
			}
			put_unaligned_le64(dif_dsd->dsd_list_dma,
					   &cur_dsd->address);
			cur_dsd->length = cpu_to_le32(sglen);
			cur_dsd++;
			avail_dsds--;
			difctx->dif_bundl_len -= sglen;
			track_difbundl_buf--;
		}

		ql_dbg(ql_dbg_tgt + ql_dbg_verbose, vha, 0xe026,
		    "%s: no_ldif_dsd:%x, no_dif_bundl:%x\n", __func__,
			difctx->no_ldif_dsd, difctx->no_dif_bundl);
	} else {
		for_each_sg(sgl, sg, tot_dsds, i) {
			/* Allocate additional continuation packets? */
			if (avail_dsds == 0) {
				avail_dsds = (used_dsds > QLA_DSDS_PER_IOCB) ?
				    QLA_DSDS_PER_IOCB : used_dsds;
				dsd_list_len = (avail_dsds + 1) * 12;
				used_dsds -= avail_dsds;

				/* allocate tracking DS */
				dsd_ptr = kzalloc(sizeof(*dsd_ptr), GFP_ATOMIC);
				if (!dsd_ptr) {
					ql_dbg(ql_dbg_tgt + ql_dbg_verbose,
					    vha, 0xe027,
					    "%s: failed alloc dsd_dma...\n",
					    __func__);
					return 1;
				}

				/* allocate new list */
				dsd_ptr->dsd_addr =
				    dma_pool_alloc(ha->dl_dma_pool, GFP_ATOMIC,
					&dsd_ptr->dsd_list_dma);
				if (!dsd_ptr->dsd_addr) {
					/* need to cleanup only this dsd_ptr */
					/* rest will be done by sp_free_dma() */
					kfree(dsd_ptr);
					return 1;
				}

				if (sp) {
					list_add_tail(&dsd_ptr->list,
					    &difctx->dsd_list);
					sp->flags |= SRB_CRC_CTX_DSD_VALID;
				} else {
					list_add_tail(&dsd_ptr->list,
					    &difctx->dsd_list);
					tc->ctx_dsd_alloced = 1;
				}

				/* add new list to cmd iocb or last list */
				put_unaligned_le64(dsd_ptr->dsd_list_dma,
						   &cur_dsd->address);
				cur_dsd->length = cpu_to_le32(dsd_list_len);
				cur_dsd = dsd_ptr->dsd_addr;
			}
			append_dsd64(&cur_dsd, sg);
			avail_dsds--;
		}
	}
	/* Null termination */
	cur_dsd->address = 0;
	cur_dsd->length = 0;
	cur_dsd++;
	return 0;
}

/**
 * qla24xx_build_scsi_crc_2_iocbs() - Build IOCB command utilizing Command
 *							Type 6 IOCB types.
 *
 * @sp: SRB command to process
 * @cmd_pkt: Command type 3 IOCB
 * @tot_dsds: Total number of segments to transfer
 * @tot_prot_dsds: Total number of segments with protection information
 * @fw_prot_opts: Protection options to be passed to firmware
 */
static inline int
qla24xx_build_scsi_crc_2_iocbs(srb_t *sp, struct cmd_type_crc_2 *cmd_pkt,
    uint16_t tot_dsds, uint16_t tot_prot_dsds, uint16_t fw_prot_opts)
{
	struct dsd64		*cur_dsd;
	__be32			*fcp_dl;
	scsi_qla_host_t		*vha;
	struct scsi_cmnd	*cmd;
	uint32_t		total_bytes = 0;
	uint32_t		data_bytes;
	uint32_t		dif_bytes;
	uint8_t			bundling = 1;
	uint16_t		blk_size;
	struct crc_context	*crc_ctx_pkt = NULL;
	struct qla_hw_data	*ha;
	uint8_t			additional_fcpcdb_len;
	uint16_t		fcp_cmnd_len;
	struct fcp_cmnd		*fcp_cmnd;
	dma_addr_t		crc_ctx_dma;

	cmd = GET_CMD_SP(sp);

	/* Update entry type to indicate Command Type CRC_2 IOCB */
	put_unaligned_le32(COMMAND_TYPE_CRC_2, &cmd_pkt->entry_type);

	vha = sp->vha;
	ha = vha->hw;

	/* No data transfer */
	data_bytes = scsi_bufflen(cmd);
	if (!data_bytes || cmd->sc_data_direction == DMA_NONE) {
		cmd_pkt->byte_count = cpu_to_le32(0);
		return QLA_SUCCESS;
	}

	cmd_pkt->vp_index = sp->vha->vp_idx;

	/* Set transfer direction */
	if (cmd->sc_data_direction == DMA_TO_DEVICE) {
		cmd_pkt->control_flags =
		    cpu_to_le16(CF_WRITE_DATA);
	} else if (cmd->sc_data_direction == DMA_FROM_DEVICE) {
		cmd_pkt->control_flags =
		    cpu_to_le16(CF_READ_DATA);
	}

	if ((scsi_get_prot_op(cmd) == SCSI_PROT_READ_INSERT) ||
	    (scsi_get_prot_op(cmd) == SCSI_PROT_WRITE_STRIP) ||
	    (scsi_get_prot_op(cmd) == SCSI_PROT_READ_STRIP) ||
	    (scsi_get_prot_op(cmd) == SCSI_PROT_WRITE_INSERT))
		bundling = 0;

	/* Allocate CRC context from global pool */
	crc_ctx_pkt = sp->u.scmd.crc_ctx =
	    dma_pool_zalloc(ha->dl_dma_pool, GFP_ATOMIC, &crc_ctx_dma);

	if (!crc_ctx_pkt)
		goto crc_queuing_error;

	crc_ctx_pkt->crc_ctx_dma = crc_ctx_dma;

	sp->flags |= SRB_CRC_CTX_DMA_VALID;

	/* Set handle */
	crc_ctx_pkt->handle = cmd_pkt->handle;

	INIT_LIST_HEAD(&crc_ctx_pkt->dsd_list);

	qla24xx_set_t10dif_tags(sp, (struct fw_dif_context *)
	    &crc_ctx_pkt->ref_tag, tot_prot_dsds);

	put_unaligned_le64(crc_ctx_dma, &cmd_pkt->crc_context_address);
	cmd_pkt->crc_context_len = cpu_to_le16(CRC_CONTEXT_LEN_FW);

	/* Determine SCSI command length -- align to 4 byte boundary */
	if (cmd->cmd_len > 16) {
		additional_fcpcdb_len = cmd->cmd_len - 16;
		if ((cmd->cmd_len % 4) != 0) {
			/* SCSI cmd > 16 bytes must be multiple of 4 */
			goto crc_queuing_error;
		}
		fcp_cmnd_len = 12 + cmd->cmd_len + 4;
	} else {
		additional_fcpcdb_len = 0;
		fcp_cmnd_len = 12 + 16 + 4;
	}

	fcp_cmnd = &crc_ctx_pkt->fcp_cmnd;

	fcp_cmnd->additional_cdb_len = additional_fcpcdb_len;
	if (cmd->sc_data_direction == DMA_TO_DEVICE)
		fcp_cmnd->additional_cdb_len |= 1;
	else if (cmd->sc_data_direction == DMA_FROM_DEVICE)
		fcp_cmnd->additional_cdb_len |= 2;

	int_to_scsilun(cmd->device->lun, &fcp_cmnd->lun);
	memcpy(fcp_cmnd->cdb, cmd->cmnd, cmd->cmd_len);
	cmd_pkt->fcp_cmnd_dseg_len = cpu_to_le16(fcp_cmnd_len);
	put_unaligned_le64(crc_ctx_dma + CRC_CONTEXT_FCPCMND_OFF,
			   &cmd_pkt->fcp_cmnd_dseg_address);
	fcp_cmnd->task_management = 0;
	fcp_cmnd->task_attribute = TSK_SIMPLE;

	cmd_pkt->fcp_rsp_dseg_len = 0; /* Let response come in status iocb */

	/* Compute dif len and adjust data len to incude protection */
	dif_bytes = 0;
	blk_size = cmd->device->sector_size;
	dif_bytes = (data_bytes / blk_size) * 8;

	switch (scsi_get_prot_op(GET_CMD_SP(sp))) {
	case SCSI_PROT_READ_INSERT:
	case SCSI_PROT_WRITE_STRIP:
		total_bytes = data_bytes;
		data_bytes += dif_bytes;
		break;

	case SCSI_PROT_READ_STRIP:
	case SCSI_PROT_WRITE_INSERT:
	case SCSI_PROT_READ_PASS:
	case SCSI_PROT_WRITE_PASS:
		total_bytes = data_bytes + dif_bytes;
		break;
	default:
		BUG();
	}

	if (!qla2x00_hba_err_chk_enabled(sp))
		fw_prot_opts |= 0x10; /* Disable Guard tag checking */
	/* HBA error checking enabled */
	else if (IS_PI_UNINIT_CAPABLE(ha)) {
		if ((scsi_get_prot_type(GET_CMD_SP(sp)) == SCSI_PROT_DIF_TYPE1)
		    || (scsi_get_prot_type(GET_CMD_SP(sp)) ==
			SCSI_PROT_DIF_TYPE2))
			fw_prot_opts |= BIT_10;
		else if (scsi_get_prot_type(GET_CMD_SP(sp)) ==
		    SCSI_PROT_DIF_TYPE3)
			fw_prot_opts |= BIT_11;
	}

	if (!bundling) {
		cur_dsd = &crc_ctx_pkt->u.nobundling.data_dsd[0];
	} else {
		/*
		 * Configure Bundling if we need to fetch interlaving
		 * protection PCI accesses
		 */
		fw_prot_opts |= PO_ENABLE_DIF_BUNDLING;
		crc_ctx_pkt->u.bundling.dif_byte_count = cpu_to_le32(dif_bytes);
		crc_ctx_pkt->u.bundling.dseg_count = cpu_to_le16(tot_dsds -
							tot_prot_dsds);
		cur_dsd = &crc_ctx_pkt->u.bundling.data_dsd[0];
	}

	/* Finish the common fields of CRC pkt */
	crc_ctx_pkt->blk_size = cpu_to_le16(blk_size);
	crc_ctx_pkt->prot_opts = cpu_to_le16(fw_prot_opts);
	crc_ctx_pkt->byte_count = cpu_to_le32(data_bytes);
	crc_ctx_pkt->guard_seed = cpu_to_le16(0);
	/* Fibre channel byte count */
	cmd_pkt->byte_count = cpu_to_le32(total_bytes);
	fcp_dl = (__be32 *)(crc_ctx_pkt->fcp_cmnd.cdb + 16 +
	    additional_fcpcdb_len);
	*fcp_dl = htonl(total_bytes);

	if (!data_bytes || cmd->sc_data_direction == DMA_NONE) {
		cmd_pkt->byte_count = cpu_to_le32(0);
		return QLA_SUCCESS;
	}
	/* Walks data segments */

	cmd_pkt->control_flags |= cpu_to_le16(CF_DATA_SEG_DESCR_ENABLE);

	if (!bundling && tot_prot_dsds) {
		if (qla24xx_walk_and_build_sglist_no_difb(ha, sp,
			cur_dsd, tot_dsds, NULL))
			goto crc_queuing_error;
	} else if (qla24xx_walk_and_build_sglist(ha, sp, cur_dsd,
			(tot_dsds - tot_prot_dsds), NULL))
		goto crc_queuing_error;

	if (bundling && tot_prot_dsds) {
		/* Walks dif segments */
		cmd_pkt->control_flags |= cpu_to_le16(CF_DIF_SEG_DESCR_ENABLE);
		cur_dsd = &crc_ctx_pkt->u.bundling.dif_dsd;
		if (qla24xx_walk_and_build_prot_sglist(ha, sp, cur_dsd,
				tot_prot_dsds, NULL))
			goto crc_queuing_error;
	}
	return QLA_SUCCESS;

crc_queuing_error:
	/* Cleanup will be performed by the caller */

	return QLA_FUNCTION_FAILED;
}

/**
 * qla24xx_start_scsi() - Send a SCSI command to the ISP
 * @sp: command to send to the ISP
 *
 * Returns non-zero if a failure occurred, else zero.
 */
int
qla24xx_start_scsi(srb_t *sp)
{
	int		nseg;
	unsigned long   flags;
	uint32_t	*clr_ptr;
	uint32_t	handle;
	struct cmd_type_7 *cmd_pkt;
	uint16_t	cnt;
	uint16_t	req_cnt;
	uint16_t	tot_dsds;
	struct req_que *req = NULL;
	struct scsi_cmnd *cmd = GET_CMD_SP(sp);
	struct scsi_qla_host *vha = sp->vha;
	struct qla_hw_data *ha = vha->hw;

	/* Setup device pointers. */
	req = vha->req;

	/* So we know we haven't pci_map'ed anything yet */
	tot_dsds = 0;

	/* Send marker if required */
	if (vha->marker_needed != 0) {
		if (qla2x00_marker(vha, ha->base_qpair, 0, 0, MK_SYNC_ALL) !=
		    QLA_SUCCESS)
			return QLA_FUNCTION_FAILED;
		vha->marker_needed = 0;
	}

	/* Acquire ring specific lock */
	spin_lock_irqsave(&ha->hardware_lock, flags);

	handle = qla2xxx_get_next_handle(req);
	if (handle == 0)
		goto queuing_error;

	/* Map the sg table so we have an accurate count of sg entries needed */
	if (scsi_sg_count(cmd)) {
		nseg = dma_map_sg(&ha->pdev->dev, scsi_sglist(cmd),
		    scsi_sg_count(cmd), cmd->sc_data_direction);
		if (unlikely(!nseg))
			goto queuing_error;
	} else
		nseg = 0;

	tot_dsds = nseg;
	req_cnt = qla24xx_calc_iocbs(vha, tot_dsds);

	sp->iores.res_type = RESOURCE_INI;
	sp->iores.iocb_cnt = req_cnt;
	if (qla_get_iocbs(sp->qpair, &sp->iores))
		goto queuing_error;

	if (req->cnt < (req_cnt + 2)) {
		cnt = IS_SHADOW_REG_CAPABLE(ha) ? *req->out_ptr :
		    rd_reg_dword_relaxed(req->req_q_out);
		if (req->ring_index < cnt)
			req->cnt = cnt - req->ring_index;
		else
			req->cnt = req->length -
				(req->ring_index - cnt);
		if (req->cnt < (req_cnt + 2))
			goto queuing_error;
	}

	/* Build command packet. */
	req->current_outstanding_cmd = handle;
	req->outstanding_cmds[handle] = sp;
	sp->handle = handle;
	cmd->host_scribble = (unsigned char *)(unsigned long)handle;
	req->cnt -= req_cnt;

	cmd_pkt = (struct cmd_type_7 *)req->ring_ptr;
	cmd_pkt->handle = make_handle(req->id, handle);

	/* Zero out remaining portion of packet. */
	/*    tagged queuing modifier -- default is TSK_SIMPLE (0). */
	clr_ptr = (uint32_t *)cmd_pkt + 2;
	memset(clr_ptr, 0, REQUEST_ENTRY_SIZE - 8);
	cmd_pkt->dseg_count = cpu_to_le16(tot_dsds);

	/* Set NPORT-ID and LUN number*/
	cmd_pkt->nport_handle = cpu_to_le16(sp->fcport->loop_id);
	cmd_pkt->port_id[0] = sp->fcport->d_id.b.al_pa;
	cmd_pkt->port_id[1] = sp->fcport->d_id.b.area;
	cmd_pkt->port_id[2] = sp->fcport->d_id.b.domain;
	cmd_pkt->vp_index = sp->vha->vp_idx;

	int_to_scsilun(cmd->device->lun, &cmd_pkt->lun);
	host_to_fcp_swap((uint8_t *)&cmd_pkt->lun, sizeof(cmd_pkt->lun));

	cmd_pkt->task = TSK_SIMPLE;

	/* Load SCSI command packet. */
	memcpy(cmd_pkt->fcp_cdb, cmd->cmnd, cmd->cmd_len);
	host_to_fcp_swap(cmd_pkt->fcp_cdb, sizeof(cmd_pkt->fcp_cdb));

	cmd_pkt->byte_count = cpu_to_le32((uint32_t)scsi_bufflen(cmd));

	/* Build IOCB segments */
	qla24xx_build_scsi_iocbs(sp, cmd_pkt, tot_dsds, req);

	/* Set total data segment count. */
	cmd_pkt->entry_count = (uint8_t)req_cnt;
	wmb();
	/* Adjust ring index. */
	req->ring_index++;
	if (req->ring_index == req->length) {
		req->ring_index = 0;
		req->ring_ptr = req->ring;
	} else
		req->ring_ptr++;

	sp->flags |= SRB_DMA_VALID;

	/* Set chip new ring index. */
	wrt_reg_dword(req->req_q_in, req->ring_index);

	spin_unlock_irqrestore(&ha->hardware_lock, flags);
	return QLA_SUCCESS;

queuing_error:
	if (tot_dsds)
		scsi_dma_unmap(cmd);

	qla_put_iocbs(sp->qpair, &sp->iores);
	spin_unlock_irqrestore(&ha->hardware_lock, flags);

	return QLA_FUNCTION_FAILED;
}

/**
 * qla24xx_dif_start_scsi() - Send a SCSI command to the ISP
 * @sp: command to send to the ISP
 *
 * Returns non-zero if a failure occurred, else zero.
 */
int
qla24xx_dif_start_scsi(srb_t *sp)
{
	int			nseg;
	unsigned long		flags;
	uint32_t		*clr_ptr;
	uint32_t		handle;
	uint16_t		cnt;
	uint16_t		req_cnt = 0;
	uint16_t		tot_dsds;
	uint16_t		tot_prot_dsds;
	uint16_t		fw_prot_opts = 0;
	struct req_que		*req = NULL;
	struct rsp_que		*rsp = NULL;
	struct scsi_cmnd	*cmd = GET_CMD_SP(sp);
	struct scsi_qla_host	*vha = sp->vha;
	struct qla_hw_data	*ha = vha->hw;
	struct cmd_type_crc_2	*cmd_pkt;
	uint32_t		status = 0;

#define QDSS_GOT_Q_SPACE	BIT_0

	/* Only process protection or >16 cdb in this routine */
	if (scsi_get_prot_op(cmd) == SCSI_PROT_NORMAL) {
		if (cmd->cmd_len <= 16)
			return qla24xx_start_scsi(sp);
	}

	/* Setup device pointers. */
	req = vha->req;
	rsp = req->rsp;

	/* So we know we haven't pci_map'ed anything yet */
	tot_dsds = 0;

	/* Send marker if required */
	if (vha->marker_needed != 0) {
		if (qla2x00_marker(vha, ha->base_qpair, 0, 0, MK_SYNC_ALL) !=
		    QLA_SUCCESS)
			return QLA_FUNCTION_FAILED;
		vha->marker_needed = 0;
	}

	/* Acquire ring specific lock */
	spin_lock_irqsave(&ha->hardware_lock, flags);

	handle = qla2xxx_get_next_handle(req);
	if (handle == 0)
		goto queuing_error;

	/* Compute number of required data segments */
	/* Map the sg table so we have an accurate count of sg entries needed */
	if (scsi_sg_count(cmd)) {
		nseg = dma_map_sg(&ha->pdev->dev, scsi_sglist(cmd),
		    scsi_sg_count(cmd), cmd->sc_data_direction);
		if (unlikely(!nseg))
			goto queuing_error;
		else
			sp->flags |= SRB_DMA_VALID;

		if ((scsi_get_prot_op(cmd) == SCSI_PROT_READ_INSERT) ||
		    (scsi_get_prot_op(cmd) == SCSI_PROT_WRITE_STRIP)) {
			struct qla2_sgx sgx;
			uint32_t	partial;

			memset(&sgx, 0, sizeof(struct qla2_sgx));
			sgx.tot_bytes = scsi_bufflen(cmd);
			sgx.cur_sg = scsi_sglist(cmd);
			sgx.sp = sp;

			nseg = 0;
			while (qla24xx_get_one_block_sg(
			    cmd->device->sector_size, &sgx, &partial))
				nseg++;
		}
	} else
		nseg = 0;

	/* number of required data segments */
	tot_dsds = nseg;

	/* Compute number of required protection segments */
	if (qla24xx_configure_prot_mode(sp, &fw_prot_opts)) {
		nseg = dma_map_sg(&ha->pdev->dev, scsi_prot_sglist(cmd),
		    scsi_prot_sg_count(cmd), cmd->sc_data_direction);
		if (unlikely(!nseg))
			goto queuing_error;
		else
			sp->flags |= SRB_CRC_PROT_DMA_VALID;

		if ((scsi_get_prot_op(cmd) == SCSI_PROT_READ_INSERT) ||
		    (scsi_get_prot_op(cmd) == SCSI_PROT_WRITE_STRIP)) {
			nseg = scsi_bufflen(cmd) / cmd->device->sector_size;
		}
	} else {
		nseg = 0;
	}

	req_cnt = 1;
	/* Total Data and protection sg segment(s) */
	tot_prot_dsds = nseg;
	tot_dsds += nseg;

	sp->iores.res_type = RESOURCE_INI;
	sp->iores.iocb_cnt = qla24xx_calc_iocbs(vha, tot_dsds);
	if (qla_get_iocbs(sp->qpair, &sp->iores))
		goto queuing_error;

	if (req->cnt < (req_cnt + 2)) {
		cnt = IS_SHADOW_REG_CAPABLE(ha) ? *req->out_ptr :
		    rd_reg_dword_relaxed(req->req_q_out);
		if (req->ring_index < cnt)
			req->cnt = cnt - req->ring_index;
		else
			req->cnt = req->length -
				(req->ring_index - cnt);
		if (req->cnt < (req_cnt + 2))
			goto queuing_error;
	}

	status |= QDSS_GOT_Q_SPACE;

	/* Build header part of command packet (excluding the OPCODE). */
	req->current_outstanding_cmd = handle;
	req->outstanding_cmds[handle] = sp;
	sp->handle = handle;
	cmd->host_scribble = (unsigned char *)(unsigned long)handle;
	req->cnt -= req_cnt;

	/* Fill-in common area */
	cmd_pkt = (struct cmd_type_crc_2 *)req->ring_ptr;
	cmd_pkt->handle = make_handle(req->id, handle);

	clr_ptr = (uint32_t *)cmd_pkt + 2;
	memset(clr_ptr, 0, REQUEST_ENTRY_SIZE - 8);

	/* Set NPORT-ID and LUN number*/
	cmd_pkt->nport_handle = cpu_to_le16(sp->fcport->loop_id);
	cmd_pkt->port_id[0] = sp->fcport->d_id.b.al_pa;
	cmd_pkt->port_id[1] = sp->fcport->d_id.b.area;
	cmd_pkt->port_id[2] = sp->fcport->d_id.b.domain;

	int_to_scsilun(cmd->device->lun, &cmd_pkt->lun);
	host_to_fcp_swap((uint8_t *)&cmd_pkt->lun, sizeof(cmd_pkt->lun));

	/* Total Data and protection segment(s) */
	cmd_pkt->dseg_count = cpu_to_le16(tot_dsds);

	/* Build IOCB segments and adjust for data protection segments */
	if (qla24xx_build_scsi_crc_2_iocbs(sp, (struct cmd_type_crc_2 *)
	    req->ring_ptr, tot_dsds, tot_prot_dsds, fw_prot_opts) !=
		QLA_SUCCESS)
		goto queuing_error;

	cmd_pkt->entry_count = (uint8_t)req_cnt;
	/* Specify response queue number where completion should happen */
	cmd_pkt->entry_status = (uint8_t) rsp->id;
	cmd_pkt->timeout = cpu_to_le16(0);
	wmb();

	/* Adjust ring index. */
	req->ring_index++;
	if (req->ring_index == req->length) {
		req->ring_index = 0;
		req->ring_ptr = req->ring;
	} else
		req->ring_ptr++;

	/* Set chip new ring index. */
	wrt_reg_dword(req->req_q_in, req->ring_index);

	spin_unlock_irqrestore(&ha->hardware_lock, flags);

	return QLA_SUCCESS;

queuing_error:
	if (status & QDSS_GOT_Q_SPACE) {
		req->outstanding_cmds[handle] = NULL;
		req->cnt += req_cnt;
	}
	/* Cleanup will be performed by the caller (queuecommand) */

	qla_put_iocbs(sp->qpair, &sp->iores);
	spin_unlock_irqrestore(&ha->hardware_lock, flags);
	return QLA_FUNCTION_FAILED;
}

/**
 * qla2xxx_start_scsi_mq() - Send a SCSI command to the ISP
 * @sp: command to send to the ISP
 *
 * Returns non-zero if a failure occurred, else zero.
 */
static int
qla2xxx_start_scsi_mq(srb_t *sp)
{
	int		nseg;
	unsigned long   flags;
	uint32_t	*clr_ptr;
	uint32_t	handle;
	struct cmd_type_7 *cmd_pkt;
	uint16_t	cnt;
	uint16_t	req_cnt;
	uint16_t	tot_dsds;
	struct req_que *req = NULL;
	struct scsi_cmnd *cmd = GET_CMD_SP(sp);
	struct scsi_qla_host *vha = sp->fcport->vha;
	struct qla_hw_data *ha = vha->hw;
	struct qla_qpair *qpair = sp->qpair;

	/* Acquire qpair specific lock */
	spin_lock_irqsave(&qpair->qp_lock, flags);

	/* Setup qpair pointers */
	req = qpair->req;

	/* So we know we haven't pci_map'ed anything yet */
	tot_dsds = 0;

	/* Send marker if required */
	if (vha->marker_needed != 0) {
		if (__qla2x00_marker(vha, qpair, 0, 0, MK_SYNC_ALL) !=
		    QLA_SUCCESS) {
			spin_unlock_irqrestore(&qpair->qp_lock, flags);
			return QLA_FUNCTION_FAILED;
		}
		vha->marker_needed = 0;
	}

	handle = qla2xxx_get_next_handle(req);
	if (handle == 0)
		goto queuing_error;

	/* Map the sg table so we have an accurate count of sg entries needed */
	if (scsi_sg_count(cmd)) {
		nseg = dma_map_sg(&ha->pdev->dev, scsi_sglist(cmd),
		    scsi_sg_count(cmd), cmd->sc_data_direction);
		if (unlikely(!nseg))
			goto queuing_error;
	} else
		nseg = 0;

	tot_dsds = nseg;
	req_cnt = qla24xx_calc_iocbs(vha, tot_dsds);

	sp->iores.res_type = RESOURCE_INI;
	sp->iores.iocb_cnt = req_cnt;
	if (qla_get_iocbs(sp->qpair, &sp->iores))
		goto queuing_error;

	if (req->cnt < (req_cnt + 2)) {
		cnt = IS_SHADOW_REG_CAPABLE(ha) ? *req->out_ptr :
		    rd_reg_dword_relaxed(req->req_q_out);
		if (req->ring_index < cnt)
			req->cnt = cnt - req->ring_index;
		else
			req->cnt = req->length -
				(req->ring_index - cnt);
		if (req->cnt < (req_cnt + 2))
			goto queuing_error;
	}

	/* Build command packet. */
	req->current_outstanding_cmd = handle;
	req->outstanding_cmds[handle] = sp;
	sp->handle = handle;
	cmd->host_scribble = (unsigned char *)(unsigned long)handle;
	req->cnt -= req_cnt;

	cmd_pkt = (struct cmd_type_7 *)req->ring_ptr;
	cmd_pkt->handle = make_handle(req->id, handle);

	/* Zero out remaining portion of packet. */
	/*    tagged queuing modifier -- default is TSK_SIMPLE (0). */
	clr_ptr = (uint32_t *)cmd_pkt + 2;
	memset(clr_ptr, 0, REQUEST_ENTRY_SIZE - 8);
	cmd_pkt->dseg_count = cpu_to_le16(tot_dsds);

	/* Set NPORT-ID and LUN number*/
	cmd_pkt->nport_handle = cpu_to_le16(sp->fcport->loop_id);
	cmd_pkt->port_id[0] = sp->fcport->d_id.b.al_pa;
	cmd_pkt->port_id[1] = sp->fcport->d_id.b.area;
	cmd_pkt->port_id[2] = sp->fcport->d_id.b.domain;
	cmd_pkt->vp_index = sp->fcport->vha->vp_idx;

	int_to_scsilun(cmd->device->lun, &cmd_pkt->lun);
	host_to_fcp_swap((uint8_t *)&cmd_pkt->lun, sizeof(cmd_pkt->lun));

	cmd_pkt->task = TSK_SIMPLE;

	/* Load SCSI command packet. */
	memcpy(cmd_pkt->fcp_cdb, cmd->cmnd, cmd->cmd_len);
	host_to_fcp_swap(cmd_pkt->fcp_cdb, sizeof(cmd_pkt->fcp_cdb));

	cmd_pkt->byte_count = cpu_to_le32((uint32_t)scsi_bufflen(cmd));

	/* Build IOCB segments */
	qla24xx_build_scsi_iocbs(sp, cmd_pkt, tot_dsds, req);

	/* Set total data segment count. */
	cmd_pkt->entry_count = (uint8_t)req_cnt;
	wmb();
	/* Adjust ring index. */
	req->ring_index++;
	if (req->ring_index == req->length) {
		req->ring_index = 0;
		req->ring_ptr = req->ring;
	} else
		req->ring_ptr++;

	sp->flags |= SRB_DMA_VALID;

	/* Set chip new ring index. */
	wrt_reg_dword(req->req_q_in, req->ring_index);

	spin_unlock_irqrestore(&qpair->qp_lock, flags);
	return QLA_SUCCESS;

queuing_error:
	if (tot_dsds)
		scsi_dma_unmap(cmd);

	qla_put_iocbs(sp->qpair, &sp->iores);
	spin_unlock_irqrestore(&qpair->qp_lock, flags);

	return QLA_FUNCTION_FAILED;
}


/**
 * qla2xxx_dif_start_scsi_mq() - Send a SCSI command to the ISP
 * @sp: command to send to the ISP
 *
 * Returns non-zero if a failure occurred, else zero.
 */
int
qla2xxx_dif_start_scsi_mq(srb_t *sp)
{
	int			nseg;
	unsigned long		flags;
	uint32_t		*clr_ptr;
	uint32_t		handle;
	uint16_t		cnt;
	uint16_t		req_cnt = 0;
	uint16_t		tot_dsds;
	uint16_t		tot_prot_dsds;
	uint16_t		fw_prot_opts = 0;
	struct req_que		*req = NULL;
	struct rsp_que		*rsp = NULL;
	struct scsi_cmnd	*cmd = GET_CMD_SP(sp);
	struct scsi_qla_host	*vha = sp->fcport->vha;
	struct qla_hw_data	*ha = vha->hw;
	struct cmd_type_crc_2	*cmd_pkt;
	uint32_t		status = 0;
	struct qla_qpair	*qpair = sp->qpair;

#define QDSS_GOT_Q_SPACE	BIT_0

	/* Check for host side state */
	if (!qpair->online) {
		cmd->result = DID_NO_CONNECT << 16;
		return QLA_INTERFACE_ERROR;
	}

	if (!qpair->difdix_supported &&
		scsi_get_prot_op(cmd) != SCSI_PROT_NORMAL) {
		cmd->result = DID_NO_CONNECT << 16;
		return QLA_INTERFACE_ERROR;
	}

	/* Only process protection or >16 cdb in this routine */
	if (scsi_get_prot_op(cmd) == SCSI_PROT_NORMAL) {
		if (cmd->cmd_len <= 16)
			return qla2xxx_start_scsi_mq(sp);
	}

	spin_lock_irqsave(&qpair->qp_lock, flags);

	/* Setup qpair pointers */
	rsp = qpair->rsp;
	req = qpair->req;

	/* So we know we haven't pci_map'ed anything yet */
	tot_dsds = 0;

	/* Send marker if required */
	if (vha->marker_needed != 0) {
		if (__qla2x00_marker(vha, qpair, 0, 0, MK_SYNC_ALL) !=
		    QLA_SUCCESS) {
			spin_unlock_irqrestore(&qpair->qp_lock, flags);
			return QLA_FUNCTION_FAILED;
		}
		vha->marker_needed = 0;
	}

	handle = qla2xxx_get_next_handle(req);
	if (handle == 0)
		goto queuing_error;

	/* Compute number of required data segments */
	/* Map the sg table so we have an accurate count of sg entries needed */
	if (scsi_sg_count(cmd)) {
		nseg = dma_map_sg(&ha->pdev->dev, scsi_sglist(cmd),
		    scsi_sg_count(cmd), cmd->sc_data_direction);
		if (unlikely(!nseg))
			goto queuing_error;
		else
			sp->flags |= SRB_DMA_VALID;

		if ((scsi_get_prot_op(cmd) == SCSI_PROT_READ_INSERT) ||
		    (scsi_get_prot_op(cmd) == SCSI_PROT_WRITE_STRIP)) {
			struct qla2_sgx sgx;
			uint32_t	partial;

			memset(&sgx, 0, sizeof(struct qla2_sgx));
			sgx.tot_bytes = scsi_bufflen(cmd);
			sgx.cur_sg = scsi_sglist(cmd);
			sgx.sp = sp;

			nseg = 0;
			while (qla24xx_get_one_block_sg(
			    cmd->device->sector_size, &sgx, &partial))
				nseg++;
		}
	} else
		nseg = 0;

	/* number of required data segments */
	tot_dsds = nseg;

	/* Compute number of required protection segments */
	if (qla24xx_configure_prot_mode(sp, &fw_prot_opts)) {
		nseg = dma_map_sg(&ha->pdev->dev, scsi_prot_sglist(cmd),
		    scsi_prot_sg_count(cmd), cmd->sc_data_direction);
		if (unlikely(!nseg))
			goto queuing_error;
		else
			sp->flags |= SRB_CRC_PROT_DMA_VALID;

		if ((scsi_get_prot_op(cmd) == SCSI_PROT_READ_INSERT) ||
		    (scsi_get_prot_op(cmd) == SCSI_PROT_WRITE_STRIP)) {
			nseg = scsi_bufflen(cmd) / cmd->device->sector_size;
		}
	} else {
		nseg = 0;
	}

	req_cnt = 1;
	/* Total Data and protection sg segment(s) */
	tot_prot_dsds = nseg;
	tot_dsds += nseg;

	sp->iores.res_type = RESOURCE_INI;
	sp->iores.iocb_cnt = qla24xx_calc_iocbs(vha, tot_dsds);
	if (qla_get_iocbs(sp->qpair, &sp->iores))
		goto queuing_error;

	if (req->cnt < (req_cnt + 2)) {
		cnt = IS_SHADOW_REG_CAPABLE(ha) ? *req->out_ptr :
		    rd_reg_dword_relaxed(req->req_q_out);
		if (req->ring_index < cnt)
			req->cnt = cnt - req->ring_index;
		else
			req->cnt = req->length -
				(req->ring_index - cnt);
		if (req->cnt < (req_cnt + 2))
			goto queuing_error;
	}

	status |= QDSS_GOT_Q_SPACE;

	/* Build header part of command packet (excluding the OPCODE). */
	req->current_outstanding_cmd = handle;
	req->outstanding_cmds[handle] = sp;
	sp->handle = handle;
	cmd->host_scribble = (unsigned char *)(unsigned long)handle;
	req->cnt -= req_cnt;

	/* Fill-in common area */
	cmd_pkt = (struct cmd_type_crc_2 *)req->ring_ptr;
	cmd_pkt->handle = make_handle(req->id, handle);

	clr_ptr = (uint32_t *)cmd_pkt + 2;
	memset(clr_ptr, 0, REQUEST_ENTRY_SIZE - 8);

	/* Set NPORT-ID and LUN number*/
	cmd_pkt->nport_handle = cpu_to_le16(sp->fcport->loop_id);
	cmd_pkt->port_id[0] = sp->fcport->d_id.b.al_pa;
	cmd_pkt->port_id[1] = sp->fcport->d_id.b.area;
	cmd_pkt->port_id[2] = sp->fcport->d_id.b.domain;

	int_to_scsilun(cmd->device->lun, &cmd_pkt->lun);
	host_to_fcp_swap((uint8_t *)&cmd_pkt->lun, sizeof(cmd_pkt->lun));

	/* Total Data and protection segment(s) */
	cmd_pkt->dseg_count = cpu_to_le16(tot_dsds);

	/* Build IOCB segments and adjust for data protection segments */
	if (qla24xx_build_scsi_crc_2_iocbs(sp, (struct cmd_type_crc_2 *)
	    req->ring_ptr, tot_dsds, tot_prot_dsds, fw_prot_opts) !=
		QLA_SUCCESS)
		goto queuing_error;

	cmd_pkt->entry_count = (uint8_t)req_cnt;
	cmd_pkt->timeout = cpu_to_le16(0);
	wmb();

	/* Adjust ring index. */
	req->ring_index++;
	if (req->ring_index == req->length) {
		req->ring_index = 0;
		req->ring_ptr = req->ring;
	} else
		req->ring_ptr++;

	/* Set chip new ring index. */
	wrt_reg_dword(req->req_q_in, req->ring_index);

	/* Manage unprocessed RIO/ZIO commands in response queue. */
	if (vha->flags.process_response_queue &&
	    rsp->ring_ptr->signature != RESPONSE_PROCESSED)
		qla24xx_process_response_queue(vha, rsp);

	spin_unlock_irqrestore(&qpair->qp_lock, flags);

	return QLA_SUCCESS;

queuing_error:
	if (status & QDSS_GOT_Q_SPACE) {
		req->outstanding_cmds[handle] = NULL;
		req->cnt += req_cnt;
	}
	/* Cleanup will be performed by the caller (queuecommand) */

	qla_put_iocbs(sp->qpair, &sp->iores);
	spin_unlock_irqrestore(&qpair->qp_lock, flags);
	return QLA_FUNCTION_FAILED;
}

/* Generic Control-SRB manipulation functions. */

/* hardware_lock assumed to be held. */

void *
__qla2x00_alloc_iocbs(struct qla_qpair *qpair, srb_t *sp)
{
	scsi_qla_host_t *vha = qpair->vha;
	struct qla_hw_data *ha = vha->hw;
	struct req_que *req = qpair->req;
	device_reg_t *reg = ISP_QUE_REG(ha, req->id);
	uint32_t handle;
	request_t *pkt;
	uint16_t cnt, req_cnt;

	pkt = NULL;
	req_cnt = 1;
	handle = 0;

	if (sp && (sp->type != SRB_SCSI_CMD)) {
		/* Adjust entry-counts as needed. */
		req_cnt = sp->iocbs;
	}

	/* Check for room on request queue. */
	if (req->cnt < req_cnt + 2) {
		if (qpair->use_shadow_reg)
			cnt = *req->out_ptr;
		else if (ha->mqenable || IS_QLA83XX(ha) || IS_QLA27XX(ha) ||
		    IS_QLA28XX(ha))
			cnt = rd_reg_dword(&reg->isp25mq.req_q_out);
		else if (IS_P3P_TYPE(ha))
			cnt = rd_reg_dword(reg->isp82.req_q_out);
		else if (IS_FWI2_CAPABLE(ha))
			cnt = rd_reg_dword(&reg->isp24.req_q_out);
		else if (IS_QLAFX00(ha))
			cnt = rd_reg_dword(&reg->ispfx00.req_q_out);
		else
			cnt = qla2x00_debounce_register(
			    ISP_REQ_Q_OUT(ha, &reg->isp));

		if  (req->ring_index < cnt)
			req->cnt = cnt - req->ring_index;
		else
			req->cnt = req->length -
			    (req->ring_index - cnt);
	}
	if (req->cnt < req_cnt + 2)
		goto queuing_error;

	if (sp) {
		handle = qla2xxx_get_next_handle(req);
		if (handle == 0) {
			ql_log(ql_log_warn, vha, 0x700b,
			    "No room on outstanding cmd array.\n");
			goto queuing_error;
		}

		/* Prep command array. */
		req->current_outstanding_cmd = handle;
		req->outstanding_cmds[handle] = sp;
		sp->handle = handle;
	}

	/* Prep packet */
	req->cnt -= req_cnt;
	pkt = req->ring_ptr;
	memset(pkt, 0, REQUEST_ENTRY_SIZE);
	if (IS_QLAFX00(ha)) {
		wrt_reg_byte((u8 __force __iomem *)&pkt->entry_count, req_cnt);
		wrt_reg_dword((__le32 __force __iomem *)&pkt->handle, handle);
	} else {
		pkt->entry_count = req_cnt;
		pkt->handle = handle;
	}

	return pkt;

queuing_error:
	qpair->tgt_counters.num_alloc_iocb_failed++;
	return pkt;
}

void *
qla2x00_alloc_iocbs_ready(struct qla_qpair *qpair, srb_t *sp)
{
	scsi_qla_host_t *vha = qpair->vha;

	if (qla2x00_reset_active(vha))
		return NULL;

	return __qla2x00_alloc_iocbs(qpair, sp);
}

void *
qla2x00_alloc_iocbs(struct scsi_qla_host *vha, srb_t *sp)
{
	return __qla2x00_alloc_iocbs(vha->hw->base_qpair, sp);
}

static void
qla24xx_prli_iocb(srb_t *sp, struct logio_entry_24xx *logio)
{
	struct srb_iocb *lio = &sp->u.iocb_cmd;

	logio->entry_type = LOGINOUT_PORT_IOCB_TYPE;
	logio->control_flags = cpu_to_le16(LCF_COMMAND_PRLI);
	if (lio->u.logio.flags & SRB_LOGIN_NVME_PRLI) {
		logio->control_flags |= cpu_to_le16(LCF_NVME_PRLI);
		if (sp->vha->flags.nvme_first_burst)
			logio->io_parameter[0] =
				cpu_to_le32(NVME_PRLI_SP_FIRST_BURST);
		if (sp->vha->flags.nvme2_enabled) {
			/* Set service parameter BIT_8 for SLER support */
			logio->io_parameter[0] |=
				cpu_to_le32(NVME_PRLI_SP_SLER);
			/* Set service parameter BIT_9 for PI control support */
			logio->io_parameter[0] |=
				cpu_to_le32(NVME_PRLI_SP_PI_CTRL);
		}
	}

	logio->nport_handle = cpu_to_le16(sp->fcport->loop_id);
	logio->port_id[0] = sp->fcport->d_id.b.al_pa;
	logio->port_id[1] = sp->fcport->d_id.b.area;
	logio->port_id[2] = sp->fcport->d_id.b.domain;
	logio->vp_index = sp->vha->vp_idx;
}

static void
qla24xx_login_iocb(srb_t *sp, struct logio_entry_24xx *logio)
{
	struct srb_iocb *lio = &sp->u.iocb_cmd;

	logio->entry_type = LOGINOUT_PORT_IOCB_TYPE;
	logio->control_flags = cpu_to_le16(LCF_COMMAND_PLOGI);

	if (lio->u.logio.flags & SRB_LOGIN_PRLI_ONLY) {
		logio->control_flags = cpu_to_le16(LCF_COMMAND_PRLI);
	} else {
		logio->control_flags = cpu_to_le16(LCF_COMMAND_PLOGI);
		if (lio->u.logio.flags & SRB_LOGIN_COND_PLOGI)
			logio->control_flags |= cpu_to_le16(LCF_COND_PLOGI);
		if (lio->u.logio.flags & SRB_LOGIN_SKIP_PRLI)
			logio->control_flags |= cpu_to_le16(LCF_SKIP_PRLI);
	}
	logio->nport_handle = cpu_to_le16(sp->fcport->loop_id);
	logio->port_id[0] = sp->fcport->d_id.b.al_pa;
	logio->port_id[1] = sp->fcport->d_id.b.area;
	logio->port_id[2] = sp->fcport->d_id.b.domain;
	logio->vp_index = sp->vha->vp_idx;
}

static void
qla2x00_login_iocb(srb_t *sp, struct mbx_entry *mbx)
{
	struct qla_hw_data *ha = sp->vha->hw;
	struct srb_iocb *lio = &sp->u.iocb_cmd;
	uint16_t opts;

	mbx->entry_type = MBX_IOCB_TYPE;
	SET_TARGET_ID(ha, mbx->loop_id, sp->fcport->loop_id);
	mbx->mb0 = cpu_to_le16(MBC_LOGIN_FABRIC_PORT);
	opts = lio->u.logio.flags & SRB_LOGIN_COND_PLOGI ? BIT_0 : 0;
	opts |= lio->u.logio.flags & SRB_LOGIN_SKIP_PRLI ? BIT_1 : 0;
	if (HAS_EXTENDED_IDS(ha)) {
		mbx->mb1 = cpu_to_le16(sp->fcport->loop_id);
		mbx->mb10 = cpu_to_le16(opts);
	} else {
		mbx->mb1 = cpu_to_le16((sp->fcport->loop_id << 8) | opts);
	}
	mbx->mb2 = cpu_to_le16(sp->fcport->d_id.b.domain);
	mbx->mb3 = cpu_to_le16(sp->fcport->d_id.b.area << 8 |
	    sp->fcport->d_id.b.al_pa);
	mbx->mb9 = cpu_to_le16(sp->vha->vp_idx);
}

static void
qla24xx_logout_iocb(srb_t *sp, struct logio_entry_24xx *logio)
{
	u16 control_flags = LCF_COMMAND_LOGO;
	logio->entry_type = LOGINOUT_PORT_IOCB_TYPE;

	if (sp->fcport->explicit_logout) {
		control_flags |= LCF_EXPL_LOGO|LCF_FREE_NPORT;
	} else {
		control_flags |= LCF_IMPL_LOGO;

		if (!sp->fcport->keep_nport_handle)
			control_flags |= LCF_FREE_NPORT;
	}

	logio->control_flags = cpu_to_le16(control_flags);
	logio->nport_handle = cpu_to_le16(sp->fcport->loop_id);
	logio->port_id[0] = sp->fcport->d_id.b.al_pa;
	logio->port_id[1] = sp->fcport->d_id.b.area;
	logio->port_id[2] = sp->fcport->d_id.b.domain;
	logio->vp_index = sp->vha->vp_idx;
}

static void
qla2x00_logout_iocb(srb_t *sp, struct mbx_entry *mbx)
{
	struct qla_hw_data *ha = sp->vha->hw;

	mbx->entry_type = MBX_IOCB_TYPE;
	SET_TARGET_ID(ha, mbx->loop_id, sp->fcport->loop_id);
	mbx->mb0 = cpu_to_le16(MBC_LOGOUT_FABRIC_PORT);
	mbx->mb1 = HAS_EXTENDED_IDS(ha) ?
	    cpu_to_le16(sp->fcport->loop_id) :
	    cpu_to_le16(sp->fcport->loop_id << 8);
	mbx->mb2 = cpu_to_le16(sp->fcport->d_id.b.domain);
	mbx->mb3 = cpu_to_le16(sp->fcport->d_id.b.area << 8 |
	    sp->fcport->d_id.b.al_pa);
	mbx->mb9 = cpu_to_le16(sp->vha->vp_idx);
	/* Implicit: mbx->mbx10 = 0. */
}

static void
qla24xx_adisc_iocb(srb_t *sp, struct logio_entry_24xx *logio)
{
	logio->entry_type = LOGINOUT_PORT_IOCB_TYPE;
	logio->control_flags = cpu_to_le16(LCF_COMMAND_ADISC);
	logio->nport_handle = cpu_to_le16(sp->fcport->loop_id);
	logio->vp_index = sp->vha->vp_idx;
}

static void
qla2x00_adisc_iocb(srb_t *sp, struct mbx_entry *mbx)
{
	struct qla_hw_data *ha = sp->vha->hw;

	mbx->entry_type = MBX_IOCB_TYPE;
	SET_TARGET_ID(ha, mbx->loop_id, sp->fcport->loop_id);
	mbx->mb0 = cpu_to_le16(MBC_GET_PORT_DATABASE);
	if (HAS_EXTENDED_IDS(ha)) {
		mbx->mb1 = cpu_to_le16(sp->fcport->loop_id);
		mbx->mb10 = cpu_to_le16(BIT_0);
	} else {
		mbx->mb1 = cpu_to_le16((sp->fcport->loop_id << 8) | BIT_0);
	}
	mbx->mb2 = cpu_to_le16(MSW(ha->async_pd_dma));
	mbx->mb3 = cpu_to_le16(LSW(ha->async_pd_dma));
	mbx->mb6 = cpu_to_le16(MSW(MSD(ha->async_pd_dma)));
	mbx->mb7 = cpu_to_le16(LSW(MSD(ha->async_pd_dma)));
	mbx->mb9 = cpu_to_le16(sp->vha->vp_idx);
}

static void
qla24xx_tm_iocb(srb_t *sp, struct tsk_mgmt_entry *tsk)
{
	uint32_t flags;
	uint64_t lun;
	struct fc_port *fcport = sp->fcport;
	scsi_qla_host_t *vha = fcport->vha;
	struct qla_hw_data *ha = vha->hw;
	struct srb_iocb *iocb = &sp->u.iocb_cmd;
	struct req_que *req = vha->req;

	flags = iocb->u.tmf.flags;
	lun = iocb->u.tmf.lun;

	tsk->entry_type = TSK_MGMT_IOCB_TYPE;
	tsk->entry_count = 1;
	tsk->handle = make_handle(req->id, tsk->handle);
	tsk->nport_handle = cpu_to_le16(fcport->loop_id);
	tsk->timeout = cpu_to_le16(ha->r_a_tov / 10 * 2);
	tsk->control_flags = cpu_to_le32(flags);
	tsk->port_id[0] = fcport->d_id.b.al_pa;
	tsk->port_id[1] = fcport->d_id.b.area;
	tsk->port_id[2] = fcport->d_id.b.domain;
	tsk->vp_index = fcport->vha->vp_idx;

	if (flags == TCF_LUN_RESET) {
		int_to_scsilun(lun, &tsk->lun);
		host_to_fcp_swap((uint8_t *)&tsk->lun,
			sizeof(tsk->lun));
	}
}

void qla2x00_init_timer(srb_t *sp, unsigned long tmo)
{
	timer_setup(&sp->u.iocb_cmd.timer, qla2x00_sp_timeout, 0);
	sp->u.iocb_cmd.timer.expires = jiffies + tmo * HZ;
	sp->free = qla2x00_sp_free;
	if (IS_QLAFX00(sp->vha->hw) && sp->type == SRB_FXIOCB_DCMD)
		init_completion(&sp->u.iocb_cmd.u.fxiocb.fxiocb_comp);
	sp->start_timer = 1;
}

static void qla2x00_els_dcmd_sp_free(srb_t *sp)
{
	struct srb_iocb *elsio = &sp->u.iocb_cmd;

	kfree(sp->fcport);

	if (elsio->u.els_logo.els_logo_pyld)
		dma_free_coherent(&sp->vha->hw->pdev->dev, DMA_POOL_SIZE,
		    elsio->u.els_logo.els_logo_pyld,
		    elsio->u.els_logo.els_logo_pyld_dma);

	del_timer(&elsio->timer);
	qla2x00_rel_sp(sp);
}

static void
qla2x00_els_dcmd_iocb_timeout(void *data)
{
	srb_t *sp = data;
	fc_port_t *fcport = sp->fcport;
	struct scsi_qla_host *vha = sp->vha;
	struct srb_iocb *lio = &sp->u.iocb_cmd;
	unsigned long flags = 0;
	int res, h;

	ql_dbg(ql_dbg_io, vha, 0x3069,
	    "%s Timeout, hdl=%x, portid=%02x%02x%02x\n",
	    sp->name, sp->handle, fcport->d_id.b.domain, fcport->d_id.b.area,
	    fcport->d_id.b.al_pa);

	/* Abort the exchange */
	res = qla24xx_async_abort_cmd(sp, false);
	if (res) {
		ql_dbg(ql_dbg_io, vha, 0x3070,
		    "mbx abort_command failed.\n");
		spin_lock_irqsave(sp->qpair->qp_lock_ptr, flags);
		for (h = 1; h < sp->qpair->req->num_outstanding_cmds; h++) {
			if (sp->qpair->req->outstanding_cmds[h] == sp) {
				sp->qpair->req->outstanding_cmds[h] = NULL;
				break;
			}
		}
		spin_unlock_irqrestore(sp->qpair->qp_lock_ptr, flags);
		complete(&lio->u.els_logo.comp);
	} else {
		ql_dbg(ql_dbg_io, vha, 0x3071,
		    "mbx abort_command success.\n");
	}
}

static void qla2x00_els_dcmd_sp_done(srb_t *sp, int res)
{
	fc_port_t *fcport = sp->fcport;
	struct srb_iocb *lio = &sp->u.iocb_cmd;
	struct scsi_qla_host *vha = sp->vha;

	ql_dbg(ql_dbg_io, vha, 0x3072,
	    "%s hdl=%x, portid=%02x%02x%02x done\n",
	    sp->name, sp->handle, fcport->d_id.b.domain,
	    fcport->d_id.b.area, fcport->d_id.b.al_pa);

	complete(&lio->u.els_logo.comp);
}

int
qla24xx_els_dcmd_iocb(scsi_qla_host_t *vha, int els_opcode,
    port_id_t remote_did)
{
	srb_t *sp;
	fc_port_t *fcport = NULL;
	struct srb_iocb *elsio = NULL;
	struct qla_hw_data *ha = vha->hw;
	struct els_logo_payload logo_pyld;
	int rval = QLA_SUCCESS;

	fcport = qla2x00_alloc_fcport(vha, GFP_KERNEL);
	if (!fcport) {
	       ql_log(ql_log_info, vha, 0x70e5, "fcport allocation failed\n");
	       return -ENOMEM;
	}

	/* Alloc SRB structure */
	sp = qla2x00_get_sp(vha, fcport, GFP_KERNEL);
	if (!sp) {
		kfree(fcport);
		ql_log(ql_log_info, vha, 0x70e6,
		 "SRB allocation failed\n");
		return -ENOMEM;
	}

	elsio = &sp->u.iocb_cmd;
	fcport->loop_id = 0xFFFF;
	fcport->d_id.b.domain = remote_did.b.domain;
	fcport->d_id.b.area = remote_did.b.area;
	fcport->d_id.b.al_pa = remote_did.b.al_pa;

	ql_dbg(ql_dbg_io, vha, 0x3073, "portid=%02x%02x%02x done\n",
	    fcport->d_id.b.domain, fcport->d_id.b.area, fcport->d_id.b.al_pa);

	sp->type = SRB_ELS_DCMD;
	sp->name = "ELS_DCMD";
	sp->fcport = fcport;
	elsio->timeout = qla2x00_els_dcmd_iocb_timeout;
	qla2x00_init_timer(sp, ELS_DCMD_TIMEOUT);
	init_completion(&sp->u.iocb_cmd.u.els_logo.comp);
	sp->done = qla2x00_els_dcmd_sp_done;
	sp->free = qla2x00_els_dcmd_sp_free;

	elsio->u.els_logo.els_logo_pyld = dma_alloc_coherent(&ha->pdev->dev,
			    DMA_POOL_SIZE, &elsio->u.els_logo.els_logo_pyld_dma,
			    GFP_KERNEL);

	if (!elsio->u.els_logo.els_logo_pyld) {
		sp->free(sp);
		return QLA_FUNCTION_FAILED;
	}

	memset(&logo_pyld, 0, sizeof(struct els_logo_payload));

	elsio->u.els_logo.els_cmd = els_opcode;
	logo_pyld.opcode = els_opcode;
	logo_pyld.s_id[0] = vha->d_id.b.al_pa;
	logo_pyld.s_id[1] = vha->d_id.b.area;
	logo_pyld.s_id[2] = vha->d_id.b.domain;
	host_to_fcp_swap(logo_pyld.s_id, sizeof(uint32_t));
	memcpy(&logo_pyld.wwpn, vha->port_name, WWN_SIZE);

	memcpy(elsio->u.els_logo.els_logo_pyld, &logo_pyld,
	    sizeof(struct els_logo_payload));
	ql_dbg(ql_dbg_disc + ql_dbg_buffer, vha, 0x3075, "LOGO buffer:");
	ql_dump_buffer(ql_dbg_disc + ql_dbg_buffer, vha, 0x010a,
		       elsio->u.els_logo.els_logo_pyld,
		       sizeof(*elsio->u.els_logo.els_logo_pyld));

	rval = qla2x00_start_sp(sp);
	if (rval != QLA_SUCCESS) {
		sp->free(sp);
		return QLA_FUNCTION_FAILED;
	}

	ql_dbg(ql_dbg_io, vha, 0x3074,
	    "%s LOGO sent, hdl=%x, loopid=%x, portid=%02x%02x%02x.\n",
	    sp->name, sp->handle, fcport->loop_id, fcport->d_id.b.domain,
	    fcport->d_id.b.area, fcport->d_id.b.al_pa);

	wait_for_completion(&elsio->u.els_logo.comp);

	sp->free(sp);
	return rval;
}

static void
qla24xx_els_logo_iocb(srb_t *sp, struct els_entry_24xx *els_iocb)
{
	scsi_qla_host_t *vha = sp->vha;
	struct srb_iocb *elsio = &sp->u.iocb_cmd;

	els_iocb->entry_type = ELS_IOCB_TYPE;
	els_iocb->entry_count = 1;
	els_iocb->sys_define = 0;
	els_iocb->entry_status = 0;
	els_iocb->handle = sp->handle;
	els_iocb->nport_handle = cpu_to_le16(sp->fcport->loop_id);
	els_iocb->tx_dsd_count = cpu_to_le16(1);
	els_iocb->vp_index = vha->vp_idx;
	els_iocb->sof_type = EST_SOFI3;
	els_iocb->rx_dsd_count = 0;
	els_iocb->opcode = elsio->u.els_logo.els_cmd;

	els_iocb->d_id[0] = sp->fcport->d_id.b.al_pa;
	els_iocb->d_id[1] = sp->fcport->d_id.b.area;
	els_iocb->d_id[2] = sp->fcport->d_id.b.domain;
	/* For SID the byte order is different than DID */
	els_iocb->s_id[1] = vha->d_id.b.al_pa;
	els_iocb->s_id[2] = vha->d_id.b.area;
	els_iocb->s_id[0] = vha->d_id.b.domain;

	if (elsio->u.els_logo.els_cmd == ELS_DCMD_PLOGI) {
		els_iocb->control_flags = 0;
		els_iocb->tx_byte_count = els_iocb->tx_len =
			cpu_to_le32(sizeof(struct els_plogi_payload));
		put_unaligned_le64(elsio->u.els_plogi.els_plogi_pyld_dma,
				   &els_iocb->tx_address);
		els_iocb->rx_dsd_count = cpu_to_le16(1);
		els_iocb->rx_byte_count = els_iocb->rx_len =
			cpu_to_le32(sizeof(struct els_plogi_payload));
		put_unaligned_le64(elsio->u.els_plogi.els_resp_pyld_dma,
				   &els_iocb->rx_address);

		ql_dbg(ql_dbg_io + ql_dbg_buffer, vha, 0x3073,
		    "PLOGI ELS IOCB:\n");
		ql_dump_buffer(ql_log_info, vha, 0x0109,
		    (uint8_t *)els_iocb,
		    sizeof(*els_iocb));
	} else {
		els_iocb->control_flags = cpu_to_le16(1 << 13);
		els_iocb->tx_byte_count =
			cpu_to_le32(sizeof(struct els_logo_payload));
		put_unaligned_le64(elsio->u.els_logo.els_logo_pyld_dma,
				   &els_iocb->tx_address);
		els_iocb->tx_len = cpu_to_le32(sizeof(struct els_logo_payload));

		els_iocb->rx_byte_count = 0;
		els_iocb->rx_address = 0;
		els_iocb->rx_len = 0;
		ql_dbg(ql_dbg_io + ql_dbg_buffer, vha, 0x3076,
		       "LOGO ELS IOCB:");
		ql_dump_buffer(ql_log_info, vha, 0x010b,
			       els_iocb,
			       sizeof(*els_iocb));
	}

	sp->vha->qla_stats.control_requests++;
}

static void
qla2x00_els_dcmd2_iocb_timeout(void *data)
{
	srb_t *sp = data;
	fc_port_t *fcport = sp->fcport;
	struct scsi_qla_host *vha = sp->vha;
	unsigned long flags = 0;
	int res, h;

	ql_dbg(ql_dbg_io + ql_dbg_disc, vha, 0x3069,
	    "%s hdl=%x ELS Timeout, %8phC portid=%06x\n",
	    sp->name, sp->handle, fcport->port_name, fcport->d_id.b24);

	/* Abort the exchange */
	res = qla24xx_async_abort_cmd(sp, false);
	ql_dbg(ql_dbg_io, vha, 0x3070,
	    "mbx abort_command %s\n",
	    (res == QLA_SUCCESS) ? "successful" : "failed");
	if (res) {
		spin_lock_irqsave(sp->qpair->qp_lock_ptr, flags);
		for (h = 1; h < sp->qpair->req->num_outstanding_cmds; h++) {
			if (sp->qpair->req->outstanding_cmds[h] == sp) {
				sp->qpair->req->outstanding_cmds[h] = NULL;
				break;
			}
		}
		spin_unlock_irqrestore(sp->qpair->qp_lock_ptr, flags);
		sp->done(sp, QLA_FUNCTION_TIMEOUT);
	}
}

void qla2x00_els_dcmd2_free(scsi_qla_host_t *vha, struct els_plogi *els_plogi)
{
	if (els_plogi->els_plogi_pyld)
		dma_free_coherent(&vha->hw->pdev->dev,
				  els_plogi->tx_size,
				  els_plogi->els_plogi_pyld,
				  els_plogi->els_plogi_pyld_dma);

	if (els_plogi->els_resp_pyld)
		dma_free_coherent(&vha->hw->pdev->dev,
				  els_plogi->rx_size,
				  els_plogi->els_resp_pyld,
				  els_plogi->els_resp_pyld_dma);
}

static void qla2x00_els_dcmd2_sp_done(srb_t *sp, int res)
{
	fc_port_t *fcport = sp->fcport;
	struct srb_iocb *lio = &sp->u.iocb_cmd;
	struct scsi_qla_host *vha = sp->vha;
	struct event_arg ea;
	struct qla_work_evt *e;
	struct fc_port *conflict_fcport;
	port_id_t cid;	/* conflict Nport id */
<<<<<<< HEAD
	u32 *fw_status = sp->u.iocb_cmd.u.els_plogi.fw_status;
=======
	const __le32 *fw_status = sp->u.iocb_cmd.u.els_plogi.fw_status;
>>>>>>> d1988041
	u16 lid;

	ql_dbg(ql_dbg_disc, vha, 0x3072,
	    "%s ELS done rc %d hdl=%x, portid=%06x %8phC\n",
	    sp->name, res, sp->handle, fcport->d_id.b24, fcport->port_name);

	fcport->flags &= ~(FCF_ASYNC_SENT|FCF_ASYNC_ACTIVE);
	del_timer(&sp->u.iocb_cmd.timer);

	if (sp->flags & SRB_WAKEUP_ON_COMP)
		complete(&lio->u.els_plogi.comp);
	else {
<<<<<<< HEAD
		switch (fw_status[0]) {
=======
		switch (le32_to_cpu(fw_status[0])) {
>>>>>>> d1988041
		case CS_DATA_UNDERRUN:
		case CS_COMPLETE:
			memset(&ea, 0, sizeof(ea));
			ea.fcport = fcport;
<<<<<<< HEAD
			ea.data[0] = MBS_COMMAND_COMPLETE;
			ea.sp = sp;
			qla24xx_handle_plogi_done_event(vha, &ea);
			break;

		case CS_IOCB_ERROR:
			switch (fw_status[1]) {
			case LSC_SCODE_PORTID_USED:
				lid = fw_status[2] & 0xffff;
=======
			ea.rc = res;
			qla_handle_els_plogi_done(vha, &ea);
			break;

		case CS_IOCB_ERROR:
			switch (le32_to_cpu(fw_status[1])) {
			case LSC_SCODE_PORTID_USED:
				lid = le32_to_cpu(fw_status[2]) & 0xffff;
>>>>>>> d1988041
				qlt_find_sess_invalidate_other(vha,
				    wwn_to_u64(fcport->port_name),
				    fcport->d_id, lid, &conflict_fcport);
				if (conflict_fcport) {
					/*
					 * Another fcport shares the same
					 * loop_id & nport id; conflict
					 * fcport needs to finish cleanup
					 * before this fcport can proceed
					 * to login.
					 */
					conflict_fcport->conflict = fcport;
					fcport->login_pause = 1;
					ql_dbg(ql_dbg_disc, vha, 0x20ed,
					    "%s %d %8phC pid %06x inuse with lid %#x post gidpn\n",
					    __func__, __LINE__,
					    fcport->port_name,
					    fcport->d_id.b24, lid);
				} else {
					ql_dbg(ql_dbg_disc, vha, 0x20ed,
					    "%s %d %8phC pid %06x inuse with lid %#x sched del\n",
					    __func__, __LINE__,
					    fcport->port_name,
					    fcport->d_id.b24, lid);
					qla2x00_clear_loop_id(fcport);
					set_bit(lid, vha->hw->loop_id_map);
					fcport->loop_id = lid;
					fcport->keep_nport_handle = 0;
					qlt_schedule_sess_for_deletion(fcport);
				}
				break;

			case LSC_SCODE_NPORT_USED:
<<<<<<< HEAD
				cid.b.domain = (fw_status[2] >> 16) & 0xff;
				cid.b.area   = (fw_status[2] >>  8) & 0xff;
				cid.b.al_pa  = fw_status[2] & 0xff;
=======
				cid.b.domain = (le32_to_cpu(fw_status[2]) >> 16)
					& 0xff;
				cid.b.area   = (le32_to_cpu(fw_status[2]) >>  8)
					& 0xff;
				cid.b.al_pa  = le32_to_cpu(fw_status[2]) & 0xff;
>>>>>>> d1988041
				cid.b.rsvd_1 = 0;

				ql_dbg(ql_dbg_disc, vha, 0x20ec,
				    "%s %d %8phC lid %#x in use with pid %06x post gnl\n",
				    __func__, __LINE__, fcport->port_name,
				    fcport->loop_id, cid.b24);
				set_bit(fcport->loop_id,
				    vha->hw->loop_id_map);
				fcport->loop_id = FC_NO_LOOP_ID;
				qla24xx_post_gnl_work(vha, fcport);
				break;

			case LSC_SCODE_NOXCB:
				vha->hw->exch_starvation++;
				if (vha->hw->exch_starvation > 5) {
					ql_log(ql_log_warn, vha, 0xd046,
					    "Exchange starvation. Resetting RISC\n");
					vha->hw->exch_starvation = 0;
					set_bit(ISP_ABORT_NEEDED,
					    &vha->dpc_flags);
					qla2xxx_wake_dpc(vha);
				}
<<<<<<< HEAD
				/* fall through */
=======
				fallthrough;
>>>>>>> d1988041
			default:
				ql_dbg(ql_dbg_disc, vha, 0x20eb,
				    "%s %8phC cmd error fw_status 0x%x 0x%x 0x%x\n",
				    __func__, sp->fcport->port_name,
				    fw_status[0], fw_status[1], fw_status[2]);

				fcport->flags &= ~FCF_ASYNC_SENT;
<<<<<<< HEAD
				fcport->disc_state = DSC_LOGIN_FAILED;
=======
				qla2x00_set_fcport_disc_state(fcport,
				    DSC_LOGIN_FAILED);
>>>>>>> d1988041
				set_bit(RELOGIN_NEEDED, &vha->dpc_flags);
				break;
			}
			break;

		default:
			ql_dbg(ql_dbg_disc, vha, 0x20eb,
			    "%s %8phC cmd error 2 fw_status 0x%x 0x%x 0x%x\n",
			    __func__, sp->fcport->port_name,
			    fw_status[0], fw_status[1], fw_status[2]);

			sp->fcport->flags &= ~FCF_ASYNC_SENT;
<<<<<<< HEAD
			sp->fcport->disc_state = DSC_LOGIN_FAILED;
=======
			qla2x00_set_fcport_disc_state(fcport, DSC_LOGIN_FAILED);
>>>>>>> d1988041
			set_bit(RELOGIN_NEEDED, &vha->dpc_flags);
			break;
		}

		e = qla2x00_alloc_work(vha, QLA_EVT_UNMAP);
		if (!e) {
			struct srb_iocb *elsio = &sp->u.iocb_cmd;

			qla2x00_els_dcmd2_free(vha, &elsio->u.els_plogi);
			sp->free(sp);
			return;
		}
		e->u.iosb.sp = sp;
		qla2x00_post_work(vha, e);
	}
}

int
qla24xx_els_dcmd2_iocb(scsi_qla_host_t *vha, int els_opcode,
    fc_port_t *fcport, bool wait)
{
	srb_t *sp;
	struct srb_iocb *elsio = NULL;
	struct qla_hw_data *ha = vha->hw;
	int rval = QLA_SUCCESS;
	void	*ptr, *resp_ptr;

	/* Alloc SRB structure */
	sp = qla2x00_get_sp(vha, fcport, GFP_KERNEL);
	if (!sp) {
		ql_log(ql_log_info, vha, 0x70e6,
		 "SRB allocation failed\n");
		fcport->flags &= ~FCF_ASYNC_ACTIVE;
		return -ENOMEM;
	}

	fcport->flags |= FCF_ASYNC_SENT;
<<<<<<< HEAD
	fcport->disc_state = DSC_LOGIN_PEND;
=======
	qla2x00_set_fcport_disc_state(fcport, DSC_LOGIN_PEND);
>>>>>>> d1988041
	elsio = &sp->u.iocb_cmd;
	ql_dbg(ql_dbg_io, vha, 0x3073,
	    "Enter: PLOGI portid=%06x\n", fcport->d_id.b24);

	sp->type = SRB_ELS_DCMD;
	sp->name = "ELS_DCMD";
	sp->fcport = fcport;

	elsio->timeout = qla2x00_els_dcmd2_iocb_timeout;
	if (wait)
		sp->flags = SRB_WAKEUP_ON_COMP;

	qla2x00_init_timer(sp, ELS_DCMD_TIMEOUT + 2);

	sp->done = qla2x00_els_dcmd2_sp_done;
	elsio->u.els_plogi.tx_size = elsio->u.els_plogi.rx_size = DMA_POOL_SIZE;

	ptr = elsio->u.els_plogi.els_plogi_pyld =
	    dma_alloc_coherent(&ha->pdev->dev, elsio->u.els_plogi.tx_size,
		&elsio->u.els_plogi.els_plogi_pyld_dma, GFP_KERNEL);

	if (!elsio->u.els_plogi.els_plogi_pyld) {
		rval = QLA_FUNCTION_FAILED;
		goto out;
	}

	resp_ptr = elsio->u.els_plogi.els_resp_pyld =
	    dma_alloc_coherent(&ha->pdev->dev, elsio->u.els_plogi.rx_size,
		&elsio->u.els_plogi.els_resp_pyld_dma, GFP_KERNEL);

	if (!elsio->u.els_plogi.els_resp_pyld) {
		rval = QLA_FUNCTION_FAILED;
		goto out;
	}

	ql_dbg(ql_dbg_io, vha, 0x3073, "PLOGI %p %p\n", ptr, resp_ptr);

	memset(ptr, 0, sizeof(struct els_plogi_payload));
	memset(resp_ptr, 0, sizeof(struct els_plogi_payload));
	memcpy(elsio->u.els_plogi.els_plogi_pyld->data,
	    &ha->plogi_els_payld.fl_csp, LOGIN_TEMPLATE_SIZE);

	elsio->u.els_plogi.els_cmd = els_opcode;
	elsio->u.els_plogi.els_plogi_pyld->opcode = els_opcode;

	ql_dbg(ql_dbg_disc + ql_dbg_buffer, vha, 0x3073, "PLOGI buffer:\n");
	ql_dump_buffer(ql_dbg_disc + ql_dbg_buffer, vha, 0x0109,
	    (uint8_t *)elsio->u.els_plogi.els_plogi_pyld,
	    sizeof(*elsio->u.els_plogi.els_plogi_pyld));

	init_completion(&elsio->u.els_plogi.comp);
	rval = qla2x00_start_sp(sp);
	if (rval != QLA_SUCCESS) {
		rval = QLA_FUNCTION_FAILED;
	} else {
		ql_dbg(ql_dbg_disc, vha, 0x3074,
		    "%s PLOGI sent, hdl=%x, loopid=%x, to port_id %06x from port_id %06x\n",
		    sp->name, sp->handle, fcport->loop_id,
		    fcport->d_id.b24, vha->d_id.b24);
	}

	if (wait) {
		wait_for_completion(&elsio->u.els_plogi.comp);

		if (elsio->u.els_plogi.comp_status != CS_COMPLETE)
			rval = QLA_FUNCTION_FAILED;
	} else {
		goto done;
	}

out:
	fcport->flags &= ~(FCF_ASYNC_SENT | FCF_ASYNC_ACTIVE);
	qla2x00_els_dcmd2_free(vha, &elsio->u.els_plogi);
	sp->free(sp);
done:
	return rval;
}

static void
qla24xx_els_iocb(srb_t *sp, struct els_entry_24xx *els_iocb)
{
	struct bsg_job *bsg_job = sp->u.bsg_job;
	struct fc_bsg_request *bsg_request = bsg_job->request;

        els_iocb->entry_type = ELS_IOCB_TYPE;
        els_iocb->entry_count = 1;
        els_iocb->sys_define = 0;
        els_iocb->entry_status = 0;
        els_iocb->handle = sp->handle;
	els_iocb->nport_handle = cpu_to_le16(sp->fcport->loop_id);
	els_iocb->tx_dsd_count = cpu_to_le16(bsg_job->request_payload.sg_cnt);
	els_iocb->vp_index = sp->vha->vp_idx;
        els_iocb->sof_type = EST_SOFI3;
	els_iocb->rx_dsd_count = cpu_to_le16(bsg_job->reply_payload.sg_cnt);

	els_iocb->opcode =
	    sp->type == SRB_ELS_CMD_RPT ?
	    bsg_request->rqst_data.r_els.els_code :
	    bsg_request->rqst_data.h_els.command_code;
	els_iocb->d_id[0] = sp->fcport->d_id.b.al_pa;
	els_iocb->d_id[1] = sp->fcport->d_id.b.area;
	els_iocb->d_id[2] = sp->fcport->d_id.b.domain;
        els_iocb->control_flags = 0;
        els_iocb->rx_byte_count =
            cpu_to_le32(bsg_job->reply_payload.payload_len);
        els_iocb->tx_byte_count =
            cpu_to_le32(bsg_job->request_payload.payload_len);

	put_unaligned_le64(sg_dma_address(bsg_job->request_payload.sg_list),
			   &els_iocb->tx_address);
        els_iocb->tx_len = cpu_to_le32(sg_dma_len
            (bsg_job->request_payload.sg_list));

	put_unaligned_le64(sg_dma_address(bsg_job->reply_payload.sg_list),
			   &els_iocb->rx_address);
        els_iocb->rx_len = cpu_to_le32(sg_dma_len
            (bsg_job->reply_payload.sg_list));

	sp->vha->qla_stats.control_requests++;
}

static void
qla2x00_ct_iocb(srb_t *sp, ms_iocb_entry_t *ct_iocb)
{
	uint16_t        avail_dsds;
	struct dsd64	*cur_dsd;
	struct scatterlist *sg;
	int index;
	uint16_t tot_dsds;
	scsi_qla_host_t *vha = sp->vha;
	struct qla_hw_data *ha = vha->hw;
	struct bsg_job *bsg_job = sp->u.bsg_job;
	int entry_count = 1;

	memset(ct_iocb, 0, sizeof(ms_iocb_entry_t));
	ct_iocb->entry_type = CT_IOCB_TYPE;
	ct_iocb->entry_status = 0;
	ct_iocb->handle1 = sp->handle;
	SET_TARGET_ID(ha, ct_iocb->loop_id, sp->fcport->loop_id);
	ct_iocb->status = cpu_to_le16(0);
	ct_iocb->control_flags = cpu_to_le16(0);
	ct_iocb->timeout = 0;
	ct_iocb->cmd_dsd_count =
	    cpu_to_le16(bsg_job->request_payload.sg_cnt);
	ct_iocb->total_dsd_count =
	    cpu_to_le16(bsg_job->request_payload.sg_cnt + 1);
	ct_iocb->req_bytecount =
	    cpu_to_le32(bsg_job->request_payload.payload_len);
	ct_iocb->rsp_bytecount =
	    cpu_to_le32(bsg_job->reply_payload.payload_len);

	put_unaligned_le64(sg_dma_address(bsg_job->request_payload.sg_list),
			   &ct_iocb->req_dsd.address);
	ct_iocb->req_dsd.length = ct_iocb->req_bytecount;

	put_unaligned_le64(sg_dma_address(bsg_job->reply_payload.sg_list),
			   &ct_iocb->rsp_dsd.address);
	ct_iocb->rsp_dsd.length = ct_iocb->rsp_bytecount;

	avail_dsds = 1;
	cur_dsd = &ct_iocb->rsp_dsd;
	index = 0;
	tot_dsds = bsg_job->reply_payload.sg_cnt;

	for_each_sg(bsg_job->reply_payload.sg_list, sg, tot_dsds, index) {
		cont_a64_entry_t *cont_pkt;

		/* Allocate additional continuation packets? */
		if (avail_dsds == 0) {
			/*
			* Five DSDs are available in the Cont.
			* Type 1 IOCB.
			       */
			cont_pkt = qla2x00_prep_cont_type1_iocb(vha,
			    vha->hw->req_q_map[0]);
			cur_dsd = cont_pkt->dsd;
			avail_dsds = 5;
			entry_count++;
		}

		append_dsd64(&cur_dsd, sg);
		avail_dsds--;
	}
	ct_iocb->entry_count = entry_count;

	sp->vha->qla_stats.control_requests++;
}

static void
qla24xx_ct_iocb(srb_t *sp, struct ct_entry_24xx *ct_iocb)
{
	uint16_t        avail_dsds;
	struct dsd64	*cur_dsd;
	struct scatterlist *sg;
	int index;
	uint16_t cmd_dsds, rsp_dsds;
	scsi_qla_host_t *vha = sp->vha;
	struct qla_hw_data *ha = vha->hw;
	struct bsg_job *bsg_job = sp->u.bsg_job;
	int entry_count = 1;
	cont_a64_entry_t *cont_pkt = NULL;

	ct_iocb->entry_type = CT_IOCB_TYPE;
        ct_iocb->entry_status = 0;
        ct_iocb->sys_define = 0;
        ct_iocb->handle = sp->handle;

	ct_iocb->nport_handle = cpu_to_le16(sp->fcport->loop_id);
	ct_iocb->vp_index = sp->vha->vp_idx;
	ct_iocb->comp_status = cpu_to_le16(0);

	cmd_dsds = bsg_job->request_payload.sg_cnt;
	rsp_dsds = bsg_job->reply_payload.sg_cnt;

	ct_iocb->cmd_dsd_count = cpu_to_le16(cmd_dsds);
        ct_iocb->timeout = 0;
	ct_iocb->rsp_dsd_count = cpu_to_le16(rsp_dsds);
        ct_iocb->cmd_byte_count =
            cpu_to_le32(bsg_job->request_payload.payload_len);

	avail_dsds = 2;
	cur_dsd = ct_iocb->dsd;
	index = 0;

	for_each_sg(bsg_job->request_payload.sg_list, sg, cmd_dsds, index) {
		/* Allocate additional continuation packets? */
		if (avail_dsds == 0) {
			/*
			 * Five DSDs are available in the Cont.
			 * Type 1 IOCB.
			 */
			cont_pkt = qla2x00_prep_cont_type1_iocb(
			    vha, ha->req_q_map[0]);
			cur_dsd = cont_pkt->dsd;
			avail_dsds = 5;
			entry_count++;
		}

		append_dsd64(&cur_dsd, sg);
		avail_dsds--;
	}

	index = 0;

	for_each_sg(bsg_job->reply_payload.sg_list, sg, rsp_dsds, index) {
		/* Allocate additional continuation packets? */
		if (avail_dsds == 0) {
			/*
			* Five DSDs are available in the Cont.
			* Type 1 IOCB.
			       */
			cont_pkt = qla2x00_prep_cont_type1_iocb(vha,
			    ha->req_q_map[0]);
			cur_dsd = cont_pkt->dsd;
			avail_dsds = 5;
			entry_count++;
		}

		append_dsd64(&cur_dsd, sg);
		avail_dsds--;
	}
        ct_iocb->entry_count = entry_count;
}

/*
 * qla82xx_start_scsi() - Send a SCSI command to the ISP
 * @sp: command to send to the ISP
 *
 * Returns non-zero if a failure occurred, else zero.
 */
int
qla82xx_start_scsi(srb_t *sp)
{
	int		nseg;
	unsigned long   flags;
	struct scsi_cmnd *cmd;
	uint32_t	*clr_ptr;
	uint32_t	handle;
	uint16_t	cnt;
	uint16_t	req_cnt;
	uint16_t	tot_dsds;
	struct device_reg_82xx __iomem *reg;
	uint32_t dbval;
	__be32 *fcp_dl;
	uint8_t additional_cdb_len;
	struct ct6_dsd *ctx;
	struct scsi_qla_host *vha = sp->vha;
	struct qla_hw_data *ha = vha->hw;
	struct req_que *req = NULL;
	struct rsp_que *rsp = NULL;

	/* Setup device pointers. */
	reg = &ha->iobase->isp82;
	cmd = GET_CMD_SP(sp);
	req = vha->req;
	rsp = ha->rsp_q_map[0];

	/* So we know we haven't pci_map'ed anything yet */
	tot_dsds = 0;

	dbval = 0x04 | (ha->portnum << 5);

	/* Send marker if required */
	if (vha->marker_needed != 0) {
		if (qla2x00_marker(vha, ha->base_qpair,
			0, 0, MK_SYNC_ALL) != QLA_SUCCESS) {
			ql_log(ql_log_warn, vha, 0x300c,
			    "qla2x00_marker failed for cmd=%p.\n", cmd);
			return QLA_FUNCTION_FAILED;
		}
		vha->marker_needed = 0;
	}

	/* Acquire ring specific lock */
	spin_lock_irqsave(&ha->hardware_lock, flags);

	handle = qla2xxx_get_next_handle(req);
	if (handle == 0)
		goto queuing_error;

	/* Map the sg table so we have an accurate count of sg entries needed */
	if (scsi_sg_count(cmd)) {
		nseg = dma_map_sg(&ha->pdev->dev, scsi_sglist(cmd),
		    scsi_sg_count(cmd), cmd->sc_data_direction);
		if (unlikely(!nseg))
			goto queuing_error;
	} else
		nseg = 0;

	tot_dsds = nseg;

	if (tot_dsds > ql2xshiftctondsd) {
		struct cmd_type_6 *cmd_pkt;
		uint16_t more_dsd_lists = 0;
		struct dsd_dma *dsd_ptr;
		uint16_t i;

		more_dsd_lists = qla24xx_calc_dsd_lists(tot_dsds);
		if ((more_dsd_lists + ha->gbl_dsd_inuse) >= NUM_DSD_CHAIN) {
			ql_dbg(ql_dbg_io, vha, 0x300d,
			    "Num of DSD list %d is than %d for cmd=%p.\n",
			    more_dsd_lists + ha->gbl_dsd_inuse, NUM_DSD_CHAIN,
			    cmd);
			goto queuing_error;
		}

		if (more_dsd_lists <= ha->gbl_dsd_avail)
			goto sufficient_dsds;
		else
			more_dsd_lists -= ha->gbl_dsd_avail;

		for (i = 0; i < more_dsd_lists; i++) {
			dsd_ptr = kzalloc(sizeof(struct dsd_dma), GFP_ATOMIC);
			if (!dsd_ptr) {
				ql_log(ql_log_fatal, vha, 0x300e,
				    "Failed to allocate memory for dsd_dma "
				    "for cmd=%p.\n", cmd);
				goto queuing_error;
			}

			dsd_ptr->dsd_addr = dma_pool_alloc(ha->dl_dma_pool,
				GFP_ATOMIC, &dsd_ptr->dsd_list_dma);
			if (!dsd_ptr->dsd_addr) {
				kfree(dsd_ptr);
				ql_log(ql_log_fatal, vha, 0x300f,
				    "Failed to allocate memory for dsd_addr "
				    "for cmd=%p.\n", cmd);
				goto queuing_error;
			}
			list_add_tail(&dsd_ptr->list, &ha->gbl_dsd_list);
			ha->gbl_dsd_avail++;
		}

sufficient_dsds:
		req_cnt = 1;

		if (req->cnt < (req_cnt + 2)) {
			cnt = (uint16_t)rd_reg_dword_relaxed(
				&reg->req_q_out[0]);
			if (req->ring_index < cnt)
				req->cnt = cnt - req->ring_index;
			else
				req->cnt = req->length -
					(req->ring_index - cnt);
			if (req->cnt < (req_cnt + 2))
				goto queuing_error;
		}

		ctx = sp->u.scmd.ct6_ctx =
		    mempool_alloc(ha->ctx_mempool, GFP_ATOMIC);
		if (!ctx) {
			ql_log(ql_log_fatal, vha, 0x3010,
			    "Failed to allocate ctx for cmd=%p.\n", cmd);
			goto queuing_error;
		}

		memset(ctx, 0, sizeof(struct ct6_dsd));
		ctx->fcp_cmnd = dma_pool_zalloc(ha->fcp_cmnd_dma_pool,
			GFP_ATOMIC, &ctx->fcp_cmnd_dma);
		if (!ctx->fcp_cmnd) {
			ql_log(ql_log_fatal, vha, 0x3011,
			    "Failed to allocate fcp_cmnd for cmd=%p.\n", cmd);
			goto queuing_error;
		}

		/* Initialize the DSD list and dma handle */
		INIT_LIST_HEAD(&ctx->dsd_list);
		ctx->dsd_use_cnt = 0;

		if (cmd->cmd_len > 16) {
			additional_cdb_len = cmd->cmd_len - 16;
			if ((cmd->cmd_len % 4) != 0) {
				/* SCSI command bigger than 16 bytes must be
				 * multiple of 4
				 */
				ql_log(ql_log_warn, vha, 0x3012,
				    "scsi cmd len %d not multiple of 4 "
				    "for cmd=%p.\n", cmd->cmd_len, cmd);
				goto queuing_error_fcp_cmnd;
			}
			ctx->fcp_cmnd_len = 12 + cmd->cmd_len + 4;
		} else {
			additional_cdb_len = 0;
			ctx->fcp_cmnd_len = 12 + 16 + 4;
		}

		cmd_pkt = (struct cmd_type_6 *)req->ring_ptr;
		cmd_pkt->handle = make_handle(req->id, handle);

		/* Zero out remaining portion of packet. */
		/*    tagged queuing modifier -- default is TSK_SIMPLE (0). */
		clr_ptr = (uint32_t *)cmd_pkt + 2;
		memset(clr_ptr, 0, REQUEST_ENTRY_SIZE - 8);
		cmd_pkt->dseg_count = cpu_to_le16(tot_dsds);

		/* Set NPORT-ID and LUN number*/
		cmd_pkt->nport_handle = cpu_to_le16(sp->fcport->loop_id);
		cmd_pkt->port_id[0] = sp->fcport->d_id.b.al_pa;
		cmd_pkt->port_id[1] = sp->fcport->d_id.b.area;
		cmd_pkt->port_id[2] = sp->fcport->d_id.b.domain;
		cmd_pkt->vp_index = sp->vha->vp_idx;

		/* Build IOCB segments */
		if (qla24xx_build_scsi_type_6_iocbs(sp, cmd_pkt, tot_dsds))
			goto queuing_error_fcp_cmnd;

		int_to_scsilun(cmd->device->lun, &cmd_pkt->lun);
		host_to_fcp_swap((uint8_t *)&cmd_pkt->lun, sizeof(cmd_pkt->lun));

		/* build FCP_CMND IU */
		int_to_scsilun(cmd->device->lun, &ctx->fcp_cmnd->lun);
		ctx->fcp_cmnd->additional_cdb_len = additional_cdb_len;

		if (cmd->sc_data_direction == DMA_TO_DEVICE)
			ctx->fcp_cmnd->additional_cdb_len |= 1;
		else if (cmd->sc_data_direction == DMA_FROM_DEVICE)
			ctx->fcp_cmnd->additional_cdb_len |= 2;

		/* Populate the FCP_PRIO. */
		if (ha->flags.fcp_prio_enabled)
			ctx->fcp_cmnd->task_attribute |=
			    sp->fcport->fcp_prio << 3;

		memcpy(ctx->fcp_cmnd->cdb, cmd->cmnd, cmd->cmd_len);

		fcp_dl = (__be32 *)(ctx->fcp_cmnd->cdb + 16 +
		    additional_cdb_len);
		*fcp_dl = htonl((uint32_t)scsi_bufflen(cmd));

		cmd_pkt->fcp_cmnd_dseg_len = cpu_to_le16(ctx->fcp_cmnd_len);
		put_unaligned_le64(ctx->fcp_cmnd_dma,
				   &cmd_pkt->fcp_cmnd_dseg_address);

		sp->flags |= SRB_FCP_CMND_DMA_VALID;
		cmd_pkt->byte_count = cpu_to_le32((uint32_t)scsi_bufflen(cmd));
		/* Set total data segment count. */
		cmd_pkt->entry_count = (uint8_t)req_cnt;
		/* Specify response queue number where
		 * completion should happen
		 */
		cmd_pkt->entry_status = (uint8_t) rsp->id;
	} else {
		struct cmd_type_7 *cmd_pkt;

		req_cnt = qla24xx_calc_iocbs(vha, tot_dsds);
		if (req->cnt < (req_cnt + 2)) {
			cnt = (uint16_t)rd_reg_dword_relaxed(
			    &reg->req_q_out[0]);
			if (req->ring_index < cnt)
				req->cnt = cnt - req->ring_index;
			else
				req->cnt = req->length -
					(req->ring_index - cnt);
		}
		if (req->cnt < (req_cnt + 2))
			goto queuing_error;

		cmd_pkt = (struct cmd_type_7 *)req->ring_ptr;
		cmd_pkt->handle = make_handle(req->id, handle);

		/* Zero out remaining portion of packet. */
		/* tagged queuing modifier -- default is TSK_SIMPLE (0).*/
		clr_ptr = (uint32_t *)cmd_pkt + 2;
		memset(clr_ptr, 0, REQUEST_ENTRY_SIZE - 8);
		cmd_pkt->dseg_count = cpu_to_le16(tot_dsds);

		/* Set NPORT-ID and LUN number*/
		cmd_pkt->nport_handle = cpu_to_le16(sp->fcport->loop_id);
		cmd_pkt->port_id[0] = sp->fcport->d_id.b.al_pa;
		cmd_pkt->port_id[1] = sp->fcport->d_id.b.area;
		cmd_pkt->port_id[2] = sp->fcport->d_id.b.domain;
		cmd_pkt->vp_index = sp->vha->vp_idx;

		int_to_scsilun(cmd->device->lun, &cmd_pkt->lun);
		host_to_fcp_swap((uint8_t *)&cmd_pkt->lun,
		    sizeof(cmd_pkt->lun));

		/* Populate the FCP_PRIO. */
		if (ha->flags.fcp_prio_enabled)
			cmd_pkt->task |= sp->fcport->fcp_prio << 3;

		/* Load SCSI command packet. */
		memcpy(cmd_pkt->fcp_cdb, cmd->cmnd, cmd->cmd_len);
		host_to_fcp_swap(cmd_pkt->fcp_cdb, sizeof(cmd_pkt->fcp_cdb));

		cmd_pkt->byte_count = cpu_to_le32((uint32_t)scsi_bufflen(cmd));

		/* Build IOCB segments */
		qla24xx_build_scsi_iocbs(sp, cmd_pkt, tot_dsds, req);

		/* Set total data segment count. */
		cmd_pkt->entry_count = (uint8_t)req_cnt;
		/* Specify response queue number where
		 * completion should happen.
		 */
		cmd_pkt->entry_status = (uint8_t) rsp->id;

	}
	/* Build command packet. */
	req->current_outstanding_cmd = handle;
	req->outstanding_cmds[handle] = sp;
	sp->handle = handle;
	cmd->host_scribble = (unsigned char *)(unsigned long)handle;
	req->cnt -= req_cnt;
	wmb();

	/* Adjust ring index. */
	req->ring_index++;
	if (req->ring_index == req->length) {
		req->ring_index = 0;
		req->ring_ptr = req->ring;
	} else
		req->ring_ptr++;

	sp->flags |= SRB_DMA_VALID;

	/* Set chip new ring index. */
	/* write, read and verify logic */
	dbval = dbval | (req->id << 8) | (req->ring_index << 16);
	if (ql2xdbwr)
		qla82xx_wr_32(ha, (uintptr_t __force)ha->nxdb_wr_ptr, dbval);
	else {
		wrt_reg_dword(ha->nxdb_wr_ptr, dbval);
		wmb();
		while (rd_reg_dword(ha->nxdb_rd_ptr) != dbval) {
			wrt_reg_dword(ha->nxdb_wr_ptr, dbval);
			wmb();
		}
	}

	/* Manage unprocessed RIO/ZIO commands in response queue. */
	if (vha->flags.process_response_queue &&
	    rsp->ring_ptr->signature != RESPONSE_PROCESSED)
		qla24xx_process_response_queue(vha, rsp);

	spin_unlock_irqrestore(&ha->hardware_lock, flags);
	return QLA_SUCCESS;

queuing_error_fcp_cmnd:
	dma_pool_free(ha->fcp_cmnd_dma_pool, ctx->fcp_cmnd, ctx->fcp_cmnd_dma);
queuing_error:
	if (tot_dsds)
		scsi_dma_unmap(cmd);

	if (sp->u.scmd.crc_ctx) {
		mempool_free(sp->u.scmd.crc_ctx, ha->ctx_mempool);
		sp->u.scmd.crc_ctx = NULL;
	}
	spin_unlock_irqrestore(&ha->hardware_lock, flags);

	return QLA_FUNCTION_FAILED;
}

static void
qla24xx_abort_iocb(srb_t *sp, struct abort_entry_24xx *abt_iocb)
{
	struct srb_iocb *aio = &sp->u.iocb_cmd;
	scsi_qla_host_t *vha = sp->vha;
	struct req_que *req = sp->qpair->req;

	memset(abt_iocb, 0, sizeof(struct abort_entry_24xx));
	abt_iocb->entry_type = ABORT_IOCB_TYPE;
	abt_iocb->entry_count = 1;
	abt_iocb->handle = make_handle(req->id, sp->handle);
	if (sp->fcport) {
		abt_iocb->nport_handle = cpu_to_le16(sp->fcport->loop_id);
		abt_iocb->port_id[0] = sp->fcport->d_id.b.al_pa;
		abt_iocb->port_id[1] = sp->fcport->d_id.b.area;
		abt_iocb->port_id[2] = sp->fcport->d_id.b.domain;
	}
	abt_iocb->handle_to_abort =
		make_handle(le16_to_cpu(aio->u.abt.req_que_no),
			    aio->u.abt.cmd_hndl);
	abt_iocb->vp_index = vha->vp_idx;
	abt_iocb->req_que_no = aio->u.abt.req_que_no;
	/* Send the command to the firmware */
	wmb();
}

static void
qla2x00_mb_iocb(srb_t *sp, struct mbx_24xx_entry *mbx)
{
	int i, sz;

	mbx->entry_type = MBX_IOCB_TYPE;
	mbx->handle = sp->handle;
	sz = min(ARRAY_SIZE(mbx->mb), ARRAY_SIZE(sp->u.iocb_cmd.u.mbx.out_mb));

	for (i = 0; i < sz; i++)
		mbx->mb[i] = sp->u.iocb_cmd.u.mbx.out_mb[i];
}

static void
qla2x00_ctpthru_cmd_iocb(srb_t *sp, struct ct_entry_24xx *ct_pkt)
{
	sp->u.iocb_cmd.u.ctarg.iocb = ct_pkt;
	qla24xx_prep_ms_iocb(sp->vha, &sp->u.iocb_cmd.u.ctarg);
	ct_pkt->handle = sp->handle;
}

static void qla2x00_send_notify_ack_iocb(srb_t *sp,
	struct nack_to_isp *nack)
{
	struct imm_ntfy_from_isp *ntfy = sp->u.iocb_cmd.u.nack.ntfy;

	nack->entry_type = NOTIFY_ACK_TYPE;
	nack->entry_count = 1;
	nack->ox_id = ntfy->ox_id;

	nack->u.isp24.handle = sp->handle;
	nack->u.isp24.nport_handle = ntfy->u.isp24.nport_handle;
	if (le16_to_cpu(ntfy->u.isp24.status) == IMM_NTFY_ELS) {
		nack->u.isp24.flags = ntfy->u.isp24.flags &
			cpu_to_le16(NOTIFY24XX_FLAGS_PUREX_IOCB);
	}
	nack->u.isp24.srr_rx_id = ntfy->u.isp24.srr_rx_id;
	nack->u.isp24.status = ntfy->u.isp24.status;
	nack->u.isp24.status_subcode = ntfy->u.isp24.status_subcode;
	nack->u.isp24.fw_handle = ntfy->u.isp24.fw_handle;
	nack->u.isp24.exchange_address = ntfy->u.isp24.exchange_address;
	nack->u.isp24.srr_rel_offs = ntfy->u.isp24.srr_rel_offs;
	nack->u.isp24.srr_ui = ntfy->u.isp24.srr_ui;
	nack->u.isp24.srr_flags = 0;
	nack->u.isp24.srr_reject_code = 0;
	nack->u.isp24.srr_reject_code_expl = 0;
	nack->u.isp24.vp_index = ntfy->u.isp24.vp_index;
}

/*
 * Build NVME LS request
 */
static void
qla_nvme_ls(srb_t *sp, struct pt_ls4_request *cmd_pkt)
{
	struct srb_iocb *nvme;

	nvme = &sp->u.iocb_cmd;
	cmd_pkt->entry_type = PT_LS4_REQUEST;
	cmd_pkt->entry_count = 1;
	cmd_pkt->control_flags = cpu_to_le16(CF_LS4_ORIGINATOR << CF_LS4_SHIFT);

	cmd_pkt->timeout = cpu_to_le16(nvme->u.nvme.timeout_sec);
	cmd_pkt->nport_handle = cpu_to_le16(sp->fcport->loop_id);
	cmd_pkt->vp_index = sp->fcport->vha->vp_idx;

	cmd_pkt->tx_dseg_count = cpu_to_le16(1);
	cmd_pkt->tx_byte_count = cpu_to_le32(nvme->u.nvme.cmd_len);
	cmd_pkt->dsd[0].length = cpu_to_le32(nvme->u.nvme.cmd_len);
	put_unaligned_le64(nvme->u.nvme.cmd_dma, &cmd_pkt->dsd[0].address);

	cmd_pkt->rx_dseg_count = cpu_to_le16(1);
	cmd_pkt->rx_byte_count = cpu_to_le32(nvme->u.nvme.rsp_len);
	cmd_pkt->dsd[1].length = cpu_to_le32(nvme->u.nvme.rsp_len);
	put_unaligned_le64(nvme->u.nvme.rsp_dma, &cmd_pkt->dsd[1].address);
}

static void
qla25xx_ctrlvp_iocb(srb_t *sp, struct vp_ctrl_entry_24xx *vce)
{
	int map, pos;

	vce->entry_type = VP_CTRL_IOCB_TYPE;
	vce->handle = sp->handle;
	vce->entry_count = 1;
	vce->command = cpu_to_le16(sp->u.iocb_cmd.u.ctrlvp.cmd);
	vce->vp_count = cpu_to_le16(1);

	/*
	 * index map in firmware starts with 1; decrement index
	 * this is ok as we never use index 0
	 */
	map = (sp->u.iocb_cmd.u.ctrlvp.vp_index - 1) / 8;
	pos = (sp->u.iocb_cmd.u.ctrlvp.vp_index - 1) & 7;
	vce->vp_idx_map[map] |= 1 << pos;
}

static void
qla24xx_prlo_iocb(srb_t *sp, struct logio_entry_24xx *logio)
{
	logio->entry_type = LOGINOUT_PORT_IOCB_TYPE;
	logio->control_flags =
	    cpu_to_le16(LCF_COMMAND_PRLO|LCF_IMPL_PRLO);

	logio->nport_handle = cpu_to_le16(sp->fcport->loop_id);
	logio->port_id[0] = sp->fcport->d_id.b.al_pa;
	logio->port_id[1] = sp->fcport->d_id.b.area;
	logio->port_id[2] = sp->fcport->d_id.b.domain;
	logio->vp_index = sp->fcport->vha->vp_idx;
}

int
qla2x00_start_sp(srb_t *sp)
{
	int rval = QLA_SUCCESS;
	scsi_qla_host_t *vha = sp->vha;
	struct qla_hw_data *ha = vha->hw;
	struct qla_qpair *qp = sp->qpair;
	void *pkt;
	unsigned long flags;

	spin_lock_irqsave(qp->qp_lock_ptr, flags);
	pkt = __qla2x00_alloc_iocbs(sp->qpair, sp);
	if (!pkt) {
		rval = EAGAIN;
		ql_log(ql_log_warn, vha, 0x700c,
		    "qla2x00_alloc_iocbs failed.\n");
		goto done;
	}

	switch (sp->type) {
	case SRB_LOGIN_CMD:
		IS_FWI2_CAPABLE(ha) ?
		    qla24xx_login_iocb(sp, pkt) :
		    qla2x00_login_iocb(sp, pkt);
		break;
	case SRB_PRLI_CMD:
		qla24xx_prli_iocb(sp, pkt);
		break;
	case SRB_LOGOUT_CMD:
		IS_FWI2_CAPABLE(ha) ?
		    qla24xx_logout_iocb(sp, pkt) :
		    qla2x00_logout_iocb(sp, pkt);
		break;
	case SRB_ELS_CMD_RPT:
	case SRB_ELS_CMD_HST:
		qla24xx_els_iocb(sp, pkt);
		break;
	case SRB_CT_CMD:
		IS_FWI2_CAPABLE(ha) ?
		    qla24xx_ct_iocb(sp, pkt) :
		    qla2x00_ct_iocb(sp, pkt);
		break;
	case SRB_ADISC_CMD:
		IS_FWI2_CAPABLE(ha) ?
		    qla24xx_adisc_iocb(sp, pkt) :
		    qla2x00_adisc_iocb(sp, pkt);
		break;
	case SRB_TM_CMD:
		IS_QLAFX00(ha) ?
		    qlafx00_tm_iocb(sp, pkt) :
		    qla24xx_tm_iocb(sp, pkt);
		break;
	case SRB_FXIOCB_DCMD:
	case SRB_FXIOCB_BCMD:
		qlafx00_fxdisc_iocb(sp, pkt);
		break;
	case SRB_NVME_LS:
		qla_nvme_ls(sp, pkt);
		break;
	case SRB_ABT_CMD:
		IS_QLAFX00(ha) ?
			qlafx00_abort_iocb(sp, pkt) :
			qla24xx_abort_iocb(sp, pkt);
		break;
	case SRB_ELS_DCMD:
		qla24xx_els_logo_iocb(sp, pkt);
		break;
	case SRB_CT_PTHRU_CMD:
		qla2x00_ctpthru_cmd_iocb(sp, pkt);
		break;
	case SRB_MB_IOCB:
		qla2x00_mb_iocb(sp, pkt);
		break;
	case SRB_NACK_PLOGI:
	case SRB_NACK_PRLI:
	case SRB_NACK_LOGO:
		qla2x00_send_notify_ack_iocb(sp, pkt);
		break;
	case SRB_CTRL_VP:
		qla25xx_ctrlvp_iocb(sp, pkt);
		break;
	case SRB_PRLO_CMD:
		qla24xx_prlo_iocb(sp, pkt);
		break;
	default:
		break;
	}

	if (sp->start_timer)
		add_timer(&sp->u.iocb_cmd.timer);

	wmb();
	qla2x00_start_iocbs(vha, qp->req);
done:
	spin_unlock_irqrestore(qp->qp_lock_ptr, flags);
	return rval;
}

static void
qla25xx_build_bidir_iocb(srb_t *sp, struct scsi_qla_host *vha,
				struct cmd_bidir *cmd_pkt, uint32_t tot_dsds)
{
	uint16_t avail_dsds;
	struct dsd64 *cur_dsd;
	uint32_t req_data_len = 0;
	uint32_t rsp_data_len = 0;
	struct scatterlist *sg;
	int index;
	int entry_count = 1;
	struct bsg_job *bsg_job = sp->u.bsg_job;

	/*Update entry type to indicate bidir command */
	put_unaligned_le32(COMMAND_BIDIRECTIONAL, &cmd_pkt->entry_type);

	/* Set the transfer direction, in this set both flags
	 * Also set the BD_WRAP_BACK flag, firmware will take care
	 * assigning DID=SID for outgoing pkts.
	 */
	cmd_pkt->wr_dseg_count = cpu_to_le16(bsg_job->request_payload.sg_cnt);
	cmd_pkt->rd_dseg_count = cpu_to_le16(bsg_job->reply_payload.sg_cnt);
	cmd_pkt->control_flags = cpu_to_le16(BD_WRITE_DATA | BD_READ_DATA |
							BD_WRAP_BACK);

	req_data_len = rsp_data_len = bsg_job->request_payload.payload_len;
	cmd_pkt->wr_byte_count = cpu_to_le32(req_data_len);
	cmd_pkt->rd_byte_count = cpu_to_le32(rsp_data_len);
	cmd_pkt->timeout = cpu_to_le16(qla2x00_get_async_timeout(vha) + 2);

	vha->bidi_stats.transfer_bytes += req_data_len;
	vha->bidi_stats.io_count++;

	vha->qla_stats.output_bytes += req_data_len;
	vha->qla_stats.output_requests++;

	/* Only one dsd is available for bidirectional IOCB, remaining dsds
	 * are bundled in continuation iocb
	 */
	avail_dsds = 1;
	cur_dsd = &cmd_pkt->fcp_dsd;

	index = 0;

	for_each_sg(bsg_job->request_payload.sg_list, sg,
				bsg_job->request_payload.sg_cnt, index) {
		cont_a64_entry_t *cont_pkt;

		/* Allocate additional continuation packets */
		if (avail_dsds == 0) {
			/* Continuation type 1 IOCB can accomodate
			 * 5 DSDS
			 */
			cont_pkt = qla2x00_prep_cont_type1_iocb(vha, vha->req);
			cur_dsd = cont_pkt->dsd;
			avail_dsds = 5;
			entry_count++;
		}
		append_dsd64(&cur_dsd, sg);
		avail_dsds--;
	}
	/* For read request DSD will always goes to continuation IOCB
	 * and follow the write DSD. If there is room on the current IOCB
	 * then it is added to that IOCB else new continuation IOCB is
	 * allocated.
	 */
	for_each_sg(bsg_job->reply_payload.sg_list, sg,
				bsg_job->reply_payload.sg_cnt, index) {
		cont_a64_entry_t *cont_pkt;

		/* Allocate additional continuation packets */
		if (avail_dsds == 0) {
			/* Continuation type 1 IOCB can accomodate
			 * 5 DSDS
			 */
			cont_pkt = qla2x00_prep_cont_type1_iocb(vha, vha->req);
			cur_dsd = cont_pkt->dsd;
			avail_dsds = 5;
			entry_count++;
		}
		append_dsd64(&cur_dsd, sg);
		avail_dsds--;
	}
	/* This value should be same as number of IOCB required for this cmd */
	cmd_pkt->entry_count = entry_count;
}

int
qla2x00_start_bidir(srb_t *sp, struct scsi_qla_host *vha, uint32_t tot_dsds)
{

	struct qla_hw_data *ha = vha->hw;
	unsigned long flags;
	uint32_t handle;
	uint16_t req_cnt;
	uint16_t cnt;
	uint32_t *clr_ptr;
	struct cmd_bidir *cmd_pkt = NULL;
	struct rsp_que *rsp;
	struct req_que *req;
	int rval = EXT_STATUS_OK;

	rval = QLA_SUCCESS;

	rsp = ha->rsp_q_map[0];
	req = vha->req;

	/* Send marker if required */
	if (vha->marker_needed != 0) {
		if (qla2x00_marker(vha, ha->base_qpair,
			0, 0, MK_SYNC_ALL) != QLA_SUCCESS)
			return EXT_STATUS_MAILBOX;
		vha->marker_needed = 0;
	}

	/* Acquire ring specific lock */
	spin_lock_irqsave(&ha->hardware_lock, flags);

	handle = qla2xxx_get_next_handle(req);
	if (handle == 0) {
		rval = EXT_STATUS_BUSY;
		goto queuing_error;
	}

	/* Calculate number of IOCB required */
	req_cnt = qla24xx_calc_iocbs(vha, tot_dsds);

	/* Check for room on request queue. */
	if (req->cnt < req_cnt + 2) {
		cnt = IS_SHADOW_REG_CAPABLE(ha) ? *req->out_ptr :
		    rd_reg_dword_relaxed(req->req_q_out);
		if  (req->ring_index < cnt)
			req->cnt = cnt - req->ring_index;
		else
			req->cnt = req->length -
				(req->ring_index - cnt);
	}
	if (req->cnt < req_cnt + 2) {
		rval = EXT_STATUS_BUSY;
		goto queuing_error;
	}

	cmd_pkt = (struct cmd_bidir *)req->ring_ptr;
	cmd_pkt->handle = make_handle(req->id, handle);

	/* Zero out remaining portion of packet. */
	/* tagged queuing modifier -- default is TSK_SIMPLE (0).*/
	clr_ptr = (uint32_t *)cmd_pkt + 2;
	memset(clr_ptr, 0, REQUEST_ENTRY_SIZE - 8);

	/* Set NPORT-ID  (of vha)*/
	cmd_pkt->nport_handle = cpu_to_le16(vha->self_login_loop_id);
	cmd_pkt->port_id[0] = vha->d_id.b.al_pa;
	cmd_pkt->port_id[1] = vha->d_id.b.area;
	cmd_pkt->port_id[2] = vha->d_id.b.domain;

	qla25xx_build_bidir_iocb(sp, vha, cmd_pkt, tot_dsds);
	cmd_pkt->entry_status = (uint8_t) rsp->id;
	/* Build command packet. */
	req->current_outstanding_cmd = handle;
	req->outstanding_cmds[handle] = sp;
	sp->handle = handle;
	req->cnt -= req_cnt;

	/* Send the command to the firmware */
	wmb();
	qla2x00_start_iocbs(vha, req);
queuing_error:
	spin_unlock_irqrestore(&ha->hardware_lock, flags);
	return rval;
}<|MERGE_RESOLUTION|>--- conflicted
+++ resolved
@@ -2825,11 +2825,7 @@
 	struct qla_work_evt *e;
 	struct fc_port *conflict_fcport;
 	port_id_t cid;	/* conflict Nport id */
-<<<<<<< HEAD
-	u32 *fw_status = sp->u.iocb_cmd.u.els_plogi.fw_status;
-=======
 	const __le32 *fw_status = sp->u.iocb_cmd.u.els_plogi.fw_status;
->>>>>>> d1988041
 	u16 lid;
 
 	ql_dbg(ql_dbg_disc, vha, 0x3072,
@@ -2842,26 +2838,11 @@
 	if (sp->flags & SRB_WAKEUP_ON_COMP)
 		complete(&lio->u.els_plogi.comp);
 	else {
-<<<<<<< HEAD
-		switch (fw_status[0]) {
-=======
 		switch (le32_to_cpu(fw_status[0])) {
->>>>>>> d1988041
 		case CS_DATA_UNDERRUN:
 		case CS_COMPLETE:
 			memset(&ea, 0, sizeof(ea));
 			ea.fcport = fcport;
-<<<<<<< HEAD
-			ea.data[0] = MBS_COMMAND_COMPLETE;
-			ea.sp = sp;
-			qla24xx_handle_plogi_done_event(vha, &ea);
-			break;
-
-		case CS_IOCB_ERROR:
-			switch (fw_status[1]) {
-			case LSC_SCODE_PORTID_USED:
-				lid = fw_status[2] & 0xffff;
-=======
 			ea.rc = res;
 			qla_handle_els_plogi_done(vha, &ea);
 			break;
@@ -2870,7 +2851,6 @@
 			switch (le32_to_cpu(fw_status[1])) {
 			case LSC_SCODE_PORTID_USED:
 				lid = le32_to_cpu(fw_status[2]) & 0xffff;
->>>>>>> d1988041
 				qlt_find_sess_invalidate_other(vha,
 				    wwn_to_u64(fcport->port_name),
 				    fcport->d_id, lid, &conflict_fcport);
@@ -2904,17 +2884,11 @@
 				break;
 
 			case LSC_SCODE_NPORT_USED:
-<<<<<<< HEAD
-				cid.b.domain = (fw_status[2] >> 16) & 0xff;
-				cid.b.area   = (fw_status[2] >>  8) & 0xff;
-				cid.b.al_pa  = fw_status[2] & 0xff;
-=======
 				cid.b.domain = (le32_to_cpu(fw_status[2]) >> 16)
 					& 0xff;
 				cid.b.area   = (le32_to_cpu(fw_status[2]) >>  8)
 					& 0xff;
 				cid.b.al_pa  = le32_to_cpu(fw_status[2]) & 0xff;
->>>>>>> d1988041
 				cid.b.rsvd_1 = 0;
 
 				ql_dbg(ql_dbg_disc, vha, 0x20ec,
@@ -2937,11 +2911,7 @@
 					    &vha->dpc_flags);
 					qla2xxx_wake_dpc(vha);
 				}
-<<<<<<< HEAD
-				/* fall through */
-=======
 				fallthrough;
->>>>>>> d1988041
 			default:
 				ql_dbg(ql_dbg_disc, vha, 0x20eb,
 				    "%s %8phC cmd error fw_status 0x%x 0x%x 0x%x\n",
@@ -2949,12 +2919,8 @@
 				    fw_status[0], fw_status[1], fw_status[2]);
 
 				fcport->flags &= ~FCF_ASYNC_SENT;
-<<<<<<< HEAD
-				fcport->disc_state = DSC_LOGIN_FAILED;
-=======
 				qla2x00_set_fcport_disc_state(fcport,
 				    DSC_LOGIN_FAILED);
->>>>>>> d1988041
 				set_bit(RELOGIN_NEEDED, &vha->dpc_flags);
 				break;
 			}
@@ -2967,11 +2933,7 @@
 			    fw_status[0], fw_status[1], fw_status[2]);
 
 			sp->fcport->flags &= ~FCF_ASYNC_SENT;
-<<<<<<< HEAD
-			sp->fcport->disc_state = DSC_LOGIN_FAILED;
-=======
 			qla2x00_set_fcport_disc_state(fcport, DSC_LOGIN_FAILED);
->>>>>>> d1988041
 			set_bit(RELOGIN_NEEDED, &vha->dpc_flags);
 			break;
 		}
@@ -3009,11 +2971,7 @@
 	}
 
 	fcport->flags |= FCF_ASYNC_SENT;
-<<<<<<< HEAD
-	fcport->disc_state = DSC_LOGIN_PEND;
-=======
 	qla2x00_set_fcport_disc_state(fcport, DSC_LOGIN_PEND);
->>>>>>> d1988041
 	elsio = &sp->u.iocb_cmd;
 	ql_dbg(ql_dbg_io, vha, 0x3073,
 	    "Enter: PLOGI portid=%06x\n", fcport->d_id.b24);
