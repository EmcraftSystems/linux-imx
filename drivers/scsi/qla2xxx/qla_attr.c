// SPDX-License-Identifier: GPL-2.0-only
/*
 * QLogic Fibre Channel HBA Driver
 * Copyright (c)  2003-2014 QLogic Corporation
 */
#include "qla_def.h"
#include "qla_target.h"

#include <linux/kthread.h>
#include <linux/vmalloc.h>
#include <linux/slab.h>
#include <linux/delay.h>

static int qla24xx_vport_disable(struct fc_vport *, bool);

/* SYSFS attributes --------------------------------------------------------- */

static ssize_t
qla2x00_sysfs_read_fw_dump(struct file *filp, struct kobject *kobj,
			   struct bin_attribute *bin_attr,
			   char *buf, loff_t off, size_t count)
{
	struct scsi_qla_host *vha = shost_priv(dev_to_shost(container_of(kobj,
	    struct device, kobj)));
	struct qla_hw_data *ha = vha->hw;
	int rval = 0;

	if (!(ha->fw_dump_reading || ha->mctp_dump_reading ||
	      ha->mpi_fw_dump_reading))
		return 0;

	mutex_lock(&ha->optrom_mutex);
	if (IS_P3P_TYPE(ha)) {
		if (off < ha->md_template_size) {
			rval = memory_read_from_buffer(buf, count,
			    &off, ha->md_tmplt_hdr, ha->md_template_size);
		} else {
			off -= ha->md_template_size;
			rval = memory_read_from_buffer(buf, count,
			    &off, ha->md_dump, ha->md_dump_size);
		}
	} else if (ha->mctp_dumped && ha->mctp_dump_reading) {
		rval = memory_read_from_buffer(buf, count, &off, ha->mctp_dump,
		    MCTP_DUMP_SIZE);
	} else if (ha->mpi_fw_dumped && ha->mpi_fw_dump_reading) {
		rval = memory_read_from_buffer(buf, count, &off,
					       ha->mpi_fw_dump,
					       ha->mpi_fw_dump_len);
	} else if (ha->fw_dump_reading) {
		rval = memory_read_from_buffer(buf, count, &off, ha->fw_dump,
					ha->fw_dump_len);
	} else {
		rval = 0;
	}
	mutex_unlock(&ha->optrom_mutex);
	return rval;
}

static ssize_t
qla2x00_sysfs_write_fw_dump(struct file *filp, struct kobject *kobj,
			    struct bin_attribute *bin_attr,
			    char *buf, loff_t off, size_t count)
{
	struct scsi_qla_host *vha = shost_priv(dev_to_shost(container_of(kobj,
	    struct device, kobj)));
	struct qla_hw_data *ha = vha->hw;
	int reading;

	if (off != 0)
		return (0);

	reading = simple_strtol(buf, NULL, 10);
	switch (reading) {
	case 0:
		if (!ha->fw_dump_reading)
			break;

		ql_log(ql_log_info, vha, 0x705d,
		    "Firmware dump cleared on (%ld).\n", vha->host_no);

		if (IS_P3P_TYPE(ha)) {
			qla82xx_md_free(vha);
			qla82xx_md_prep(vha);
		}
		ha->fw_dump_reading = 0;
		ha->fw_dumped = false;
		break;
	case 1:
		if (ha->fw_dumped && !ha->fw_dump_reading) {
			ha->fw_dump_reading = 1;

			ql_log(ql_log_info, vha, 0x705e,
			    "Raw firmware dump ready for read on (%ld).\n",
			    vha->host_no);
		}
		break;
	case 2:
		qla2x00_alloc_fw_dump(vha);
		break;
	case 3:
		if (IS_QLA82XX(ha)) {
			qla82xx_idc_lock(ha);
			qla82xx_set_reset_owner(vha);
			qla82xx_idc_unlock(ha);
		} else if (IS_QLA8044(ha)) {
			qla8044_idc_lock(ha);
			qla82xx_set_reset_owner(vha);
			qla8044_idc_unlock(ha);
		} else {
			qla2x00_system_error(vha);
		}
		break;
	case 4:
		if (IS_P3P_TYPE(ha)) {
			if (ha->md_tmplt_hdr)
				ql_dbg(ql_dbg_user, vha, 0x705b,
				    "MiniDump supported with this firmware.\n");
			else
				ql_dbg(ql_dbg_user, vha, 0x709d,
				    "MiniDump not supported with this firmware.\n");
		}
		break;
	case 5:
		if (IS_P3P_TYPE(ha))
			set_bit(ISP_ABORT_NEEDED, &vha->dpc_flags);
		break;
	case 6:
		if (!ha->mctp_dump_reading)
			break;
		ql_log(ql_log_info, vha, 0x70c1,
		    "MCTP dump cleared on (%ld).\n", vha->host_no);
		ha->mctp_dump_reading = 0;
		ha->mctp_dumped = 0;
		break;
	case 7:
		if (ha->mctp_dumped && !ha->mctp_dump_reading) {
			ha->mctp_dump_reading = 1;
			ql_log(ql_log_info, vha, 0x70c2,
			    "Raw mctp dump ready for read on (%ld).\n",
			    vha->host_no);
		}
		break;
	case 8:
		if (!ha->mpi_fw_dump_reading)
			break;
		ql_log(ql_log_info, vha, 0x70e7,
		       "MPI firmware dump cleared on (%ld).\n", vha->host_no);
		ha->mpi_fw_dump_reading = 0;
		ha->mpi_fw_dumped = 0;
		break;
	case 9:
		if (ha->mpi_fw_dumped && !ha->mpi_fw_dump_reading) {
			ha->mpi_fw_dump_reading = 1;
			ql_log(ql_log_info, vha, 0x70e8,
			       "Raw MPI firmware dump ready for read on (%ld).\n",
			       vha->host_no);
		}
		break;
	case 10:
		if (IS_QLA27XX(ha) || IS_QLA28XX(ha)) {
			ql_log(ql_log_info, vha, 0x70e9,
			       "Issuing MPI firmware dump on host#%ld.\n",
			       vha->host_no);
			ha->isp_ops->mpi_fw_dump(vha, 0);
		}
		break;
	}
	return count;
}

static struct bin_attribute sysfs_fw_dump_attr = {
	.attr = {
		.name = "fw_dump",
		.mode = S_IRUSR | S_IWUSR,
	},
	.size = 0,
	.read = qla2x00_sysfs_read_fw_dump,
	.write = qla2x00_sysfs_write_fw_dump,
};

static ssize_t
qla2x00_sysfs_read_nvram(struct file *filp, struct kobject *kobj,
			 struct bin_attribute *bin_attr,
			 char *buf, loff_t off, size_t count)
{
	struct scsi_qla_host *vha = shost_priv(dev_to_shost(container_of(kobj,
	    struct device, kobj)));
	struct qla_hw_data *ha = vha->hw;
	uint32_t faddr;
	struct active_regions active_regions = { };

	if (!capable(CAP_SYS_ADMIN))
		return 0;

	mutex_lock(&ha->optrom_mutex);
	if (qla2x00_chip_is_down(vha)) {
		mutex_unlock(&ha->optrom_mutex);
		return -EAGAIN;
	}

	if (!IS_NOCACHE_VPD_TYPE(ha)) {
		mutex_unlock(&ha->optrom_mutex);
		goto skip;
	}

	faddr = ha->flt_region_nvram;
	if (IS_QLA28XX(ha)) {
		qla28xx_get_aux_images(vha, &active_regions);
		if (active_regions.aux.vpd_nvram == QLA27XX_SECONDARY_IMAGE)
			faddr = ha->flt_region_nvram_sec;
	}
	ha->isp_ops->read_optrom(vha, ha->nvram, faddr << 2, ha->nvram_size);

	mutex_unlock(&ha->optrom_mutex);

skip:
	return memory_read_from_buffer(buf, count, &off, ha->nvram,
					ha->nvram_size);
}

static ssize_t
qla2x00_sysfs_write_nvram(struct file *filp, struct kobject *kobj,
			  struct bin_attribute *bin_attr,
			  char *buf, loff_t off, size_t count)
{
	struct scsi_qla_host *vha = shost_priv(dev_to_shost(container_of(kobj,
	    struct device, kobj)));
	struct qla_hw_data *ha = vha->hw;
	uint16_t	cnt;

	if (!capable(CAP_SYS_ADMIN) || off != 0 || count != ha->nvram_size ||
	    !ha->isp_ops->write_nvram)
		return -EINVAL;

	/* Checksum NVRAM. */
	if (IS_FWI2_CAPABLE(ha)) {
		__le32 *iter = (__force __le32 *)buf;
		uint32_t chksum;

		chksum = 0;
		for (cnt = 0; cnt < ((count >> 2) - 1); cnt++, iter++)
			chksum += le32_to_cpu(*iter);
		chksum = ~chksum + 1;
		*iter = cpu_to_le32(chksum);
	} else {
		uint8_t *iter;
		uint8_t chksum;

		iter = (uint8_t *)buf;
		chksum = 0;
		for (cnt = 0; cnt < count - 1; cnt++)
			chksum += *iter++;
		chksum = ~chksum + 1;
		*iter = chksum;
	}

	if (qla2x00_wait_for_hba_online(vha) != QLA_SUCCESS) {
		ql_log(ql_log_warn, vha, 0x705f,
		    "HBA not online, failing NVRAM update.\n");
		return -EAGAIN;
	}

	mutex_lock(&ha->optrom_mutex);
	if (qla2x00_chip_is_down(vha)) {
		mutex_unlock(&ha->optrom_mutex);
		return -EAGAIN;
	}

	/* Write NVRAM. */
	ha->isp_ops->write_nvram(vha, buf, ha->nvram_base, count);
	ha->isp_ops->read_nvram(vha, ha->nvram, ha->nvram_base,
	    count);
	mutex_unlock(&ha->optrom_mutex);

	ql_dbg(ql_dbg_user, vha, 0x7060,
	    "Setting ISP_ABORT_NEEDED\n");
	/* NVRAM settings take effect immediately. */
	set_bit(ISP_ABORT_NEEDED, &vha->dpc_flags);
	qla2xxx_wake_dpc(vha);
	qla2x00_wait_for_chip_reset(vha);

	return count;
}

static struct bin_attribute sysfs_nvram_attr = {
	.attr = {
		.name = "nvram",
		.mode = S_IRUSR | S_IWUSR,
	},
	.size = 512,
	.read = qla2x00_sysfs_read_nvram,
	.write = qla2x00_sysfs_write_nvram,
};

static ssize_t
qla2x00_sysfs_read_optrom(struct file *filp, struct kobject *kobj,
			  struct bin_attribute *bin_attr,
			  char *buf, loff_t off, size_t count)
{
	struct scsi_qla_host *vha = shost_priv(dev_to_shost(container_of(kobj,
	    struct device, kobj)));
	struct qla_hw_data *ha = vha->hw;
	ssize_t rval = 0;

	mutex_lock(&ha->optrom_mutex);

	if (ha->optrom_state != QLA_SREADING)
		goto out;

	rval = memory_read_from_buffer(buf, count, &off, ha->optrom_buffer,
	    ha->optrom_region_size);

out:
	mutex_unlock(&ha->optrom_mutex);

	return rval;
}

static ssize_t
qla2x00_sysfs_write_optrom(struct file *filp, struct kobject *kobj,
			   struct bin_attribute *bin_attr,
			   char *buf, loff_t off, size_t count)
{
	struct scsi_qla_host *vha = shost_priv(dev_to_shost(container_of(kobj,
	    struct device, kobj)));
	struct qla_hw_data *ha = vha->hw;

	mutex_lock(&ha->optrom_mutex);

	if (ha->optrom_state != QLA_SWRITING) {
		mutex_unlock(&ha->optrom_mutex);
		return -EINVAL;
	}
	if (off > ha->optrom_region_size) {
		mutex_unlock(&ha->optrom_mutex);
		return -ERANGE;
	}
	if (off + count > ha->optrom_region_size)
		count = ha->optrom_region_size - off;

	memcpy(&ha->optrom_buffer[off], buf, count);
	mutex_unlock(&ha->optrom_mutex);

	return count;
}

static struct bin_attribute sysfs_optrom_attr = {
	.attr = {
		.name = "optrom",
		.mode = S_IRUSR | S_IWUSR,
	},
	.size = 0,
	.read = qla2x00_sysfs_read_optrom,
	.write = qla2x00_sysfs_write_optrom,
};

static ssize_t
qla2x00_sysfs_write_optrom_ctl(struct file *filp, struct kobject *kobj,
			       struct bin_attribute *bin_attr,
			       char *buf, loff_t off, size_t count)
{
	struct scsi_qla_host *vha = shost_priv(dev_to_shost(container_of(kobj,
	    struct device, kobj)));
	struct qla_hw_data *ha = vha->hw;
	uint32_t start = 0;
	uint32_t size = ha->optrom_size;
	int val, valid;
	ssize_t rval = count;

	if (off)
		return -EINVAL;

	if (unlikely(pci_channel_offline(ha->pdev)))
		return -EAGAIN;

	if (sscanf(buf, "%d:%x:%x", &val, &start, &size) < 1)
		return -EINVAL;
	if (start > ha->optrom_size)
		return -EINVAL;
	if (size > ha->optrom_size - start)
		size = ha->optrom_size - start;

	mutex_lock(&ha->optrom_mutex);
	if (qla2x00_chip_is_down(vha)) {
		mutex_unlock(&ha->optrom_mutex);
		return -EAGAIN;
	}
	switch (val) {
	case 0:
		if (ha->optrom_state != QLA_SREADING &&
		    ha->optrom_state != QLA_SWRITING) {
			rval =  -EINVAL;
			goto out;
		}
		ha->optrom_state = QLA_SWAITING;

		ql_dbg(ql_dbg_user, vha, 0x7061,
		    "Freeing flash region allocation -- 0x%x bytes.\n",
		    ha->optrom_region_size);

		vfree(ha->optrom_buffer);
		ha->optrom_buffer = NULL;
		break;
	case 1:
		if (ha->optrom_state != QLA_SWAITING) {
			rval = -EINVAL;
			goto out;
		}

		ha->optrom_region_start = start;
		ha->optrom_region_size = size;

		ha->optrom_state = QLA_SREADING;
		ha->optrom_buffer = vzalloc(ha->optrom_region_size);
		if (ha->optrom_buffer == NULL) {
			ql_log(ql_log_warn, vha, 0x7062,
			    "Unable to allocate memory for optrom retrieval "
			    "(%x).\n", ha->optrom_region_size);

			ha->optrom_state = QLA_SWAITING;
			rval = -ENOMEM;
			goto out;
		}

		if (qla2x00_wait_for_hba_online(vha) != QLA_SUCCESS) {
			ql_log(ql_log_warn, vha, 0x7063,
			    "HBA not online, failing NVRAM update.\n");
			rval = -EAGAIN;
			goto out;
		}

		ql_dbg(ql_dbg_user, vha, 0x7064,
		    "Reading flash region -- 0x%x/0x%x.\n",
		    ha->optrom_region_start, ha->optrom_region_size);

		ha->isp_ops->read_optrom(vha, ha->optrom_buffer,
		    ha->optrom_region_start, ha->optrom_region_size);
		break;
	case 2:
		if (ha->optrom_state != QLA_SWAITING) {
			rval = -EINVAL;
			goto out;
		}

		/*
		 * We need to be more restrictive on which FLASH regions are
		 * allowed to be updated via user-space.  Regions accessible
		 * via this method include:
		 *
		 * ISP21xx/ISP22xx/ISP23xx type boards:
		 *
		 * 	0x000000 -> 0x020000 -- Boot code.
		 *
		 * ISP2322/ISP24xx type boards:
		 *
		 * 	0x000000 -> 0x07ffff -- Boot code.
		 * 	0x080000 -> 0x0fffff -- Firmware.
		 *
		 * ISP25xx type boards:
		 *
		 * 	0x000000 -> 0x07ffff -- Boot code.
		 * 	0x080000 -> 0x0fffff -- Firmware.
		 * 	0x120000 -> 0x12ffff -- VPD and HBA parameters.
		 *
		 * > ISP25xx type boards:
		 *
		 *      None -- should go through BSG.
		 */
		valid = 0;
		if (ha->optrom_size == OPTROM_SIZE_2300 && start == 0)
			valid = 1;
		else if (IS_QLA24XX_TYPE(ha) || IS_QLA25XX(ha))
			valid = 1;
		if (!valid) {
			ql_log(ql_log_warn, vha, 0x7065,
			    "Invalid start region 0x%x/0x%x.\n", start, size);
			rval = -EINVAL;
			goto out;
		}

		ha->optrom_region_start = start;
		ha->optrom_region_size = size;

		ha->optrom_state = QLA_SWRITING;
		ha->optrom_buffer = vzalloc(ha->optrom_region_size);
		if (ha->optrom_buffer == NULL) {
			ql_log(ql_log_warn, vha, 0x7066,
			    "Unable to allocate memory for optrom update "
			    "(%x)\n", ha->optrom_region_size);

			ha->optrom_state = QLA_SWAITING;
			rval = -ENOMEM;
			goto out;
		}

		ql_dbg(ql_dbg_user, vha, 0x7067,
		    "Staging flash region write -- 0x%x/0x%x.\n",
		    ha->optrom_region_start, ha->optrom_region_size);

		break;
	case 3:
		if (ha->optrom_state != QLA_SWRITING) {
			rval = -EINVAL;
			goto out;
		}

		if (qla2x00_wait_for_hba_online(vha) != QLA_SUCCESS) {
			ql_log(ql_log_warn, vha, 0x7068,
			    "HBA not online, failing flash update.\n");
			rval = -EAGAIN;
			goto out;
		}

		ql_dbg(ql_dbg_user, vha, 0x7069,
		    "Writing flash region -- 0x%x/0x%x.\n",
		    ha->optrom_region_start, ha->optrom_region_size);

		rval = ha->isp_ops->write_optrom(vha, ha->optrom_buffer,
		    ha->optrom_region_start, ha->optrom_region_size);
		if (rval)
			rval = -EIO;
		break;
	default:
		rval = -EINVAL;
	}

out:
	mutex_unlock(&ha->optrom_mutex);
	return rval;
}

static struct bin_attribute sysfs_optrom_ctl_attr = {
	.attr = {
		.name = "optrom_ctl",
		.mode = S_IWUSR,
	},
	.size = 0,
	.write = qla2x00_sysfs_write_optrom_ctl,
};

static ssize_t
qla2x00_sysfs_read_vpd(struct file *filp, struct kobject *kobj,
		       struct bin_attribute *bin_attr,
		       char *buf, loff_t off, size_t count)
{
	struct scsi_qla_host *vha = shost_priv(dev_to_shost(container_of(kobj,
	    struct device, kobj)));
	struct qla_hw_data *ha = vha->hw;
	uint32_t faddr;
	struct active_regions active_regions = { };

	if (unlikely(pci_channel_offline(ha->pdev)))
		return -EAGAIN;

	if (!capable(CAP_SYS_ADMIN))
		return -EINVAL;

	if (IS_NOCACHE_VPD_TYPE(ha))
		goto skip;

	faddr = ha->flt_region_vpd << 2;

	if (IS_QLA28XX(ha)) {
		qla28xx_get_aux_images(vha, &active_regions);
		if (active_regions.aux.vpd_nvram == QLA27XX_SECONDARY_IMAGE)
			faddr = ha->flt_region_vpd_sec << 2;

		ql_dbg(ql_dbg_init, vha, 0x7070,
		    "Loading %s nvram image.\n",
		    active_regions.aux.vpd_nvram == QLA27XX_PRIMARY_IMAGE ?
		    "primary" : "secondary");
	}

	mutex_lock(&ha->optrom_mutex);
	if (qla2x00_chip_is_down(vha)) {
		mutex_unlock(&ha->optrom_mutex);
		return -EAGAIN;
	}

	ha->isp_ops->read_optrom(vha, ha->vpd, faddr, ha->vpd_size);
	mutex_unlock(&ha->optrom_mutex);

	ha->isp_ops->read_optrom(vha, ha->vpd, faddr, ha->vpd_size);
skip:
	return memory_read_from_buffer(buf, count, &off, ha->vpd, ha->vpd_size);
}

static ssize_t
qla2x00_sysfs_write_vpd(struct file *filp, struct kobject *kobj,
			struct bin_attribute *bin_attr,
			char *buf, loff_t off, size_t count)
{
	struct scsi_qla_host *vha = shost_priv(dev_to_shost(container_of(kobj,
	    struct device, kobj)));
	struct qla_hw_data *ha = vha->hw;
	uint8_t *tmp_data;

	if (unlikely(pci_channel_offline(ha->pdev)))
		return 0;

	if (qla2x00_chip_is_down(vha))
		return 0;

	if (!capable(CAP_SYS_ADMIN) || off != 0 || count != ha->vpd_size ||
	    !ha->isp_ops->write_nvram)
		return 0;

	if (qla2x00_wait_for_hba_online(vha) != QLA_SUCCESS) {
		ql_log(ql_log_warn, vha, 0x706a,
		    "HBA not online, failing VPD update.\n");
		return -EAGAIN;
	}

	mutex_lock(&ha->optrom_mutex);
	if (qla2x00_chip_is_down(vha)) {
		mutex_unlock(&ha->optrom_mutex);
		return -EAGAIN;
	}

	/* Write NVRAM. */
	ha->isp_ops->write_nvram(vha, buf, ha->vpd_base, count);
	ha->isp_ops->read_nvram(vha, ha->vpd, ha->vpd_base, count);

	/* Update flash version information for 4Gb & above. */
	if (!IS_FWI2_CAPABLE(ha)) {
		mutex_unlock(&ha->optrom_mutex);
		return -EINVAL;
	}

	tmp_data = vmalloc(256);
	if (!tmp_data) {
		mutex_unlock(&ha->optrom_mutex);
		ql_log(ql_log_warn, vha, 0x706b,
		    "Unable to allocate memory for VPD information update.\n");
		return -ENOMEM;
	}
	ha->isp_ops->get_flash_version(vha, tmp_data);
	vfree(tmp_data);

	mutex_unlock(&ha->optrom_mutex);

	return count;
}

static struct bin_attribute sysfs_vpd_attr = {
	.attr = {
		.name = "vpd",
		.mode = S_IRUSR | S_IWUSR,
	},
	.size = 0,
	.read = qla2x00_sysfs_read_vpd,
	.write = qla2x00_sysfs_write_vpd,
};

static ssize_t
qla2x00_sysfs_read_sfp(struct file *filp, struct kobject *kobj,
		       struct bin_attribute *bin_attr,
		       char *buf, loff_t off, size_t count)
{
	struct scsi_qla_host *vha = shost_priv(dev_to_shost(container_of(kobj,
	    struct device, kobj)));
	int rval;

	if (!capable(CAP_SYS_ADMIN) || off != 0 || count < SFP_DEV_SIZE)
		return 0;

	mutex_lock(&vha->hw->optrom_mutex);
	if (qla2x00_chip_is_down(vha)) {
		mutex_unlock(&vha->hw->optrom_mutex);
		return 0;
	}

	rval = qla2x00_read_sfp_dev(vha, buf, count);
	mutex_unlock(&vha->hw->optrom_mutex);

	if (rval)
		return -EIO;

	return count;
}

static struct bin_attribute sysfs_sfp_attr = {
	.attr = {
		.name = "sfp",
		.mode = S_IRUSR | S_IWUSR,
	},
	.size = SFP_DEV_SIZE,
	.read = qla2x00_sysfs_read_sfp,
};

static ssize_t
qla2x00_sysfs_write_reset(struct file *filp, struct kobject *kobj,
			struct bin_attribute *bin_attr,
			char *buf, loff_t off, size_t count)
{
	struct scsi_qla_host *vha = shost_priv(dev_to_shost(container_of(kobj,
	    struct device, kobj)));
	struct qla_hw_data *ha = vha->hw;
	struct scsi_qla_host *base_vha = pci_get_drvdata(ha->pdev);
	int type;
	uint32_t idc_control;
	uint8_t *tmp_data = NULL;

	if (off != 0)
		return -EINVAL;

	type = simple_strtol(buf, NULL, 10);
	switch (type) {
	case 0x2025c:
		ql_log(ql_log_info, vha, 0x706e,
		    "Issuing ISP reset.\n");

		if (vha->hw->flags.port_isolated) {
			ql_log(ql_log_info, vha, 0x706e,
			       "Port is isolated, returning.\n");
			return -EINVAL;
		}

		scsi_block_requests(vha->host);
		if (IS_QLA82XX(ha)) {
			ha->flags.isp82xx_no_md_cap = 1;
			qla82xx_idc_lock(ha);
			qla82xx_set_reset_owner(vha);
			qla82xx_idc_unlock(ha);
		} else if (IS_QLA8044(ha)) {
			qla8044_idc_lock(ha);
			idc_control = qla8044_rd_reg(ha,
			    QLA8044_IDC_DRV_CTRL);
			qla8044_wr_reg(ha, QLA8044_IDC_DRV_CTRL,
			    (idc_control | GRACEFUL_RESET_BIT1));
			qla82xx_set_reset_owner(vha);
			qla8044_idc_unlock(ha);
		} else {
			set_bit(ISP_ABORT_NEEDED, &vha->dpc_flags);
			qla2xxx_wake_dpc(vha);
		}
		qla2x00_wait_for_chip_reset(vha);
		scsi_unblock_requests(vha->host);
		break;
	case 0x2025d:
		if (!IS_QLA81XX(ha) && !IS_QLA83XX(ha) &&
		    !IS_QLA27XX(ha) && !IS_QLA28XX(ha))
			return -EPERM;

		ql_log(ql_log_info, vha, 0x706f,
		    "Issuing MPI reset.\n");

		if (IS_QLA83XX(ha) || IS_QLA27XX(ha) || IS_QLA28XX(ha)) {
			uint32_t idc_control;

			qla83xx_idc_lock(vha, 0);
			__qla83xx_get_idc_control(vha, &idc_control);
			idc_control |= QLA83XX_IDC_GRACEFUL_RESET;
			__qla83xx_set_idc_control(vha, idc_control);
			qla83xx_wr_reg(vha, QLA83XX_IDC_DEV_STATE,
			    QLA8XXX_DEV_NEED_RESET);
			qla83xx_idc_audit(vha, IDC_AUDIT_TIMESTAMP);
			qla83xx_idc_unlock(vha, 0);
			break;
		} else {
			/* Make sure FC side is not in reset */
			WARN_ON_ONCE(qla2x00_wait_for_hba_online(vha) !=
				     QLA_SUCCESS);

			/* Issue MPI reset */
			scsi_block_requests(vha->host);
			if (qla81xx_restart_mpi_firmware(vha) != QLA_SUCCESS)
				ql_log(ql_log_warn, vha, 0x7070,
				    "MPI reset failed.\n");
			scsi_unblock_requests(vha->host);
			break;
		}
		break;
	case 0x2025e:
		if (!IS_P3P_TYPE(ha) || vha != base_vha) {
			ql_log(ql_log_info, vha, 0x7071,
			    "FCoE ctx reset not supported.\n");
			return -EPERM;
		}

		ql_log(ql_log_info, vha, 0x7072,
		    "Issuing FCoE ctx reset.\n");
		set_bit(FCOE_CTX_RESET_NEEDED, &vha->dpc_flags);
		qla2xxx_wake_dpc(vha);
		qla2x00_wait_for_fcoe_ctx_reset(vha);
		break;
	case 0x2025f:
		if (!IS_QLA8031(ha))
			return -EPERM;
		ql_log(ql_log_info, vha, 0x70bc,
		    "Disabling Reset by IDC control\n");
		qla83xx_idc_lock(vha, 0);
		__qla83xx_get_idc_control(vha, &idc_control);
		idc_control |= QLA83XX_IDC_RESET_DISABLED;
		__qla83xx_set_idc_control(vha, idc_control);
		qla83xx_idc_unlock(vha, 0);
		break;
	case 0x20260:
		if (!IS_QLA8031(ha))
			return -EPERM;
		ql_log(ql_log_info, vha, 0x70bd,
		    "Enabling Reset by IDC control\n");
		qla83xx_idc_lock(vha, 0);
		__qla83xx_get_idc_control(vha, &idc_control);
		idc_control &= ~QLA83XX_IDC_RESET_DISABLED;
		__qla83xx_set_idc_control(vha, idc_control);
		qla83xx_idc_unlock(vha, 0);
		break;
	case 0x20261:
		ql_dbg(ql_dbg_user, vha, 0x70e0,
		    "Updating cache versions without reset ");

		tmp_data = vmalloc(256);
		if (!tmp_data) {
			ql_log(ql_log_warn, vha, 0x70e1,
			    "Unable to allocate memory for VPD information update.\n");
			return -ENOMEM;
		}
		ha->isp_ops->get_flash_version(vha, tmp_data);
		vfree(tmp_data);
		break;
	}
	return count;
}

static struct bin_attribute sysfs_reset_attr = {
	.attr = {
		.name = "reset",
		.mode = S_IWUSR,
	},
	.size = 0,
	.write = qla2x00_sysfs_write_reset,
};

static ssize_t
qla2x00_issue_logo(struct file *filp, struct kobject *kobj,
			struct bin_attribute *bin_attr,
			char *buf, loff_t off, size_t count)
{
	struct scsi_qla_host *vha = shost_priv(dev_to_shost(container_of(kobj,
	    struct device, kobj)));
	int type;
	port_id_t did;

	if (!capable(CAP_SYS_ADMIN))
		return 0;

	if (unlikely(pci_channel_offline(vha->hw->pdev)))
		return 0;

	if (qla2x00_chip_is_down(vha))
		return 0;

	type = simple_strtol(buf, NULL, 10);

	did.b.domain = (type & 0x00ff0000) >> 16;
	did.b.area = (type & 0x0000ff00) >> 8;
	did.b.al_pa = (type & 0x000000ff);

	ql_log(ql_log_info, vha, 0xd04d, "portid=%02x%02x%02x done\n",
	    did.b.domain, did.b.area, did.b.al_pa);

	ql_log(ql_log_info, vha, 0x70e4, "%s: %d\n", __func__, type);

	qla24xx_els_dcmd_iocb(vha, ELS_DCMD_LOGO, did);
	return count;
}

static struct bin_attribute sysfs_issue_logo_attr = {
	.attr = {
		.name = "issue_logo",
		.mode = S_IWUSR,
	},
	.size = 0,
	.write = qla2x00_issue_logo,
};

static ssize_t
qla2x00_sysfs_read_xgmac_stats(struct file *filp, struct kobject *kobj,
		       struct bin_attribute *bin_attr,
		       char *buf, loff_t off, size_t count)
{
	struct scsi_qla_host *vha = shost_priv(dev_to_shost(container_of(kobj,
	    struct device, kobj)));
	struct qla_hw_data *ha = vha->hw;
	int rval;
	uint16_t actual_size;

	if (!capable(CAP_SYS_ADMIN) || off != 0 || count > XGMAC_DATA_SIZE)
		return 0;

	if (unlikely(pci_channel_offline(ha->pdev)))
		return 0;
	mutex_lock(&vha->hw->optrom_mutex);
	if (qla2x00_chip_is_down(vha)) {
		mutex_unlock(&vha->hw->optrom_mutex);
		return 0;
	}

	if (ha->xgmac_data)
		goto do_read;

	ha->xgmac_data = dma_alloc_coherent(&ha->pdev->dev, XGMAC_DATA_SIZE,
	    &ha->xgmac_data_dma, GFP_KERNEL);
	if (!ha->xgmac_data) {
		mutex_unlock(&vha->hw->optrom_mutex);
		ql_log(ql_log_warn, vha, 0x7076,
		    "Unable to allocate memory for XGMAC read-data.\n");
		return 0;
	}

do_read:
	actual_size = 0;
	memset(ha->xgmac_data, 0, XGMAC_DATA_SIZE);

	rval = qla2x00_get_xgmac_stats(vha, ha->xgmac_data_dma,
	    XGMAC_DATA_SIZE, &actual_size);

	mutex_unlock(&vha->hw->optrom_mutex);
	if (rval != QLA_SUCCESS) {
		ql_log(ql_log_warn, vha, 0x7077,
		    "Unable to read XGMAC data (%x).\n", rval);
		count = 0;
	}

	count = actual_size > count ? count : actual_size;
	memcpy(buf, ha->xgmac_data, count);

	return count;
}

static struct bin_attribute sysfs_xgmac_stats_attr = {
	.attr = {
		.name = "xgmac_stats",
		.mode = S_IRUSR,
	},
	.size = 0,
	.read = qla2x00_sysfs_read_xgmac_stats,
};

static ssize_t
qla2x00_sysfs_read_dcbx_tlv(struct file *filp, struct kobject *kobj,
		       struct bin_attribute *bin_attr,
		       char *buf, loff_t off, size_t count)
{
	struct scsi_qla_host *vha = shost_priv(dev_to_shost(container_of(kobj,
	    struct device, kobj)));
	struct qla_hw_data *ha = vha->hw;
	int rval;

	if (!capable(CAP_SYS_ADMIN) || off != 0 || count > DCBX_TLV_DATA_SIZE)
		return 0;

	if (ha->dcbx_tlv)
		goto do_read;
	mutex_lock(&vha->hw->optrom_mutex);
	if (qla2x00_chip_is_down(vha)) {
		mutex_unlock(&vha->hw->optrom_mutex);
		return 0;
	}

	ha->dcbx_tlv = dma_alloc_coherent(&ha->pdev->dev, DCBX_TLV_DATA_SIZE,
	    &ha->dcbx_tlv_dma, GFP_KERNEL);
	if (!ha->dcbx_tlv) {
		mutex_unlock(&vha->hw->optrom_mutex);
		ql_log(ql_log_warn, vha, 0x7078,
		    "Unable to allocate memory for DCBX TLV read-data.\n");
		return -ENOMEM;
	}

do_read:
	memset(ha->dcbx_tlv, 0, DCBX_TLV_DATA_SIZE);

	rval = qla2x00_get_dcbx_params(vha, ha->dcbx_tlv_dma,
	    DCBX_TLV_DATA_SIZE);

	mutex_unlock(&vha->hw->optrom_mutex);

	if (rval != QLA_SUCCESS) {
		ql_log(ql_log_warn, vha, 0x7079,
		    "Unable to read DCBX TLV (%x).\n", rval);
		return -EIO;
	}

	memcpy(buf, ha->dcbx_tlv, count);

	return count;
}

static struct bin_attribute sysfs_dcbx_tlv_attr = {
	.attr = {
		.name = "dcbx_tlv",
		.mode = S_IRUSR,
	},
	.size = 0,
	.read = qla2x00_sysfs_read_dcbx_tlv,
};

static struct sysfs_entry {
	char *name;
	struct bin_attribute *attr;
	int type;
} bin_file_entries[] = {
	{ "fw_dump", &sysfs_fw_dump_attr, },
	{ "nvram", &sysfs_nvram_attr, },
	{ "optrom", &sysfs_optrom_attr, },
	{ "optrom_ctl", &sysfs_optrom_ctl_attr, },
	{ "vpd", &sysfs_vpd_attr, 1 },
	{ "sfp", &sysfs_sfp_attr, 1 },
	{ "reset", &sysfs_reset_attr, },
	{ "issue_logo", &sysfs_issue_logo_attr, },
	{ "xgmac_stats", &sysfs_xgmac_stats_attr, 3 },
	{ "dcbx_tlv", &sysfs_dcbx_tlv_attr, 3 },
	{ NULL },
};

void
qla2x00_alloc_sysfs_attr(scsi_qla_host_t *vha)
{
	struct Scsi_Host *host = vha->host;
	struct sysfs_entry *iter;
	int ret;

	for (iter = bin_file_entries; iter->name; iter++) {
		if (iter->type && !IS_FWI2_CAPABLE(vha->hw))
			continue;
		if (iter->type == 2 && !IS_QLA25XX(vha->hw))
			continue;
		if (iter->type == 3 && !(IS_CNA_CAPABLE(vha->hw)))
			continue;

		ret = sysfs_create_bin_file(&host->shost_gendev.kobj,
		    iter->attr);
		if (ret)
			ql_log(ql_log_warn, vha, 0x00f3,
			    "Unable to create sysfs %s binary attribute (%d).\n",
			    iter->name, ret);
		else
			ql_dbg(ql_dbg_init, vha, 0x00f4,
			    "Successfully created sysfs %s binary attribute.\n",
			    iter->name);
	}
}

void
qla2x00_free_sysfs_attr(scsi_qla_host_t *vha, bool stop_beacon)
{
	struct Scsi_Host *host = vha->host;
	struct sysfs_entry *iter;
	struct qla_hw_data *ha = vha->hw;

	for (iter = bin_file_entries; iter->name; iter++) {
		if (iter->type && !IS_FWI2_CAPABLE(ha))
			continue;
		if (iter->type == 2 && !IS_QLA25XX(ha))
			continue;
		if (iter->type == 3 && !(IS_CNA_CAPABLE(ha)))
			continue;
		if (iter->type == 0x27 &&
		    (!IS_QLA27XX(ha) || !IS_QLA28XX(ha)))
			continue;

		sysfs_remove_bin_file(&host->shost_gendev.kobj,
		    iter->attr);
	}

	if (stop_beacon && ha->beacon_blink_led == 1)
		ha->isp_ops->beacon_off(vha);
}

/* Scsi_Host attributes. */

static ssize_t
qla2x00_driver_version_show(struct device *dev,
			  struct device_attribute *attr, char *buf)
{
	return scnprintf(buf, PAGE_SIZE, "%s\n", qla2x00_version_str);
}

static ssize_t
qla2x00_fw_version_show(struct device *dev,
			struct device_attribute *attr, char *buf)
{
	scsi_qla_host_t *vha = shost_priv(class_to_shost(dev));
	struct qla_hw_data *ha = vha->hw;
	char fw_str[128];

	return scnprintf(buf, PAGE_SIZE, "%s\n",
	    ha->isp_ops->fw_version_str(vha, fw_str, sizeof(fw_str)));
}

static ssize_t
qla2x00_serial_num_show(struct device *dev, struct device_attribute *attr,
			char *buf)
{
	scsi_qla_host_t *vha = shost_priv(class_to_shost(dev));
	struct qla_hw_data *ha = vha->hw;
	uint32_t sn;

	if (IS_QLAFX00(vha->hw)) {
		return scnprintf(buf, PAGE_SIZE, "%s\n",
		    vha->hw->mr.serial_num);
	} else if (IS_FWI2_CAPABLE(ha)) {
		qla2xxx_get_vpd_field(vha, "SN", buf, PAGE_SIZE - 1);
		return strlen(strcat(buf, "\n"));
	}

	sn = ((ha->serial0 & 0x1f) << 16) | (ha->serial2 << 8) | ha->serial1;
	return scnprintf(buf, PAGE_SIZE, "%c%05d\n", 'A' + sn / 100000,
	    sn % 100000);
}

static ssize_t
qla2x00_isp_name_show(struct device *dev, struct device_attribute *attr,
		      char *buf)
{
	scsi_qla_host_t *vha = shost_priv(class_to_shost(dev));

	return scnprintf(buf, PAGE_SIZE, "ISP%04X\n", vha->hw->pdev->device);
}

static ssize_t
qla2x00_isp_id_show(struct device *dev, struct device_attribute *attr,
		    char *buf)
{
	scsi_qla_host_t *vha = shost_priv(class_to_shost(dev));
	struct qla_hw_data *ha = vha->hw;

	if (IS_QLAFX00(vha->hw))
		return scnprintf(buf, PAGE_SIZE, "%s\n",
		    vha->hw->mr.hw_version);

	return scnprintf(buf, PAGE_SIZE, "%04x %04x %04x %04x\n",
	    ha->product_id[0], ha->product_id[1], ha->product_id[2],
	    ha->product_id[3]);
}

static ssize_t
qla2x00_model_name_show(struct device *dev, struct device_attribute *attr,
			char *buf)
{
	scsi_qla_host_t *vha = shost_priv(class_to_shost(dev));

	return scnprintf(buf, PAGE_SIZE, "%s\n", vha->hw->model_number);
}

static ssize_t
qla2x00_model_desc_show(struct device *dev, struct device_attribute *attr,
			char *buf)
{
	scsi_qla_host_t *vha = shost_priv(class_to_shost(dev));

	return scnprintf(buf, PAGE_SIZE, "%s\n", vha->hw->model_desc);
}

static ssize_t
qla2x00_pci_info_show(struct device *dev, struct device_attribute *attr,
		      char *buf)
{
	scsi_qla_host_t *vha = shost_priv(class_to_shost(dev));
	char pci_info[30];

	return scnprintf(buf, PAGE_SIZE, "%s\n",
			 vha->hw->isp_ops->pci_info_str(vha, pci_info,
							sizeof(pci_info)));
}

static ssize_t
qla2x00_link_state_show(struct device *dev, struct device_attribute *attr,
			char *buf)
{
	scsi_qla_host_t *vha = shost_priv(class_to_shost(dev));
	struct qla_hw_data *ha = vha->hw;
	int len = 0;

	if (atomic_read(&vha->loop_state) == LOOP_DOWN ||
	    atomic_read(&vha->loop_state) == LOOP_DEAD ||
	    vha->device_flags & DFLG_NO_CABLE)
		len = scnprintf(buf, PAGE_SIZE, "Link Down\n");
	else if (atomic_read(&vha->loop_state) != LOOP_READY ||
	    qla2x00_chip_is_down(vha))
		len = scnprintf(buf, PAGE_SIZE, "Unknown Link State\n");
	else {
		len = scnprintf(buf, PAGE_SIZE, "Link Up - ");

		switch (ha->current_topology) {
		case ISP_CFG_NL:
			len += scnprintf(buf + len, PAGE_SIZE-len, "Loop\n");
			break;
		case ISP_CFG_FL:
			len += scnprintf(buf + len, PAGE_SIZE-len, "FL_Port\n");
			break;
		case ISP_CFG_N:
			len += scnprintf(buf + len, PAGE_SIZE-len,
			    "N_Port to N_Port\n");
			break;
		case ISP_CFG_F:
			len += scnprintf(buf + len, PAGE_SIZE-len, "F_Port\n");
			break;
		default:
			len += scnprintf(buf + len, PAGE_SIZE-len, "Loop\n");
			break;
		}
	}
	return len;
}

static ssize_t
qla2x00_zio_show(struct device *dev, struct device_attribute *attr,
		 char *buf)
{
	scsi_qla_host_t *vha = shost_priv(class_to_shost(dev));
	int len = 0;

	switch (vha->hw->zio_mode) {
	case QLA_ZIO_MODE_6:
		len += scnprintf(buf + len, PAGE_SIZE-len, "Mode 6\n");
		break;
	case QLA_ZIO_DISABLED:
		len += scnprintf(buf + len, PAGE_SIZE-len, "Disabled\n");
		break;
	}
	return len;
}

static ssize_t
qla2x00_zio_store(struct device *dev, struct device_attribute *attr,
		  const char *buf, size_t count)
{
	scsi_qla_host_t *vha = shost_priv(class_to_shost(dev));
	struct qla_hw_data *ha = vha->hw;
	int val = 0;
	uint16_t zio_mode;

	if (!IS_ZIO_SUPPORTED(ha))
		return -ENOTSUPP;

	if (sscanf(buf, "%d", &val) != 1)
		return -EINVAL;

	if (val)
		zio_mode = QLA_ZIO_MODE_6;
	else
		zio_mode = QLA_ZIO_DISABLED;

	/* Update per-hba values and queue a reset. */
	if (zio_mode != QLA_ZIO_DISABLED || ha->zio_mode != QLA_ZIO_DISABLED) {
		ha->zio_mode = zio_mode;
		set_bit(ISP_ABORT_NEEDED, &vha->dpc_flags);
	}
	return strlen(buf);
}

static ssize_t
qla2x00_zio_timer_show(struct device *dev, struct device_attribute *attr,
		       char *buf)
{
	scsi_qla_host_t *vha = shost_priv(class_to_shost(dev));

	return scnprintf(buf, PAGE_SIZE, "%d us\n", vha->hw->zio_timer * 100);
}

static ssize_t
qla2x00_zio_timer_store(struct device *dev, struct device_attribute *attr,
			const char *buf, size_t count)
{
	scsi_qla_host_t *vha = shost_priv(class_to_shost(dev));
	int val = 0;
	uint16_t zio_timer;

	if (sscanf(buf, "%d", &val) != 1)
		return -EINVAL;
	if (val > 25500 || val < 100)
		return -ERANGE;

	zio_timer = (uint16_t)(val / 100);
	vha->hw->zio_timer = zio_timer;

	return strlen(buf);
}

static ssize_t
qla_zio_threshold_show(struct device *dev, struct device_attribute *attr,
		       char *buf)
{
	scsi_qla_host_t *vha = shost_priv(class_to_shost(dev));

	return scnprintf(buf, PAGE_SIZE, "%d exchanges\n",
	    vha->hw->last_zio_threshold);
}

static ssize_t
qla_zio_threshold_store(struct device *dev, struct device_attribute *attr,
    const char *buf, size_t count)
{
	scsi_qla_host_t *vha = shost_priv(class_to_shost(dev));
	int val = 0;

	if (vha->hw->zio_mode != QLA_ZIO_MODE_6)
		return -EINVAL;
	if (sscanf(buf, "%d", &val) != 1)
		return -EINVAL;
	if (val < 0 || val > 256)
		return -ERANGE;

	atomic_set(&vha->hw->zio_threshold, val);
	return strlen(buf);
}

static ssize_t
qla2x00_beacon_show(struct device *dev, struct device_attribute *attr,
		    char *buf)
{
	scsi_qla_host_t *vha = shost_priv(class_to_shost(dev));
	int len = 0;

	if (vha->hw->beacon_blink_led)
		len += scnprintf(buf + len, PAGE_SIZE-len, "Enabled\n");
	else
		len += scnprintf(buf + len, PAGE_SIZE-len, "Disabled\n");
	return len;
}

static ssize_t
qla2x00_beacon_store(struct device *dev, struct device_attribute *attr,
		     const char *buf, size_t count)
{
	scsi_qla_host_t *vha = shost_priv(class_to_shost(dev));
	struct qla_hw_data *ha = vha->hw;
	int val = 0;
	int rval;

	if (IS_QLA2100(ha) || IS_QLA2200(ha))
		return -EPERM;

	if (sscanf(buf, "%d", &val) != 1)
		return -EINVAL;

	mutex_lock(&vha->hw->optrom_mutex);
	if (qla2x00_chip_is_down(vha)) {
		mutex_unlock(&vha->hw->optrom_mutex);
		ql_log(ql_log_warn, vha, 0x707a,
		    "Abort ISP active -- ignoring beacon request.\n");
		return -EBUSY;
	}

	if (val)
		rval = ha->isp_ops->beacon_on(vha);
	else
		rval = ha->isp_ops->beacon_off(vha);

	if (rval != QLA_SUCCESS)
		count = 0;

	mutex_unlock(&vha->hw->optrom_mutex);

	return count;
}

static ssize_t
qla2x00_beacon_config_show(struct device *dev, struct device_attribute *attr,
	char *buf)
{
	scsi_qla_host_t *vha = shost_priv(class_to_shost(dev));
	struct qla_hw_data *ha = vha->hw;
	uint16_t led[3] = { 0 };

	if (!IS_QLA2031(ha) && !IS_QLA27XX(ha) && !IS_QLA28XX(ha))
		return -EPERM;

	if (ql26xx_led_config(vha, 0, led))
		return scnprintf(buf, PAGE_SIZE, "\n");

	return scnprintf(buf, PAGE_SIZE, "%#04hx %#04hx %#04hx\n",
	    led[0], led[1], led[2]);
}

static ssize_t
qla2x00_beacon_config_store(struct device *dev, struct device_attribute *attr,
	const char *buf, size_t count)
{
	scsi_qla_host_t *vha = shost_priv(class_to_shost(dev));
	struct qla_hw_data *ha = vha->hw;
	uint16_t options = BIT_0;
	uint16_t led[3] = { 0 };
	uint16_t word[4];
	int n;

	if (!IS_QLA2031(ha) && !IS_QLA27XX(ha) && !IS_QLA28XX(ha))
		return -EPERM;

	n = sscanf(buf, "%hx %hx %hx %hx", word+0, word+1, word+2, word+3);
	if (n == 4) {
		if (word[0] == 3) {
			options |= BIT_3|BIT_2|BIT_1;
			led[0] = word[1];
			led[1] = word[2];
			led[2] = word[3];
			goto write;
		}
		return -EINVAL;
	}

	if (n == 2) {
		/* check led index */
		if (word[0] == 0) {
			options |= BIT_2;
			led[0] = word[1];
			goto write;
		}
		if (word[0] == 1) {
			options |= BIT_3;
			led[1] = word[1];
			goto write;
		}
		if (word[0] == 2) {
			options |= BIT_1;
			led[2] = word[1];
			goto write;
		}
		return -EINVAL;
	}

	return -EINVAL;

write:
	if (ql26xx_led_config(vha, options, led))
		return -EFAULT;

	return count;
}

static ssize_t
qla2x00_optrom_bios_version_show(struct device *dev,
				 struct device_attribute *attr, char *buf)
{
	scsi_qla_host_t *vha = shost_priv(class_to_shost(dev));
	struct qla_hw_data *ha = vha->hw;

	return scnprintf(buf, PAGE_SIZE, "%d.%02d\n", ha->bios_revision[1],
	    ha->bios_revision[0]);
}

static ssize_t
qla2x00_optrom_efi_version_show(struct device *dev,
				struct device_attribute *attr, char *buf)
{
	scsi_qla_host_t *vha = shost_priv(class_to_shost(dev));
	struct qla_hw_data *ha = vha->hw;

	return scnprintf(buf, PAGE_SIZE, "%d.%02d\n", ha->efi_revision[1],
	    ha->efi_revision[0]);
}

static ssize_t
qla2x00_optrom_fcode_version_show(struct device *dev,
				  struct device_attribute *attr, char *buf)
{
	scsi_qla_host_t *vha = shost_priv(class_to_shost(dev));
	struct qla_hw_data *ha = vha->hw;

	return scnprintf(buf, PAGE_SIZE, "%d.%02d\n", ha->fcode_revision[1],
	    ha->fcode_revision[0]);
}

static ssize_t
qla2x00_optrom_fw_version_show(struct device *dev,
			       struct device_attribute *attr, char *buf)
{
	scsi_qla_host_t *vha = shost_priv(class_to_shost(dev));
	struct qla_hw_data *ha = vha->hw;

	return scnprintf(buf, PAGE_SIZE, "%d.%02d.%02d %d\n",
	    ha->fw_revision[0], ha->fw_revision[1], ha->fw_revision[2],
	    ha->fw_revision[3]);
}

static ssize_t
qla2x00_optrom_gold_fw_version_show(struct device *dev,
    struct device_attribute *attr, char *buf)
{
	scsi_qla_host_t *vha = shost_priv(class_to_shost(dev));
	struct qla_hw_data *ha = vha->hw;

	if (!IS_QLA81XX(ha) && !IS_QLA83XX(ha) &&
	    !IS_QLA27XX(ha) && !IS_QLA28XX(ha))
		return scnprintf(buf, PAGE_SIZE, "\n");

	return scnprintf(buf, PAGE_SIZE, "%d.%02d.%02d (%d)\n",
	    ha->gold_fw_version[0], ha->gold_fw_version[1],
	    ha->gold_fw_version[2], ha->gold_fw_version[3]);
}

static ssize_t
qla2x00_total_isp_aborts_show(struct device *dev,
			      struct device_attribute *attr, char *buf)
{
	scsi_qla_host_t *vha = shost_priv(class_to_shost(dev));

	return scnprintf(buf, PAGE_SIZE, "%d\n",
	    vha->qla_stats.total_isp_aborts);
}

static ssize_t
qla24xx_84xx_fw_version_show(struct device *dev,
	struct device_attribute *attr, char *buf)
{
	int rval = QLA_SUCCESS;
	uint16_t status[2] = { 0 };
	scsi_qla_host_t *vha = shost_priv(class_to_shost(dev));
	struct qla_hw_data *ha = vha->hw;

	if (!IS_QLA84XX(ha))
		return scnprintf(buf, PAGE_SIZE, "\n");

	if (!ha->cs84xx->op_fw_version) {
		rval = qla84xx_verify_chip(vha, status);

		if (!rval && !status[0])
			return scnprintf(buf, PAGE_SIZE, "%u\n",
			    (uint32_t)ha->cs84xx->op_fw_version);
	}

	return scnprintf(buf, PAGE_SIZE, "\n");
}

static ssize_t
qla2x00_serdes_version_show(struct device *dev, struct device_attribute *attr,
    char *buf)
{
	scsi_qla_host_t *vha = shost_priv(class_to_shost(dev));
	struct qla_hw_data *ha = vha->hw;

	if (!IS_QLA27XX(ha) && !IS_QLA28XX(ha))
		return scnprintf(buf, PAGE_SIZE, "\n");

	return scnprintf(buf, PAGE_SIZE, "%d.%02d.%02d\n",
	    ha->serdes_version[0], ha->serdes_version[1],
	    ha->serdes_version[2]);
}

static ssize_t
qla2x00_mpi_version_show(struct device *dev, struct device_attribute *attr,
    char *buf)
{
	scsi_qla_host_t *vha = shost_priv(class_to_shost(dev));
	struct qla_hw_data *ha = vha->hw;

	if (!IS_QLA81XX(ha) && !IS_QLA8031(ha) && !IS_QLA8044(ha) &&
	    !IS_QLA27XX(ha) && !IS_QLA28XX(ha))
		return scnprintf(buf, PAGE_SIZE, "\n");

	return scnprintf(buf, PAGE_SIZE, "%d.%02d.%02d (%x)\n",
	    ha->mpi_version[0], ha->mpi_version[1], ha->mpi_version[2],
	    ha->mpi_capabilities);
}

static ssize_t
qla2x00_phy_version_show(struct device *dev, struct device_attribute *attr,
    char *buf)
{
	scsi_qla_host_t *vha = shost_priv(class_to_shost(dev));
	struct qla_hw_data *ha = vha->hw;

	if (!IS_QLA81XX(ha) && !IS_QLA8031(ha))
		return scnprintf(buf, PAGE_SIZE, "\n");

	return scnprintf(buf, PAGE_SIZE, "%d.%02d.%02d\n",
	    ha->phy_version[0], ha->phy_version[1], ha->phy_version[2]);
}

static ssize_t
qla2x00_flash_block_size_show(struct device *dev,
			      struct device_attribute *attr, char *buf)
{
	scsi_qla_host_t *vha = shost_priv(class_to_shost(dev));
	struct qla_hw_data *ha = vha->hw;

	return scnprintf(buf, PAGE_SIZE, "0x%x\n", ha->fdt_block_size);
}

static ssize_t
qla2x00_vlan_id_show(struct device *dev, struct device_attribute *attr,
    char *buf)
{
	scsi_qla_host_t *vha = shost_priv(class_to_shost(dev));

	if (!IS_CNA_CAPABLE(vha->hw))
		return scnprintf(buf, PAGE_SIZE, "\n");

	return scnprintf(buf, PAGE_SIZE, "%d\n", vha->fcoe_vlan_id);
}

static ssize_t
qla2x00_vn_port_mac_address_show(struct device *dev,
    struct device_attribute *attr, char *buf)
{
	scsi_qla_host_t *vha = shost_priv(class_to_shost(dev));

	if (!IS_CNA_CAPABLE(vha->hw))
		return scnprintf(buf, PAGE_SIZE, "\n");

	return scnprintf(buf, PAGE_SIZE, "%pMR\n", vha->fcoe_vn_port_mac);
}

static ssize_t
qla2x00_fabric_param_show(struct device *dev, struct device_attribute *attr,
    char *buf)
{
	scsi_qla_host_t *vha = shost_priv(class_to_shost(dev));

	return scnprintf(buf, PAGE_SIZE, "%d\n", vha->hw->switch_cap);
}

static ssize_t
qla2x00_thermal_temp_show(struct device *dev,
	struct device_attribute *attr, char *buf)
{
	scsi_qla_host_t *vha = shost_priv(class_to_shost(dev));
	uint16_t temp = 0;
	int rc;

	mutex_lock(&vha->hw->optrom_mutex);
	if (qla2x00_chip_is_down(vha)) {
		mutex_unlock(&vha->hw->optrom_mutex);
		ql_log(ql_log_warn, vha, 0x70dc, "ISP reset active.\n");
		goto done;
	}

	if (vha->hw->flags.eeh_busy) {
		mutex_unlock(&vha->hw->optrom_mutex);
		ql_log(ql_log_warn, vha, 0x70dd, "PCI EEH busy.\n");
		goto done;
	}

	rc = qla2x00_get_thermal_temp(vha, &temp);
	mutex_unlock(&vha->hw->optrom_mutex);
	if (rc == QLA_SUCCESS)
		return scnprintf(buf, PAGE_SIZE, "%d\n", temp);

done:
	return scnprintf(buf, PAGE_SIZE, "\n");
}

static ssize_t
qla2x00_fw_state_show(struct device *dev, struct device_attribute *attr,
    char *buf)
{
	scsi_qla_host_t *vha = shost_priv(class_to_shost(dev));
	int rval = QLA_FUNCTION_FAILED;
	uint16_t state[6];
	uint32_t pstate;

	if (IS_QLAFX00(vha->hw)) {
		pstate = qlafx00_fw_state_show(dev, attr, buf);
		return scnprintf(buf, PAGE_SIZE, "0x%x\n", pstate);
	}

	mutex_lock(&vha->hw->optrom_mutex);
	if (qla2x00_chip_is_down(vha)) {
		mutex_unlock(&vha->hw->optrom_mutex);
		ql_log(ql_log_warn, vha, 0x707c,
		    "ISP reset active.\n");
		goto out;
	} else if (vha->hw->flags.eeh_busy) {
		mutex_unlock(&vha->hw->optrom_mutex);
		goto out;
	}

	rval = qla2x00_get_firmware_state(vha, state);
	mutex_unlock(&vha->hw->optrom_mutex);
out:
	if (rval != QLA_SUCCESS) {
		memset(state, -1, sizeof(state));
		rval = qla2x00_get_firmware_state(vha, state);
	}

	return scnprintf(buf, PAGE_SIZE, "0x%x 0x%x 0x%x 0x%x 0x%x 0x%x\n",
	    state[0], state[1], state[2], state[3], state[4], state[5]);
}

static ssize_t
qla2x00_diag_requests_show(struct device *dev,
	struct device_attribute *attr, char *buf)
{
	scsi_qla_host_t *vha = shost_priv(class_to_shost(dev));

	if (!IS_BIDI_CAPABLE(vha->hw))
		return scnprintf(buf, PAGE_SIZE, "\n");

	return scnprintf(buf, PAGE_SIZE, "%llu\n", vha->bidi_stats.io_count);
}

static ssize_t
qla2x00_diag_megabytes_show(struct device *dev,
	struct device_attribute *attr, char *buf)
{
	scsi_qla_host_t *vha = shost_priv(class_to_shost(dev));

	if (!IS_BIDI_CAPABLE(vha->hw))
		return scnprintf(buf, PAGE_SIZE, "\n");

	return scnprintf(buf, PAGE_SIZE, "%llu\n",
	    vha->bidi_stats.transfer_bytes >> 20);
}

static ssize_t
qla2x00_fw_dump_size_show(struct device *dev, struct device_attribute *attr,
	char *buf)
{
	scsi_qla_host_t *vha = shost_priv(class_to_shost(dev));
	struct qla_hw_data *ha = vha->hw;
	uint32_t size;

	if (!ha->fw_dumped)
		size = 0;
	else if (IS_P3P_TYPE(ha))
		size = ha->md_template_size + ha->md_dump_size;
	else
		size = ha->fw_dump_len;

	return scnprintf(buf, PAGE_SIZE, "%d\n", size);
}

static ssize_t
qla2x00_allow_cna_fw_dump_show(struct device *dev,
	struct device_attribute *attr, char *buf)
{
	scsi_qla_host_t *vha = shost_priv(class_to_shost(dev));

	if (!IS_P3P_TYPE(vha->hw))
		return scnprintf(buf, PAGE_SIZE, "\n");
	else
		return scnprintf(buf, PAGE_SIZE, "%s\n",
		    vha->hw->allow_cna_fw_dump ? "true" : "false");
}

static ssize_t
qla2x00_allow_cna_fw_dump_store(struct device *dev,
	struct device_attribute *attr, const char *buf, size_t count)
{
	scsi_qla_host_t *vha = shost_priv(class_to_shost(dev));
	int val = 0;

	if (!IS_P3P_TYPE(vha->hw))
		return -EINVAL;

	if (sscanf(buf, "%d", &val) != 1)
		return -EINVAL;

	vha->hw->allow_cna_fw_dump = val != 0;

	return strlen(buf);
}

static ssize_t
qla2x00_pep_version_show(struct device *dev, struct device_attribute *attr,
	char *buf)
{
	scsi_qla_host_t *vha = shost_priv(class_to_shost(dev));
	struct qla_hw_data *ha = vha->hw;

	if (!IS_QLA27XX(ha) && !IS_QLA28XX(ha))
		return scnprintf(buf, PAGE_SIZE, "\n");

	return scnprintf(buf, PAGE_SIZE, "%d.%02d.%02d\n",
	    ha->pep_version[0], ha->pep_version[1], ha->pep_version[2]);
}

static ssize_t
qla2x00_min_supported_speed_show(struct device *dev,
    struct device_attribute *attr, char *buf)
{
	scsi_qla_host_t *vha = shost_priv(class_to_shost(dev));
	struct qla_hw_data *ha = vha->hw;

	if (!IS_QLA27XX(ha) && !IS_QLA28XX(ha))
		return scnprintf(buf, PAGE_SIZE, "\n");

	return scnprintf(buf, PAGE_SIZE, "%s\n",
	    ha->min_supported_speed == 6 ? "64Gps" :
	    ha->min_supported_speed == 5 ? "32Gps" :
	    ha->min_supported_speed == 4 ? "16Gps" :
	    ha->min_supported_speed == 3 ? "8Gps" :
	    ha->min_supported_speed == 2 ? "4Gps" :
	    ha->min_supported_speed != 0 ? "unknown" : "");
}

static ssize_t
qla2x00_max_supported_speed_show(struct device *dev,
    struct device_attribute *attr, char *buf)
{
	scsi_qla_host_t *vha = shost_priv(class_to_shost(dev));
	struct qla_hw_data *ha = vha->hw;

	if (!IS_QLA27XX(ha) && !IS_QLA28XX(ha))
		return scnprintf(buf, PAGE_SIZE, "\n");

	return scnprintf(buf, PAGE_SIZE, "%s\n",
	    ha->max_supported_speed  == 2 ? "64Gps" :
	    ha->max_supported_speed  == 1 ? "32Gps" :
	    ha->max_supported_speed  == 0 ? "16Gps" : "unknown");
}

static ssize_t
qla2x00_port_speed_store(struct device *dev, struct device_attribute *attr,
    const char *buf, size_t count)
{
	struct scsi_qla_host *vha = shost_priv(dev_to_shost(dev));
	ulong type, speed;
	int oldspeed, rval;
	int mode = QLA_SET_DATA_RATE_LR;
	struct qla_hw_data *ha = vha->hw;

	if (!IS_QLA27XX(ha) && !IS_QLA28XX(ha)) {
		ql_log(ql_log_warn, vha, 0x70d8,
		    "Speed setting not supported \n");
		return -EINVAL;
	}

	rval = kstrtol(buf, 10, &type);
	if (rval)
		return rval;
	speed = type;
	if (type == 40 || type == 80 || type == 160 ||
	    type == 320) {
		ql_dbg(ql_dbg_user, vha, 0x70d9,
		    "Setting will be affected after a loss of sync\n");
		type = type/10;
		mode = QLA_SET_DATA_RATE_NOLR;
	}

	oldspeed = ha->set_data_rate;

	switch (type) {
	case 0:
		ha->set_data_rate = PORT_SPEED_AUTO;
		break;
	case 4:
		ha->set_data_rate = PORT_SPEED_4GB;
		break;
	case 8:
		ha->set_data_rate = PORT_SPEED_8GB;
		break;
	case 16:
		ha->set_data_rate = PORT_SPEED_16GB;
		break;
	case 32:
		ha->set_data_rate = PORT_SPEED_32GB;
		break;
	default:
		ql_log(ql_log_warn, vha, 0x1199,
		    "Unrecognized speed setting:%lx. Setting Autoneg\n",
		    speed);
		ha->set_data_rate = PORT_SPEED_AUTO;
	}

	if (qla2x00_chip_is_down(vha) || (oldspeed == ha->set_data_rate))
		return -EINVAL;

	ql_log(ql_log_info, vha, 0x70da,
	    "Setting speed to %lx Gbps \n", type);

	rval = qla2x00_set_data_rate(vha, mode);
	if (rval != QLA_SUCCESS)
		return -EIO;

	return strlen(buf);
}

static const struct {
	u16 rate;
	char *str;
} port_speed_str[] = {
	{ PORT_SPEED_4GB, "4" },
	{ PORT_SPEED_8GB, "8" },
	{ PORT_SPEED_16GB, "16" },
	{ PORT_SPEED_32GB, "32" },
	{ PORT_SPEED_64GB, "64" },
	{ PORT_SPEED_10GB, "10" },
};

static ssize_t
qla2x00_port_speed_show(struct device *dev, struct device_attribute *attr,
    char *buf)
{
	struct scsi_qla_host *vha = shost_priv(dev_to_shost(dev));
	struct qla_hw_data *ha = vha->hw;
	ssize_t rval;
	u16 i;
	char *speed = "Unknown";

	rval = qla2x00_get_data_rate(vha);
	if (rval != QLA_SUCCESS) {
		ql_log(ql_log_warn, vha, 0x70db,
		    "Unable to get port speed rval:%zd\n", rval);
		return -EINVAL;
	}

	for (i = 0; i < ARRAY_SIZE(port_speed_str); i++) {
		if (port_speed_str[i].rate != ha->link_data_rate)
			continue;
		speed = port_speed_str[i].str;
		break;
	}

	return scnprintf(buf, PAGE_SIZE, "%s\n", speed);
<<<<<<< HEAD
=======
}

static ssize_t
qla2x00_mpi_pause_store(struct device *dev,
	struct device_attribute *attr, const char *buf, size_t count)
{
	scsi_qla_host_t *vha = shost_priv(class_to_shost(dev));
	int rval = 0;

	if (sscanf(buf, "%d", &rval) != 1)
		return -EINVAL;

	ql_log(ql_log_warn, vha, 0x7089, "Pausing MPI...\n");

	rval = qla83xx_wr_reg(vha, 0x002012d4, 0x30000001);

	if (rval != QLA_SUCCESS) {
		ql_log(ql_log_warn, vha, 0x708a, "Unable to pause MPI.\n");
		count = 0;
	}

	return count;
>>>>>>> 3b17187f
}

static DEVICE_ATTR(mpi_pause, S_IWUSR, NULL, qla2x00_mpi_pause_store);

/* ----- */

static ssize_t
qlini_mode_show(struct device *dev, struct device_attribute *attr, char *buf)
{
	scsi_qla_host_t *vha = shost_priv(class_to_shost(dev));
	int len = 0;

	len += scnprintf(buf + len, PAGE_SIZE-len,
	    "Supported options: enabled | disabled | dual | exclusive\n");

	/* --- */
	len += scnprintf(buf + len, PAGE_SIZE-len, "Current selection: ");

	switch (vha->qlini_mode) {
	case QLA2XXX_INI_MODE_EXCLUSIVE:
		len += scnprintf(buf + len, PAGE_SIZE-len,
		    QLA2XXX_INI_MODE_STR_EXCLUSIVE);
		break;
	case QLA2XXX_INI_MODE_DISABLED:
		len += scnprintf(buf + len, PAGE_SIZE-len,
		    QLA2XXX_INI_MODE_STR_DISABLED);
		break;
	case QLA2XXX_INI_MODE_ENABLED:
		len += scnprintf(buf + len, PAGE_SIZE-len,
		    QLA2XXX_INI_MODE_STR_ENABLED);
		break;
	case QLA2XXX_INI_MODE_DUAL:
		len += scnprintf(buf + len, PAGE_SIZE-len,
		    QLA2XXX_INI_MODE_STR_DUAL);
		break;
	}
	len += scnprintf(buf + len, PAGE_SIZE-len, "\n");

	return len;
}

static char *mode_to_str[] = {
	"exclusive",
	"disabled",
	"enabled",
	"dual",
};

#define NEED_EXCH_OFFLOAD(_exchg) ((_exchg) > FW_DEF_EXCHANGES_CNT)
static void qla_set_ini_mode(scsi_qla_host_t *vha, int op)
{
	enum {
		NO_ACTION,
		MODE_CHANGE_ACCEPT,
		MODE_CHANGE_NO_ACTION,
		TARGET_STILL_ACTIVE,
	};
	int action = NO_ACTION;
	int set_mode = 0;
	u8  eo_toggle = 0;	/* exchange offload flipped */

	switch (vha->qlini_mode) {
	case QLA2XXX_INI_MODE_DISABLED:
		switch (op) {
		case QLA2XXX_INI_MODE_DISABLED:
			if (qla_tgt_mode_enabled(vha)) {
				if (NEED_EXCH_OFFLOAD(vha->u_ql2xexchoffld) !=
				    vha->hw->flags.exchoffld_enabled)
					eo_toggle = 1;
				if (((vha->ql2xexchoffld !=
				    vha->u_ql2xexchoffld) &&
				    NEED_EXCH_OFFLOAD(vha->u_ql2xexchoffld)) ||
				    eo_toggle) {
					/*
					 * The number of exchange to be offload
					 * was tweaked or offload option was
					 * flipped
					 */
					action = MODE_CHANGE_ACCEPT;
				} else {
					action = MODE_CHANGE_NO_ACTION;
				}
			} else {
				action = MODE_CHANGE_NO_ACTION;
			}
			break;
		case QLA2XXX_INI_MODE_EXCLUSIVE:
			if (qla_tgt_mode_enabled(vha)) {
				if (NEED_EXCH_OFFLOAD(vha->u_ql2xexchoffld) !=
				    vha->hw->flags.exchoffld_enabled)
					eo_toggle = 1;
				if (((vha->ql2xexchoffld !=
				    vha->u_ql2xexchoffld) &&
				    NEED_EXCH_OFFLOAD(vha->u_ql2xexchoffld)) ||
				    eo_toggle) {
					/*
					 * The number of exchange to be offload
					 * was tweaked or offload option was
					 * flipped
					 */
					action = MODE_CHANGE_ACCEPT;
				} else {
					action = MODE_CHANGE_NO_ACTION;
				}
			} else {
				action = MODE_CHANGE_ACCEPT;
			}
			break;
		case QLA2XXX_INI_MODE_DUAL:
			action = MODE_CHANGE_ACCEPT;
			/* active_mode is target only, reset it to dual */
			if (qla_tgt_mode_enabled(vha)) {
				set_mode = 1;
				action = MODE_CHANGE_ACCEPT;
			} else {
				action = MODE_CHANGE_NO_ACTION;
			}
			break;

		case QLA2XXX_INI_MODE_ENABLED:
			if (qla_tgt_mode_enabled(vha))
				action = TARGET_STILL_ACTIVE;
			else {
				action = MODE_CHANGE_ACCEPT;
				set_mode = 1;
			}
			break;
		}
		break;

	case QLA2XXX_INI_MODE_EXCLUSIVE:
		switch (op) {
		case QLA2XXX_INI_MODE_EXCLUSIVE:
			if (qla_tgt_mode_enabled(vha)) {
				if (NEED_EXCH_OFFLOAD(vha->u_ql2xexchoffld) !=
				    vha->hw->flags.exchoffld_enabled)
					eo_toggle = 1;
				if (((vha->ql2xexchoffld !=
				    vha->u_ql2xexchoffld) &&
				    NEED_EXCH_OFFLOAD(vha->u_ql2xexchoffld)) ||
				    eo_toggle)
					/*
					 * The number of exchange to be offload
					 * was tweaked or offload option was
					 * flipped
					 */
					action = MODE_CHANGE_ACCEPT;
				else
					action = NO_ACTION;
			} else
				action = NO_ACTION;

			break;

		case QLA2XXX_INI_MODE_DISABLED:
			if (qla_tgt_mode_enabled(vha)) {
				if (NEED_EXCH_OFFLOAD(vha->u_ql2xexchoffld) !=
				    vha->hw->flags.exchoffld_enabled)
					eo_toggle = 1;
				if (((vha->ql2xexchoffld !=
				      vha->u_ql2xexchoffld) &&
				    NEED_EXCH_OFFLOAD(vha->u_ql2xexchoffld)) ||
				    eo_toggle)
					action = MODE_CHANGE_ACCEPT;
				else
					action = MODE_CHANGE_NO_ACTION;
			} else
				action = MODE_CHANGE_NO_ACTION;
			break;

		case QLA2XXX_INI_MODE_DUAL: /* exclusive -> dual */
			if (qla_tgt_mode_enabled(vha)) {
				action = MODE_CHANGE_ACCEPT;
				set_mode = 1;
			} else
				action = MODE_CHANGE_ACCEPT;
			break;

		case QLA2XXX_INI_MODE_ENABLED:
			if (qla_tgt_mode_enabled(vha))
				action = TARGET_STILL_ACTIVE;
			else {
				if (vha->hw->flags.fw_started)
					action = MODE_CHANGE_NO_ACTION;
				else
					action = MODE_CHANGE_ACCEPT;
			}
			break;
		}
		break;

	case QLA2XXX_INI_MODE_ENABLED:
		switch (op) {
		case QLA2XXX_INI_MODE_ENABLED:
			if (NEED_EXCH_OFFLOAD(vha->u_ql2xiniexchg) !=
			    vha->hw->flags.exchoffld_enabled)
				eo_toggle = 1;
			if (((vha->ql2xiniexchg != vha->u_ql2xiniexchg) &&
				NEED_EXCH_OFFLOAD(vha->u_ql2xiniexchg)) ||
			    eo_toggle)
				action = MODE_CHANGE_ACCEPT;
			else
				action = NO_ACTION;
			break;
		case QLA2XXX_INI_MODE_DUAL:
		case QLA2XXX_INI_MODE_DISABLED:
			action = MODE_CHANGE_ACCEPT;
			break;
		default:
			action = MODE_CHANGE_NO_ACTION;
			break;
		}
		break;

	case QLA2XXX_INI_MODE_DUAL:
		switch (op) {
		case QLA2XXX_INI_MODE_DUAL:
			if (qla_tgt_mode_enabled(vha) ||
			    qla_dual_mode_enabled(vha)) {
				if (NEED_EXCH_OFFLOAD(vha->u_ql2xexchoffld +
					vha->u_ql2xiniexchg) !=
				    vha->hw->flags.exchoffld_enabled)
					eo_toggle = 1;

				if ((((vha->ql2xexchoffld +
				       vha->ql2xiniexchg) !=
				    (vha->u_ql2xiniexchg +
				     vha->u_ql2xexchoffld)) &&
				    NEED_EXCH_OFFLOAD(vha->u_ql2xiniexchg +
					vha->u_ql2xexchoffld)) || eo_toggle)
					action = MODE_CHANGE_ACCEPT;
				else
					action = NO_ACTION;
			} else {
				if (NEED_EXCH_OFFLOAD(vha->u_ql2xexchoffld +
					vha->u_ql2xiniexchg) !=
				    vha->hw->flags.exchoffld_enabled)
					eo_toggle = 1;

				if ((((vha->ql2xexchoffld + vha->ql2xiniexchg)
				    != (vha->u_ql2xiniexchg +
					vha->u_ql2xexchoffld)) &&
				    NEED_EXCH_OFFLOAD(vha->u_ql2xiniexchg +
					vha->u_ql2xexchoffld)) || eo_toggle)
					action = MODE_CHANGE_NO_ACTION;
				else
					action = NO_ACTION;
			}
			break;

		case QLA2XXX_INI_MODE_DISABLED:
			if (qla_tgt_mode_enabled(vha) ||
			    qla_dual_mode_enabled(vha)) {
				/* turning off initiator mode */
				set_mode = 1;
				action = MODE_CHANGE_ACCEPT;
			} else {
				action = MODE_CHANGE_NO_ACTION;
			}
			break;

		case QLA2XXX_INI_MODE_EXCLUSIVE:
			if (qla_tgt_mode_enabled(vha) ||
			    qla_dual_mode_enabled(vha)) {
				set_mode = 1;
				action = MODE_CHANGE_ACCEPT;
			} else {
				action = MODE_CHANGE_ACCEPT;
			}
			break;

		case QLA2XXX_INI_MODE_ENABLED:
			if (qla_tgt_mode_enabled(vha) ||
			    qla_dual_mode_enabled(vha)) {
				action = TARGET_STILL_ACTIVE;
			} else {
				action = MODE_CHANGE_ACCEPT;
			}
		}
		break;
	}

	switch (action) {
	case MODE_CHANGE_ACCEPT:
		ql_log(ql_log_warn, vha, 0xffff,
		    "Mode change accepted. From %s to %s, Tgt exchg %d|%d. ini exchg %d|%d\n",
		    mode_to_str[vha->qlini_mode], mode_to_str[op],
		    vha->ql2xexchoffld, vha->u_ql2xexchoffld,
		    vha->ql2xiniexchg, vha->u_ql2xiniexchg);

		vha->qlini_mode = op;
		vha->ql2xexchoffld = vha->u_ql2xexchoffld;
		vha->ql2xiniexchg = vha->u_ql2xiniexchg;
		if (set_mode)
			qlt_set_mode(vha);
		vha->flags.online = 1;
		set_bit(ISP_ABORT_NEEDED, &vha->dpc_flags);
		break;

	case MODE_CHANGE_NO_ACTION:
		ql_log(ql_log_warn, vha, 0xffff,
		    "Mode is set. No action taken. From %s to %s, Tgt exchg %d|%d. ini exchg %d|%d\n",
		    mode_to_str[vha->qlini_mode], mode_to_str[op],
		    vha->ql2xexchoffld, vha->u_ql2xexchoffld,
		    vha->ql2xiniexchg, vha->u_ql2xiniexchg);
		vha->qlini_mode = op;
		vha->ql2xexchoffld = vha->u_ql2xexchoffld;
		vha->ql2xiniexchg = vha->u_ql2xiniexchg;
		break;

	case TARGET_STILL_ACTIVE:
		ql_log(ql_log_warn, vha, 0xffff,
		    "Target Mode is active. Unable to change Mode.\n");
		break;

	case NO_ACTION:
	default:
		ql_log(ql_log_warn, vha, 0xffff,
		    "Mode unchange. No action taken. %d|%d pct %d|%d.\n",
		    vha->qlini_mode, op,
		    vha->ql2xexchoffld, vha->u_ql2xexchoffld);
		break;
	}
}

static ssize_t
qlini_mode_store(struct device *dev, struct device_attribute *attr,
    const char *buf, size_t count)
{
	scsi_qla_host_t *vha = shost_priv(class_to_shost(dev));
	int ini;

	if (!buf)
		return -EINVAL;

	if (strncasecmp(QLA2XXX_INI_MODE_STR_EXCLUSIVE, buf,
		strlen(QLA2XXX_INI_MODE_STR_EXCLUSIVE)) == 0)
		ini = QLA2XXX_INI_MODE_EXCLUSIVE;
	else if (strncasecmp(QLA2XXX_INI_MODE_STR_DISABLED, buf,
		strlen(QLA2XXX_INI_MODE_STR_DISABLED)) == 0)
		ini = QLA2XXX_INI_MODE_DISABLED;
	else if (strncasecmp(QLA2XXX_INI_MODE_STR_ENABLED, buf,
		  strlen(QLA2XXX_INI_MODE_STR_ENABLED)) == 0)
		ini = QLA2XXX_INI_MODE_ENABLED;
	else if (strncasecmp(QLA2XXX_INI_MODE_STR_DUAL, buf,
		strlen(QLA2XXX_INI_MODE_STR_DUAL)) == 0)
		ini = QLA2XXX_INI_MODE_DUAL;
	else
		return -EINVAL;

	qla_set_ini_mode(vha, ini);
	return strlen(buf);
}

static ssize_t
ql2xexchoffld_show(struct device *dev, struct device_attribute *attr,
    char *buf)
{
	scsi_qla_host_t *vha = shost_priv(class_to_shost(dev));
	int len = 0;

	len += scnprintf(buf + len, PAGE_SIZE-len,
		"target exchange: new %d : current: %d\n\n",
		vha->u_ql2xexchoffld, vha->ql2xexchoffld);

	len += scnprintf(buf + len, PAGE_SIZE-len,
	    "Please (re)set operating mode via \"/sys/class/scsi_host/host%ld/qlini_mode\" to load new setting.\n",
	    vha->host_no);

	return len;
}

static ssize_t
ql2xexchoffld_store(struct device *dev, struct device_attribute *attr,
    const char *buf, size_t count)
{
	scsi_qla_host_t *vha = shost_priv(class_to_shost(dev));
	int val = 0;

	if (sscanf(buf, "%d", &val) != 1)
		return -EINVAL;

	if (val > FW_MAX_EXCHANGES_CNT)
		val = FW_MAX_EXCHANGES_CNT;
	else if (val < 0)
		val = 0;

	vha->u_ql2xexchoffld = val;
	return strlen(buf);
}

static ssize_t
ql2xiniexchg_show(struct device *dev, struct device_attribute *attr,
    char *buf)
{
	scsi_qla_host_t *vha = shost_priv(class_to_shost(dev));
	int len = 0;

	len += scnprintf(buf + len, PAGE_SIZE-len,
		"target exchange: new %d : current: %d\n\n",
		vha->u_ql2xiniexchg, vha->ql2xiniexchg);

	len += scnprintf(buf + len, PAGE_SIZE-len,
	    "Please (re)set operating mode via \"/sys/class/scsi_host/host%ld/qlini_mode\" to load new setting.\n",
	    vha->host_no);

	return len;
}

static ssize_t
ql2xiniexchg_store(struct device *dev, struct device_attribute *attr,
    const char *buf, size_t count)
{
	scsi_qla_host_t *vha = shost_priv(class_to_shost(dev));
	int val = 0;

	if (sscanf(buf, "%d", &val) != 1)
		return -EINVAL;

	if (val > FW_MAX_EXCHANGES_CNT)
		val = FW_MAX_EXCHANGES_CNT;
	else if (val < 0)
		val = 0;

	vha->u_ql2xiniexchg = val;
	return strlen(buf);
}

static ssize_t
qla2x00_dif_bundle_statistics_show(struct device *dev,
    struct device_attribute *attr, char *buf)
{
	scsi_qla_host_t *vha = shost_priv(class_to_shost(dev));
	struct qla_hw_data *ha = vha->hw;

	return scnprintf(buf, PAGE_SIZE,
	    "cross=%llu read=%llu write=%llu kalloc=%llu dma_alloc=%llu unusable=%u\n",
	    ha->dif_bundle_crossed_pages, ha->dif_bundle_reads,
	    ha->dif_bundle_writes, ha->dif_bundle_kallocs,
	    ha->dif_bundle_dma_allocs, ha->pool.unusable.count);
}

static ssize_t
qla2x00_fw_attr_show(struct device *dev,
    struct device_attribute *attr, char *buf)
{
	scsi_qla_host_t *vha = shost_priv(class_to_shost(dev));
	struct qla_hw_data *ha = vha->hw;

	if (!IS_QLA27XX(ha) && !IS_QLA28XX(ha))
		return scnprintf(buf, PAGE_SIZE, "\n");

	return scnprintf(buf, PAGE_SIZE, "%llx\n",
	    (uint64_t)ha->fw_attributes_ext[1] << 48 |
	    (uint64_t)ha->fw_attributes_ext[0] << 32 |
	    (uint64_t)ha->fw_attributes_h << 16 |
	    (uint64_t)ha->fw_attributes);
}

static ssize_t
qla2x00_port_no_show(struct device *dev, struct device_attribute *attr,
    char *buf)
{
	scsi_qla_host_t *vha = shost_priv(class_to_shost(dev));

	return scnprintf(buf, PAGE_SIZE, "%u\n", vha->hw->port_no);
}

static ssize_t
qla2x00_dport_diagnostics_show(struct device *dev,
	struct device_attribute *attr, char *buf)
{
	scsi_qla_host_t *vha = shost_priv(class_to_shost(dev));

	if (!IS_QLA83XX(vha->hw) && !IS_QLA27XX(vha->hw) &&
	    !IS_QLA28XX(vha->hw))
		return scnprintf(buf, PAGE_SIZE, "\n");

	if (!*vha->dport_data)
		return scnprintf(buf, PAGE_SIZE, "\n");

	return scnprintf(buf, PAGE_SIZE, "%04x %04x %04x %04x\n",
	    vha->dport_data[0], vha->dport_data[1],
	    vha->dport_data[2], vha->dport_data[3]);
}
static DEVICE_ATTR(dport_diagnostics, 0444,
	   qla2x00_dport_diagnostics_show, NULL);

static DEVICE_ATTR(driver_version, S_IRUGO, qla2x00_driver_version_show, NULL);
static DEVICE_ATTR(fw_version, S_IRUGO, qla2x00_fw_version_show, NULL);
static DEVICE_ATTR(serial_num, S_IRUGO, qla2x00_serial_num_show, NULL);
static DEVICE_ATTR(isp_name, S_IRUGO, qla2x00_isp_name_show, NULL);
static DEVICE_ATTR(isp_id, S_IRUGO, qla2x00_isp_id_show, NULL);
static DEVICE_ATTR(model_name, S_IRUGO, qla2x00_model_name_show, NULL);
static DEVICE_ATTR(model_desc, S_IRUGO, qla2x00_model_desc_show, NULL);
static DEVICE_ATTR(pci_info, S_IRUGO, qla2x00_pci_info_show, NULL);
static DEVICE_ATTR(link_state, S_IRUGO, qla2x00_link_state_show, NULL);
static DEVICE_ATTR(zio, S_IRUGO | S_IWUSR, qla2x00_zio_show, qla2x00_zio_store);
static DEVICE_ATTR(zio_timer, S_IRUGO | S_IWUSR, qla2x00_zio_timer_show,
		   qla2x00_zio_timer_store);
static DEVICE_ATTR(beacon, S_IRUGO | S_IWUSR, qla2x00_beacon_show,
		   qla2x00_beacon_store);
static DEVICE_ATTR(beacon_config, 0644, qla2x00_beacon_config_show,
		   qla2x00_beacon_config_store);
static DEVICE_ATTR(optrom_bios_version, S_IRUGO,
		   qla2x00_optrom_bios_version_show, NULL);
static DEVICE_ATTR(optrom_efi_version, S_IRUGO,
		   qla2x00_optrom_efi_version_show, NULL);
static DEVICE_ATTR(optrom_fcode_version, S_IRUGO,
		   qla2x00_optrom_fcode_version_show, NULL);
static DEVICE_ATTR(optrom_fw_version, S_IRUGO, qla2x00_optrom_fw_version_show,
		   NULL);
static DEVICE_ATTR(optrom_gold_fw_version, S_IRUGO,
    qla2x00_optrom_gold_fw_version_show, NULL);
static DEVICE_ATTR(84xx_fw_version, S_IRUGO, qla24xx_84xx_fw_version_show,
		   NULL);
static DEVICE_ATTR(total_isp_aborts, S_IRUGO, qla2x00_total_isp_aborts_show,
		   NULL);
static DEVICE_ATTR(serdes_version, 0444, qla2x00_serdes_version_show, NULL);
static DEVICE_ATTR(mpi_version, S_IRUGO, qla2x00_mpi_version_show, NULL);
static DEVICE_ATTR(phy_version, S_IRUGO, qla2x00_phy_version_show, NULL);
static DEVICE_ATTR(flash_block_size, S_IRUGO, qla2x00_flash_block_size_show,
		   NULL);
static DEVICE_ATTR(vlan_id, S_IRUGO, qla2x00_vlan_id_show, NULL);
static DEVICE_ATTR(vn_port_mac_address, S_IRUGO,
		   qla2x00_vn_port_mac_address_show, NULL);
static DEVICE_ATTR(fabric_param, S_IRUGO, qla2x00_fabric_param_show, NULL);
static DEVICE_ATTR(fw_state, S_IRUGO, qla2x00_fw_state_show, NULL);
static DEVICE_ATTR(thermal_temp, S_IRUGO, qla2x00_thermal_temp_show, NULL);
static DEVICE_ATTR(diag_requests, S_IRUGO, qla2x00_diag_requests_show, NULL);
static DEVICE_ATTR(diag_megabytes, S_IRUGO, qla2x00_diag_megabytes_show, NULL);
static DEVICE_ATTR(fw_dump_size, S_IRUGO, qla2x00_fw_dump_size_show, NULL);
static DEVICE_ATTR(allow_cna_fw_dump, S_IRUGO | S_IWUSR,
		   qla2x00_allow_cna_fw_dump_show,
		   qla2x00_allow_cna_fw_dump_store);
static DEVICE_ATTR(pep_version, S_IRUGO, qla2x00_pep_version_show, NULL);
static DEVICE_ATTR(min_supported_speed, 0444,
		   qla2x00_min_supported_speed_show, NULL);
static DEVICE_ATTR(max_supported_speed, 0444,
		   qla2x00_max_supported_speed_show, NULL);
static DEVICE_ATTR(zio_threshold, 0644,
    qla_zio_threshold_show,
    qla_zio_threshold_store);
static DEVICE_ATTR_RW(qlini_mode);
static DEVICE_ATTR_RW(ql2xexchoffld);
static DEVICE_ATTR_RW(ql2xiniexchg);
static DEVICE_ATTR(dif_bundle_statistics, 0444,
    qla2x00_dif_bundle_statistics_show, NULL);
static DEVICE_ATTR(port_speed, 0644, qla2x00_port_speed_show,
    qla2x00_port_speed_store);
static DEVICE_ATTR(port_no, 0444, qla2x00_port_no_show, NULL);
static DEVICE_ATTR(fw_attr, 0444, qla2x00_fw_attr_show, NULL);
static DEVICE_ATTR_RO(edif_doorbell);


struct device_attribute *qla2x00_host_attrs[] = {
	&dev_attr_driver_version,
	&dev_attr_fw_version,
	&dev_attr_serial_num,
	&dev_attr_isp_name,
	&dev_attr_isp_id,
	&dev_attr_model_name,
	&dev_attr_model_desc,
	&dev_attr_pci_info,
	&dev_attr_link_state,
	&dev_attr_zio,
	&dev_attr_zio_timer,
	&dev_attr_beacon,
	&dev_attr_beacon_config,
	&dev_attr_optrom_bios_version,
	&dev_attr_optrom_efi_version,
	&dev_attr_optrom_fcode_version,
	&dev_attr_optrom_fw_version,
	&dev_attr_84xx_fw_version,
	&dev_attr_total_isp_aborts,
	&dev_attr_serdes_version,
	&dev_attr_mpi_version,
	&dev_attr_phy_version,
	&dev_attr_flash_block_size,
	&dev_attr_vlan_id,
	&dev_attr_vn_port_mac_address,
	&dev_attr_fabric_param,
	&dev_attr_fw_state,
	&dev_attr_optrom_gold_fw_version,
	&dev_attr_thermal_temp,
	&dev_attr_diag_requests,
	&dev_attr_diag_megabytes,
	&dev_attr_fw_dump_size,
	&dev_attr_allow_cna_fw_dump,
	&dev_attr_pep_version,
	&dev_attr_min_supported_speed,
	&dev_attr_max_supported_speed,
	&dev_attr_zio_threshold,
	&dev_attr_dif_bundle_statistics,
	&dev_attr_port_speed,
	&dev_attr_port_no,
	&dev_attr_fw_attr,
	&dev_attr_dport_diagnostics,
	&dev_attr_edif_doorbell,
	&dev_attr_mpi_pause,
	NULL, /* reserve for qlini_mode */
	NULL, /* reserve for ql2xiniexchg */
	NULL, /* reserve for ql2xexchoffld */
	NULL,
};

void qla_insert_tgt_attrs(void)
{
	struct device_attribute **attr;

	/* advance to empty slot */
	for (attr = &qla2x00_host_attrs[0]; *attr; ++attr)
		continue;

	*attr = &dev_attr_qlini_mode;
	attr++;
	*attr = &dev_attr_ql2xiniexchg;
	attr++;
	*attr = &dev_attr_ql2xexchoffld;
}

/* Host attributes. */

static void
qla2x00_get_host_port_id(struct Scsi_Host *shost)
{
	scsi_qla_host_t *vha = shost_priv(shost);

	fc_host_port_id(shost) = vha->d_id.b.domain << 16 |
	    vha->d_id.b.area << 8 | vha->d_id.b.al_pa;
}

static void
qla2x00_get_host_speed(struct Scsi_Host *shost)
{
	scsi_qla_host_t *vha = shost_priv(shost);
	u32 speed;

	if (IS_QLAFX00(vha->hw)) {
		qlafx00_get_host_speed(shost);
		return;
	}

	switch (vha->hw->link_data_rate) {
	case PORT_SPEED_1GB:
		speed = FC_PORTSPEED_1GBIT;
		break;
	case PORT_SPEED_2GB:
		speed = FC_PORTSPEED_2GBIT;
		break;
	case PORT_SPEED_4GB:
		speed = FC_PORTSPEED_4GBIT;
		break;
	case PORT_SPEED_8GB:
		speed = FC_PORTSPEED_8GBIT;
		break;
	case PORT_SPEED_10GB:
		speed = FC_PORTSPEED_10GBIT;
		break;
	case PORT_SPEED_16GB:
		speed = FC_PORTSPEED_16GBIT;
		break;
	case PORT_SPEED_32GB:
		speed = FC_PORTSPEED_32GBIT;
		break;
	case PORT_SPEED_64GB:
		speed = FC_PORTSPEED_64GBIT;
		break;
	default:
		speed = FC_PORTSPEED_UNKNOWN;
		break;
	}

	fc_host_speed(shost) = speed;
}

static void
qla2x00_get_host_port_type(struct Scsi_Host *shost)
{
	scsi_qla_host_t *vha = shost_priv(shost);
	uint32_t port_type;

	if (vha->vp_idx) {
		fc_host_port_type(shost) = FC_PORTTYPE_NPIV;
		return;
	}
	switch (vha->hw->current_topology) {
	case ISP_CFG_NL:
		port_type = FC_PORTTYPE_LPORT;
		break;
	case ISP_CFG_FL:
		port_type = FC_PORTTYPE_NLPORT;
		break;
	case ISP_CFG_N:
		port_type = FC_PORTTYPE_PTP;
		break;
	case ISP_CFG_F:
		port_type = FC_PORTTYPE_NPORT;
		break;
	default:
		port_type = FC_PORTTYPE_UNKNOWN;
		break;
	}

	fc_host_port_type(shost) = port_type;
}

static void
qla2x00_get_starget_node_name(struct scsi_target *starget)
{
	struct Scsi_Host *host = dev_to_shost(starget->dev.parent);
	scsi_qla_host_t *vha = shost_priv(host);
	fc_port_t *fcport;
	u64 node_name = 0;

	list_for_each_entry(fcport, &vha->vp_fcports, list) {
		if (fcport->rport &&
		    starget->id == fcport->rport->scsi_target_id) {
			node_name = wwn_to_u64(fcport->node_name);
			break;
		}
	}

	fc_starget_node_name(starget) = node_name;
}

static void
qla2x00_get_starget_port_name(struct scsi_target *starget)
{
	struct Scsi_Host *host = dev_to_shost(starget->dev.parent);
	scsi_qla_host_t *vha = shost_priv(host);
	fc_port_t *fcport;
	u64 port_name = 0;

	list_for_each_entry(fcport, &vha->vp_fcports, list) {
		if (fcport->rport &&
		    starget->id == fcport->rport->scsi_target_id) {
			port_name = wwn_to_u64(fcport->port_name);
			break;
		}
	}

	fc_starget_port_name(starget) = port_name;
}

static void
qla2x00_get_starget_port_id(struct scsi_target *starget)
{
	struct Scsi_Host *host = dev_to_shost(starget->dev.parent);
	scsi_qla_host_t *vha = shost_priv(host);
	fc_port_t *fcport;
	uint32_t port_id = ~0U;

	list_for_each_entry(fcport, &vha->vp_fcports, list) {
		if (fcport->rport &&
		    starget->id == fcport->rport->scsi_target_id) {
			port_id = fcport->d_id.b.domain << 16 |
			    fcport->d_id.b.area << 8 | fcport->d_id.b.al_pa;
			break;
		}
	}

	fc_starget_port_id(starget) = port_id;
}

static inline void
qla2x00_set_rport_loss_tmo(struct fc_rport *rport, uint32_t timeout)
{
	rport->dev_loss_tmo = timeout ? timeout : 1;
}

static void
qla2x00_dev_loss_tmo_callbk(struct fc_rport *rport)
{
	struct Scsi_Host *host = rport_to_shost(rport);
	fc_port_t *fcport = *(fc_port_t **)rport->dd_data;
	unsigned long flags;

	if (!fcport)
		return;

	/* Now that the rport has been deleted, set the fcport state to
	   FCS_DEVICE_DEAD */
	qla2x00_set_fcport_state(fcport, FCS_DEVICE_DEAD);

	/*
	 * Transport has effectively 'deleted' the rport, clear
	 * all local references.
	 */
	spin_lock_irqsave(host->host_lock, flags);
	fcport->rport = fcport->drport = NULL;
	*((fc_port_t **)rport->dd_data) = NULL;
	spin_unlock_irqrestore(host->host_lock, flags);

	if (test_bit(ABORT_ISP_ACTIVE, &fcport->vha->dpc_flags))
		return;

	if (unlikely(pci_channel_offline(fcport->vha->hw->pdev))) {
		qla2x00_abort_all_cmds(fcport->vha, DID_NO_CONNECT << 16);
		return;
	}
}

static void
qla2x00_terminate_rport_io(struct fc_rport *rport)
{
	fc_port_t *fcport = *(fc_port_t **)rport->dd_data;

	if (!fcport)
		return;

	if (test_bit(UNLOADING, &fcport->vha->dpc_flags))
		return;

	if (test_bit(ABORT_ISP_ACTIVE, &fcport->vha->dpc_flags))
		return;

	if (unlikely(pci_channel_offline(fcport->vha->hw->pdev))) {
		qla2x00_abort_all_cmds(fcport->vha, DID_NO_CONNECT << 16);
		return;
	}
	/*
	 * At this point all fcport's software-states are cleared.  Perform any
	 * final cleanup of firmware resources (PCBs and XCBs).
	 */
	if (fcport->loop_id != FC_NO_LOOP_ID) {
		if (IS_FWI2_CAPABLE(fcport->vha->hw)) {
			if (fcport->loop_id != FC_NO_LOOP_ID)
				fcport->logout_on_delete = 1;

			qlt_schedule_sess_for_deletion(fcport);
		} else {
			qla2x00_port_logout(fcport->vha, fcport);
		}
	}
}

static int
qla2x00_issue_lip(struct Scsi_Host *shost)
{
	scsi_qla_host_t *vha = shost_priv(shost);

	if (IS_QLAFX00(vha->hw))
		return 0;

	if (vha->hw->flags.port_isolated)
		return 0;

	qla2x00_loop_reset(vha);
	return 0;
}

static struct fc_host_statistics *
qla2x00_get_fc_host_stats(struct Scsi_Host *shost)
{
	scsi_qla_host_t *vha = shost_priv(shost);
	struct qla_hw_data *ha = vha->hw;
	struct scsi_qla_host *base_vha = pci_get_drvdata(ha->pdev);
	int rval;
	struct link_statistics *stats;
	dma_addr_t stats_dma;
	struct fc_host_statistics *p = &vha->fc_host_stat;
	struct qla_qpair *qpair;
	int i;
	u64 ib = 0, ob = 0, ir = 0, or = 0;

	memset(p, -1, sizeof(*p));

	if (IS_QLAFX00(vha->hw))
		goto done;

	if (test_bit(UNLOADING, &vha->dpc_flags))
		goto done;

	if (unlikely(pci_channel_offline(ha->pdev)))
		goto done;

	if (qla2x00_chip_is_down(vha))
		goto done;

	stats = dma_alloc_coherent(&ha->pdev->dev, sizeof(*stats), &stats_dma,
				   GFP_KERNEL);
	if (!stats) {
		ql_log(ql_log_warn, vha, 0x707d,
		    "Failed to allocate memory for stats.\n");
		goto done;
	}

	rval = QLA_FUNCTION_FAILED;
	if (IS_FWI2_CAPABLE(ha)) {
		rval = qla24xx_get_isp_stats(base_vha, stats, stats_dma, 0);
	} else if (atomic_read(&base_vha->loop_state) == LOOP_READY &&
	    !ha->dpc_active) {
		/* Must be in a 'READY' state for statistics retrieval. */
		rval = qla2x00_get_link_status(base_vha, base_vha->loop_id,
						stats, stats_dma);
	}

	if (rval != QLA_SUCCESS)
		goto done_free;

	/* --- */
	for (i = 0; i < vha->hw->max_qpairs; i++) {
		qpair = vha->hw->queue_pair_map[i];
		if (!qpair)
			continue;
		ir += qpair->counters.input_requests;
		or += qpair->counters.output_requests;
		ib += qpair->counters.input_bytes;
		ob += qpair->counters.output_bytes;
	}
	ir += ha->base_qpair->counters.input_requests;
	or += ha->base_qpair->counters.output_requests;
	ib += ha->base_qpair->counters.input_bytes;
	ob += ha->base_qpair->counters.output_bytes;

	ir += vha->qla_stats.input_requests;
	or += vha->qla_stats.output_requests;
	ib += vha->qla_stats.input_bytes;
	ob += vha->qla_stats.output_bytes;
	/* --- */

	p->link_failure_count = le32_to_cpu(stats->link_fail_cnt);
	p->loss_of_sync_count = le32_to_cpu(stats->loss_sync_cnt);
	p->loss_of_signal_count = le32_to_cpu(stats->loss_sig_cnt);
	p->prim_seq_protocol_err_count = le32_to_cpu(stats->prim_seq_err_cnt);
	p->invalid_tx_word_count = le32_to_cpu(stats->inval_xmit_word_cnt);
	p->invalid_crc_count = le32_to_cpu(stats->inval_crc_cnt);
	if (IS_FWI2_CAPABLE(ha)) {
		p->lip_count = le32_to_cpu(stats->lip_cnt);
		p->tx_frames = le32_to_cpu(stats->tx_frames);
		p->rx_frames = le32_to_cpu(stats->rx_frames);
		p->dumped_frames = le32_to_cpu(stats->discarded_frames);
		p->nos_count = le32_to_cpu(stats->nos_rcvd);
		p->error_frames =
		    le32_to_cpu(stats->dropped_frames) +
		    le32_to_cpu(stats->discarded_frames);
		if (IS_QLA83XX(ha) || IS_QLA27XX(ha) || IS_QLA28XX(ha)) {
			p->rx_words = le64_to_cpu(stats->fpm_recv_word_cnt);
			p->tx_words = le64_to_cpu(stats->fpm_xmit_word_cnt);
		} else {
			p->rx_words = ib >> 2;
			p->tx_words = ob >> 2;
		}
	}

	p->fcp_control_requests = vha->qla_stats.control_requests;
	p->fcp_input_requests = ir;
	p->fcp_output_requests = or;
	p->fcp_input_megabytes  = ib >> 20;
	p->fcp_output_megabytes = ob >> 20;
	p->seconds_since_last_reset =
	    get_jiffies_64() - vha->qla_stats.jiffies_at_last_reset;
	do_div(p->seconds_since_last_reset, HZ);

done_free:
	dma_free_coherent(&ha->pdev->dev, sizeof(struct link_statistics),
	    stats, stats_dma);
done:
	return p;
}

static void
qla2x00_reset_host_stats(struct Scsi_Host *shost)
{
	scsi_qla_host_t *vha = shost_priv(shost);
	struct qla_hw_data *ha = vha->hw;
	struct scsi_qla_host *base_vha = pci_get_drvdata(ha->pdev);
	struct link_statistics *stats;
	dma_addr_t stats_dma;
	int i;
	struct qla_qpair *qpair;

	memset(&vha->qla_stats, 0, sizeof(vha->qla_stats));
	memset(&vha->fc_host_stat, 0, sizeof(vha->fc_host_stat));
	for (i = 0; i < vha->hw->max_qpairs; i++) {
		qpair = vha->hw->queue_pair_map[i];
		if (!qpair)
			continue;
		memset(&qpair->counters, 0, sizeof(qpair->counters));
	}
	memset(&ha->base_qpair->counters, 0, sizeof(qpair->counters));

	vha->qla_stats.jiffies_at_last_reset = get_jiffies_64();

	if (IS_FWI2_CAPABLE(ha)) {
		int rval;

		stats = dma_alloc_coherent(&ha->pdev->dev,
		    sizeof(*stats), &stats_dma, GFP_KERNEL);
		if (!stats) {
			ql_log(ql_log_warn, vha, 0x70d7,
			    "Failed to allocate memory for stats.\n");
			return;
		}

		/* reset firmware statistics */
		rval = qla24xx_get_isp_stats(base_vha, stats, stats_dma, BIT_0);
		if (rval != QLA_SUCCESS)
			ql_log(ql_log_warn, vha, 0x70de,
			       "Resetting ISP statistics failed: rval = %d\n",
			       rval);

		dma_free_coherent(&ha->pdev->dev, sizeof(*stats),
		    stats, stats_dma);
	}
}

static void
qla2x00_get_host_symbolic_name(struct Scsi_Host *shost)
{
	scsi_qla_host_t *vha = shost_priv(shost);

	qla2x00_get_sym_node_name(vha, fc_host_symbolic_name(shost),
	    sizeof(fc_host_symbolic_name(shost)));
}

static void
qla2x00_set_host_system_hostname(struct Scsi_Host *shost)
{
	scsi_qla_host_t *vha = shost_priv(shost);

	set_bit(REGISTER_FDMI_NEEDED, &vha->dpc_flags);
}

static void
qla2x00_get_host_fabric_name(struct Scsi_Host *shost)
{
	scsi_qla_host_t *vha = shost_priv(shost);
	static const uint8_t node_name[WWN_SIZE] = {
		0xFF, 0xFF, 0xFF, 0xFF, 0xFF, 0xFF, 0xFF, 0xFF
	};
	u64 fabric_name = wwn_to_u64(node_name);

	if (vha->device_flags & SWITCH_FOUND)
		fabric_name = wwn_to_u64(vha->fabric_node_name);

	fc_host_fabric_name(shost) = fabric_name;
}

static void
qla2x00_get_host_port_state(struct Scsi_Host *shost)
{
	scsi_qla_host_t *vha = shost_priv(shost);
	struct scsi_qla_host *base_vha = pci_get_drvdata(vha->hw->pdev);

	if (!base_vha->flags.online) {
		fc_host_port_state(shost) = FC_PORTSTATE_OFFLINE;
		return;
	}

	switch (atomic_read(&base_vha->loop_state)) {
	case LOOP_UPDATE:
		fc_host_port_state(shost) = FC_PORTSTATE_DIAGNOSTICS;
		break;
	case LOOP_DOWN:
		if (test_bit(LOOP_RESYNC_NEEDED, &base_vha->dpc_flags))
			fc_host_port_state(shost) = FC_PORTSTATE_DIAGNOSTICS;
		else
			fc_host_port_state(shost) = FC_PORTSTATE_LINKDOWN;
		break;
	case LOOP_DEAD:
		fc_host_port_state(shost) = FC_PORTSTATE_LINKDOWN;
		break;
	case LOOP_READY:
		fc_host_port_state(shost) = FC_PORTSTATE_ONLINE;
		break;
	default:
		fc_host_port_state(shost) = FC_PORTSTATE_UNKNOWN;
		break;
	}
}

static int
qla24xx_vport_create(struct fc_vport *fc_vport, bool disable)
{
	int	ret = 0;
	uint8_t	qos = 0;
	scsi_qla_host_t *base_vha = shost_priv(fc_vport->shost);
	scsi_qla_host_t *vha = NULL;
	struct qla_hw_data *ha = base_vha->hw;
	int	cnt;
	struct req_que *req = ha->req_q_map[0];
	struct qla_qpair *qpair;

	ret = qla24xx_vport_create_req_sanity_check(fc_vport);
	if (ret) {
		ql_log(ql_log_warn, vha, 0x707e,
		    "Vport sanity check failed, status %x\n", ret);
		return (ret);
	}

	vha = qla24xx_create_vhost(fc_vport);
	if (vha == NULL) {
		ql_log(ql_log_warn, vha, 0x707f, "Vport create host failed.\n");
		return FC_VPORT_FAILED;
	}
	if (disable) {
		atomic_set(&vha->vp_state, VP_OFFLINE);
		fc_vport_set_state(fc_vport, FC_VPORT_DISABLED);
	} else
		atomic_set(&vha->vp_state, VP_FAILED);

	/* ready to create vport */
	ql_log(ql_log_info, vha, 0x7080,
	    "VP entry id %d assigned.\n", vha->vp_idx);

	/* initialized vport states */
	atomic_set(&vha->loop_state, LOOP_DOWN);
	vha->vp_err_state = VP_ERR_PORTDWN;
	vha->vp_prev_err_state = VP_ERR_UNKWN;
	/* Check if physical ha port is Up */
	if (atomic_read(&base_vha->loop_state) == LOOP_DOWN ||
	    atomic_read(&base_vha->loop_state) == LOOP_DEAD) {
		/* Don't retry or attempt login of this virtual port */
		ql_dbg(ql_dbg_user, vha, 0x7081,
		    "Vport loop state is not UP.\n");
		atomic_set(&vha->loop_state, LOOP_DEAD);
		if (!disable)
			fc_vport_set_state(fc_vport, FC_VPORT_LINKDOWN);
	}

	if (IS_T10_PI_CAPABLE(ha) && ql2xenabledif) {
		if (ha->fw_attributes & BIT_4) {
			int prot = 0, guard;

			vha->flags.difdix_supported = 1;
			ql_dbg(ql_dbg_user, vha, 0x7082,
			    "Registered for DIF/DIX type 1 and 3 protection.\n");
			if (ql2xenabledif == 1)
				prot = SHOST_DIX_TYPE0_PROTECTION;
			scsi_host_set_prot(vha->host,
			    prot | SHOST_DIF_TYPE1_PROTECTION
			    | SHOST_DIF_TYPE2_PROTECTION
			    | SHOST_DIF_TYPE3_PROTECTION
			    | SHOST_DIX_TYPE1_PROTECTION
			    | SHOST_DIX_TYPE2_PROTECTION
			    | SHOST_DIX_TYPE3_PROTECTION);

			guard = SHOST_DIX_GUARD_CRC;

			if (IS_PI_IPGUARD_CAPABLE(ha) &&
			    (ql2xenabledif > 1 || IS_PI_DIFB_DIX0_CAPABLE(ha)))
				guard |= SHOST_DIX_GUARD_IP;

			scsi_host_set_guard(vha->host, guard);
		} else
			vha->flags.difdix_supported = 0;
	}

	if (scsi_add_host_with_dma(vha->host, &fc_vport->dev,
				   &ha->pdev->dev)) {
		ql_dbg(ql_dbg_user, vha, 0x7083,
		    "scsi_add_host failure for VP[%d].\n", vha->vp_idx);
		goto vport_create_failed_2;
	}

	/* initialize attributes */
	fc_host_dev_loss_tmo(vha->host) = ha->port_down_retry_count;
	fc_host_node_name(vha->host) = wwn_to_u64(vha->node_name);
	fc_host_port_name(vha->host) = wwn_to_u64(vha->port_name);
	fc_host_supported_classes(vha->host) =
		fc_host_supported_classes(base_vha->host);
	fc_host_supported_speeds(vha->host) =
		fc_host_supported_speeds(base_vha->host);

	qlt_vport_create(vha, ha);
	qla24xx_vport_disable(fc_vport, disable);

	if (!ql2xmqsupport || !ha->npiv_info)
		goto vport_queue;

	/* Create a request queue in QoS mode for the vport */
	for (cnt = 0; cnt < ha->nvram_npiv_size; cnt++) {
		if (memcmp(ha->npiv_info[cnt].port_name, vha->port_name, 8) == 0
			&& memcmp(ha->npiv_info[cnt].node_name, vha->node_name,
					8) == 0) {
			qos = ha->npiv_info[cnt].q_qos;
			break;
		}
	}

	if (qos) {
		qpair = qla2xxx_create_qpair(vha, qos, vha->vp_idx, true);
		if (!qpair)
			ql_log(ql_log_warn, vha, 0x7084,
			    "Can't create qpair for VP[%d]\n",
			    vha->vp_idx);
		else {
			ql_dbg(ql_dbg_multiq, vha, 0xc001,
			    "Queue pair: %d Qos: %d) created for VP[%d]\n",
			    qpair->id, qos, vha->vp_idx);
			ql_dbg(ql_dbg_user, vha, 0x7085,
			    "Queue Pair: %d Qos: %d) created for VP[%d]\n",
			    qpair->id, qos, vha->vp_idx);
			req = qpair->req;
			vha->qpair = qpair;
		}
	}

vport_queue:
	vha->req = req;
	return 0;

vport_create_failed_2:
	qla24xx_disable_vp(vha);
	qla24xx_deallocate_vp_id(vha);
	scsi_host_put(vha->host);
	return FC_VPORT_FAILED;
}

static int
qla24xx_vport_delete(struct fc_vport *fc_vport)
{
	scsi_qla_host_t *vha = fc_vport->dd_data;
	struct qla_hw_data *ha = vha->hw;
	uint16_t id = vha->vp_idx;

	set_bit(VPORT_DELETE, &vha->dpc_flags);

	while (test_bit(LOOP_RESYNC_ACTIVE, &vha->dpc_flags) ||
	    test_bit(FCPORT_UPDATE_NEEDED, &vha->dpc_flags))
		msleep(1000);


	qla24xx_disable_vp(vha);
	qla2x00_wait_for_sess_deletion(vha);

	qla_nvme_delete(vha);
	qla_enode_stop(vha);
	qla_edb_stop(vha);

	vha->flags.delete_progress = 1;

	qlt_remove_target(ha, vha);

	fc_remove_host(vha->host);

	scsi_remove_host(vha->host);

	/* Allow timer to run to drain queued items, when removing vp */
	qla24xx_deallocate_vp_id(vha);

	if (vha->timer_active) {
		qla2x00_vp_stop_timer(vha);
		ql_dbg(ql_dbg_user, vha, 0x7086,
		    "Timer for the VP[%d] has stopped\n", vha->vp_idx);
	}

	qla2x00_free_fcports(vha);

	mutex_lock(&ha->vport_lock);
	ha->cur_vport_count--;
	clear_bit(vha->vp_idx, ha->vp_idx_map);
	mutex_unlock(&ha->vport_lock);

	dma_free_coherent(&ha->pdev->dev, vha->gnl.size, vha->gnl.l,
	    vha->gnl.ldma);

	vha->gnl.l = NULL;

	vfree(vha->scan.l);

	if (vha->qpair && vha->qpair->vp_idx == vha->vp_idx) {
		if (qla2xxx_delete_qpair(vha, vha->qpair) != QLA_SUCCESS)
			ql_log(ql_log_warn, vha, 0x7087,
			    "Queue Pair delete failed.\n");
	}

	ql_log(ql_log_info, vha, 0x7088, "VP[%d] deleted.\n", id);
	scsi_host_put(vha->host);
	return 0;
}

static int
qla24xx_vport_disable(struct fc_vport *fc_vport, bool disable)
{
	scsi_qla_host_t *vha = fc_vport->dd_data;

	if (disable)
		qla24xx_disable_vp(vha);
	else
		qla24xx_enable_vp(vha);

	return 0;
}

struct fc_function_template qla2xxx_transport_functions = {

	.show_host_node_name = 1,
	.show_host_port_name = 1,
	.show_host_supported_classes = 1,
	.show_host_supported_speeds = 1,

	.get_host_port_id = qla2x00_get_host_port_id,
	.show_host_port_id = 1,
	.get_host_speed = qla2x00_get_host_speed,
	.show_host_speed = 1,
	.get_host_port_type = qla2x00_get_host_port_type,
	.show_host_port_type = 1,
	.get_host_symbolic_name = qla2x00_get_host_symbolic_name,
	.show_host_symbolic_name = 1,
	.set_host_system_hostname = qla2x00_set_host_system_hostname,
	.show_host_system_hostname = 1,
	.get_host_fabric_name = qla2x00_get_host_fabric_name,
	.show_host_fabric_name = 1,
	.get_host_port_state = qla2x00_get_host_port_state,
	.show_host_port_state = 1,

	.dd_fcrport_size = sizeof(struct fc_port *),
	.show_rport_supported_classes = 1,

	.get_starget_node_name = qla2x00_get_starget_node_name,
	.show_starget_node_name = 1,
	.get_starget_port_name = qla2x00_get_starget_port_name,
	.show_starget_port_name = 1,
	.get_starget_port_id  = qla2x00_get_starget_port_id,
	.show_starget_port_id = 1,

	.set_rport_dev_loss_tmo = qla2x00_set_rport_loss_tmo,
	.show_rport_dev_loss_tmo = 1,

	.issue_fc_host_lip = qla2x00_issue_lip,
	.dev_loss_tmo_callbk = qla2x00_dev_loss_tmo_callbk,
	.terminate_rport_io = qla2x00_terminate_rport_io,
	.get_fc_host_stats = qla2x00_get_fc_host_stats,
	.reset_fc_host_stats = qla2x00_reset_host_stats,

	.vport_create = qla24xx_vport_create,
	.vport_disable = qla24xx_vport_disable,
	.vport_delete = qla24xx_vport_delete,
	.bsg_request = qla24xx_bsg_request,
	.bsg_timeout = qla24xx_bsg_timeout,
};

struct fc_function_template qla2xxx_transport_vport_functions = {

	.show_host_node_name = 1,
	.show_host_port_name = 1,
	.show_host_supported_classes = 1,

	.get_host_port_id = qla2x00_get_host_port_id,
	.show_host_port_id = 1,
	.get_host_speed = qla2x00_get_host_speed,
	.show_host_speed = 1,
	.get_host_port_type = qla2x00_get_host_port_type,
	.show_host_port_type = 1,
	.get_host_symbolic_name = qla2x00_get_host_symbolic_name,
	.show_host_symbolic_name = 1,
	.set_host_system_hostname = qla2x00_set_host_system_hostname,
	.show_host_system_hostname = 1,
	.get_host_fabric_name = qla2x00_get_host_fabric_name,
	.show_host_fabric_name = 1,
	.get_host_port_state = qla2x00_get_host_port_state,
	.show_host_port_state = 1,

	.dd_fcrport_size = sizeof(struct fc_port *),
	.show_rport_supported_classes = 1,

	.get_starget_node_name = qla2x00_get_starget_node_name,
	.show_starget_node_name = 1,
	.get_starget_port_name = qla2x00_get_starget_port_name,
	.show_starget_port_name = 1,
	.get_starget_port_id  = qla2x00_get_starget_port_id,
	.show_starget_port_id = 1,

	.set_rport_dev_loss_tmo = qla2x00_set_rport_loss_tmo,
	.show_rport_dev_loss_tmo = 1,

	.issue_fc_host_lip = qla2x00_issue_lip,
	.dev_loss_tmo_callbk = qla2x00_dev_loss_tmo_callbk,
	.terminate_rport_io = qla2x00_terminate_rport_io,
	.get_fc_host_stats = qla2x00_get_fc_host_stats,
	.reset_fc_host_stats = qla2x00_reset_host_stats,

	.bsg_request = qla24xx_bsg_request,
	.bsg_timeout = qla24xx_bsg_timeout,
};

void
qla2x00_init_host_attr(scsi_qla_host_t *vha)
{
	struct qla_hw_data *ha = vha->hw;
	u32 speeds = FC_PORTSPEED_UNKNOWN;

	fc_host_dev_loss_tmo(vha->host) = ha->port_down_retry_count;
	fc_host_node_name(vha->host) = wwn_to_u64(vha->node_name);
	fc_host_port_name(vha->host) = wwn_to_u64(vha->port_name);
	fc_host_supported_classes(vha->host) = ha->base_qpair->enable_class_2 ?
			(FC_COS_CLASS2|FC_COS_CLASS3) : FC_COS_CLASS3;
	fc_host_max_npiv_vports(vha->host) = ha->max_npiv_vports;
	fc_host_npiv_vports_inuse(vha->host) = ha->cur_vport_count;

	speeds = qla25xx_fdmi_port_speed_capability(ha);

	fc_host_supported_speeds(vha->host) = speeds;
}<|MERGE_RESOLUTION|>--- conflicted
+++ resolved
@@ -1905,8 +1905,6 @@
 	}
 
 	return scnprintf(buf, PAGE_SIZE, "%s\n", speed);
-<<<<<<< HEAD
-=======
 }
 
 static ssize_t
@@ -1929,7 +1927,6 @@
 	}
 
 	return count;
->>>>>>> 3b17187f
 }
 
 static DEVICE_ATTR(mpi_pause, S_IWUSR, NULL, qla2x00_mpi_pause_store);
