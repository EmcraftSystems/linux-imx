/*******************************************************************
 * This file is part of the Emulex Linux Device Driver for         *
 * Fibre Channel Host Bus Adapters.                                *
 * Copyright (C) 2017-2019 Broadcom. All Rights Reserved. The term *
 * “Broadcom” refers to Broadcom Inc. and/or its subsidiaries.     *
 * Copyright (C) 2004-2016 Emulex.  All rights reserved.           *
 * EMULEX and SLI are trademarks of Emulex.                        *
 * www.broadcom.com                                                *
 *                                                                 *
 * This program is free software; you can redistribute it and/or   *
 * modify it under the terms of version 2 of the GNU General       *
 * Public License as published by the Free Software Foundation.    *
 * This program is distributed in the hope that it will be useful. *
 * ALL EXPRESS OR IMPLIED CONDITIONS, REPRESENTATIONS AND          *
 * WARRANTIES, INCLUDING ANY IMPLIED WARRANTY OF MERCHANTABILITY,  *
 * FITNESS FOR A PARTICULAR PURPOSE, OR NON-INFRINGEMENT, ARE      *
 * DISCLAIMED, EXCEPT TO THE EXTENT THAT SUCH DISCLAIMERS ARE HELD *
 * TO BE LEGALLY INVALID.  See the GNU General Public License for  *
 * more details, a copy of which can be found in the file COPYING  *
 * included with this package.                                     *
 *******************************************************************/

/*
 * Fibre Channel SCSI LAN Device Driver CT support: FC Generic Services FC-GS
 */

#include <linux/blkdev.h>
#include <linux/pci.h>
#include <linux/interrupt.h>
#include <linux/slab.h>
#include <linux/utsname.h>

#include <scsi/scsi.h>
#include <scsi/scsi_device.h>
#include <scsi/scsi_host.h>
#include <scsi/scsi_transport_fc.h>
#include <scsi/fc/fc_fs.h>

#include "lpfc_hw4.h"
#include "lpfc_hw.h"
#include "lpfc_sli.h"
#include "lpfc_sli4.h"
#include "lpfc_nl.h"
#include "lpfc_disc.h"
#include "lpfc.h"
#include "lpfc_scsi.h"
#include "lpfc_nvme.h"
#include "lpfc_logmsg.h"
#include "lpfc_crtn.h"
#include "lpfc_version.h"
#include "lpfc_vport.h"
#include "lpfc_debugfs.h"

/* FDMI Port Speed definitions - FC-GS-7 */
#define HBA_PORTSPEED_1GFC		0x00000001	/* 1G FC */
#define HBA_PORTSPEED_2GFC		0x00000002	/* 2G FC */
#define HBA_PORTSPEED_4GFC		0x00000008	/* 4G FC */
#define HBA_PORTSPEED_10GFC		0x00000004	/* 10G FC */
#define HBA_PORTSPEED_8GFC		0x00000010	/* 8G FC */
#define HBA_PORTSPEED_16GFC		0x00000020	/* 16G FC */
#define HBA_PORTSPEED_32GFC		0x00000040	/* 32G FC */
#define HBA_PORTSPEED_20GFC		0x00000080	/* 20G FC */
#define HBA_PORTSPEED_40GFC		0x00000100	/* 40G FC */
#define HBA_PORTSPEED_128GFC		0x00000200	/* 128G FC */
#define HBA_PORTSPEED_64GFC		0x00000400	/* 64G FC */
#define HBA_PORTSPEED_256GFC		0x00000800	/* 256G FC */
#define HBA_PORTSPEED_UNKNOWN		0x00008000	/* Unknown */
#define HBA_PORTSPEED_10GE		0x00010000	/* 10G E */
#define HBA_PORTSPEED_40GE		0x00020000	/* 40G E */
#define HBA_PORTSPEED_100GE		0x00040000	/* 100G E */
#define HBA_PORTSPEED_25GE		0x00080000	/* 25G E */
#define HBA_PORTSPEED_50GE		0x00100000	/* 50G E */
#define HBA_PORTSPEED_400GE		0x00200000	/* 400G E */

#define FOURBYTES	4


static char *lpfc_release_version = LPFC_DRIVER_VERSION;

static void
lpfc_ct_ignore_hbq_buffer(struct lpfc_hba *phba, struct lpfc_iocbq *piocbq,
			  struct lpfc_dmabuf *mp, uint32_t size)
{
	if (!mp) {
		lpfc_printf_log(phba, KERN_INFO, LOG_ELS,
				"0146 Ignoring unsolicited CT No HBQ "
				"status = x%x\n",
				piocbq->iocb.ulpStatus);
	}
	lpfc_printf_log(phba, KERN_INFO, LOG_ELS,
			"0145 Ignoring unsolicted CT HBQ Size:%d "
			"status = x%x\n",
			size, piocbq->iocb.ulpStatus);
}

static void
lpfc_ct_unsol_buffer(struct lpfc_hba *phba, struct lpfc_iocbq *piocbq,
		     struct lpfc_dmabuf *mp, uint32_t size)
{
	lpfc_ct_ignore_hbq_buffer(phba, piocbq, mp, size);
}

void
lpfc_ct_unsol_event(struct lpfc_hba *phba, struct lpfc_sli_ring *pring,
		    struct lpfc_iocbq *piocbq)
{
	struct lpfc_dmabuf *mp = NULL;
	IOCB_t *icmd = &piocbq->iocb;
	int i;
	struct lpfc_iocbq *iocbq;
	dma_addr_t paddr;
	uint32_t size;
	struct list_head head;
	struct lpfc_dmabuf *bdeBuf;

	if (lpfc_bsg_ct_unsol_event(phba, pring, piocbq) == 0)
		return;

	if (unlikely(icmd->ulpStatus == IOSTAT_NEED_BUFFER)) {
		lpfc_sli_hbqbuf_add_hbqs(phba, LPFC_ELS_HBQ);
	} else if ((icmd->ulpStatus == IOSTAT_LOCAL_REJECT) &&
		   ((icmd->un.ulpWord[4] & IOERR_PARAM_MASK) ==
		   IOERR_RCV_BUFFER_WAITING)) {
		/* Not enough posted buffers; Try posting more buffers */
		phba->fc_stat.NoRcvBuf++;
		if (!(phba->sli3_options & LPFC_SLI3_HBQ_ENABLED))
			lpfc_post_buffer(phba, pring, 2);
		return;
	}

	/* If there are no BDEs associated with this IOCB,
	 * there is nothing to do.
	 */
	if (icmd->ulpBdeCount == 0)
		return;

	if (phba->sli3_options & LPFC_SLI3_HBQ_ENABLED) {
		INIT_LIST_HEAD(&head);
		list_add_tail(&head, &piocbq->list);
		list_for_each_entry(iocbq, &head, list) {
			icmd = &iocbq->iocb;
			if (icmd->ulpBdeCount == 0)
				continue;
			bdeBuf = iocbq->context2;
			iocbq->context2 = NULL;
			size  = icmd->un.cont64[0].tus.f.bdeSize;
			lpfc_ct_unsol_buffer(phba, piocbq, bdeBuf, size);
			lpfc_in_buf_free(phba, bdeBuf);
			if (icmd->ulpBdeCount == 2) {
				bdeBuf = iocbq->context3;
				iocbq->context3 = NULL;
				size  = icmd->unsli3.rcvsli3.bde2.tus.f.bdeSize;
				lpfc_ct_unsol_buffer(phba, piocbq, bdeBuf,
						     size);
				lpfc_in_buf_free(phba, bdeBuf);
			}
		}
		list_del(&head);
	} else {
		INIT_LIST_HEAD(&head);
		list_add_tail(&head, &piocbq->list);
		list_for_each_entry(iocbq, &head, list) {
			icmd = &iocbq->iocb;
			if (icmd->ulpBdeCount == 0)
				lpfc_ct_unsol_buffer(phba, iocbq, NULL, 0);
			for (i = 0; i < icmd->ulpBdeCount; i++) {
				paddr = getPaddr(icmd->un.cont64[i].addrHigh,
						 icmd->un.cont64[i].addrLow);
				mp = lpfc_sli_ringpostbuf_get(phba, pring,
							      paddr);
				size = icmd->un.cont64[i].tus.f.bdeSize;
				lpfc_ct_unsol_buffer(phba, iocbq, mp, size);
				lpfc_in_buf_free(phba, mp);
			}
			lpfc_post_buffer(phba, pring, i);
		}
		list_del(&head);
	}
}

/**
 * lpfc_ct_handle_unsol_abort - ct upper level protocol abort handler
 * @phba: Pointer to HBA context object.
 * @dmabuf: pointer to a dmabuf that describes the FC sequence
 *
 * This function serves as the upper level protocol abort handler for CT
 * protocol.
 *
 * Return 1 if abort has been handled, 0 otherwise.
 **/
int
lpfc_ct_handle_unsol_abort(struct lpfc_hba *phba, struct hbq_dmabuf *dmabuf)
{
	int handled;

	/* CT upper level goes through BSG */
	handled = lpfc_bsg_ct_unsol_abort(phba, dmabuf);

	return handled;
}

static void
lpfc_free_ct_rsp(struct lpfc_hba *phba, struct lpfc_dmabuf *mlist)
{
	struct lpfc_dmabuf *mlast, *next_mlast;

	list_for_each_entry_safe(mlast, next_mlast, &mlist->list, list) {
		lpfc_mbuf_free(phba, mlast->virt, mlast->phys);
		list_del(&mlast->list);
		kfree(mlast);
	}
	lpfc_mbuf_free(phba, mlist->virt, mlist->phys);
	kfree(mlist);
	return;
}

static struct lpfc_dmabuf *
lpfc_alloc_ct_rsp(struct lpfc_hba *phba, int cmdcode, struct ulp_bde64 *bpl,
		  uint32_t size, int *entries)
{
	struct lpfc_dmabuf *mlist = NULL;
	struct lpfc_dmabuf *mp;
	int cnt, i = 0;

	/* We get chunks of FCELSSIZE */
	cnt = size > FCELSSIZE ? FCELSSIZE: size;

	while (size) {
		/* Allocate buffer for rsp payload */
		mp = kmalloc(sizeof(struct lpfc_dmabuf), GFP_KERNEL);
		if (!mp) {
			if (mlist)
				lpfc_free_ct_rsp(phba, mlist);
			return NULL;
		}

		INIT_LIST_HEAD(&mp->list);

		if (cmdcode == be16_to_cpu(SLI_CTNS_GID_FT) ||
		    cmdcode == be16_to_cpu(SLI_CTNS_GFF_ID))
			mp->virt = lpfc_mbuf_alloc(phba, MEM_PRI, &(mp->phys));
		else
			mp->virt = lpfc_mbuf_alloc(phba, 0, &(mp->phys));

		if (!mp->virt) {
			kfree(mp);
			if (mlist)
				lpfc_free_ct_rsp(phba, mlist);
			return NULL;
		}

		/* Queue it to a linked list */
		if (!mlist)
			mlist = mp;
		else
			list_add_tail(&mp->list, &mlist->list);

		bpl->tus.f.bdeFlags = BUFF_TYPE_BDE_64I;
		/* build buffer ptr list for IOCB */
		bpl->addrLow = le32_to_cpu(putPaddrLow(mp->phys) );
		bpl->addrHigh = le32_to_cpu(putPaddrHigh(mp->phys) );
		bpl->tus.f.bdeSize = (uint16_t) cnt;
		bpl->tus.w = le32_to_cpu(bpl->tus.w);
		bpl++;

		i++;
		size -= cnt;
	}

	*entries = i;
	return mlist;
}

int
lpfc_ct_free_iocb(struct lpfc_hba *phba, struct lpfc_iocbq *ctiocb)
{
	struct lpfc_dmabuf *buf_ptr;

	if (ctiocb->context_un.ndlp) {
		lpfc_nlp_put(ctiocb->context_un.ndlp);
		ctiocb->context_un.ndlp = NULL;
	}
	if (ctiocb->context1) {
		buf_ptr = (struct lpfc_dmabuf *) ctiocb->context1;
		lpfc_mbuf_free(phba, buf_ptr->virt, buf_ptr->phys);
		kfree(buf_ptr);
		ctiocb->context1 = NULL;
	}
	if (ctiocb->context2) {
		lpfc_free_ct_rsp(phba, (struct lpfc_dmabuf *) ctiocb->context2);
		ctiocb->context2 = NULL;
	}

	if (ctiocb->context3) {
		buf_ptr = (struct lpfc_dmabuf *) ctiocb->context3;
		lpfc_mbuf_free(phba, buf_ptr->virt, buf_ptr->phys);
		kfree(buf_ptr);
		ctiocb->context3 = NULL;
	}
	lpfc_sli_release_iocbq(phba, ctiocb);
	return 0;
}

/**
 * lpfc_gen_req - Build and issue a GEN_REQUEST command  to the SLI Layer
 * @vport: pointer to a host virtual N_Port data structure.
 * @bmp: Pointer to BPL for SLI command
 * @inp: Pointer to data buffer for response data.
 * @outp: Pointer to data buffer that hold the CT command.
 * @cmpl: completion routine to call when command completes
 * @ndlp: Destination NPort nodelist entry
 *
 * This function as the final part for issuing a CT command.
 */
static int
lpfc_gen_req(struct lpfc_vport *vport, struct lpfc_dmabuf *bmp,
	     struct lpfc_dmabuf *inp, struct lpfc_dmabuf *outp,
	     void (*cmpl) (struct lpfc_hba *, struct lpfc_iocbq *,
		     struct lpfc_iocbq *),
	     struct lpfc_nodelist *ndlp, uint32_t usr_flg, uint32_t num_entry,
	     uint32_t tmo, uint8_t retry)
{
	struct lpfc_hba  *phba = vport->phba;
	IOCB_t *icmd;
	struct lpfc_iocbq *geniocb;
	int rc;

	/* Allocate buffer for  command iocb */
	geniocb = lpfc_sli_get_iocbq(phba);

	if (geniocb == NULL)
		return 1;

	icmd = &geniocb->iocb;
	icmd->un.genreq64.bdl.ulpIoTag32 = 0;
	icmd->un.genreq64.bdl.addrHigh = putPaddrHigh(bmp->phys);
	icmd->un.genreq64.bdl.addrLow = putPaddrLow(bmp->phys);
	icmd->un.genreq64.bdl.bdeFlags = BUFF_TYPE_BLP_64;
	icmd->un.genreq64.bdl.bdeSize = (num_entry * sizeof(struct ulp_bde64));

	if (usr_flg)
		geniocb->context3 = NULL;
	else
		geniocb->context3 = (uint8_t *) bmp;

	/* Save for completion so we can release these resources */
	geniocb->context1 = (uint8_t *) inp;
	geniocb->context2 = (uint8_t *) outp;
	geniocb->context_un.ndlp = lpfc_nlp_get(ndlp);

	/* Fill in payload, bp points to frame payload */
	icmd->ulpCommand = CMD_GEN_REQUEST64_CR;

	/* Fill in rest of iocb */
	icmd->un.genreq64.w5.hcsw.Fctl = (SI | LA);
	icmd->un.genreq64.w5.hcsw.Dfctl = 0;
	icmd->un.genreq64.w5.hcsw.Rctl = FC_RCTL_DD_UNSOL_CTL;
	icmd->un.genreq64.w5.hcsw.Type = FC_TYPE_CT;

	if (!tmo) {
		 /* FC spec states we need 3 * ratov for CT requests */
		tmo = (3 * phba->fc_ratov);
	}
	icmd->ulpTimeout = tmo;
	icmd->ulpBdeCount = 1;
	icmd->ulpLe = 1;
	icmd->ulpClass = CLASS3;
	icmd->ulpContext = ndlp->nlp_rpi;
	if (phba->sli_rev == LPFC_SLI_REV4)
		icmd->ulpContext = phba->sli4_hba.rpi_ids[ndlp->nlp_rpi];

	if (phba->sli3_options & LPFC_SLI3_NPIV_ENABLED) {
		/* For GEN_REQUEST64_CR, use the RPI */
		icmd->ulpCt_h = 0;
		icmd->ulpCt_l = 0;
	}

	/* Issue GEN REQ IOCB for NPORT <did> */
	lpfc_printf_vlog(vport, KERN_INFO, LOG_ELS,
			 "0119 Issue GEN REQ IOCB to NPORT x%x "
			 "Data: x%x x%x\n",
			 ndlp->nlp_DID, icmd->ulpIoTag,
			 vport->port_state);
	geniocb->iocb_cmpl = cmpl;
	geniocb->drvrTimeout = icmd->ulpTimeout + LPFC_DRVR_TIMEOUT;
	geniocb->vport = vport;
	geniocb->retry = retry;
	rc = lpfc_sli_issue_iocb(phba, LPFC_ELS_RING, geniocb, 0);

	if (rc == IOCB_ERROR) {
		lpfc_sli_release_iocbq(phba, geniocb);
		return 1;
	}

	return 0;
}

/**
 * lpfc_ct_cmd - Build and issue a CT command
 * @vport: pointer to a host virtual N_Port data structure.
 * @inmp: Pointer to data buffer for response data.
 * @bmp: Pointer to BPL for SLI command
 * @ndlp: Destination NPort nodelist entry
 * @cmpl: completion routine to call when command completes
 *
 * This function is called for issuing a CT command.
 */
static int
lpfc_ct_cmd(struct lpfc_vport *vport, struct lpfc_dmabuf *inmp,
	    struct lpfc_dmabuf *bmp, struct lpfc_nodelist *ndlp,
	    void (*cmpl) (struct lpfc_hba *, struct lpfc_iocbq *,
			  struct lpfc_iocbq *),
	    uint32_t rsp_size, uint8_t retry)
{
	struct lpfc_hba  *phba = vport->phba;
	struct ulp_bde64 *bpl = (struct ulp_bde64 *) bmp->virt;
	struct lpfc_dmabuf *outmp;
	int cnt = 0, status;
	int cmdcode = ((struct lpfc_sli_ct_request *) inmp->virt)->
		CommandResponse.bits.CmdRsp;

	bpl++;			/* Skip past ct request */

	/* Put buffer(s) for ct rsp in bpl */
	outmp = lpfc_alloc_ct_rsp(phba, cmdcode, bpl, rsp_size, &cnt);
	if (!outmp)
		return -ENOMEM;
	/*
	 * Form the CT IOCB.  The total number of BDEs in this IOCB
	 * is the single command plus response count from
	 * lpfc_alloc_ct_rsp.
	 */
	cnt += 1;
	status = lpfc_gen_req(vport, bmp, inmp, outmp, cmpl, ndlp, 0,
			      cnt, 0, retry);
	if (status) {
		lpfc_free_ct_rsp(phba, outmp);
		return -ENOMEM;
	}
	return 0;
}

struct lpfc_vport *
lpfc_find_vport_by_did(struct lpfc_hba *phba, uint32_t did) {
	struct lpfc_vport *vport_curr;
	unsigned long flags;

	spin_lock_irqsave(&phba->port_list_lock, flags);
	list_for_each_entry(vport_curr, &phba->port_list, listentry) {
		if ((vport_curr->fc_myDID) && (vport_curr->fc_myDID == did)) {
			spin_unlock_irqrestore(&phba->port_list_lock, flags);
			return vport_curr;
		}
	}
	spin_unlock_irqrestore(&phba->port_list_lock, flags);
	return NULL;
}

static void
lpfc_prep_node_fc4type(struct lpfc_vport *vport, uint32_t Did, uint8_t fc4_type)
{
	struct lpfc_nodelist *ndlp;

	if ((vport->port_type != LPFC_NPIV_PORT) ||
	    (fc4_type == FC_TYPE_FCP) ||
	    !(vport->ct_flags & FC_CT_RFF_ID) || !vport->cfg_restrict_login) {

		ndlp = lpfc_setup_disc_node(vport, Did);

		if (ndlp && NLP_CHK_NODE_ACT(ndlp)) {
			lpfc_debugfs_disc_trc(vport, LPFC_DISC_TRC_CT,
				"Parse GID_FTrsp: did:x%x flg:x%x x%x",
				Did, ndlp->nlp_flag, vport->fc_flag);

			/* By default, the driver expects to support FCP FC4 */
			if (fc4_type == FC_TYPE_FCP)
				ndlp->nlp_fc4_type |= NLP_FC4_FCP;

			if (fc4_type == FC_TYPE_NVME)
				ndlp->nlp_fc4_type |= NLP_FC4_NVME;

			lpfc_printf_vlog(vport, KERN_INFO, LOG_DISCOVERY,
					 "0238 Process x%06x NameServer Rsp "
					 "Data: x%x x%x x%x x%x x%x\n", Did,
					 ndlp->nlp_flag, ndlp->nlp_fc4_type,
					 ndlp->nlp_state, vport->fc_flag,
					 vport->fc_rscn_id_cnt);

			/* if ndlp needs to be discovered and prior
			 * state of ndlp hit devloss, change state to
			 * allow rediscovery.
			 */
			if (ndlp->nlp_flag & NLP_NPR_2B_DISC &&
			    ndlp->nlp_state == NLP_STE_UNUSED_NODE) {
				lpfc_nlp_set_state(vport, ndlp,
						   NLP_STE_NPR_NODE);
			}
		} else {
			lpfc_debugfs_disc_trc(vport, LPFC_DISC_TRC_CT,
				"Skip1 GID_FTrsp: did:x%x flg:x%x cnt:%d",
				Did, vport->fc_flag, vport->fc_rscn_id_cnt);

			lpfc_printf_vlog(vport, KERN_INFO, LOG_DISCOVERY,
					 "0239 Skip x%06x NameServer Rsp "
					 "Data: x%x x%x %p\n",
					 Did, vport->fc_flag,
					 vport->fc_rscn_id_cnt, ndlp);
		}
	} else {
		if (!(vport->fc_flag & FC_RSCN_MODE) ||
		    lpfc_rscn_payload_check(vport, Did)) {
			lpfc_debugfs_disc_trc(vport, LPFC_DISC_TRC_CT,
				"Query GID_FTrsp: did:x%x flg:x%x cnt:%d",
				Did, vport->fc_flag, vport->fc_rscn_id_cnt);

			/*
			 * This NPortID was previously a FCP/NVMe target,
			 * Don't even bother to send GFF_ID.
			 */
			ndlp = lpfc_findnode_did(vport, Did);
			if (ndlp && NLP_CHK_NODE_ACT(ndlp) &&
			    (ndlp->nlp_type &
			    (NLP_FCP_TARGET | NLP_NVME_TARGET))) {
				if (fc4_type == FC_TYPE_FCP)
					ndlp->nlp_fc4_type |= NLP_FC4_FCP;
				if (fc4_type == FC_TYPE_NVME)
					ndlp->nlp_fc4_type |= NLP_FC4_NVME;
				lpfc_setup_disc_node(vport, Did);
			} else if (lpfc_ns_cmd(vport, SLI_CTNS_GFF_ID,
				   0, Did) == 0)
				vport->num_disc_nodes++;
			else
				lpfc_setup_disc_node(vport, Did);
		} else {
			lpfc_debugfs_disc_trc(vport, LPFC_DISC_TRC_CT,
				"Skip2 GID_FTrsp: did:x%x flg:x%x cnt:%d",
				Did, vport->fc_flag, vport->fc_rscn_id_cnt);

			lpfc_printf_vlog(vport, KERN_INFO, LOG_DISCOVERY,
					 "0245 Skip x%06x NameServer Rsp "
					 "Data: x%x x%x\n", Did,
					 vport->fc_flag,
					 vport->fc_rscn_id_cnt);
		}
	}
}

static void
lpfc_ns_rsp_audit_did(struct lpfc_vport *vport, uint32_t Did, uint8_t fc4_type)
{
	struct lpfc_hba *phba = vport->phba;
	struct lpfc_nodelist *ndlp = NULL;
	struct Scsi_Host *shost = lpfc_shost_from_vport(vport);
	char *str;

	if (phba->cfg_ns_query == LPFC_NS_QUERY_GID_FT)
		str = "GID_FT";
	else
		str = "GID_PT";
	lpfc_printf_vlog(vport, KERN_INFO, LOG_DISCOVERY,
			 "6430 Process %s rsp for %08x type %x %s %s\n",
			 str, Did, fc4_type,
			 (fc4_type == FC_TYPE_FCP) ?  "FCP" : " ",
			 (fc4_type == FC_TYPE_NVME) ?  "NVME" : " ");
	/*
	 * To conserve rpi's, filter out addresses for other
	 * vports on the same physical HBAs.
	 */
	if (Did != vport->fc_myDID &&
	    (!lpfc_find_vport_by_did(phba, Did) ||
	     vport->cfg_peer_port_login)) {
		if (!phba->nvmet_support) {
			/* FCPI/NVMEI path. Process Did */
			lpfc_prep_node_fc4type(vport, Did, fc4_type);
			return;
		}
		/* NVMET path.  NVMET only cares about NVMEI nodes. */
		list_for_each_entry(ndlp, &vport->fc_nodes, nlp_listp) {
			if (ndlp->nlp_type != NLP_NVME_INITIATOR ||
			    ndlp->nlp_state != NLP_STE_UNMAPPED_NODE)
				continue;
			spin_lock_irq(shost->host_lock);
			if (ndlp->nlp_DID == Did)
				ndlp->nlp_flag &= ~NLP_NVMET_RECOV;
			else
				ndlp->nlp_flag |= NLP_NVMET_RECOV;
			spin_unlock_irq(shost->host_lock);
		}
	}
}

static int
lpfc_ns_rsp(struct lpfc_vport *vport, struct lpfc_dmabuf *mp, uint8_t fc4_type,
	    uint32_t Size)
{
	struct lpfc_sli_ct_request *Response =
		(struct lpfc_sli_ct_request *) mp->virt;
	struct lpfc_dmabuf *mlast, *next_mp;
	uint32_t *ctptr = (uint32_t *) & Response->un.gid.PortType;
	uint32_t Did, CTentry;
	int Cnt;
	struct list_head head;
	struct Scsi_Host *shost = lpfc_shost_from_vport(vport);
	struct lpfc_nodelist *ndlp = NULL;

	lpfc_set_disctmo(vport);
	vport->num_disc_nodes = 0;
	vport->fc_ns_retry = 0;


	list_add_tail(&head, &mp->list);
	list_for_each_entry_safe(mp, next_mp, &head, list) {
		mlast = mp;

		Cnt = Size  > FCELSSIZE ? FCELSSIZE : Size;

		Size -= Cnt;

		if (!ctptr) {
			ctptr = (uint32_t *) mlast->virt;
		} else
			Cnt -= 16;	/* subtract length of CT header */

		/* Loop through entire NameServer list of DIDs */
		while (Cnt >= sizeof(uint32_t)) {
			/* Get next DID from NameServer List */
			CTentry = *ctptr++;
			Did = ((be32_to_cpu(CTentry)) & Mask_DID);
			lpfc_ns_rsp_audit_did(vport, Did, fc4_type);
			if (CTentry & (cpu_to_be32(SLI_CT_LAST_ENTRY)))
				goto nsout1;

			Cnt -= sizeof(uint32_t);
		}
		ctptr = NULL;

	}

	/* All GID_FT entries processed.  If the driver is running in
	 * in target mode, put impacted nodes into recovery and drop
	 * the RPI to flush outstanding IO.
	 */
	if (vport->phba->nvmet_support) {
		list_for_each_entry(ndlp, &vport->fc_nodes, nlp_listp) {
			if (!(ndlp->nlp_flag & NLP_NVMET_RECOV))
				continue;
			lpfc_disc_state_machine(vport, ndlp, NULL,
						NLP_EVT_DEVICE_RECOVERY);
			spin_lock_irq(shost->host_lock);
			ndlp->nlp_flag &= ~NLP_NVMET_RECOV;
			spin_unlock_irq(shost->host_lock);
		}
	}

nsout1:
	list_del(&head);
	return 0;
}

static void
lpfc_cmpl_ct_cmd_gid_ft(struct lpfc_hba *phba, struct lpfc_iocbq *cmdiocb,
			struct lpfc_iocbq *rspiocb)
{
	struct lpfc_vport *vport = cmdiocb->vport;
	struct Scsi_Host *shost = lpfc_shost_from_vport(vport);
	IOCB_t *irsp;
	struct lpfc_dmabuf *outp;
	struct lpfc_dmabuf *inp;
	struct lpfc_sli_ct_request *CTrsp;
	struct lpfc_sli_ct_request *CTreq;
	struct lpfc_nodelist *ndlp;
	int rc, type;

	/* First save ndlp, before we overwrite it */
	ndlp = cmdiocb->context_un.ndlp;

	/* we pass cmdiocb to state machine which needs rspiocb as well */
	cmdiocb->context_un.rsp_iocb = rspiocb;
	inp = (struct lpfc_dmabuf *) cmdiocb->context1;
	outp = (struct lpfc_dmabuf *) cmdiocb->context2;
	irsp = &rspiocb->iocb;

	lpfc_debugfs_disc_trc(vport, LPFC_DISC_TRC_CT,
		 "GID_FT cmpl:     status:x%x/x%x rtry:%d",
		irsp->ulpStatus, irsp->un.ulpWord[4], vport->fc_ns_retry);

	/* Don't bother processing response if vport is being torn down. */
	if (vport->load_flag & FC_UNLOADING) {
		if (vport->fc_flag & FC_RSCN_MODE)
			lpfc_els_flush_rscn(vport);
		goto out;
	}

	if (lpfc_els_chk_latt(vport)) {
		lpfc_printf_vlog(vport, KERN_INFO, LOG_DISCOVERY,
				 "0216 Link event during NS query\n");
		if (vport->fc_flag & FC_RSCN_MODE)
			lpfc_els_flush_rscn(vport);
		lpfc_vport_set_state(vport, FC_VPORT_FAILED);
		goto out;
	}
	if (lpfc_error_lost_link(irsp)) {
		lpfc_printf_vlog(vport, KERN_INFO, LOG_DISCOVERY,
				 "0226 NS query failed due to link event\n");
		if (vport->fc_flag & FC_RSCN_MODE)
			lpfc_els_flush_rscn(vport);
		goto out;
	}

	spin_lock_irq(shost->host_lock);
	if (vport->fc_flag & FC_RSCN_DEFERRED) {
		vport->fc_flag &= ~FC_RSCN_DEFERRED;
		spin_unlock_irq(shost->host_lock);

		/* This is a GID_FT completing so the gidft_inp counter was
		 * incremented before the GID_FT was issued to the wire.
		 */
		vport->gidft_inp--;

		/*
		 * Skip processing the NS response
		 * Re-issue the NS cmd
		 */
		lpfc_printf_vlog(vport, KERN_INFO, LOG_ELS,
				 "0151 Process Deferred RSCN Data: x%x x%x\n",
				 vport->fc_flag, vport->fc_rscn_id_cnt);
		lpfc_els_handle_rscn(vport);

		goto out;
	}
	spin_unlock_irq(shost->host_lock);

	if (irsp->ulpStatus) {
		/* Check for retry */
		if (vport->fc_ns_retry < LPFC_MAX_NS_RETRY) {
			if (irsp->ulpStatus != IOSTAT_LOCAL_REJECT ||
			    (irsp->un.ulpWord[4] & IOERR_PARAM_MASK) !=
			    IOERR_NO_RESOURCES)
				vport->fc_ns_retry++;

			type = lpfc_get_gidft_type(vport, cmdiocb);
			if (type == 0)
				goto out;

			/* CT command is being retried */
			vport->gidft_inp--;
			rc = lpfc_ns_cmd(vport, SLI_CTNS_GID_FT,
					 vport->fc_ns_retry, type);
			if (rc == 0)
				goto out;
		}
		if (vport->fc_flag & FC_RSCN_MODE)
			lpfc_els_flush_rscn(vport);
		lpfc_vport_set_state(vport, FC_VPORT_FAILED);
		lpfc_printf_vlog(vport, KERN_ERR, LOG_ELS,
				 "0257 GID_FT Query error: 0x%x 0x%x\n",
				 irsp->ulpStatus, vport->fc_ns_retry);
	} else {
		/* Good status, continue checking */
		CTreq = (struct lpfc_sli_ct_request *) inp->virt;
		CTrsp = (struct lpfc_sli_ct_request *) outp->virt;
		if (CTrsp->CommandResponse.bits.CmdRsp ==
		    cpu_to_be16(SLI_CT_RESPONSE_FS_ACC)) {
			lpfc_printf_vlog(vport, KERN_INFO, LOG_DISCOVERY,
					 "0208 NameServer Rsp Data: x%x x%x "
					 "sz x%x\n",
					 vport->fc_flag,
					 CTreq->un.gid.Fc4Type,
					 irsp->un.genreq64.bdl.bdeSize);

			lpfc_ns_rsp(vport,
				    outp,
				    CTreq->un.gid.Fc4Type,
				    (uint32_t) (irsp->un.genreq64.bdl.bdeSize));
		} else if (CTrsp->CommandResponse.bits.CmdRsp ==
			   be16_to_cpu(SLI_CT_RESPONSE_FS_RJT)) {
			/* NameServer Rsp Error */
			if ((CTrsp->ReasonCode == SLI_CT_UNABLE_TO_PERFORM_REQ)
			    && (CTrsp->Explanation == SLI_CT_NO_FC4_TYPES)) {
				lpfc_printf_vlog(vport, KERN_INFO,
					LOG_DISCOVERY,
					"0269 No NameServer Entries "
					"Data: x%x x%x x%x x%x\n",
					CTrsp->CommandResponse.bits.CmdRsp,
					(uint32_t) CTrsp->ReasonCode,
					(uint32_t) CTrsp->Explanation,
					vport->fc_flag);

				lpfc_debugfs_disc_trc(vport, LPFC_DISC_TRC_CT,
				"GID_FT no entry  cmd:x%x rsn:x%x exp:x%x",
				(uint32_t)CTrsp->CommandResponse.bits.CmdRsp,
				(uint32_t) CTrsp->ReasonCode,
				(uint32_t) CTrsp->Explanation);
			} else {
				lpfc_printf_vlog(vport, KERN_INFO,
					LOG_DISCOVERY,
					"0240 NameServer Rsp Error "
					"Data: x%x x%x x%x x%x\n",
					CTrsp->CommandResponse.bits.CmdRsp,
					(uint32_t) CTrsp->ReasonCode,
					(uint32_t) CTrsp->Explanation,
					vport->fc_flag);

				lpfc_debugfs_disc_trc(vport, LPFC_DISC_TRC_CT,
				"GID_FT rsp err1  cmd:x%x rsn:x%x exp:x%x",
				(uint32_t)CTrsp->CommandResponse.bits.CmdRsp,
				(uint32_t) CTrsp->ReasonCode,
				(uint32_t) CTrsp->Explanation);
			}


		} else {
			/* NameServer Rsp Error */
			lpfc_printf_vlog(vport, KERN_ERR, LOG_DISCOVERY,
					"0241 NameServer Rsp Error "
					"Data: x%x x%x x%x x%x\n",
					CTrsp->CommandResponse.bits.CmdRsp,
					(uint32_t) CTrsp->ReasonCode,
					(uint32_t) CTrsp->Explanation,
					vport->fc_flag);

			lpfc_debugfs_disc_trc(vport, LPFC_DISC_TRC_CT,
				"GID_FT rsp err2  cmd:x%x rsn:x%x exp:x%x",
				(uint32_t)CTrsp->CommandResponse.bits.CmdRsp,
				(uint32_t) CTrsp->ReasonCode,
				(uint32_t) CTrsp->Explanation);
		}
		vport->gidft_inp--;
	}

	lpfc_printf_vlog(vport, KERN_INFO, LOG_DISCOVERY,
			 "4216 GID_FT cmpl inp %d disc %d\n",
			 vport->gidft_inp, vport->num_disc_nodes);

	/* Link up / RSCN discovery */
	if ((vport->num_disc_nodes == 0) &&
	    (vport->gidft_inp == 0)) {
		/*
		 * The driver has cycled through all Nports in the RSCN payload.
		 * Complete the handling by cleaning up and marking the
		 * current driver state.
		 */
		if (vport->port_state >= LPFC_DISC_AUTH) {
			if (vport->fc_flag & FC_RSCN_MODE) {
				lpfc_els_flush_rscn(vport);
				spin_lock_irq(shost->host_lock);
				vport->fc_flag |= FC_RSCN_MODE; /* RSCN still */
				spin_unlock_irq(shost->host_lock);
			}
			else
				lpfc_els_flush_rscn(vport);
		}

		lpfc_disc_start(vport);
	}
out:
	cmdiocb->context_un.ndlp = ndlp; /* Now restore ndlp for free */
	lpfc_ct_free_iocb(phba, cmdiocb);
	return;
}

static void
lpfc_cmpl_ct_cmd_gid_pt(struct lpfc_hba *phba, struct lpfc_iocbq *cmdiocb,
			struct lpfc_iocbq *rspiocb)
{
	struct lpfc_vport *vport = cmdiocb->vport;
	struct Scsi_Host *shost = lpfc_shost_from_vport(vport);
	IOCB_t *irsp;
	struct lpfc_dmabuf *outp;
	struct lpfc_dmabuf *inp;
	struct lpfc_sli_ct_request *CTrsp;
	struct lpfc_sli_ct_request *CTreq;
	struct lpfc_nodelist *ndlp;
	int rc;

	/* First save ndlp, before we overwrite it */
	ndlp = cmdiocb->context_un.ndlp;

	/* we pass cmdiocb to state machine which needs rspiocb as well */
	cmdiocb->context_un.rsp_iocb = rspiocb;
	inp = (struct lpfc_dmabuf *)cmdiocb->context1;
	outp = (struct lpfc_dmabuf *)cmdiocb->context2;
	irsp = &rspiocb->iocb;

	lpfc_debugfs_disc_trc(vport, LPFC_DISC_TRC_CT,
			      "GID_PT cmpl:     status:x%x/x%x rtry:%d",
			      irsp->ulpStatus, irsp->un.ulpWord[4],
			      vport->fc_ns_retry);

	/* Don't bother processing response if vport is being torn down. */
	if (vport->load_flag & FC_UNLOADING) {
		if (vport->fc_flag & FC_RSCN_MODE)
			lpfc_els_flush_rscn(vport);
		goto out;
	}

	if (lpfc_els_chk_latt(vport)) {
		lpfc_printf_vlog(vport, KERN_INFO, LOG_DISCOVERY,
				 "4108 Link event during NS query\n");
		if (vport->fc_flag & FC_RSCN_MODE)
			lpfc_els_flush_rscn(vport);
		lpfc_vport_set_state(vport, FC_VPORT_FAILED);
		goto out;
	}
	if (lpfc_error_lost_link(irsp)) {
		lpfc_printf_vlog(vport, KERN_INFO, LOG_DISCOVERY,
				 "4166 NS query failed due to link event\n");
		if (vport->fc_flag & FC_RSCN_MODE)
			lpfc_els_flush_rscn(vport);
		goto out;
	}

	spin_lock_irq(shost->host_lock);
	if (vport->fc_flag & FC_RSCN_DEFERRED) {
		vport->fc_flag &= ~FC_RSCN_DEFERRED;
		spin_unlock_irq(shost->host_lock);

		/* This is a GID_PT completing so the gidft_inp counter was
		 * incremented before the GID_PT was issued to the wire.
		 */
		vport->gidft_inp--;

		/*
		 * Skip processing the NS response
		 * Re-issue the NS cmd
		 */
		lpfc_printf_vlog(vport, KERN_INFO, LOG_ELS,
				 "4167 Process Deferred RSCN Data: x%x x%x\n",
				 vport->fc_flag, vport->fc_rscn_id_cnt);
		lpfc_els_handle_rscn(vport);

		goto out;
	}
	spin_unlock_irq(shost->host_lock);

	if (irsp->ulpStatus) {
		/* Check for retry */
		if (vport->fc_ns_retry < LPFC_MAX_NS_RETRY) {
			if (irsp->ulpStatus != IOSTAT_LOCAL_REJECT ||
			    (irsp->un.ulpWord[4] & IOERR_PARAM_MASK) !=
			    IOERR_NO_RESOURCES)
				vport->fc_ns_retry++;

			/* CT command is being retried */
			vport->gidft_inp--;
			rc = lpfc_ns_cmd(vport, SLI_CTNS_GID_PT,
					 vport->fc_ns_retry, GID_PT_N_PORT);
			if (rc == 0)
				goto out;
		}
		if (vport->fc_flag & FC_RSCN_MODE)
			lpfc_els_flush_rscn(vport);
		lpfc_vport_set_state(vport, FC_VPORT_FAILED);
		lpfc_printf_vlog(vport, KERN_ERR, LOG_ELS,
				 "4103 GID_FT Query error: 0x%x 0x%x\n",
				 irsp->ulpStatus, vport->fc_ns_retry);
	} else {
		/* Good status, continue checking */
		CTreq = (struct lpfc_sli_ct_request *)inp->virt;
		CTrsp = (struct lpfc_sli_ct_request *)outp->virt;
		if (CTrsp->CommandResponse.bits.CmdRsp ==
		    cpu_to_be16(SLI_CT_RESPONSE_FS_ACC)) {
			lpfc_printf_vlog(vport, KERN_INFO, LOG_DISCOVERY,
					 "4105 NameServer Rsp Data: x%x x%x\n",
					 vport->fc_flag,
					 CTreq->un.gid.Fc4Type);

			lpfc_ns_rsp(vport,
				    outp,
				    CTreq->un.gid.Fc4Type,
				    (uint32_t)(irsp->un.genreq64.bdl.bdeSize));
		} else if (CTrsp->CommandResponse.bits.CmdRsp ==
			   be16_to_cpu(SLI_CT_RESPONSE_FS_RJT)) {
			/* NameServer Rsp Error */
			if ((CTrsp->ReasonCode == SLI_CT_UNABLE_TO_PERFORM_REQ)
			    && (CTrsp->Explanation == SLI_CT_NO_FC4_TYPES)) {
				lpfc_printf_vlog(
					vport, KERN_INFO, LOG_DISCOVERY,
					"4106 No NameServer Entries "
					"Data: x%x x%x x%x x%x\n",
					CTrsp->CommandResponse.bits.CmdRsp,
					(uint32_t)CTrsp->ReasonCode,
					(uint32_t)CTrsp->Explanation,
					vport->fc_flag);

				lpfc_debugfs_disc_trc(
				vport, LPFC_DISC_TRC_CT,
				"GID_PT no entry  cmd:x%x rsn:x%x exp:x%x",
				(uint32_t)CTrsp->CommandResponse.bits.CmdRsp,
				(uint32_t)CTrsp->ReasonCode,
				(uint32_t)CTrsp->Explanation);
			} else {
				lpfc_printf_vlog(
					vport, KERN_INFO, LOG_DISCOVERY,
					"4107 NameServer Rsp Error "
					"Data: x%x x%x x%x x%x\n",
					CTrsp->CommandResponse.bits.CmdRsp,
					(uint32_t)CTrsp->ReasonCode,
					(uint32_t)CTrsp->Explanation,
					vport->fc_flag);

				lpfc_debugfs_disc_trc(
				vport, LPFC_DISC_TRC_CT,
				"GID_PT rsp err1  cmd:x%x rsn:x%x exp:x%x",
				(uint32_t)CTrsp->CommandResponse.bits.CmdRsp,
				(uint32_t)CTrsp->ReasonCode,
				(uint32_t)CTrsp->Explanation);
			}
		} else {
			/* NameServer Rsp Error */
			lpfc_printf_vlog(vport, KERN_ERR, LOG_DISCOVERY,
					 "4109 NameServer Rsp Error "
					 "Data: x%x x%x x%x x%x\n",
					 CTrsp->CommandResponse.bits.CmdRsp,
					 (uint32_t)CTrsp->ReasonCode,
					 (uint32_t)CTrsp->Explanation,
					 vport->fc_flag);

			lpfc_debugfs_disc_trc(
				vport, LPFC_DISC_TRC_CT,
				"GID_PT rsp err2  cmd:x%x rsn:x%x exp:x%x",
				(uint32_t)CTrsp->CommandResponse.bits.CmdRsp,
				(uint32_t)CTrsp->ReasonCode,
				(uint32_t)CTrsp->Explanation);
		}
		vport->gidft_inp--;
	}
	/* Link up / RSCN discovery */
	if ((vport->num_disc_nodes == 0) &&
	    (vport->gidft_inp == 0)) {
		/*
		 * The driver has cycled through all Nports in the RSCN payload.
		 * Complete the handling by cleaning up and marking the
		 * current driver state.
		 */
		if (vport->port_state >= LPFC_DISC_AUTH) {
			if (vport->fc_flag & FC_RSCN_MODE) {
				lpfc_els_flush_rscn(vport);
				spin_lock_irq(shost->host_lock);
				vport->fc_flag |= FC_RSCN_MODE; /* RSCN still */
				spin_unlock_irq(shost->host_lock);
			} else {
				lpfc_els_flush_rscn(vport);
			}
		}

		lpfc_disc_start(vport);
	}
out:
	cmdiocb->context_un.ndlp = ndlp; /* Now restore ndlp for free */
	lpfc_ct_free_iocb(phba, cmdiocb);
}

static void
lpfc_cmpl_ct_cmd_gff_id(struct lpfc_hba *phba, struct lpfc_iocbq *cmdiocb,
			struct lpfc_iocbq *rspiocb)
{
	struct lpfc_vport *vport = cmdiocb->vport;
	struct Scsi_Host *shost = lpfc_shost_from_vport(vport);
	IOCB_t *irsp = &rspiocb->iocb;
	struct lpfc_dmabuf *inp = (struct lpfc_dmabuf *) cmdiocb->context1;
	struct lpfc_dmabuf *outp = (struct lpfc_dmabuf *) cmdiocb->context2;
	struct lpfc_sli_ct_request *CTrsp;
	int did, rc, retry;
	uint8_t fbits;
	struct lpfc_nodelist *ndlp;

	did = ((struct lpfc_sli_ct_request *) inp->virt)->un.gff.PortId;
	did = be32_to_cpu(did);

	lpfc_debugfs_disc_trc(vport, LPFC_DISC_TRC_CT,
		"GFF_ID cmpl:     status:x%x/x%x did:x%x",
		irsp->ulpStatus, irsp->un.ulpWord[4], did);

	if (irsp->ulpStatus == IOSTAT_SUCCESS) {
		/* Good status, continue checking */
		CTrsp = (struct lpfc_sli_ct_request *) outp->virt;
		fbits = CTrsp->un.gff_acc.fbits[FCP_TYPE_FEATURE_OFFSET];

		lpfc_printf_vlog(vport, KERN_INFO, LOG_DISCOVERY,
				 "6431 Process GFF_ID rsp for %08x "
				 "fbits %02x %s %s\n",
				 did, fbits,
				 (fbits & FC4_FEATURE_INIT) ? "Initiator" : " ",
				 (fbits & FC4_FEATURE_TARGET) ? "Target" : " ");

		if (CTrsp->CommandResponse.bits.CmdRsp ==
		    be16_to_cpu(SLI_CT_RESPONSE_FS_ACC)) {
			if ((fbits & FC4_FEATURE_INIT) &&
			    !(fbits & FC4_FEATURE_TARGET)) {
				lpfc_printf_vlog(vport, KERN_INFO,
						 LOG_DISCOVERY,
						 "0270 Skip x%x GFF "
						 "NameServer Rsp Data: (init) "
						 "x%x x%x\n", did, fbits,
						 vport->fc_rscn_id_cnt);
				goto out;
			}
		}
	}
	else {
		/* Check for retry */
		if (cmdiocb->retry < LPFC_MAX_NS_RETRY) {
			retry = 1;
			if (irsp->ulpStatus == IOSTAT_LOCAL_REJECT) {
				switch ((irsp->un.ulpWord[4] &
					IOERR_PARAM_MASK)) {

				case IOERR_NO_RESOURCES:
					/* We don't increment the retry
					 * count for this case.
					 */
					break;
				case IOERR_LINK_DOWN:
				case IOERR_SLI_ABORTED:
				case IOERR_SLI_DOWN:
					retry = 0;
					break;
				default:
					cmdiocb->retry++;
				}
			}
			else
				cmdiocb->retry++;

			if (retry) {
				/* CT command is being retried */
				rc = lpfc_ns_cmd(vport, SLI_CTNS_GFF_ID,
					 cmdiocb->retry, did);
				if (rc == 0) {
					/* success */
					lpfc_ct_free_iocb(phba, cmdiocb);
					return;
				}
			}
		}
		lpfc_printf_vlog(vport, KERN_ERR, LOG_DISCOVERY,
				 "0267 NameServer GFF Rsp "
				 "x%x Error (%d %d) Data: x%x x%x\n",
				 did, irsp->ulpStatus, irsp->un.ulpWord[4],
				 vport->fc_flag, vport->fc_rscn_id_cnt);
	}

	/* This is a target port, unregistered port, or the GFF_ID failed */
	ndlp = lpfc_setup_disc_node(vport, did);
	if (ndlp && NLP_CHK_NODE_ACT(ndlp)) {
		lpfc_printf_vlog(vport, KERN_INFO, LOG_DISCOVERY,
				 "0242 Process x%x GFF "
				 "NameServer Rsp Data: x%x x%x x%x\n",
				 did, ndlp->nlp_flag, vport->fc_flag,
				 vport->fc_rscn_id_cnt);
	} else {
		lpfc_printf_vlog(vport, KERN_INFO, LOG_DISCOVERY,
				 "0243 Skip x%x GFF "
				 "NameServer Rsp Data: x%x x%x\n", did,
				 vport->fc_flag, vport->fc_rscn_id_cnt);
	}
out:
	/* Link up / RSCN discovery */
	if (vport->num_disc_nodes)
		vport->num_disc_nodes--;
	if (vport->num_disc_nodes == 0) {
		/*
		 * The driver has cycled through all Nports in the RSCN payload.
		 * Complete the handling by cleaning up and marking the
		 * current driver state.
		 */
		if (vport->port_state >= LPFC_DISC_AUTH) {
			if (vport->fc_flag & FC_RSCN_MODE) {
				lpfc_els_flush_rscn(vport);
				spin_lock_irq(shost->host_lock);
				vport->fc_flag |= FC_RSCN_MODE; /* RSCN still */
				spin_unlock_irq(shost->host_lock);
			}
			else
				lpfc_els_flush_rscn(vport);
		}
		lpfc_disc_start(vport);
	}
	lpfc_ct_free_iocb(phba, cmdiocb);
	return;
}

static void
lpfc_cmpl_ct_cmd_gft_id(struct lpfc_hba *phba, struct lpfc_iocbq *cmdiocb,
				struct lpfc_iocbq *rspiocb)
{
	struct lpfc_vport *vport = cmdiocb->vport;
	IOCB_t *irsp = &rspiocb->iocb;
	struct lpfc_dmabuf *inp = (struct lpfc_dmabuf *)cmdiocb->context1;
	struct lpfc_dmabuf *outp = (struct lpfc_dmabuf *)cmdiocb->context2;
	struct lpfc_sli_ct_request *CTrsp;
	int did;
	struct lpfc_nodelist *ndlp;
	uint32_t fc4_data_0, fc4_data_1;

	did = ((struct lpfc_sli_ct_request *)inp->virt)->un.gft.PortId;
	did = be32_to_cpu(did);

	lpfc_debugfs_disc_trc(vport, LPFC_DISC_TRC_CT,
			      "GFT_ID cmpl: status:x%x/x%x did:x%x",
			      irsp->ulpStatus, irsp->un.ulpWord[4], did);

	if (irsp->ulpStatus == IOSTAT_SUCCESS) {
		/* Good status, continue checking */
		CTrsp = (struct lpfc_sli_ct_request *)outp->virt;
		fc4_data_0 = be32_to_cpu(CTrsp->un.gft_acc.fc4_types[0]);
		fc4_data_1 = be32_to_cpu(CTrsp->un.gft_acc.fc4_types[1]);

		lpfc_printf_vlog(vport, KERN_INFO, LOG_DISCOVERY,
				 "6432 Process GFT_ID rsp for %08x "
				 "Data %08x %08x %s %s\n",
				 did, fc4_data_0, fc4_data_1,
				 (fc4_data_0 & LPFC_FC4_TYPE_BITMASK) ?
				  "FCP" : " ",
				 (fc4_data_1 & LPFC_FC4_TYPE_BITMASK) ?
				  "NVME" : " ");

		ndlp = lpfc_findnode_did(vport, did);
		if (ndlp) {
			/* The bitmask value for FCP and NVME FCP types is
			 * the same because they are 32 bits distant from
			 * each other in word0 and word0.
			 */
			if (fc4_data_0 & LPFC_FC4_TYPE_BITMASK)
				ndlp->nlp_fc4_type |= NLP_FC4_FCP;
			if (fc4_data_1 &  LPFC_FC4_TYPE_BITMASK)
				ndlp->nlp_fc4_type |= NLP_FC4_NVME;
			lpfc_printf_vlog(vport, KERN_INFO, LOG_DISCOVERY,
					 "3064 Setting ndlp x%px, DID x%06x "
					 "with FC4 x%08x, Data: x%08x x%08x "
					 "%d\n",
					 ndlp, did, ndlp->nlp_fc4_type,
					 FC_TYPE_FCP, FC_TYPE_NVME,
					 ndlp->nlp_state);

			if (ndlp->nlp_state == NLP_STE_REG_LOGIN_ISSUE &&
			    ndlp->nlp_fc4_type) {
				ndlp->nlp_prev_state = NLP_STE_REG_LOGIN_ISSUE;

				lpfc_nlp_set_state(vport, ndlp,
						   NLP_STE_PRLI_ISSUE);
				lpfc_issue_els_prli(vport, ndlp, 0);
			} else if (!ndlp->nlp_fc4_type) {
				/* If fc4 type is still unknown, then LOGO */
				lpfc_printf_vlog(vport, KERN_INFO,
						 LOG_DISCOVERY,
						 "6443 Sending LOGO ndlp x%px,"
						 "DID x%06x with fc4_type: "
						 "x%08x, state: %d\n",
						 ndlp, did, ndlp->nlp_fc4_type,
						 ndlp->nlp_state);
				lpfc_issue_els_logo(vport, ndlp, 0);
				ndlp->nlp_prev_state = NLP_STE_REG_LOGIN_ISSUE;
				lpfc_nlp_set_state(vport, ndlp,
						   NLP_STE_NPR_NODE);
			}
		}
	} else
		lpfc_printf_vlog(vport, KERN_ERR, LOG_DISCOVERY,
				 "3065 GFT_ID failed x%08x\n", irsp->ulpStatus);

	lpfc_ct_free_iocb(phba, cmdiocb);
}

static void
lpfc_cmpl_ct(struct lpfc_hba *phba, struct lpfc_iocbq *cmdiocb,
	     struct lpfc_iocbq *rspiocb)
{
	struct lpfc_vport *vport = cmdiocb->vport;
	struct lpfc_dmabuf *inp;
	struct lpfc_dmabuf *outp;
	IOCB_t *irsp;
	struct lpfc_sli_ct_request *CTrsp;
	struct lpfc_nodelist *ndlp;
	int cmdcode, rc;
	uint8_t retry;
	uint32_t latt;

	/* First save ndlp, before we overwrite it */
	ndlp = cmdiocb->context_un.ndlp;

	/* we pass cmdiocb to state machine which needs rspiocb as well */
	cmdiocb->context_un.rsp_iocb = rspiocb;

	inp = (struct lpfc_dmabuf *) cmdiocb->context1;
	outp = (struct lpfc_dmabuf *) cmdiocb->context2;
	irsp = &rspiocb->iocb;

	cmdcode = be16_to_cpu(((struct lpfc_sli_ct_request *) inp->virt)->
					CommandResponse.bits.CmdRsp);
	CTrsp = (struct lpfc_sli_ct_request *) outp->virt;

	latt = lpfc_els_chk_latt(vport);

	/* RFT request completes status <ulpStatus> CmdRsp <CmdRsp> */
	lpfc_printf_vlog(vport, KERN_INFO, LOG_DISCOVERY,
			 "0209 CT Request completes, latt %d, "
			 "ulpStatus x%x CmdRsp x%x, Context x%x, Tag x%x\n",
			 latt, irsp->ulpStatus,
			 CTrsp->CommandResponse.bits.CmdRsp,
			 cmdiocb->iocb.ulpContext, cmdiocb->iocb.ulpIoTag);

	lpfc_debugfs_disc_trc(vport, LPFC_DISC_TRC_CT,
		"CT cmd cmpl:     status:x%x/x%x cmd:x%x",
		irsp->ulpStatus, irsp->un.ulpWord[4], cmdcode);

	if (irsp->ulpStatus) {
		lpfc_printf_vlog(vport, KERN_ERR, LOG_DISCOVERY,
				 "0268 NS cmd x%x Error (x%x x%x)\n",
				 cmdcode, irsp->ulpStatus, irsp->un.ulpWord[4]);

		if ((irsp->ulpStatus == IOSTAT_LOCAL_REJECT) &&
			(((irsp->un.ulpWord[4] & IOERR_PARAM_MASK) ==
			  IOERR_SLI_DOWN) ||
			 ((irsp->un.ulpWord[4] & IOERR_PARAM_MASK) ==
			  IOERR_SLI_ABORTED)))
			goto out;

		retry = cmdiocb->retry;
		if (retry >= LPFC_MAX_NS_RETRY)
			goto out;

		retry++;
		lpfc_printf_vlog(vport, KERN_INFO, LOG_DISCOVERY,
				 "0250 Retrying NS cmd %x\n", cmdcode);
		rc = lpfc_ns_cmd(vport, cmdcode, retry, 0);
		if (rc == 0)
			goto out;
	}

out:
	cmdiocb->context_un.ndlp = ndlp; /* Now restore ndlp for free */
	lpfc_ct_free_iocb(phba, cmdiocb);
	return;
}

static void
lpfc_cmpl_ct_cmd_rft_id(struct lpfc_hba *phba, struct lpfc_iocbq *cmdiocb,
			struct lpfc_iocbq *rspiocb)
{
	IOCB_t *irsp = &rspiocb->iocb;
	struct lpfc_vport *vport = cmdiocb->vport;

	if (irsp->ulpStatus == IOSTAT_SUCCESS) {
		struct lpfc_dmabuf *outp;
		struct lpfc_sli_ct_request *CTrsp;

		outp = (struct lpfc_dmabuf *) cmdiocb->context2;
		CTrsp = (struct lpfc_sli_ct_request *) outp->virt;
		if (CTrsp->CommandResponse.bits.CmdRsp ==
		    be16_to_cpu(SLI_CT_RESPONSE_FS_ACC))
			vport->ct_flags |= FC_CT_RFT_ID;
	}
	lpfc_cmpl_ct(phba, cmdiocb, rspiocb);
	return;
}

static void
lpfc_cmpl_ct_cmd_rnn_id(struct lpfc_hba *phba, struct lpfc_iocbq *cmdiocb,
			struct lpfc_iocbq *rspiocb)
{
	IOCB_t *irsp = &rspiocb->iocb;
	struct lpfc_vport *vport = cmdiocb->vport;

	if (irsp->ulpStatus == IOSTAT_SUCCESS) {
		struct lpfc_dmabuf *outp;
		struct lpfc_sli_ct_request *CTrsp;

		outp = (struct lpfc_dmabuf *) cmdiocb->context2;
		CTrsp = (struct lpfc_sli_ct_request *) outp->virt;
		if (CTrsp->CommandResponse.bits.CmdRsp ==
		    be16_to_cpu(SLI_CT_RESPONSE_FS_ACC))
			vport->ct_flags |= FC_CT_RNN_ID;
	}
	lpfc_cmpl_ct(phba, cmdiocb, rspiocb);
	return;
}

static void
lpfc_cmpl_ct_cmd_rspn_id(struct lpfc_hba *phba, struct lpfc_iocbq *cmdiocb,
			 struct lpfc_iocbq *rspiocb)
{
	IOCB_t *irsp = &rspiocb->iocb;
	struct lpfc_vport *vport = cmdiocb->vport;

	if (irsp->ulpStatus == IOSTAT_SUCCESS) {
		struct lpfc_dmabuf *outp;
		struct lpfc_sli_ct_request *CTrsp;

		outp = (struct lpfc_dmabuf *) cmdiocb->context2;
		CTrsp = (struct lpfc_sli_ct_request *) outp->virt;
		if (CTrsp->CommandResponse.bits.CmdRsp ==
		    be16_to_cpu(SLI_CT_RESPONSE_FS_ACC))
			vport->ct_flags |= FC_CT_RSPN_ID;
	}
	lpfc_cmpl_ct(phba, cmdiocb, rspiocb);
	return;
}

static void
lpfc_cmpl_ct_cmd_rsnn_nn(struct lpfc_hba *phba, struct lpfc_iocbq *cmdiocb,
			 struct lpfc_iocbq *rspiocb)
{
	IOCB_t *irsp = &rspiocb->iocb;
	struct lpfc_vport *vport = cmdiocb->vport;

	if (irsp->ulpStatus == IOSTAT_SUCCESS) {
		struct lpfc_dmabuf *outp;
		struct lpfc_sli_ct_request *CTrsp;

		outp = (struct lpfc_dmabuf *) cmdiocb->context2;
		CTrsp = (struct lpfc_sli_ct_request *) outp->virt;
		if (CTrsp->CommandResponse.bits.CmdRsp ==
		    be16_to_cpu(SLI_CT_RESPONSE_FS_ACC))
			vport->ct_flags |= FC_CT_RSNN_NN;
	}
	lpfc_cmpl_ct(phba, cmdiocb, rspiocb);
	return;
}

static void
lpfc_cmpl_ct_cmd_da_id(struct lpfc_hba *phba, struct lpfc_iocbq *cmdiocb,
 struct lpfc_iocbq *rspiocb)
{
	struct lpfc_vport *vport = cmdiocb->vport;

	/* even if it fails we will act as though it succeeded. */
	vport->ct_flags = 0;
	lpfc_cmpl_ct(phba, cmdiocb, rspiocb);
	return;
}

static void
lpfc_cmpl_ct_cmd_rff_id(struct lpfc_hba *phba, struct lpfc_iocbq *cmdiocb,
			struct lpfc_iocbq *rspiocb)
{
	IOCB_t *irsp = &rspiocb->iocb;
	struct lpfc_vport *vport = cmdiocb->vport;

	if (irsp->ulpStatus == IOSTAT_SUCCESS) {
		struct lpfc_dmabuf *outp;
		struct lpfc_sli_ct_request *CTrsp;

		outp = (struct lpfc_dmabuf *) cmdiocb->context2;
		CTrsp = (struct lpfc_sli_ct_request *) outp->virt;
		if (CTrsp->CommandResponse.bits.CmdRsp ==
		    be16_to_cpu(SLI_CT_RESPONSE_FS_ACC))
			vport->ct_flags |= FC_CT_RFF_ID;
	}
	lpfc_cmpl_ct(phba, cmdiocb, rspiocb);
	return;
}

/*
 * Although the symbolic port name is thought to be an integer
 * as of January 18, 2016, leave it as a string until more of
 * the record state becomes defined.
 */
int
lpfc_vport_symbolic_port_name(struct lpfc_vport *vport, char *symbol,
	size_t size)
{
	int n;

	/*
	 * Use the lpfc board number as the Symbolic Port
	 * Name object.  NPIV is not in play so this integer
	 * value is sufficient and unique per FC-ID.
	 */
	n = scnprintf(symbol, size, "%d", vport->phba->brd_no);
	return n;
}


int
lpfc_vport_symbolic_node_name(struct lpfc_vport *vport, char *symbol,
	size_t size)
{
	char fwrev[FW_REV_STR_SIZE];
	int n;

	lpfc_decode_firmware_rev(vport->phba, fwrev, 0);

	n = scnprintf(symbol, size, "Emulex %s", vport->phba->ModelName);
	if (size < n)
		return n;

	n += scnprintf(symbol + n, size - n, " FV%s", fwrev);
	if (size < n)
		return n;

	n += scnprintf(symbol + n, size - n, " DV%s.",
		      lpfc_release_version);
	if (size < n)
		return n;

	n += scnprintf(symbol + n, size - n, " HN:%s.",
		      init_utsname()->nodename);
	if (size < n)
		return n;

	/* Note :- OS name is "Linux" */
<<<<<<< HEAD
	n += scnprintf(symbol + n, size - n, " OS:%s\n",
=======
	n += scnprintf(symbol + n, size - n, " OS:%s",
>>>>>>> f7688b48
		      init_utsname()->sysname);
	return n;
}

static uint32_t
lpfc_find_map_node(struct lpfc_vport *vport)
{
	struct lpfc_nodelist *ndlp, *next_ndlp;
	struct Scsi_Host  *shost;
	uint32_t cnt = 0;

	shost = lpfc_shost_from_vport(vport);
	spin_lock_irq(shost->host_lock);
	list_for_each_entry_safe(ndlp, next_ndlp, &vport->fc_nodes, nlp_listp) {
		if (ndlp->nlp_type & NLP_FABRIC)
			continue;
		if ((ndlp->nlp_state == NLP_STE_MAPPED_NODE) ||
		    (ndlp->nlp_state == NLP_STE_UNMAPPED_NODE))
			cnt++;
	}
	spin_unlock_irq(shost->host_lock);
	return cnt;
}

/*
 * This routine will return the FC4 Type associated with the CT
 * GID_FT command.
 */
int
lpfc_get_gidft_type(struct lpfc_vport *vport, struct lpfc_iocbq *cmdiocb)
{
	struct lpfc_sli_ct_request *CtReq;
	struct lpfc_dmabuf *mp;
	uint32_t type;

	mp = cmdiocb->context1;
	if (mp == NULL)
		return 0;
	CtReq = (struct lpfc_sli_ct_request *)mp->virt;
	type = (uint32_t)CtReq->un.gid.Fc4Type;
	if ((type != SLI_CTPT_FCP) && (type != SLI_CTPT_NVME))
		return 0;
	return type;
}

/*
 * lpfc_ns_cmd
 * Description:
 *    Issue Cmd to NameServer
 *       SLI_CTNS_GID_FT
 *       LI_CTNS_RFT_ID
 */
int
lpfc_ns_cmd(struct lpfc_vport *vport, int cmdcode,
	    uint8_t retry, uint32_t context)
{
	struct lpfc_nodelist * ndlp;
	struct lpfc_hba *phba = vport->phba;
	struct lpfc_dmabuf *mp, *bmp;
	struct lpfc_sli_ct_request *CtReq;
	struct ulp_bde64 *bpl;
	void (*cmpl) (struct lpfc_hba *, struct lpfc_iocbq *,
		      struct lpfc_iocbq *) = NULL;
	uint32_t *ptr;
	uint32_t rsp_size = 1024;
	size_t   size;
	int rc = 0;

	ndlp = lpfc_findnode_did(vport, NameServer_DID);
	if (!ndlp || !NLP_CHK_NODE_ACT(ndlp)
	    || ndlp->nlp_state != NLP_STE_UNMAPPED_NODE) {
		rc=1;
		goto ns_cmd_exit;
	}

	/* fill in BDEs for command */
	/* Allocate buffer for command payload */
	mp = kmalloc(sizeof(struct lpfc_dmabuf), GFP_KERNEL);
	if (!mp) {
		rc=2;
		goto ns_cmd_exit;
	}

	INIT_LIST_HEAD(&mp->list);
	mp->virt = lpfc_mbuf_alloc(phba, MEM_PRI, &(mp->phys));
	if (!mp->virt) {
		rc=3;
		goto ns_cmd_free_mp;
	}

	/* Allocate buffer for Buffer ptr list */
	bmp = kmalloc(sizeof(struct lpfc_dmabuf), GFP_KERNEL);
	if (!bmp) {
		rc=4;
		goto ns_cmd_free_mpvirt;
	}

	INIT_LIST_HEAD(&bmp->list);
	bmp->virt = lpfc_mbuf_alloc(phba, MEM_PRI, &(bmp->phys));
	if (!bmp->virt) {
		rc=5;
		goto ns_cmd_free_bmp;
	}

	/* NameServer Req */
	lpfc_printf_vlog(vport, KERN_INFO ,LOG_DISCOVERY,
			 "0236 NameServer Req Data: x%x x%x x%x x%x\n",
			 cmdcode, vport->fc_flag, vport->fc_rscn_id_cnt,
			 context);

	bpl = (struct ulp_bde64 *) bmp->virt;
	memset(bpl, 0, sizeof(struct ulp_bde64));
	bpl->addrHigh = le32_to_cpu(putPaddrHigh(mp->phys) );
	bpl->addrLow = le32_to_cpu(putPaddrLow(mp->phys) );
	bpl->tus.f.bdeFlags = 0;
	if (cmdcode == SLI_CTNS_GID_FT)
		bpl->tus.f.bdeSize = GID_REQUEST_SZ;
	else if (cmdcode == SLI_CTNS_GID_PT)
		bpl->tus.f.bdeSize = GID_REQUEST_SZ;
	else if (cmdcode == SLI_CTNS_GFF_ID)
		bpl->tus.f.bdeSize = GFF_REQUEST_SZ;
	else if (cmdcode == SLI_CTNS_GFT_ID)
		bpl->tus.f.bdeSize = GFT_REQUEST_SZ;
	else if (cmdcode == SLI_CTNS_RFT_ID)
		bpl->tus.f.bdeSize = RFT_REQUEST_SZ;
	else if (cmdcode == SLI_CTNS_RNN_ID)
		bpl->tus.f.bdeSize = RNN_REQUEST_SZ;
	else if (cmdcode == SLI_CTNS_RSPN_ID)
		bpl->tus.f.bdeSize = RSPN_REQUEST_SZ;
	else if (cmdcode == SLI_CTNS_RSNN_NN)
		bpl->tus.f.bdeSize = RSNN_REQUEST_SZ;
	else if (cmdcode == SLI_CTNS_DA_ID)
		bpl->tus.f.bdeSize = DA_ID_REQUEST_SZ;
	else if (cmdcode == SLI_CTNS_RFF_ID)
		bpl->tus.f.bdeSize = RFF_REQUEST_SZ;
	else
		bpl->tus.f.bdeSize = 0;
	bpl->tus.w = le32_to_cpu(bpl->tus.w);

	CtReq = (struct lpfc_sli_ct_request *) mp->virt;
	memset(CtReq, 0, sizeof(struct lpfc_sli_ct_request));
	CtReq->RevisionId.bits.Revision = SLI_CT_REVISION;
	CtReq->RevisionId.bits.InId = 0;
	CtReq->FsType = SLI_CT_DIRECTORY_SERVICE;
	CtReq->FsSubType = SLI_CT_DIRECTORY_NAME_SERVER;
	CtReq->CommandResponse.bits.Size = 0;
	switch (cmdcode) {
	case SLI_CTNS_GID_FT:
		CtReq->CommandResponse.bits.CmdRsp =
		    cpu_to_be16(SLI_CTNS_GID_FT);
		CtReq->un.gid.Fc4Type = context;

		if (vport->port_state < LPFC_NS_QRY)
			vport->port_state = LPFC_NS_QRY;
		lpfc_set_disctmo(vport);
		cmpl = lpfc_cmpl_ct_cmd_gid_ft;
		rsp_size = FC_MAX_NS_RSP;
		break;

	case SLI_CTNS_GID_PT:
		CtReq->CommandResponse.bits.CmdRsp =
		    cpu_to_be16(SLI_CTNS_GID_PT);
		CtReq->un.gid.PortType = context;

		if (vport->port_state < LPFC_NS_QRY)
			vport->port_state = LPFC_NS_QRY;
		lpfc_set_disctmo(vport);
		cmpl = lpfc_cmpl_ct_cmd_gid_pt;
		rsp_size = FC_MAX_NS_RSP;
		break;

	case SLI_CTNS_GFF_ID:
		CtReq->CommandResponse.bits.CmdRsp =
			cpu_to_be16(SLI_CTNS_GFF_ID);
		CtReq->un.gff.PortId = cpu_to_be32(context);
		cmpl = lpfc_cmpl_ct_cmd_gff_id;
		break;

	case SLI_CTNS_GFT_ID:
		CtReq->CommandResponse.bits.CmdRsp =
			cpu_to_be16(SLI_CTNS_GFT_ID);
		CtReq->un.gft.PortId = cpu_to_be32(context);
		cmpl = lpfc_cmpl_ct_cmd_gft_id;
		break;

	case SLI_CTNS_RFT_ID:
		vport->ct_flags &= ~FC_CT_RFT_ID;
		CtReq->CommandResponse.bits.CmdRsp =
		    cpu_to_be16(SLI_CTNS_RFT_ID);
		CtReq->un.rft.PortId = cpu_to_be32(vport->fc_myDID);

		/* Register FC4 FCP type if enabled.  */
		if (vport->cfg_enable_fc4_type == LPFC_ENABLE_BOTH ||
		    vport->cfg_enable_fc4_type == LPFC_ENABLE_FCP)
			CtReq->un.rft.fcpReg = 1;

		/* Register NVME type if enabled.  Defined LE and swapped.
		 * rsvd[0] is used as word1 because of the hard-coded
		 * word0 usage in the ct_request data structure.
		 */
		if (vport->cfg_enable_fc4_type == LPFC_ENABLE_BOTH ||
		    vport->cfg_enable_fc4_type == LPFC_ENABLE_NVME)
			CtReq->un.rft.rsvd[0] =
				cpu_to_be32(LPFC_FC4_TYPE_BITMASK);

		ptr = (uint32_t *)CtReq;
		lpfc_printf_vlog(vport, KERN_INFO, LOG_DISCOVERY,
				 "6433 Issue RFT (%s %s): %08x %08x %08x %08x "
				 "%08x %08x %08x %08x\n",
				 CtReq->un.rft.fcpReg ? "FCP" : " ",
				 CtReq->un.rft.rsvd[0] ? "NVME" : " ",
				 *ptr, *(ptr + 1), *(ptr + 2), *(ptr + 3),
				 *(ptr + 4), *(ptr + 5),
				 *(ptr + 6), *(ptr + 7));
		cmpl = lpfc_cmpl_ct_cmd_rft_id;
		break;

	case SLI_CTNS_RNN_ID:
		vport->ct_flags &= ~FC_CT_RNN_ID;
		CtReq->CommandResponse.bits.CmdRsp =
		    cpu_to_be16(SLI_CTNS_RNN_ID);
		CtReq->un.rnn.PortId = cpu_to_be32(vport->fc_myDID);
		memcpy(CtReq->un.rnn.wwnn,  &vport->fc_nodename,
		       sizeof(struct lpfc_name));
		cmpl = lpfc_cmpl_ct_cmd_rnn_id;
		break;

	case SLI_CTNS_RSPN_ID:
		vport->ct_flags &= ~FC_CT_RSPN_ID;
		CtReq->CommandResponse.bits.CmdRsp =
		    cpu_to_be16(SLI_CTNS_RSPN_ID);
		CtReq->un.rspn.PortId = cpu_to_be32(vport->fc_myDID);
		size = sizeof(CtReq->un.rspn.symbname);
		CtReq->un.rspn.len =
			lpfc_vport_symbolic_port_name(vport,
			CtReq->un.rspn.symbname, size);
		cmpl = lpfc_cmpl_ct_cmd_rspn_id;
		break;
	case SLI_CTNS_RSNN_NN:
		vport->ct_flags &= ~FC_CT_RSNN_NN;
		CtReq->CommandResponse.bits.CmdRsp =
		    cpu_to_be16(SLI_CTNS_RSNN_NN);
		memcpy(CtReq->un.rsnn.wwnn, &vport->fc_nodename,
		       sizeof(struct lpfc_name));
		size = sizeof(CtReq->un.rsnn.symbname);
		CtReq->un.rsnn.len =
			lpfc_vport_symbolic_node_name(vport,
			CtReq->un.rsnn.symbname, size);
		cmpl = lpfc_cmpl_ct_cmd_rsnn_nn;
		break;
	case SLI_CTNS_DA_ID:
		/* Implement DA_ID Nameserver request */
		CtReq->CommandResponse.bits.CmdRsp =
			cpu_to_be16(SLI_CTNS_DA_ID);
		CtReq->un.da_id.port_id = cpu_to_be32(vport->fc_myDID);
		cmpl = lpfc_cmpl_ct_cmd_da_id;
		break;
	case SLI_CTNS_RFF_ID:
		vport->ct_flags &= ~FC_CT_RFF_ID;
		CtReq->CommandResponse.bits.CmdRsp =
		    cpu_to_be16(SLI_CTNS_RFF_ID);
		CtReq->un.rff.PortId = cpu_to_be32(vport->fc_myDID);
		CtReq->un.rff.fbits = FC4_FEATURE_INIT;

		/* The driver always supports FC_TYPE_FCP.  However, the
		 * caller can specify NVME (type x28) as well.  But only
		 * these that FC4 type is supported.
		 */
		if (((vport->cfg_enable_fc4_type == LPFC_ENABLE_BOTH) ||
		     (vport->cfg_enable_fc4_type == LPFC_ENABLE_NVME)) &&
		    (context == FC_TYPE_NVME)) {
			if ((vport == phba->pport) && phba->nvmet_support) {
				CtReq->un.rff.fbits = (FC4_FEATURE_TARGET |
					FC4_FEATURE_NVME_DISC);
				lpfc_nvmet_update_targetport(phba);
			} else {
				lpfc_nvme_update_localport(vport);
			}
			CtReq->un.rff.type_code = context;

		} else if (((vport->cfg_enable_fc4_type == LPFC_ENABLE_BOTH) ||
			    (vport->cfg_enable_fc4_type == LPFC_ENABLE_FCP)) &&
			   (context == FC_TYPE_FCP))
			CtReq->un.rff.type_code = context;

		else
			goto ns_cmd_free_bmpvirt;

		ptr = (uint32_t *)CtReq;
		lpfc_printf_vlog(vport, KERN_INFO, LOG_DISCOVERY,
				 "6434 Issue RFF (%s): %08x %08x %08x %08x "
				 "%08x %08x %08x %08x\n",
				 (context == FC_TYPE_NVME) ? "NVME" : "FCP",
				 *ptr, *(ptr + 1), *(ptr + 2), *(ptr + 3),
				 *(ptr + 4), *(ptr + 5),
				 *(ptr + 6), *(ptr + 7));
		cmpl = lpfc_cmpl_ct_cmd_rff_id;
		break;
	}
	/* The lpfc_ct_cmd/lpfc_get_req shall increment ndlp reference count
	 * to hold ndlp reference for the corresponding callback function.
	 */
	if (!lpfc_ct_cmd(vport, mp, bmp, ndlp, cmpl, rsp_size, retry)) {
		/* On success, The cmpl function will free the buffers */
		lpfc_debugfs_disc_trc(vport, LPFC_DISC_TRC_CT,
			"Issue CT cmd:    cmd:x%x did:x%x",
			cmdcode, ndlp->nlp_DID, 0);
		return 0;
	}
	rc=6;

	/* Decrement ndlp reference count to release ndlp reference held
	 * for the failed command's callback function.
	 */
	lpfc_nlp_put(ndlp);

ns_cmd_free_bmpvirt:
	lpfc_mbuf_free(phba, bmp->virt, bmp->phys);
ns_cmd_free_bmp:
	kfree(bmp);
ns_cmd_free_mpvirt:
	lpfc_mbuf_free(phba, mp->virt, mp->phys);
ns_cmd_free_mp:
	kfree(mp);
ns_cmd_exit:
	lpfc_printf_vlog(vport, KERN_ERR, LOG_DISCOVERY,
			 "0266 Issue NameServer Req x%x err %d Data: x%x x%x\n",
			 cmdcode, rc, vport->fc_flag, vport->fc_rscn_id_cnt);
	return 1;
}

/**
 * lpfc_cmpl_ct_disc_fdmi - Handle a discovery FDMI completion
 * @phba: Pointer to HBA context object.
 * @cmdiocb: Pointer to the command IOCBQ.
 * @rspiocb: Pointer to the response IOCBQ.
 *
 * This function to handle the completion of a driver initiated FDMI
 * CT command issued during discovery.
 */
static void
lpfc_cmpl_ct_disc_fdmi(struct lpfc_hba *phba, struct lpfc_iocbq *cmdiocb,
		       struct lpfc_iocbq *rspiocb)
{
	struct lpfc_vport *vport = cmdiocb->vport;
	struct lpfc_dmabuf *inp = cmdiocb->context1;
	struct lpfc_dmabuf *outp = cmdiocb->context2;
	struct lpfc_sli_ct_request *CTcmd = inp->virt;
	struct lpfc_sli_ct_request *CTrsp = outp->virt;
	uint16_t fdmi_cmd = CTcmd->CommandResponse.bits.CmdRsp;
	uint16_t fdmi_rsp = CTrsp->CommandResponse.bits.CmdRsp;
	IOCB_t *irsp = &rspiocb->iocb;
	struct lpfc_nodelist *ndlp;
	uint32_t latt, cmd, err;

	latt = lpfc_els_chk_latt(vport);
	lpfc_debugfs_disc_trc(vport, LPFC_DISC_TRC_CT,
		"FDMI cmpl:       status:x%x/x%x latt:%d",
		irsp->ulpStatus, irsp->un.ulpWord[4], latt);

	if (latt || irsp->ulpStatus) {

		/* Look for a retryable error */
		if (irsp->ulpStatus == IOSTAT_LOCAL_REJECT) {
			switch ((irsp->un.ulpWord[4] & IOERR_PARAM_MASK)) {
			case IOERR_SLI_ABORTED:
			case IOERR_ABORT_IN_PROGRESS:
			case IOERR_SEQUENCE_TIMEOUT:
			case IOERR_ILLEGAL_FRAME:
			case IOERR_NO_RESOURCES:
			case IOERR_ILLEGAL_COMMAND:
				cmdiocb->retry++;
				if (cmdiocb->retry >= LPFC_FDMI_MAX_RETRY)
					break;

				/* Retry the same FDMI command */
				err = lpfc_sli_issue_iocb(phba, LPFC_ELS_RING,
							  cmdiocb, 0);
				if (err == IOCB_ERROR)
					break;
				return;
			default:
				break;
			}
		}

		lpfc_printf_vlog(vport, KERN_INFO, LOG_DISCOVERY,
				 "0229 FDMI cmd %04x failed, latt = %d "
				 "ulpStatus: x%x, rid x%x\n",
				 be16_to_cpu(fdmi_cmd), latt, irsp->ulpStatus,
				 irsp->un.ulpWord[4]);
	}
	lpfc_ct_free_iocb(phba, cmdiocb);

	ndlp = lpfc_findnode_did(vport, FDMI_DID);
	if (!ndlp || !NLP_CHK_NODE_ACT(ndlp))
		return;

	/* Check for a CT LS_RJT response */
	cmd =  be16_to_cpu(fdmi_cmd);
	if (fdmi_rsp == cpu_to_be16(SLI_CT_RESPONSE_FS_RJT)) {
		/* FDMI rsp failed */
		lpfc_printf_vlog(vport, KERN_INFO, LOG_DISCOVERY,
				 "0220 FDMI cmd failed FS_RJT Data: x%x", cmd);

		/* Should we fallback to FDMI-2 / FDMI-1 ? */
		switch (cmd) {
		case SLI_MGMT_RHBA:
			if (vport->fdmi_hba_mask == LPFC_FDMI2_HBA_ATTR) {
				/* Fallback to FDMI-1 */
				vport->fdmi_hba_mask = LPFC_FDMI1_HBA_ATTR;
				vport->fdmi_port_mask = LPFC_FDMI1_PORT_ATTR;
				/* Start over */
				lpfc_fdmi_cmd(vport, ndlp, SLI_MGMT_DHBA, 0);
			}
			return;

		case SLI_MGMT_RPRT:
			if (vport->fdmi_port_mask == LPFC_FDMI2_PORT_ATTR) {
				/* Fallback to FDMI-1 */
				vport->fdmi_port_mask = LPFC_FDMI1_PORT_ATTR;
				/* Start over */
				lpfc_fdmi_cmd(vport, ndlp, cmd, 0);
			}
			if (vport->fdmi_port_mask == LPFC_FDMI2_SMART_ATTR) {
				vport->fdmi_port_mask = LPFC_FDMI2_PORT_ATTR;
				/* Retry the same command */
				lpfc_fdmi_cmd(vport, ndlp, cmd, 0);
			}
			return;

		case SLI_MGMT_RPA:
			if (vport->fdmi_port_mask == LPFC_FDMI2_PORT_ATTR) {
				/* Fallback to FDMI-1 */
				vport->fdmi_hba_mask = LPFC_FDMI1_HBA_ATTR;
				vport->fdmi_port_mask = LPFC_FDMI1_PORT_ATTR;
				/* Start over */
				lpfc_fdmi_cmd(vport, ndlp, SLI_MGMT_DHBA, 0);
			}
			if (vport->fdmi_port_mask == LPFC_FDMI2_SMART_ATTR) {
				vport->fdmi_port_mask = LPFC_FDMI2_PORT_ATTR;
				/* Retry the same command */
				lpfc_fdmi_cmd(vport, ndlp, cmd, 0);
			}
			return;
		}
	}

	/*
	 * On success, need to cycle thru FDMI registration for discovery
	 * DHBA -> DPRT -> RHBA -> RPA  (physical port)
	 * DPRT -> RPRT (vports)
	 */
	switch (cmd) {
	case SLI_MGMT_RHBA:
		lpfc_fdmi_cmd(vport, ndlp, SLI_MGMT_RPA, 0);
		break;

	case SLI_MGMT_DHBA:
		lpfc_fdmi_cmd(vport, ndlp, SLI_MGMT_DPRT, 0);
		break;

	case SLI_MGMT_DPRT:
		if (vport->port_type == LPFC_PHYSICAL_PORT)
			lpfc_fdmi_cmd(vport, ndlp, SLI_MGMT_RHBA, 0);
		else
			lpfc_fdmi_cmd(vport, ndlp, SLI_MGMT_RPRT, 0);
		break;
	}
	return;
}


/**
 * lpfc_fdmi_num_disc_check - Check how many mapped NPorts we are connected to
 * @vport: pointer to a host virtual N_Port data structure.
 *
 * Called from hbeat timeout routine to check if the number of discovered
 * ports has changed. If so, re-register thar port Attribute.
 */
void
lpfc_fdmi_num_disc_check(struct lpfc_vport *vport)
{
	struct lpfc_hba *phba = vport->phba;
	struct lpfc_nodelist *ndlp;
	uint16_t cnt;

	if (!lpfc_is_link_up(phba))
		return;

	/* Must be connected to a Fabric */
	if (!(vport->fc_flag & FC_FABRIC))
		return;

	if (!(vport->fdmi_port_mask & LPFC_FDMI_PORT_ATTR_num_disc))
		return;

	cnt = lpfc_find_map_node(vport);
	if (cnt == vport->fdmi_num_disc)
		return;

	ndlp = lpfc_findnode_did(vport, FDMI_DID);
	if (!ndlp || !NLP_CHK_NODE_ACT(ndlp))
		return;

	if (vport->port_type == LPFC_PHYSICAL_PORT) {
		lpfc_fdmi_cmd(vport, ndlp, SLI_MGMT_RPA,
			      LPFC_FDMI_PORT_ATTR_num_disc);
	} else {
		lpfc_fdmi_cmd(vport, ndlp, SLI_MGMT_RPRT,
			      LPFC_FDMI_PORT_ATTR_num_disc);
	}
}

/* Routines for all individual HBA attributes */
static int
lpfc_fdmi_hba_attr_wwnn(struct lpfc_vport *vport, struct lpfc_fdmi_attr_def *ad)
{
	struct lpfc_fdmi_attr_entry *ae;
	uint32_t size;

	ae = (struct lpfc_fdmi_attr_entry *)&ad->AttrValue;
	memset(ae, 0, sizeof(struct lpfc_name));

	memcpy(&ae->un.AttrWWN, &vport->fc_sparam.nodeName,
	       sizeof(struct lpfc_name));
	size = FOURBYTES + sizeof(struct lpfc_name);
	ad->AttrLen = cpu_to_be16(size);
	ad->AttrType = cpu_to_be16(RHBA_NODENAME);
	return size;
}
static int
lpfc_fdmi_hba_attr_manufacturer(struct lpfc_vport *vport,
				struct lpfc_fdmi_attr_def *ad)
{
	struct lpfc_fdmi_attr_entry *ae;
	uint32_t len, size;

	ae = (struct lpfc_fdmi_attr_entry *)&ad->AttrValue;
	memset(ae, 0, 256);

	/* This string MUST be consistent with other FC platforms
	 * supported by Broadcom.
	 */
	strncpy(ae->un.AttrString,
		"Emulex Corporation",
		       sizeof(ae->un.AttrString));
	len = strnlen(ae->un.AttrString,
			  sizeof(ae->un.AttrString));
	len += (len & 3) ? (4 - (len & 3)) : 4;
	size = FOURBYTES + len;
	ad->AttrLen = cpu_to_be16(size);
	ad->AttrType = cpu_to_be16(RHBA_MANUFACTURER);
	return size;
}

static int
lpfc_fdmi_hba_attr_sn(struct lpfc_vport *vport, struct lpfc_fdmi_attr_def *ad)
{
	struct lpfc_hba *phba = vport->phba;
	struct lpfc_fdmi_attr_entry *ae;
	uint32_t len, size;

	ae = (struct lpfc_fdmi_attr_entry *)&ad->AttrValue;
	memset(ae, 0, 256);

	strncpy(ae->un.AttrString, phba->SerialNumber,
		sizeof(ae->un.AttrString));
	len = strnlen(ae->un.AttrString,
			  sizeof(ae->un.AttrString));
	len += (len & 3) ? (4 - (len & 3)) : 4;
	size = FOURBYTES + len;
	ad->AttrLen = cpu_to_be16(size);
	ad->AttrType = cpu_to_be16(RHBA_SERIAL_NUMBER);
	return size;
}

static int
lpfc_fdmi_hba_attr_model(struct lpfc_vport *vport,
			 struct lpfc_fdmi_attr_def *ad)
{
	struct lpfc_hba *phba = vport->phba;
	struct lpfc_fdmi_attr_entry *ae;
	uint32_t len, size;

	ae = (struct lpfc_fdmi_attr_entry *)&ad->AttrValue;
	memset(ae, 0, 256);

	strncpy(ae->un.AttrString, phba->ModelName,
		sizeof(ae->un.AttrString));
	len = strnlen(ae->un.AttrString, sizeof(ae->un.AttrString));
	len += (len & 3) ? (4 - (len & 3)) : 4;
	size = FOURBYTES + len;
	ad->AttrLen = cpu_to_be16(size);
	ad->AttrType = cpu_to_be16(RHBA_MODEL);
	return size;
}

static int
lpfc_fdmi_hba_attr_description(struct lpfc_vport *vport,
			       struct lpfc_fdmi_attr_def *ad)
{
	struct lpfc_hba *phba = vport->phba;
	struct lpfc_fdmi_attr_entry *ae;
	uint32_t len, size;

	ae = (struct lpfc_fdmi_attr_entry *)&ad->AttrValue;
	memset(ae, 0, 256);

	strncpy(ae->un.AttrString, phba->ModelDesc,
		sizeof(ae->un.AttrString));
	len = strnlen(ae->un.AttrString,
				  sizeof(ae->un.AttrString));
	len += (len & 3) ? (4 - (len & 3)) : 4;
	size = FOURBYTES + len;
	ad->AttrLen = cpu_to_be16(size);
	ad->AttrType = cpu_to_be16(RHBA_MODEL_DESCRIPTION);
	return size;
}

static int
lpfc_fdmi_hba_attr_hdw_ver(struct lpfc_vport *vport,
			   struct lpfc_fdmi_attr_def *ad)
{
	struct lpfc_hba *phba = vport->phba;
	lpfc_vpd_t *vp = &phba->vpd;
	struct lpfc_fdmi_attr_entry *ae;
	uint32_t i, j, incr, size;

	ae = (struct lpfc_fdmi_attr_entry *)&ad->AttrValue;
	memset(ae, 0, 256);

	/* Convert JEDEC ID to ascii for hardware version */
	incr = vp->rev.biuRev;
	for (i = 0; i < 8; i++) {
		j = (incr & 0xf);
		if (j <= 9)
			ae->un.AttrString[7 - i] =
			    (char)((uint8_t) 0x30 +
				   (uint8_t) j);
		else
			ae->un.AttrString[7 - i] =
			    (char)((uint8_t) 0x61 +
				   (uint8_t) (j - 10));
		incr = (incr >> 4);
	}
	size = FOURBYTES + 8;
	ad->AttrLen = cpu_to_be16(size);
	ad->AttrType = cpu_to_be16(RHBA_HARDWARE_VERSION);
	return size;
}

static int
lpfc_fdmi_hba_attr_drvr_ver(struct lpfc_vport *vport,
			    struct lpfc_fdmi_attr_def *ad)
{
	struct lpfc_fdmi_attr_entry *ae;
	uint32_t len, size;

	ae = (struct lpfc_fdmi_attr_entry *)&ad->AttrValue;
	memset(ae, 0, 256);

	strncpy(ae->un.AttrString, lpfc_release_version,
		sizeof(ae->un.AttrString));
	len = strnlen(ae->un.AttrString,
			  sizeof(ae->un.AttrString));
	len += (len & 3) ? (4 - (len & 3)) : 4;
	size = FOURBYTES + len;
	ad->AttrLen = cpu_to_be16(size);
	ad->AttrType = cpu_to_be16(RHBA_DRIVER_VERSION);
	return size;
}

static int
lpfc_fdmi_hba_attr_rom_ver(struct lpfc_vport *vport,
			   struct lpfc_fdmi_attr_def *ad)
{
	struct lpfc_hba *phba = vport->phba;
	struct lpfc_fdmi_attr_entry *ae;
	uint32_t len, size;

	ae = (struct lpfc_fdmi_attr_entry *)&ad->AttrValue;
	memset(ae, 0, 256);

	if (phba->sli_rev == LPFC_SLI_REV4)
		lpfc_decode_firmware_rev(phba, ae->un.AttrString, 1);
	else
		strncpy(ae->un.AttrString, phba->OptionROMVersion,
			sizeof(ae->un.AttrString));
	len = strnlen(ae->un.AttrString,
			  sizeof(ae->un.AttrString));
	len += (len & 3) ? (4 - (len & 3)) : 4;
	size = FOURBYTES + len;
	ad->AttrLen = cpu_to_be16(size);
	ad->AttrType = cpu_to_be16(RHBA_OPTION_ROM_VERSION);
	return size;
}

static int
lpfc_fdmi_hba_attr_fmw_ver(struct lpfc_vport *vport,
			   struct lpfc_fdmi_attr_def *ad)
{
	struct lpfc_hba *phba = vport->phba;
	struct lpfc_fdmi_attr_entry *ae;
	uint32_t len, size;

	ae = (struct lpfc_fdmi_attr_entry *)&ad->AttrValue;
	memset(ae, 0, 256);

	lpfc_decode_firmware_rev(phba, ae->un.AttrString, 1);
	len = strnlen(ae->un.AttrString,
			  sizeof(ae->un.AttrString));
	len += (len & 3) ? (4 - (len & 3)) : 4;
	size = FOURBYTES + len;
	ad->AttrLen = cpu_to_be16(size);
	ad->AttrType = cpu_to_be16(RHBA_FIRMWARE_VERSION);
	return size;
}

static int
lpfc_fdmi_hba_attr_os_ver(struct lpfc_vport *vport,
			  struct lpfc_fdmi_attr_def *ad)
{
	struct lpfc_fdmi_attr_entry *ae;
	uint32_t len, size;

	ae = (struct lpfc_fdmi_attr_entry *)&ad->AttrValue;
	memset(ae, 0, 256);

	snprintf(ae->un.AttrString, sizeof(ae->un.AttrString), "%s %s %s",
		 init_utsname()->sysname,
		 init_utsname()->release,
		 init_utsname()->version);

	len = strnlen(ae->un.AttrString, sizeof(ae->un.AttrString));
	len += (len & 3) ? (4 - (len & 3)) : 4;
	size = FOURBYTES + len;
	ad->AttrLen = cpu_to_be16(size);
	ad->AttrType = cpu_to_be16(RHBA_OS_NAME_VERSION);
	return size;
}

static int
lpfc_fdmi_hba_attr_ct_len(struct lpfc_vport *vport,
			  struct lpfc_fdmi_attr_def *ad)
{
	struct lpfc_fdmi_attr_entry *ae;
	uint32_t size;

	ae = (struct lpfc_fdmi_attr_entry *)&ad->AttrValue;

	ae->un.AttrInt =  cpu_to_be32(LPFC_MAX_CT_SIZE);
	size = FOURBYTES + sizeof(uint32_t);
	ad->AttrLen = cpu_to_be16(size);
	ad->AttrType = cpu_to_be16(RHBA_MAX_CT_PAYLOAD_LEN);
	return size;
}

static int
lpfc_fdmi_hba_attr_symbolic_name(struct lpfc_vport *vport,
				 struct lpfc_fdmi_attr_def *ad)
{
	struct lpfc_fdmi_attr_entry *ae;
	uint32_t len, size;

	ae = (struct lpfc_fdmi_attr_entry *)&ad->AttrValue;
	memset(ae, 0, 256);

	len = lpfc_vport_symbolic_node_name(vport,
				ae->un.AttrString, 256);
	len += (len & 3) ? (4 - (len & 3)) : 4;
	size = FOURBYTES + len;
	ad->AttrLen = cpu_to_be16(size);
	ad->AttrType = cpu_to_be16(RHBA_SYM_NODENAME);
	return size;
}

static int
lpfc_fdmi_hba_attr_vendor_info(struct lpfc_vport *vport,
			       struct lpfc_fdmi_attr_def *ad)
{
	struct lpfc_fdmi_attr_entry *ae;
	uint32_t size;

	ae = (struct lpfc_fdmi_attr_entry *)&ad->AttrValue;

	/* Nothing is defined for this currently */
	ae->un.AttrInt =  cpu_to_be32(0);
	size = FOURBYTES + sizeof(uint32_t);
	ad->AttrLen = cpu_to_be16(size);
	ad->AttrType = cpu_to_be16(RHBA_VENDOR_INFO);
	return size;
}

static int
lpfc_fdmi_hba_attr_num_ports(struct lpfc_vport *vport,
			     struct lpfc_fdmi_attr_def *ad)
{
	struct lpfc_fdmi_attr_entry *ae;
	uint32_t size;

	ae = (struct lpfc_fdmi_attr_entry *)&ad->AttrValue;

	/* Each driver instance corresponds to a single port */
	ae->un.AttrInt =  cpu_to_be32(1);
	size = FOURBYTES + sizeof(uint32_t);
	ad->AttrLen = cpu_to_be16(size);
	ad->AttrType = cpu_to_be16(RHBA_NUM_PORTS);
	return size;
}

static int
lpfc_fdmi_hba_attr_fabric_wwnn(struct lpfc_vport *vport,
			       struct lpfc_fdmi_attr_def *ad)
{
	struct lpfc_fdmi_attr_entry *ae;
	uint32_t size;

	ae = (struct lpfc_fdmi_attr_entry *)&ad->AttrValue;
	memset(ae, 0, sizeof(struct lpfc_name));

	memcpy(&ae->un.AttrWWN, &vport->fabric_nodename,
	       sizeof(struct lpfc_name));
	size = FOURBYTES + sizeof(struct lpfc_name);
	ad->AttrLen = cpu_to_be16(size);
	ad->AttrType = cpu_to_be16(RHBA_FABRIC_WWNN);
	return size;
}

static int
lpfc_fdmi_hba_attr_bios_ver(struct lpfc_vport *vport,
			    struct lpfc_fdmi_attr_def *ad)
{
	struct lpfc_hba *phba = vport->phba;
	struct lpfc_fdmi_attr_entry *ae;
	uint32_t len, size;

	ae = (struct lpfc_fdmi_attr_entry *)&ad->AttrValue;
	memset(ae, 0, 256);

	strlcat(ae->un.AttrString, phba->BIOSVersion,
		sizeof(ae->un.AttrString));
	len = strnlen(ae->un.AttrString,
			  sizeof(ae->un.AttrString));
	len += (len & 3) ? (4 - (len & 3)) : 4;
	size = FOURBYTES + len;
	ad->AttrLen = cpu_to_be16(size);
	ad->AttrType = cpu_to_be16(RHBA_BIOS_VERSION);
	return size;
}

static int
lpfc_fdmi_hba_attr_bios_state(struct lpfc_vport *vport,
			      struct lpfc_fdmi_attr_def *ad)
{
	struct lpfc_fdmi_attr_entry *ae;
	uint32_t size;

	ae = (struct lpfc_fdmi_attr_entry *)&ad->AttrValue;

	/* Driver doesn't have access to this information */
	ae->un.AttrInt =  cpu_to_be32(0);
	size = FOURBYTES + sizeof(uint32_t);
	ad->AttrLen = cpu_to_be16(size);
	ad->AttrType = cpu_to_be16(RHBA_BIOS_STATE);
	return size;
}

static int
lpfc_fdmi_hba_attr_vendor_id(struct lpfc_vport *vport,
			     struct lpfc_fdmi_attr_def *ad)
{
	struct lpfc_fdmi_attr_entry *ae;
	uint32_t len, size;

	ae = (struct lpfc_fdmi_attr_entry *)&ad->AttrValue;
	memset(ae, 0, 256);

	strncpy(ae->un.AttrString, "EMULEX",
		sizeof(ae->un.AttrString));
	len = strnlen(ae->un.AttrString,
			  sizeof(ae->un.AttrString));
	len += (len & 3) ? (4 - (len & 3)) : 4;
	size = FOURBYTES + len;
	ad->AttrLen = cpu_to_be16(size);
	ad->AttrType = cpu_to_be16(RHBA_VENDOR_ID);
	return size;
}

/* Routines for all individual PORT attributes */
static int
lpfc_fdmi_port_attr_fc4type(struct lpfc_vport *vport,
			    struct lpfc_fdmi_attr_def *ad)
{
	struct lpfc_hba   *phba = vport->phba;
	struct lpfc_fdmi_attr_entry *ae;
	uint32_t size;

	ae = (struct lpfc_fdmi_attr_entry *)&ad->AttrValue;
	memset(ae, 0, 32);

	ae->un.AttrTypes[3] = 0x02; /* Type 0x1 - ELS */
	ae->un.AttrTypes[2] = 0x01; /* Type 0x8 - FCP */
<<<<<<< HEAD
	if (vport->nvmei_support || vport->phba->nvmet_support)
		ae->un.AttrTypes[6] = 0x01; /* Type 0x28 - NVME */
	ae->un.AttrTypes[7] = 0x01; /* Type 0x20 - CT */
=======
	ae->un.AttrTypes[7] = 0x01; /* Type 0x20 - CT */

	/* Check to see if Firmware supports NVME and on physical port */
	if ((phba->sli_rev == LPFC_SLI_REV4) && (vport == phba->pport) &&
	    phba->sli4_hba.pc_sli4_params.nvme)
		ae->un.AttrTypes[6] = 0x01; /* Type 0x28 - NVME */

>>>>>>> f7688b48
	size = FOURBYTES + 32;
	ad->AttrLen = cpu_to_be16(size);
	ad->AttrType = cpu_to_be16(RPRT_SUPPORTED_FC4_TYPES);
	return size;
}

static int
lpfc_fdmi_port_attr_support_speed(struct lpfc_vport *vport,
				  struct lpfc_fdmi_attr_def *ad)
{
	struct lpfc_hba   *phba = vport->phba;
	struct lpfc_fdmi_attr_entry *ae;
	uint32_t size;

	ae = (struct lpfc_fdmi_attr_entry *)&ad->AttrValue;

	ae->un.AttrInt = 0;
	if (!(phba->hba_flag & HBA_FCOE_MODE)) {
		if (phba->lmt & LMT_128Gb)
			ae->un.AttrInt |= HBA_PORTSPEED_128GFC;
		if (phba->lmt & LMT_64Gb)
			ae->un.AttrInt |= HBA_PORTSPEED_64GFC;
		if (phba->lmt & LMT_32Gb)
			ae->un.AttrInt |= HBA_PORTSPEED_32GFC;
		if (phba->lmt & LMT_16Gb)
			ae->un.AttrInt |= HBA_PORTSPEED_16GFC;
		if (phba->lmt & LMT_10Gb)
			ae->un.AttrInt |= HBA_PORTSPEED_10GFC;
		if (phba->lmt & LMT_8Gb)
			ae->un.AttrInt |= HBA_PORTSPEED_8GFC;
		if (phba->lmt & LMT_4Gb)
			ae->un.AttrInt |= HBA_PORTSPEED_4GFC;
		if (phba->lmt & LMT_2Gb)
			ae->un.AttrInt |= HBA_PORTSPEED_2GFC;
		if (phba->lmt & LMT_1Gb)
			ae->un.AttrInt |= HBA_PORTSPEED_1GFC;
	} else {
		/* FCoE links support only one speed */
		switch (phba->fc_linkspeed) {
		case LPFC_ASYNC_LINK_SPEED_10GBPS:
			ae->un.AttrInt = HBA_PORTSPEED_10GE;
			break;
		case LPFC_ASYNC_LINK_SPEED_25GBPS:
			ae->un.AttrInt = HBA_PORTSPEED_25GE;
			break;
		case LPFC_ASYNC_LINK_SPEED_40GBPS:
			ae->un.AttrInt = HBA_PORTSPEED_40GE;
			break;
		case LPFC_ASYNC_LINK_SPEED_100GBPS:
			ae->un.AttrInt = HBA_PORTSPEED_100GE;
			break;
		}
	}
	ae->un.AttrInt = cpu_to_be32(ae->un.AttrInt);
	size = FOURBYTES + sizeof(uint32_t);
	ad->AttrLen = cpu_to_be16(size);
	ad->AttrType = cpu_to_be16(RPRT_SUPPORTED_SPEED);
	return size;
}

static int
lpfc_fdmi_port_attr_speed(struct lpfc_vport *vport,
			  struct lpfc_fdmi_attr_def *ad)
{
	struct lpfc_hba   *phba = vport->phba;
	struct lpfc_fdmi_attr_entry *ae;
	uint32_t size;

	ae = (struct lpfc_fdmi_attr_entry *)&ad->AttrValue;

	if (!(phba->hba_flag & HBA_FCOE_MODE)) {
		switch (phba->fc_linkspeed) {
		case LPFC_LINK_SPEED_1GHZ:
			ae->un.AttrInt = HBA_PORTSPEED_1GFC;
			break;
		case LPFC_LINK_SPEED_2GHZ:
			ae->un.AttrInt = HBA_PORTSPEED_2GFC;
			break;
		case LPFC_LINK_SPEED_4GHZ:
			ae->un.AttrInt = HBA_PORTSPEED_4GFC;
			break;
		case LPFC_LINK_SPEED_8GHZ:
			ae->un.AttrInt = HBA_PORTSPEED_8GFC;
			break;
		case LPFC_LINK_SPEED_10GHZ:
			ae->un.AttrInt = HBA_PORTSPEED_10GFC;
			break;
		case LPFC_LINK_SPEED_16GHZ:
			ae->un.AttrInt = HBA_PORTSPEED_16GFC;
			break;
		case LPFC_LINK_SPEED_32GHZ:
			ae->un.AttrInt = HBA_PORTSPEED_32GFC;
			break;
		case LPFC_LINK_SPEED_64GHZ:
			ae->un.AttrInt = HBA_PORTSPEED_64GFC;
			break;
		case LPFC_LINK_SPEED_128GHZ:
			ae->un.AttrInt = HBA_PORTSPEED_128GFC;
			break;
		default:
			ae->un.AttrInt = HBA_PORTSPEED_UNKNOWN;
			break;
		}
	} else {
		switch (phba->fc_linkspeed) {
		case LPFC_ASYNC_LINK_SPEED_10GBPS:
			ae->un.AttrInt = HBA_PORTSPEED_10GE;
			break;
		case LPFC_ASYNC_LINK_SPEED_25GBPS:
			ae->un.AttrInt = HBA_PORTSPEED_25GE;
			break;
		case LPFC_ASYNC_LINK_SPEED_40GBPS:
			ae->un.AttrInt = HBA_PORTSPEED_40GE;
			break;
		case LPFC_ASYNC_LINK_SPEED_100GBPS:
			ae->un.AttrInt = HBA_PORTSPEED_100GE;
			break;
		default:
			ae->un.AttrInt = HBA_PORTSPEED_UNKNOWN;
			break;
		}
	}

	ae->un.AttrInt = cpu_to_be32(ae->un.AttrInt);
	size = FOURBYTES + sizeof(uint32_t);
	ad->AttrLen = cpu_to_be16(size);
	ad->AttrType = cpu_to_be16(RPRT_PORT_SPEED);
	return size;
}

static int
lpfc_fdmi_port_attr_max_frame(struct lpfc_vport *vport,
			      struct lpfc_fdmi_attr_def *ad)
{
	struct serv_parm *hsp;
	struct lpfc_fdmi_attr_entry *ae;
	uint32_t size;

	ae = (struct lpfc_fdmi_attr_entry *)&ad->AttrValue;

	hsp = (struct serv_parm *)&vport->fc_sparam;
	ae->un.AttrInt = (((uint32_t) hsp->cmn.bbRcvSizeMsb & 0x0F) << 8) |
			  (uint32_t) hsp->cmn.bbRcvSizeLsb;
	ae->un.AttrInt = cpu_to_be32(ae->un.AttrInt);
	size = FOURBYTES + sizeof(uint32_t);
	ad->AttrLen = cpu_to_be16(size);
	ad->AttrType = cpu_to_be16(RPRT_MAX_FRAME_SIZE);
	return size;
}

static int
lpfc_fdmi_port_attr_os_devname(struct lpfc_vport *vport,
			       struct lpfc_fdmi_attr_def *ad)
{
	struct Scsi_Host *shost = lpfc_shost_from_vport(vport);
	struct lpfc_fdmi_attr_entry *ae;
	uint32_t len, size;

	ae = (struct lpfc_fdmi_attr_entry *)&ad->AttrValue;
	memset(ae, 0, 256);

	snprintf(ae->un.AttrString, sizeof(ae->un.AttrString),
		 "/sys/class/scsi_host/host%d", shost->host_no);
	len = strnlen((char *)ae->un.AttrString,
			  sizeof(ae->un.AttrString));
	len += (len & 3) ? (4 - (len & 3)) : 4;
	size = FOURBYTES + len;
	ad->AttrLen = cpu_to_be16(size);
	ad->AttrType = cpu_to_be16(RPRT_OS_DEVICE_NAME);
	return size;
}

static int
lpfc_fdmi_port_attr_host_name(struct lpfc_vport *vport,
			      struct lpfc_fdmi_attr_def *ad)
{
	struct lpfc_fdmi_attr_entry *ae;
	uint32_t len, size;

	ae = (struct lpfc_fdmi_attr_entry *)&ad->AttrValue;
	memset(ae, 0, 256);

	snprintf(ae->un.AttrString, sizeof(ae->un.AttrString), "%s",
		 init_utsname()->nodename);

	len = strnlen(ae->un.AttrString, sizeof(ae->un.AttrString));
	len += (len & 3) ? (4 - (len & 3)) : 4;
	size = FOURBYTES + len;
	ad->AttrLen = cpu_to_be16(size);
	ad->AttrType = cpu_to_be16(RPRT_HOST_NAME);
	return size;
}

static int
lpfc_fdmi_port_attr_wwnn(struct lpfc_vport *vport,
			 struct lpfc_fdmi_attr_def *ad)
{
	struct lpfc_fdmi_attr_entry *ae;
	uint32_t size;

	ae = (struct lpfc_fdmi_attr_entry *)&ad->AttrValue;
	memset(ae, 0,  sizeof(struct lpfc_name));

	memcpy(&ae->un.AttrWWN, &vport->fc_sparam.nodeName,
	       sizeof(struct lpfc_name));
	size = FOURBYTES + sizeof(struct lpfc_name);
	ad->AttrLen = cpu_to_be16(size);
	ad->AttrType = cpu_to_be16(RPRT_NODENAME);
	return size;
}

static int
lpfc_fdmi_port_attr_wwpn(struct lpfc_vport *vport,
			 struct lpfc_fdmi_attr_def *ad)
{
	struct lpfc_fdmi_attr_entry *ae;
	uint32_t size;

	ae = (struct lpfc_fdmi_attr_entry *)&ad->AttrValue;
	memset(ae, 0,  sizeof(struct lpfc_name));

	memcpy(&ae->un.AttrWWN, &vport->fc_sparam.portName,
	       sizeof(struct lpfc_name));
	size = FOURBYTES + sizeof(struct lpfc_name);
	ad->AttrLen = cpu_to_be16(size);
	ad->AttrType = cpu_to_be16(RPRT_PORTNAME);
	return size;
}

static int
lpfc_fdmi_port_attr_symbolic_name(struct lpfc_vport *vport,
				  struct lpfc_fdmi_attr_def *ad)
{
	struct lpfc_fdmi_attr_entry *ae;
	uint32_t len, size;

	ae = (struct lpfc_fdmi_attr_entry *)&ad->AttrValue;
	memset(ae, 0, 256);

	len = lpfc_vport_symbolic_port_name(vport, ae->un.AttrString, 256);
	len += (len & 3) ? (4 - (len & 3)) : 4;
	size = FOURBYTES + len;
	ad->AttrLen = cpu_to_be16(size);
	ad->AttrType = cpu_to_be16(RPRT_SYM_PORTNAME);
	return size;
}

static int
lpfc_fdmi_port_attr_port_type(struct lpfc_vport *vport,
			      struct lpfc_fdmi_attr_def *ad)
{
	struct lpfc_hba *phba = vport->phba;
	struct lpfc_fdmi_attr_entry *ae;
	uint32_t size;

	ae = (struct lpfc_fdmi_attr_entry *)&ad->AttrValue;
	if (phba->fc_topology == LPFC_TOPOLOGY_LOOP)
		ae->un.AttrInt =  cpu_to_be32(LPFC_FDMI_PORTTYPE_NLPORT);
	else
		ae->un.AttrInt =  cpu_to_be32(LPFC_FDMI_PORTTYPE_NPORT);
	size = FOURBYTES + sizeof(uint32_t);
	ad->AttrLen = cpu_to_be16(size);
	ad->AttrType = cpu_to_be16(RPRT_PORT_TYPE);
	return size;
}

static int
lpfc_fdmi_port_attr_class(struct lpfc_vport *vport,
			  struct lpfc_fdmi_attr_def *ad)
{
	struct lpfc_fdmi_attr_entry *ae;
	uint32_t size;

	ae = (struct lpfc_fdmi_attr_entry *)&ad->AttrValue;
	ae->un.AttrInt = cpu_to_be32(FC_COS_CLASS2 | FC_COS_CLASS3);
	size = FOURBYTES + sizeof(uint32_t);
	ad->AttrLen = cpu_to_be16(size);
	ad->AttrType = cpu_to_be16(RPRT_SUPPORTED_CLASS);
	return size;
}

static int
lpfc_fdmi_port_attr_fabric_wwpn(struct lpfc_vport *vport,
				struct lpfc_fdmi_attr_def *ad)
{
	struct lpfc_fdmi_attr_entry *ae;
	uint32_t size;

	ae = (struct lpfc_fdmi_attr_entry *)&ad->AttrValue;
	memset(ae, 0,  sizeof(struct lpfc_name));

	memcpy(&ae->un.AttrWWN, &vport->fabric_portname,
	       sizeof(struct lpfc_name));
	size = FOURBYTES + sizeof(struct lpfc_name);
	ad->AttrLen = cpu_to_be16(size);
	ad->AttrType = cpu_to_be16(RPRT_FABRICNAME);
	return size;
}

static int
lpfc_fdmi_port_attr_active_fc4type(struct lpfc_vport *vport,
				   struct lpfc_fdmi_attr_def *ad)
{
	struct lpfc_fdmi_attr_entry *ae;
	uint32_t size;

	ae = (struct lpfc_fdmi_attr_entry *)&ad->AttrValue;
	memset(ae, 0, 32);

	ae->un.AttrTypes[3] = 0x02; /* Type 0x1 - ELS */
	ae->un.AttrTypes[2] = 0x01; /* Type 0x8 - FCP */
<<<<<<< HEAD
	if (vport->phba->cfg_enable_fc4_type & LPFC_ENABLE_NVME)
		ae->un.AttrTypes[6] = 0x1; /* Type 0x28 - NVME */
	ae->un.AttrTypes[7] = 0x01; /* Type 0x20 - CT */
=======
	ae->un.AttrTypes[7] = 0x01; /* Type 0x20 - CT */

	/* Check to see if NVME is configured or not */
	if (vport->phba->cfg_enable_fc4_type & LPFC_ENABLE_NVME)
		ae->un.AttrTypes[6] = 0x1; /* Type 0x28 - NVME */

>>>>>>> f7688b48
	size = FOURBYTES + 32;
	ad->AttrLen = cpu_to_be16(size);
	ad->AttrType = cpu_to_be16(RPRT_ACTIVE_FC4_TYPES);
	return size;
}

static int
lpfc_fdmi_port_attr_port_state(struct lpfc_vport *vport,
			       struct lpfc_fdmi_attr_def *ad)
{
	struct lpfc_fdmi_attr_entry *ae;
	uint32_t size;

	ae = (struct lpfc_fdmi_attr_entry *)&ad->AttrValue;
	/* Link Up - operational */
	ae->un.AttrInt =  cpu_to_be32(LPFC_FDMI_PORTSTATE_ONLINE);
	size = FOURBYTES + sizeof(uint32_t);
	ad->AttrLen = cpu_to_be16(size);
	ad->AttrType = cpu_to_be16(RPRT_PORT_STATE);
	return size;
}

static int
lpfc_fdmi_port_attr_num_disc(struct lpfc_vport *vport,
			     struct lpfc_fdmi_attr_def *ad)
{
	struct lpfc_fdmi_attr_entry *ae;
	uint32_t size;

	ae = (struct lpfc_fdmi_attr_entry *)&ad->AttrValue;
	vport->fdmi_num_disc = lpfc_find_map_node(vport);
	ae->un.AttrInt = cpu_to_be32(vport->fdmi_num_disc);
	size = FOURBYTES + sizeof(uint32_t);
	ad->AttrLen = cpu_to_be16(size);
	ad->AttrType = cpu_to_be16(RPRT_DISC_PORT);
	return size;
}

static int
lpfc_fdmi_port_attr_nportid(struct lpfc_vport *vport,
			    struct lpfc_fdmi_attr_def *ad)
{
	struct lpfc_fdmi_attr_entry *ae;
	uint32_t size;

	ae = (struct lpfc_fdmi_attr_entry *)&ad->AttrValue;
	ae->un.AttrInt =  cpu_to_be32(vport->fc_myDID);
	size = FOURBYTES + sizeof(uint32_t);
	ad->AttrLen = cpu_to_be16(size);
	ad->AttrType = cpu_to_be16(RPRT_PORT_ID);
	return size;
}

static int
lpfc_fdmi_smart_attr_service(struct lpfc_vport *vport,
			     struct lpfc_fdmi_attr_def *ad)
{
	struct lpfc_fdmi_attr_entry *ae;
	uint32_t len, size;

	ae = (struct lpfc_fdmi_attr_entry *)&ad->AttrValue;
	memset(ae, 0, 256);

	strncpy(ae->un.AttrString, "Smart SAN Initiator",
		sizeof(ae->un.AttrString));
	len = strnlen(ae->un.AttrString,
			  sizeof(ae->un.AttrString));
	len += (len & 3) ? (4 - (len & 3)) : 4;
	size = FOURBYTES + len;
	ad->AttrLen = cpu_to_be16(size);
	ad->AttrType = cpu_to_be16(RPRT_SMART_SERVICE);
	return size;
}

static int
lpfc_fdmi_smart_attr_guid(struct lpfc_vport *vport,
			  struct lpfc_fdmi_attr_def *ad)
{
	struct lpfc_fdmi_attr_entry *ae;
	uint32_t size;

	ae = (struct lpfc_fdmi_attr_entry *)&ad->AttrValue;
	memset(ae, 0, 256);

	memcpy(&ae->un.AttrString, &vport->fc_sparam.nodeName,
	       sizeof(struct lpfc_name));
	memcpy((((uint8_t *)&ae->un.AttrString) +
		sizeof(struct lpfc_name)),
		&vport->fc_sparam.portName, sizeof(struct lpfc_name));
	size = FOURBYTES + (2 * sizeof(struct lpfc_name));
	ad->AttrLen =  cpu_to_be16(size);
	ad->AttrType = cpu_to_be16(RPRT_SMART_GUID);
	return size;
}

static int
lpfc_fdmi_smart_attr_version(struct lpfc_vport *vport,
			     struct lpfc_fdmi_attr_def *ad)
{
	struct lpfc_fdmi_attr_entry *ae;
	uint32_t len, size;

	ae = (struct lpfc_fdmi_attr_entry *)&ad->AttrValue;
	memset(ae, 0, 256);

	strncpy(ae->un.AttrString, "Smart SAN Version 2.0",
		sizeof(ae->un.AttrString));
	len = strnlen(ae->un.AttrString,
			  sizeof(ae->un.AttrString));
	len += (len & 3) ? (4 - (len & 3)) : 4;
	size = FOURBYTES + len;
	ad->AttrLen =  cpu_to_be16(size);
	ad->AttrType = cpu_to_be16(RPRT_SMART_VERSION);
	return size;
}

static int
lpfc_fdmi_smart_attr_model(struct lpfc_vport *vport,
			   struct lpfc_fdmi_attr_def *ad)
{
	struct lpfc_hba *phba = vport->phba;
	struct lpfc_fdmi_attr_entry *ae;
	uint32_t len, size;

	ae = (struct lpfc_fdmi_attr_entry *)&ad->AttrValue;
	memset(ae, 0, 256);

	strncpy(ae->un.AttrString, phba->ModelName,
		sizeof(ae->un.AttrString));
	len = strnlen(ae->un.AttrString, sizeof(ae->un.AttrString));
	len += (len & 3) ? (4 - (len & 3)) : 4;
	size = FOURBYTES + len;
	ad->AttrLen = cpu_to_be16(size);
	ad->AttrType = cpu_to_be16(RPRT_SMART_MODEL);
	return size;
}

static int
lpfc_fdmi_smart_attr_port_info(struct lpfc_vport *vport,
			       struct lpfc_fdmi_attr_def *ad)
{
	struct lpfc_fdmi_attr_entry *ae;
	uint32_t size;

	ae = (struct lpfc_fdmi_attr_entry *)&ad->AttrValue;

	/* SRIOV (type 3) is not supported */
	if (vport->vpi)
		ae->un.AttrInt =  cpu_to_be32(2);  /* NPIV */
	else
		ae->un.AttrInt =  cpu_to_be32(1);  /* Physical */
	size = FOURBYTES + sizeof(uint32_t);
	ad->AttrLen = cpu_to_be16(size);
	ad->AttrType = cpu_to_be16(RPRT_SMART_PORT_INFO);
	return size;
}

static int
lpfc_fdmi_smart_attr_qos(struct lpfc_vport *vport,
			 struct lpfc_fdmi_attr_def *ad)
{
	struct lpfc_fdmi_attr_entry *ae;
	uint32_t size;

	ae = (struct lpfc_fdmi_attr_entry *)&ad->AttrValue;
	ae->un.AttrInt =  cpu_to_be32(0);
	size = FOURBYTES + sizeof(uint32_t);
	ad->AttrLen = cpu_to_be16(size);
	ad->AttrType = cpu_to_be16(RPRT_SMART_QOS);
	return size;
}

static int
lpfc_fdmi_smart_attr_security(struct lpfc_vport *vport,
			      struct lpfc_fdmi_attr_def *ad)
{
	struct lpfc_fdmi_attr_entry *ae;
	uint32_t size;

	ae = (struct lpfc_fdmi_attr_entry *)&ad->AttrValue;
	ae->un.AttrInt =  cpu_to_be32(1);
	size = FOURBYTES + sizeof(uint32_t);
	ad->AttrLen = cpu_to_be16(size);
	ad->AttrType = cpu_to_be16(RPRT_SMART_SECURITY);
	return size;
}

/* RHBA attribute jump table */
int (*lpfc_fdmi_hba_action[])
	(struct lpfc_vport *vport, struct lpfc_fdmi_attr_def *ad) = {
	/* Action routine                 Mask bit     Attribute type */
	lpfc_fdmi_hba_attr_wwnn,	  /* bit0     RHBA_NODENAME           */
	lpfc_fdmi_hba_attr_manufacturer,  /* bit1     RHBA_MANUFACTURER       */
	lpfc_fdmi_hba_attr_sn,		  /* bit2     RHBA_SERIAL_NUMBER      */
	lpfc_fdmi_hba_attr_model,	  /* bit3     RHBA_MODEL              */
	lpfc_fdmi_hba_attr_description,	  /* bit4     RHBA_MODEL_DESCRIPTION  */
	lpfc_fdmi_hba_attr_hdw_ver,	  /* bit5     RHBA_HARDWARE_VERSION   */
	lpfc_fdmi_hba_attr_drvr_ver,	  /* bit6     RHBA_DRIVER_VERSION     */
	lpfc_fdmi_hba_attr_rom_ver,	  /* bit7     RHBA_OPTION_ROM_VERSION */
	lpfc_fdmi_hba_attr_fmw_ver,	  /* bit8     RHBA_FIRMWARE_VERSION   */
	lpfc_fdmi_hba_attr_os_ver,	  /* bit9     RHBA_OS_NAME_VERSION    */
	lpfc_fdmi_hba_attr_ct_len,	  /* bit10    RHBA_MAX_CT_PAYLOAD_LEN */
	lpfc_fdmi_hba_attr_symbolic_name, /* bit11    RHBA_SYM_NODENAME       */
	lpfc_fdmi_hba_attr_vendor_info,	  /* bit12    RHBA_VENDOR_INFO        */
	lpfc_fdmi_hba_attr_num_ports,	  /* bit13    RHBA_NUM_PORTS          */
	lpfc_fdmi_hba_attr_fabric_wwnn,	  /* bit14    RHBA_FABRIC_WWNN        */
	lpfc_fdmi_hba_attr_bios_ver,	  /* bit15    RHBA_BIOS_VERSION       */
	lpfc_fdmi_hba_attr_bios_state,	  /* bit16    RHBA_BIOS_STATE         */
	lpfc_fdmi_hba_attr_vendor_id,	  /* bit17    RHBA_VENDOR_ID          */
};

/* RPA / RPRT attribute jump table */
int (*lpfc_fdmi_port_action[])
	(struct lpfc_vport *vport, struct lpfc_fdmi_attr_def *ad) = {
	/* Action routine                   Mask bit   Attribute type */
	lpfc_fdmi_port_attr_fc4type,        /* bit0   RPRT_SUPPORT_FC4_TYPES  */
	lpfc_fdmi_port_attr_support_speed,  /* bit1   RPRT_SUPPORTED_SPEED    */
	lpfc_fdmi_port_attr_speed,          /* bit2   RPRT_PORT_SPEED         */
	lpfc_fdmi_port_attr_max_frame,      /* bit3   RPRT_MAX_FRAME_SIZE     */
	lpfc_fdmi_port_attr_os_devname,     /* bit4   RPRT_OS_DEVICE_NAME     */
	lpfc_fdmi_port_attr_host_name,      /* bit5   RPRT_HOST_NAME          */
	lpfc_fdmi_port_attr_wwnn,           /* bit6   RPRT_NODENAME           */
	lpfc_fdmi_port_attr_wwpn,           /* bit7   RPRT_PORTNAME           */
	lpfc_fdmi_port_attr_symbolic_name,  /* bit8   RPRT_SYM_PORTNAME       */
	lpfc_fdmi_port_attr_port_type,      /* bit9   RPRT_PORT_TYPE          */
	lpfc_fdmi_port_attr_class,          /* bit10  RPRT_SUPPORTED_CLASS    */
	lpfc_fdmi_port_attr_fabric_wwpn,    /* bit11  RPRT_FABRICNAME         */
	lpfc_fdmi_port_attr_active_fc4type, /* bit12  RPRT_ACTIVE_FC4_TYPES   */
	lpfc_fdmi_port_attr_port_state,     /* bit13  RPRT_PORT_STATE         */
	lpfc_fdmi_port_attr_num_disc,       /* bit14  RPRT_DISC_PORT          */
	lpfc_fdmi_port_attr_nportid,        /* bit15  RPRT_PORT_ID            */
	lpfc_fdmi_smart_attr_service,       /* bit16  RPRT_SMART_SERVICE      */
	lpfc_fdmi_smart_attr_guid,          /* bit17  RPRT_SMART_GUID         */
	lpfc_fdmi_smart_attr_version,       /* bit18  RPRT_SMART_VERSION      */
	lpfc_fdmi_smart_attr_model,         /* bit19  RPRT_SMART_MODEL        */
	lpfc_fdmi_smart_attr_port_info,     /* bit20  RPRT_SMART_PORT_INFO    */
	lpfc_fdmi_smart_attr_qos,           /* bit21  RPRT_SMART_QOS          */
	lpfc_fdmi_smart_attr_security,      /* bit22  RPRT_SMART_SECURITY     */
};

/**
 * lpfc_fdmi_cmd - Build and send a FDMI cmd to the specified NPort
 * @vport: pointer to a host virtual N_Port data structure.
 * @ndlp: ndlp to send FDMI cmd to (if NULL use FDMI_DID)
 * cmdcode: FDMI command to send
 * mask: Mask of HBA or PORT Attributes to send
 *
 * Builds and sends a FDMI command using the CT subsystem.
 */
int
lpfc_fdmi_cmd(struct lpfc_vport *vport, struct lpfc_nodelist *ndlp,
	      int cmdcode, uint32_t new_mask)
{
	struct lpfc_hba *phba = vport->phba;
	struct lpfc_dmabuf *mp, *bmp;
	struct lpfc_sli_ct_request *CtReq;
	struct ulp_bde64 *bpl;
	uint32_t bit_pos;
	uint32_t size;
	uint32_t rsp_size;
	uint32_t mask;
	struct lpfc_fdmi_reg_hba *rh;
	struct lpfc_fdmi_port_entry *pe;
	struct lpfc_fdmi_reg_portattr *pab = NULL;
	struct lpfc_fdmi_attr_block *ab = NULL;
	int  (*func)(struct lpfc_vport *vport, struct lpfc_fdmi_attr_def *ad);
	void (*cmpl)(struct lpfc_hba *, struct lpfc_iocbq *,
		     struct lpfc_iocbq *);

	if (!ndlp || !NLP_CHK_NODE_ACT(ndlp))
		return 0;

	cmpl = lpfc_cmpl_ct_disc_fdmi; /* called from discovery */

	/* fill in BDEs for command */
	/* Allocate buffer for command payload */
	mp = kmalloc(sizeof(struct lpfc_dmabuf), GFP_KERNEL);
	if (!mp)
		goto fdmi_cmd_exit;

	mp->virt = lpfc_mbuf_alloc(phba, 0, &(mp->phys));
	if (!mp->virt)
		goto fdmi_cmd_free_mp;

	/* Allocate buffer for Buffer ptr list */
	bmp = kmalloc(sizeof(struct lpfc_dmabuf), GFP_KERNEL);
	if (!bmp)
		goto fdmi_cmd_free_mpvirt;

	bmp->virt = lpfc_mbuf_alloc(phba, 0, &(bmp->phys));
	if (!bmp->virt)
		goto fdmi_cmd_free_bmp;

	INIT_LIST_HEAD(&mp->list);
	INIT_LIST_HEAD(&bmp->list);

	/* FDMI request */
	lpfc_printf_vlog(vport, KERN_INFO, LOG_DISCOVERY,
			 "0218 FDMI Request Data: x%x x%x x%x\n",
			 vport->fc_flag, vport->port_state, cmdcode);
	CtReq = (struct lpfc_sli_ct_request *)mp->virt;

	/* First populate the CT_IU preamble */
	memset(CtReq, 0, sizeof(struct lpfc_sli_ct_request));
	CtReq->RevisionId.bits.Revision = SLI_CT_REVISION;
	CtReq->RevisionId.bits.InId = 0;

	CtReq->FsType = SLI_CT_MANAGEMENT_SERVICE;
	CtReq->FsSubType = SLI_CT_FDMI_Subtypes;

	CtReq->CommandResponse.bits.CmdRsp = cpu_to_be16(cmdcode);
	rsp_size = LPFC_BPL_SIZE;
	size = 0;

	/* Next fill in the specific FDMI cmd information */
	switch (cmdcode) {
	case SLI_MGMT_RHAT:
	case SLI_MGMT_RHBA:
		rh = (struct lpfc_fdmi_reg_hba *)&CtReq->un.PortID;
		/* HBA Identifier */
		memcpy(&rh->hi.PortName, &phba->pport->fc_sparam.portName,
		       sizeof(struct lpfc_name));

		if (cmdcode == SLI_MGMT_RHBA) {
			/* Registered Port List */
			/* One entry (port) per adapter */
			rh->rpl.EntryCnt = cpu_to_be32(1);
			memcpy(&rh->rpl.pe, &phba->pport->fc_sparam.portName,
			       sizeof(struct lpfc_name));

			/* point to the HBA attribute block */
			size = 2 * sizeof(struct lpfc_name) +
				FOURBYTES;
		} else {
			size = sizeof(struct lpfc_name);
		}
		ab = (struct lpfc_fdmi_attr_block *)((uint8_t *)rh + size);
		ab->EntryCnt = 0;
		size += FOURBYTES;
		bit_pos = 0;
		if (new_mask)
			mask = new_mask;
		else
			mask = vport->fdmi_hba_mask;

		/* Mask will dictate what attributes to build in the request */
		while (mask) {
			if (mask & 0x1) {
				func = lpfc_fdmi_hba_action[bit_pos];
				size += func(vport,
					     (struct lpfc_fdmi_attr_def *)
					     ((uint8_t *)rh + size));
				ab->EntryCnt++;
				if ((size + 256) >
				    (LPFC_BPL_SIZE - LPFC_CT_PREAMBLE))
					goto hba_out;
			}
			mask = mask >> 1;
			bit_pos++;
		}
hba_out:
		ab->EntryCnt = cpu_to_be32(ab->EntryCnt);
		/* Total size */
		size = GID_REQUEST_SZ - 4 + size;
		break;

	case SLI_MGMT_RPRT:
	case SLI_MGMT_RPA:
		pab = (struct lpfc_fdmi_reg_portattr *)&CtReq->un.PortID;
		if (cmdcode == SLI_MGMT_RPRT) {
			rh = (struct lpfc_fdmi_reg_hba *)pab;
			/* HBA Identifier */
			memcpy(&rh->hi.PortName,
			       &phba->pport->fc_sparam.portName,
			       sizeof(struct lpfc_name));
			pab = (struct lpfc_fdmi_reg_portattr *)
				((uint8_t *)pab +  sizeof(struct lpfc_name));
		}

		memcpy((uint8_t *)&pab->PortName,
		       (uint8_t *)&vport->fc_sparam.portName,
		       sizeof(struct lpfc_name));
		size += sizeof(struct lpfc_name) + FOURBYTES;
		pab->ab.EntryCnt = 0;
		bit_pos = 0;
		if (new_mask)
			mask = new_mask;
		else
			mask = vport->fdmi_port_mask;

		/* Mask will dictate what attributes to build in the request */
		while (mask) {
			if (mask & 0x1) {
				func = lpfc_fdmi_port_action[bit_pos];
				size += func(vport,
					     (struct lpfc_fdmi_attr_def *)
					     ((uint8_t *)pab + size));
				pab->ab.EntryCnt++;
				if ((size + 256) >
				    (LPFC_BPL_SIZE - LPFC_CT_PREAMBLE))
					goto port_out;
			}
			mask = mask >> 1;
			bit_pos++;
		}
port_out:
		pab->ab.EntryCnt = cpu_to_be32(pab->ab.EntryCnt);
		/* Total size */
		if (cmdcode == SLI_MGMT_RPRT)
			size += sizeof(struct lpfc_name);
		size = GID_REQUEST_SZ - 4 + size;
		break;

	case SLI_MGMT_GHAT:
	case SLI_MGMT_GRPL:
		rsp_size = FC_MAX_NS_RSP;
		/* fall through */
	case SLI_MGMT_DHBA:
	case SLI_MGMT_DHAT:
		pe = (struct lpfc_fdmi_port_entry *)&CtReq->un.PortID;
		memcpy((uint8_t *)&pe->PortName,
		       (uint8_t *)&vport->fc_sparam.portName,
		       sizeof(struct lpfc_name));
		size = GID_REQUEST_SZ - 4 + sizeof(struct lpfc_name);
		break;

	case SLI_MGMT_GPAT:
	case SLI_MGMT_GPAS:
		rsp_size = FC_MAX_NS_RSP;
		/* fall through */
	case SLI_MGMT_DPRT:
	case SLI_MGMT_DPA:
		pe = (struct lpfc_fdmi_port_entry *)&CtReq->un.PortID;
		memcpy((uint8_t *)&pe->PortName,
		       (uint8_t *)&vport->fc_sparam.portName,
		       sizeof(struct lpfc_name));
		size = GID_REQUEST_SZ - 4 + sizeof(struct lpfc_name);
		break;
	case SLI_MGMT_GRHL:
		size = GID_REQUEST_SZ - 4;
		break;
	default:
		lpfc_printf_vlog(vport, KERN_WARNING, LOG_DISCOVERY,
				 "0298 FDMI cmdcode x%x not supported\n",
				 cmdcode);
		goto fdmi_cmd_free_bmpvirt;
	}
	CtReq->CommandResponse.bits.Size = cpu_to_be16(rsp_size);

	bpl = (struct ulp_bde64 *)bmp->virt;
	bpl->addrHigh = le32_to_cpu(putPaddrHigh(mp->phys));
	bpl->addrLow = le32_to_cpu(putPaddrLow(mp->phys));
	bpl->tus.f.bdeFlags = 0;
	bpl->tus.f.bdeSize = size;

	/*
	 * The lpfc_ct_cmd/lpfc_get_req shall increment ndlp reference count
	 * to hold ndlp reference for the corresponding callback function.
	 */
	if (!lpfc_ct_cmd(vport, mp, bmp, ndlp, cmpl, rsp_size, 0))
		return 0;

	/*
	 * Decrement ndlp reference count to release ndlp reference held
	 * for the failed command's callback function.
	 */
	lpfc_nlp_put(ndlp);

fdmi_cmd_free_bmpvirt:
	lpfc_mbuf_free(phba, bmp->virt, bmp->phys);
fdmi_cmd_free_bmp:
	kfree(bmp);
fdmi_cmd_free_mpvirt:
	lpfc_mbuf_free(phba, mp->virt, mp->phys);
fdmi_cmd_free_mp:
	kfree(mp);
fdmi_cmd_exit:
	/* Issue FDMI request failed */
	lpfc_printf_vlog(vport, KERN_INFO, LOG_DISCOVERY,
			 "0244 Issue FDMI request failed Data: x%x\n",
			 cmdcode);
	return 1;
}

/**
 * lpfc_delayed_disc_tmo - Timeout handler for delayed discovery timer.
 * @ptr - Context object of the timer.
 *
 * This function set the WORKER_DELAYED_DISC_TMO flag and wake up
 * the worker thread.
 **/
void
lpfc_delayed_disc_tmo(struct timer_list *t)
{
	struct lpfc_vport *vport = from_timer(vport, t, delayed_disc_tmo);
	struct lpfc_hba   *phba = vport->phba;
	uint32_t tmo_posted;
	unsigned long iflag;

	spin_lock_irqsave(&vport->work_port_lock, iflag);
	tmo_posted = vport->work_port_events & WORKER_DELAYED_DISC_TMO;
	if (!tmo_posted)
		vport->work_port_events |= WORKER_DELAYED_DISC_TMO;
	spin_unlock_irqrestore(&vport->work_port_lock, iflag);

	if (!tmo_posted)
		lpfc_worker_wake_up(phba);
	return;
}

/**
 * lpfc_delayed_disc_timeout_handler - Function called by worker thread to
 *      handle delayed discovery.
 * @vport: pointer to a host virtual N_Port data structure.
 *
 * This function start nport discovery of the vport.
 **/
void
lpfc_delayed_disc_timeout_handler(struct lpfc_vport *vport)
{
	struct Scsi_Host *shost = lpfc_shost_from_vport(vport);

	spin_lock_irq(shost->host_lock);
	if (!(vport->fc_flag & FC_DISC_DELAYED)) {
		spin_unlock_irq(shost->host_lock);
		return;
	}
	vport->fc_flag &= ~FC_DISC_DELAYED;
	spin_unlock_irq(shost->host_lock);

	lpfc_do_scr_ns_plogi(vport->phba, vport);
}

void
lpfc_decode_firmware_rev(struct lpfc_hba *phba, char *fwrevision, int flag)
{
	struct lpfc_sli *psli = &phba->sli;
	lpfc_vpd_t *vp = &phba->vpd;
	uint32_t b1, b2, b3, b4, i, rev;
	char c;
	uint32_t *ptr, str[4];
	uint8_t *fwname;

	if (phba->sli_rev == LPFC_SLI_REV4)
		snprintf(fwrevision, FW_REV_STR_SIZE, "%s", vp->rev.opFwName);
	else if (vp->rev.rBit) {
		if (psli->sli_flag & LPFC_SLI_ACTIVE)
			rev = vp->rev.sli2FwRev;
		else
			rev = vp->rev.sli1FwRev;

		b1 = (rev & 0x0000f000) >> 12;
		b2 = (rev & 0x00000f00) >> 8;
		b3 = (rev & 0x000000c0) >> 6;
		b4 = (rev & 0x00000030) >> 4;

		switch (b4) {
		case 0:
			c = 'N';
			break;
		case 1:
			c = 'A';
			break;
		case 2:
			c = 'B';
			break;
		case 3:
			c = 'X';
			break;
		default:
			c = 0;
			break;
		}
		b4 = (rev & 0x0000000f);

		if (psli->sli_flag & LPFC_SLI_ACTIVE)
			fwname = vp->rev.sli2FwName;
		else
			fwname = vp->rev.sli1FwName;

		for (i = 0; i < 16; i++)
			if (fwname[i] == 0x20)
				fwname[i] = 0;

		ptr = (uint32_t*)fwname;

		for (i = 0; i < 3; i++)
			str[i] = be32_to_cpu(*ptr++);

		if (c == 0) {
			if (flag)
				sprintf(fwrevision, "%d.%d%d (%s)",
					b1, b2, b3, (char *)str);
			else
				sprintf(fwrevision, "%d.%d%d", b1,
					b2, b3);
		} else {
			if (flag)
				sprintf(fwrevision, "%d.%d%d%c%d (%s)",
					b1, b2, b3, c,
					b4, (char *)str);
			else
				sprintf(fwrevision, "%d.%d%d%c%d",
					b1, b2, b3, c, b4);
		}
	} else {
		rev = vp->rev.smFwRev;

		b1 = (rev & 0xff000000) >> 24;
		b2 = (rev & 0x00f00000) >> 20;
		b3 = (rev & 0x000f0000) >> 16;
		c  = (rev & 0x0000ff00) >> 8;
		b4 = (rev & 0x000000ff);

		sprintf(fwrevision, "%d.%d%d%c%d", b1, b2, b3, c, b4);
	}
	return;
}<|MERGE_RESOLUTION|>--- conflicted
+++ resolved
@@ -1501,11 +1501,7 @@
 		return n;
 
 	/* Note :- OS name is "Linux" */
-<<<<<<< HEAD
-	n += scnprintf(symbol + n, size - n, " OS:%s\n",
-=======
 	n += scnprintf(symbol + n, size - n, " OS:%s",
->>>>>>> f7688b48
 		      init_utsname()->sysname);
 	return n;
 }
@@ -2409,11 +2405,6 @@
 
 	ae->un.AttrTypes[3] = 0x02; /* Type 0x1 - ELS */
 	ae->un.AttrTypes[2] = 0x01; /* Type 0x8 - FCP */
-<<<<<<< HEAD
-	if (vport->nvmei_support || vport->phba->nvmet_support)
-		ae->un.AttrTypes[6] = 0x01; /* Type 0x28 - NVME */
-	ae->un.AttrTypes[7] = 0x01; /* Type 0x20 - CT */
-=======
 	ae->un.AttrTypes[7] = 0x01; /* Type 0x20 - CT */
 
 	/* Check to see if Firmware supports NVME and on physical port */
@@ -2421,7 +2412,6 @@
 	    phba->sli4_hba.pc_sli4_params.nvme)
 		ae->un.AttrTypes[6] = 0x01; /* Type 0x28 - NVME */
 
->>>>>>> f7688b48
 	size = FOURBYTES + 32;
 	ad->AttrLen = cpu_to_be16(size);
 	ad->AttrType = cpu_to_be16(RPRT_SUPPORTED_FC4_TYPES);
@@ -2733,18 +2723,12 @@
 
 	ae->un.AttrTypes[3] = 0x02; /* Type 0x1 - ELS */
 	ae->un.AttrTypes[2] = 0x01; /* Type 0x8 - FCP */
-<<<<<<< HEAD
-	if (vport->phba->cfg_enable_fc4_type & LPFC_ENABLE_NVME)
-		ae->un.AttrTypes[6] = 0x1; /* Type 0x28 - NVME */
-	ae->un.AttrTypes[7] = 0x01; /* Type 0x20 - CT */
-=======
 	ae->un.AttrTypes[7] = 0x01; /* Type 0x20 - CT */
 
 	/* Check to see if NVME is configured or not */
 	if (vport->phba->cfg_enable_fc4_type & LPFC_ENABLE_NVME)
 		ae->un.AttrTypes[6] = 0x1; /* Type 0x28 - NVME */
 
->>>>>>> f7688b48
 	size = FOURBYTES + 32;
 	ad->AttrLen = cpu_to_be16(size);
 	ad->AttrType = cpu_to_be16(RPRT_ACTIVE_FC4_TYPES);
