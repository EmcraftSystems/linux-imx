--- conflicted
+++ resolved
@@ -3850,15 +3850,9 @@
 	int p, c, d, r, i;
 	size_t sz;
 
-<<<<<<< HEAD
-	sz = hw->debugfs_reg_array[DEBUGFS_GLOBAL]->count * 4;
-	hisi_hba->debugfs_regs[DEBUGFS_GLOBAL] =
-				devm_kmalloc(dev, sz, GFP_KERNEL);
-=======
 	for (r = 0; r < DEBUGFS_REGS_NUM; r++) {
 		struct hisi_sas_debugfs_regs *regs =
 				&hisi_hba->debugfs_regs[dump_index][r];
->>>>>>> d1988041
 
 		sz = hw->debugfs_reg_array[r]->count * 4;
 		regs->data = devm_kmalloc(dev, sz, GFP_KERNEL);
