--- conflicted
+++ resolved
@@ -723,8 +723,6 @@
 			ch->sys_ctrl_chgd = false;
 		}
 	}
-<<<<<<< HEAD
-=======
 }
 
 void dcss_dpr_irq_enable(struct dcss_soc *dcss, bool en)
@@ -734,5 +732,4 @@
 	dcss_writel(en ? 0xfe : 0xff, dpr->ch[0].base_reg + DCSS_DPR_IRQ_MASK);
 	dcss_writel(en ? 0xfe : 0xff, dpr->ch[1].base_reg + DCSS_DPR_IRQ_MASK);
 	dcss_writel(en ? 0xfe : 0xff, dpr->ch[2].base_reg + DCSS_DPR_IRQ_MASK);
->>>>>>> 5c7e971e
 }