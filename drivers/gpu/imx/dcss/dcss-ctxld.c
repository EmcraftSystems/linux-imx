--- conflicted
+++ resolved
@@ -145,11 +145,8 @@
 	    !(irq_status & CTXLD_ENABLE) && priv->in_use) {
 		priv->in_use = false;
 
-<<<<<<< HEAD
-=======
 		dcss_trace_module(TRACE_CTXLD,
 				  TRACE_IRQ | (priv->current_ctx ^ 1));
->>>>>>> 5c7e971e
 
 		if (priv->dcss->dcss_disable_callback) {
 			struct dcss_dtg_priv *dtg = priv->dcss->dtg_priv;
@@ -382,11 +379,8 @@
 	struct dcss_ctxld_priv *ctxld = dcss->ctxld_priv;
 	unsigned long flags;
 
-<<<<<<< HEAD
-=======
 	dcss_trace_module(TRACE_CTXLD, TRACE_KICK);
 
->>>>>>> 5c7e971e
 	spin_lock_irqsave(&ctxld->lock, flags);
 	if (ctxld->armed) {
 		ctxld->armed = false;
