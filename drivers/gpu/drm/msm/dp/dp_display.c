// SPDX-License-Identifier: GPL-2.0-only
/*
 * Copyright (c) 2017-2020, The Linux Foundation. All rights reserved.
 */

#include <linux/module.h>
#include <linux/slab.h>
#include <linux/uaccess.h>
#include <linux/debugfs.h>
#include <linux/component.h>
#include <linux/of_irq.h>
#include <linux/delay.h>

#include "msm_drv.h"
#include "msm_kms.h"
#include "dp_hpd.h"
#include "dp_parser.h"
#include "dp_power.h"
#include "dp_catalog.h"
#include "dp_aux.h"
#include "dp_reg.h"
#include "dp_link.h"
#include "dp_panel.h"
#include "dp_ctrl.h"
#include "dp_display.h"
#include "dp_drm.h"
#include "dp_audio.h"
#include "dp_debug.h"

static struct msm_dp *g_dp_display;
#define HPD_STRING_SIZE 30

enum {
	ISR_DISCONNECTED,
	ISR_CONNECT_PENDING,
	ISR_CONNECTED,
	ISR_HPD_REPLUG_COUNT,
	ISR_IRQ_HPD_PULSE_COUNT,
	ISR_HPD_LO_GLITH_COUNT,
};

/* event thread connection state */
enum {
	ST_DISCONNECTED,
	ST_CONNECT_PENDING,
	ST_CONNECTED,
	ST_DISCONNECT_PENDING,
	ST_DISPLAY_OFF,
	ST_SUSPENDED,
};

enum {
	EV_NO_EVENT,
	/* hpd events */
	EV_HPD_INIT_SETUP,
	EV_HPD_PLUG_INT,
	EV_IRQ_HPD_INT,
	EV_HPD_UNPLUG_INT,
	EV_USER_NOTIFICATION,
	EV_CONNECT_PENDING_TIMEOUT,
	EV_DISCONNECT_PENDING_TIMEOUT,
};

#define EVENT_TIMEOUT	(HZ/10)	/* 100ms */
#define DP_EVENT_Q_MAX	8

#define DP_TIMEOUT_5_SECOND	(5000/EVENT_TIMEOUT)
#define DP_TIMEOUT_NONE		0

#define WAIT_FOR_RESUME_TIMEOUT_JIFFIES (HZ / 2)

struct dp_event {
	u32 event_id;
	u32 data;
	u32 delay;
};

struct dp_display_private {
	char *name;
	int irq;

	/* state variables */
	bool core_initialized;
	bool hpd_irq_on;
	bool audio_supported;

	struct platform_device *pdev;
	struct dentry *root;

	struct dp_usbpd   *usbpd;
	struct dp_parser  *parser;
	struct dp_power   *power;
	struct dp_catalog *catalog;
	struct drm_dp_aux *aux;
	struct dp_link    *link;
	struct dp_panel   *panel;
	struct dp_ctrl    *ctrl;
	struct dp_debug   *debug;

	struct dp_usbpd_cb usbpd_cb;
	struct dp_display_mode dp_mode;
	struct msm_dp dp_display;

	/* wait for audio signaling */
	struct completion audio_comp;

	/* event related only access by event thread */
	struct mutex event_mutex;
	wait_queue_head_t event_q;
	u32 hpd_state;
	u32 event_pndx;
	u32 event_gndx;
	struct dp_event event_list[DP_EVENT_Q_MAX];
	spinlock_t event_lock;

	struct dp_audio *audio;
};

static const struct of_device_id dp_dt_match[] = {
	{.compatible = "qcom,sc7180-dp"},
	{}
};

static int dp_add_event(struct dp_display_private *dp_priv, u32 event,
						u32 data, u32 delay)
{
	unsigned long flag;
	struct dp_event *todo;
	int pndx;

	spin_lock_irqsave(&dp_priv->event_lock, flag);
	pndx = dp_priv->event_pndx + 1;
	pndx %= DP_EVENT_Q_MAX;
	if (pndx == dp_priv->event_gndx) {
		pr_err("event_q is full: pndx=%d gndx=%d\n",
			dp_priv->event_pndx, dp_priv->event_gndx);
		spin_unlock_irqrestore(&dp_priv->event_lock, flag);
		return -EPERM;
	}
	todo = &dp_priv->event_list[dp_priv->event_pndx++];
	dp_priv->event_pndx %= DP_EVENT_Q_MAX;
	todo->event_id = event;
	todo->data = data;
	todo->delay = delay;
	wake_up(&dp_priv->event_q);
	spin_unlock_irqrestore(&dp_priv->event_lock, flag);

	return 0;
}

static int dp_del_event(struct dp_display_private *dp_priv, u32 event)
{
	unsigned long flag;
	struct dp_event *todo;
	u32	gndx;

	spin_lock_irqsave(&dp_priv->event_lock, flag);
	if (dp_priv->event_pndx == dp_priv->event_gndx) {
		spin_unlock_irqrestore(&dp_priv->event_lock, flag);
		return -ENOENT;
	}

	gndx = dp_priv->event_gndx;
	while (dp_priv->event_pndx != gndx) {
		todo = &dp_priv->event_list[gndx];
		if (todo->event_id == event) {
			todo->event_id = EV_NO_EVENT;	/* deleted */
			todo->delay = 0;
		}
		gndx++;
		gndx %= DP_EVENT_Q_MAX;
	}
	spin_unlock_irqrestore(&dp_priv->event_lock, flag);

	return 0;
}

void dp_display_signal_audio_start(struct msm_dp *dp_display)
{
	struct dp_display_private *dp;

	dp = container_of(dp_display, struct dp_display_private, dp_display);

	reinit_completion(&dp->audio_comp);
}

void dp_display_signal_audio_complete(struct msm_dp *dp_display)
{
	struct dp_display_private *dp;

	dp = container_of(dp_display, struct dp_display_private, dp_display);

	complete_all(&dp->audio_comp);
}

static int dp_display_bind(struct device *dev, struct device *master,
			   void *data)
{
	int rc = 0;
	struct dp_display_private *dp;
	struct drm_device *drm;
	struct msm_drm_private *priv;

	drm = dev_get_drvdata(master);

	dp = container_of(g_dp_display,
			struct dp_display_private, dp_display);

	dp->dp_display.drm_dev = drm;
	priv = drm->dev_private;
	priv->dp = &(dp->dp_display);

	rc = dp->parser->parse(dp->parser);
	if (rc) {
		DRM_ERROR("device tree parsing failed\n");
		goto end;
	}

	dp->aux->drm_dev = drm;
	rc = dp_aux_register(dp->aux);
	if (rc) {
		DRM_ERROR("DRM DP AUX register failed\n");
		goto end;
	}

	rc = dp_power_client_init(dp->power);
	if (rc) {
		DRM_ERROR("Power client create failed\n");
		goto end;
	}

	rc = dp_register_audio_driver(dev, dp->audio);
	if (rc)
		DRM_ERROR("Audio registration Dp failed\n");

end:
	return rc;
}

static void dp_display_unbind(struct device *dev, struct device *master,
			      void *data)
{
	struct dp_display_private *dp;
	struct drm_device *drm = dev_get_drvdata(master);
	struct msm_drm_private *priv = drm->dev_private;

	dp = container_of(g_dp_display,
			struct dp_display_private, dp_display);

	dp_power_client_deinit(dp->power);
	dp_aux_unregister(dp->aux);
	priv->dp = NULL;
}

static const struct component_ops dp_display_comp_ops = {
	.bind = dp_display_bind,
	.unbind = dp_display_unbind,
};

static bool dp_display_is_ds_bridge(struct dp_panel *panel)
{
	return (panel->dpcd[DP_DOWNSTREAMPORT_PRESENT] &
		DP_DWN_STRM_PORT_PRESENT);
}

static bool dp_display_is_sink_count_zero(struct dp_display_private *dp)
{
	DRM_DEBUG_DP("present=%#x sink_count=%d\n", dp->panel->dpcd[DP_DOWNSTREAMPORT_PRESENT],
		dp->link->sink_count);
	return dp_display_is_ds_bridge(dp->panel) &&
		(dp->link->sink_count == 0);
}

static void dp_display_send_hpd_event(struct msm_dp *dp_display)
{
	struct dp_display_private *dp;
	struct drm_connector *connector;

	dp = container_of(dp_display, struct dp_display_private, dp_display);

	connector = dp->dp_display.connector;
	drm_helper_hpd_irq_event(connector->dev);
}


static int dp_display_send_hpd_notification(struct dp_display_private *dp,
					    bool hpd)
{
	if ((hpd && dp->dp_display.is_connected) ||
			(!hpd && !dp->dp_display.is_connected)) {
		DRM_DEBUG_DP("HPD already %s\n", (hpd ? "on" : "off"));
		return 0;
	}

	/* reset video pattern flag on disconnect */
	if (!hpd)
		dp->panel->video_test = false;

	dp->dp_display.is_connected = hpd;

	DRM_DEBUG_DP("hpd=%d\n", hpd);
	dp_display_send_hpd_event(&dp->dp_display);

	return 0;
}

static int dp_display_process_hpd_high(struct dp_display_private *dp)
{
	int rc = 0;
	struct edid *edid;

	dp->panel->max_dp_lanes = dp->parser->max_dp_lanes;

	rc = dp_panel_read_sink_caps(dp->panel, dp->dp_display.connector);
	if (rc)
		goto end;

	dp_link_process_request(dp->link);

	edid = dp->panel->edid;

	dp->audio_supported = drm_detect_monitor_audio(edid);
	dp_panel_handle_sink_request(dp->panel);

	dp->dp_display.max_pclk_khz = DP_MAX_PIXEL_CLK_KHZ;
	dp->dp_display.max_dp_lanes = dp->parser->max_dp_lanes;

<<<<<<< HEAD
=======
	/*
	 * set sink to normal operation mode -- D0
	 * before dpcd read
	 */
	dp_link_psm_config(dp->link, &dp->panel->link_info, false);

>>>>>>> 3b17187f
	dp_link_reset_phy_params_vx_px(dp->link);
	rc = dp_ctrl_on_link(dp->ctrl);
	if (rc) {
		DRM_ERROR("failed to complete DP link training\n");
		goto end;
	}

	dp_add_event(dp, EV_USER_NOTIFICATION, true, 0);

end:
	return rc;
}

static void dp_display_host_init(struct dp_display_private *dp, int reset)
{
	bool flip = false;

	DRM_DEBUG_DP("core_initialized=%d\n", dp->core_initialized);
	if (dp->core_initialized) {
		DRM_DEBUG_DP("DP core already initialized\n");
		return;
	}

	if (dp->usbpd->orientation == ORIENTATION_CC2)
		flip = true;

	dp_power_init(dp->power, flip);
	dp_ctrl_host_init(dp->ctrl, flip, reset);
	dp_aux_init(dp->aux);
	dp->core_initialized = true;
}

static void dp_display_host_deinit(struct dp_display_private *dp)
{
	if (!dp->core_initialized) {
		DRM_DEBUG_DP("DP core not initialized\n");
		return;
	}

	dp_ctrl_host_deinit(dp->ctrl);
	dp_aux_deinit(dp->aux);
	dp_power_deinit(dp->power);

	dp->core_initialized = false;
}

static int dp_display_usbpd_configure_cb(struct device *dev)
{
	int rc = 0;
	struct dp_display_private *dp;

	if (!dev) {
		DRM_ERROR("invalid dev\n");
		rc = -EINVAL;
		goto end;
	}

	dp = container_of(g_dp_display,
			struct dp_display_private, dp_display);

	dp_display_host_init(dp, false);

	rc = dp_display_process_hpd_high(dp);
end:
	return rc;
}

static int dp_display_usbpd_disconnect_cb(struct device *dev)
{
	int rc = 0;
	struct dp_display_private *dp;

	if (!dev) {
		DRM_ERROR("invalid dev\n");
		rc = -EINVAL;
		return rc;
	}

	dp = container_of(g_dp_display,
			struct dp_display_private, dp_display);

	dp_add_event(dp, EV_USER_NOTIFICATION, false, 0);

	return rc;
}

static void dp_display_handle_video_request(struct dp_display_private *dp)
{
	if (dp->link->sink_request & DP_TEST_LINK_VIDEO_PATTERN) {
		dp->panel->video_test = true;
		dp_link_send_test_response(dp->link);
	}
}

static int dp_display_handle_port_ststus_changed(struct dp_display_private *dp)
{
	int rc = 0;

	if (dp_display_is_sink_count_zero(dp)) {
		DRM_DEBUG_DP("sink count is zero, nothing to do\n");
		if (dp->hpd_state != ST_DISCONNECTED) {
			dp->hpd_state = ST_DISCONNECT_PENDING;
			dp_add_event(dp, EV_USER_NOTIFICATION, false, 0);
		}
	} else {
		if (dp->hpd_state == ST_DISCONNECTED) {
			dp->hpd_state = ST_CONNECT_PENDING;
			rc = dp_display_process_hpd_high(dp);
			if (rc)
				dp->hpd_state = ST_DISCONNECTED;
		}
	}

	return rc;
}

static int dp_display_handle_irq_hpd(struct dp_display_private *dp)
{
	u32 sink_request = dp->link->sink_request;

	DRM_DEBUG_DP("%d\n", sink_request);
	if (dp->hpd_state == ST_DISCONNECTED) {
		if (sink_request & DP_LINK_STATUS_UPDATED) {
			DRM_DEBUG_DP("Disconnected sink_request: %d\n", sink_request);
			DRM_ERROR("Disconnected, no DP_LINK_STATUS_UPDATED\n");
			return -EINVAL;
		}
	}

	dp_ctrl_handle_sink_request(dp->ctrl);

	if (sink_request & DP_TEST_LINK_VIDEO_PATTERN)
		dp_display_handle_video_request(dp);

	return 0;
}

static int dp_display_usbpd_attention_cb(struct device *dev)
{
	int rc = 0;
	u32 sink_request;
	struct dp_display_private *dp;

	if (!dev) {
		DRM_ERROR("invalid dev\n");
		return -EINVAL;
	}

	dp = container_of(g_dp_display,
			struct dp_display_private, dp_display);

	/* check for any test request issued by sink */
	rc = dp_link_process_request(dp->link);
	if (!rc) {
		sink_request = dp->link->sink_request;
		DRM_DEBUG_DP("hpd_state=%d sink_request=%d\n", dp->hpd_state, sink_request);
		if (sink_request & DS_PORT_STATUS_CHANGED)
			rc = dp_display_handle_port_ststus_changed(dp);
		else
			rc = dp_display_handle_irq_hpd(dp);
	}

	return rc;
}

static int dp_hpd_plug_handle(struct dp_display_private *dp, u32 data)
{
	struct dp_usbpd *hpd = dp->usbpd;
	u32 state;
	u32 tout = DP_TIMEOUT_5_SECOND;
	int ret;

	if (!hpd)
		return 0;

	mutex_lock(&dp->event_mutex);

	state =  dp->hpd_state;
<<<<<<< HEAD
	if (state == ST_SUSPEND_PENDING) {
=======
	DRM_DEBUG_DP("hpd_state=%d\n", state);
	if (state == ST_DISPLAY_OFF || state == ST_SUSPENDED) {
>>>>>>> 3b17187f
		mutex_unlock(&dp->event_mutex);
		return 0;
	}

	if (state == ST_CONNECT_PENDING || state == ST_CONNECTED) {
		mutex_unlock(&dp->event_mutex);
		return 0;
	}

	if (state == ST_DISCONNECT_PENDING) {
		/* wait until ST_DISCONNECTED */
		dp_add_event(dp, EV_HPD_PLUG_INT, 0, 1); /* delay = 1 */
		mutex_unlock(&dp->event_mutex);
		return 0;
	}

	dp->hpd_state = ST_CONNECT_PENDING;

	hpd->hpd_high = 1;

	ret = dp_display_usbpd_configure_cb(&dp->pdev->dev);
	if (ret) {	/* link train failed */
		hpd->hpd_high = 0;
		dp->hpd_state = ST_DISCONNECTED;
<<<<<<< HEAD
=======

		if (ret == -ECONNRESET) { /* cable unplugged */
			dp->core_initialized = false;
		}

	} else {
		/* start sentinel checking in case of missing uevent */
		dp_add_event(dp, EV_CONNECT_PENDING_TIMEOUT, 0, tout);
>>>>>>> 3b17187f
	}

	/* enable HDP irq_hpd/replug interrupt */
	dp_catalog_hpd_config_intr(dp->catalog,
		DP_DP_IRQ_HPD_INT_MASK | DP_DP_HPD_REPLUG_INT_MASK, true);

	mutex_unlock(&dp->event_mutex);

	/* uevent will complete connection part */
	return 0;
};

static int dp_display_enable(struct dp_display_private *dp, u32 data);
static int dp_display_disable(struct dp_display_private *dp, u32 data);

static int dp_connect_pending_timeout(struct dp_display_private *dp, u32 data)
{
	u32 state;

	mutex_lock(&dp->event_mutex);

	state = dp->hpd_state;
<<<<<<< HEAD
	if (state == ST_CONNECT_PENDING) {
		dp_display_enable(dp, 0);
		dp->hpd_state = ST_CONNECTED;
	}
=======
	if (state == ST_CONNECT_PENDING)
		dp->hpd_state = ST_CONNECTED;
>>>>>>> 3b17187f

	mutex_unlock(&dp->event_mutex);

	return 0;
}

static void dp_display_handle_plugged_change(struct msm_dp *dp_display,
		bool plugged)
{
	struct dp_display_private *dp;

	dp = container_of(dp_display,
			struct dp_display_private, dp_display);

	/* notify audio subsystem only if sink supports audio */
	if (dp_display->plugged_cb && dp_display->codec_dev &&
			dp->audio_supported)
		dp_display->plugged_cb(dp_display->codec_dev, plugged);
}

static int dp_hpd_unplug_handle(struct dp_display_private *dp, u32 data)
{
	struct dp_usbpd *hpd = dp->usbpd;
	u32 state;

	if (!hpd)
		return 0;

	mutex_lock(&dp->event_mutex);

	state = dp->hpd_state;
<<<<<<< HEAD
	if (state == ST_SUSPEND_PENDING) {
=======

	/* disable irq_hpd/replug interrupts */
	dp_catalog_hpd_config_intr(dp->catalog,
		DP_DP_IRQ_HPD_INT_MASK | DP_DP_HPD_REPLUG_INT_MASK, false);

	/* unplugged, no more irq_hpd handle */
	dp_del_event(dp, EV_IRQ_HPD_INT);

	if (state == ST_DISCONNECTED) {
		/* triggered by irq_hdp with sink_count = 0 */
		if (dp->link->sink_count == 0) {
			dp_ctrl_off_phy(dp->ctrl);
			hpd->hpd_high = 0;
			dp->core_initialized = false;
		}
>>>>>>> 3b17187f
		mutex_unlock(&dp->event_mutex);
		return 0;
	}

	if (state == ST_DISCONNECT_PENDING) {
		mutex_unlock(&dp->event_mutex);
		return 0;
	}

	if (state == ST_CONNECT_PENDING) {
		/* wait until CONNECTED */
		dp_add_event(dp, EV_HPD_UNPLUG_INT, 0, 1); /* delay = 1 */
		mutex_unlock(&dp->event_mutex);
		return 0;
	}

	dp->hpd_state = ST_DISCONNECT_PENDING;

	/* disable HPD plug interrupts */
	dp_catalog_hpd_config_intr(dp->catalog, DP_DP_HPD_PLUG_INT_MASK, false);

	hpd->hpd_high = 0;

	/*
	 * We don't need separate work for disconnect as
	 * connect/attention interrupts are disabled
	 */
	dp_display_usbpd_disconnect_cb(&dp->pdev->dev);

	/* start sentinel checking in case of missing uevent */
	dp_add_event(dp, EV_DISCONNECT_PENDING_TIMEOUT, 0, DP_TIMEOUT_5_SECOND);

	DRM_DEBUG_DP("hpd_state=%d\n", state);
	/* signal the disconnect event early to ensure proper teardown */
	dp_display_handle_plugged_change(g_dp_display, false);

	/* enable HDP plug interrupt to prepare for next plugin */
	dp_catalog_hpd_config_intr(dp->catalog, DP_DP_HPD_PLUG_INT_MASK, true);

	/* uevent will complete disconnection part */
	mutex_unlock(&dp->event_mutex);
	return 0;
}

static int dp_disconnect_pending_timeout(struct dp_display_private *dp, u32 data)
{
	u32 state;

	mutex_lock(&dp->event_mutex);

	state =  dp->hpd_state;
<<<<<<< HEAD
	if (state == ST_DISCONNECT_PENDING) {
		dp_display_disable(dp, 0);
		dp->hpd_state = ST_DISCONNECTED;
	}
=======
	if (state == ST_DISCONNECT_PENDING)
		dp->hpd_state = ST_DISCONNECTED;
>>>>>>> 3b17187f

	mutex_unlock(&dp->event_mutex);

	return 0;
}

static int dp_irq_hpd_handle(struct dp_display_private *dp, u32 data)
{
	u32 state;
	int ret;

	mutex_lock(&dp->event_mutex);

	/* irq_hpd can happen at either connected or disconnected state */
	state =  dp->hpd_state;
<<<<<<< HEAD
	if (state == ST_SUSPEND_PENDING) {
=======
	if (state == ST_DISPLAY_OFF || state == ST_SUSPENDED) {
>>>>>>> 3b17187f
		mutex_unlock(&dp->event_mutex);
		return 0;
	}

	if (state == ST_CONNECT_PENDING) {
		/* wait until ST_CONNECTED */
		dp_add_event(dp, EV_IRQ_HPD_INT, 0, 1); /* delay = 1 */
		mutex_unlock(&dp->event_mutex);
		return 0;
	}

	if (state == ST_CONNECT_PENDING || state == ST_DISCONNECT_PENDING) {
		/* wait until ST_CONNECTED */
		dp_add_event(dp, EV_IRQ_HPD_INT, 0, 1); /* delay = 1 */
		mutex_unlock(&dp->event_mutex);
		return 0;
	}

	ret = dp_display_usbpd_attention_cb(&dp->pdev->dev);
	if (ret == -ECONNRESET) { /* cable unplugged */
		dp->core_initialized = false;
	}
	DRM_DEBUG_DP("hpd_state=%d\n", state);

	mutex_unlock(&dp->event_mutex);

	return 0;
}

static void dp_display_deinit_sub_modules(struct dp_display_private *dp)
{
	dp_debug_put(dp->debug);
	dp_panel_put(dp->panel);
	dp_aux_put(dp->aux);
	dp_audio_put(dp->audio);
}

static int dp_init_sub_modules(struct dp_display_private *dp)
{
	int rc = 0;
	struct device *dev = &dp->pdev->dev;
	struct dp_usbpd_cb *cb = &dp->usbpd_cb;
	struct dp_panel_in panel_in = {
		.dev = dev,
	};

	/* Callback APIs used for cable status change event */
	cb->configure  = dp_display_usbpd_configure_cb;
	cb->disconnect = dp_display_usbpd_disconnect_cb;
	cb->attention  = dp_display_usbpd_attention_cb;

	dp->usbpd = dp_hpd_get(dev, cb);
	if (IS_ERR(dp->usbpd)) {
		rc = PTR_ERR(dp->usbpd);
		DRM_ERROR("failed to initialize hpd, rc = %d\n", rc);
		dp->usbpd = NULL;
		goto error;
	}

	dp->parser = dp_parser_get(dp->pdev);
	if (IS_ERR(dp->parser)) {
		rc = PTR_ERR(dp->parser);
		DRM_ERROR("failed to initialize parser, rc = %d\n", rc);
		dp->parser = NULL;
		goto error;
	}

	dp->catalog = dp_catalog_get(dev, &dp->parser->io);
	if (IS_ERR(dp->catalog)) {
		rc = PTR_ERR(dp->catalog);
		DRM_ERROR("failed to initialize catalog, rc = %d\n", rc);
		dp->catalog = NULL;
		goto error;
	}

	dp->power = dp_power_get(dev, dp->parser);
	if (IS_ERR(dp->power)) {
		rc = PTR_ERR(dp->power);
		DRM_ERROR("failed to initialize power, rc = %d\n", rc);
		dp->power = NULL;
		goto error;
	}

	dp->aux = dp_aux_get(dev, dp->catalog);
	if (IS_ERR(dp->aux)) {
		rc = PTR_ERR(dp->aux);
		DRM_ERROR("failed to initialize aux, rc = %d\n", rc);
		dp->aux = NULL;
		goto error;
	}

	dp->link = dp_link_get(dev, dp->aux);
	if (IS_ERR(dp->link)) {
		rc = PTR_ERR(dp->link);
		DRM_ERROR("failed to initialize link, rc = %d\n", rc);
		dp->link = NULL;
		goto error_link;
	}

	panel_in.aux = dp->aux;
	panel_in.catalog = dp->catalog;
	panel_in.link = dp->link;

	dp->panel = dp_panel_get(&panel_in);
	if (IS_ERR(dp->panel)) {
		rc = PTR_ERR(dp->panel);
		DRM_ERROR("failed to initialize panel, rc = %d\n", rc);
		dp->panel = NULL;
		goto error_link;
	}

	dp->ctrl = dp_ctrl_get(dev, dp->link, dp->panel, dp->aux,
			       dp->power, dp->catalog, dp->parser);
	if (IS_ERR(dp->ctrl)) {
		rc = PTR_ERR(dp->ctrl);
		DRM_ERROR("failed to initialize ctrl, rc = %d\n", rc);
		dp->ctrl = NULL;
		goto error_ctrl;
	}

	dp->audio = dp_audio_get(dp->pdev, dp->panel, dp->catalog);
	if (IS_ERR(dp->audio)) {
		rc = PTR_ERR(dp->audio);
		pr_err("failed to initialize audio, rc = %d\n", rc);
		dp->audio = NULL;
		goto error_ctrl;
	}

	return rc;

error_ctrl:
	dp_panel_put(dp->panel);
error_link:
	dp_aux_put(dp->aux);
error:
	return rc;
}

static int dp_display_set_mode(struct msm_dp *dp_display,
			       struct dp_display_mode *mode)
{
	struct dp_display_private *dp;

	dp = container_of(dp_display, struct dp_display_private, dp_display);

	dp->panel->dp_mode.drm_mode = mode->drm_mode;
	dp->panel->dp_mode.bpp = mode->bpp;
	dp->panel->dp_mode.capabilities = mode->capabilities;
	dp_panel_init_panel_info(dp->panel);
	return 0;
}

static int dp_display_prepare(struct msm_dp *dp)
{
	return 0;
}

static int dp_display_enable(struct dp_display_private *dp, u32 data)
{
	int rc = 0;
	struct msm_dp *dp_display;

	dp_display = g_dp_display;

<<<<<<< HEAD
=======
	DRM_DEBUG_DP("sink_count=%d\n", dp->link->sink_count);
	if (dp_display->power_on) {
		DRM_DEBUG_DP("Link already setup, return\n");
		return 0;
	}

>>>>>>> 3b17187f
	rc = dp_ctrl_on_stream(dp->ctrl);
	if (!rc)
		dp_display->power_on = true;

	return rc;
}

static int dp_display_post_enable(struct msm_dp *dp_display)
{
	struct dp_display_private *dp;
	u32 rate;

	dp = container_of(dp_display, struct dp_display_private, dp_display);

	rate = dp->link->link_params.rate;

	if (dp->audio_supported) {
		dp->audio->bw_code = drm_dp_link_rate_to_bw_code(rate);
		dp->audio->lane_count = dp->link->link_params.num_lanes;
	}

	/* signal the connect event late to synchronize video and display */
	dp_display_handle_plugged_change(dp_display, true);
	return 0;
}

static int dp_display_disable(struct dp_display_private *dp, u32 data)
{
	struct msm_dp *dp_display;

	dp_display = g_dp_display;

<<<<<<< HEAD
=======
	if (!dp_display->power_on)
		return 0;

>>>>>>> 3b17187f
	/* wait only if audio was enabled */
	if (dp_display->audio_enabled) {
		/* signal the disconnect event */
		dp_display_handle_plugged_change(dp_display, false);
		if (!wait_for_completion_timeout(&dp->audio_comp,
				HZ * 5))
			DRM_ERROR("audio comp timeout\n");
	}

	dp_display->audio_enabled = false;

	/* triggered by irq_hpd with sink_count = 0 */
	if (dp->link->sink_count == 0) {
		dp_ctrl_off_link_stream(dp->ctrl);
	} else {
		dp_ctrl_off(dp->ctrl);
		dp->core_initialized = false;
	}

	dp_display->power_on = false;

	DRM_DEBUG_DP("sink count: %d\n", dp->link->sink_count);
	return 0;
}

static int dp_display_unprepare(struct msm_dp *dp)
{
	return 0;
}

int dp_display_set_plugged_cb(struct msm_dp *dp_display,
		hdmi_codec_plugged_cb fn, struct device *codec_dev)
{
	bool plugged;

	dp_display->plugged_cb = fn;
	dp_display->codec_dev = codec_dev;
	plugged = dp_display->is_connected;
	dp_display_handle_plugged_change(dp_display, plugged);

	return 0;
}

int dp_display_validate_mode(struct msm_dp *dp, u32 mode_pclk_khz)
{
	const u32 num_components = 3, default_bpp = 24;
	struct dp_display_private *dp_display;
	struct dp_link_info *link_info;
	u32 mode_rate_khz = 0, supported_rate_khz = 0, mode_bpp = 0;

	if (!dp || !mode_pclk_khz || !dp->connector) {
		DRM_ERROR("invalid params\n");
		return -EINVAL;
	}

	dp_display = container_of(dp, struct dp_display_private, dp_display);
	link_info = &dp_display->panel->link_info;

	mode_bpp = dp->connector->display_info.bpc * num_components;
	if (!mode_bpp)
		mode_bpp = default_bpp;

	mode_bpp = dp_panel_get_mode_bpp(dp_display->panel,
			mode_bpp, mode_pclk_khz);

	mode_rate_khz = mode_pclk_khz * mode_bpp;
	supported_rate_khz = link_info->num_lanes * link_info->rate * 8;

	if (mode_rate_khz > supported_rate_khz)
		return MODE_BAD;

	return MODE_OK;
}

int dp_display_get_modes(struct msm_dp *dp,
				struct dp_display_mode *dp_mode)
{
	struct dp_display_private *dp_display;
	int ret = 0;

	if (!dp) {
		DRM_ERROR("invalid params\n");
		return 0;
	}

	dp_display = container_of(dp, struct dp_display_private, dp_display);

	ret = dp_panel_get_modes(dp_display->panel,
		dp->connector, dp_mode);
	if (dp_mode->drm_mode.clock)
		dp->max_pclk_khz = dp_mode->drm_mode.clock;
	return ret;
}

bool dp_display_check_video_test(struct msm_dp *dp)
{
	struct dp_display_private *dp_display;

	dp_display = container_of(dp, struct dp_display_private, dp_display);

	return dp_display->panel->video_test;
}

int dp_display_get_test_bpp(struct msm_dp *dp)
{
	struct dp_display_private *dp_display;

	if (!dp) {
		DRM_ERROR("invalid params\n");
		return 0;
	}

	dp_display = container_of(dp, struct dp_display_private, dp_display);

	return dp_link_bit_depth_to_bpp(
		dp_display->link->test_video.test_bit_depth);
}

void msm_dp_snapshot(struct msm_disp_state *disp_state, struct msm_dp *dp)
{
	struct dp_display_private *dp_display;

	dp_display = container_of(dp, struct dp_display_private, dp_display);

	/*
	 * if we are reading registers we need the link clocks to be on
	 * however till DP cable is connected this will not happen as we
	 * do not know the resolution to power up with. Hence check the
	 * power_on status before dumping DP registers to avoid crash due
	 * to unclocked access
	 */
	mutex_lock(&dp_display->event_mutex);

	if (!dp->power_on) {
		mutex_unlock(&dp_display->event_mutex);
		return;
	}

	dp_catalog_snapshot(dp_display->catalog, disp_state);

	mutex_unlock(&dp_display->event_mutex);
}

static void dp_display_config_hpd(struct dp_display_private *dp)
{

	dp_display_host_init(dp, true);
	dp_catalog_ctrl_hpd_config(dp->catalog);

	/* Enable interrupt first time
	 * we are leaving dp clocks on during disconnect
	 * and never disable interrupt
	 */
	enable_irq(dp->irq);
}

static int hpd_event_thread(void *data)
{
	struct dp_display_private *dp_priv;
	unsigned long flag;
	struct dp_event *todo;
	int timeout_mode = 0;

	dp_priv = (struct dp_display_private *)data;

	while (1) {
		if (timeout_mode) {
			wait_event_timeout(dp_priv->event_q,
				(dp_priv->event_pndx == dp_priv->event_gndx),
						EVENT_TIMEOUT);
		} else {
			wait_event_interruptible(dp_priv->event_q,
				(dp_priv->event_pndx != dp_priv->event_gndx));
		}
		spin_lock_irqsave(&dp_priv->event_lock, flag);
		todo = &dp_priv->event_list[dp_priv->event_gndx];
		if (todo->delay) {
			struct dp_event *todo_next;

			dp_priv->event_gndx++;
			dp_priv->event_gndx %= DP_EVENT_Q_MAX;

			/* re enter delay event into q */
			todo_next = &dp_priv->event_list[dp_priv->event_pndx++];
			dp_priv->event_pndx %= DP_EVENT_Q_MAX;
			todo_next->event_id = todo->event_id;
			todo_next->data = todo->data;
			todo_next->delay = todo->delay - 1;

			/* clean up older event */
			todo->event_id = EV_NO_EVENT;
			todo->delay = 0;

			/* switch to timeout mode */
			timeout_mode = 1;
			spin_unlock_irqrestore(&dp_priv->event_lock, flag);
			continue;
		}

		/* timeout with no events in q */
		if (dp_priv->event_pndx == dp_priv->event_gndx) {
			spin_unlock_irqrestore(&dp_priv->event_lock, flag);
			continue;
		}

		dp_priv->event_gndx++;
		dp_priv->event_gndx %= DP_EVENT_Q_MAX;
		timeout_mode = 0;
		spin_unlock_irqrestore(&dp_priv->event_lock, flag);

		switch (todo->event_id) {
		case EV_HPD_INIT_SETUP:
			dp_display_config_hpd(dp_priv);
			break;
		case EV_HPD_PLUG_INT:
			dp_hpd_plug_handle(dp_priv, todo->data);
			break;
		case EV_HPD_UNPLUG_INT:
			dp_hpd_unplug_handle(dp_priv, todo->data);
			break;
		case EV_IRQ_HPD_INT:
			dp_irq_hpd_handle(dp_priv, todo->data);
			break;
		case EV_USER_NOTIFICATION:
			dp_display_send_hpd_notification(dp_priv,
						todo->data);
			break;
		case EV_CONNECT_PENDING_TIMEOUT:
			dp_connect_pending_timeout(dp_priv,
						todo->data);
			break;
		case EV_DISCONNECT_PENDING_TIMEOUT:
			dp_disconnect_pending_timeout(dp_priv,
						todo->data);
			break;
		default:
			break;
		}
	}

	return 0;
}

static void dp_hpd_event_setup(struct dp_display_private *dp_priv)
{
	init_waitqueue_head(&dp_priv->event_q);
	spin_lock_init(&dp_priv->event_lock);

	kthread_run(hpd_event_thread, dp_priv, "dp_hpd_handler");
}

static irqreturn_t dp_display_irq_handler(int irq, void *dev_id)
{
	struct dp_display_private *dp = dev_id;
	irqreturn_t ret = IRQ_HANDLED;
	u32 hpd_isr_status;

	if (!dp) {
		DRM_ERROR("invalid data\n");
		return IRQ_NONE;
	}

	hpd_isr_status = dp_catalog_hpd_get_intr_status(dp->catalog);

	DRM_DEBUG_DP("hpd isr status=%#x\n", hpd_isr_status);
	if (hpd_isr_status & 0x0F) {
		/* hpd related interrupts */
		if (hpd_isr_status & DP_DP_HPD_PLUG_INT_MASK)
			dp_add_event(dp, EV_HPD_PLUG_INT, 0, 0);

		if (hpd_isr_status & DP_DP_IRQ_HPD_INT_MASK) {
			/* stop sentinel connect pending checking */
			dp_del_event(dp, EV_CONNECT_PENDING_TIMEOUT);
			dp_add_event(dp, EV_IRQ_HPD_INT, 0, 0);
		}

		if (hpd_isr_status & DP_DP_HPD_REPLUG_INT_MASK) {
			dp_add_event(dp, EV_HPD_UNPLUG_INT, 0, 0);
			dp_add_event(dp, EV_HPD_PLUG_INT, 0, 3);
		}

		if (hpd_isr_status & DP_DP_HPD_UNPLUG_INT_MASK)
			dp_add_event(dp, EV_HPD_UNPLUG_INT, 0, 0);
	}

	/* DP controller isr */
	dp_ctrl_isr(dp->ctrl);

	/* DP aux isr */
	dp_aux_isr(dp->aux);

	return ret;
}

int dp_display_request_irq(struct msm_dp *dp_display)
{
	int rc = 0;
	struct dp_display_private *dp;

	if (!dp_display) {
		DRM_ERROR("invalid input\n");
		return -EINVAL;
	}

	dp = container_of(dp_display, struct dp_display_private, dp_display);

	dp->irq = irq_of_parse_and_map(dp->pdev->dev.of_node, 0);
	if (dp->irq < 0) {
		rc = dp->irq;
		DRM_ERROR("failed to get irq: %d\n", rc);
		return rc;
	}

	rc = devm_request_irq(&dp->pdev->dev, dp->irq,
			dp_display_irq_handler,
			IRQF_TRIGGER_HIGH, "dp_display_isr", dp);
	if (rc < 0) {
		DRM_ERROR("failed to request IRQ%u: %d\n",
				dp->irq, rc);
		return rc;
	}
	disable_irq(dp->irq);

	return 0;
}

static int dp_display_probe(struct platform_device *pdev)
{
	int rc = 0;
	struct dp_display_private *dp;

	if (!pdev || !pdev->dev.of_node) {
		DRM_ERROR("pdev not found\n");
		return -ENODEV;
	}

	dp = devm_kzalloc(&pdev->dev, sizeof(*dp), GFP_KERNEL);
	if (!dp)
		return -ENOMEM;

	dp->pdev = pdev;
	dp->name = "drm_dp";

	rc = dp_init_sub_modules(dp);
	if (rc) {
		DRM_ERROR("init sub module failed\n");
		return -EPROBE_DEFER;
	}

	mutex_init(&dp->event_mutex);
	g_dp_display = &dp->dp_display;

	/* Store DP audio handle inside DP display */
	g_dp_display->dp_audio = dp->audio;

	init_completion(&dp->audio_comp);

	platform_set_drvdata(pdev, g_dp_display);

	rc = component_add(&pdev->dev, &dp_display_comp_ops);
	if (rc) {
		DRM_ERROR("component add failed, rc=%d\n", rc);
		dp_display_deinit_sub_modules(dp);
	}

	return rc;
}

static int dp_display_remove(struct platform_device *pdev)
{
	struct dp_display_private *dp;

	dp = container_of(g_dp_display,
			struct dp_display_private, dp_display);

	dp_display_deinit_sub_modules(dp);

	component_del(&pdev->dev, &dp_display_comp_ops);
	platform_set_drvdata(pdev, NULL);

	return 0;
}

static int dp_pm_resume(struct device *dev)
{
	struct platform_device *pdev = to_platform_device(dev);
	struct msm_dp *dp_display = platform_get_drvdata(pdev);
	struct dp_display_private *dp;
<<<<<<< HEAD
	u32 status;
=======
	int sink_count = 0;
>>>>>>> 3b17187f

	dp = container_of(dp_display, struct dp_display_private, dp_display);

	mutex_lock(&dp->event_mutex);

<<<<<<< HEAD
=======
	DRM_DEBUG_DP("Before, core_inited=%d power_on=%d\n",
			dp->core_initialized, dp_display->power_on);

>>>>>>> 3b17187f
	/* start from disconnected state */
	dp->hpd_state = ST_DISCONNECTED;

	/* turn on dp ctrl/phy */
<<<<<<< HEAD
	dp_display_host_init(dp);

	dp_catalog_ctrl_hpd_config(dp->catalog);

	status = dp_catalog_hpd_get_state_status(dp->catalog);

	if (status) {
		dp->dp_display.is_connected = true;
	} else {
		dp->dp_display.is_connected = false;
		/* make sure next resume host_init be called */
		dp->core_initialized = false;
	}

=======
	dp_display_host_init(dp, true);

	dp_catalog_ctrl_hpd_config(dp->catalog);

	/*
	 * set sink to normal operation mode -- D0
	 * before dpcd read
	 */
	dp_link_psm_config(dp->link, &dp->panel->link_info, false);

	if (dp_catalog_link_is_connected(dp->catalog)) {
		sink_count = drm_dp_read_sink_count(dp->aux);
		if (sink_count < 0)
			sink_count = 0;
	}

	dp->link->sink_count = sink_count;
	/*
	 * can not declared display is connected unless
	 * HDMI cable is plugged in and sink_count of
	 * dongle become 1
	 * also only signal audio when disconnected
	 */
	if (dp->link->sink_count) {
		dp->dp_display.is_connected = true;
	} else {
		dp->dp_display.is_connected = false;
		dp_display_handle_plugged_change(g_dp_display, false);
	}

	DRM_DEBUG_DP("After, sink_count=%d is_connected=%d core_inited=%d power_on=%d\n",
			dp->link->sink_count, dp->dp_display.is_connected,
			dp->core_initialized, dp_display->power_on);

>>>>>>> 3b17187f
	mutex_unlock(&dp->event_mutex);

	return 0;
}

static int dp_pm_suspend(struct device *dev)
{
	struct platform_device *pdev = to_platform_device(dev);
	struct msm_dp *dp_display = platform_get_drvdata(pdev);
	struct dp_display_private *dp;

	dp = container_of(dp_display, struct dp_display_private, dp_display);

	mutex_lock(&dp->event_mutex);

<<<<<<< HEAD
	if (dp->core_initialized == true)
		dp_display_host_deinit(dp);

	dp->hpd_state = ST_SUSPENDED;

=======
	DRM_DEBUG_DP("Before, core_inited=%d power_on=%d\n",
			dp->core_initialized, dp_display->power_on);

	if (dp->core_initialized == true) {
		/* mainlink enabled */
		if (dp_power_clk_status(dp->power, DP_CTRL_PM))
			dp_ctrl_off_link_stream(dp->ctrl);

		dp_display_host_deinit(dp);
	}

	dp->hpd_state = ST_SUSPENDED;

	/* host_init will be called at pm_resume */
	dp->core_initialized = false;

	DRM_DEBUG_DP("After, core_inited=%d power_on=%d\n",
			dp->core_initialized, dp_display->power_on);

>>>>>>> 3b17187f
	mutex_unlock(&dp->event_mutex);

	return 0;
}

static int dp_pm_prepare(struct device *dev)
{
	return 0;
}

static void dp_pm_complete(struct device *dev)
{

}

static const struct dev_pm_ops dp_pm_ops = {
	.suspend = dp_pm_suspend,
	.resume =  dp_pm_resume,
	.prepare = dp_pm_prepare,
	.complete = dp_pm_complete,
};

static struct platform_driver dp_display_driver = {
	.probe  = dp_display_probe,
	.remove = dp_display_remove,
	.driver = {
		.name = "msm-dp-display",
		.of_match_table = dp_dt_match,
		.suppress_bind_attrs = true,
		.pm = &dp_pm_ops,
	},
};

int __init msm_dp_register(void)
{
	int ret;

	ret = platform_driver_register(&dp_display_driver);
	if (ret)
		DRM_ERROR("Dp display driver register failed");

	return ret;
}

void __exit msm_dp_unregister(void)
{
	platform_driver_unregister(&dp_display_driver);
}

void msm_dp_irq_postinstall(struct msm_dp *dp_display)
{
	struct dp_display_private *dp;

	if (!dp_display)
		return;

	dp = container_of(dp_display, struct dp_display_private, dp_display);

	dp_hpd_event_setup(dp);

	dp_add_event(dp, EV_HPD_INIT_SETUP, 0, 100);
}

void msm_dp_debugfs_init(struct msm_dp *dp_display, struct drm_minor *minor)
{
	struct dp_display_private *dp;
	struct device *dev;
	int rc;

	dp = container_of(dp_display, struct dp_display_private, dp_display);
	dev = &dp->pdev->dev;

	dp->debug = dp_debug_get(dev, dp->panel, dp->usbpd,
					dp->link, &dp->dp_display.connector,
					minor);
	if (IS_ERR(dp->debug)) {
		rc = PTR_ERR(dp->debug);
		DRM_ERROR("failed to initialize debug, rc = %d\n", rc);
		dp->debug = NULL;
	}
}

int msm_dp_modeset_init(struct msm_dp *dp_display, struct drm_device *dev,
			struct drm_encoder *encoder)
{
	struct msm_drm_private *priv;
	int ret;

	if (WARN_ON(!encoder) || WARN_ON(!dp_display) || WARN_ON(!dev))
		return -EINVAL;

	priv = dev->dev_private;
	dp_display->drm_dev = dev;

	ret = dp_display_request_irq(dp_display);
	if (ret) {
		DRM_ERROR("request_irq failed, ret=%d\n", ret);
		return ret;
	}

	dp_display->encoder = encoder;

	dp_display->connector = dp_drm_connector_init(dp_display);
	if (IS_ERR(dp_display->connector)) {
		ret = PTR_ERR(dp_display->connector);
		DRM_DEV_ERROR(dev->dev,
			"failed to create dp connector: %d\n", ret);
		dp_display->connector = NULL;
		return ret;
	}

	priv->connectors[priv->num_connectors++] = dp_display->connector;
	return 0;
}

int msm_dp_display_enable(struct msm_dp *dp, struct drm_encoder *encoder)
{
	int rc = 0;
	struct dp_display_private *dp_display;
	u32 state;

	dp_display = container_of(dp, struct dp_display_private, dp_display);
	if (!dp_display->dp_mode.drm_mode.clock) {
		DRM_ERROR("invalid params\n");
		return -EINVAL;
	}

	mutex_lock(&dp_display->event_mutex);

<<<<<<< HEAD
=======
	/* stop sentinel checking */
>>>>>>> 3b17187f
	dp_del_event(dp_display, EV_CONNECT_PENDING_TIMEOUT);

	rc = dp_display_set_mode(dp, &dp_display->dp_mode);
	if (rc) {
		DRM_ERROR("Failed to perform a mode set, rc=%d\n", rc);
		mutex_unlock(&dp_display->event_mutex);
		return rc;
	}

	rc = dp_display_prepare(dp);
	if (rc) {
		DRM_ERROR("DP display prepare failed, rc=%d\n", rc);
		mutex_unlock(&dp_display->event_mutex);
		return rc;
	}

	state =  dp_display->hpd_state;

<<<<<<< HEAD
	if (state == ST_SUSPEND_PENDING)
		dp_display_host_init(dp_display);
=======
	if (state == ST_DISPLAY_OFF)
		dp_display_host_init(dp_display, true);
>>>>>>> 3b17187f

	dp_display_enable(dp_display, 0);

	rc = dp_display_post_enable(dp);
	if (rc) {
		DRM_ERROR("DP display post enable failed, rc=%d\n", rc);
		dp_display_disable(dp_display, 0);
		dp_display_unprepare(dp);
	}

<<<<<<< HEAD
	if (state == ST_SUSPEND_PENDING)
=======
	/* manual kick off plug event to train link */
	if (state == ST_DISPLAY_OFF)
>>>>>>> 3b17187f
		dp_add_event(dp_display, EV_IRQ_HPD_INT, 0, 0);

	/* completed connection */
	dp_display->hpd_state = ST_CONNECTED;

	mutex_unlock(&dp_display->event_mutex);

	return rc;
}

int msm_dp_display_pre_disable(struct msm_dp *dp, struct drm_encoder *encoder)
{
	struct dp_display_private *dp_display;

	dp_display = container_of(dp, struct dp_display_private, dp_display);

	dp_ctrl_push_idle(dp_display->ctrl);

	return 0;
}

int msm_dp_display_disable(struct msm_dp *dp, struct drm_encoder *encoder)
{
	int rc = 0;
	u32 state;
	struct dp_display_private *dp_display;

	dp_display = container_of(dp, struct dp_display_private, dp_display);

	mutex_lock(&dp_display->event_mutex);

<<<<<<< HEAD
=======
	/* stop sentinel checking */
>>>>>>> 3b17187f
	dp_del_event(dp_display, EV_DISCONNECT_PENDING_TIMEOUT);

	dp_display_disable(dp_display, 0);

	rc = dp_display_unprepare(dp);
	if (rc)
		DRM_ERROR("DP display unprepare failed, rc=%d\n", rc);

	state =  dp_display->hpd_state;
	if (state == ST_DISCONNECT_PENDING) {
		/* completed disconnection */
		dp_display->hpd_state = ST_DISCONNECTED;
	} else {
<<<<<<< HEAD
		dp_display->hpd_state = ST_SUSPEND_PENDING;
=======
		dp_display->hpd_state = ST_DISPLAY_OFF;
>>>>>>> 3b17187f
	}

	mutex_unlock(&dp_display->event_mutex);
	return rc;
}

void msm_dp_display_mode_set(struct msm_dp *dp, struct drm_encoder *encoder,
				struct drm_display_mode *mode,
				struct drm_display_mode *adjusted_mode)
{
	struct dp_display_private *dp_display;

	dp_display = container_of(dp, struct dp_display_private, dp_display);

	memset(&dp_display->dp_mode, 0x0, sizeof(struct dp_display_mode));

	if (dp_display_check_video_test(dp))
		dp_display->dp_mode.bpp = dp_display_get_test_bpp(dp);
	else /* Default num_components per pixel = 3 */
		dp_display->dp_mode.bpp = dp->connector->display_info.bpc * 3;

	if (!dp_display->dp_mode.bpp)
		dp_display->dp_mode.bpp = 24; /* Default bpp */

	drm_mode_copy(&dp_display->dp_mode.drm_mode, adjusted_mode);

	dp_display->dp_mode.v_active_low =
		!!(dp_display->dp_mode.drm_mode.flags & DRM_MODE_FLAG_NVSYNC);

	dp_display->dp_mode.h_active_low =
		!!(dp_display->dp_mode.drm_mode.flags & DRM_MODE_FLAG_NHSYNC);
}<|MERGE_RESOLUTION|>--- conflicted
+++ resolved
@@ -325,15 +325,12 @@
 	dp->dp_display.max_pclk_khz = DP_MAX_PIXEL_CLK_KHZ;
 	dp->dp_display.max_dp_lanes = dp->parser->max_dp_lanes;
 
-<<<<<<< HEAD
-=======
 	/*
 	 * set sink to normal operation mode -- D0
 	 * before dpcd read
 	 */
 	dp_link_psm_config(dp->link, &dp->panel->link_info, false);
 
->>>>>>> 3b17187f
 	dp_link_reset_phy_params_vx_px(dp->link);
 	rc = dp_ctrl_on_link(dp->ctrl);
 	if (rc) {
@@ -512,12 +509,8 @@
 	mutex_lock(&dp->event_mutex);
 
 	state =  dp->hpd_state;
-<<<<<<< HEAD
-	if (state == ST_SUSPEND_PENDING) {
-=======
 	DRM_DEBUG_DP("hpd_state=%d\n", state);
 	if (state == ST_DISPLAY_OFF || state == ST_SUSPENDED) {
->>>>>>> 3b17187f
 		mutex_unlock(&dp->event_mutex);
 		return 0;
 	}
@@ -542,8 +535,6 @@
 	if (ret) {	/* link train failed */
 		hpd->hpd_high = 0;
 		dp->hpd_state = ST_DISCONNECTED;
-<<<<<<< HEAD
-=======
 
 		if (ret == -ECONNRESET) { /* cable unplugged */
 			dp->core_initialized = false;
@@ -552,7 +543,6 @@
 	} else {
 		/* start sentinel checking in case of missing uevent */
 		dp_add_event(dp, EV_CONNECT_PENDING_TIMEOUT, 0, tout);
->>>>>>> 3b17187f
 	}
 
 	/* enable HDP irq_hpd/replug interrupt */
@@ -575,15 +565,8 @@
 	mutex_lock(&dp->event_mutex);
 
 	state = dp->hpd_state;
-<<<<<<< HEAD
-	if (state == ST_CONNECT_PENDING) {
-		dp_display_enable(dp, 0);
-		dp->hpd_state = ST_CONNECTED;
-	}
-=======
 	if (state == ST_CONNECT_PENDING)
 		dp->hpd_state = ST_CONNECTED;
->>>>>>> 3b17187f
 
 	mutex_unlock(&dp->event_mutex);
 
@@ -615,9 +598,6 @@
 	mutex_lock(&dp->event_mutex);
 
 	state = dp->hpd_state;
-<<<<<<< HEAD
-	if (state == ST_SUSPEND_PENDING) {
-=======
 
 	/* disable irq_hpd/replug interrupts */
 	dp_catalog_hpd_config_intr(dp->catalog,
@@ -633,7 +613,6 @@
 			hpd->hpd_high = 0;
 			dp->core_initialized = false;
 		}
->>>>>>> 3b17187f
 		mutex_unlock(&dp->event_mutex);
 		return 0;
 	}
@@ -685,15 +664,8 @@
 	mutex_lock(&dp->event_mutex);
 
 	state =  dp->hpd_state;
-<<<<<<< HEAD
-	if (state == ST_DISCONNECT_PENDING) {
-		dp_display_disable(dp, 0);
-		dp->hpd_state = ST_DISCONNECTED;
-	}
-=======
 	if (state == ST_DISCONNECT_PENDING)
 		dp->hpd_state = ST_DISCONNECTED;
->>>>>>> 3b17187f
 
 	mutex_unlock(&dp->event_mutex);
 
@@ -709,11 +681,7 @@
 
 	/* irq_hpd can happen at either connected or disconnected state */
 	state =  dp->hpd_state;
-<<<<<<< HEAD
-	if (state == ST_SUSPEND_PENDING) {
-=======
 	if (state == ST_DISPLAY_OFF || state == ST_SUSPENDED) {
->>>>>>> 3b17187f
 		mutex_unlock(&dp->event_mutex);
 		return 0;
 	}
@@ -878,15 +846,12 @@
 
 	dp_display = g_dp_display;
 
-<<<<<<< HEAD
-=======
 	DRM_DEBUG_DP("sink_count=%d\n", dp->link->sink_count);
 	if (dp_display->power_on) {
 		DRM_DEBUG_DP("Link already setup, return\n");
 		return 0;
 	}
 
->>>>>>> 3b17187f
 	rc = dp_ctrl_on_stream(dp->ctrl);
 	if (!rc)
 		dp_display->power_on = true;
@@ -919,12 +884,9 @@
 
 	dp_display = g_dp_display;
 
-<<<<<<< HEAD
-=======
 	if (!dp_display->power_on)
 		return 0;
 
->>>>>>> 3b17187f
 	/* wait only if audio was enabled */
 	if (dp_display->audio_enabled) {
 		/* signal the disconnect event */
@@ -1313,42 +1275,19 @@
 	struct platform_device *pdev = to_platform_device(dev);
 	struct msm_dp *dp_display = platform_get_drvdata(pdev);
 	struct dp_display_private *dp;
-<<<<<<< HEAD
-	u32 status;
-=======
 	int sink_count = 0;
->>>>>>> 3b17187f
 
 	dp = container_of(dp_display, struct dp_display_private, dp_display);
 
 	mutex_lock(&dp->event_mutex);
 
-<<<<<<< HEAD
-=======
 	DRM_DEBUG_DP("Before, core_inited=%d power_on=%d\n",
 			dp->core_initialized, dp_display->power_on);
 
->>>>>>> 3b17187f
 	/* start from disconnected state */
 	dp->hpd_state = ST_DISCONNECTED;
 
 	/* turn on dp ctrl/phy */
-<<<<<<< HEAD
-	dp_display_host_init(dp);
-
-	dp_catalog_ctrl_hpd_config(dp->catalog);
-
-	status = dp_catalog_hpd_get_state_status(dp->catalog);
-
-	if (status) {
-		dp->dp_display.is_connected = true;
-	} else {
-		dp->dp_display.is_connected = false;
-		/* make sure next resume host_init be called */
-		dp->core_initialized = false;
-	}
-
-=======
 	dp_display_host_init(dp, true);
 
 	dp_catalog_ctrl_hpd_config(dp->catalog);
@@ -1383,7 +1322,6 @@
 			dp->link->sink_count, dp->dp_display.is_connected,
 			dp->core_initialized, dp_display->power_on);
 
->>>>>>> 3b17187f
 	mutex_unlock(&dp->event_mutex);
 
 	return 0;
@@ -1399,13 +1337,6 @@
 
 	mutex_lock(&dp->event_mutex);
 
-<<<<<<< HEAD
-	if (dp->core_initialized == true)
-		dp_display_host_deinit(dp);
-
-	dp->hpd_state = ST_SUSPENDED;
-
-=======
 	DRM_DEBUG_DP("Before, core_inited=%d power_on=%d\n",
 			dp->core_initialized, dp_display->power_on);
 
@@ -1425,7 +1356,6 @@
 	DRM_DEBUG_DP("After, core_inited=%d power_on=%d\n",
 			dp->core_initialized, dp_display->power_on);
 
->>>>>>> 3b17187f
 	mutex_unlock(&dp->event_mutex);
 
 	return 0;
@@ -1555,10 +1485,7 @@
 
 	mutex_lock(&dp_display->event_mutex);
 
-<<<<<<< HEAD
-=======
 	/* stop sentinel checking */
->>>>>>> 3b17187f
 	dp_del_event(dp_display, EV_CONNECT_PENDING_TIMEOUT);
 
 	rc = dp_display_set_mode(dp, &dp_display->dp_mode);
@@ -1577,13 +1504,8 @@
 
 	state =  dp_display->hpd_state;
 
-<<<<<<< HEAD
-	if (state == ST_SUSPEND_PENDING)
-		dp_display_host_init(dp_display);
-=======
 	if (state == ST_DISPLAY_OFF)
 		dp_display_host_init(dp_display, true);
->>>>>>> 3b17187f
 
 	dp_display_enable(dp_display, 0);
 
@@ -1594,12 +1516,8 @@
 		dp_display_unprepare(dp);
 	}
 
-<<<<<<< HEAD
-	if (state == ST_SUSPEND_PENDING)
-=======
 	/* manual kick off plug event to train link */
 	if (state == ST_DISPLAY_OFF)
->>>>>>> 3b17187f
 		dp_add_event(dp_display, EV_IRQ_HPD_INT, 0, 0);
 
 	/* completed connection */
@@ -1631,10 +1549,7 @@
 
 	mutex_lock(&dp_display->event_mutex);
 
-<<<<<<< HEAD
-=======
 	/* stop sentinel checking */
->>>>>>> 3b17187f
 	dp_del_event(dp_display, EV_DISCONNECT_PENDING_TIMEOUT);
 
 	dp_display_disable(dp_display, 0);
@@ -1648,11 +1563,7 @@
 		/* completed disconnection */
 		dp_display->hpd_state = ST_DISCONNECTED;
 	} else {
-<<<<<<< HEAD
-		dp_display->hpd_state = ST_SUSPEND_PENDING;
-=======
 		dp_display->hpd_state = ST_DISPLAY_OFF;
->>>>>>> 3b17187f
 	}
 
 	mutex_unlock(&dp_display->event_mutex);
