--- conflicted
+++ resolved
@@ -21,13 +21,10 @@
 
 	/* Count of # of attached planes which need dirtyfb: */
 	refcount_t dirtyfb;
-<<<<<<< HEAD
-=======
 
 	/* Framebuffer per-plane address, if pinned, else zero: */
 	uint64_t iova[DRM_FORMAT_MAX_PLANES];
 	atomic_t prepare_count;
->>>>>>> 88084a3d
 };
 #define to_msm_framebuffer(x) container_of(x, struct msm_framebuffer, base)
 
@@ -88,9 +85,6 @@
 		refcount_inc(&msm_fb->dirtyfb);
 
 	atomic_inc(&msm_fb->prepare_count);
-
-	if (needs_dirtyfb)
-		refcount_inc(&msm_fb->dirtyfb);
 
 	for (i = 0; i < n; i++) {
 		ret = msm_gem_get_and_pin_iova(fb->obj[i], aspace, &msm_fb->iova[i]);
