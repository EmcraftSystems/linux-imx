# SPDX-License-Identifier: GPL-2.0-only
config DRM_IMX
	tristate "DRM Support for Freescale i.MX"
	select DRM_KMS_HELPER
	select VIDEOMODE_HELPERS
	select DRM_GEM_DMA_HELPER
	depends on DRM && (ARCH_MXC || ARCH_MULTIPLATFORM || COMPILE_TEST)
	depends on IMX_IPUV3_CORE || IMX_DPU_CORE
	help
	  enable i.MX graphics support

config DRM_IMX_PARALLEL_DISPLAY
	tristate "Support for parallel displays"
	select DRM_PANEL
	depends on DRM_IMX
	select VIDEOMODE_HELPERS

config DRM_IMX_TVE
	tristate "Support for TV and VGA displays"
	depends on DRM_IMX
	depends on COMMON_CLK
	select REGMAP_MMIO
	help
	  Choose this to enable the internal Television Encoder (TVe)
	  found on i.MX53 processors.

config DRM_IMX_LDB
	tristate "Support for LVDS displays"
	depends on DRM_IMX && MFD_SYSCON
	depends on COMMON_CLK
	select DRM_PANEL
	help
	  Choose this to enable the internal LVDS Display Bridge (LDB)
	  found on i.MX53 and i.MX6 processors.

<<<<<<< HEAD
config DRM_IMX_IPUV3
	tristate
	depends on DRM_IMX
	depends on IMX_IPUV3_CORE
	default y if DRM_IMX=y
	default m if DRM_IMX=m

config IMX8MP_HDMI_PAVI
	tristate "NXP i.MX8MP HDMI Audio Video (PVI/PAI)"
	help
	  Choose this if you want to use HDMI PAI/PVI on i.MX8MP.

config DRM_IMX_DW_MIPI_DSI
	tristate "Freescale i.MX DRM Synopsys DesignWare MIPI DSI"
	select DRM_DW_MIPI_DSI
	depends on DRM_IMX
	help
	  Choose this if you want to use Synopsys DesignWare MIPI DSI on i.MX93.

config DRM_IMX93_PARALLEL_DISPLAY_FORMAT
	tristate "Support for i.MX93 parallel display format"
	select DRM_PANEL_BRIDGE
	depends on DRM_IMX && OF && MFD_SYSCON
	help
	  Choose this to enable the internal parallel display format
	  configuration found on i.MX93 processors.

=======
>>>>>>> 0c443d50
config DRM_IMX_HDMI
	tristate "Freescale i.MX DRM HDMI"
	select DRM_DW_HDMI
	select IMX8MP_HDMI_PAVI
	depends on DRM_IMX && OF
	help
	  Choose this if you want to use HDMI on i.MX6/i.MX8.

config DRM_IMX_SEC_DSIM
	tristate "Support for Samsung MIPI DSIM displays"
	depends on DRM_IMX
	select MFD_SYSCON
	select DRM_SEC_MIPI_DSIM
	help
	  Choose this to enable the internal SEC MIPI DSIM controller
	  found on i.MX platform.

source "drivers/gpu/drm/imx/dcnano/Kconfig"
source "drivers/gpu/drm/imx/dpu/Kconfig"
source "drivers/gpu/drm/imx/dpu95/Kconfig"
source "drivers/gpu/drm/imx/dcss/Kconfig"
<<<<<<< HEAD
source "drivers/gpu/drm/imx/mhdp/Kconfig"
=======
source "drivers/gpu/drm/imx/ipuv3/Kconfig"
>>>>>>> 0c443d50
source "drivers/gpu/drm/imx/lcdc/Kconfig"<|MERGE_RESOLUTION|>--- conflicted
+++ resolved
@@ -33,14 +33,6 @@
 	  Choose this to enable the internal LVDS Display Bridge (LDB)
 	  found on i.MX53 and i.MX6 processors.
 
-<<<<<<< HEAD
-config DRM_IMX_IPUV3
-	tristate
-	depends on DRM_IMX
-	depends on IMX_IPUV3_CORE
-	default y if DRM_IMX=y
-	default m if DRM_IMX=m
-
 config IMX8MP_HDMI_PAVI
 	tristate "NXP i.MX8MP HDMI Audio Video (PVI/PAI)"
 	help
@@ -61,8 +53,6 @@
 	  Choose this to enable the internal parallel display format
 	  configuration found on i.MX93 processors.
 
-=======
->>>>>>> 0c443d50
 config DRM_IMX_HDMI
 	tristate "Freescale i.MX DRM HDMI"
 	select DRM_DW_HDMI
@@ -84,9 +74,6 @@
 source "drivers/gpu/drm/imx/dpu/Kconfig"
 source "drivers/gpu/drm/imx/dpu95/Kconfig"
 source "drivers/gpu/drm/imx/dcss/Kconfig"
-<<<<<<< HEAD
 source "drivers/gpu/drm/imx/mhdp/Kconfig"
-=======
 source "drivers/gpu/drm/imx/ipuv3/Kconfig"
->>>>>>> 0c443d50
 source "drivers/gpu/drm/imx/lcdc/Kconfig"