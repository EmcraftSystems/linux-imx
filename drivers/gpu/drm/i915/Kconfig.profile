config DRM_I915_USERFAULT_AUTOSUSPEND
	int "Runtime autosuspend delay for userspace GGTT mmaps (ms)"
	default 250 # milliseconds
	help
	  On runtime suspend, as we suspend the device, we have to revoke
	  userspace GGTT mmaps and force userspace to take a pagefault on
	  their next access. The revocation and subsequent recreation of
	  the GGTT mmap can be very slow and so we impose a small hysteris
	  that complements the runtime-pm autosuspend and provides a lower
	  floor on the autosuspend delay.

	  May be 0 to disable the extra delay and solely use the device level
	  runtime pm autosuspend delay tunable.

config DRM_I915_HEARTBEAT_INTERVAL
	int "Interval between heartbeat pulses (ms)"
	default 2500 # milliseconds
	help
	  The driver sends a periodic heartbeat down all active engines to
	  check the health of the GPU and undertake regular house-keeping of
	  internal driver state.

	  This is adjustable via
	  /sys/class/drm/card?/engine/*/heartbeat_interval_ms

	  May be 0 to disable heartbeats and therefore disable automatic GPU
	  hang detection.

config DRM_I915_PREEMPT_TIMEOUT
	int "Preempt timeout (ms, jiffy granularity)"
	default 640 # milliseconds
	help
	  How long to wait (in milliseconds) for a preemption event to occur
	  when submitting a new context via execlists. If the current context
	  does not hit an arbitration point and yield to HW before the timer
	  expires, the HW will be reset to allow the more important context
	  to execute.

	  This is adjustable via
	  /sys/class/drm/card?/engine/*/preempt_timeout_ms

	  May be 0 to disable the timeout.

	  The compiled in default may get overridden at driver probe time on
	  certain platforms and certain engines which will be reflected in the
	  sysfs control.

<<<<<<< HEAD
config DRM_I915_SPIN_REQUEST
	int "Busywait for request completion (us)"
	default 5 # microseconds
=======
config DRM_I915_MAX_REQUEST_BUSYWAIT
	int "Busywait for request completion limit (ns)"
	default 8000 # nanoseconds
>>>>>>> c58091a3
	help
	  Before sleeping waiting for a request (GPU operation) to complete,
	  we may spend some time polling for its completion. As the IRQ may
	  take a non-negligible time to setup, we do a short spin first to
	  check if the request will complete in the time it would have taken
	  us to enable the interrupt.

	  This is adjustable via
	  /sys/class/drm/card?/engine/*/max_busywait_duration_ns

	  May be 0 to disable the initial spin. In practice, we estimate
	  the cost of enabling the interrupt (if currently disabled) to be
	  a few microseconds.

config DRM_I915_STOP_TIMEOUT
	int "How long to wait for an engine to quiesce gracefully before reset (ms)"
	default 100 # milliseconds
	help
	  By stopping submission and sleeping for a short time before resetting
	  the GPU, we allow the innocent contexts also on the system to quiesce.
	  It is then less likely for a hanging context to cause collateral
	  damage as the system is reset in order to recover. The corollary is
	  that the reset itself may take longer and so be more disruptive to
	  interactive or low latency workloads.

	  This is adjustable via
	  /sys/class/drm/card?/engine/*/stop_timeout_ms

config DRM_I915_TIMESLICE_DURATION
	int "Scheduling quantum for userspace batches (ms, jiffy granularity)"
	default 1 # milliseconds
	help
	  When two user batches of equal priority are executing, we will
	  alternate execution of each batch to ensure forward progress of
	  all users. This is necessary in some cases where there may be
	  an implicit dependency between those batches that requires
	  concurrent execution in order for them to proceed, e.g. they
	  interact with each other via userspace semaphores. Each context
	  is scheduled for execution for the timeslice duration, before
	  switching to the next context.

	  This is adjustable via
	  /sys/class/drm/card?/engine/*/timeslice_duration_ms

	  May be 0 to disable timeslicing.<|MERGE_RESOLUTION|>--- conflicted
+++ resolved
@@ -45,15 +45,9 @@
 	  certain platforms and certain engines which will be reflected in the
 	  sysfs control.
 
-<<<<<<< HEAD
-config DRM_I915_SPIN_REQUEST
-	int "Busywait for request completion (us)"
-	default 5 # microseconds
-=======
 config DRM_I915_MAX_REQUEST_BUSYWAIT
 	int "Busywait for request completion limit (ns)"
 	default 8000 # nanoseconds
->>>>>>> c58091a3
 	help
 	  Before sleeping waiting for a request (GPU operation) to complete,
 	  we may spend some time polling for its completion. As the IRQ may
