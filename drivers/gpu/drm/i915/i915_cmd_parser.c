--- conflicted
+++ resolved
@@ -939,13 +939,8 @@
 	int cmd_table_count;
 	int ret;
 
-<<<<<<< HEAD
-	if (!IS_GEN7(engine->i915) && !(IS_GEN9(engine->i915) &&
-					engine->id == BCS))
-=======
 	if (!IS_GEN(engine->i915, 7) && !(IS_GEN(engine->i915, 9) &&
 					  engine->class == COPY_ENGINE_CLASS))
->>>>>>> f7688b48
 		return;
 
 	switch (engine->class) {
@@ -968,24 +963,14 @@
 		}
 		engine->get_cmd_length_mask = gen7_render_get_cmd_length_mask;
 		break;
-<<<<<<< HEAD
-	case VCS:
-=======
 	case VIDEO_DECODE_CLASS:
->>>>>>> f7688b48
 		cmd_tables = gen7_video_cmd_table;
 		cmd_table_count = ARRAY_SIZE(gen7_video_cmd_table);
 		engine->get_cmd_length_mask = gen7_bsd_get_cmd_length_mask;
 		break;
-<<<<<<< HEAD
-	case BCS:
-		engine->get_cmd_length_mask = gen7_blt_get_cmd_length_mask;
-		if (IS_GEN9(engine->i915)) {
-=======
 	case COPY_ENGINE_CLASS:
 		engine->get_cmd_length_mask = gen7_blt_get_cmd_length_mask;
 		if (IS_GEN(engine->i915, 9)) {
->>>>>>> f7688b48
 			cmd_tables = gen9_blt_cmd_table;
 			cmd_table_count = ARRAY_SIZE(gen9_blt_cmd_table);
 			engine->get_cmd_length_mask =
@@ -1001,11 +986,7 @@
 			cmd_table_count = ARRAY_SIZE(gen7_blt_cmd_table);
 		}
 
-<<<<<<< HEAD
-		if (IS_GEN9(engine->i915)) {
-=======
 		if (IS_GEN(engine->i915, 9)) {
->>>>>>> f7688b48
 			engine->reg_tables = gen9_blt_reg_tables;
 			engine->reg_table_count =
 				ARRAY_SIZE(gen9_blt_reg_tables);
@@ -1017,11 +998,7 @@
 			engine->reg_table_count = ARRAY_SIZE(ivb_blt_reg_tables);
 		}
 		break;
-<<<<<<< HEAD
-	case VECS:
-=======
 	case VIDEO_ENHANCEMENT_CLASS:
->>>>>>> f7688b48
 		cmd_tables = hsw_vebox_cmd_table;
 		cmd_table_count = ARRAY_SIZE(hsw_vebox_cmd_table);
 		/* VECS can use the same length_mask function as VCS */
@@ -1555,11 +1532,7 @@
 	bool active = false;
 
 	/* If the command parser is not enabled, report 0 - unsupported */
-<<<<<<< HEAD
-	for_each_engine(engine, dev_priv, id) {
-=======
 	for_each_uabi_engine(engine, dev_priv) {
->>>>>>> f7688b48
 		if (intel_engine_using_cmd_parser(engine)) {
 			active = true;
 			break;
