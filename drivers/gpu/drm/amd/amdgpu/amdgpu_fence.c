--- conflicted
+++ resolved
@@ -540,12 +540,8 @@
 		if (ring->fence_drv.irq_src)
 			amdgpu_irq_put(adev, ring->fence_drv.irq_src,
 				       ring->fence_drv.irq_type);
-<<<<<<< HEAD
-		drm_sched_fini(&ring->sched);
-=======
 		if (!ring->no_scheduler)
 			drm_sched_fini(&ring->sched);
->>>>>>> d1988041
 		del_timer_sync(&ring->fence_drv.fallback_timer);
 		for (j = 0; j <= ring->fence_drv.num_fences_mask; ++j)
 			dma_fence_put(ring->fence_drv.fences[j]);
