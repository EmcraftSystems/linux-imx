/*
 * Copyright 2015 Advanced Micro Devices, Inc.
 *
 * Permission is hereby granted, free of charge, to any person obtaining a
 * copy of this software and associated documentation files (the "Software"),
 * to deal in the Software without restriction, including without limitation
 * the rights to use, copy, modify, merge, publish, distribute, sublicense,
 * and/or sell copies of the Software, and to permit persons to whom the
 * Software is furnished to do so, subject to the following conditions:
 *
 * The above copyright notice and this permission notice shall be included in
 * all copies or substantial portions of the Software.
 *
 * THE SOFTWARE IS PROVIDED "AS IS", WITHOUT WARRANTY OF ANY KIND, EXPRESS OR
 * IMPLIED, INCLUDING BUT NOT LIMITED TO THE WARRANTIES OF MERCHANTABILITY,
 * FITNESS FOR A PARTICULAR PURPOSE AND NONINFRINGEMENT.  IN NO EVENT SHALL
 * THE COPYRIGHT HOLDER(S) OR AUTHOR(S) BE LIABLE FOR ANY CLAIM, DAMAGES OR
 * OTHER LIABILITY, WHETHER IN AN ACTION OF CONTRACT, TORT OR OTHERWISE,
 * ARISING FROM, OUT OF OR IN CONNECTION WITH THE SOFTWARE OR THE USE OR
 * OTHER DEALINGS IN THE SOFTWARE.
 *
 * Authors: AMD
 *
 */

/* The caprices of the preprocessor require that this be declared right here */
#define CREATE_TRACE_POINTS

#include "dm_services_types.h"
#include "dc.h"
#include "dc/inc/core_types.h"
#include "dal_asic_id.h"
#include "dmub/dmub_srv.h"
#include "dc/inc/hw/dmcu.h"
#include "dc/inc/hw/abm.h"
#include "dc/dc_dmub_srv.h"

#include "vid.h"
#include "amdgpu.h"
#include "amdgpu_display.h"
#include "amdgpu_ucode.h"
#include "atom.h"
#include "amdgpu_dm.h"
#ifdef CONFIG_DRM_AMD_DC_HDCP
#include "amdgpu_dm_hdcp.h"
#include <drm/drm_hdcp.h>
#endif
#include "amdgpu_pm.h"

#include "amd_shared.h"
#include "amdgpu_dm_irq.h"
#include "dm_helpers.h"
#include "amdgpu_dm_mst_types.h"
#if defined(CONFIG_DEBUG_FS)
#include "amdgpu_dm_debugfs.h"
#endif

#include "ivsrcid/ivsrcid_vislands30.h"

#include <linux/module.h>
#include <linux/moduleparam.h>
#include <linux/version.h>
#include <linux/types.h>
#include <linux/pm_runtime.h>
#include <linux/pci.h>
#include <linux/firmware.h>
#include <linux/component.h>

#include <drm/drm_atomic.h>
#include <drm/drm_atomic_uapi.h>
#include <drm/drm_atomic_helper.h>
#include <drm/drm_dp_mst_helper.h>
#include <drm/drm_fb_helper.h>
#include <drm/drm_fourcc.h>
#include <drm/drm_edid.h>
#include <drm/drm_vblank.h>
#include <drm/drm_audio_component.h>
#include <drm/drm_hdcp.h>

#if defined(CONFIG_DRM_AMD_DC_DCN)
#include "ivsrcid/dcn/irqsrcs_dcn_1_0.h"

#include "dcn/dcn_1_0_offset.h"
#include "dcn/dcn_1_0_sh_mask.h"
#include "soc15_hw_ip.h"
#include "vega10_ip_offset.h"

#include "soc15_common.h"
#endif

#include "modules/inc/mod_freesync.h"
#include "modules/power/power_helpers.h"
#include "modules/inc/mod_info_packet.h"

#define FIRMWARE_RENOIR_DMUB "amdgpu/renoir_dmcub.bin"
MODULE_FIRMWARE(FIRMWARE_RENOIR_DMUB);
#if defined(CONFIG_DRM_AMD_DC_DCN3_0)
#define FIRMWARE_SIENNA_CICHLID_DMUB "amdgpu/sienna_cichlid_dmcub.bin"
MODULE_FIRMWARE(FIRMWARE_SIENNA_CICHLID_DMUB);
#define FIRMWARE_NAVY_FLOUNDER_DMUB "amdgpu/navy_flounder_dmcub.bin"
MODULE_FIRMWARE(FIRMWARE_NAVY_FLOUNDER_DMUB);
#endif
#define FIRMWARE_GREEN_SARDINE_DMUB "amdgpu/green_sardine_dmcub.bin"
MODULE_FIRMWARE(FIRMWARE_GREEN_SARDINE_DMUB);

#define FIRMWARE_RAVEN_DMCU		"amdgpu/raven_dmcu.bin"
MODULE_FIRMWARE(FIRMWARE_RAVEN_DMCU);

#define FIRMWARE_NAVI12_DMCU            "amdgpu/navi12_dmcu.bin"
MODULE_FIRMWARE(FIRMWARE_NAVI12_DMCU);

/* Number of bytes in PSP header for firmware. */
#define PSP_HEADER_BYTES 0x100

/* Number of bytes in PSP footer for firmware. */
#define PSP_FOOTER_BYTES 0x100

/**
 * DOC: overview
 *
 * The AMDgpu display manager, **amdgpu_dm** (or even simpler,
 * **dm**) sits between DRM and DC. It acts as a liason, converting DRM
 * requests into DC requests, and DC responses into DRM responses.
 *
 * The root control structure is &struct amdgpu_display_manager.
 */

/* basic init/fini API */
static int amdgpu_dm_init(struct amdgpu_device *adev);
static void amdgpu_dm_fini(struct amdgpu_device *adev);

static enum drm_mode_subconnector get_subconnector_type(struct dc_link *link)
{
	switch (link->dpcd_caps.dongle_type) {
	case DISPLAY_DONGLE_NONE:
		return DRM_MODE_SUBCONNECTOR_Native;
	case DISPLAY_DONGLE_DP_VGA_CONVERTER:
		return DRM_MODE_SUBCONNECTOR_VGA;
	case DISPLAY_DONGLE_DP_DVI_CONVERTER:
	case DISPLAY_DONGLE_DP_DVI_DONGLE:
		return DRM_MODE_SUBCONNECTOR_DVID;
	case DISPLAY_DONGLE_DP_HDMI_CONVERTER:
	case DISPLAY_DONGLE_DP_HDMI_DONGLE:
		return DRM_MODE_SUBCONNECTOR_HDMIA;
	case DISPLAY_DONGLE_DP_HDMI_MISMATCHED_DONGLE:
	default:
		return DRM_MODE_SUBCONNECTOR_Unknown;
	}
}

static void update_subconnector_property(struct amdgpu_dm_connector *aconnector)
{
	struct dc_link *link = aconnector->dc_link;
	struct drm_connector *connector = &aconnector->base;
	enum drm_mode_subconnector subconnector = DRM_MODE_SUBCONNECTOR_Unknown;

	if (connector->connector_type != DRM_MODE_CONNECTOR_DisplayPort)
		return;

	if (aconnector->dc_sink)
		subconnector = get_subconnector_type(link);

	drm_object_property_set_value(&connector->base,
			connector->dev->mode_config.dp_subconnector_property,
			subconnector);
}

/*
 * initializes drm_device display related structures, based on the information
 * provided by DAL. The drm strcutures are: drm_crtc, drm_connector,
 * drm_encoder, drm_mode_config
 *
 * Returns 0 on success
 */
static int amdgpu_dm_initialize_drm_device(struct amdgpu_device *adev);
/* removes and deallocates the drm structures, created by the above function */
static void amdgpu_dm_destroy_drm_device(struct amdgpu_display_manager *dm);

static int amdgpu_dm_plane_init(struct amdgpu_display_manager *dm,
				struct drm_plane *plane,
				unsigned long possible_crtcs,
				const struct dc_plane_cap *plane_cap);
static int amdgpu_dm_crtc_init(struct amdgpu_display_manager *dm,
			       struct drm_plane *plane,
			       uint32_t link_index);
static int amdgpu_dm_connector_init(struct amdgpu_display_manager *dm,
				    struct amdgpu_dm_connector *amdgpu_dm_connector,
				    uint32_t link_index,
				    struct amdgpu_encoder *amdgpu_encoder);
static int amdgpu_dm_encoder_init(struct drm_device *dev,
				  struct amdgpu_encoder *aencoder,
				  uint32_t link_index);

static int amdgpu_dm_connector_get_modes(struct drm_connector *connector);

static int amdgpu_dm_atomic_commit(struct drm_device *dev,
				   struct drm_atomic_state *state,
				   bool nonblock);

static void amdgpu_dm_atomic_commit_tail(struct drm_atomic_state *state);

static int amdgpu_dm_atomic_check(struct drm_device *dev,
				  struct drm_atomic_state *state);

static void handle_cursor_update(struct drm_plane *plane,
				 struct drm_plane_state *old_plane_state);

static void amdgpu_dm_set_psr_caps(struct dc_link *link);
static bool amdgpu_dm_psr_enable(struct dc_stream_state *stream);
static bool amdgpu_dm_link_setup_psr(struct dc_stream_state *stream);
static bool amdgpu_dm_psr_disable(struct dc_stream_state *stream);
static bool amdgpu_dm_psr_disable_all(struct amdgpu_display_manager *dm);

/*
 * dm_vblank_get_counter
 *
 * @brief
 * Get counter for number of vertical blanks
 *
 * @param
 * struct amdgpu_device *adev - [in] desired amdgpu device
 * int disp_idx - [in] which CRTC to get the counter from
 *
 * @return
 * Counter for vertical blanks
 */
static u32 dm_vblank_get_counter(struct amdgpu_device *adev, int crtc)
{
	if (crtc >= adev->mode_info.num_crtc)
		return 0;
	else {
		struct amdgpu_crtc *acrtc = adev->mode_info.crtcs[crtc];

		if (acrtc->dm_irq_params.stream == NULL) {
			DRM_ERROR("dc_stream_state is NULL for crtc '%d'!\n",
				  crtc);
			return 0;
		}

		return dc_stream_get_vblank_counter(acrtc->dm_irq_params.stream);
	}
}

static int dm_crtc_get_scanoutpos(struct amdgpu_device *adev, int crtc,
				  u32 *vbl, u32 *position)
{
	uint32_t v_blank_start, v_blank_end, h_position, v_position;

	if ((crtc < 0) || (crtc >= adev->mode_info.num_crtc))
		return -EINVAL;
	else {
		struct amdgpu_crtc *acrtc = adev->mode_info.crtcs[crtc];

		if (acrtc->dm_irq_params.stream ==  NULL) {
			DRM_ERROR("dc_stream_state is NULL for crtc '%d'!\n",
				  crtc);
			return 0;
		}

		/*
		 * TODO rework base driver to use values directly.
		 * for now parse it back into reg-format
		 */
		dc_stream_get_scanoutpos(acrtc->dm_irq_params.stream,
					 &v_blank_start,
					 &v_blank_end,
					 &h_position,
					 &v_position);

		*position = v_position | (h_position << 16);
		*vbl = v_blank_start | (v_blank_end << 16);
	}

	return 0;
}

static bool dm_is_idle(void *handle)
{
	/* XXX todo */
	return true;
}

static int dm_wait_for_idle(void *handle)
{
	/* XXX todo */
	return 0;
}

static bool dm_check_soft_reset(void *handle)
{
	return false;
}

static int dm_soft_reset(void *handle)
{
	/* XXX todo */
	return 0;
}

static struct amdgpu_crtc *
get_crtc_by_otg_inst(struct amdgpu_device *adev,
		     int otg_inst)
{
	struct drm_device *dev = adev_to_drm(adev);
	struct drm_crtc *crtc;
	struct amdgpu_crtc *amdgpu_crtc;

	if (otg_inst == -1) {
		WARN_ON(1);
		return adev->mode_info.crtcs[0];
	}

	list_for_each_entry(crtc, &dev->mode_config.crtc_list, head) {
		amdgpu_crtc = to_amdgpu_crtc(crtc);

		if (amdgpu_crtc->otg_inst == otg_inst)
			return amdgpu_crtc;
	}

	return NULL;
}

static inline bool amdgpu_dm_vrr_active_irq(struct amdgpu_crtc *acrtc)
{
	return acrtc->dm_irq_params.freesync_config.state ==
		       VRR_STATE_ACTIVE_VARIABLE ||
	       acrtc->dm_irq_params.freesync_config.state ==
		       VRR_STATE_ACTIVE_FIXED;
}

static inline bool amdgpu_dm_vrr_active(struct dm_crtc_state *dm_state)
{
	return dm_state->freesync_config.state == VRR_STATE_ACTIVE_VARIABLE ||
	       dm_state->freesync_config.state == VRR_STATE_ACTIVE_FIXED;
}

/**
 * dm_pflip_high_irq() - Handle pageflip interrupt
 * @interrupt_params: ignored
 *
 * Handles the pageflip interrupt by notifying all interested parties
 * that the pageflip has been completed.
 */
static void dm_pflip_high_irq(void *interrupt_params)
{
	struct amdgpu_crtc *amdgpu_crtc;
	struct common_irq_params *irq_params = interrupt_params;
	struct amdgpu_device *adev = irq_params->adev;
	unsigned long flags;
	struct drm_pending_vblank_event *e;
	uint32_t vpos, hpos, v_blank_start, v_blank_end;
	bool vrr_active;

	amdgpu_crtc = get_crtc_by_otg_inst(adev, irq_params->irq_src - IRQ_TYPE_PFLIP);

	/* IRQ could occur when in initial stage */
	/* TODO work and BO cleanup */
	if (amdgpu_crtc == NULL) {
		DRM_DEBUG_DRIVER("CRTC is null, returning.\n");
		return;
	}

	spin_lock_irqsave(&adev_to_drm(adev)->event_lock, flags);

	if (amdgpu_crtc->pflip_status != AMDGPU_FLIP_SUBMITTED){
		DRM_DEBUG_DRIVER("amdgpu_crtc->pflip_status = %d !=AMDGPU_FLIP_SUBMITTED(%d) on crtc:%d[%p] \n",
						 amdgpu_crtc->pflip_status,
						 AMDGPU_FLIP_SUBMITTED,
						 amdgpu_crtc->crtc_id,
						 amdgpu_crtc);
		spin_unlock_irqrestore(&adev_to_drm(adev)->event_lock, flags);
		return;
	}

	/* page flip completed. */
	e = amdgpu_crtc->event;
	amdgpu_crtc->event = NULL;

	if (!e)
		WARN_ON(1);

	vrr_active = amdgpu_dm_vrr_active_irq(amdgpu_crtc);

	/* Fixed refresh rate, or VRR scanout position outside front-porch? */
	if (!vrr_active ||
	    !dc_stream_get_scanoutpos(amdgpu_crtc->dm_irq_params.stream, &v_blank_start,
				      &v_blank_end, &hpos, &vpos) ||
	    (vpos < v_blank_start)) {
		/* Update to correct count and vblank timestamp if racing with
		 * vblank irq. This also updates to the correct vblank timestamp
		 * even in VRR mode, as scanout is past the front-porch atm.
		 */
		drm_crtc_accurate_vblank_count(&amdgpu_crtc->base);

		/* Wake up userspace by sending the pageflip event with proper
		 * count and timestamp of vblank of flip completion.
		 */
		if (e) {
			drm_crtc_send_vblank_event(&amdgpu_crtc->base, e);

			/* Event sent, so done with vblank for this flip */
			drm_crtc_vblank_put(&amdgpu_crtc->base);
		}
	} else if (e) {
		/* VRR active and inside front-porch: vblank count and
		 * timestamp for pageflip event will only be up to date after
		 * drm_crtc_handle_vblank() has been executed from late vblank
		 * irq handler after start of back-porch (vline 0). We queue the
		 * pageflip event for send-out by drm_crtc_handle_vblank() with
		 * updated timestamp and count, once it runs after us.
		 *
		 * We need to open-code this instead of using the helper
		 * drm_crtc_arm_vblank_event(), as that helper would
		 * call drm_crtc_accurate_vblank_count(), which we must
		 * not call in VRR mode while we are in front-porch!
		 */

		/* sequence will be replaced by real count during send-out. */
		e->sequence = drm_crtc_vblank_count(&amdgpu_crtc->base);
		e->pipe = amdgpu_crtc->crtc_id;

		list_add_tail(&e->base.link, &adev_to_drm(adev)->vblank_event_list);
		e = NULL;
	}

	/* Keep track of vblank of this flip for flip throttling. We use the
	 * cooked hw counter, as that one incremented at start of this vblank
	 * of pageflip completion, so last_flip_vblank is the forbidden count
	 * for queueing new pageflips if vsync + VRR is enabled.
	 */
	amdgpu_crtc->dm_irq_params.last_flip_vblank =
		amdgpu_get_vblank_counter_kms(&amdgpu_crtc->base);

	amdgpu_crtc->pflip_status = AMDGPU_FLIP_NONE;
	spin_unlock_irqrestore(&adev_to_drm(adev)->event_lock, flags);

	DRM_DEBUG_DRIVER("crtc:%d[%p], pflip_stat:AMDGPU_FLIP_NONE, vrr[%d]-fp %d\n",
			 amdgpu_crtc->crtc_id, amdgpu_crtc,
			 vrr_active, (int) !e);
}

static void dm_vupdate_high_irq(void *interrupt_params)
{
	struct common_irq_params *irq_params = interrupt_params;
	struct amdgpu_device *adev = irq_params->adev;
	struct amdgpu_crtc *acrtc;
	unsigned long flags;
	int vrr_active;

	acrtc = get_crtc_by_otg_inst(adev, irq_params->irq_src - IRQ_TYPE_VUPDATE);

	if (acrtc) {
		vrr_active = amdgpu_dm_vrr_active_irq(acrtc);

		DRM_DEBUG_VBL("crtc:%d, vupdate-vrr:%d\n",
			      acrtc->crtc_id,
			      vrr_active);

		/* Core vblank handling is done here after end of front-porch in
		 * vrr mode, as vblank timestamping will give valid results
		 * while now done after front-porch. This will also deliver
		 * page-flip completion events that have been queued to us
		 * if a pageflip happened inside front-porch.
		 */
		if (vrr_active) {
			drm_crtc_handle_vblank(&acrtc->base);

			/* BTR processing for pre-DCE12 ASICs */
			if (acrtc->dm_irq_params.stream &&
			    adev->family < AMDGPU_FAMILY_AI) {
				spin_lock_irqsave(&adev_to_drm(adev)->event_lock, flags);
				mod_freesync_handle_v_update(
				    adev->dm.freesync_module,
				    acrtc->dm_irq_params.stream,
				    &acrtc->dm_irq_params.vrr_params);

				dc_stream_adjust_vmin_vmax(
				    adev->dm.dc,
				    acrtc->dm_irq_params.stream,
				    &acrtc->dm_irq_params.vrr_params.adjust);
				spin_unlock_irqrestore(&adev_to_drm(adev)->event_lock, flags);
			}
		}
	}
}

/**
 * dm_crtc_high_irq() - Handles CRTC interrupt
 * @interrupt_params: used for determining the CRTC instance
 *
 * Handles the CRTC/VSYNC interrupt by notfying DRM's VBLANK
 * event handler.
 */
static void dm_crtc_high_irq(void *interrupt_params)
{
	struct common_irq_params *irq_params = interrupt_params;
	struct amdgpu_device *adev = irq_params->adev;
	struct amdgpu_crtc *acrtc;
	unsigned long flags;
	int vrr_active;

	acrtc = get_crtc_by_otg_inst(adev, irq_params->irq_src - IRQ_TYPE_VBLANK);
	if (!acrtc)
		return;

	vrr_active = amdgpu_dm_vrr_active_irq(acrtc);

	DRM_DEBUG_VBL("crtc:%d, vupdate-vrr:%d, planes:%d\n", acrtc->crtc_id,
		      vrr_active, acrtc->dm_irq_params.active_planes);

	/**
	 * Core vblank handling at start of front-porch is only possible
	 * in non-vrr mode, as only there vblank timestamping will give
	 * valid results while done in front-porch. Otherwise defer it
	 * to dm_vupdate_high_irq after end of front-porch.
	 */
	if (!vrr_active)
		drm_crtc_handle_vblank(&acrtc->base);

	/**
	 * Following stuff must happen at start of vblank, for crc
	 * computation and below-the-range btr support in vrr mode.
	 */
	amdgpu_dm_crtc_handle_crc_irq(&acrtc->base);

	/* BTR updates need to happen before VUPDATE on Vega and above. */
	if (adev->family < AMDGPU_FAMILY_AI)
		return;

	spin_lock_irqsave(&adev_to_drm(adev)->event_lock, flags);

	if (acrtc->dm_irq_params.stream &&
	    acrtc->dm_irq_params.vrr_params.supported &&
	    acrtc->dm_irq_params.freesync_config.state ==
		    VRR_STATE_ACTIVE_VARIABLE) {
		mod_freesync_handle_v_update(adev->dm.freesync_module,
					     acrtc->dm_irq_params.stream,
					     &acrtc->dm_irq_params.vrr_params);

		dc_stream_adjust_vmin_vmax(adev->dm.dc, acrtc->dm_irq_params.stream,
					   &acrtc->dm_irq_params.vrr_params.adjust);
	}

	/*
	 * If there aren't any active_planes then DCH HUBP may be clock-gated.
	 * In that case, pageflip completion interrupts won't fire and pageflip
	 * completion events won't get delivered. Prevent this by sending
	 * pending pageflip events from here if a flip is still pending.
	 *
	 * If any planes are enabled, use dm_pflip_high_irq() instead, to
	 * avoid race conditions between flip programming and completion,
	 * which could cause too early flip completion events.
	 */
	if (adev->family >= AMDGPU_FAMILY_RV &&
	    acrtc->pflip_status == AMDGPU_FLIP_SUBMITTED &&
	    acrtc->dm_irq_params.active_planes == 0) {
		if (acrtc->event) {
			drm_crtc_send_vblank_event(&acrtc->base, acrtc->event);
			acrtc->event = NULL;
			drm_crtc_vblank_put(&acrtc->base);
		}
		acrtc->pflip_status = AMDGPU_FLIP_NONE;
	}

	spin_unlock_irqrestore(&adev_to_drm(adev)->event_lock, flags);
}

static int dm_set_clockgating_state(void *handle,
		  enum amd_clockgating_state state)
{
	return 0;
}

static int dm_set_powergating_state(void *handle,
		  enum amd_powergating_state state)
{
	return 0;
}

/* Prototypes of private functions */
static int dm_early_init(void* handle);

/* Allocate memory for FBC compressed data  */
static void amdgpu_dm_fbc_init(struct drm_connector *connector)
{
	struct drm_device *dev = connector->dev;
	struct amdgpu_device *adev = drm_to_adev(dev);
	struct dm_compressor_info *compressor = &adev->dm.compressor;
	struct amdgpu_dm_connector *aconn = to_amdgpu_dm_connector(connector);
	struct drm_display_mode *mode;
	unsigned long max_size = 0;

	if (adev->dm.dc->fbc_compressor == NULL)
		return;

	if (aconn->dc_link->connector_signal != SIGNAL_TYPE_EDP)
		return;

	if (compressor->bo_ptr)
		return;


	list_for_each_entry(mode, &connector->modes, head) {
		if (max_size < mode->htotal * mode->vtotal)
			max_size = mode->htotal * mode->vtotal;
	}

	if (max_size) {
		int r = amdgpu_bo_create_kernel(adev, max_size * 4, PAGE_SIZE,
			    AMDGPU_GEM_DOMAIN_GTT, &compressor->bo_ptr,
			    &compressor->gpu_addr, &compressor->cpu_addr);

		if (r)
			DRM_ERROR("DM: Failed to initialize FBC\n");
		else {
			adev->dm.dc->ctx->fbc_gpu_addr = compressor->gpu_addr;
			DRM_INFO("DM: FBC alloc %lu\n", max_size*4);
		}

	}

}

static int amdgpu_dm_audio_component_get_eld(struct device *kdev, int port,
					  int pipe, bool *enabled,
					  unsigned char *buf, int max_bytes)
{
	struct drm_device *dev = dev_get_drvdata(kdev);
	struct amdgpu_device *adev = drm_to_adev(dev);
	struct drm_connector *connector;
	struct drm_connector_list_iter conn_iter;
	struct amdgpu_dm_connector *aconnector;
	int ret = 0;

	*enabled = false;

	mutex_lock(&adev->dm.audio_lock);

	drm_connector_list_iter_begin(dev, &conn_iter);
	drm_for_each_connector_iter(connector, &conn_iter) {
		aconnector = to_amdgpu_dm_connector(connector);
		if (aconnector->audio_inst != port)
			continue;

		*enabled = true;
		ret = drm_eld_size(connector->eld);
		memcpy(buf, connector->eld, min(max_bytes, ret));

		break;
	}
	drm_connector_list_iter_end(&conn_iter);

	mutex_unlock(&adev->dm.audio_lock);

	DRM_DEBUG_KMS("Get ELD : idx=%d ret=%d en=%d\n", port, ret, *enabled);

	return ret;
}

static const struct drm_audio_component_ops amdgpu_dm_audio_component_ops = {
	.get_eld = amdgpu_dm_audio_component_get_eld,
};

static int amdgpu_dm_audio_component_bind(struct device *kdev,
				       struct device *hda_kdev, void *data)
{
	struct drm_device *dev = dev_get_drvdata(kdev);
	struct amdgpu_device *adev = drm_to_adev(dev);
	struct drm_audio_component *acomp = data;

	acomp->ops = &amdgpu_dm_audio_component_ops;
	acomp->dev = kdev;
	adev->dm.audio_component = acomp;

	return 0;
}

static void amdgpu_dm_audio_component_unbind(struct device *kdev,
					  struct device *hda_kdev, void *data)
{
	struct drm_device *dev = dev_get_drvdata(kdev);
	struct amdgpu_device *adev = drm_to_adev(dev);
	struct drm_audio_component *acomp = data;

	acomp->ops = NULL;
	acomp->dev = NULL;
	adev->dm.audio_component = NULL;
}

static const struct component_ops amdgpu_dm_audio_component_bind_ops = {
	.bind	= amdgpu_dm_audio_component_bind,
	.unbind	= amdgpu_dm_audio_component_unbind,
};

static int amdgpu_dm_audio_init(struct amdgpu_device *adev)
{
	int i, ret;

	if (!amdgpu_audio)
		return 0;

	adev->mode_info.audio.enabled = true;

	adev->mode_info.audio.num_pins = adev->dm.dc->res_pool->audio_count;

	for (i = 0; i < adev->mode_info.audio.num_pins; i++) {
		adev->mode_info.audio.pin[i].channels = -1;
		adev->mode_info.audio.pin[i].rate = -1;
		adev->mode_info.audio.pin[i].bits_per_sample = -1;
		adev->mode_info.audio.pin[i].status_bits = 0;
		adev->mode_info.audio.pin[i].category_code = 0;
		adev->mode_info.audio.pin[i].connected = false;
		adev->mode_info.audio.pin[i].id =
			adev->dm.dc->res_pool->audios[i]->inst;
		adev->mode_info.audio.pin[i].offset = 0;
	}

	ret = component_add(adev->dev, &amdgpu_dm_audio_component_bind_ops);
	if (ret < 0)
		return ret;

	adev->dm.audio_registered = true;

	return 0;
}

static void amdgpu_dm_audio_fini(struct amdgpu_device *adev)
{
	if (!amdgpu_audio)
		return;

	if (!adev->mode_info.audio.enabled)
		return;

	if (adev->dm.audio_registered) {
		component_del(adev->dev, &amdgpu_dm_audio_component_bind_ops);
		adev->dm.audio_registered = false;
	}

	/* TODO: Disable audio? */

	adev->mode_info.audio.enabled = false;
}

static  void amdgpu_dm_audio_eld_notify(struct amdgpu_device *adev, int pin)
{
	struct drm_audio_component *acomp = adev->dm.audio_component;

	if (acomp && acomp->audio_ops && acomp->audio_ops->pin_eld_notify) {
		DRM_DEBUG_KMS("Notify ELD: %d\n", pin);

		acomp->audio_ops->pin_eld_notify(acomp->audio_ops->audio_ptr,
						 pin, -1);
	}
}

static int dm_dmub_hw_init(struct amdgpu_device *adev)
{
	const struct dmcub_firmware_header_v1_0 *hdr;
	struct dmub_srv *dmub_srv = adev->dm.dmub_srv;
	struct dmub_srv_fb_info *fb_info = adev->dm.dmub_fb_info;
	const struct firmware *dmub_fw = adev->dm.dmub_fw;
	struct dmcu *dmcu = adev->dm.dc->res_pool->dmcu;
	struct abm *abm = adev->dm.dc->res_pool->abm;
	struct dmub_srv_hw_params hw_params;
	enum dmub_status status;
	const unsigned char *fw_inst_const, *fw_bss_data;
	uint32_t i, fw_inst_const_size, fw_bss_data_size;
	bool has_hw_support;

	if (!dmub_srv)
		/* DMUB isn't supported on the ASIC. */
		return 0;

	if (!fb_info) {
		DRM_ERROR("No framebuffer info for DMUB service.\n");
		return -EINVAL;
	}

	if (!dmub_fw) {
		/* Firmware required for DMUB support. */
		DRM_ERROR("No firmware provided for DMUB.\n");
		return -EINVAL;
	}

	status = dmub_srv_has_hw_support(dmub_srv, &has_hw_support);
	if (status != DMUB_STATUS_OK) {
		DRM_ERROR("Error checking HW support for DMUB: %d\n", status);
		return -EINVAL;
	}

	if (!has_hw_support) {
		DRM_INFO("DMUB unsupported on ASIC\n");
		return 0;
	}

	hdr = (const struct dmcub_firmware_header_v1_0 *)dmub_fw->data;

	fw_inst_const = dmub_fw->data +
			le32_to_cpu(hdr->header.ucode_array_offset_bytes) +
			PSP_HEADER_BYTES;

	fw_bss_data = dmub_fw->data +
		      le32_to_cpu(hdr->header.ucode_array_offset_bytes) +
		      le32_to_cpu(hdr->inst_const_bytes);

	/* Copy firmware and bios info into FB memory. */
	fw_inst_const_size = le32_to_cpu(hdr->inst_const_bytes) -
			     PSP_HEADER_BYTES - PSP_FOOTER_BYTES;

	fw_bss_data_size = le32_to_cpu(hdr->bss_data_bytes);

	/* if adev->firmware.load_type == AMDGPU_FW_LOAD_PSP,
	 * amdgpu_ucode_init_single_fw will load dmub firmware
	 * fw_inst_const part to cw0; otherwise, the firmware back door load
	 * will be done by dm_dmub_hw_init
	 */
	if (adev->firmware.load_type != AMDGPU_FW_LOAD_PSP) {
		memcpy(fb_info->fb[DMUB_WINDOW_0_INST_CONST].cpu_addr, fw_inst_const,
				fw_inst_const_size);
	}

	if (fw_bss_data_size)
		memcpy(fb_info->fb[DMUB_WINDOW_2_BSS_DATA].cpu_addr,
		       fw_bss_data, fw_bss_data_size);

	/* Copy firmware bios info into FB memory. */
	memcpy(fb_info->fb[DMUB_WINDOW_3_VBIOS].cpu_addr, adev->bios,
	       adev->bios_size);

	/* Reset regions that need to be reset. */
	memset(fb_info->fb[DMUB_WINDOW_4_MAILBOX].cpu_addr, 0,
	fb_info->fb[DMUB_WINDOW_4_MAILBOX].size);

	memset(fb_info->fb[DMUB_WINDOW_5_TRACEBUFF].cpu_addr, 0,
	       fb_info->fb[DMUB_WINDOW_5_TRACEBUFF].size);

	memset(fb_info->fb[DMUB_WINDOW_6_FW_STATE].cpu_addr, 0,
	       fb_info->fb[DMUB_WINDOW_6_FW_STATE].size);

	/* Initialize hardware. */
	memset(&hw_params, 0, sizeof(hw_params));
	hw_params.fb_base = adev->gmc.fb_start;
	hw_params.fb_offset = adev->gmc.aper_base;

	/* backdoor load firmware and trigger dmub running */
	if (adev->firmware.load_type != AMDGPU_FW_LOAD_PSP)
		hw_params.load_inst_const = true;

	if (dmcu)
		hw_params.psp_version = dmcu->psp_version;

	for (i = 0; i < fb_info->num_fb; ++i)
		hw_params.fb[i] = &fb_info->fb[i];

	status = dmub_srv_hw_init(dmub_srv, &hw_params);
	if (status != DMUB_STATUS_OK) {
		DRM_ERROR("Error initializing DMUB HW: %d\n", status);
		return -EINVAL;
	}

	/* Wait for firmware load to finish. */
	status = dmub_srv_wait_for_auto_load(dmub_srv, 100000);
	if (status != DMUB_STATUS_OK)
		DRM_WARN("Wait for DMUB auto-load failed: %d\n", status);

	/* Init DMCU and ABM if available. */
	if (dmcu && abm) {
		dmcu->funcs->dmcu_init(dmcu);
		abm->dmcu_is_running = dmcu->funcs->is_dmcu_initialized(dmcu);
	}

	adev->dm.dc->ctx->dmub_srv = dc_dmub_srv_create(adev->dm.dc, dmub_srv);
	if (!adev->dm.dc->ctx->dmub_srv) {
		DRM_ERROR("Couldn't allocate DC DMUB server!\n");
		return -ENOMEM;
	}

	DRM_INFO("DMUB hardware initialized: version=0x%08X\n",
		 adev->dm.dmcub_fw_version);

	return 0;
}

static void amdgpu_check_debugfs_connector_property_change(struct amdgpu_device *adev,
							   struct drm_atomic_state *state)
{
	struct drm_connector *connector;
	struct drm_crtc *crtc;
	struct amdgpu_dm_connector *amdgpu_dm_connector;
	struct drm_connector_state *conn_state;
	struct dm_crtc_state *acrtc_state;
	struct drm_crtc_state *crtc_state;
	struct dc_stream_state *stream;
	struct drm_device *dev = adev_to_drm(adev);

	list_for_each_entry(connector, &dev->mode_config.connector_list, head) {

		amdgpu_dm_connector = to_amdgpu_dm_connector(connector);
		conn_state = connector->state;

		if (!(conn_state && conn_state->crtc))
			continue;

		crtc = conn_state->crtc;
		acrtc_state = to_dm_crtc_state(crtc->state);

		if (!(acrtc_state && acrtc_state->stream))
			continue;

		stream = acrtc_state->stream;

		if (amdgpu_dm_connector->dsc_settings.dsc_force_enable ||
		    amdgpu_dm_connector->dsc_settings.dsc_num_slices_v ||
		    amdgpu_dm_connector->dsc_settings.dsc_num_slices_h ||
		    amdgpu_dm_connector->dsc_settings.dsc_bits_per_pixel) {
			conn_state = drm_atomic_get_connector_state(state, connector);
			crtc_state = drm_atomic_get_crtc_state(state, crtc);
			crtc_state->mode_changed = true;
		}
	}
}

static int amdgpu_dm_init(struct amdgpu_device *adev)
{
	struct dc_init_data init_data;
#ifdef CONFIG_DRM_AMD_DC_HDCP
	struct dc_callback_init init_params;
#endif
	int r;

	adev->dm.ddev = adev_to_drm(adev);
	adev->dm.adev = adev;

	/* Zero all the fields */
	memset(&init_data, 0, sizeof(init_data));
#ifdef CONFIG_DRM_AMD_DC_HDCP
	memset(&init_params, 0, sizeof(init_params));
#endif

	mutex_init(&adev->dm.dc_lock);
	mutex_init(&adev->dm.audio_lock);

	if(amdgpu_dm_irq_init(adev)) {
		DRM_ERROR("amdgpu: failed to initialize DM IRQ support.\n");
		goto error;
	}

	init_data.asic_id.chip_family = adev->family;

	init_data.asic_id.pci_revision_id = adev->pdev->revision;
	init_data.asic_id.hw_internal_rev = adev->external_rev_id;

	init_data.asic_id.vram_width = adev->gmc.vram_width;
	/* TODO: initialize init_data.asic_id.vram_type here!!!! */
	init_data.asic_id.atombios_base_address =
		adev->mode_info.atom_context->bios;

	init_data.driver = adev;

	adev->dm.cgs_device = amdgpu_cgs_create_device(adev);

	if (!adev->dm.cgs_device) {
		DRM_ERROR("amdgpu: failed to create cgs device.\n");
		goto error;
	}

	init_data.cgs_device = adev->dm.cgs_device;

	init_data.dce_environment = DCE_ENV_PRODUCTION_DRV;

	switch (adev->asic_type) {
	case CHIP_CARRIZO:
	case CHIP_STONEY:
	case CHIP_RAVEN:
	case CHIP_RENOIR:
		init_data.flags.gpu_vm_support = true;
		if (ASICREV_IS_GREEN_SARDINE(adev->external_rev_id))
			init_data.flags.disable_dmcu = true;
		break;
	default:
		break;
	}

	if (amdgpu_dc_feature_mask & DC_FBC_MASK)
		init_data.flags.fbc_support = true;

	if (amdgpu_dc_feature_mask & DC_MULTI_MON_PP_MCLK_SWITCH_MASK)
		init_data.flags.multi_mon_pp_mclk_switch = true;

	if (amdgpu_dc_feature_mask & DC_DISABLE_FRACTIONAL_PWM_MASK)
		init_data.flags.disable_fractional_pwm = true;

	init_data.flags.power_down_display_on_boot = true;

	init_data.soc_bounding_box = adev->dm.soc_bounding_box;

	/* Display Core create. */
	adev->dm.dc = dc_create(&init_data);

	if (adev->dm.dc) {
		DRM_INFO("Display Core initialized with v%s!\n", DC_VER);
	} else {
		DRM_INFO("Display Core failed to initialize with v%s!\n", DC_VER);
		goto error;
	}

	if (amdgpu_dc_debug_mask & DC_DISABLE_PIPE_SPLIT) {
		adev->dm.dc->debug.force_single_disp_pipe_split = false;
		adev->dm.dc->debug.pipe_split_policy = MPC_SPLIT_AVOID;
	}

	if (adev->asic_type != CHIP_CARRIZO && adev->asic_type != CHIP_STONEY)
		adev->dm.dc->debug.disable_stutter = amdgpu_pp_feature_mask & PP_STUTTER_MODE ? false : true;

	if (amdgpu_dc_debug_mask & DC_DISABLE_STUTTER)
		adev->dm.dc->debug.disable_stutter = true;

	if (amdgpu_dc_debug_mask & DC_DISABLE_DSC)
		adev->dm.dc->debug.disable_dsc = true;

	if (amdgpu_dc_debug_mask & DC_DISABLE_CLOCK_GATING)
		adev->dm.dc->debug.disable_clock_gate = true;

	r = dm_dmub_hw_init(adev);
	if (r) {
		DRM_ERROR("DMUB interface failed to initialize: status=%d\n", r);
		goto error;
	}

	dc_hardware_init(adev->dm.dc);

	adev->dm.freesync_module = mod_freesync_create(adev->dm.dc);
	if (!adev->dm.freesync_module) {
		DRM_ERROR(
		"amdgpu: failed to initialize freesync_module.\n");
	} else
		DRM_DEBUG_DRIVER("amdgpu: freesync_module init done %p.\n",
				adev->dm.freesync_module);

	amdgpu_dm_init_color_mod();

#ifdef CONFIG_DRM_AMD_DC_HDCP
	if (adev->dm.dc->caps.max_links > 0 && adev->asic_type >= CHIP_RAVEN) {
		adev->dm.hdcp_workqueue = hdcp_create_workqueue(adev, &init_params.cp_psp, adev->dm.dc);

		if (!adev->dm.hdcp_workqueue)
			DRM_ERROR("amdgpu: failed to initialize hdcp_workqueue.\n");
		else
			DRM_DEBUG_DRIVER("amdgpu: hdcp_workqueue init done %p.\n", adev->dm.hdcp_workqueue);

		dc_init_callbacks(adev->dm.dc, &init_params);
	}
#endif
	if (amdgpu_dm_initialize_drm_device(adev)) {
		DRM_ERROR(
		"amdgpu: failed to initialize sw for display support.\n");
		goto error;
	}

	/* create fake encoders for MST */
	dm_dp_create_fake_mst_encoders(adev);

	/* TODO: Add_display_info? */

	/* TODO use dynamic cursor width */
	adev_to_drm(adev)->mode_config.cursor_width = adev->dm.dc->caps.max_cursor_size;
	adev_to_drm(adev)->mode_config.cursor_height = adev->dm.dc->caps.max_cursor_size;

	if (drm_vblank_init(adev_to_drm(adev), adev->dm.display_indexes_num)) {
		DRM_ERROR(
		"amdgpu: failed to initialize sw for display support.\n");
		goto error;
	}

	DRM_DEBUG_DRIVER("KMS initialized.\n");

	return 0;
error:
	amdgpu_dm_fini(adev);

	return -EINVAL;
}

static void amdgpu_dm_fini(struct amdgpu_device *adev)
{
	int i;

	for (i = 0; i < adev->dm.display_indexes_num; i++) {
		drm_encoder_cleanup(&adev->dm.mst_encoders[i].base);
	}

	amdgpu_dm_audio_fini(adev);

	amdgpu_dm_destroy_drm_device(&adev->dm);

#ifdef CONFIG_DRM_AMD_DC_HDCP
	if (adev->dm.hdcp_workqueue) {
		hdcp_destroy(adev->dm.hdcp_workqueue);
		adev->dm.hdcp_workqueue = NULL;
	}

	if (adev->dm.dc)
		dc_deinit_callbacks(adev->dm.dc);
#endif
	if (adev->dm.dc->ctx->dmub_srv) {
		dc_dmub_srv_destroy(&adev->dm.dc->ctx->dmub_srv);
		adev->dm.dc->ctx->dmub_srv = NULL;
	}

	if (adev->dm.dmub_bo)
		amdgpu_bo_free_kernel(&adev->dm.dmub_bo,
				      &adev->dm.dmub_bo_gpu_addr,
				      &adev->dm.dmub_bo_cpu_addr);

	/* DC Destroy TODO: Replace destroy DAL */
	if (adev->dm.dc)
		dc_destroy(&adev->dm.dc);
	/*
	 * TODO: pageflip, vlank interrupt
	 *
	 * amdgpu_dm_irq_fini(adev);
	 */

	if (adev->dm.cgs_device) {
		amdgpu_cgs_destroy_device(adev->dm.cgs_device);
		adev->dm.cgs_device = NULL;
	}
	if (adev->dm.freesync_module) {
		mod_freesync_destroy(adev->dm.freesync_module);
		adev->dm.freesync_module = NULL;
	}

	mutex_destroy(&adev->dm.audio_lock);
	mutex_destroy(&adev->dm.dc_lock);

	return;
}

static int load_dmcu_fw(struct amdgpu_device *adev)
{
	const char *fw_name_dmcu = NULL;
	int r;
	const struct dmcu_firmware_header_v1_0 *hdr;

	switch(adev->asic_type) {
#if defined(CONFIG_DRM_AMD_DC_SI)
	case CHIP_TAHITI:
	case CHIP_PITCAIRN:
	case CHIP_VERDE:
	case CHIP_OLAND:
#endif
	case CHIP_BONAIRE:
	case CHIP_HAWAII:
	case CHIP_KAVERI:
	case CHIP_KABINI:
	case CHIP_MULLINS:
	case CHIP_TONGA:
	case CHIP_FIJI:
	case CHIP_CARRIZO:
	case CHIP_STONEY:
	case CHIP_POLARIS11:
	case CHIP_POLARIS10:
	case CHIP_POLARIS12:
	case CHIP_VEGAM:
	case CHIP_VEGA10:
	case CHIP_VEGA12:
	case CHIP_VEGA20:
	case CHIP_NAVI10:
	case CHIP_NAVI14:
	case CHIP_RENOIR:
#if defined(CONFIG_DRM_AMD_DC_DCN3_0)
	case CHIP_SIENNA_CICHLID:
	case CHIP_NAVY_FLOUNDER:
#endif
		return 0;
	case CHIP_NAVI12:
		fw_name_dmcu = FIRMWARE_NAVI12_DMCU;
		break;
	case CHIP_RAVEN:
		if (ASICREV_IS_PICASSO(adev->external_rev_id))
			fw_name_dmcu = FIRMWARE_RAVEN_DMCU;
		else if (ASICREV_IS_RAVEN2(adev->external_rev_id))
			fw_name_dmcu = FIRMWARE_RAVEN_DMCU;
		else
			return 0;
		break;
	default:
		DRM_ERROR("Unsupported ASIC type: 0x%X\n", adev->asic_type);
		return -EINVAL;
	}

	if (adev->firmware.load_type != AMDGPU_FW_LOAD_PSP) {
		DRM_DEBUG_KMS("dm: DMCU firmware not supported on direct or SMU loading\n");
		return 0;
	}

	r = request_firmware_direct(&adev->dm.fw_dmcu, fw_name_dmcu, adev->dev);
	if (r == -ENOENT) {
		/* DMCU firmware is not necessary, so don't raise a fuss if it's missing */
		DRM_DEBUG_KMS("dm: DMCU firmware not found\n");
		adev->dm.fw_dmcu = NULL;
		return 0;
	}
	if (r) {
		dev_err(adev->dev, "amdgpu_dm: Can't load firmware \"%s\"\n",
			fw_name_dmcu);
		return r;
	}

	r = amdgpu_ucode_validate(adev->dm.fw_dmcu);
	if (r) {
		dev_err(adev->dev, "amdgpu_dm: Can't validate firmware \"%s\"\n",
			fw_name_dmcu);
		release_firmware(adev->dm.fw_dmcu);
		adev->dm.fw_dmcu = NULL;
		return r;
	}

	hdr = (const struct dmcu_firmware_header_v1_0 *)adev->dm.fw_dmcu->data;
	adev->firmware.ucode[AMDGPU_UCODE_ID_DMCU_ERAM].ucode_id = AMDGPU_UCODE_ID_DMCU_ERAM;
	adev->firmware.ucode[AMDGPU_UCODE_ID_DMCU_ERAM].fw = adev->dm.fw_dmcu;
	adev->firmware.fw_size +=
		ALIGN(le32_to_cpu(hdr->header.ucode_size_bytes) - le32_to_cpu(hdr->intv_size_bytes), PAGE_SIZE);

	adev->firmware.ucode[AMDGPU_UCODE_ID_DMCU_INTV].ucode_id = AMDGPU_UCODE_ID_DMCU_INTV;
	adev->firmware.ucode[AMDGPU_UCODE_ID_DMCU_INTV].fw = adev->dm.fw_dmcu;
	adev->firmware.fw_size +=
		ALIGN(le32_to_cpu(hdr->intv_size_bytes), PAGE_SIZE);

	adev->dm.dmcu_fw_version = le32_to_cpu(hdr->header.ucode_version);

	DRM_DEBUG_KMS("PSP loading DMCU firmware\n");

	return 0;
}

static uint32_t amdgpu_dm_dmub_reg_read(void *ctx, uint32_t address)
{
	struct amdgpu_device *adev = ctx;

	return dm_read_reg(adev->dm.dc->ctx, address);
}

static void amdgpu_dm_dmub_reg_write(void *ctx, uint32_t address,
				     uint32_t value)
{
	struct amdgpu_device *adev = ctx;

	return dm_write_reg(adev->dm.dc->ctx, address, value);
}

static int dm_dmub_sw_init(struct amdgpu_device *adev)
{
	struct dmub_srv_create_params create_params;
	struct dmub_srv_region_params region_params;
	struct dmub_srv_region_info region_info;
	struct dmub_srv_fb_params fb_params;
	struct dmub_srv_fb_info *fb_info;
	struct dmub_srv *dmub_srv;
	const struct dmcub_firmware_header_v1_0 *hdr;
	const char *fw_name_dmub;
	enum dmub_asic dmub_asic;
	enum dmub_status status;
	int r;

	switch (adev->asic_type) {
	case CHIP_RENOIR:
		dmub_asic = DMUB_ASIC_DCN21;
		fw_name_dmub = FIRMWARE_RENOIR_DMUB;
		if (ASICREV_IS_GREEN_SARDINE(adev->external_rev_id))
			fw_name_dmub = FIRMWARE_GREEN_SARDINE_DMUB;
		break;
#if defined(CONFIG_DRM_AMD_DC_DCN3_0)
	case CHIP_SIENNA_CICHLID:
		dmub_asic = DMUB_ASIC_DCN30;
		fw_name_dmub = FIRMWARE_SIENNA_CICHLID_DMUB;
		break;
	case CHIP_NAVY_FLOUNDER:
		dmub_asic = DMUB_ASIC_DCN30;
		fw_name_dmub = FIRMWARE_NAVY_FLOUNDER_DMUB;
		break;
#endif

	default:
		/* ASIC doesn't support DMUB. */
		return 0;
	}

	r = request_firmware_direct(&adev->dm.dmub_fw, fw_name_dmub, adev->dev);
	if (r) {
		DRM_ERROR("DMUB firmware loading failed: %d\n", r);
		return 0;
	}

	r = amdgpu_ucode_validate(adev->dm.dmub_fw);
	if (r) {
		DRM_ERROR("Couldn't validate DMUB firmware: %d\n", r);
		return 0;
	}

	hdr = (const struct dmcub_firmware_header_v1_0 *)adev->dm.dmub_fw->data;

	if (adev->firmware.load_type == AMDGPU_FW_LOAD_PSP) {
		adev->firmware.ucode[AMDGPU_UCODE_ID_DMCUB].ucode_id =
			AMDGPU_UCODE_ID_DMCUB;
		adev->firmware.ucode[AMDGPU_UCODE_ID_DMCUB].fw =
			adev->dm.dmub_fw;
		adev->firmware.fw_size +=
			ALIGN(le32_to_cpu(hdr->inst_const_bytes), PAGE_SIZE);

		DRM_INFO("Loading DMUB firmware via PSP: version=0x%08X\n",
			 adev->dm.dmcub_fw_version);
	}

	adev->dm.dmcub_fw_version = le32_to_cpu(hdr->header.ucode_version);

	adev->dm.dmub_srv = kzalloc(sizeof(*adev->dm.dmub_srv), GFP_KERNEL);
	dmub_srv = adev->dm.dmub_srv;

	if (!dmub_srv) {
		DRM_ERROR("Failed to allocate DMUB service!\n");
		return -ENOMEM;
	}

	memset(&create_params, 0, sizeof(create_params));
	create_params.user_ctx = adev;
	create_params.funcs.reg_read = amdgpu_dm_dmub_reg_read;
	create_params.funcs.reg_write = amdgpu_dm_dmub_reg_write;
	create_params.asic = dmub_asic;

	/* Create the DMUB service. */
	status = dmub_srv_create(dmub_srv, &create_params);
	if (status != DMUB_STATUS_OK) {
		DRM_ERROR("Error creating DMUB service: %d\n", status);
		return -EINVAL;
	}

	/* Calculate the size of all the regions for the DMUB service. */
	memset(&region_params, 0, sizeof(region_params));

	region_params.inst_const_size = le32_to_cpu(hdr->inst_const_bytes) -
					PSP_HEADER_BYTES - PSP_FOOTER_BYTES;
	region_params.bss_data_size = le32_to_cpu(hdr->bss_data_bytes);
	region_params.vbios_size = adev->bios_size;
	region_params.fw_bss_data = region_params.bss_data_size ?
		adev->dm.dmub_fw->data +
		le32_to_cpu(hdr->header.ucode_array_offset_bytes) +
		le32_to_cpu(hdr->inst_const_bytes) : NULL;
	region_params.fw_inst_const =
		adev->dm.dmub_fw->data +
		le32_to_cpu(hdr->header.ucode_array_offset_bytes) +
		PSP_HEADER_BYTES;

	status = dmub_srv_calc_region_info(dmub_srv, &region_params,
					   &region_info);

	if (status != DMUB_STATUS_OK) {
		DRM_ERROR("Error calculating DMUB region info: %d\n", status);
		return -EINVAL;
	}

	/*
	 * Allocate a framebuffer based on the total size of all the regions.
	 * TODO: Move this into GART.
	 */
	r = amdgpu_bo_create_kernel(adev, region_info.fb_size, PAGE_SIZE,
				    AMDGPU_GEM_DOMAIN_VRAM, &adev->dm.dmub_bo,
				    &adev->dm.dmub_bo_gpu_addr,
				    &adev->dm.dmub_bo_cpu_addr);
	if (r)
		return r;

	/* Rebase the regions on the framebuffer address. */
	memset(&fb_params, 0, sizeof(fb_params));
	fb_params.cpu_addr = adev->dm.dmub_bo_cpu_addr;
	fb_params.gpu_addr = adev->dm.dmub_bo_gpu_addr;
	fb_params.region_info = &region_info;

	adev->dm.dmub_fb_info =
		kzalloc(sizeof(*adev->dm.dmub_fb_info), GFP_KERNEL);
	fb_info = adev->dm.dmub_fb_info;

	if (!fb_info) {
		DRM_ERROR(
			"Failed to allocate framebuffer info for DMUB service!\n");
		return -ENOMEM;
	}

	status = dmub_srv_calc_fb_info(dmub_srv, &fb_params, fb_info);
	if (status != DMUB_STATUS_OK) {
		DRM_ERROR("Error calculating DMUB FB info: %d\n", status);
		return -EINVAL;
	}

	return 0;
}

static int dm_sw_init(void *handle)
{
	struct amdgpu_device *adev = (struct amdgpu_device *)handle;
	int r;

	r = dm_dmub_sw_init(adev);
	if (r)
		return r;

	return load_dmcu_fw(adev);
}

static int dm_sw_fini(void *handle)
{
	struct amdgpu_device *adev = (struct amdgpu_device *)handle;

	kfree(adev->dm.dmub_fb_info);
	adev->dm.dmub_fb_info = NULL;

	if (adev->dm.dmub_srv) {
		dmub_srv_destroy(adev->dm.dmub_srv);
		adev->dm.dmub_srv = NULL;
	}

	release_firmware(adev->dm.dmub_fw);
	adev->dm.dmub_fw = NULL;

	release_firmware(adev->dm.fw_dmcu);
	adev->dm.fw_dmcu = NULL;

	return 0;
}

static int detect_mst_link_for_all_connectors(struct drm_device *dev)
{
	struct amdgpu_dm_connector *aconnector;
	struct drm_connector *connector;
	struct drm_connector_list_iter iter;
	int ret = 0;

	drm_connector_list_iter_begin(dev, &iter);
	drm_for_each_connector_iter(connector, &iter) {
		aconnector = to_amdgpu_dm_connector(connector);
		if (aconnector->dc_link->type == dc_connection_mst_branch &&
		    aconnector->mst_mgr.aux) {
			DRM_DEBUG_DRIVER("DM_MST: starting TM on aconnector: %p [id: %d]\n",
					 aconnector,
					 aconnector->base.base.id);

			ret = drm_dp_mst_topology_mgr_set_mst(&aconnector->mst_mgr, true);
			if (ret < 0) {
				DRM_ERROR("DM_MST: Failed to start MST\n");
				aconnector->dc_link->type =
					dc_connection_single;
				break;
			}
		}
	}
	drm_connector_list_iter_end(&iter);

	return ret;
}

static int dm_late_init(void *handle)
{
	struct amdgpu_device *adev = (struct amdgpu_device *)handle;

	struct dmcu_iram_parameters params;
	unsigned int linear_lut[16];
	int i;
	struct dmcu *dmcu = NULL;
<<<<<<< HEAD
	bool ret;

	if (!adev->dm.fw_dmcu)
		return detect_mst_link_for_all_connectors(adev->ddev);
=======
	bool ret = true;
>>>>>>> d1988041

	dmcu = adev->dm.dc->res_pool->dmcu;

	for (i = 0; i < 16; i++)
		linear_lut[i] = 0xFFFF * i / 15;

	params.set = 0;
	params.backlight_ramping_start = 0xCCCC;
	params.backlight_ramping_reduction = 0xCCCCCCCC;
	params.backlight_lut_array_size = 16;
	params.backlight_lut_array = linear_lut;

	/* Min backlight level after ABM reduction,  Don't allow below 1%
	 * 0xFFFF x 0.01 = 0x28F
	 */
	params.min_abm_backlight = 0x28F;
<<<<<<< HEAD

	ret = dmcu_load_iram(dmcu, params);

=======

	/* In the case where abm is implemented on dmcub,
	 * dmcu object will be null.
	 * ABM 2.4 and up are implemented on dmcub.
	 */
	if (dmcu)
		ret = dmcu_load_iram(dmcu, params);
	else if (adev->dm.dc->ctx->dmub_srv)
		ret = dmub_init_abm_config(adev->dm.dc->res_pool, params);

>>>>>>> d1988041
	if (!ret)
		return -EINVAL;

	return detect_mst_link_for_all_connectors(adev_to_drm(adev));
}

static void s3_handle_mst(struct drm_device *dev, bool suspend)
{
	struct amdgpu_dm_connector *aconnector;
	struct drm_connector *connector;
	struct drm_connector_list_iter iter;
	struct drm_dp_mst_topology_mgr *mgr;
	int ret;
	bool need_hotplug = false;

	drm_connector_list_iter_begin(dev, &iter);
	drm_for_each_connector_iter(connector, &iter) {
		aconnector = to_amdgpu_dm_connector(connector);
		if (aconnector->dc_link->type != dc_connection_mst_branch ||
		    aconnector->mst_port)
			continue;

		mgr = &aconnector->mst_mgr;

		if (suspend) {
			drm_dp_mst_topology_mgr_suspend(mgr);
		} else {
			ret = drm_dp_mst_topology_mgr_resume(mgr, true);
			if (ret < 0) {
				drm_dp_mst_topology_mgr_set_mst(mgr, false);
				need_hotplug = true;
			}
		}
	}
	drm_connector_list_iter_end(&iter);

	if (need_hotplug)
		drm_kms_helper_hotplug_event(dev);
}

static int amdgpu_dm_smu_write_watermarks_table(struct amdgpu_device *adev)
{
	struct smu_context *smu = &adev->smu;
	int ret = 0;

	if (!is_support_sw_smu(adev))
		return 0;

	/* This interface is for dGPU Navi1x.Linux dc-pplib interface depends
	 * on window driver dc implementation.
	 * For Navi1x, clock settings of dcn watermarks are fixed. the settings
	 * should be passed to smu during boot up and resume from s3.
	 * boot up: dc calculate dcn watermark clock settings within dc_create,
	 * dcn20_resource_construct
	 * then call pplib functions below to pass the settings to smu:
	 * smu_set_watermarks_for_clock_ranges
	 * smu_set_watermarks_table
	 * navi10_set_watermarks_table
	 * smu_write_watermarks_table
	 *
	 * For Renoir, clock settings of dcn watermark are also fixed values.
	 * dc has implemented different flow for window driver:
	 * dc_hardware_init / dc_set_power_state
	 * dcn10_init_hw
	 * notify_wm_ranges
	 * set_wm_ranges
	 * -- Linux
	 * smu_set_watermarks_for_clock_ranges
	 * renoir_set_watermarks_table
	 * smu_write_watermarks_table
	 *
	 * For Linux,
	 * dc_hardware_init -> amdgpu_dm_init
	 * dc_set_power_state --> dm_resume
	 *
	 * therefore, this function apply to navi10/12/14 but not Renoir
	 * *
	 */
	switch(adev->asic_type) {
	case CHIP_NAVI10:
	case CHIP_NAVI14:
	case CHIP_NAVI12:
		break;
	default:
		return 0;
	}

	ret = smu_write_watermarks_table(smu);
	if (ret) {
		DRM_ERROR("Failed to update WMTABLE!\n");
		return ret;
	}

	return 0;
}

/**
 * dm_hw_init() - Initialize DC device
 * @handle: The base driver device containing the amdgpu_dm device.
 *
 * Initialize the &struct amdgpu_display_manager device. This involves calling
 * the initializers of each DM component, then populating the struct with them.
 *
 * Although the function implies hardware initialization, both hardware and
 * software are initialized here. Splitting them out to their relevant init
 * hooks is a future TODO item.
 *
 * Some notable things that are initialized here:
 *
 * - Display Core, both software and hardware
 * - DC modules that we need (freesync and color management)
 * - DRM software states
 * - Interrupt sources and handlers
 * - Vblank support
 * - Debug FS entries, if enabled
 */
static int dm_hw_init(void *handle)
{
	struct amdgpu_device *adev = (struct amdgpu_device *)handle;
	/* Create DAL display manager */
	amdgpu_dm_init(adev);
	amdgpu_dm_hpd_init(adev);

	return 0;
}

/**
 * dm_hw_fini() - Teardown DC device
 * @handle: The base driver device containing the amdgpu_dm device.
 *
 * Teardown components within &struct amdgpu_display_manager that require
 * cleanup. This involves cleaning up the DRM device, DC, and any modules that
 * were loaded. Also flush IRQ workqueues and disable them.
 */
static int dm_hw_fini(void *handle)
{
	struct amdgpu_device *adev = (struct amdgpu_device *)handle;

	amdgpu_dm_hpd_fini(adev);

	amdgpu_dm_irq_fini(adev);
	amdgpu_dm_fini(adev);
	return 0;
}


static int dm_enable_vblank(struct drm_crtc *crtc);
static void dm_disable_vblank(struct drm_crtc *crtc);

static void dm_gpureset_toggle_interrupts(struct amdgpu_device *adev,
				 struct dc_state *state, bool enable)
{
	enum dc_irq_source irq_source;
	struct amdgpu_crtc *acrtc;
	int rc = -EBUSY;
	int i = 0;

	for (i = 0; i < state->stream_count; i++) {
		acrtc = get_crtc_by_otg_inst(
				adev, state->stream_status[i].primary_otg_inst);

		if (acrtc && state->stream_status[i].plane_count != 0) {
			irq_source = IRQ_TYPE_PFLIP + acrtc->otg_inst;
			rc = dc_interrupt_set(adev->dm.dc, irq_source, enable) ? 0 : -EBUSY;
			DRM_DEBUG("crtc %d - vupdate irq %sabling: r=%d\n",
				  acrtc->crtc_id, enable ? "en" : "dis", rc);
			if (rc)
				DRM_WARN("Failed to %s pflip interrupts\n",
					 enable ? "enable" : "disable");

			if (enable) {
				rc = dm_enable_vblank(&acrtc->base);
				if (rc)
					DRM_WARN("Failed to enable vblank interrupts\n");
			} else {
				dm_disable_vblank(&acrtc->base);
			}

		}
	}

}

static enum dc_status amdgpu_dm_commit_zero_streams(struct dc *dc)
{
	struct dc_state *context = NULL;
	enum dc_status res = DC_ERROR_UNEXPECTED;
	int i;
	struct dc_stream_state *del_streams[MAX_PIPES];
	int del_streams_count = 0;

	memset(del_streams, 0, sizeof(del_streams));

	context = dc_create_state(dc);
	if (context == NULL)
		goto context_alloc_fail;

	dc_resource_state_copy_construct_current(dc, context);

	/* First remove from context all streams */
	for (i = 0; i < context->stream_count; i++) {
		struct dc_stream_state *stream = context->streams[i];

		del_streams[del_streams_count++] = stream;
	}

	/* Remove all planes for removed streams and then remove the streams */
	for (i = 0; i < del_streams_count; i++) {
		if (!dc_rem_all_planes_for_stream(dc, del_streams[i], context)) {
			res = DC_FAIL_DETACH_SURFACES;
			goto fail;
		}

		res = dc_remove_stream_from_ctx(dc, context, del_streams[i]);
		if (res != DC_OK)
			goto fail;
	}


	res = dc_validate_global_state(dc, context, false);

	if (res != DC_OK) {
		DRM_ERROR("%s:resource validation failed, dc_status:%d\n", __func__, res);
		goto fail;
	}

	res = dc_commit_state(dc, context);

fail:
	dc_release_state(context);

context_alloc_fail:
	return res;
}

static int dm_suspend(void *handle)
{
	struct amdgpu_device *adev = handle;
	struct amdgpu_display_manager *dm = &adev->dm;
	int ret = 0;

	if (amdgpu_in_reset(adev)) {
		mutex_lock(&dm->dc_lock);
		dm->cached_dc_state = dc_copy_state(dm->dc->current_state);

		dm_gpureset_toggle_interrupts(adev, dm->cached_dc_state, false);

		amdgpu_dm_commit_zero_streams(dm->dc);

		amdgpu_dm_irq_suspend(adev);

		return ret;
	}

	WARN_ON(adev->dm.cached_state);
	adev->dm.cached_state = drm_atomic_helper_suspend(adev_to_drm(adev));

	s3_handle_mst(adev_to_drm(adev), true);

	amdgpu_dm_irq_suspend(adev);


	dc_set_power_state(dm->dc, DC_ACPI_CM_POWER_STATE_D3);

	return 0;
}

static struct amdgpu_dm_connector *
amdgpu_dm_find_first_crtc_matching_connector(struct drm_atomic_state *state,
					     struct drm_crtc *crtc)
{
	uint32_t i;
	struct drm_connector_state *new_con_state;
	struct drm_connector *connector;
	struct drm_crtc *crtc_from_state;

	for_each_new_connector_in_state(state, connector, new_con_state, i) {
		crtc_from_state = new_con_state->crtc;

		if (crtc_from_state == crtc)
			return to_amdgpu_dm_connector(connector);
	}

	return NULL;
}

static void emulated_link_detect(struct dc_link *link)
{
	struct dc_sink_init_data sink_init_data = { 0 };
	struct display_sink_capability sink_caps = { 0 };
	enum dc_edid_status edid_status;
	struct dc_context *dc_ctx = link->ctx;
	struct dc_sink *sink = NULL;
	struct dc_sink *prev_sink = NULL;

	link->type = dc_connection_none;
	prev_sink = link->local_sink;

	if (prev_sink != NULL)
		dc_sink_retain(prev_sink);

	switch (link->connector_signal) {
	case SIGNAL_TYPE_HDMI_TYPE_A: {
		sink_caps.transaction_type = DDC_TRANSACTION_TYPE_I2C;
		sink_caps.signal = SIGNAL_TYPE_HDMI_TYPE_A;
		break;
	}

	case SIGNAL_TYPE_DVI_SINGLE_LINK: {
		sink_caps.transaction_type = DDC_TRANSACTION_TYPE_I2C;
		sink_caps.signal = SIGNAL_TYPE_DVI_SINGLE_LINK;
		break;
	}

	case SIGNAL_TYPE_DVI_DUAL_LINK: {
		sink_caps.transaction_type = DDC_TRANSACTION_TYPE_I2C;
		sink_caps.signal = SIGNAL_TYPE_DVI_DUAL_LINK;
		break;
	}

	case SIGNAL_TYPE_LVDS: {
		sink_caps.transaction_type = DDC_TRANSACTION_TYPE_I2C;
		sink_caps.signal = SIGNAL_TYPE_LVDS;
		break;
	}

	case SIGNAL_TYPE_EDP: {
		sink_caps.transaction_type =
			DDC_TRANSACTION_TYPE_I2C_OVER_AUX;
		sink_caps.signal = SIGNAL_TYPE_EDP;
		break;
	}

	case SIGNAL_TYPE_DISPLAY_PORT: {
		sink_caps.transaction_type =
			DDC_TRANSACTION_TYPE_I2C_OVER_AUX;
		sink_caps.signal = SIGNAL_TYPE_VIRTUAL;
		break;
	}

	default:
		DC_ERROR("Invalid connector type! signal:%d\n",
			link->connector_signal);
		return;
	}

	sink_init_data.link = link;
	sink_init_data.sink_signal = sink_caps.signal;

	sink = dc_sink_create(&sink_init_data);
	if (!sink) {
		DC_ERROR("Failed to create sink!\n");
		return;
	}

	/* dc_sink_create returns a new reference */
	link->local_sink = sink;

	edid_status = dm_helpers_read_local_edid(
			link->ctx,
			link,
			sink);

	if (edid_status != EDID_OK)
		DC_ERROR("Failed to read EDID");

}

static void dm_gpureset_commit_state(struct dc_state *dc_state,
				     struct amdgpu_display_manager *dm)
{
	struct {
		struct dc_surface_update surface_updates[MAX_SURFACES];
		struct dc_plane_info plane_infos[MAX_SURFACES];
		struct dc_scaling_info scaling_infos[MAX_SURFACES];
		struct dc_flip_addrs flip_addrs[MAX_SURFACES];
		struct dc_stream_update stream_update;
	} * bundle;
	int k, m;

	bundle = kzalloc(sizeof(*bundle), GFP_KERNEL);

	if (!bundle) {
		dm_error("Failed to allocate update bundle\n");
		goto cleanup;
	}

	for (k = 0; k < dc_state->stream_count; k++) {
		bundle->stream_update.stream = dc_state->streams[k];

		for (m = 0; m < dc_state->stream_status->plane_count; m++) {
			bundle->surface_updates[m].surface =
				dc_state->stream_status->plane_states[m];
			bundle->surface_updates[m].surface->force_full_update =
				true;
		}
		dc_commit_updates_for_stream(
			dm->dc, bundle->surface_updates,
			dc_state->stream_status->plane_count,
			dc_state->streams[k], &bundle->stream_update, dc_state);
	}

cleanup:
	kfree(bundle);

	return;
}

static int dm_resume(void *handle)
{
	struct amdgpu_device *adev = handle;
	struct drm_device *ddev = adev_to_drm(adev);
	struct amdgpu_display_manager *dm = &adev->dm;
	struct amdgpu_dm_connector *aconnector;
	struct drm_connector *connector;
	struct drm_connector_list_iter iter;
	struct drm_crtc *crtc;
	struct drm_crtc_state *new_crtc_state;
	struct dm_crtc_state *dm_new_crtc_state;
	struct drm_plane *plane;
	struct drm_plane_state *new_plane_state;
	struct dm_plane_state *dm_new_plane_state;
	struct dm_atomic_state *dm_state = to_dm_atomic_state(dm->atomic_obj.state);
	enum dc_connection_type new_connection_type = dc_connection_none;
	struct dc_state *dc_state;
	int i, r, j;

	if (amdgpu_in_reset(adev)) {
		dc_state = dm->cached_dc_state;

		r = dm_dmub_hw_init(adev);
		if (r)
			DRM_ERROR("DMUB interface failed to initialize: status=%d\n", r);

		dc_set_power_state(dm->dc, DC_ACPI_CM_POWER_STATE_D0);
		dc_resume(dm->dc);

		amdgpu_dm_irq_resume_early(adev);

		for (i = 0; i < dc_state->stream_count; i++) {
			dc_state->streams[i]->mode_changed = true;
			for (j = 0; j < dc_state->stream_status->plane_count; j++) {
				dc_state->stream_status->plane_states[j]->update_flags.raw
					= 0xffffffff;
			}
		}

		WARN_ON(!dc_commit_state(dm->dc, dc_state));

		dm_gpureset_commit_state(dm->cached_dc_state, dm);

		dm_gpureset_toggle_interrupts(adev, dm->cached_dc_state, true);

		dc_release_state(dm->cached_dc_state);
		dm->cached_dc_state = NULL;

		amdgpu_dm_irq_resume_late(adev);

		mutex_unlock(&dm->dc_lock);

		return 0;
	}
	/* Recreate dc_state - DC invalidates it when setting power state to S3. */
	dc_release_state(dm_state->context);
	dm_state->context = dc_create_state(dm->dc);
	/* TODO: Remove dc_state->dccg, use dc->dccg directly. */
	dc_resource_state_construct(dm->dc, dm_state->context);

	/* Before powering on DC we need to re-initialize DMUB. */
	r = dm_dmub_hw_init(adev);
	if (r)
		DRM_ERROR("DMUB interface failed to initialize: status=%d\n", r);

	/* power on hardware */
	dc_set_power_state(dm->dc, DC_ACPI_CM_POWER_STATE_D0);

	/* program HPD filter */
	dc_resume(dm->dc);

	/*
	 * early enable HPD Rx IRQ, should be done before set mode as short
	 * pulse interrupts are used for MST
	 */
	amdgpu_dm_irq_resume_early(adev);

	/* On resume we need to rewrite the MSTM control bits to enable MST*/
	s3_handle_mst(ddev, false);

	/* Do detection*/
	drm_connector_list_iter_begin(ddev, &iter);
	drm_for_each_connector_iter(connector, &iter) {
		aconnector = to_amdgpu_dm_connector(connector);

		/*
		 * this is the case when traversing through already created
		 * MST connectors, should be skipped
		 */
		if (aconnector->mst_port)
			continue;

		mutex_lock(&aconnector->hpd_lock);
		if (!dc_link_detect_sink(aconnector->dc_link, &new_connection_type))
			DRM_ERROR("KMS: Failed to detect connector\n");

		if (aconnector->base.force && new_connection_type == dc_connection_none)
			emulated_link_detect(aconnector->dc_link);
		else
			dc_link_detect(aconnector->dc_link, DETECT_REASON_HPD);

		if (aconnector->fake_enable && aconnector->dc_link->local_sink)
			aconnector->fake_enable = false;

		if (aconnector->dc_sink)
			dc_sink_release(aconnector->dc_sink);
		aconnector->dc_sink = NULL;
		amdgpu_dm_update_connector_after_detect(aconnector);
		mutex_unlock(&aconnector->hpd_lock);
	}
	drm_connector_list_iter_end(&iter);

	/* Force mode set in atomic commit */
	for_each_new_crtc_in_state(dm->cached_state, crtc, new_crtc_state, i)
		new_crtc_state->active_changed = true;

	/*
	 * atomic_check is expected to create the dc states. We need to release
	 * them here, since they were duplicated as part of the suspend
	 * procedure.
	 */
	for_each_new_crtc_in_state(dm->cached_state, crtc, new_crtc_state, i) {
		dm_new_crtc_state = to_dm_crtc_state(new_crtc_state);
		if (dm_new_crtc_state->stream) {
			WARN_ON(kref_read(&dm_new_crtc_state->stream->refcount) > 1);
			dc_stream_release(dm_new_crtc_state->stream);
			dm_new_crtc_state->stream = NULL;
		}
	}

	for_each_new_plane_in_state(dm->cached_state, plane, new_plane_state, i) {
		dm_new_plane_state = to_dm_plane_state(new_plane_state);
		if (dm_new_plane_state->dc_state) {
			WARN_ON(kref_read(&dm_new_plane_state->dc_state->refcount) > 1);
			dc_plane_state_release(dm_new_plane_state->dc_state);
			dm_new_plane_state->dc_state = NULL;
		}
	}

	drm_atomic_helper_resume(ddev, dm->cached_state);

	dm->cached_state = NULL;

	amdgpu_dm_irq_resume_late(adev);

	amdgpu_dm_smu_write_watermarks_table(adev);

	return 0;
}

/**
 * DOC: DM Lifecycle
 *
 * DM (and consequently DC) is registered in the amdgpu base driver as a IP
 * block. When CONFIG_DRM_AMD_DC is enabled, the DM device IP block is added to
 * the base driver's device list to be initialized and torn down accordingly.
 *
 * The functions to do so are provided as hooks in &struct amd_ip_funcs.
 */

static const struct amd_ip_funcs amdgpu_dm_funcs = {
	.name = "dm",
	.early_init = dm_early_init,
	.late_init = dm_late_init,
	.sw_init = dm_sw_init,
	.sw_fini = dm_sw_fini,
	.hw_init = dm_hw_init,
	.hw_fini = dm_hw_fini,
	.suspend = dm_suspend,
	.resume = dm_resume,
	.is_idle = dm_is_idle,
	.wait_for_idle = dm_wait_for_idle,
	.check_soft_reset = dm_check_soft_reset,
	.soft_reset = dm_soft_reset,
	.set_clockgating_state = dm_set_clockgating_state,
	.set_powergating_state = dm_set_powergating_state,
};

const struct amdgpu_ip_block_version dm_ip_block =
{
	.type = AMD_IP_BLOCK_TYPE_DCE,
	.major = 1,
	.minor = 0,
	.rev = 0,
	.funcs = &amdgpu_dm_funcs,
};


/**
 * DOC: atomic
 *
 * *WIP*
 */

static const struct drm_mode_config_funcs amdgpu_dm_mode_funcs = {
	.fb_create = amdgpu_display_user_framebuffer_create,
	.output_poll_changed = drm_fb_helper_output_poll_changed,
	.atomic_check = amdgpu_dm_atomic_check,
	.atomic_commit = amdgpu_dm_atomic_commit,
};

static struct drm_mode_config_helper_funcs amdgpu_dm_mode_config_helperfuncs = {
	.atomic_commit_tail = amdgpu_dm_atomic_commit_tail
};

static void update_connector_ext_caps(struct amdgpu_dm_connector *aconnector)
{
	u32 max_cll, min_cll, max, min, q, r;
	struct amdgpu_dm_backlight_caps *caps;
	struct amdgpu_display_manager *dm;
	struct drm_connector *conn_base;
	struct amdgpu_device *adev;
	struct dc_link *link = NULL;
	static const u8 pre_computed_values[] = {
		50, 51, 52, 53, 55, 56, 57, 58, 59, 61, 62, 63, 65, 66, 68, 69,
		71, 72, 74, 75, 77, 79, 81, 82, 84, 86, 88, 90, 92, 94, 96, 98};

	if (!aconnector || !aconnector->dc_link)
		return;

	link = aconnector->dc_link;
	if (link->connector_signal != SIGNAL_TYPE_EDP)
		return;

	conn_base = &aconnector->base;
	adev = drm_to_adev(conn_base->dev);
	dm = &adev->dm;
	caps = &dm->backlight_caps;
	caps->ext_caps = &aconnector->dc_link->dpcd_sink_ext_caps;
	caps->aux_support = false;
	max_cll = conn_base->hdr_sink_metadata.hdmi_type1.max_cll;
	min_cll = conn_base->hdr_sink_metadata.hdmi_type1.min_cll;

	if (caps->ext_caps->bits.oled == 1 ||
	    caps->ext_caps->bits.sdr_aux_backlight_control == 1 ||
	    caps->ext_caps->bits.hdr_aux_backlight_control == 1)
		caps->aux_support = true;

	/* From the specification (CTA-861-G), for calculating the maximum
	 * luminance we need to use:
	 *	Luminance = 50*2**(CV/32)
	 * Where CV is a one-byte value.
	 * For calculating this expression we may need float point precision;
	 * to avoid this complexity level, we take advantage that CV is divided
	 * by a constant. From the Euclids division algorithm, we know that CV
	 * can be written as: CV = 32*q + r. Next, we replace CV in the
	 * Luminance expression and get 50*(2**q)*(2**(r/32)), hence we just
	 * need to pre-compute the value of r/32. For pre-computing the values
	 * We just used the following Ruby line:
	 *	(0...32).each {|cv| puts (50*2**(cv/32.0)).round}
	 * The results of the above expressions can be verified at
	 * pre_computed_values.
	 */
	q = max_cll >> 5;
	r = max_cll % 32;
	max = (1 << q) * pre_computed_values[r];

	// min luminance: maxLum * (CV/255)^2 / 100
	q = DIV_ROUND_CLOSEST(min_cll, 255);
	min = max * DIV_ROUND_CLOSEST((q * q), 100);

	caps->aux_max_input_signal = max;
	caps->aux_min_input_signal = min;
}

void amdgpu_dm_update_connector_after_detect(
		struct amdgpu_dm_connector *aconnector)
{
	struct drm_connector *connector = &aconnector->base;
	struct drm_device *dev = connector->dev;
	struct dc_sink *sink;

	/* MST handled by drm_mst framework */
	if (aconnector->mst_mgr.mst_state == true)
		return;

	sink = aconnector->dc_link->local_sink;
	if (sink)
		dc_sink_retain(sink);

	/*
	 * Edid mgmt connector gets first update only in mode_valid hook and then
	 * the connector sink is set to either fake or physical sink depends on link status.
	 * Skip if already done during boot.
	 */
	if (aconnector->base.force != DRM_FORCE_UNSPECIFIED
			&& aconnector->dc_em_sink) {

		/*
		 * For S3 resume with headless use eml_sink to fake stream
		 * because on resume connector->sink is set to NULL
		 */
		mutex_lock(&dev->mode_config.mutex);

		if (sink) {
			if (aconnector->dc_sink) {
				amdgpu_dm_update_freesync_caps(connector, NULL);
				/*
				 * retain and release below are used to
				 * bump up refcount for sink because the link doesn't point
				 * to it anymore after disconnect, so on next crtc to connector
				 * reshuffle by UMD we will get into unwanted dc_sink release
				 */
				dc_sink_release(aconnector->dc_sink);
			}
			aconnector->dc_sink = sink;
			dc_sink_retain(aconnector->dc_sink);
			amdgpu_dm_update_freesync_caps(connector,
					aconnector->edid);
		} else {
			amdgpu_dm_update_freesync_caps(connector, NULL);
			if (!aconnector->dc_sink) {
				aconnector->dc_sink = aconnector->dc_em_sink;
				dc_sink_retain(aconnector->dc_sink);
			}
		}

		mutex_unlock(&dev->mode_config.mutex);

		if (sink)
			dc_sink_release(sink);
		return;
	}

	/*
	 * TODO: temporary guard to look for proper fix
	 * if this sink is MST sink, we should not do anything
	 */
	if (sink && sink->sink_signal == SIGNAL_TYPE_DISPLAY_PORT_MST) {
		dc_sink_release(sink);
		return;
	}

	if (aconnector->dc_sink == sink) {
		/*
		 * We got a DP short pulse (Link Loss, DP CTS, etc...).
		 * Do nothing!!
		 */
		DRM_DEBUG_DRIVER("DCHPD: connector_id=%d: dc_sink didn't change.\n",
				aconnector->connector_id);
		if (sink)
			dc_sink_release(sink);
		return;
	}

	DRM_DEBUG_DRIVER("DCHPD: connector_id=%d: Old sink=%p New sink=%p\n",
		aconnector->connector_id, aconnector->dc_sink, sink);

	mutex_lock(&dev->mode_config.mutex);

	/*
	 * 1. Update status of the drm connector
	 * 2. Send an event and let userspace tell us what to do
	 */
	if (sink) {
		/*
		 * TODO: check if we still need the S3 mode update workaround.
		 * If yes, put it here.
		 */
		if (aconnector->dc_sink)
			amdgpu_dm_update_freesync_caps(connector, NULL);

		aconnector->dc_sink = sink;
		dc_sink_retain(aconnector->dc_sink);
		if (sink->dc_edid.length == 0) {
			aconnector->edid = NULL;
			if (aconnector->dc_link->aux_mode) {
				drm_dp_cec_unset_edid(
					&aconnector->dm_dp_aux.aux);
			}
		} else {
			aconnector->edid =
				(struct edid *)sink->dc_edid.raw_edid;

			drm_connector_update_edid_property(connector,
							   aconnector->edid);
			drm_add_edid_modes(connector, aconnector->edid);

			if (aconnector->dc_link->aux_mode)
				drm_dp_cec_set_edid(&aconnector->dm_dp_aux.aux,
						    aconnector->edid);
		}
<<<<<<< HEAD

		amdgpu_dm_update_freesync_caps(connector, aconnector->edid);
=======
>>>>>>> d1988041

		amdgpu_dm_update_freesync_caps(connector, aconnector->edid);
		update_connector_ext_caps(aconnector);
	} else {
		drm_dp_cec_unset_edid(&aconnector->dm_dp_aux.aux);
		amdgpu_dm_update_freesync_caps(connector, NULL);
		drm_connector_update_edid_property(connector, NULL);
		aconnector->num_modes = 0;
		dc_sink_release(aconnector->dc_sink);
		aconnector->dc_sink = NULL;
		aconnector->edid = NULL;
#ifdef CONFIG_DRM_AMD_DC_HDCP
		/* Set CP to DESIRED if it was ENABLED, so we can re-enable it again on hotplug */
		if (connector->state->content_protection == DRM_MODE_CONTENT_PROTECTION_ENABLED)
			connector->state->content_protection = DRM_MODE_CONTENT_PROTECTION_DESIRED;
#endif
	}

	mutex_unlock(&dev->mode_config.mutex);

	update_subconnector_property(aconnector);

	if (sink)
		dc_sink_release(sink);
}

static void handle_hpd_irq(void *param)
{
	struct amdgpu_dm_connector *aconnector = (struct amdgpu_dm_connector *)param;
	struct drm_connector *connector = &aconnector->base;
	struct drm_device *dev = connector->dev;
	enum dc_connection_type new_connection_type = dc_connection_none;
#ifdef CONFIG_DRM_AMD_DC_HDCP
	struct amdgpu_device *adev = drm_to_adev(dev);
#endif

	/*
	 * In case of failure or MST no need to update connector status or notify the OS
	 * since (for MST case) MST does this in its own context.
	 */
	mutex_lock(&aconnector->hpd_lock);

#ifdef CONFIG_DRM_AMD_DC_HDCP
	if (adev->dm.hdcp_workqueue)
		hdcp_reset_display(adev->dm.hdcp_workqueue, aconnector->dc_link->link_index);
#endif
	if (aconnector->fake_enable)
		aconnector->fake_enable = false;

	if (!dc_link_detect_sink(aconnector->dc_link, &new_connection_type))
		DRM_ERROR("KMS: Failed to detect connector\n");

	if (aconnector->base.force && new_connection_type == dc_connection_none) {
		emulated_link_detect(aconnector->dc_link);


		drm_modeset_lock_all(dev);
		dm_restore_drm_connector_state(dev, connector);
		drm_modeset_unlock_all(dev);

		if (aconnector->base.force == DRM_FORCE_UNSPECIFIED)
			drm_kms_helper_hotplug_event(dev);

	} else if (dc_link_detect(aconnector->dc_link, DETECT_REASON_HPD)) {
		amdgpu_dm_update_connector_after_detect(aconnector);


		drm_modeset_lock_all(dev);
		dm_restore_drm_connector_state(dev, connector);
		drm_modeset_unlock_all(dev);

		if (aconnector->base.force == DRM_FORCE_UNSPECIFIED)
			drm_kms_helper_hotplug_event(dev);
	}
	mutex_unlock(&aconnector->hpd_lock);

}

static void dm_handle_hpd_rx_irq(struct amdgpu_dm_connector *aconnector)
{
	uint8_t esi[DP_PSR_ERROR_STATUS - DP_SINK_COUNT_ESI] = { 0 };
	uint8_t dret;
	bool new_irq_handled = false;
	int dpcd_addr;
	int dpcd_bytes_to_read;

	const int max_process_count = 30;
	int process_count = 0;

	const struct dc_link_status *link_status = dc_link_get_status(aconnector->dc_link);

	if (link_status->dpcd_caps->dpcd_rev.raw < 0x12) {
		dpcd_bytes_to_read = DP_LANE0_1_STATUS - DP_SINK_COUNT;
		/* DPCD 0x200 - 0x201 for downstream IRQ */
		dpcd_addr = DP_SINK_COUNT;
	} else {
		dpcd_bytes_to_read = DP_PSR_ERROR_STATUS - DP_SINK_COUNT_ESI;
		/* DPCD 0x2002 - 0x2005 for downstream IRQ */
		dpcd_addr = DP_SINK_COUNT_ESI;
	}

	dret = drm_dp_dpcd_read(
		&aconnector->dm_dp_aux.aux,
		dpcd_addr,
		esi,
		dpcd_bytes_to_read);

	while (dret == dpcd_bytes_to_read &&
		process_count < max_process_count) {
		uint8_t retry;
		dret = 0;

		process_count++;

		DRM_DEBUG_DRIVER("ESI %02x %02x %02x\n", esi[0], esi[1], esi[2]);
		/* handle HPD short pulse irq */
		if (aconnector->mst_mgr.mst_state)
			drm_dp_mst_hpd_irq(
				&aconnector->mst_mgr,
				esi,
				&new_irq_handled);

		if (new_irq_handled) {
			/* ACK at DPCD to notify down stream */
			const int ack_dpcd_bytes_to_write =
				dpcd_bytes_to_read - 1;

			for (retry = 0; retry < 3; retry++) {
				uint8_t wret;

				wret = drm_dp_dpcd_write(
					&aconnector->dm_dp_aux.aux,
					dpcd_addr + 1,
					&esi[1],
					ack_dpcd_bytes_to_write);
				if (wret == ack_dpcd_bytes_to_write)
					break;
			}

			/* check if there is new irq to be handled */
			dret = drm_dp_dpcd_read(
				&aconnector->dm_dp_aux.aux,
				dpcd_addr,
				esi,
				dpcd_bytes_to_read);

			new_irq_handled = false;
		} else {
			break;
		}
	}

	if (process_count == max_process_count)
		DRM_DEBUG_DRIVER("Loop exceeded max iterations\n");
}

static void handle_hpd_rx_irq(void *param)
{
	struct amdgpu_dm_connector *aconnector = (struct amdgpu_dm_connector *)param;
	struct drm_connector *connector = &aconnector->base;
	struct drm_device *dev = connector->dev;
	struct dc_link *dc_link = aconnector->dc_link;
	bool is_mst_root_connector = aconnector->mst_mgr.mst_state;
	enum dc_connection_type new_connection_type = dc_connection_none;
#ifdef CONFIG_DRM_AMD_DC_HDCP
	union hpd_irq_data hpd_irq_data;
	struct amdgpu_device *adev = drm_to_adev(dev);

	memset(&hpd_irq_data, 0, sizeof(hpd_irq_data));
#endif

	/*
	 * TODO:Temporary add mutex to protect hpd interrupt not have a gpio
	 * conflict, after implement i2c helper, this mutex should be
	 * retired.
	 */
	if (dc_link->type != dc_connection_mst_branch)
		mutex_lock(&aconnector->hpd_lock);


#ifdef CONFIG_DRM_AMD_DC_HDCP
	if (dc_link_handle_hpd_rx_irq(dc_link, &hpd_irq_data, NULL) &&
#else
	if (dc_link_handle_hpd_rx_irq(dc_link, NULL, NULL) &&
#endif
			!is_mst_root_connector) {
		/* Downstream Port status changed. */
		if (!dc_link_detect_sink(dc_link, &new_connection_type))
			DRM_ERROR("KMS: Failed to detect connector\n");

		if (aconnector->base.force && new_connection_type == dc_connection_none) {
			emulated_link_detect(dc_link);

			if (aconnector->fake_enable)
				aconnector->fake_enable = false;

			amdgpu_dm_update_connector_after_detect(aconnector);


			drm_modeset_lock_all(dev);
			dm_restore_drm_connector_state(dev, connector);
			drm_modeset_unlock_all(dev);

			drm_kms_helper_hotplug_event(dev);
		} else if (dc_link_detect(dc_link, DETECT_REASON_HPDRX)) {

			if (aconnector->fake_enable)
				aconnector->fake_enable = false;

			amdgpu_dm_update_connector_after_detect(aconnector);


			drm_modeset_lock_all(dev);
			dm_restore_drm_connector_state(dev, connector);
			drm_modeset_unlock_all(dev);

			drm_kms_helper_hotplug_event(dev);
		}
	}
#ifdef CONFIG_DRM_AMD_DC_HDCP
	if (hpd_irq_data.bytes.device_service_irq.bits.CP_IRQ) {
		if (adev->dm.hdcp_workqueue)
			hdcp_handle_cpirq(adev->dm.hdcp_workqueue,  aconnector->base.index);
	}
#endif
	if ((dc_link->cur_link_settings.lane_count != LANE_COUNT_UNKNOWN) ||
	    (dc_link->type == dc_connection_mst_branch))
		dm_handle_hpd_rx_irq(aconnector);

	if (dc_link->type != dc_connection_mst_branch) {
		drm_dp_cec_irq(&aconnector->dm_dp_aux.aux);
		mutex_unlock(&aconnector->hpd_lock);
	}
}

static void register_hpd_handlers(struct amdgpu_device *adev)
{
	struct drm_device *dev = adev_to_drm(adev);
	struct drm_connector *connector;
	struct amdgpu_dm_connector *aconnector;
	const struct dc_link *dc_link;
	struct dc_interrupt_params int_params = {0};

	int_params.requested_polarity = INTERRUPT_POLARITY_DEFAULT;
	int_params.current_polarity = INTERRUPT_POLARITY_DEFAULT;

	list_for_each_entry(connector,
			&dev->mode_config.connector_list, head)	{

		aconnector = to_amdgpu_dm_connector(connector);
		dc_link = aconnector->dc_link;

		if (DC_IRQ_SOURCE_INVALID != dc_link->irq_source_hpd) {
			int_params.int_context = INTERRUPT_LOW_IRQ_CONTEXT;
			int_params.irq_source = dc_link->irq_source_hpd;

			amdgpu_dm_irq_register_interrupt(adev, &int_params,
					handle_hpd_irq,
					(void *) aconnector);
		}

		if (DC_IRQ_SOURCE_INVALID != dc_link->irq_source_hpd_rx) {

			/* Also register for DP short pulse (hpd_rx). */
			int_params.int_context = INTERRUPT_LOW_IRQ_CONTEXT;
			int_params.irq_source =	dc_link->irq_source_hpd_rx;

			amdgpu_dm_irq_register_interrupt(adev, &int_params,
					handle_hpd_rx_irq,
					(void *) aconnector);
		}
	}
}

#if defined(CONFIG_DRM_AMD_DC_SI)
/* Register IRQ sources and initialize IRQ callbacks */
static int dce60_register_irq_handlers(struct amdgpu_device *adev)
{
	struct dc *dc = adev->dm.dc;
	struct common_irq_params *c_irq_params;
	struct dc_interrupt_params int_params = {0};
	int r;
	int i;
	unsigned client_id = AMDGPU_IRQ_CLIENTID_LEGACY;

	int_params.requested_polarity = INTERRUPT_POLARITY_DEFAULT;
	int_params.current_polarity = INTERRUPT_POLARITY_DEFAULT;

	/*
	 * Actions of amdgpu_irq_add_id():
	 * 1. Register a set() function with base driver.
	 *    Base driver will call set() function to enable/disable an
	 *    interrupt in DC hardware.
	 * 2. Register amdgpu_dm_irq_handler().
	 *    Base driver will call amdgpu_dm_irq_handler() for ALL interrupts
	 *    coming from DC hardware.
	 *    amdgpu_dm_irq_handler() will re-direct the interrupt to DC
	 *    for acknowledging and handling. */

	/* Use VBLANK interrupt */
	for (i = 0; i < adev->mode_info.num_crtc; i++) {
		r = amdgpu_irq_add_id(adev, client_id, i+1 , &adev->crtc_irq);
		if (r) {
			DRM_ERROR("Failed to add crtc irq id!\n");
			return r;
		}

		int_params.int_context = INTERRUPT_HIGH_IRQ_CONTEXT;
		int_params.irq_source =
			dc_interrupt_to_irq_source(dc, i+1 , 0);

		c_irq_params = &adev->dm.vblank_params[int_params.irq_source - DC_IRQ_SOURCE_VBLANK1];

		c_irq_params->adev = adev;
		c_irq_params->irq_src = int_params.irq_source;

		amdgpu_dm_irq_register_interrupt(adev, &int_params,
				dm_crtc_high_irq, c_irq_params);
	}

	/* Use GRPH_PFLIP interrupt */
	for (i = VISLANDS30_IV_SRCID_D1_GRPH_PFLIP;
			i <= VISLANDS30_IV_SRCID_D6_GRPH_PFLIP; i += 2) {
		r = amdgpu_irq_add_id(adev, client_id, i, &adev->pageflip_irq);
		if (r) {
			DRM_ERROR("Failed to add page flip irq id!\n");
			return r;
		}

		int_params.int_context = INTERRUPT_HIGH_IRQ_CONTEXT;
		int_params.irq_source =
			dc_interrupt_to_irq_source(dc, i, 0);

		c_irq_params = &adev->dm.pflip_params[int_params.irq_source - DC_IRQ_SOURCE_PFLIP_FIRST];

		c_irq_params->adev = adev;
		c_irq_params->irq_src = int_params.irq_source;

		amdgpu_dm_irq_register_interrupt(adev, &int_params,
				dm_pflip_high_irq, c_irq_params);

	}

	/* HPD */
	r = amdgpu_irq_add_id(adev, client_id,
			VISLANDS30_IV_SRCID_HOTPLUG_DETECT_A, &adev->hpd_irq);
	if (r) {
		DRM_ERROR("Failed to add hpd irq id!\n");
		return r;
	}

	register_hpd_handlers(adev);

	return 0;
}
#endif

/* Register IRQ sources and initialize IRQ callbacks */
static int dce110_register_irq_handlers(struct amdgpu_device *adev)
{
	struct dc *dc = adev->dm.dc;
	struct common_irq_params *c_irq_params;
	struct dc_interrupt_params int_params = {0};
	int r;
	int i;
	unsigned client_id = AMDGPU_IRQ_CLIENTID_LEGACY;

	if (adev->asic_type >= CHIP_VEGA10)
		client_id = SOC15_IH_CLIENTID_DCE;

	int_params.requested_polarity = INTERRUPT_POLARITY_DEFAULT;
	int_params.current_polarity = INTERRUPT_POLARITY_DEFAULT;

	/*
	 * Actions of amdgpu_irq_add_id():
	 * 1. Register a set() function with base driver.
	 *    Base driver will call set() function to enable/disable an
	 *    interrupt in DC hardware.
	 * 2. Register amdgpu_dm_irq_handler().
	 *    Base driver will call amdgpu_dm_irq_handler() for ALL interrupts
	 *    coming from DC hardware.
	 *    amdgpu_dm_irq_handler() will re-direct the interrupt to DC
	 *    for acknowledging and handling. */

	/* Use VBLANK interrupt */
	for (i = VISLANDS30_IV_SRCID_D1_VERTICAL_INTERRUPT0; i <= VISLANDS30_IV_SRCID_D6_VERTICAL_INTERRUPT0; i++) {
		r = amdgpu_irq_add_id(adev, client_id, i, &adev->crtc_irq);
		if (r) {
			DRM_ERROR("Failed to add crtc irq id!\n");
			return r;
		}

		int_params.int_context = INTERRUPT_HIGH_IRQ_CONTEXT;
		int_params.irq_source =
			dc_interrupt_to_irq_source(dc, i, 0);

		c_irq_params = &adev->dm.vblank_params[int_params.irq_source - DC_IRQ_SOURCE_VBLANK1];

		c_irq_params->adev = adev;
		c_irq_params->irq_src = int_params.irq_source;

		amdgpu_dm_irq_register_interrupt(adev, &int_params,
				dm_crtc_high_irq, c_irq_params);
	}

	/* Use VUPDATE interrupt */
	for (i = VISLANDS30_IV_SRCID_D1_V_UPDATE_INT; i <= VISLANDS30_IV_SRCID_D6_V_UPDATE_INT; i += 2) {
		r = amdgpu_irq_add_id(adev, client_id, i, &adev->vupdate_irq);
		if (r) {
			DRM_ERROR("Failed to add vupdate irq id!\n");
			return r;
		}

		int_params.int_context = INTERRUPT_HIGH_IRQ_CONTEXT;
		int_params.irq_source =
			dc_interrupt_to_irq_source(dc, i, 0);

		c_irq_params = &adev->dm.vupdate_params[int_params.irq_source - DC_IRQ_SOURCE_VUPDATE1];

		c_irq_params->adev = adev;
		c_irq_params->irq_src = int_params.irq_source;

		amdgpu_dm_irq_register_interrupt(adev, &int_params,
				dm_vupdate_high_irq, c_irq_params);
	}

	/* Use GRPH_PFLIP interrupt */
	for (i = VISLANDS30_IV_SRCID_D1_GRPH_PFLIP;
			i <= VISLANDS30_IV_SRCID_D6_GRPH_PFLIP; i += 2) {
		r = amdgpu_irq_add_id(adev, client_id, i, &adev->pageflip_irq);
		if (r) {
			DRM_ERROR("Failed to add page flip irq id!\n");
			return r;
		}

		int_params.int_context = INTERRUPT_HIGH_IRQ_CONTEXT;
		int_params.irq_source =
			dc_interrupt_to_irq_source(dc, i, 0);

		c_irq_params = &adev->dm.pflip_params[int_params.irq_source - DC_IRQ_SOURCE_PFLIP_FIRST];

		c_irq_params->adev = adev;
		c_irq_params->irq_src = int_params.irq_source;

		amdgpu_dm_irq_register_interrupt(adev, &int_params,
				dm_pflip_high_irq, c_irq_params);

	}

	/* HPD */
	r = amdgpu_irq_add_id(adev, client_id,
			VISLANDS30_IV_SRCID_HOTPLUG_DETECT_A, &adev->hpd_irq);
	if (r) {
		DRM_ERROR("Failed to add hpd irq id!\n");
		return r;
	}

	register_hpd_handlers(adev);

	return 0;
}

#if defined(CONFIG_DRM_AMD_DC_DCN)
/* Register IRQ sources and initialize IRQ callbacks */
static int dcn10_register_irq_handlers(struct amdgpu_device *adev)
{
	struct dc *dc = adev->dm.dc;
	struct common_irq_params *c_irq_params;
	struct dc_interrupt_params int_params = {0};
	int r;
	int i;

	int_params.requested_polarity = INTERRUPT_POLARITY_DEFAULT;
	int_params.current_polarity = INTERRUPT_POLARITY_DEFAULT;

	/*
	 * Actions of amdgpu_irq_add_id():
	 * 1. Register a set() function with base driver.
	 *    Base driver will call set() function to enable/disable an
	 *    interrupt in DC hardware.
	 * 2. Register amdgpu_dm_irq_handler().
	 *    Base driver will call amdgpu_dm_irq_handler() for ALL interrupts
	 *    coming from DC hardware.
	 *    amdgpu_dm_irq_handler() will re-direct the interrupt to DC
	 *    for acknowledging and handling.
	 */

	/* Use VSTARTUP interrupt */
	for (i = DCN_1_0__SRCID__DC_D1_OTG_VSTARTUP;
			i <= DCN_1_0__SRCID__DC_D1_OTG_VSTARTUP + adev->mode_info.num_crtc - 1;
			i++) {
		r = amdgpu_irq_add_id(adev, SOC15_IH_CLIENTID_DCE, i, &adev->crtc_irq);

		if (r) {
			DRM_ERROR("Failed to add crtc irq id!\n");
			return r;
		}

		int_params.int_context = INTERRUPT_HIGH_IRQ_CONTEXT;
		int_params.irq_source =
			dc_interrupt_to_irq_source(dc, i, 0);

		c_irq_params = &adev->dm.vblank_params[int_params.irq_source - DC_IRQ_SOURCE_VBLANK1];

		c_irq_params->adev = adev;
		c_irq_params->irq_src = int_params.irq_source;

		amdgpu_dm_irq_register_interrupt(
			adev, &int_params, dm_crtc_high_irq, c_irq_params);
	}

	/* Use VUPDATE_NO_LOCK interrupt on DCN, which seems to correspond to
	 * the regular VUPDATE interrupt on DCE. We want DC_IRQ_SOURCE_VUPDATEx
	 * to trigger at end of each vblank, regardless of state of the lock,
	 * matching DCE behaviour.
	 */
	for (i = DCN_1_0__SRCID__OTG0_IHC_V_UPDATE_NO_LOCK_INTERRUPT;
	     i <= DCN_1_0__SRCID__OTG0_IHC_V_UPDATE_NO_LOCK_INTERRUPT + adev->mode_info.num_crtc - 1;
	     i++) {
		r = amdgpu_irq_add_id(adev, SOC15_IH_CLIENTID_DCE, i, &adev->vupdate_irq);

		if (r) {
			DRM_ERROR("Failed to add vupdate irq id!\n");
			return r;
		}

		int_params.int_context = INTERRUPT_HIGH_IRQ_CONTEXT;
		int_params.irq_source =
			dc_interrupt_to_irq_source(dc, i, 0);

		c_irq_params = &adev->dm.vupdate_params[int_params.irq_source - DC_IRQ_SOURCE_VUPDATE1];

		c_irq_params->adev = adev;
		c_irq_params->irq_src = int_params.irq_source;

		amdgpu_dm_irq_register_interrupt(adev, &int_params,
				dm_vupdate_high_irq, c_irq_params);
	}

	/* Use GRPH_PFLIP interrupt */
	for (i = DCN_1_0__SRCID__HUBP0_FLIP_INTERRUPT;
			i <= DCN_1_0__SRCID__HUBP0_FLIP_INTERRUPT + adev->mode_info.num_crtc - 1;
			i++) {
		r = amdgpu_irq_add_id(adev, SOC15_IH_CLIENTID_DCE, i, &adev->pageflip_irq);
		if (r) {
			DRM_ERROR("Failed to add page flip irq id!\n");
			return r;
		}

		int_params.int_context = INTERRUPT_HIGH_IRQ_CONTEXT;
		int_params.irq_source =
			dc_interrupt_to_irq_source(dc, i, 0);

		c_irq_params = &adev->dm.pflip_params[int_params.irq_source - DC_IRQ_SOURCE_PFLIP_FIRST];

		c_irq_params->adev = adev;
		c_irq_params->irq_src = int_params.irq_source;

		amdgpu_dm_irq_register_interrupt(adev, &int_params,
				dm_pflip_high_irq, c_irq_params);

	}

	/* HPD */
	r = amdgpu_irq_add_id(adev, SOC15_IH_CLIENTID_DCE, DCN_1_0__SRCID__DC_HPD1_INT,
			&adev->hpd_irq);
	if (r) {
		DRM_ERROR("Failed to add hpd irq id!\n");
		return r;
	}

	register_hpd_handlers(adev);

	return 0;
}
#endif

/*
 * Acquires the lock for the atomic state object and returns
 * the new atomic state.
 *
 * This should only be called during atomic check.
 */
static int dm_atomic_get_state(struct drm_atomic_state *state,
			       struct dm_atomic_state **dm_state)
{
	struct drm_device *dev = state->dev;
	struct amdgpu_device *adev = drm_to_adev(dev);
	struct amdgpu_display_manager *dm = &adev->dm;
	struct drm_private_state *priv_state;

	if (*dm_state)
		return 0;

	priv_state = drm_atomic_get_private_obj_state(state, &dm->atomic_obj);
	if (IS_ERR(priv_state))
		return PTR_ERR(priv_state);

	*dm_state = to_dm_atomic_state(priv_state);

	return 0;
}

static struct dm_atomic_state *
dm_atomic_get_new_state(struct drm_atomic_state *state)
{
	struct drm_device *dev = state->dev;
	struct amdgpu_device *adev = drm_to_adev(dev);
	struct amdgpu_display_manager *dm = &adev->dm;
	struct drm_private_obj *obj;
	struct drm_private_state *new_obj_state;
	int i;

	for_each_new_private_obj_in_state(state, obj, new_obj_state, i) {
		if (obj->funcs == dm->atomic_obj.funcs)
			return to_dm_atomic_state(new_obj_state);
	}

	return NULL;
}

static struct drm_private_state *
dm_atomic_duplicate_state(struct drm_private_obj *obj)
{
	struct dm_atomic_state *old_state, *new_state;

	new_state = kzalloc(sizeof(*new_state), GFP_KERNEL);
	if (!new_state)
		return NULL;

	__drm_atomic_helper_private_obj_duplicate_state(obj, &new_state->base);

	old_state = to_dm_atomic_state(obj->state);

	if (old_state && old_state->context)
		new_state->context = dc_copy_state(old_state->context);

	if (!new_state->context) {
		kfree(new_state);
		return NULL;
	}

	return &new_state->base;
}

static void dm_atomic_destroy_state(struct drm_private_obj *obj,
				    struct drm_private_state *state)
{
	struct dm_atomic_state *dm_state = to_dm_atomic_state(state);

	if (dm_state && dm_state->context)
		dc_release_state(dm_state->context);

	kfree(dm_state);
}

static struct drm_private_state_funcs dm_atomic_state_funcs = {
	.atomic_duplicate_state = dm_atomic_duplicate_state,
	.atomic_destroy_state = dm_atomic_destroy_state,
};

static int amdgpu_dm_mode_config_init(struct amdgpu_device *adev)
{
	struct dm_atomic_state *state;
	int r;

	adev->mode_info.mode_config_initialized = true;

	adev_to_drm(adev)->mode_config.funcs = (void *)&amdgpu_dm_mode_funcs;
	adev_to_drm(adev)->mode_config.helper_private = &amdgpu_dm_mode_config_helperfuncs;

	adev_to_drm(adev)->mode_config.max_width = 16384;
	adev_to_drm(adev)->mode_config.max_height = 16384;

	adev_to_drm(adev)->mode_config.preferred_depth = 24;
	adev_to_drm(adev)->mode_config.prefer_shadow = 1;
	/* indicates support for immediate flip */
	adev_to_drm(adev)->mode_config.async_page_flip = true;

	adev_to_drm(adev)->mode_config.fb_base = adev->gmc.aper_base;

	state = kzalloc(sizeof(*state), GFP_KERNEL);
	if (!state)
		return -ENOMEM;

	state->context = dc_create_state(adev->dm.dc);
	if (!state->context) {
		kfree(state);
		return -ENOMEM;
	}

	dc_resource_state_copy_construct_current(adev->dm.dc, state->context);

	drm_atomic_private_obj_init(adev_to_drm(adev),
				    &adev->dm.atomic_obj,
				    &state->base,
				    &dm_atomic_state_funcs);

	r = amdgpu_display_modeset_create_props(adev);
	if (r) {
		dc_release_state(state->context);
		kfree(state);
		return r;
	}

	r = amdgpu_dm_audio_init(adev);
	if (r) {
		dc_release_state(state->context);
		kfree(state);
		return r;
	}

	return 0;
}

#define AMDGPU_DM_DEFAULT_MIN_BACKLIGHT 12
#define AMDGPU_DM_DEFAULT_MAX_BACKLIGHT 255
#define AUX_BL_DEFAULT_TRANSITION_TIME_MS 50

#if defined(CONFIG_BACKLIGHT_CLASS_DEVICE) ||\
	defined(CONFIG_BACKLIGHT_CLASS_DEVICE_MODULE)

static void amdgpu_dm_update_backlight_caps(struct amdgpu_display_manager *dm)
{
#if defined(CONFIG_ACPI)
	struct amdgpu_dm_backlight_caps caps;

	memset(&caps, 0, sizeof(caps));

	if (dm->backlight_caps.caps_valid)
		return;

	amdgpu_acpi_get_backlight_caps(dm->adev, &caps);
	if (caps.caps_valid) {
		dm->backlight_caps.caps_valid = true;
		if (caps.aux_support)
			return;
		dm->backlight_caps.min_input_signal = caps.min_input_signal;
		dm->backlight_caps.max_input_signal = caps.max_input_signal;
	} else {
		dm->backlight_caps.min_input_signal =
				AMDGPU_DM_DEFAULT_MIN_BACKLIGHT;
		dm->backlight_caps.max_input_signal =
				AMDGPU_DM_DEFAULT_MAX_BACKLIGHT;
	}
#else
	if (dm->backlight_caps.aux_support)
		return;

	dm->backlight_caps.min_input_signal = AMDGPU_DM_DEFAULT_MIN_BACKLIGHT;
	dm->backlight_caps.max_input_signal = AMDGPU_DM_DEFAULT_MAX_BACKLIGHT;
#endif
}

static int set_backlight_via_aux(struct dc_link *link, uint32_t brightness)
{
	bool rc;

	if (!link)
		return 1;

	rc = dc_link_set_backlight_level_nits(link, true, brightness,
					      AUX_BL_DEFAULT_TRANSITION_TIME_MS);

	return rc ? 0 : 1;
}

static int get_brightness_range(const struct amdgpu_dm_backlight_caps *caps,
				unsigned *min, unsigned *max)
{
	if (!caps)
		return 0;

	if (caps->aux_support) {
		// Firmware limits are in nits, DC API wants millinits.
		*max = 1000 * caps->aux_max_input_signal;
		*min = 1000 * caps->aux_min_input_signal;
	} else {
		// Firmware limits are 8-bit, PWM control is 16-bit.
		*max = 0x101 * caps->max_input_signal;
		*min = 0x101 * caps->min_input_signal;
	}
	return 1;
}

static u32 convert_brightness_from_user(const struct amdgpu_dm_backlight_caps *caps,
					uint32_t brightness)
{
	unsigned min, max;

	if (!get_brightness_range(caps, &min, &max))
		return brightness;

	// Rescale 0..255 to min..max
	return min + DIV_ROUND_CLOSEST((max - min) * brightness,
				       AMDGPU_MAX_BL_LEVEL);
}

static u32 convert_brightness_to_user(const struct amdgpu_dm_backlight_caps *caps,
				      uint32_t brightness)
{
	unsigned min, max;

	if (!get_brightness_range(caps, &min, &max))
		return brightness;

	if (brightness < min)
		return 0;
	// Rescale min..max to 0..255
	return DIV_ROUND_CLOSEST(AMDGPU_MAX_BL_LEVEL * (brightness - min),
				 max - min);
}

static int amdgpu_dm_backlight_update_status(struct backlight_device *bd)
{
	struct amdgpu_display_manager *dm = bl_get_data(bd);
	struct amdgpu_dm_backlight_caps caps;
	struct dc_link *link = NULL;
	u32 brightness;
	bool rc;

	amdgpu_dm_update_backlight_caps(dm);
	caps = dm->backlight_caps;

	link = (struct dc_link *)dm->backlight_link;

	brightness = convert_brightness_from_user(&caps, bd->props.brightness);
	// Change brightness based on AUX property
	if (caps.aux_support)
		return set_backlight_via_aux(link, brightness);

	rc = dc_link_set_backlight_level(dm->backlight_link, brightness, 0);

	return rc ? 0 : 1;
}

static int amdgpu_dm_backlight_get_brightness(struct backlight_device *bd)
{
	struct amdgpu_display_manager *dm = bl_get_data(bd);
	int ret = dc_link_get_backlight_level(dm->backlight_link);

	if (ret == DC_ERROR_UNEXPECTED)
		return bd->props.brightness;
	return convert_brightness_to_user(&dm->backlight_caps, ret);
}

static const struct backlight_ops amdgpu_dm_backlight_ops = {
	.options = BL_CORE_SUSPENDRESUME,
	.get_brightness = amdgpu_dm_backlight_get_brightness,
	.update_status	= amdgpu_dm_backlight_update_status,
};

static void
amdgpu_dm_register_backlight_device(struct amdgpu_display_manager *dm)
{
	char bl_name[16];
	struct backlight_properties props = { 0 };

	amdgpu_dm_update_backlight_caps(dm);

	props.max_brightness = AMDGPU_MAX_BL_LEVEL;
	props.brightness = AMDGPU_MAX_BL_LEVEL;
	props.type = BACKLIGHT_RAW;

	snprintf(bl_name, sizeof(bl_name), "amdgpu_bl%d",
		 adev_to_drm(dm->adev)->primary->index);

	dm->backlight_dev = backlight_device_register(bl_name,
						      adev_to_drm(dm->adev)->dev,
						      dm,
						      &amdgpu_dm_backlight_ops,
						      &props);

	if (IS_ERR(dm->backlight_dev))
		DRM_ERROR("DM: Backlight registration failed!\n");
	else
		DRM_DEBUG_DRIVER("DM: Registered Backlight device: %s\n", bl_name);
}

#endif

static int initialize_plane(struct amdgpu_display_manager *dm,
			    struct amdgpu_mode_info *mode_info, int plane_id,
			    enum drm_plane_type plane_type,
			    const struct dc_plane_cap *plane_cap)
{
	struct drm_plane *plane;
	unsigned long possible_crtcs;
	int ret = 0;

	plane = kzalloc(sizeof(struct drm_plane), GFP_KERNEL);
	if (!plane) {
		DRM_ERROR("KMS: Failed to allocate plane\n");
		return -ENOMEM;
	}
	plane->type = plane_type;

	/*
	 * HACK: IGT tests expect that the primary plane for a CRTC
	 * can only have one possible CRTC. Only expose support for
	 * any CRTC if they're not going to be used as a primary plane
	 * for a CRTC - like overlay or underlay planes.
	 */
	possible_crtcs = 1 << plane_id;
	if (plane_id >= dm->dc->caps.max_streams)
		possible_crtcs = 0xff;

	ret = amdgpu_dm_plane_init(dm, plane, possible_crtcs, plane_cap);

	if (ret) {
		DRM_ERROR("KMS: Failed to initialize plane\n");
		kfree(plane);
		return ret;
	}

	if (mode_info)
		mode_info->planes[plane_id] = plane;

	return ret;
}


static void register_backlight_device(struct amdgpu_display_manager *dm,
				      struct dc_link *link)
{
#if defined(CONFIG_BACKLIGHT_CLASS_DEVICE) ||\
	defined(CONFIG_BACKLIGHT_CLASS_DEVICE_MODULE)

	if ((link->connector_signal & (SIGNAL_TYPE_EDP | SIGNAL_TYPE_LVDS)) &&
	    link->type != dc_connection_none) {
		/*
		 * Event if registration failed, we should continue with
		 * DM initialization because not having a backlight control
		 * is better then a black screen.
		 */
		amdgpu_dm_register_backlight_device(dm);

		if (dm->backlight_dev)
			dm->backlight_link = link;
	}
#endif
}


/*
 * In this architecture, the association
 * connector -> encoder -> crtc
 * id not really requried. The crtc and connector will hold the
 * display_index as an abstraction to use with DAL component
 *
 * Returns 0 on success
 */
static int amdgpu_dm_initialize_drm_device(struct amdgpu_device *adev)
{
	struct amdgpu_display_manager *dm = &adev->dm;
	int32_t i;
	struct amdgpu_dm_connector *aconnector = NULL;
	struct amdgpu_encoder *aencoder = NULL;
	struct amdgpu_mode_info *mode_info = &adev->mode_info;
	uint32_t link_cnt;
	int32_t primary_planes;
	enum dc_connection_type new_connection_type = dc_connection_none;
	const struct dc_plane_cap *plane;

	dm->display_indexes_num = dm->dc->caps.max_streams;
	/* Update the actual used number of crtc */
	adev->mode_info.num_crtc = adev->dm.display_indexes_num;

	link_cnt = dm->dc->caps.max_links;
	if (amdgpu_dm_mode_config_init(dm->adev)) {
		DRM_ERROR("DM: Failed to initialize mode config\n");
		return -EINVAL;
	}

	/* There is one primary plane per CRTC */
	primary_planes = dm->dc->caps.max_streams;
	ASSERT(primary_planes <= AMDGPU_MAX_PLANES);

	/*
	 * Initialize primary planes, implicit planes for legacy IOCTLS.
	 * Order is reversed to match iteration order in atomic check.
	 */
	for (i = (primary_planes - 1); i >= 0; i--) {
		plane = &dm->dc->caps.planes[i];

		if (initialize_plane(dm, mode_info, i,
				     DRM_PLANE_TYPE_PRIMARY, plane)) {
			DRM_ERROR("KMS: Failed to initialize primary plane\n");
			goto fail;
		}
	}

	/*
	 * Initialize overlay planes, index starting after primary planes.
	 * These planes have a higher DRM index than the primary planes since
	 * they should be considered as having a higher z-order.
	 * Order is reversed to match iteration order in atomic check.
	 *
	 * Only support DCN for now, and only expose one so we don't encourage
	 * userspace to use up all the pipes.
	 */
	for (i = 0; i < dm->dc->caps.max_planes; ++i) {
		struct dc_plane_cap *plane = &dm->dc->caps.planes[i];

		if (plane->type != DC_PLANE_TYPE_DCN_UNIVERSAL)
			continue;

		if (!plane->blends_with_above || !plane->blends_with_below)
			continue;

		if (!plane->pixel_format_support.argb8888)
			continue;

		if (initialize_plane(dm, NULL, primary_planes + i,
				     DRM_PLANE_TYPE_OVERLAY, plane)) {
			DRM_ERROR("KMS: Failed to initialize overlay plane\n");
			goto fail;
		}

		/* Only create one overlay plane. */
		break;
	}

	for (i = 0; i < dm->dc->caps.max_streams; i++)
		if (amdgpu_dm_crtc_init(dm, mode_info->planes[i], i)) {
			DRM_ERROR("KMS: Failed to initialize crtc\n");
			goto fail;
		}

	/* loops over all connectors on the board */
	for (i = 0; i < link_cnt; i++) {
		struct dc_link *link = NULL;

		if (i > AMDGPU_DM_MAX_DISPLAY_INDEX) {
			DRM_ERROR(
				"KMS: Cannot support more than %d display indexes\n",
					AMDGPU_DM_MAX_DISPLAY_INDEX);
			continue;
		}

		aconnector = kzalloc(sizeof(*aconnector), GFP_KERNEL);
		if (!aconnector)
			goto fail;

		aencoder = kzalloc(sizeof(*aencoder), GFP_KERNEL);
		if (!aencoder)
			goto fail;

		if (amdgpu_dm_encoder_init(dm->ddev, aencoder, i)) {
			DRM_ERROR("KMS: Failed to initialize encoder\n");
			goto fail;
		}

		if (amdgpu_dm_connector_init(dm, aconnector, i, aencoder)) {
			DRM_ERROR("KMS: Failed to initialize connector\n");
			goto fail;
		}

		link = dc_get_link_at_index(dm->dc, i);

		if (!dc_link_detect_sink(link, &new_connection_type))
			DRM_ERROR("KMS: Failed to detect connector\n");

		if (aconnector->base.force && new_connection_type == dc_connection_none) {
			emulated_link_detect(link);
			amdgpu_dm_update_connector_after_detect(aconnector);

		} else if (dc_link_detect(link, DETECT_REASON_BOOT)) {
			amdgpu_dm_update_connector_after_detect(aconnector);
			register_backlight_device(dm, link);
			if (amdgpu_dc_feature_mask & DC_PSR_MASK)
				amdgpu_dm_set_psr_caps(link);
		}


	}

	/* Software is initialized. Now we can register interrupt handlers. */
	switch (adev->asic_type) {
#if defined(CONFIG_DRM_AMD_DC_SI)
	case CHIP_TAHITI:
	case CHIP_PITCAIRN:
	case CHIP_VERDE:
	case CHIP_OLAND:
		if (dce60_register_irq_handlers(dm->adev)) {
			DRM_ERROR("DM: Failed to initialize IRQ\n");
			goto fail;
		}
		break;
#endif
	case CHIP_BONAIRE:
	case CHIP_HAWAII:
	case CHIP_KAVERI:
	case CHIP_KABINI:
	case CHIP_MULLINS:
	case CHIP_TONGA:
	case CHIP_FIJI:
	case CHIP_CARRIZO:
	case CHIP_STONEY:
	case CHIP_POLARIS11:
	case CHIP_POLARIS10:
	case CHIP_POLARIS12:
	case CHIP_VEGAM:
	case CHIP_VEGA10:
	case CHIP_VEGA12:
	case CHIP_VEGA20:
		if (dce110_register_irq_handlers(dm->adev)) {
			DRM_ERROR("DM: Failed to initialize IRQ\n");
			goto fail;
		}
		break;
#if defined(CONFIG_DRM_AMD_DC_DCN)
	case CHIP_RAVEN:
	case CHIP_NAVI12:
	case CHIP_NAVI10:
	case CHIP_NAVI14:
	case CHIP_RENOIR:
#if defined(CONFIG_DRM_AMD_DC_DCN3_0)
	case CHIP_SIENNA_CICHLID:
	case CHIP_NAVY_FLOUNDER:
#endif
		if (dcn10_register_irq_handlers(dm->adev)) {
			DRM_ERROR("DM: Failed to initialize IRQ\n");
			goto fail;
		}
		break;
#endif
	default:
		DRM_ERROR("Unsupported ASIC type: 0x%X\n", adev->asic_type);
		goto fail;
	}

	return 0;
fail:
	kfree(aencoder);
	kfree(aconnector);

	return -EINVAL;
}

static void amdgpu_dm_destroy_drm_device(struct amdgpu_display_manager *dm)
{
	drm_mode_config_cleanup(dm->ddev);
	drm_atomic_private_obj_fini(&dm->atomic_obj);
	return;
}

/******************************************************************************
 * amdgpu_display_funcs functions
 *****************************************************************************/

/*
 * dm_bandwidth_update - program display watermarks
 *
 * @adev: amdgpu_device pointer
 *
 * Calculate and program the display watermarks and line buffer allocation.
 */
static void dm_bandwidth_update(struct amdgpu_device *adev)
{
	/* TODO: implement later */
}

static const struct amdgpu_display_funcs dm_display_funcs = {
	.bandwidth_update = dm_bandwidth_update, /* called unconditionally */
	.vblank_get_counter = dm_vblank_get_counter,/* called unconditionally */
	.backlight_set_level = NULL, /* never called for DC */
	.backlight_get_level = NULL, /* never called for DC */
	.hpd_sense = NULL,/* called unconditionally */
	.hpd_set_polarity = NULL, /* called unconditionally */
	.hpd_get_gpio_reg = NULL, /* VBIOS parsing. DAL does it. */
	.page_flip_get_scanoutpos =
		dm_crtc_get_scanoutpos,/* called unconditionally */
	.add_encoder = NULL, /* VBIOS parsing. DAL does it. */
	.add_connector = NULL, /* VBIOS parsing. DAL does it. */
};

#if defined(CONFIG_DEBUG_KERNEL_DC)

static ssize_t s3_debug_store(struct device *device,
			      struct device_attribute *attr,
			      const char *buf,
			      size_t count)
{
	int ret;
	int s3_state;
	struct drm_device *drm_dev = dev_get_drvdata(device);
	struct amdgpu_device *adev = drm_to_adev(drm_dev);

	ret = kstrtoint(buf, 0, &s3_state);

	if (ret == 0) {
		if (s3_state) {
			dm_resume(adev);
			drm_kms_helper_hotplug_event(adev_to_drm(adev));
		} else
			dm_suspend(adev);
	}

	return ret == 0 ? count : 0;
}

DEVICE_ATTR_WO(s3_debug);

#endif

static int dm_early_init(void *handle)
{
	struct amdgpu_device *adev = (struct amdgpu_device *)handle;

	switch (adev->asic_type) {
#if defined(CONFIG_DRM_AMD_DC_SI)
	case CHIP_TAHITI:
	case CHIP_PITCAIRN:
	case CHIP_VERDE:
		adev->mode_info.num_crtc = 6;
		adev->mode_info.num_hpd = 6;
		adev->mode_info.num_dig = 6;
		break;
	case CHIP_OLAND:
		adev->mode_info.num_crtc = 2;
		adev->mode_info.num_hpd = 2;
		adev->mode_info.num_dig = 2;
		break;
#endif
	case CHIP_BONAIRE:
	case CHIP_HAWAII:
		adev->mode_info.num_crtc = 6;
		adev->mode_info.num_hpd = 6;
		adev->mode_info.num_dig = 6;
		break;
	case CHIP_KAVERI:
		adev->mode_info.num_crtc = 4;
		adev->mode_info.num_hpd = 6;
		adev->mode_info.num_dig = 7;
		break;
	case CHIP_KABINI:
	case CHIP_MULLINS:
		adev->mode_info.num_crtc = 2;
		adev->mode_info.num_hpd = 6;
		adev->mode_info.num_dig = 6;
		break;
	case CHIP_FIJI:
	case CHIP_TONGA:
		adev->mode_info.num_crtc = 6;
		adev->mode_info.num_hpd = 6;
		adev->mode_info.num_dig = 7;
		break;
	case CHIP_CARRIZO:
		adev->mode_info.num_crtc = 3;
		adev->mode_info.num_hpd = 6;
		adev->mode_info.num_dig = 9;
		break;
	case CHIP_STONEY:
		adev->mode_info.num_crtc = 2;
		adev->mode_info.num_hpd = 6;
		adev->mode_info.num_dig = 9;
		break;
	case CHIP_POLARIS11:
	case CHIP_POLARIS12:
		adev->mode_info.num_crtc = 5;
		adev->mode_info.num_hpd = 5;
		adev->mode_info.num_dig = 5;
		break;
	case CHIP_POLARIS10:
	case CHIP_VEGAM:
		adev->mode_info.num_crtc = 6;
		adev->mode_info.num_hpd = 6;
		adev->mode_info.num_dig = 6;
		break;
	case CHIP_VEGA10:
	case CHIP_VEGA12:
	case CHIP_VEGA20:
		adev->mode_info.num_crtc = 6;
		adev->mode_info.num_hpd = 6;
		adev->mode_info.num_dig = 6;
		break;
#if defined(CONFIG_DRM_AMD_DC_DCN)
	case CHIP_RAVEN:
		adev->mode_info.num_crtc = 4;
		adev->mode_info.num_hpd = 4;
		adev->mode_info.num_dig = 4;
		break;
#endif
	case CHIP_NAVI10:
	case CHIP_NAVI12:
#if defined(CONFIG_DRM_AMD_DC_DCN3_0)
	case CHIP_SIENNA_CICHLID:
	case CHIP_NAVY_FLOUNDER:
#endif
		adev->mode_info.num_crtc = 6;
		adev->mode_info.num_hpd = 6;
		adev->mode_info.num_dig = 6;
		break;
	case CHIP_NAVI14:
		adev->mode_info.num_crtc = 5;
		adev->mode_info.num_hpd = 5;
		adev->mode_info.num_dig = 5;
		break;
	case CHIP_RENOIR:
		adev->mode_info.num_crtc = 4;
		adev->mode_info.num_hpd = 4;
		adev->mode_info.num_dig = 4;
		break;
	default:
		DRM_ERROR("Unsupported ASIC type: 0x%X\n", adev->asic_type);
		return -EINVAL;
	}

	amdgpu_dm_set_irq_funcs(adev);

	if (adev->mode_info.funcs == NULL)
		adev->mode_info.funcs = &dm_display_funcs;

	/*
	 * Note: Do NOT change adev->audio_endpt_rreg and
	 * adev->audio_endpt_wreg because they are initialised in
	 * amdgpu_device_init()
	 */
#if defined(CONFIG_DEBUG_KERNEL_DC)
	device_create_file(
		adev_to_drm(adev)->dev,
		&dev_attr_s3_debug);
#endif

	return 0;
}

static bool modeset_required(struct drm_crtc_state *crtc_state,
			     struct dc_stream_state *new_stream,
			     struct dc_stream_state *old_stream)
{
	return crtc_state->active && drm_atomic_crtc_needs_modeset(crtc_state);
}

static bool modereset_required(struct drm_crtc_state *crtc_state)
{
	return !crtc_state->active && drm_atomic_crtc_needs_modeset(crtc_state);
}

static void amdgpu_dm_encoder_destroy(struct drm_encoder *encoder)
{
	drm_encoder_cleanup(encoder);
	kfree(encoder);
}

static const struct drm_encoder_funcs amdgpu_dm_encoder_funcs = {
	.destroy = amdgpu_dm_encoder_destroy,
};


static int fill_dc_scaling_info(const struct drm_plane_state *state,
				struct dc_scaling_info *scaling_info)
{
	int scale_w, scale_h;

	memset(scaling_info, 0, sizeof(*scaling_info));

	/* Source is fixed 16.16 but we ignore mantissa for now... */
	scaling_info->src_rect.x = state->src_x >> 16;
	scaling_info->src_rect.y = state->src_y >> 16;

	scaling_info->src_rect.width = state->src_w >> 16;
	if (scaling_info->src_rect.width == 0)
		return -EINVAL;

	scaling_info->src_rect.height = state->src_h >> 16;
	if (scaling_info->src_rect.height == 0)
		return -EINVAL;

	scaling_info->dst_rect.x = state->crtc_x;
	scaling_info->dst_rect.y = state->crtc_y;

	if (state->crtc_w == 0)
		return -EINVAL;

	scaling_info->dst_rect.width = state->crtc_w;

	if (state->crtc_h == 0)
		return -EINVAL;

	scaling_info->dst_rect.height = state->crtc_h;

	/* DRM doesn't specify clipping on destination output. */
	scaling_info->clip_rect = scaling_info->dst_rect;

	/* TODO: Validate scaling per-format with DC plane caps */
	scale_w = scaling_info->dst_rect.width * 1000 /
		  scaling_info->src_rect.width;

	if (scale_w < 250 || scale_w > 16000)
		return -EINVAL;

	scale_h = scaling_info->dst_rect.height * 1000 /
		  scaling_info->src_rect.height;

	if (scale_h < 250 || scale_h > 16000)
		return -EINVAL;

	/*
	 * The "scaling_quality" can be ignored for now, quality = 0 has DC
	 * assume reasonable defaults based on the format.
	 */

	return 0;
}

static int get_fb_info(const struct amdgpu_framebuffer *amdgpu_fb,
		       uint64_t *tiling_flags, bool *tmz_surface)
{
	struct amdgpu_bo *rbo;
	int r;

	if (!amdgpu_fb) {
		*tiling_flags = 0;
		*tmz_surface = false;
		return 0;
	}

	rbo = gem_to_amdgpu_bo(amdgpu_fb->base.obj[0]);
	r = amdgpu_bo_reserve(rbo, false);

	if (unlikely(r)) {
		/* Don't show error message when returning -ERESTARTSYS */
		if (r != -ERESTARTSYS)
			DRM_ERROR("Unable to reserve buffer: %d\n", r);
		return r;
	}

	if (tiling_flags)
		amdgpu_bo_get_tiling_flags(rbo, tiling_flags);

	if (tmz_surface)
		*tmz_surface = amdgpu_bo_encrypted(rbo);

	amdgpu_bo_unreserve(rbo);

	return r;
}

static inline uint64_t get_dcc_address(uint64_t address, uint64_t tiling_flags)
{
	uint32_t offset = AMDGPU_TILING_GET(tiling_flags, DCC_OFFSET_256B);

	return offset ? (address + offset * 256) : 0;
}

static int
fill_plane_dcc_attributes(struct amdgpu_device *adev,
			  const struct amdgpu_framebuffer *afb,
			  const enum surface_pixel_format format,
			  const enum dc_rotation_angle rotation,
			  const struct plane_size *plane_size,
			  const union dc_tiling_info *tiling_info,
			  const uint64_t info,
			  struct dc_plane_dcc_param *dcc,
			  struct dc_plane_address *address,
			  bool force_disable_dcc)
{
	struct dc *dc = adev->dm.dc;
	struct dc_dcc_surface_param input;
	struct dc_surface_dcc_cap output;
	uint32_t offset = AMDGPU_TILING_GET(info, DCC_OFFSET_256B);
	uint32_t i64b = AMDGPU_TILING_GET(info, DCC_INDEPENDENT_64B) != 0;
	uint64_t dcc_address;

	memset(&input, 0, sizeof(input));
	memset(&output, 0, sizeof(output));

	if (force_disable_dcc)
		return 0;

	if (!offset)
		return 0;

	if (format >= SURFACE_PIXEL_FORMAT_VIDEO_BEGIN)
		return 0;

	if (!dc->cap_funcs.get_dcc_compression_cap)
		return -EINVAL;

	input.format = format;
	input.surface_size.width = plane_size->surface_size.width;
	input.surface_size.height = plane_size->surface_size.height;
	input.swizzle_mode = tiling_info->gfx9.swizzle;

	if (rotation == ROTATION_ANGLE_0 || rotation == ROTATION_ANGLE_180)
		input.scan = SCAN_DIRECTION_HORIZONTAL;
	else if (rotation == ROTATION_ANGLE_90 || rotation == ROTATION_ANGLE_270)
		input.scan = SCAN_DIRECTION_VERTICAL;

	if (!dc->cap_funcs.get_dcc_compression_cap(dc, &input, &output))
		return -EINVAL;

	if (!output.capable)
		return -EINVAL;

	if (i64b == 0 && output.grph.rgb.independent_64b_blks != 0)
		return -EINVAL;

	dcc->enable = 1;
	dcc->meta_pitch =
		AMDGPU_TILING_GET(info, DCC_PITCH_MAX) + 1;
	dcc->independent_64b_blks = i64b;

	dcc_address = get_dcc_address(afb->address, info);
	address->grph.meta_addr.low_part = lower_32_bits(dcc_address);
	address->grph.meta_addr.high_part = upper_32_bits(dcc_address);

	return 0;
}

static int
fill_plane_buffer_attributes(struct amdgpu_device *adev,
			     const struct amdgpu_framebuffer *afb,
			     const enum surface_pixel_format format,
			     const enum dc_rotation_angle rotation,
			     const uint64_t tiling_flags,
			     union dc_tiling_info *tiling_info,
			     struct plane_size *plane_size,
			     struct dc_plane_dcc_param *dcc,
			     struct dc_plane_address *address,
<<<<<<< HEAD
=======
			     bool tmz_surface,
>>>>>>> d1988041
			     bool force_disable_dcc)
{
	const struct drm_framebuffer *fb = &afb->base;
	int ret;

	memset(tiling_info, 0, sizeof(*tiling_info));
	memset(plane_size, 0, sizeof(*plane_size));
	memset(dcc, 0, sizeof(*dcc));
	memset(address, 0, sizeof(*address));

	address->tmz_surface = tmz_surface;

	if (format < SURFACE_PIXEL_FORMAT_VIDEO_BEGIN) {
		plane_size->surface_size.x = 0;
		plane_size->surface_size.y = 0;
		plane_size->surface_size.width = fb->width;
		plane_size->surface_size.height = fb->height;
		plane_size->surface_pitch =
			fb->pitches[0] / fb->format->cpp[0];

		address->type = PLN_ADDR_TYPE_GRAPHICS;
		address->grph.addr.low_part = lower_32_bits(afb->address);
		address->grph.addr.high_part = upper_32_bits(afb->address);
	} else if (format < SURFACE_PIXEL_FORMAT_INVALID) {
		uint64_t chroma_addr = afb->address + fb->offsets[1];

		plane_size->surface_size.x = 0;
		plane_size->surface_size.y = 0;
		plane_size->surface_size.width = fb->width;
		plane_size->surface_size.height = fb->height;
		plane_size->surface_pitch =
			fb->pitches[0] / fb->format->cpp[0];

		plane_size->chroma_size.x = 0;
		plane_size->chroma_size.y = 0;
		/* TODO: set these based on surface format */
		plane_size->chroma_size.width = fb->width / 2;
		plane_size->chroma_size.height = fb->height / 2;

		plane_size->chroma_pitch =
			fb->pitches[1] / fb->format->cpp[1];

		address->type = PLN_ADDR_TYPE_VIDEO_PROGRESSIVE;
		address->video_progressive.luma_addr.low_part =
			lower_32_bits(afb->address);
		address->video_progressive.luma_addr.high_part =
			upper_32_bits(afb->address);
		address->video_progressive.chroma_addr.low_part =
			lower_32_bits(chroma_addr);
		address->video_progressive.chroma_addr.high_part =
			upper_32_bits(chroma_addr);
	}

	/* Fill GFX8 params */
	if (AMDGPU_TILING_GET(tiling_flags, ARRAY_MODE) == DC_ARRAY_2D_TILED_THIN1) {
		unsigned int bankw, bankh, mtaspect, tile_split, num_banks;

		bankw = AMDGPU_TILING_GET(tiling_flags, BANK_WIDTH);
		bankh = AMDGPU_TILING_GET(tiling_flags, BANK_HEIGHT);
		mtaspect = AMDGPU_TILING_GET(tiling_flags, MACRO_TILE_ASPECT);
		tile_split = AMDGPU_TILING_GET(tiling_flags, TILE_SPLIT);
		num_banks = AMDGPU_TILING_GET(tiling_flags, NUM_BANKS);

		/* XXX fix me for VI */
		tiling_info->gfx8.num_banks = num_banks;
		tiling_info->gfx8.array_mode =
				DC_ARRAY_2D_TILED_THIN1;
		tiling_info->gfx8.tile_split = tile_split;
		tiling_info->gfx8.bank_width = bankw;
		tiling_info->gfx8.bank_height = bankh;
		tiling_info->gfx8.tile_aspect = mtaspect;
		tiling_info->gfx8.tile_mode =
				DC_ADDR_SURF_MICRO_TILING_DISPLAY;
	} else if (AMDGPU_TILING_GET(tiling_flags, ARRAY_MODE)
			== DC_ARRAY_1D_TILED_THIN1) {
		tiling_info->gfx8.array_mode = DC_ARRAY_1D_TILED_THIN1;
	}

	tiling_info->gfx8.pipe_config =
			AMDGPU_TILING_GET(tiling_flags, PIPE_CONFIG);

	if (adev->asic_type == CHIP_VEGA10 ||
	    adev->asic_type == CHIP_VEGA12 ||
	    adev->asic_type == CHIP_VEGA20 ||
	    adev->asic_type == CHIP_NAVI10 ||
	    adev->asic_type == CHIP_NAVI14 ||
	    adev->asic_type == CHIP_NAVI12 ||
#if defined(CONFIG_DRM_AMD_DC_DCN3_0)
		adev->asic_type == CHIP_SIENNA_CICHLID ||
		adev->asic_type == CHIP_NAVY_FLOUNDER ||
#endif
	    adev->asic_type == CHIP_RENOIR ||
	    adev->asic_type == CHIP_RAVEN) {
		/* Fill GFX9 params */
		tiling_info->gfx9.num_pipes =
			adev->gfx.config.gb_addr_config_fields.num_pipes;
		tiling_info->gfx9.num_banks =
			adev->gfx.config.gb_addr_config_fields.num_banks;
		tiling_info->gfx9.pipe_interleave =
			adev->gfx.config.gb_addr_config_fields.pipe_interleave_size;
		tiling_info->gfx9.num_shader_engines =
			adev->gfx.config.gb_addr_config_fields.num_se;
		tiling_info->gfx9.max_compressed_frags =
			adev->gfx.config.gb_addr_config_fields.max_compress_frags;
		tiling_info->gfx9.num_rb_per_se =
			adev->gfx.config.gb_addr_config_fields.num_rb_per_se;
		tiling_info->gfx9.swizzle =
			AMDGPU_TILING_GET(tiling_flags, SWIZZLE_MODE);
		tiling_info->gfx9.shaderEnable = 1;

#ifdef CONFIG_DRM_AMD_DC_DCN3_0
		if (adev->asic_type == CHIP_SIENNA_CICHLID ||
		    adev->asic_type == CHIP_NAVY_FLOUNDER)
			tiling_info->gfx9.num_pkrs = adev->gfx.config.gb_addr_config_fields.num_pkrs;
#endif
		ret = fill_plane_dcc_attributes(adev, afb, format, rotation,
						plane_size, tiling_info,
						tiling_flags, dcc, address,
						force_disable_dcc);
		if (ret)
			return ret;
	}

	return 0;
}

static void
fill_blending_from_plane_state(const struct drm_plane_state *plane_state,
			       bool *per_pixel_alpha, bool *global_alpha,
			       int *global_alpha_value)
{
	*per_pixel_alpha = false;
	*global_alpha = false;
	*global_alpha_value = 0xff;

	if (plane_state->plane->type != DRM_PLANE_TYPE_OVERLAY)
		return;

	if (plane_state->pixel_blend_mode == DRM_MODE_BLEND_PREMULTI) {
		static const uint32_t alpha_formats[] = {
			DRM_FORMAT_ARGB8888,
			DRM_FORMAT_RGBA8888,
			DRM_FORMAT_ABGR8888,
		};
		uint32_t format = plane_state->fb->format->format;
		unsigned int i;

		for (i = 0; i < ARRAY_SIZE(alpha_formats); ++i) {
			if (format == alpha_formats[i]) {
				*per_pixel_alpha = true;
				break;
			}
		}
	}

	if (plane_state->alpha < 0xffff) {
		*global_alpha = true;
		*global_alpha_value = plane_state->alpha >> 8;
	}
}

static int
fill_plane_color_attributes(const struct drm_plane_state *plane_state,
			    const enum surface_pixel_format format,
			    enum dc_color_space *color_space)
{
	bool full_range;

	*color_space = COLOR_SPACE_SRGB;

	/* DRM color properties only affect non-RGB formats. */
	if (format < SURFACE_PIXEL_FORMAT_VIDEO_BEGIN)
		return 0;

	full_range = (plane_state->color_range == DRM_COLOR_YCBCR_FULL_RANGE);

	switch (plane_state->color_encoding) {
	case DRM_COLOR_YCBCR_BT601:
		if (full_range)
			*color_space = COLOR_SPACE_YCBCR601;
		else
			*color_space = COLOR_SPACE_YCBCR601_LIMITED;
		break;

	case DRM_COLOR_YCBCR_BT709:
		if (full_range)
			*color_space = COLOR_SPACE_YCBCR709;
		else
			*color_space = COLOR_SPACE_YCBCR709_LIMITED;
		break;

	case DRM_COLOR_YCBCR_BT2020:
		if (full_range)
			*color_space = COLOR_SPACE_2020_YCBCR;
		else
			return -EINVAL;
		break;

	default:
		return -EINVAL;
	}

	return 0;
}

static int
fill_dc_plane_info_and_addr(struct amdgpu_device *adev,
			    const struct drm_plane_state *plane_state,
			    const uint64_t tiling_flags,
			    struct dc_plane_info *plane_info,
			    struct dc_plane_address *address,
<<<<<<< HEAD
=======
			    bool tmz_surface,
>>>>>>> d1988041
			    bool force_disable_dcc)
{
	const struct drm_framebuffer *fb = plane_state->fb;
	const struct amdgpu_framebuffer *afb =
		to_amdgpu_framebuffer(plane_state->fb);
	struct drm_format_name_buf format_name;
	int ret;

	memset(plane_info, 0, sizeof(*plane_info));

	switch (fb->format->format) {
	case DRM_FORMAT_C8:
		plane_info->format =
			SURFACE_PIXEL_FORMAT_GRPH_PALETA_256_COLORS;
		break;
	case DRM_FORMAT_RGB565:
		plane_info->format = SURFACE_PIXEL_FORMAT_GRPH_RGB565;
		break;
	case DRM_FORMAT_XRGB8888:
	case DRM_FORMAT_ARGB8888:
		plane_info->format = SURFACE_PIXEL_FORMAT_GRPH_ARGB8888;
		break;
	case DRM_FORMAT_XRGB2101010:
	case DRM_FORMAT_ARGB2101010:
		plane_info->format = SURFACE_PIXEL_FORMAT_GRPH_ARGB2101010;
		break;
	case DRM_FORMAT_XBGR2101010:
	case DRM_FORMAT_ABGR2101010:
		plane_info->format = SURFACE_PIXEL_FORMAT_GRPH_ABGR2101010;
		break;
	case DRM_FORMAT_XBGR8888:
	case DRM_FORMAT_ABGR8888:
		plane_info->format = SURFACE_PIXEL_FORMAT_GRPH_ABGR8888;
		break;
	case DRM_FORMAT_NV21:
		plane_info->format = SURFACE_PIXEL_FORMAT_VIDEO_420_YCbCr;
		break;
	case DRM_FORMAT_NV12:
		plane_info->format = SURFACE_PIXEL_FORMAT_VIDEO_420_YCrCb;
		break;
	case DRM_FORMAT_P010:
		plane_info->format = SURFACE_PIXEL_FORMAT_VIDEO_420_10bpc_YCrCb;
		break;
	case DRM_FORMAT_XRGB16161616F:
	case DRM_FORMAT_ARGB16161616F:
		plane_info->format = SURFACE_PIXEL_FORMAT_GRPH_ARGB16161616F;
		break;
	case DRM_FORMAT_XBGR16161616F:
	case DRM_FORMAT_ABGR16161616F:
		plane_info->format = SURFACE_PIXEL_FORMAT_GRPH_ABGR16161616F;
		break;
	default:
		DRM_ERROR(
			"Unsupported screen format %s\n",
			drm_get_format_name(fb->format->format, &format_name));
		return -EINVAL;
	}

	switch (plane_state->rotation & DRM_MODE_ROTATE_MASK) {
	case DRM_MODE_ROTATE_0:
		plane_info->rotation = ROTATION_ANGLE_0;
		break;
	case DRM_MODE_ROTATE_90:
		plane_info->rotation = ROTATION_ANGLE_90;
		break;
	case DRM_MODE_ROTATE_180:
		plane_info->rotation = ROTATION_ANGLE_180;
		break;
	case DRM_MODE_ROTATE_270:
		plane_info->rotation = ROTATION_ANGLE_270;
		break;
	default:
		plane_info->rotation = ROTATION_ANGLE_0;
		break;
	}

	plane_info->visible = true;
	plane_info->stereo_format = PLANE_STEREO_FORMAT_NONE;

	plane_info->layer_index = 0;

	ret = fill_plane_color_attributes(plane_state, plane_info->format,
					  &plane_info->color_space);
	if (ret)
		return ret;

	ret = fill_plane_buffer_attributes(adev, afb, plane_info->format,
					   plane_info->rotation, tiling_flags,
					   &plane_info->tiling_info,
					   &plane_info->plane_size,
<<<<<<< HEAD
					   &plane_info->dcc, address,
=======
					   &plane_info->dcc, address, tmz_surface,
>>>>>>> d1988041
					   force_disable_dcc);
	if (ret)
		return ret;

	fill_blending_from_plane_state(
		plane_state, &plane_info->per_pixel_alpha,
		&plane_info->global_alpha, &plane_info->global_alpha_value);

	return 0;
}

static int fill_dc_plane_attributes(struct amdgpu_device *adev,
				    struct dc_plane_state *dc_plane_state,
				    struct drm_plane_state *plane_state,
				    struct drm_crtc_state *crtc_state)
{
	struct dm_crtc_state *dm_crtc_state = to_dm_crtc_state(crtc_state);
	struct dm_plane_state *dm_plane_state = to_dm_plane_state(plane_state);
	struct dc_scaling_info scaling_info;
	struct dc_plane_info plane_info;
	int ret;
	bool force_disable_dcc = false;

	ret = fill_dc_scaling_info(plane_state, &scaling_info);
	if (ret)
		return ret;

	dc_plane_state->src_rect = scaling_info.src_rect;
	dc_plane_state->dst_rect = scaling_info.dst_rect;
	dc_plane_state->clip_rect = scaling_info.clip_rect;
	dc_plane_state->scaling_quality = scaling_info.scaling_quality;

<<<<<<< HEAD
	ret = get_fb_info(amdgpu_fb, &tiling_flags);
	if (ret)
		return ret;

	force_disable_dcc = adev->asic_type == CHIP_RAVEN && adev->in_suspend;
	ret = fill_dc_plane_info_and_addr(adev, plane_state, tiling_flags,
					  &plane_info,
					  &dc_plane_state->address,
=======
	force_disable_dcc = adev->asic_type == CHIP_RAVEN && adev->in_suspend;
	ret = fill_dc_plane_info_and_addr(adev, plane_state,
					  dm_plane_state->tiling_flags,
					  &plane_info,
					  &dc_plane_state->address,
					  dm_plane_state->tmz_surface,
>>>>>>> d1988041
					  force_disable_dcc);
	if (ret)
		return ret;

	dc_plane_state->format = plane_info.format;
	dc_plane_state->color_space = plane_info.color_space;
	dc_plane_state->format = plane_info.format;
	dc_plane_state->plane_size = plane_info.plane_size;
	dc_plane_state->rotation = plane_info.rotation;
	dc_plane_state->horizontal_mirror = plane_info.horizontal_mirror;
	dc_plane_state->stereo_format = plane_info.stereo_format;
	dc_plane_state->tiling_info = plane_info.tiling_info;
	dc_plane_state->visible = plane_info.visible;
	dc_plane_state->per_pixel_alpha = plane_info.per_pixel_alpha;
	dc_plane_state->global_alpha = plane_info.global_alpha;
	dc_plane_state->global_alpha_value = plane_info.global_alpha_value;
	dc_plane_state->dcc = plane_info.dcc;
	dc_plane_state->layer_index = plane_info.layer_index; // Always returns 0

	/*
	 * Always set input transfer function, since plane state is refreshed
	 * every time.
	 */
	ret = amdgpu_dm_update_plane_color_mgmt(dm_crtc_state, dc_plane_state);
	if (ret)
		return ret;

	return 0;
}

static void update_stream_scaling_settings(const struct drm_display_mode *mode,
					   const struct dm_connector_state *dm_state,
					   struct dc_stream_state *stream)
{
	enum amdgpu_rmx_type rmx_type;

	struct rect src = { 0 }; /* viewport in composition space*/
	struct rect dst = { 0 }; /* stream addressable area */

	/* no mode. nothing to be done */
	if (!mode)
		return;

	/* Full screen scaling by default */
	src.width = mode->hdisplay;
	src.height = mode->vdisplay;
	dst.width = stream->timing.h_addressable;
	dst.height = stream->timing.v_addressable;

	if (dm_state) {
		rmx_type = dm_state->scaling;
		if (rmx_type == RMX_ASPECT || rmx_type == RMX_OFF) {
			if (src.width * dst.height <
					src.height * dst.width) {
				/* height needs less upscaling/more downscaling */
				dst.width = src.width *
						dst.height / src.height;
			} else {
				/* width needs less upscaling/more downscaling */
				dst.height = src.height *
						dst.width / src.width;
			}
		} else if (rmx_type == RMX_CENTER) {
			dst = src;
		}

		dst.x = (stream->timing.h_addressable - dst.width) / 2;
		dst.y = (stream->timing.v_addressable - dst.height) / 2;

		if (dm_state->underscan_enable) {
			dst.x += dm_state->underscan_hborder / 2;
			dst.y += dm_state->underscan_vborder / 2;
			dst.width -= dm_state->underscan_hborder;
			dst.height -= dm_state->underscan_vborder;
		}
	}

	stream->src = src;
	stream->dst = dst;

	DRM_DEBUG_DRIVER("Destination Rectangle x:%d  y:%d  width:%d  height:%d\n",
			dst.x, dst.y, dst.width, dst.height);

}

static enum dc_color_depth
convert_color_depth_from_display_info(const struct drm_connector *connector,
				      bool is_y420, int requested_bpc)
{
	uint8_t bpc;

	if (is_y420) {
		bpc = 8;

		/* Cap display bpc based on HDMI 2.0 HF-VSDB */
		if (connector->display_info.hdmi.y420_dc_modes & DRM_EDID_YCBCR420_DC_48)
			bpc = 16;
		else if (connector->display_info.hdmi.y420_dc_modes & DRM_EDID_YCBCR420_DC_36)
			bpc = 12;
		else if (connector->display_info.hdmi.y420_dc_modes & DRM_EDID_YCBCR420_DC_30)
			bpc = 10;
	} else {
		bpc = (uint8_t)connector->display_info.bpc;
		/* Assume 8 bpc by default if no bpc is specified. */
		bpc = bpc ? bpc : 8;
	}

	if (requested_bpc > 0) {
		/*
		 * Cap display bpc based on the user requested value.
		 *
		 * The value for state->max_bpc may not correctly updated
		 * depending on when the connector gets added to the state
		 * or if this was called outside of atomic check, so it
		 * can't be used directly.
		 */
		bpc = min_t(u8, bpc, requested_bpc);

		/* Round down to the nearest even number. */
		bpc = bpc - (bpc & 1);
	}

	switch (bpc) {
	case 0:
		/*
		 * Temporary Work around, DRM doesn't parse color depth for
		 * EDID revision before 1.4
		 * TODO: Fix edid parsing
		 */
		return COLOR_DEPTH_888;
	case 6:
		return COLOR_DEPTH_666;
	case 8:
		return COLOR_DEPTH_888;
	case 10:
		return COLOR_DEPTH_101010;
	case 12:
		return COLOR_DEPTH_121212;
	case 14:
		return COLOR_DEPTH_141414;
	case 16:
		return COLOR_DEPTH_161616;
	default:
		return COLOR_DEPTH_UNDEFINED;
	}
}

static enum dc_aspect_ratio
get_aspect_ratio(const struct drm_display_mode *mode_in)
{
	/* 1-1 mapping, since both enums follow the HDMI spec. */
	return (enum dc_aspect_ratio) mode_in->picture_aspect_ratio;
}

static enum dc_color_space
get_output_color_space(const struct dc_crtc_timing *dc_crtc_timing)
{
	enum dc_color_space color_space = COLOR_SPACE_SRGB;

	switch (dc_crtc_timing->pixel_encoding)	{
	case PIXEL_ENCODING_YCBCR422:
	case PIXEL_ENCODING_YCBCR444:
	case PIXEL_ENCODING_YCBCR420:
	{
		/*
		 * 27030khz is the separation point between HDTV and SDTV
		 * according to HDMI spec, we use YCbCr709 and YCbCr601
		 * respectively
		 */
		if (dc_crtc_timing->pix_clk_100hz > 270300) {
			if (dc_crtc_timing->flags.Y_ONLY)
				color_space =
					COLOR_SPACE_YCBCR709_LIMITED;
			else
				color_space = COLOR_SPACE_YCBCR709;
		} else {
			if (dc_crtc_timing->flags.Y_ONLY)
				color_space =
					COLOR_SPACE_YCBCR601_LIMITED;
			else
				color_space = COLOR_SPACE_YCBCR601;
		}

	}
	break;
	case PIXEL_ENCODING_RGB:
		color_space = COLOR_SPACE_SRGB;
		break;

	default:
		WARN_ON(1);
		break;
	}

	return color_space;
}

static bool adjust_colour_depth_from_display_info(
	struct dc_crtc_timing *timing_out,
	const struct drm_display_info *info)
{
	enum dc_color_depth depth = timing_out->display_color_depth;
	int normalized_clk;
	do {
		normalized_clk = timing_out->pix_clk_100hz / 10;
		/* YCbCr 4:2:0 requires additional adjustment of 1/2 */
		if (timing_out->pixel_encoding == PIXEL_ENCODING_YCBCR420)
			normalized_clk /= 2;
		/* Adjusting pix clock following on HDMI spec based on colour depth */
		switch (depth) {
		case COLOR_DEPTH_888:
			break;
		case COLOR_DEPTH_101010:
			normalized_clk = (normalized_clk * 30) / 24;
			break;
		case COLOR_DEPTH_121212:
			normalized_clk = (normalized_clk * 36) / 24;
			break;
		case COLOR_DEPTH_161616:
			normalized_clk = (normalized_clk * 48) / 24;
			break;
		default:
			/* The above depths are the only ones valid for HDMI. */
			return false;
		}
		if (normalized_clk <= info->max_tmds_clock) {
			timing_out->display_color_depth = depth;
			return true;
		}
	} while (--depth > COLOR_DEPTH_666);
	return false;
}

static void fill_stream_properties_from_drm_display_mode(
	struct dc_stream_state *stream,
	const struct drm_display_mode *mode_in,
	const struct drm_connector *connector,
	const struct drm_connector_state *connector_state,
	const struct dc_stream_state *old_stream,
	int requested_bpc)
{
	struct dc_crtc_timing *timing_out = &stream->timing;
	const struct drm_display_info *info = &connector->display_info;
	struct amdgpu_dm_connector *aconnector = to_amdgpu_dm_connector(connector);
	struct hdmi_vendor_infoframe hv_frame;
	struct hdmi_avi_infoframe avi_frame;

	memset(&hv_frame, 0, sizeof(hv_frame));
	memset(&avi_frame, 0, sizeof(avi_frame));

	timing_out->h_border_left = 0;
	timing_out->h_border_right = 0;
	timing_out->v_border_top = 0;
	timing_out->v_border_bottom = 0;
	/* TODO: un-hardcode */
	if (drm_mode_is_420_only(info, mode_in)
			&& stream->signal == SIGNAL_TYPE_HDMI_TYPE_A)
		timing_out->pixel_encoding = PIXEL_ENCODING_YCBCR420;
	else if (drm_mode_is_420_also(info, mode_in)
			&& aconnector->force_yuv420_output)
		timing_out->pixel_encoding = PIXEL_ENCODING_YCBCR420;
	else if ((connector->display_info.color_formats & DRM_COLOR_FORMAT_YCRCB444)
			&& stream->signal == SIGNAL_TYPE_HDMI_TYPE_A)
		timing_out->pixel_encoding = PIXEL_ENCODING_YCBCR444;
	else
		timing_out->pixel_encoding = PIXEL_ENCODING_RGB;

	timing_out->timing_3d_format = TIMING_3D_FORMAT_NONE;
	timing_out->display_color_depth = convert_color_depth_from_display_info(
		connector,
		(timing_out->pixel_encoding == PIXEL_ENCODING_YCBCR420),
		requested_bpc);
	timing_out->scan_type = SCANNING_TYPE_NODATA;
	timing_out->hdmi_vic = 0;

	if(old_stream) {
		timing_out->vic = old_stream->timing.vic;
		timing_out->flags.HSYNC_POSITIVE_POLARITY = old_stream->timing.flags.HSYNC_POSITIVE_POLARITY;
		timing_out->flags.VSYNC_POSITIVE_POLARITY = old_stream->timing.flags.VSYNC_POSITIVE_POLARITY;
	} else {
		timing_out->vic = drm_match_cea_mode(mode_in);
		if (mode_in->flags & DRM_MODE_FLAG_PHSYNC)
			timing_out->flags.HSYNC_POSITIVE_POLARITY = 1;
		if (mode_in->flags & DRM_MODE_FLAG_PVSYNC)
			timing_out->flags.VSYNC_POSITIVE_POLARITY = 1;
	}

	if (stream->signal == SIGNAL_TYPE_HDMI_TYPE_A) {
		drm_hdmi_avi_infoframe_from_display_mode(&avi_frame, (struct drm_connector *)connector, mode_in);
		timing_out->vic = avi_frame.video_code;
		drm_hdmi_vendor_infoframe_from_display_mode(&hv_frame, (struct drm_connector *)connector, mode_in);
		timing_out->hdmi_vic = hv_frame.vic;
	}

	timing_out->h_addressable = mode_in->crtc_hdisplay;
	timing_out->h_total = mode_in->crtc_htotal;
	timing_out->h_sync_width =
		mode_in->crtc_hsync_end - mode_in->crtc_hsync_start;
	timing_out->h_front_porch =
		mode_in->crtc_hsync_start - mode_in->crtc_hdisplay;
	timing_out->v_total = mode_in->crtc_vtotal;
	timing_out->v_addressable = mode_in->crtc_vdisplay;
	timing_out->v_front_porch =
		mode_in->crtc_vsync_start - mode_in->crtc_vdisplay;
	timing_out->v_sync_width =
		mode_in->crtc_vsync_end - mode_in->crtc_vsync_start;
	timing_out->pix_clk_100hz = mode_in->crtc_clock * 10;
	timing_out->aspect_ratio = get_aspect_ratio(mode_in);

	stream->output_color_space = get_output_color_space(timing_out);

	stream->out_transfer_func->type = TF_TYPE_PREDEFINED;
	stream->out_transfer_func->tf = TRANSFER_FUNCTION_SRGB;
	if (stream->signal == SIGNAL_TYPE_HDMI_TYPE_A) {
		if (!adjust_colour_depth_from_display_info(timing_out, info) &&
		    drm_mode_is_420_also(info, mode_in) &&
		    timing_out->pixel_encoding != PIXEL_ENCODING_YCBCR420) {
			timing_out->pixel_encoding = PIXEL_ENCODING_YCBCR420;
			adjust_colour_depth_from_display_info(timing_out, info);
		}
	}
}

static void fill_audio_info(struct audio_info *audio_info,
			    const struct drm_connector *drm_connector,
			    const struct dc_sink *dc_sink)
{
	int i = 0;
	int cea_revision = 0;
	const struct dc_edid_caps *edid_caps = &dc_sink->edid_caps;

	audio_info->manufacture_id = edid_caps->manufacturer_id;
	audio_info->product_id = edid_caps->product_id;

	cea_revision = drm_connector->display_info.cea_rev;

	strscpy(audio_info->display_name,
		edid_caps->display_name,
		AUDIO_INFO_DISPLAY_NAME_SIZE_IN_CHARS);

	if (cea_revision >= 3) {
		audio_info->mode_count = edid_caps->audio_mode_count;

		for (i = 0; i < audio_info->mode_count; ++i) {
			audio_info->modes[i].format_code =
					(enum audio_format_code)
					(edid_caps->audio_modes[i].format_code);
			audio_info->modes[i].channel_count =
					edid_caps->audio_modes[i].channel_count;
			audio_info->modes[i].sample_rates.all =
					edid_caps->audio_modes[i].sample_rate;
			audio_info->modes[i].sample_size =
					edid_caps->audio_modes[i].sample_size;
		}
	}

	audio_info->flags.all = edid_caps->speaker_flags;

	/* TODO: We only check for the progressive mode, check for interlace mode too */
	if (drm_connector->latency_present[0]) {
		audio_info->video_latency = drm_connector->video_latency[0];
		audio_info->audio_latency = drm_connector->audio_latency[0];
	}

	/* TODO: For DP, video and audio latency should be calculated from DPCD caps */

}

static void
copy_crtc_timing_for_drm_display_mode(const struct drm_display_mode *src_mode,
				      struct drm_display_mode *dst_mode)
{
	dst_mode->crtc_hdisplay = src_mode->crtc_hdisplay;
	dst_mode->crtc_vdisplay = src_mode->crtc_vdisplay;
	dst_mode->crtc_clock = src_mode->crtc_clock;
	dst_mode->crtc_hblank_start = src_mode->crtc_hblank_start;
	dst_mode->crtc_hblank_end = src_mode->crtc_hblank_end;
	dst_mode->crtc_hsync_start =  src_mode->crtc_hsync_start;
	dst_mode->crtc_hsync_end = src_mode->crtc_hsync_end;
	dst_mode->crtc_htotal = src_mode->crtc_htotal;
	dst_mode->crtc_hskew = src_mode->crtc_hskew;
	dst_mode->crtc_vblank_start = src_mode->crtc_vblank_start;
	dst_mode->crtc_vblank_end = src_mode->crtc_vblank_end;
	dst_mode->crtc_vsync_start = src_mode->crtc_vsync_start;
	dst_mode->crtc_vsync_end = src_mode->crtc_vsync_end;
	dst_mode->crtc_vtotal = src_mode->crtc_vtotal;
}

static void
decide_crtc_timing_for_drm_display_mode(struct drm_display_mode *drm_mode,
					const struct drm_display_mode *native_mode,
					bool scale_enabled)
{
	if (scale_enabled) {
		copy_crtc_timing_for_drm_display_mode(native_mode, drm_mode);
	} else if (native_mode->clock == drm_mode->clock &&
			native_mode->htotal == drm_mode->htotal &&
			native_mode->vtotal == drm_mode->vtotal) {
		copy_crtc_timing_for_drm_display_mode(native_mode, drm_mode);
	} else {
		/* no scaling nor amdgpu inserted, no need to patch */
	}
}

static struct dc_sink *
create_fake_sink(struct amdgpu_dm_connector *aconnector)
{
	struct dc_sink_init_data sink_init_data = { 0 };
	struct dc_sink *sink = NULL;
	sink_init_data.link = aconnector->dc_link;
	sink_init_data.sink_signal = aconnector->dc_link->connector_signal;

	sink = dc_sink_create(&sink_init_data);
	if (!sink) {
		DRM_ERROR("Failed to create sink!\n");
		return NULL;
	}
	sink->sink_signal = SIGNAL_TYPE_VIRTUAL;

	return sink;
}

static void set_multisync_trigger_params(
		struct dc_stream_state *stream)
{
	if (stream->triggered_crtc_reset.enabled) {
		stream->triggered_crtc_reset.event = CRTC_EVENT_VSYNC_RISING;
		stream->triggered_crtc_reset.delay = TRIGGER_DELAY_NEXT_LINE;
	}
}

static void set_master_stream(struct dc_stream_state *stream_set[],
			      int stream_count)
{
	int j, highest_rfr = 0, master_stream = 0;

	for (j = 0;  j < stream_count; j++) {
		if (stream_set[j] && stream_set[j]->triggered_crtc_reset.enabled) {
			int refresh_rate = 0;

			refresh_rate = (stream_set[j]->timing.pix_clk_100hz*100)/
				(stream_set[j]->timing.h_total*stream_set[j]->timing.v_total);
			if (refresh_rate > highest_rfr) {
				highest_rfr = refresh_rate;
				master_stream = j;
			}
		}
	}
	for (j = 0;  j < stream_count; j++) {
		if (stream_set[j])
			stream_set[j]->triggered_crtc_reset.event_source = stream_set[master_stream];
	}
}

static void dm_enable_per_frame_crtc_master_sync(struct dc_state *context)
{
	int i = 0;

	if (context->stream_count < 2)
		return;
	for (i = 0; i < context->stream_count ; i++) {
		if (!context->streams[i])
			continue;
		/*
		 * TODO: add a function to read AMD VSDB bits and set
		 * crtc_sync_master.multi_sync_enabled flag
		 * For now it's set to false
		 */
		set_multisync_trigger_params(context->streams[i]);
	}
	set_master_stream(context->streams, context->stream_count);
}

static struct dc_stream_state *
create_stream_for_sink(struct amdgpu_dm_connector *aconnector,
		       const struct drm_display_mode *drm_mode,
		       const struct dm_connector_state *dm_state,
		       const struct dc_stream_state *old_stream,
		       int requested_bpc)
{
	struct drm_display_mode *preferred_mode = NULL;
	struct drm_connector *drm_connector;
	const struct drm_connector_state *con_state =
		dm_state ? &dm_state->base : NULL;
	struct dc_stream_state *stream = NULL;
	struct drm_display_mode mode = *drm_mode;
	bool native_mode_found = false;
	bool scale = dm_state ? (dm_state->scaling != RMX_OFF) : false;
	int mode_refresh;
	int preferred_refresh = 0;
#if defined(CONFIG_DRM_AMD_DC_DCN)
	struct dsc_dec_dpcd_caps dsc_caps;
#endif
	uint32_t link_bandwidth_kbps;

	struct dc_sink *sink = NULL;
	if (aconnector == NULL) {
		DRM_ERROR("aconnector is NULL!\n");
		return stream;
	}

	drm_connector = &aconnector->base;

	if (!aconnector->dc_sink) {
		sink = create_fake_sink(aconnector);
		if (!sink)
			return stream;
	} else {
		sink = aconnector->dc_sink;
		dc_sink_retain(sink);
	}

	stream = dc_create_stream_for_sink(sink);

	if (stream == NULL) {
		DRM_ERROR("Failed to create stream for sink!\n");
		goto finish;
	}

	stream->dm_stream_context = aconnector;

	stream->timing.flags.LTE_340MCSC_SCRAMBLE =
		drm_connector->display_info.hdmi.scdc.scrambling.low_rates;

	list_for_each_entry(preferred_mode, &aconnector->base.modes, head) {
		/* Search for preferred mode */
		if (preferred_mode->type & DRM_MODE_TYPE_PREFERRED) {
			native_mode_found = true;
			break;
		}
	}
	if (!native_mode_found)
		preferred_mode = list_first_entry_or_null(
				&aconnector->base.modes,
				struct drm_display_mode,
				head);

	mode_refresh = drm_mode_vrefresh(&mode);

	if (preferred_mode == NULL) {
		/*
		 * This may not be an error, the use case is when we have no
		 * usermode calls to reset and set mode upon hotplug. In this
		 * case, we call set mode ourselves to restore the previous mode
		 * and the modelist may not be filled in in time.
		 */
		DRM_DEBUG_DRIVER("No preferred mode found\n");
	} else {
		decide_crtc_timing_for_drm_display_mode(
				&mode, preferred_mode,
				dm_state ? (dm_state->scaling != RMX_OFF) : false);
		preferred_refresh = drm_mode_vrefresh(preferred_mode);
	}

	if (!dm_state)
		drm_mode_set_crtcinfo(&mode, 0);

	/*
	* If scaling is enabled and refresh rate didn't change
	* we copy the vic and polarities of the old timings
	*/
	if (!scale || mode_refresh != preferred_refresh)
		fill_stream_properties_from_drm_display_mode(stream,
			&mode, &aconnector->base, con_state, NULL, requested_bpc);
	else
		fill_stream_properties_from_drm_display_mode(stream,
			&mode, &aconnector->base, con_state, old_stream, requested_bpc);

	stream->timing.flags.DSC = 0;

	if (aconnector->dc_link && sink->sink_signal == SIGNAL_TYPE_DISPLAY_PORT) {
#if defined(CONFIG_DRM_AMD_DC_DCN)
		dc_dsc_parse_dsc_dpcd(aconnector->dc_link->ctx->dc,
				      aconnector->dc_link->dpcd_caps.dsc_caps.dsc_basic_caps.raw,
				      aconnector->dc_link->dpcd_caps.dsc_caps.dsc_branch_decoder_caps.raw,
				      &dsc_caps);
#endif
		link_bandwidth_kbps = dc_link_bandwidth_kbps(aconnector->dc_link,
							     dc_link_get_link_cap(aconnector->dc_link));

#if defined(CONFIG_DRM_AMD_DC_DCN)
		if (aconnector->dsc_settings.dsc_force_enable != DSC_CLK_FORCE_DISABLE && dsc_caps.is_dsc_supported) {
			/* Set DSC policy according to dsc_clock_en */
			dc_dsc_policy_set_enable_dsc_when_not_needed(
				aconnector->dsc_settings.dsc_force_enable == DSC_CLK_FORCE_ENABLE);

			if (dc_dsc_compute_config(aconnector->dc_link->ctx->dc->res_pool->dscs[0],
						  &dsc_caps,
						  aconnector->dc_link->ctx->dc->debug.dsc_min_slice_height_override,
						  link_bandwidth_kbps,
						  &stream->timing,
						  &stream->timing.dsc_cfg))
				stream->timing.flags.DSC = 1;
			/* Overwrite the stream flag if DSC is enabled through debugfs */
			if (aconnector->dsc_settings.dsc_force_enable == DSC_CLK_FORCE_ENABLE)
				stream->timing.flags.DSC = 1;

			if (stream->timing.flags.DSC && aconnector->dsc_settings.dsc_num_slices_h)
				stream->timing.dsc_cfg.num_slices_h = aconnector->dsc_settings.dsc_num_slices_h;

			if (stream->timing.flags.DSC && aconnector->dsc_settings.dsc_num_slices_v)
				stream->timing.dsc_cfg.num_slices_v = aconnector->dsc_settings.dsc_num_slices_v;

			if (stream->timing.flags.DSC && aconnector->dsc_settings.dsc_bits_per_pixel)
				stream->timing.dsc_cfg.bits_per_pixel = aconnector->dsc_settings.dsc_bits_per_pixel;
		}
#endif
	}

	update_stream_scaling_settings(&mode, dm_state, stream);

	fill_audio_info(
		&stream->audio_info,
		drm_connector,
		sink);

	update_stream_signal(stream, sink);

	if (stream->signal == SIGNAL_TYPE_HDMI_TYPE_A)
		mod_build_hf_vsif_infopacket(stream, &stream->vsp_infopacket);

	if (stream->link->psr_settings.psr_feature_enabled) {
		//
		// should decide stream support vsc sdp colorimetry capability
		// before building vsc info packet
		//
		stream->use_vsc_sdp_for_colorimetry = false;
		if (aconnector->dc_sink->sink_signal == SIGNAL_TYPE_DISPLAY_PORT_MST) {
			stream->use_vsc_sdp_for_colorimetry =
				aconnector->dc_sink->is_vsc_sdp_colorimetry_supported;
		} else {
			if (stream->link->dpcd_caps.dprx_feature.bits.VSC_SDP_COLORIMETRY_SUPPORTED)
				stream->use_vsc_sdp_for_colorimetry = true;
		}
		mod_build_vsc_infopacket(stream, &stream->vsc_infopacket);
	}
finish:
	dc_sink_release(sink);

	return stream;
}

static void amdgpu_dm_crtc_destroy(struct drm_crtc *crtc)
{
	drm_crtc_cleanup(crtc);
	kfree(crtc);
}

static void dm_crtc_destroy_state(struct drm_crtc *crtc,
				  struct drm_crtc_state *state)
{
	struct dm_crtc_state *cur = to_dm_crtc_state(state);

	/* TODO Destroy dc_stream objects are stream object is flattened */
	if (cur->stream)
		dc_stream_release(cur->stream);


	__drm_atomic_helper_crtc_destroy_state(state);


	kfree(state);
}

static void dm_crtc_reset_state(struct drm_crtc *crtc)
{
	struct dm_crtc_state *state;

	if (crtc->state)
		dm_crtc_destroy_state(crtc, crtc->state);

	state = kzalloc(sizeof(*state), GFP_KERNEL);
	if (WARN_ON(!state))
		return;

	__drm_atomic_helper_crtc_reset(crtc, &state->base);
}

static struct drm_crtc_state *
dm_crtc_duplicate_state(struct drm_crtc *crtc)
{
	struct dm_crtc_state *state, *cur;

	cur = to_dm_crtc_state(crtc->state);

	if (WARN_ON(!crtc->state))
		return NULL;

	state = kzalloc(sizeof(*state), GFP_KERNEL);
	if (!state)
		return NULL;

	__drm_atomic_helper_crtc_duplicate_state(crtc, &state->base);

	if (cur->stream) {
		state->stream = cur->stream;
		dc_stream_retain(state->stream);
	}

	state->active_planes = cur->active_planes;
	state->vrr_infopacket = cur->vrr_infopacket;
	state->abm_level = cur->abm_level;
	state->vrr_supported = cur->vrr_supported;
	state->freesync_config = cur->freesync_config;
	state->crc_src = cur->crc_src;
	state->cm_has_degamma = cur->cm_has_degamma;
	state->cm_is_degamma_srgb = cur->cm_is_degamma_srgb;

	/* TODO Duplicate dc_stream after objects are stream object is flattened */

	return &state->base;
}

static inline int dm_set_vupdate_irq(struct drm_crtc *crtc, bool enable)
{
	enum dc_irq_source irq_source;
	struct amdgpu_crtc *acrtc = to_amdgpu_crtc(crtc);
	struct amdgpu_device *adev = drm_to_adev(crtc->dev);
	int rc;

	irq_source = IRQ_TYPE_VUPDATE + acrtc->otg_inst;

	rc = dc_interrupt_set(adev->dm.dc, irq_source, enable) ? 0 : -EBUSY;

	DRM_DEBUG_DRIVER("crtc %d - vupdate irq %sabling: r=%d\n",
			 acrtc->crtc_id, enable ? "en" : "dis", rc);
	return rc;
}

static inline int dm_set_vblank(struct drm_crtc *crtc, bool enable)
{
	enum dc_irq_source irq_source;
	struct amdgpu_crtc *acrtc = to_amdgpu_crtc(crtc);
	struct amdgpu_device *adev = drm_to_adev(crtc->dev);
	struct dm_crtc_state *acrtc_state = to_dm_crtc_state(crtc->state);
	int rc = 0;

	if (enable) {
		/* vblank irq on -> Only need vupdate irq in vrr mode */
		if (amdgpu_dm_vrr_active(acrtc_state))
			rc = dm_set_vupdate_irq(crtc, true);
	} else {
		/* vblank irq off -> vupdate irq off */
		rc = dm_set_vupdate_irq(crtc, false);
	}

	if (rc)
		return rc;

	irq_source = IRQ_TYPE_VBLANK + acrtc->otg_inst;
	return dc_interrupt_set(adev->dm.dc, irq_source, enable) ? 0 : -EBUSY;
}

static int dm_enable_vblank(struct drm_crtc *crtc)
{
	return dm_set_vblank(crtc, true);
}

static void dm_disable_vblank(struct drm_crtc *crtc)
{
	dm_set_vblank(crtc, false);
}

/* Implemented only the options currently availible for the driver */
static const struct drm_crtc_funcs amdgpu_dm_crtc_funcs = {
	.reset = dm_crtc_reset_state,
	.destroy = amdgpu_dm_crtc_destroy,
	.gamma_set = drm_atomic_helper_legacy_gamma_set,
	.set_config = drm_atomic_helper_set_config,
	.page_flip = drm_atomic_helper_page_flip,
	.atomic_duplicate_state = dm_crtc_duplicate_state,
	.atomic_destroy_state = dm_crtc_destroy_state,
	.set_crc_source = amdgpu_dm_crtc_set_crc_source,
	.verify_crc_source = amdgpu_dm_crtc_verify_crc_source,
	.get_crc_sources = amdgpu_dm_crtc_get_crc_sources,
	.get_vblank_counter = amdgpu_get_vblank_counter_kms,
	.enable_vblank = dm_enable_vblank,
	.disable_vblank = dm_disable_vblank,
	.get_vblank_timestamp = drm_crtc_vblank_helper_get_vblank_timestamp,
};

static enum drm_connector_status
amdgpu_dm_connector_detect(struct drm_connector *connector, bool force)
{
	bool connected;
	struct amdgpu_dm_connector *aconnector = to_amdgpu_dm_connector(connector);

	/*
	 * Notes:
	 * 1. This interface is NOT called in context of HPD irq.
	 * 2. This interface *is called* in context of user-mode ioctl. Which
	 * makes it a bad place for *any* MST-related activity.
	 */

	if (aconnector->base.force == DRM_FORCE_UNSPECIFIED &&
	    !aconnector->fake_enable)
		connected = (aconnector->dc_sink != NULL);
	else
		connected = (aconnector->base.force == DRM_FORCE_ON);

	update_subconnector_property(aconnector);

	return (connected ? connector_status_connected :
			connector_status_disconnected);
}

int amdgpu_dm_connector_atomic_set_property(struct drm_connector *connector,
					    struct drm_connector_state *connector_state,
					    struct drm_property *property,
					    uint64_t val)
{
	struct drm_device *dev = connector->dev;
	struct amdgpu_device *adev = drm_to_adev(dev);
	struct dm_connector_state *dm_old_state =
		to_dm_connector_state(connector->state);
	struct dm_connector_state *dm_new_state =
		to_dm_connector_state(connector_state);

	int ret = -EINVAL;

	if (property == dev->mode_config.scaling_mode_property) {
		enum amdgpu_rmx_type rmx_type;

		switch (val) {
		case DRM_MODE_SCALE_CENTER:
			rmx_type = RMX_CENTER;
			break;
		case DRM_MODE_SCALE_ASPECT:
			rmx_type = RMX_ASPECT;
			break;
		case DRM_MODE_SCALE_FULLSCREEN:
			rmx_type = RMX_FULL;
			break;
		case DRM_MODE_SCALE_NONE:
		default:
			rmx_type = RMX_OFF;
			break;
		}

		if (dm_old_state->scaling == rmx_type)
			return 0;

		dm_new_state->scaling = rmx_type;
		ret = 0;
	} else if (property == adev->mode_info.underscan_hborder_property) {
		dm_new_state->underscan_hborder = val;
		ret = 0;
	} else if (property == adev->mode_info.underscan_vborder_property) {
		dm_new_state->underscan_vborder = val;
		ret = 0;
	} else if (property == adev->mode_info.underscan_property) {
		dm_new_state->underscan_enable = val;
		ret = 0;
	} else if (property == adev->mode_info.abm_level_property) {
		dm_new_state->abm_level = val;
		ret = 0;
	}

	return ret;
}

int amdgpu_dm_connector_atomic_get_property(struct drm_connector *connector,
					    const struct drm_connector_state *state,
					    struct drm_property *property,
					    uint64_t *val)
{
	struct drm_device *dev = connector->dev;
	struct amdgpu_device *adev = drm_to_adev(dev);
	struct dm_connector_state *dm_state =
		to_dm_connector_state(state);
	int ret = -EINVAL;

	if (property == dev->mode_config.scaling_mode_property) {
		switch (dm_state->scaling) {
		case RMX_CENTER:
			*val = DRM_MODE_SCALE_CENTER;
			break;
		case RMX_ASPECT:
			*val = DRM_MODE_SCALE_ASPECT;
			break;
		case RMX_FULL:
			*val = DRM_MODE_SCALE_FULLSCREEN;
			break;
		case RMX_OFF:
		default:
			*val = DRM_MODE_SCALE_NONE;
			break;
		}
		ret = 0;
	} else if (property == adev->mode_info.underscan_hborder_property) {
		*val = dm_state->underscan_hborder;
		ret = 0;
	} else if (property == adev->mode_info.underscan_vborder_property) {
		*val = dm_state->underscan_vborder;
		ret = 0;
	} else if (property == adev->mode_info.underscan_property) {
		*val = dm_state->underscan_enable;
		ret = 0;
	} else if (property == adev->mode_info.abm_level_property) {
		*val = dm_state->abm_level;
		ret = 0;
	}

	return ret;
}

static void amdgpu_dm_connector_unregister(struct drm_connector *connector)
{
	struct amdgpu_dm_connector *amdgpu_dm_connector = to_amdgpu_dm_connector(connector);

	drm_dp_aux_unregister(&amdgpu_dm_connector->dm_dp_aux.aux);
}

static void amdgpu_dm_connector_destroy(struct drm_connector *connector)
{
	struct amdgpu_dm_connector *aconnector = to_amdgpu_dm_connector(connector);
	const struct dc_link *link = aconnector->dc_link;
	struct amdgpu_device *adev = drm_to_adev(connector->dev);
	struct amdgpu_display_manager *dm = &adev->dm;

	/*
	 * Call only if mst_mgr was iniitalized before since it's not done
	 * for all connector types.
	 */
	if (aconnector->mst_mgr.dev)
		drm_dp_mst_topology_mgr_destroy(&aconnector->mst_mgr);

#if defined(CONFIG_BACKLIGHT_CLASS_DEVICE) ||\
	defined(CONFIG_BACKLIGHT_CLASS_DEVICE_MODULE)

	if ((link->connector_signal & (SIGNAL_TYPE_EDP | SIGNAL_TYPE_LVDS)) &&
	    link->type != dc_connection_none &&
	    dm->backlight_dev) {
		backlight_device_unregister(dm->backlight_dev);
		dm->backlight_dev = NULL;
	}
#endif

	if (aconnector->dc_em_sink)
		dc_sink_release(aconnector->dc_em_sink);
	aconnector->dc_em_sink = NULL;
	if (aconnector->dc_sink)
		dc_sink_release(aconnector->dc_sink);
	aconnector->dc_sink = NULL;

	drm_dp_cec_unregister_connector(&aconnector->dm_dp_aux.aux);
	drm_connector_unregister(connector);
	drm_connector_cleanup(connector);
	if (aconnector->i2c) {
		i2c_del_adapter(&aconnector->i2c->base);
		kfree(aconnector->i2c);
	}
	kfree(aconnector->dm_dp_aux.aux.name);

	kfree(connector);
}

void amdgpu_dm_connector_funcs_reset(struct drm_connector *connector)
{
	struct dm_connector_state *state =
		to_dm_connector_state(connector->state);

	if (connector->state)
		__drm_atomic_helper_connector_destroy_state(connector->state);

	kfree(state);

	state = kzalloc(sizeof(*state), GFP_KERNEL);

	if (state) {
		state->scaling = RMX_OFF;
		state->underscan_enable = false;
		state->underscan_hborder = 0;
		state->underscan_vborder = 0;
		state->base.max_requested_bpc = 8;
		state->vcpi_slots = 0;
		state->pbn = 0;
		if (connector->connector_type == DRM_MODE_CONNECTOR_eDP)
			state->abm_level = amdgpu_dm_abm_level;

		__drm_atomic_helper_connector_reset(connector, &state->base);
	}
}

struct drm_connector_state *
amdgpu_dm_connector_atomic_duplicate_state(struct drm_connector *connector)
{
	struct dm_connector_state *state =
		to_dm_connector_state(connector->state);

	struct dm_connector_state *new_state =
			kmemdup(state, sizeof(*state), GFP_KERNEL);

	if (!new_state)
		return NULL;

	__drm_atomic_helper_connector_duplicate_state(connector, &new_state->base);

	new_state->freesync_capable = state->freesync_capable;
	new_state->abm_level = state->abm_level;
	new_state->scaling = state->scaling;
	new_state->underscan_enable = state->underscan_enable;
	new_state->underscan_hborder = state->underscan_hborder;
	new_state->underscan_vborder = state->underscan_vborder;
	new_state->vcpi_slots = state->vcpi_slots;
	new_state->pbn = state->pbn;
	return &new_state->base;
}

static int
amdgpu_dm_connector_late_register(struct drm_connector *connector)
{
	struct amdgpu_dm_connector *amdgpu_dm_connector =
		to_amdgpu_dm_connector(connector);
	int r;

	if ((connector->connector_type == DRM_MODE_CONNECTOR_DisplayPort) ||
	    (connector->connector_type == DRM_MODE_CONNECTOR_eDP)) {
		amdgpu_dm_connector->dm_dp_aux.aux.dev = connector->kdev;
		r = drm_dp_aux_register(&amdgpu_dm_connector->dm_dp_aux.aux);
		if (r)
			return r;
	}

#if defined(CONFIG_DEBUG_FS)
	connector_debugfs_init(amdgpu_dm_connector);
#endif

	return 0;
}

static const struct drm_connector_funcs amdgpu_dm_connector_funcs = {
	.reset = amdgpu_dm_connector_funcs_reset,
	.detect = amdgpu_dm_connector_detect,
	.fill_modes = drm_helper_probe_single_connector_modes,
	.destroy = amdgpu_dm_connector_destroy,
	.atomic_duplicate_state = amdgpu_dm_connector_atomic_duplicate_state,
	.atomic_destroy_state = drm_atomic_helper_connector_destroy_state,
	.atomic_set_property = amdgpu_dm_connector_atomic_set_property,
	.atomic_get_property = amdgpu_dm_connector_atomic_get_property,
	.late_register = amdgpu_dm_connector_late_register,
	.early_unregister = amdgpu_dm_connector_unregister
};

static int get_modes(struct drm_connector *connector)
{
	return amdgpu_dm_connector_get_modes(connector);
}

static void create_eml_sink(struct amdgpu_dm_connector *aconnector)
{
	struct dc_sink_init_data init_params = {
			.link = aconnector->dc_link,
			.sink_signal = SIGNAL_TYPE_VIRTUAL
	};
	struct edid *edid;

	if (!aconnector->base.edid_blob_ptr) {
		DRM_ERROR("No EDID firmware found on connector: %s ,forcing to OFF!\n",
				aconnector->base.name);

		aconnector->base.force = DRM_FORCE_OFF;
		aconnector->base.override_edid = false;
		return;
	}

	edid = (struct edid *) aconnector->base.edid_blob_ptr->data;

	aconnector->edid = edid;

	aconnector->dc_em_sink = dc_link_add_remote_sink(
		aconnector->dc_link,
		(uint8_t *)edid,
		(edid->extensions + 1) * EDID_LENGTH,
		&init_params);

	if (aconnector->base.force == DRM_FORCE_ON) {
		aconnector->dc_sink = aconnector->dc_link->local_sink ?
		aconnector->dc_link->local_sink :
		aconnector->dc_em_sink;
		dc_sink_retain(aconnector->dc_sink);
	}
}

static void handle_edid_mgmt(struct amdgpu_dm_connector *aconnector)
{
	struct dc_link *link = (struct dc_link *)aconnector->dc_link;

	/*
	 * In case of headless boot with force on for DP managed connector
	 * Those settings have to be != 0 to get initial modeset
	 */
	if (link->connector_signal == SIGNAL_TYPE_DISPLAY_PORT) {
		link->verified_link_cap.lane_count = LANE_COUNT_FOUR;
		link->verified_link_cap.link_rate = LINK_RATE_HIGH2;
	}


	aconnector->base.override_edid = true;
	create_eml_sink(aconnector);
}

static struct dc_stream_state *
create_validate_stream_for_sink(struct amdgpu_dm_connector *aconnector,
				const struct drm_display_mode *drm_mode,
				const struct dm_connector_state *dm_state,
				const struct dc_stream_state *old_stream)
{
	struct drm_connector *connector = &aconnector->base;
	struct amdgpu_device *adev = drm_to_adev(connector->dev);
	struct dc_stream_state *stream;
	const struct drm_connector_state *drm_state = dm_state ? &dm_state->base : NULL;
	int requested_bpc = drm_state ? drm_state->max_requested_bpc : 8;
	enum dc_status dc_result = DC_OK;

	do {
		stream = create_stream_for_sink(aconnector, drm_mode,
						dm_state, old_stream,
						requested_bpc);
		if (stream == NULL) {
			DRM_ERROR("Failed to create stream for sink!\n");
			break;
		}

		dc_result = dc_validate_stream(adev->dm.dc, stream);

		if (dc_result != DC_OK) {
			DRM_DEBUG_KMS("Mode %dx%d (clk %d) failed DC validation with error %d (%s)\n",
				      drm_mode->hdisplay,
				      drm_mode->vdisplay,
				      drm_mode->clock,
				      dc_result,
				      dc_status_to_str(dc_result));

			dc_stream_release(stream);
			stream = NULL;
			requested_bpc -= 2; /* lower bpc to retry validation */
		}

	} while (stream == NULL && requested_bpc >= 6);

	return stream;
}

enum drm_mode_status amdgpu_dm_connector_mode_valid(struct drm_connector *connector,
				   struct drm_display_mode *mode)
{
	int result = MODE_ERROR;
	struct dc_sink *dc_sink;
	/* TODO: Unhardcode stream count */
	struct dc_stream_state *stream;
	struct amdgpu_dm_connector *aconnector = to_amdgpu_dm_connector(connector);

	if ((mode->flags & DRM_MODE_FLAG_INTERLACE) ||
			(mode->flags & DRM_MODE_FLAG_DBLSCAN))
		return result;

	/*
	 * Only run this the first time mode_valid is called to initilialize
	 * EDID mgmt
	 */
	if (aconnector->base.force != DRM_FORCE_UNSPECIFIED &&
		!aconnector->dc_em_sink)
		handle_edid_mgmt(aconnector);

	dc_sink = to_amdgpu_dm_connector(connector)->dc_sink;

	if (dc_sink == NULL) {
		DRM_ERROR("dc_sink is NULL!\n");
		goto fail;
	}

	stream = create_validate_stream_for_sink(aconnector, mode, NULL, NULL);
	if (stream) {
		dc_stream_release(stream);
		result = MODE_OK;
	}

fail:
	/* TODO: error handling*/
	return result;
}

static int fill_hdr_info_packet(const struct drm_connector_state *state,
				struct dc_info_packet *out)
{
	struct hdmi_drm_infoframe frame;
	unsigned char buf[30]; /* 26 + 4 */
	ssize_t len;
	int ret, i;

	memset(out, 0, sizeof(*out));

	if (!state->hdr_output_metadata)
		return 0;

	ret = drm_hdmi_infoframe_set_hdr_metadata(&frame, state);
	if (ret)
		return ret;

	len = hdmi_drm_infoframe_pack_only(&frame, buf, sizeof(buf));
	if (len < 0)
		return (int)len;

	/* Static metadata is a fixed 26 bytes + 4 byte header. */
	if (len != 30)
		return -EINVAL;

	/* Prepare the infopacket for DC. */
	switch (state->connector->connector_type) {
	case DRM_MODE_CONNECTOR_HDMIA:
		out->hb0 = 0x87; /* type */
		out->hb1 = 0x01; /* version */
		out->hb2 = 0x1A; /* length */
		out->sb[0] = buf[3]; /* checksum */
		i = 1;
		break;

	case DRM_MODE_CONNECTOR_DisplayPort:
	case DRM_MODE_CONNECTOR_eDP:
		out->hb0 = 0x00; /* sdp id, zero */
		out->hb1 = 0x87; /* type */
		out->hb2 = 0x1D; /* payload len - 1 */
		out->hb3 = (0x13 << 2); /* sdp version */
		out->sb[0] = 0x01; /* version */
		out->sb[1] = 0x1A; /* length */
		i = 2;
		break;

	default:
		return -EINVAL;
	}

	memcpy(&out->sb[i], &buf[4], 26);
	out->valid = true;

	print_hex_dump(KERN_DEBUG, "HDR SB:", DUMP_PREFIX_NONE, 16, 1, out->sb,
		       sizeof(out->sb), false);

	return 0;
}

static bool
is_hdr_metadata_different(const struct drm_connector_state *old_state,
			  const struct drm_connector_state *new_state)
{
	struct drm_property_blob *old_blob = old_state->hdr_output_metadata;
	struct drm_property_blob *new_blob = new_state->hdr_output_metadata;

	if (old_blob != new_blob) {
		if (old_blob && new_blob &&
		    old_blob->length == new_blob->length)
			return memcmp(old_blob->data, new_blob->data,
				      old_blob->length);

		return true;
	}

	return false;
}

static int
amdgpu_dm_connector_atomic_check(struct drm_connector *conn,
				 struct drm_atomic_state *state)
{
	struct drm_connector_state *new_con_state =
		drm_atomic_get_new_connector_state(state, conn);
	struct drm_connector_state *old_con_state =
		drm_atomic_get_old_connector_state(state, conn);
	struct drm_crtc *crtc = new_con_state->crtc;
	struct drm_crtc_state *new_crtc_state;
	int ret;

	if (!crtc)
		return 0;

	if (is_hdr_metadata_different(old_con_state, new_con_state)) {
		struct dc_info_packet hdr_infopacket;

		ret = fill_hdr_info_packet(new_con_state, &hdr_infopacket);
		if (ret)
			return ret;

		new_crtc_state = drm_atomic_get_crtc_state(state, crtc);
		if (IS_ERR(new_crtc_state))
			return PTR_ERR(new_crtc_state);

		/*
		 * DC considers the stream backends changed if the
		 * static metadata changes. Forcing the modeset also
		 * gives a simple way for userspace to switch from
		 * 8bpc to 10bpc when setting the metadata to enter
		 * or exit HDR.
		 *
		 * Changing the static metadata after it's been
		 * set is permissible, however. So only force a
		 * modeset if we're entering or exiting HDR.
		 */
		new_crtc_state->mode_changed =
			!old_con_state->hdr_output_metadata ||
			!new_con_state->hdr_output_metadata;
	}

	return 0;
}

static const struct drm_connector_helper_funcs
amdgpu_dm_connector_helper_funcs = {
	/*
	 * If hotplugging a second bigger display in FB Con mode, bigger resolution
	 * modes will be filtered by drm_mode_validate_size(), and those modes
	 * are missing after user start lightdm. So we need to renew modes list.
	 * in get_modes call back, not just return the modes count
	 */
	.get_modes = get_modes,
	.mode_valid = amdgpu_dm_connector_mode_valid,
	.atomic_check = amdgpu_dm_connector_atomic_check,
};

static void dm_crtc_helper_disable(struct drm_crtc *crtc)
{
}

static int count_crtc_active_planes(struct drm_crtc_state *new_crtc_state)
{
	struct drm_atomic_state *state = new_crtc_state->state;
	struct drm_plane *plane;
	int num_active = 0;

	drm_for_each_plane_mask(plane, state->dev, new_crtc_state->plane_mask) {
		struct drm_plane_state *new_plane_state;

		/* Cursor planes are "fake". */
		if (plane->type == DRM_PLANE_TYPE_CURSOR)
			continue;

		new_plane_state = drm_atomic_get_new_plane_state(state, plane);

		if (!new_plane_state) {
			/*
			 * The plane is enable on the CRTC and hasn't changed
			 * state. This means that it previously passed
			 * validation and is therefore enabled.
			 */
			num_active += 1;
			continue;
		}

		/* We need a framebuffer to be considered enabled. */
		num_active += (new_plane_state->fb != NULL);
	}

	return num_active;
}

static void dm_update_crtc_active_planes(struct drm_crtc *crtc,
					 struct drm_crtc_state *new_crtc_state)
{
	struct dm_crtc_state *dm_new_crtc_state =
		to_dm_crtc_state(new_crtc_state);

	dm_new_crtc_state->active_planes = 0;

	if (!dm_new_crtc_state->stream)
		return;

	dm_new_crtc_state->active_planes =
		count_crtc_active_planes(new_crtc_state);
}

static int dm_crtc_helper_atomic_check(struct drm_crtc *crtc,
				       struct drm_crtc_state *state)
{
	struct amdgpu_device *adev = drm_to_adev(crtc->dev);
	struct dc *dc = adev->dm.dc;
	struct dm_crtc_state *dm_crtc_state = to_dm_crtc_state(state);
	int ret = -EINVAL;

	dm_update_crtc_active_planes(crtc, state);

	if (unlikely(!dm_crtc_state->stream &&
		     modeset_required(state, NULL, dm_crtc_state->stream))) {
		WARN_ON(1);
		return ret;
	}

	/*
	 * We require the primary plane to be enabled whenever the CRTC is, otherwise
	 * drm_mode_cursor_universal may end up trying to enable the cursor plane while all other
	 * planes are disabled, which is not supported by the hardware. And there is legacy
	 * userspace which stops using the HW cursor altogether in response to the resulting EINVAL.
	 */
	if (state->enable &&
	    !(state->plane_mask & drm_plane_mask(crtc->primary)))
		return -EINVAL;

	/* In some use cases, like reset, no stream is attached */
	if (!dm_crtc_state->stream)
		return 0;

	if (dc_validate_stream(dc, dm_crtc_state->stream) == DC_OK)
		return 0;

	return ret;
}

static bool dm_crtc_helper_mode_fixup(struct drm_crtc *crtc,
				      const struct drm_display_mode *mode,
				      struct drm_display_mode *adjusted_mode)
{
	return true;
}

static const struct drm_crtc_helper_funcs amdgpu_dm_crtc_helper_funcs = {
	.disable = dm_crtc_helper_disable,
	.atomic_check = dm_crtc_helper_atomic_check,
	.mode_fixup = dm_crtc_helper_mode_fixup,
	.get_scanout_position = amdgpu_crtc_get_scanout_position,
};

static void dm_encoder_helper_disable(struct drm_encoder *encoder)
{

}

static int convert_dc_color_depth_into_bpc (enum dc_color_depth display_color_depth)
{
	switch (display_color_depth) {
		case COLOR_DEPTH_666:
			return 6;
		case COLOR_DEPTH_888:
			return 8;
		case COLOR_DEPTH_101010:
			return 10;
		case COLOR_DEPTH_121212:
			return 12;
		case COLOR_DEPTH_141414:
			return 14;
		case COLOR_DEPTH_161616:
			return 16;
		default:
			break;
		}
	return 0;
}

static int dm_encoder_helper_atomic_check(struct drm_encoder *encoder,
					  struct drm_crtc_state *crtc_state,
					  struct drm_connector_state *conn_state)
{
	struct drm_atomic_state *state = crtc_state->state;
	struct drm_connector *connector = conn_state->connector;
	struct amdgpu_dm_connector *aconnector = to_amdgpu_dm_connector(connector);
	struct dm_connector_state *dm_new_connector_state = to_dm_connector_state(conn_state);
	const struct drm_display_mode *adjusted_mode = &crtc_state->adjusted_mode;
	struct drm_dp_mst_topology_mgr *mst_mgr;
	struct drm_dp_mst_port *mst_port;
	enum dc_color_depth color_depth;
	int clock, bpp = 0;
	bool is_y420 = false;

	if (!aconnector->port || !aconnector->dc_sink)
		return 0;

	mst_port = aconnector->port;
	mst_mgr = &aconnector->mst_port->mst_mgr;

	if (!crtc_state->connectors_changed && !crtc_state->mode_changed)
		return 0;

	if (!state->duplicated) {
		int max_bpc = conn_state->max_requested_bpc;
		is_y420 = drm_mode_is_420_also(&connector->display_info, adjusted_mode) &&
				aconnector->force_yuv420_output;
		color_depth = convert_color_depth_from_display_info(connector,
								    is_y420,
								    max_bpc);
		bpp = convert_dc_color_depth_into_bpc(color_depth) * 3;
		clock = adjusted_mode->clock;
		dm_new_connector_state->pbn = drm_dp_calc_pbn_mode(clock, bpp, false);
	}
	dm_new_connector_state->vcpi_slots = drm_dp_atomic_find_vcpi_slots(state,
									   mst_mgr,
									   mst_port,
									   dm_new_connector_state->pbn,
									   dm_mst_get_pbn_divider(aconnector->dc_link));
	if (dm_new_connector_state->vcpi_slots < 0) {
		DRM_DEBUG_ATOMIC("failed finding vcpi slots: %d\n", (int)dm_new_connector_state->vcpi_slots);
		return dm_new_connector_state->vcpi_slots;
	}
	return 0;
}

const struct drm_encoder_helper_funcs amdgpu_dm_encoder_helper_funcs = {
	.disable = dm_encoder_helper_disable,
	.atomic_check = dm_encoder_helper_atomic_check
};

#if defined(CONFIG_DRM_AMD_DC_DCN)
static int dm_update_mst_vcpi_slots_for_dsc(struct drm_atomic_state *state,
					    struct dc_state *dc_state)
{
	struct dc_stream_state *stream = NULL;
	struct drm_connector *connector;
	struct drm_connector_state *new_con_state, *old_con_state;
	struct amdgpu_dm_connector *aconnector;
	struct dm_connector_state *dm_conn_state;
	int i, j, clock, bpp;
	int vcpi, pbn_div, pbn = 0;

	for_each_oldnew_connector_in_state(state, connector, old_con_state, new_con_state, i) {

		aconnector = to_amdgpu_dm_connector(connector);

		if (!aconnector->port)
			continue;

		if (!new_con_state || !new_con_state->crtc)
			continue;

		dm_conn_state = to_dm_connector_state(new_con_state);

		for (j = 0; j < dc_state->stream_count; j++) {
			stream = dc_state->streams[j];
			if (!stream)
				continue;

			if ((struct amdgpu_dm_connector*)stream->dm_stream_context == aconnector)
				break;

			stream = NULL;
		}

		if (!stream)
			continue;

		if (stream->timing.flags.DSC != 1) {
			drm_dp_mst_atomic_enable_dsc(state,
						     aconnector->port,
						     dm_conn_state->pbn,
						     0,
						     false);
			continue;
		}

		pbn_div = dm_mst_get_pbn_divider(stream->link);
		bpp = stream->timing.dsc_cfg.bits_per_pixel;
		clock = stream->timing.pix_clk_100hz / 10;
		pbn = drm_dp_calc_pbn_mode(clock, bpp, true);
		vcpi = drm_dp_mst_atomic_enable_dsc(state,
						    aconnector->port,
						    pbn, pbn_div,
						    true);
		if (vcpi < 0)
			return vcpi;

		dm_conn_state->pbn = pbn;
		dm_conn_state->vcpi_slots = vcpi;
	}
	return 0;
}
#endif

static void dm_drm_plane_reset(struct drm_plane *plane)
{
	struct dm_plane_state *amdgpu_state = NULL;

	if (plane->state)
		plane->funcs->atomic_destroy_state(plane, plane->state);

	amdgpu_state = kzalloc(sizeof(*amdgpu_state), GFP_KERNEL);
	WARN_ON(amdgpu_state == NULL);

	if (amdgpu_state)
		__drm_atomic_helper_plane_reset(plane, &amdgpu_state->base);
}

static struct drm_plane_state *
dm_drm_plane_duplicate_state(struct drm_plane *plane)
{
	struct dm_plane_state *dm_plane_state, *old_dm_plane_state;

	old_dm_plane_state = to_dm_plane_state(plane->state);
	dm_plane_state = kzalloc(sizeof(*dm_plane_state), GFP_KERNEL);
	if (!dm_plane_state)
		return NULL;

	__drm_atomic_helper_plane_duplicate_state(plane, &dm_plane_state->base);

	if (old_dm_plane_state->dc_state) {
		dm_plane_state->dc_state = old_dm_plane_state->dc_state;
		dc_plane_state_retain(dm_plane_state->dc_state);
	}

	/* Framebuffer hasn't been updated yet, so retain old flags. */
	dm_plane_state->tiling_flags = old_dm_plane_state->tiling_flags;
	dm_plane_state->tmz_surface = old_dm_plane_state->tmz_surface;

	return &dm_plane_state->base;
}

static void dm_drm_plane_destroy_state(struct drm_plane *plane,
				struct drm_plane_state *state)
{
	struct dm_plane_state *dm_plane_state = to_dm_plane_state(state);

	if (dm_plane_state->dc_state)
		dc_plane_state_release(dm_plane_state->dc_state);

	drm_atomic_helper_plane_destroy_state(plane, state);
}

static const struct drm_plane_funcs dm_plane_funcs = {
	.update_plane	= drm_atomic_helper_update_plane,
	.disable_plane	= drm_atomic_helper_disable_plane,
	.destroy	= drm_primary_helper_destroy,
	.reset = dm_drm_plane_reset,
	.atomic_duplicate_state = dm_drm_plane_duplicate_state,
	.atomic_destroy_state = dm_drm_plane_destroy_state,
};

static int dm_plane_helper_prepare_fb(struct drm_plane *plane,
				      struct drm_plane_state *new_state)
{
	struct amdgpu_framebuffer *afb;
	struct drm_gem_object *obj;
	struct amdgpu_device *adev;
	struct amdgpu_bo *rbo;
	struct dm_plane_state *dm_plane_state_new, *dm_plane_state_old;
	struct list_head list;
	struct ttm_validate_buffer tv;
	struct ww_acquire_ctx ticket;
	uint32_t domain;
	int r;
	bool force_disable_dcc = false;

	if (!new_state->fb) {
		DRM_DEBUG_DRIVER("No FB bound\n");
		return 0;
	}

	afb = to_amdgpu_framebuffer(new_state->fb);
	obj = new_state->fb->obj[0];
	rbo = gem_to_amdgpu_bo(obj);
	adev = amdgpu_ttm_adev(rbo->tbo.bdev);
	INIT_LIST_HEAD(&list);

	tv.bo = &rbo->tbo;
	tv.num_shared = 1;
	list_add(&tv.head, &list);

	r = ttm_eu_reserve_buffers(&ticket, &list, false, NULL);
	if (r) {
		dev_err(adev->dev, "fail to reserve bo (%d)\n", r);
		return r;
	}

	if (plane->type != DRM_PLANE_TYPE_CURSOR)
		domain = amdgpu_display_supported_domains(adev, rbo->flags);
	else
		domain = AMDGPU_GEM_DOMAIN_VRAM;

	r = amdgpu_bo_pin(rbo, domain);
	if (unlikely(r != 0)) {
		if (r != -ERESTARTSYS)
			DRM_ERROR("Failed to pin framebuffer with error %d\n", r);
		ttm_eu_backoff_reservation(&ticket, &list);
		return r;
	}

	r = amdgpu_ttm_alloc_gart(&rbo->tbo);
	if (unlikely(r != 0)) {
		amdgpu_bo_unpin(rbo);
		ttm_eu_backoff_reservation(&ticket, &list);
		DRM_ERROR("%p bind failed\n", rbo);
		return r;
	}

	ttm_eu_backoff_reservation(&ticket, &list);

	afb->address = amdgpu_bo_gpu_offset(rbo);

	amdgpu_bo_ref(rbo);

	/**
	 * We don't do surface updates on planes that have been newly created,
	 * but we also don't have the afb->address during atomic check.
	 *
	 * Fill in buffer attributes depending on the address here, but only on
	 * newly created planes since they're not being used by DC yet and this
	 * won't modify global state.
	 */
	dm_plane_state_old = to_dm_plane_state(plane->state);
	dm_plane_state_new = to_dm_plane_state(new_state);

	if (dm_plane_state_new->dc_state &&
	    dm_plane_state_old->dc_state != dm_plane_state_new->dc_state) {
		struct dc_plane_state *plane_state =
			dm_plane_state_new->dc_state;
		bool force_disable_dcc = !plane_state->dcc.enable;

		force_disable_dcc = adev->asic_type == CHIP_RAVEN && adev->in_suspend;
		fill_plane_buffer_attributes(
			adev, afb, plane_state->format, plane_state->rotation,
<<<<<<< HEAD
			tiling_flags, &plane_state->tiling_info,
			&plane_state->plane_size, &plane_state->dcc,
			&plane_state->address,
			force_disable_dcc);
=======
			dm_plane_state_new->tiling_flags,
			&plane_state->tiling_info, &plane_state->plane_size,
			&plane_state->dcc, &plane_state->address,
			dm_plane_state_new->tmz_surface, force_disable_dcc);
>>>>>>> d1988041
	}

	return 0;
}

static void dm_plane_helper_cleanup_fb(struct drm_plane *plane,
				       struct drm_plane_state *old_state)
{
	struct amdgpu_bo *rbo;
	int r;

	if (!old_state->fb)
		return;

	rbo = gem_to_amdgpu_bo(old_state->fb->obj[0]);
	r = amdgpu_bo_reserve(rbo, false);
	if (unlikely(r)) {
		DRM_ERROR("failed to reserve rbo before unpin\n");
		return;
	}

	amdgpu_bo_unpin(rbo);
	amdgpu_bo_unreserve(rbo);
	amdgpu_bo_unref(&rbo);
}

static int dm_plane_helper_check_state(struct drm_plane_state *state,
				       struct drm_crtc_state *new_crtc_state)
{
	int max_downscale = 0;
	int max_upscale = INT_MAX;

	/* TODO: These should be checked against DC plane caps */
	return drm_atomic_helper_check_plane_state(
		state, new_crtc_state, max_downscale, max_upscale, true, true);
}

static int dm_plane_atomic_check(struct drm_plane *plane,
				 struct drm_plane_state *state)
{
	struct amdgpu_device *adev = drm_to_adev(plane->dev);
	struct dc *dc = adev->dm.dc;
	struct dm_plane_state *dm_plane_state;
	struct dc_scaling_info scaling_info;
	struct drm_crtc_state *new_crtc_state;
	int ret;

	dm_plane_state = to_dm_plane_state(state);

	if (!dm_plane_state->dc_state)
		return 0;

	new_crtc_state =
		drm_atomic_get_new_crtc_state(state->state, state->crtc);
	if (!new_crtc_state)
		return -EINVAL;

	ret = dm_plane_helper_check_state(state, new_crtc_state);
	if (ret)
		return ret;

	ret = fill_dc_scaling_info(state, &scaling_info);
	if (ret)
		return ret;

	if (dc_validate_plane(dc, dm_plane_state->dc_state) == DC_OK)
		return 0;

	return -EINVAL;
}

static int dm_plane_atomic_async_check(struct drm_plane *plane,
				       struct drm_plane_state *new_plane_state)
{
	/* Only support async updates on cursor planes. */
	if (plane->type != DRM_PLANE_TYPE_CURSOR)
		return -EINVAL;

	return 0;
}

static void dm_plane_atomic_async_update(struct drm_plane *plane,
					 struct drm_plane_state *new_state)
{
	struct drm_plane_state *old_state =
		drm_atomic_get_old_plane_state(new_state->state, plane);

	swap(plane->state->fb, new_state->fb);

	plane->state->src_x = new_state->src_x;
	plane->state->src_y = new_state->src_y;
	plane->state->src_w = new_state->src_w;
	plane->state->src_h = new_state->src_h;
	plane->state->crtc_x = new_state->crtc_x;
	plane->state->crtc_y = new_state->crtc_y;
	plane->state->crtc_w = new_state->crtc_w;
	plane->state->crtc_h = new_state->crtc_h;

	handle_cursor_update(plane, old_state);
}

static const struct drm_plane_helper_funcs dm_plane_helper_funcs = {
	.prepare_fb = dm_plane_helper_prepare_fb,
	.cleanup_fb = dm_plane_helper_cleanup_fb,
	.atomic_check = dm_plane_atomic_check,
	.atomic_async_check = dm_plane_atomic_async_check,
	.atomic_async_update = dm_plane_atomic_async_update
};

/*
 * TODO: these are currently initialized to rgb formats only.
 * For future use cases we should either initialize them dynamically based on
 * plane capabilities, or initialize this array to all formats, so internal drm
 * check will succeed, and let DC implement proper check
 */
static const uint32_t rgb_formats[] = {
	DRM_FORMAT_XRGB8888,
	DRM_FORMAT_ARGB8888,
	DRM_FORMAT_RGBA8888,
	DRM_FORMAT_XRGB2101010,
	DRM_FORMAT_XBGR2101010,
	DRM_FORMAT_ARGB2101010,
	DRM_FORMAT_ABGR2101010,
	DRM_FORMAT_XBGR8888,
	DRM_FORMAT_ABGR8888,
	DRM_FORMAT_RGB565,
};

static const uint32_t overlay_formats[] = {
	DRM_FORMAT_XRGB8888,
	DRM_FORMAT_ARGB8888,
	DRM_FORMAT_RGBA8888,
	DRM_FORMAT_XBGR8888,
	DRM_FORMAT_ABGR8888,
	DRM_FORMAT_RGB565
};

static const u32 cursor_formats[] = {
	DRM_FORMAT_ARGB8888
};

static int get_plane_formats(const struct drm_plane *plane,
			     const struct dc_plane_cap *plane_cap,
			     uint32_t *formats, int max_formats)
{
	int i, num_formats = 0;

	/*
	 * TODO: Query support for each group of formats directly from
	 * DC plane caps. This will require adding more formats to the
	 * caps list.
	 */

	switch (plane->type) {
	case DRM_PLANE_TYPE_PRIMARY:
		for (i = 0; i < ARRAY_SIZE(rgb_formats); ++i) {
			if (num_formats >= max_formats)
				break;

			formats[num_formats++] = rgb_formats[i];
		}

		if (plane_cap && plane_cap->pixel_format_support.nv12)
			formats[num_formats++] = DRM_FORMAT_NV12;
		if (plane_cap && plane_cap->pixel_format_support.p010)
			formats[num_formats++] = DRM_FORMAT_P010;
		if (plane_cap && plane_cap->pixel_format_support.fp16) {
			formats[num_formats++] = DRM_FORMAT_XRGB16161616F;
			formats[num_formats++] = DRM_FORMAT_ARGB16161616F;
			formats[num_formats++] = DRM_FORMAT_XBGR16161616F;
			formats[num_formats++] = DRM_FORMAT_ABGR16161616F;
		}
		break;

	case DRM_PLANE_TYPE_OVERLAY:
		for (i = 0; i < ARRAY_SIZE(overlay_formats); ++i) {
			if (num_formats >= max_formats)
				break;

			formats[num_formats++] = overlay_formats[i];
		}
		break;

	case DRM_PLANE_TYPE_CURSOR:
		for (i = 0; i < ARRAY_SIZE(cursor_formats); ++i) {
			if (num_formats >= max_formats)
				break;

			formats[num_formats++] = cursor_formats[i];
		}
		break;
	}

	return num_formats;
}

static int amdgpu_dm_plane_init(struct amdgpu_display_manager *dm,
				struct drm_plane *plane,
				unsigned long possible_crtcs,
				const struct dc_plane_cap *plane_cap)
{
	uint32_t formats[32];
	int num_formats;
	int res = -EPERM;
	unsigned int supported_rotations;

	num_formats = get_plane_formats(plane, plane_cap, formats,
					ARRAY_SIZE(formats));

	res = drm_universal_plane_init(adev_to_drm(dm->adev), plane, possible_crtcs,
				       &dm_plane_funcs, formats, num_formats,
				       NULL, plane->type, NULL);
	if (res)
		return res;

	if (plane->type == DRM_PLANE_TYPE_OVERLAY &&
	    plane_cap && plane_cap->per_pixel_alpha) {
		unsigned int blend_caps = BIT(DRM_MODE_BLEND_PIXEL_NONE) |
					  BIT(DRM_MODE_BLEND_PREMULTI);

		drm_plane_create_alpha_property(plane);
		drm_plane_create_blend_mode_property(plane, blend_caps);
	}

	if (plane->type == DRM_PLANE_TYPE_PRIMARY &&
	    plane_cap &&
	    (plane_cap->pixel_format_support.nv12 ||
	     plane_cap->pixel_format_support.p010)) {
		/* This only affects YUV formats. */
		drm_plane_create_color_properties(
			plane,
			BIT(DRM_COLOR_YCBCR_BT601) |
			BIT(DRM_COLOR_YCBCR_BT709) |
			BIT(DRM_COLOR_YCBCR_BT2020),
			BIT(DRM_COLOR_YCBCR_LIMITED_RANGE) |
			BIT(DRM_COLOR_YCBCR_FULL_RANGE),
			DRM_COLOR_YCBCR_BT709, DRM_COLOR_YCBCR_LIMITED_RANGE);
	}

	supported_rotations =
		DRM_MODE_ROTATE_0 | DRM_MODE_ROTATE_90 |
		DRM_MODE_ROTATE_180 | DRM_MODE_ROTATE_270;

	if (dm->adev->asic_type >= CHIP_BONAIRE)
		drm_plane_create_rotation_property(plane, DRM_MODE_ROTATE_0,
						   supported_rotations);

	drm_plane_helper_add(plane, &dm_plane_helper_funcs);

	/* Create (reset) the plane state */
	if (plane->funcs->reset)
		plane->funcs->reset(plane);

	return 0;
}

static int amdgpu_dm_crtc_init(struct amdgpu_display_manager *dm,
			       struct drm_plane *plane,
			       uint32_t crtc_index)
{
	struct amdgpu_crtc *acrtc = NULL;
	struct drm_plane *cursor_plane;

	int res = -ENOMEM;

	cursor_plane = kzalloc(sizeof(*cursor_plane), GFP_KERNEL);
	if (!cursor_plane)
		goto fail;

	cursor_plane->type = DRM_PLANE_TYPE_CURSOR;
	res = amdgpu_dm_plane_init(dm, cursor_plane, 0, NULL);

	acrtc = kzalloc(sizeof(struct amdgpu_crtc), GFP_KERNEL);
	if (!acrtc)
		goto fail;

	res = drm_crtc_init_with_planes(
			dm->ddev,
			&acrtc->base,
			plane,
			cursor_plane,
			&amdgpu_dm_crtc_funcs, NULL);

	if (res)
		goto fail;

	drm_crtc_helper_add(&acrtc->base, &amdgpu_dm_crtc_helper_funcs);

	/* Create (reset) the plane state */
	if (acrtc->base.funcs->reset)
		acrtc->base.funcs->reset(&acrtc->base);

	acrtc->max_cursor_width = dm->adev->dm.dc->caps.max_cursor_size;
	acrtc->max_cursor_height = dm->adev->dm.dc->caps.max_cursor_size;

	acrtc->crtc_id = crtc_index;
	acrtc->base.enabled = false;
	acrtc->otg_inst = -1;

	dm->adev->mode_info.crtcs[crtc_index] = acrtc;
	drm_crtc_enable_color_mgmt(&acrtc->base, MAX_COLOR_LUT_ENTRIES,
				   true, MAX_COLOR_LUT_ENTRIES);
	drm_mode_crtc_set_gamma_size(&acrtc->base, MAX_COLOR_LEGACY_LUT_ENTRIES);

	return 0;

fail:
	kfree(acrtc);
	kfree(cursor_plane);
	return res;
}


static int to_drm_connector_type(enum signal_type st)
{
	switch (st) {
	case SIGNAL_TYPE_HDMI_TYPE_A:
		return DRM_MODE_CONNECTOR_HDMIA;
	case SIGNAL_TYPE_EDP:
		return DRM_MODE_CONNECTOR_eDP;
	case SIGNAL_TYPE_LVDS:
		return DRM_MODE_CONNECTOR_LVDS;
	case SIGNAL_TYPE_RGB:
		return DRM_MODE_CONNECTOR_VGA;
	case SIGNAL_TYPE_DISPLAY_PORT:
	case SIGNAL_TYPE_DISPLAY_PORT_MST:
		return DRM_MODE_CONNECTOR_DisplayPort;
	case SIGNAL_TYPE_DVI_DUAL_LINK:
	case SIGNAL_TYPE_DVI_SINGLE_LINK:
		return DRM_MODE_CONNECTOR_DVID;
	case SIGNAL_TYPE_VIRTUAL:
		return DRM_MODE_CONNECTOR_VIRTUAL;

	default:
		return DRM_MODE_CONNECTOR_Unknown;
	}
}

static struct drm_encoder *amdgpu_dm_connector_to_encoder(struct drm_connector *connector)
{
	struct drm_encoder *encoder;

	/* There is only one encoder per connector */
	drm_connector_for_each_possible_encoder(connector, encoder)
		return encoder;

	return NULL;
}

static void amdgpu_dm_get_native_mode(struct drm_connector *connector)
{
	struct drm_encoder *encoder;
	struct amdgpu_encoder *amdgpu_encoder;

	encoder = amdgpu_dm_connector_to_encoder(connector);

	if (encoder == NULL)
		return;

	amdgpu_encoder = to_amdgpu_encoder(encoder);

	amdgpu_encoder->native_mode.clock = 0;

	if (!list_empty(&connector->probed_modes)) {
		struct drm_display_mode *preferred_mode = NULL;

		list_for_each_entry(preferred_mode,
				    &connector->probed_modes,
				    head) {
			if (preferred_mode->type & DRM_MODE_TYPE_PREFERRED)
				amdgpu_encoder->native_mode = *preferred_mode;

			break;
		}

	}
}

static struct drm_display_mode *
amdgpu_dm_create_common_mode(struct drm_encoder *encoder,
			     char *name,
			     int hdisplay, int vdisplay)
{
	struct drm_device *dev = encoder->dev;
	struct amdgpu_encoder *amdgpu_encoder = to_amdgpu_encoder(encoder);
	struct drm_display_mode *mode = NULL;
	struct drm_display_mode *native_mode = &amdgpu_encoder->native_mode;

	mode = drm_mode_duplicate(dev, native_mode);

	if (mode == NULL)
		return NULL;

	mode->hdisplay = hdisplay;
	mode->vdisplay = vdisplay;
	mode->type &= ~DRM_MODE_TYPE_PREFERRED;
	strscpy(mode->name, name, DRM_DISPLAY_MODE_LEN);

	return mode;

}

static void amdgpu_dm_connector_add_common_modes(struct drm_encoder *encoder,
						 struct drm_connector *connector)
{
	struct amdgpu_encoder *amdgpu_encoder = to_amdgpu_encoder(encoder);
	struct drm_display_mode *mode = NULL;
	struct drm_display_mode *native_mode = &amdgpu_encoder->native_mode;
	struct amdgpu_dm_connector *amdgpu_dm_connector =
				to_amdgpu_dm_connector(connector);
	int i;
	int n;
	struct mode_size {
		char name[DRM_DISPLAY_MODE_LEN];
		int w;
		int h;
	} common_modes[] = {
		{  "640x480",  640,  480},
		{  "800x600",  800,  600},
		{ "1024x768", 1024,  768},
		{ "1280x720", 1280,  720},
		{ "1280x800", 1280,  800},
		{"1280x1024", 1280, 1024},
		{ "1440x900", 1440,  900},
		{"1680x1050", 1680, 1050},
		{"1600x1200", 1600, 1200},
		{"1920x1080", 1920, 1080},
		{"1920x1200", 1920, 1200}
	};

	n = ARRAY_SIZE(common_modes);

	for (i = 0; i < n; i++) {
		struct drm_display_mode *curmode = NULL;
		bool mode_existed = false;

		if (common_modes[i].w > native_mode->hdisplay ||
		    common_modes[i].h > native_mode->vdisplay ||
		   (common_modes[i].w == native_mode->hdisplay &&
		    common_modes[i].h == native_mode->vdisplay))
			continue;

		list_for_each_entry(curmode, &connector->probed_modes, head) {
			if (common_modes[i].w == curmode->hdisplay &&
			    common_modes[i].h == curmode->vdisplay) {
				mode_existed = true;
				break;
			}
		}

		if (mode_existed)
			continue;

		mode = amdgpu_dm_create_common_mode(encoder,
				common_modes[i].name, common_modes[i].w,
				common_modes[i].h);
		drm_mode_probed_add(connector, mode);
		amdgpu_dm_connector->num_modes++;
	}
}

static void amdgpu_dm_connector_ddc_get_modes(struct drm_connector *connector,
					      struct edid *edid)
{
	struct amdgpu_dm_connector *amdgpu_dm_connector =
			to_amdgpu_dm_connector(connector);

	if (edid) {
		/* empty probed_modes */
		INIT_LIST_HEAD(&connector->probed_modes);
		amdgpu_dm_connector->num_modes =
				drm_add_edid_modes(connector, edid);

		/* sorting the probed modes before calling function
		 * amdgpu_dm_get_native_mode() since EDID can have
		 * more than one preferred mode. The modes that are
		 * later in the probed mode list could be of higher
		 * and preferred resolution. For example, 3840x2160
		 * resolution in base EDID preferred timing and 4096x2160
		 * preferred resolution in DID extension block later.
		 */
		drm_mode_sort(&connector->probed_modes);
		amdgpu_dm_get_native_mode(connector);
	} else {
		amdgpu_dm_connector->num_modes = 0;
	}
}

static int amdgpu_dm_connector_get_modes(struct drm_connector *connector)
{
	struct amdgpu_dm_connector *amdgpu_dm_connector =
			to_amdgpu_dm_connector(connector);
	struct drm_encoder *encoder;
	struct edid *edid = amdgpu_dm_connector->edid;

	encoder = amdgpu_dm_connector_to_encoder(connector);

	if (!edid || !drm_edid_is_valid(edid)) {
		amdgpu_dm_connector->num_modes =
				drm_add_modes_noedid(connector, 640, 480);
	} else {
		amdgpu_dm_connector_ddc_get_modes(connector, edid);
		amdgpu_dm_connector_add_common_modes(encoder, connector);
	}
	amdgpu_dm_fbc_init(connector);

	return amdgpu_dm_connector->num_modes;
}

void amdgpu_dm_connector_init_helper(struct amdgpu_display_manager *dm,
				     struct amdgpu_dm_connector *aconnector,
				     int connector_type,
				     struct dc_link *link,
				     int link_index)
{
	struct amdgpu_device *adev = drm_to_adev(dm->ddev);

	/*
	 * Some of the properties below require access to state, like bpc.
	 * Allocate some default initial connector state with our reset helper.
	 */
	if (aconnector->base.funcs->reset)
		aconnector->base.funcs->reset(&aconnector->base);

	aconnector->connector_id = link_index;
	aconnector->dc_link = link;
	aconnector->base.interlace_allowed = false;
	aconnector->base.doublescan_allowed = false;
	aconnector->base.stereo_allowed = false;
	aconnector->base.dpms = DRM_MODE_DPMS_OFF;
	aconnector->hpd.hpd = AMDGPU_HPD_NONE; /* not used */
	aconnector->audio_inst = -1;
	mutex_init(&aconnector->hpd_lock);

	/*
	 * configure support HPD hot plug connector_>polled default value is 0
	 * which means HPD hot plug not supported
	 */
	switch (connector_type) {
	case DRM_MODE_CONNECTOR_HDMIA:
		aconnector->base.polled = DRM_CONNECTOR_POLL_HPD;
		aconnector->base.ycbcr_420_allowed =
			link->link_enc->features.hdmi_ycbcr420_supported ? true : false;
		break;
	case DRM_MODE_CONNECTOR_DisplayPort:
		aconnector->base.polled = DRM_CONNECTOR_POLL_HPD;
		aconnector->base.ycbcr_420_allowed =
			link->link_enc->features.dp_ycbcr420_supported ? true : false;
		break;
	case DRM_MODE_CONNECTOR_DVID:
		aconnector->base.polled = DRM_CONNECTOR_POLL_HPD;
		break;
	default:
		break;
	}

	drm_object_attach_property(&aconnector->base.base,
				dm->ddev->mode_config.scaling_mode_property,
				DRM_MODE_SCALE_NONE);

	drm_object_attach_property(&aconnector->base.base,
				adev->mode_info.underscan_property,
				UNDERSCAN_OFF);
	drm_object_attach_property(&aconnector->base.base,
				adev->mode_info.underscan_hborder_property,
				0);
	drm_object_attach_property(&aconnector->base.base,
				adev->mode_info.underscan_vborder_property,
				0);

	if (!aconnector->mst_port)
		drm_connector_attach_max_bpc_property(&aconnector->base, 8, 16);

	/* This defaults to the max in the range, but we want 8bpc for non-edp. */
	aconnector->base.state->max_bpc = (connector_type == DRM_MODE_CONNECTOR_eDP) ? 16 : 8;
	aconnector->base.state->max_requested_bpc = aconnector->base.state->max_bpc;

	if (connector_type == DRM_MODE_CONNECTOR_eDP &&
	    (dc_is_dmcu_initialized(adev->dm.dc) || adev->dm.dc->ctx->dmub_srv)) {
		drm_object_attach_property(&aconnector->base.base,
				adev->mode_info.abm_level_property, 0);
	}

	if (connector_type == DRM_MODE_CONNECTOR_HDMIA ||
	    connector_type == DRM_MODE_CONNECTOR_DisplayPort ||
	    connector_type == DRM_MODE_CONNECTOR_eDP) {
		drm_object_attach_property(
			&aconnector->base.base,
			dm->ddev->mode_config.hdr_output_metadata_property, 0);

		if (!aconnector->mst_port)
			drm_connector_attach_vrr_capable_property(&aconnector->base);

#ifdef CONFIG_DRM_AMD_DC_HDCP
		if (adev->dm.hdcp_workqueue)
			drm_connector_attach_content_protection_property(&aconnector->base, true);
#endif
	}
}

static int amdgpu_dm_i2c_xfer(struct i2c_adapter *i2c_adap,
			      struct i2c_msg *msgs, int num)
{
	struct amdgpu_i2c_adapter *i2c = i2c_get_adapdata(i2c_adap);
	struct ddc_service *ddc_service = i2c->ddc_service;
	struct i2c_command cmd;
	int i;
	int result = -EIO;

	cmd.payloads = kcalloc(num, sizeof(struct i2c_payload), GFP_KERNEL);

	if (!cmd.payloads)
		return result;

	cmd.number_of_payloads = num;
	cmd.engine = I2C_COMMAND_ENGINE_DEFAULT;
	cmd.speed = 100;

	for (i = 0; i < num; i++) {
		cmd.payloads[i].write = !(msgs[i].flags & I2C_M_RD);
		cmd.payloads[i].address = msgs[i].addr;
		cmd.payloads[i].length = msgs[i].len;
		cmd.payloads[i].data = msgs[i].buf;
	}

	if (dc_submit_i2c(
			ddc_service->ctx->dc,
			ddc_service->ddc_pin->hw_info.ddc_channel,
			&cmd))
		result = num;

	kfree(cmd.payloads);
	return result;
}

static u32 amdgpu_dm_i2c_func(struct i2c_adapter *adap)
{
	return I2C_FUNC_I2C | I2C_FUNC_SMBUS_EMUL;
}

static const struct i2c_algorithm amdgpu_dm_i2c_algo = {
	.master_xfer = amdgpu_dm_i2c_xfer,
	.functionality = amdgpu_dm_i2c_func,
};

static struct amdgpu_i2c_adapter *
create_i2c(struct ddc_service *ddc_service,
	   int link_index,
	   int *res)
{
	struct amdgpu_device *adev = ddc_service->ctx->driver_context;
	struct amdgpu_i2c_adapter *i2c;

	i2c = kzalloc(sizeof(struct amdgpu_i2c_adapter), GFP_KERNEL);
	if (!i2c)
		return NULL;
	i2c->base.owner = THIS_MODULE;
	i2c->base.class = I2C_CLASS_DDC;
	i2c->base.dev.parent = &adev->pdev->dev;
	i2c->base.algo = &amdgpu_dm_i2c_algo;
	snprintf(i2c->base.name, sizeof(i2c->base.name), "AMDGPU DM i2c hw bus %d", link_index);
	i2c_set_adapdata(&i2c->base, i2c);
	i2c->ddc_service = ddc_service;
	i2c->ddc_service->ddc_pin->hw_info.ddc_channel = link_index;

	return i2c;
}


/*
 * Note: this function assumes that dc_link_detect() was called for the
 * dc_link which will be represented by this aconnector.
 */
static int amdgpu_dm_connector_init(struct amdgpu_display_manager *dm,
				    struct amdgpu_dm_connector *aconnector,
				    uint32_t link_index,
				    struct amdgpu_encoder *aencoder)
{
	int res = 0;
	int connector_type;
	struct dc *dc = dm->dc;
	struct dc_link *link = dc_get_link_at_index(dc, link_index);
	struct amdgpu_i2c_adapter *i2c;

	link->priv = aconnector;

	DRM_DEBUG_DRIVER("%s()\n", __func__);

	i2c = create_i2c(link->ddc, link->link_index, &res);
	if (!i2c) {
		DRM_ERROR("Failed to create i2c adapter data\n");
		return -ENOMEM;
	}

	aconnector->i2c = i2c;
	res = i2c_add_adapter(&i2c->base);

	if (res) {
		DRM_ERROR("Failed to register hw i2c %d\n", link->link_index);
		goto out_free;
	}

	connector_type = to_drm_connector_type(link->connector_signal);

	res = drm_connector_init_with_ddc(
			dm->ddev,
			&aconnector->base,
			&amdgpu_dm_connector_funcs,
			connector_type,
			&i2c->base);

	if (res) {
		DRM_ERROR("connector_init failed\n");
		aconnector->connector_id = -1;
		goto out_free;
	}

	drm_connector_helper_add(
			&aconnector->base,
			&amdgpu_dm_connector_helper_funcs);

	amdgpu_dm_connector_init_helper(
		dm,
		aconnector,
		connector_type,
		link,
		link_index);

	drm_connector_attach_encoder(
		&aconnector->base, &aencoder->base);

	if (connector_type == DRM_MODE_CONNECTOR_DisplayPort
		|| connector_type == DRM_MODE_CONNECTOR_eDP)
		amdgpu_dm_initialize_dp_connector(dm, aconnector, link->link_index);

out_free:
	if (res) {
		kfree(i2c);
		aconnector->i2c = NULL;
	}
	return res;
}

int amdgpu_dm_get_encoder_crtc_mask(struct amdgpu_device *adev)
{
	switch (adev->mode_info.num_crtc) {
	case 1:
		return 0x1;
	case 2:
		return 0x3;
	case 3:
		return 0x7;
	case 4:
		return 0xf;
	case 5:
		return 0x1f;
	case 6:
	default:
		return 0x3f;
	}
}

static int amdgpu_dm_encoder_init(struct drm_device *dev,
				  struct amdgpu_encoder *aencoder,
				  uint32_t link_index)
{
	struct amdgpu_device *adev = drm_to_adev(dev);

	int res = drm_encoder_init(dev,
				   &aencoder->base,
				   &amdgpu_dm_encoder_funcs,
				   DRM_MODE_ENCODER_TMDS,
				   NULL);

	aencoder->base.possible_crtcs = amdgpu_dm_get_encoder_crtc_mask(adev);

	if (!res)
		aencoder->encoder_id = link_index;
	else
		aencoder->encoder_id = -1;

	drm_encoder_helper_add(&aencoder->base, &amdgpu_dm_encoder_helper_funcs);

	return res;
}

static void manage_dm_interrupts(struct amdgpu_device *adev,
				 struct amdgpu_crtc *acrtc,
				 bool enable)
{
	/*
	 * We have no guarantee that the frontend index maps to the same
	 * backend index - some even map to more than one.
	 *
	 * TODO: Use a different interrupt or check DC itself for the mapping.
	 */
	int irq_type =
		amdgpu_display_crtc_idx_to_irq_type(
			adev,
			acrtc->crtc_id);

	if (enable) {
		drm_crtc_vblank_on(&acrtc->base);
		amdgpu_irq_get(
			adev,
			&adev->pageflip_irq,
			irq_type);
	} else {

		amdgpu_irq_put(
			adev,
			&adev->pageflip_irq,
			irq_type);
		drm_crtc_vblank_off(&acrtc->base);
	}
}

static void dm_update_pflip_irq_state(struct amdgpu_device *adev,
				      struct amdgpu_crtc *acrtc)
{
	int irq_type =
		amdgpu_display_crtc_idx_to_irq_type(adev, acrtc->crtc_id);

	/**
	 * This reads the current state for the IRQ and force reapplies
	 * the setting to hardware.
	 */
	amdgpu_irq_update(adev, &adev->pageflip_irq, irq_type);
}

static bool
is_scaling_state_different(const struct dm_connector_state *dm_state,
			   const struct dm_connector_state *old_dm_state)
{
	if (dm_state->scaling != old_dm_state->scaling)
		return true;
	if (!dm_state->underscan_enable && old_dm_state->underscan_enable) {
		if (old_dm_state->underscan_hborder != 0 && old_dm_state->underscan_vborder != 0)
			return true;
	} else  if (dm_state->underscan_enable && !old_dm_state->underscan_enable) {
		if (dm_state->underscan_hborder != 0 && dm_state->underscan_vborder != 0)
			return true;
	} else if (dm_state->underscan_hborder != old_dm_state->underscan_hborder ||
		   dm_state->underscan_vborder != old_dm_state->underscan_vborder)
		return true;
	return false;
}

#ifdef CONFIG_DRM_AMD_DC_HDCP
static bool is_content_protection_different(struct drm_connector_state *state,
					    const struct drm_connector_state *old_state,
					    const struct drm_connector *connector, struct hdcp_workqueue *hdcp_w)
{
	struct amdgpu_dm_connector *aconnector = to_amdgpu_dm_connector(connector);

	if (old_state->hdcp_content_type != state->hdcp_content_type &&
	    state->content_protection != DRM_MODE_CONTENT_PROTECTION_UNDESIRED) {
		state->content_protection = DRM_MODE_CONTENT_PROTECTION_DESIRED;
		return true;
	}

	/* CP is being re enabled, ignore this */
	if (old_state->content_protection == DRM_MODE_CONTENT_PROTECTION_ENABLED &&
	    state->content_protection == DRM_MODE_CONTENT_PROTECTION_DESIRED) {
		state->content_protection = DRM_MODE_CONTENT_PROTECTION_ENABLED;
		return false;
	}

	/* S3 resume case, since old state will always be 0 (UNDESIRED) and the restored state will be ENABLED */
	if (old_state->content_protection == DRM_MODE_CONTENT_PROTECTION_UNDESIRED &&
	    state->content_protection == DRM_MODE_CONTENT_PROTECTION_ENABLED)
		state->content_protection = DRM_MODE_CONTENT_PROTECTION_DESIRED;

	/* Check if something is connected/enabled, otherwise we start hdcp but nothing is connected/enabled
	 * hot-plug, headless s3, dpms
	 */
	if (state->content_protection == DRM_MODE_CONTENT_PROTECTION_DESIRED && connector->dpms == DRM_MODE_DPMS_ON &&
	    aconnector->dc_sink != NULL)
		return true;

	if (old_state->content_protection == state->content_protection)
		return false;

	if (state->content_protection == DRM_MODE_CONTENT_PROTECTION_UNDESIRED)
		return true;

	return false;
}

#endif
static void remove_stream(struct amdgpu_device *adev,
			  struct amdgpu_crtc *acrtc,
			  struct dc_stream_state *stream)
{
	/* this is the update mode case */

	acrtc->otg_inst = -1;
	acrtc->enabled = false;
}

static int get_cursor_position(struct drm_plane *plane, struct drm_crtc *crtc,
			       struct dc_cursor_position *position)
{
	struct amdgpu_crtc *amdgpu_crtc = to_amdgpu_crtc(crtc);
	int x, y;
	int xorigin = 0, yorigin = 0;

	position->enable = false;
	position->x = 0;
	position->y = 0;

	if (!crtc || !plane->state->fb)
		return 0;

	if ((plane->state->crtc_w > amdgpu_crtc->max_cursor_width) ||
	    (plane->state->crtc_h > amdgpu_crtc->max_cursor_height)) {
		DRM_ERROR("%s: bad cursor width or height %d x %d\n",
			  __func__,
			  plane->state->crtc_w,
			  plane->state->crtc_h);
		return -EINVAL;
	}

	x = plane->state->crtc_x;
	y = plane->state->crtc_y;

	if (x <= -amdgpu_crtc->max_cursor_width ||
	    y <= -amdgpu_crtc->max_cursor_height)
		return 0;

	if (x < 0) {
		xorigin = min(-x, amdgpu_crtc->max_cursor_width - 1);
		x = 0;
	}
	if (y < 0) {
		yorigin = min(-y, amdgpu_crtc->max_cursor_height - 1);
		y = 0;
	}
	position->enable = true;
	position->translate_by_source = true;
	position->x = x;
	position->y = y;
	position->x_hotspot = xorigin;
	position->y_hotspot = yorigin;

	return 0;
}

static void handle_cursor_update(struct drm_plane *plane,
				 struct drm_plane_state *old_plane_state)
{
	struct amdgpu_device *adev = drm_to_adev(plane->dev);
	struct amdgpu_framebuffer *afb = to_amdgpu_framebuffer(plane->state->fb);
	struct drm_crtc *crtc = afb ? plane->state->crtc : old_plane_state->crtc;
	struct dm_crtc_state *crtc_state = crtc ? to_dm_crtc_state(crtc->state) : NULL;
	struct amdgpu_crtc *amdgpu_crtc = to_amdgpu_crtc(crtc);
	uint64_t address = afb ? afb->address : 0;
	struct dc_cursor_position position;
	struct dc_cursor_attributes attributes;
	int ret;

	if (!plane->state->fb && !old_plane_state->fb)
		return;

	DRM_DEBUG_DRIVER("%s: crtc_id=%d with size %d to %d\n",
			 __func__,
			 amdgpu_crtc->crtc_id,
			 plane->state->crtc_w,
			 plane->state->crtc_h);

	ret = get_cursor_position(plane, crtc, &position);
	if (ret)
		return;

	if (!position.enable) {
		/* turn off cursor */
		if (crtc_state && crtc_state->stream) {
			mutex_lock(&adev->dm.dc_lock);
			dc_stream_set_cursor_position(crtc_state->stream,
						      &position);
			mutex_unlock(&adev->dm.dc_lock);
		}
		return;
	}

	amdgpu_crtc->cursor_width = plane->state->crtc_w;
	amdgpu_crtc->cursor_height = plane->state->crtc_h;

	memset(&attributes, 0, sizeof(attributes));
	attributes.address.high_part = upper_32_bits(address);
	attributes.address.low_part  = lower_32_bits(address);
	attributes.width             = plane->state->crtc_w;
	attributes.height            = plane->state->crtc_h;
	attributes.color_format      = CURSOR_MODE_COLOR_PRE_MULTIPLIED_ALPHA;
	attributes.rotation_angle    = 0;
	attributes.attribute_flags.value = 0;

	attributes.pitch = attributes.width;

	if (crtc_state->stream) {
		mutex_lock(&adev->dm.dc_lock);
		if (!dc_stream_set_cursor_attributes(crtc_state->stream,
							 &attributes))
			DRM_ERROR("DC failed to set cursor attributes\n");

		if (!dc_stream_set_cursor_position(crtc_state->stream,
						   &position))
			DRM_ERROR("DC failed to set cursor position\n");
		mutex_unlock(&adev->dm.dc_lock);
	}
}

static void prepare_flip_isr(struct amdgpu_crtc *acrtc)
{

	assert_spin_locked(&acrtc->base.dev->event_lock);
	WARN_ON(acrtc->event);

	acrtc->event = acrtc->base.state->event;

	/* Set the flip status */
	acrtc->pflip_status = AMDGPU_FLIP_SUBMITTED;

	/* Mark this event as consumed */
	acrtc->base.state->event = NULL;

	DRM_DEBUG_DRIVER("crtc:%d, pflip_stat:AMDGPU_FLIP_SUBMITTED\n",
						 acrtc->crtc_id);
}

static void update_freesync_state_on_stream(
	struct amdgpu_display_manager *dm,
	struct dm_crtc_state *new_crtc_state,
	struct dc_stream_state *new_stream,
	struct dc_plane_state *surface,
	u32 flip_timestamp_in_us)
{
	struct mod_vrr_params vrr_params;
	struct dc_info_packet vrr_infopacket = {0};
	struct amdgpu_device *adev = dm->adev;
	struct amdgpu_crtc *acrtc = to_amdgpu_crtc(new_crtc_state->base.crtc);
	unsigned long flags;

	if (!new_stream)
		return;

	/*
	 * TODO: Determine why min/max totals and vrefresh can be 0 here.
	 * For now it's sufficient to just guard against these conditions.
	 */

	if (!new_stream->timing.h_total || !new_stream->timing.v_total)
		return;

	spin_lock_irqsave(&adev_to_drm(adev)->event_lock, flags);
        vrr_params = acrtc->dm_irq_params.vrr_params;

	if (surface) {
		mod_freesync_handle_preflip(
			dm->freesync_module,
			surface,
			new_stream,
			flip_timestamp_in_us,
			&vrr_params);

		if (adev->family < AMDGPU_FAMILY_AI &&
		    amdgpu_dm_vrr_active(new_crtc_state)) {
			mod_freesync_handle_v_update(dm->freesync_module,
						     new_stream, &vrr_params);

			/* Need to call this before the frame ends. */
			dc_stream_adjust_vmin_vmax(dm->dc,
						   new_crtc_state->stream,
						   &vrr_params.adjust);
		}
	}

	mod_freesync_build_vrr_infopacket(
		dm->freesync_module,
		new_stream,
		&vrr_params,
		PACKET_TYPE_VRR,
		TRANSFER_FUNC_UNKNOWN,
		&vrr_infopacket);

	new_crtc_state->freesync_timing_changed |=
		(memcmp(&acrtc->dm_irq_params.vrr_params.adjust,
			&vrr_params.adjust,
			sizeof(vrr_params.adjust)) != 0);

	new_crtc_state->freesync_vrr_info_changed |=
		(memcmp(&new_crtc_state->vrr_infopacket,
			&vrr_infopacket,
			sizeof(vrr_infopacket)) != 0);

	acrtc->dm_irq_params.vrr_params = vrr_params;
	new_crtc_state->vrr_infopacket = vrr_infopacket;

	new_stream->adjust = acrtc->dm_irq_params.vrr_params.adjust;
	new_stream->vrr_infopacket = vrr_infopacket;

	if (new_crtc_state->freesync_vrr_info_changed)
		DRM_DEBUG_KMS("VRR packet update: crtc=%u enabled=%d state=%d",
			      new_crtc_state->base.crtc->base.id,
			      (int)new_crtc_state->base.vrr_enabled,
			      (int)vrr_params.state);

	spin_unlock_irqrestore(&adev_to_drm(adev)->event_lock, flags);
}

static void update_stream_irq_parameters(
	struct amdgpu_display_manager *dm,
	struct dm_crtc_state *new_crtc_state)
{
	struct dc_stream_state *new_stream = new_crtc_state->stream;
	struct mod_vrr_params vrr_params;
	struct mod_freesync_config config = new_crtc_state->freesync_config;
	struct amdgpu_device *adev = dm->adev;
	struct amdgpu_crtc *acrtc = to_amdgpu_crtc(new_crtc_state->base.crtc);
	unsigned long flags;

	if (!new_stream)
		return;

	/*
	 * TODO: Determine why min/max totals and vrefresh can be 0 here.
	 * For now it's sufficient to just guard against these conditions.
	 */
	if (!new_stream->timing.h_total || !new_stream->timing.v_total)
		return;

	spin_lock_irqsave(&adev_to_drm(adev)->event_lock, flags);
	vrr_params = acrtc->dm_irq_params.vrr_params;

	if (new_crtc_state->vrr_supported &&
	    config.min_refresh_in_uhz &&
	    config.max_refresh_in_uhz) {
		config.state = new_crtc_state->base.vrr_enabled ?
			VRR_STATE_ACTIVE_VARIABLE :
			VRR_STATE_INACTIVE;
	} else {
		config.state = VRR_STATE_UNSUPPORTED;
	}

	mod_freesync_build_vrr_params(dm->freesync_module,
				      new_stream,
				      &config, &vrr_params);

	new_crtc_state->freesync_timing_changed |=
		(memcmp(&acrtc->dm_irq_params.vrr_params.adjust,
			&vrr_params.adjust, sizeof(vrr_params.adjust)) != 0);

	new_crtc_state->freesync_config = config;
	/* Copy state for access from DM IRQ handler */
	acrtc->dm_irq_params.freesync_config = config;
	acrtc->dm_irq_params.active_planes = new_crtc_state->active_planes;
	acrtc->dm_irq_params.vrr_params = vrr_params;
	spin_unlock_irqrestore(&adev_to_drm(adev)->event_lock, flags);
}

static void amdgpu_dm_handle_vrr_transition(struct dm_crtc_state *old_state,
					    struct dm_crtc_state *new_state)
{
	bool old_vrr_active = amdgpu_dm_vrr_active(old_state);
	bool new_vrr_active = amdgpu_dm_vrr_active(new_state);

	if (!old_vrr_active && new_vrr_active) {
		/* Transition VRR inactive -> active:
		 * While VRR is active, we must not disable vblank irq, as a
		 * reenable after disable would compute bogus vblank/pflip
		 * timestamps if it likely happened inside display front-porch.
		 *
		 * We also need vupdate irq for the actual core vblank handling
		 * at end of vblank.
		 */
		dm_set_vupdate_irq(new_state->base.crtc, true);
		drm_crtc_vblank_get(new_state->base.crtc);
		DRM_DEBUG_DRIVER("%s: crtc=%u VRR off->on: Get vblank ref\n",
				 __func__, new_state->base.crtc->base.id);
	} else if (old_vrr_active && !new_vrr_active) {
		/* Transition VRR active -> inactive:
		 * Allow vblank irq disable again for fixed refresh rate.
		 */
		dm_set_vupdate_irq(new_state->base.crtc, false);
		drm_crtc_vblank_put(new_state->base.crtc);
		DRM_DEBUG_DRIVER("%s: crtc=%u VRR on->off: Drop vblank ref\n",
				 __func__, new_state->base.crtc->base.id);
	}
}

static void amdgpu_dm_commit_cursors(struct drm_atomic_state *state)
{
	struct drm_plane *plane;
	struct drm_plane_state *old_plane_state, *new_plane_state;
	int i;

	/*
	 * TODO: Make this per-stream so we don't issue redundant updates for
	 * commits with multiple streams.
	 */
	for_each_oldnew_plane_in_state(state, plane, old_plane_state,
				       new_plane_state, i)
		if (plane->type == DRM_PLANE_TYPE_CURSOR)
			handle_cursor_update(plane, old_plane_state);
}

static void amdgpu_dm_commit_planes(struct drm_atomic_state *state,
				    struct dc_state *dc_state,
				    struct drm_device *dev,
				    struct amdgpu_display_manager *dm,
				    struct drm_crtc *pcrtc,
				    bool wait_for_vblank)
{
	uint32_t i;
	uint64_t timestamp_ns;
	struct drm_plane *plane;
	struct drm_plane_state *old_plane_state, *new_plane_state;
	struct amdgpu_crtc *acrtc_attach = to_amdgpu_crtc(pcrtc);
	struct drm_crtc_state *new_pcrtc_state =
			drm_atomic_get_new_crtc_state(state, pcrtc);
	struct dm_crtc_state *acrtc_state = to_dm_crtc_state(new_pcrtc_state);
	struct dm_crtc_state *dm_old_crtc_state =
			to_dm_crtc_state(drm_atomic_get_old_crtc_state(state, pcrtc));
	int planes_count = 0, vpos, hpos;
	long r;
	unsigned long flags;
	struct amdgpu_bo *abo;
	uint32_t target_vblank, last_flip_vblank;
	bool vrr_active = amdgpu_dm_vrr_active(acrtc_state);
	bool pflip_present = false;
	struct {
		struct dc_surface_update surface_updates[MAX_SURFACES];
		struct dc_plane_info plane_infos[MAX_SURFACES];
		struct dc_scaling_info scaling_infos[MAX_SURFACES];
		struct dc_flip_addrs flip_addrs[MAX_SURFACES];
		struct dc_stream_update stream_update;
	} *bundle;

	bundle = kzalloc(sizeof(*bundle), GFP_KERNEL);

	if (!bundle) {
		dm_error("Failed to allocate update bundle\n");
		goto cleanup;
	}

	/*
	 * Disable the cursor first if we're disabling all the planes.
	 * It'll remain on the screen after the planes are re-enabled
	 * if we don't.
	 */
	if (acrtc_state->active_planes == 0)
		amdgpu_dm_commit_cursors(state);

	/* update planes when needed */
	for_each_oldnew_plane_in_state(state, plane, old_plane_state, new_plane_state, i) {
		struct drm_crtc *crtc = new_plane_state->crtc;
		struct drm_crtc_state *new_crtc_state;
		struct drm_framebuffer *fb = new_plane_state->fb;
		bool plane_needs_flip;
		struct dc_plane_state *dc_plane;
		struct dm_plane_state *dm_new_plane_state = to_dm_plane_state(new_plane_state);

		/* Cursor plane is handled after stream updates */
		if (plane->type == DRM_PLANE_TYPE_CURSOR)
			continue;

		if (!fb || !crtc || pcrtc != crtc)
			continue;

		new_crtc_state = drm_atomic_get_new_crtc_state(state, crtc);
		if (!new_crtc_state->active)
			continue;

		dc_plane = dm_new_plane_state->dc_state;

		bundle->surface_updates[planes_count].surface = dc_plane;
		if (new_pcrtc_state->color_mgmt_changed) {
			bundle->surface_updates[planes_count].gamma = dc_plane->gamma_correction;
			bundle->surface_updates[planes_count].in_transfer_func = dc_plane->in_transfer_func;
			bundle->surface_updates[planes_count].gamut_remap_matrix = &dc_plane->gamut_remap_matrix;
		}

		fill_dc_scaling_info(new_plane_state,
				     &bundle->scaling_infos[planes_count]);

		bundle->surface_updates[planes_count].scaling_info =
			&bundle->scaling_infos[planes_count];

		plane_needs_flip = old_plane_state->fb && new_plane_state->fb;

		pflip_present = pflip_present || plane_needs_flip;

		if (!plane_needs_flip) {
			planes_count += 1;
			continue;
		}

		abo = gem_to_amdgpu_bo(fb->obj[0]);

		/*
		 * Wait for all fences on this FB. Do limited wait to avoid
		 * deadlock during GPU reset when this fence will not signal
		 * but we hold reservation lock for the BO.
		 */
		r = dma_resv_wait_timeout_rcu(abo->tbo.base.resv, true,
							false,
							msecs_to_jiffies(5000));
		if (unlikely(r <= 0))
			DRM_ERROR("Waiting for fences timed out!");

		fill_dc_plane_info_and_addr(
			dm->adev, new_plane_state,
			dm_new_plane_state->tiling_flags,
			&bundle->plane_infos[planes_count],
			&bundle->flip_addrs[planes_count].address,
<<<<<<< HEAD
			false);
=======
			dm_new_plane_state->tmz_surface, false);
>>>>>>> d1988041

		DRM_DEBUG_DRIVER("plane: id=%d dcc_en=%d\n",
				 new_plane_state->plane->index,
				 bundle->plane_infos[planes_count].dcc.enable);

		bundle->surface_updates[planes_count].plane_info =
			&bundle->plane_infos[planes_count];

		/*
		 * Only allow immediate flips for fast updates that don't
		 * change FB pitch, DCC state, rotation or mirroing.
		 */
		bundle->flip_addrs[planes_count].flip_immediate =
			crtc->state->async_flip &&
			acrtc_state->update_type == UPDATE_TYPE_FAST;

		timestamp_ns = ktime_get_ns();
		bundle->flip_addrs[planes_count].flip_timestamp_in_us = div_u64(timestamp_ns, 1000);
		bundle->surface_updates[planes_count].flip_addr = &bundle->flip_addrs[planes_count];
		bundle->surface_updates[planes_count].surface = dc_plane;

		if (!bundle->surface_updates[planes_count].surface) {
			DRM_ERROR("No surface for CRTC: id=%d\n",
					acrtc_attach->crtc_id);
			continue;
		}

		if (plane == pcrtc->primary)
			update_freesync_state_on_stream(
				dm,
				acrtc_state,
				acrtc_state->stream,
				dc_plane,
				bundle->flip_addrs[planes_count].flip_timestamp_in_us);

		DRM_DEBUG_DRIVER("%s Flipping to hi: 0x%x, low: 0x%x\n",
				 __func__,
				 bundle->flip_addrs[planes_count].address.grph.addr.high_part,
				 bundle->flip_addrs[planes_count].address.grph.addr.low_part);

		planes_count += 1;

	}

	if (pflip_present) {
		if (!vrr_active) {
			/* Use old throttling in non-vrr fixed refresh rate mode
			 * to keep flip scheduling based on target vblank counts
			 * working in a backwards compatible way, e.g., for
			 * clients using the GLX_OML_sync_control extension or
			 * DRI3/Present extension with defined target_msc.
			 */
			last_flip_vblank = amdgpu_get_vblank_counter_kms(pcrtc);
		}
		else {
			/* For variable refresh rate mode only:
			 * Get vblank of last completed flip to avoid > 1 vrr
			 * flips per video frame by use of throttling, but allow
			 * flip programming anywhere in the possibly large
			 * variable vrr vblank interval for fine-grained flip
			 * timing control and more opportunity to avoid stutter
			 * on late submission of flips.
			 */
			spin_lock_irqsave(&pcrtc->dev->event_lock, flags);
			last_flip_vblank = acrtc_attach->dm_irq_params.last_flip_vblank;
			spin_unlock_irqrestore(&pcrtc->dev->event_lock, flags);
		}

		target_vblank = last_flip_vblank + wait_for_vblank;

		/*
		 * Wait until we're out of the vertical blank period before the one
		 * targeted by the flip
		 */
		while ((acrtc_attach->enabled &&
			(amdgpu_display_get_crtc_scanoutpos(dm->ddev, acrtc_attach->crtc_id,
							    0, &vpos, &hpos, NULL,
							    NULL, &pcrtc->hwmode)
			 & (DRM_SCANOUTPOS_VALID | DRM_SCANOUTPOS_IN_VBLANK)) ==
			(DRM_SCANOUTPOS_VALID | DRM_SCANOUTPOS_IN_VBLANK) &&
			(int)(target_vblank -
			  amdgpu_get_vblank_counter_kms(pcrtc)) > 0)) {
			usleep_range(1000, 1100);
		}

		/**
		 * Prepare the flip event for the pageflip interrupt to handle.
		 *
		 * This only works in the case where we've already turned on the
		 * appropriate hardware blocks (eg. HUBP) so in the transition case
		 * from 0 -> n planes we have to skip a hardware generated event
		 * and rely on sending it from software.
		 */
		if (acrtc_attach->base.state->event &&
		    acrtc_state->active_planes > 0) {
			drm_crtc_vblank_get(pcrtc);

			spin_lock_irqsave(&pcrtc->dev->event_lock, flags);

			WARN_ON(acrtc_attach->pflip_status != AMDGPU_FLIP_NONE);
			prepare_flip_isr(acrtc_attach);

			spin_unlock_irqrestore(&pcrtc->dev->event_lock, flags);
		}

		if (acrtc_state->stream) {
			if (acrtc_state->freesync_vrr_info_changed)
				bundle->stream_update.vrr_infopacket =
					&acrtc_state->stream->vrr_infopacket;
		}
	}

	/* Update the planes if changed or disable if we don't have any. */
	if ((planes_count || acrtc_state->active_planes == 0) &&
		acrtc_state->stream) {
		bundle->stream_update.stream = acrtc_state->stream;
		if (new_pcrtc_state->mode_changed) {
			bundle->stream_update.src = acrtc_state->stream->src;
			bundle->stream_update.dst = acrtc_state->stream->dst;
		}

		if (new_pcrtc_state->color_mgmt_changed) {
			/*
			 * TODO: This isn't fully correct since we've actually
			 * already modified the stream in place.
			 */
			bundle->stream_update.gamut_remap =
				&acrtc_state->stream->gamut_remap_matrix;
			bundle->stream_update.output_csc_transform =
				&acrtc_state->stream->csc_color_matrix;
			bundle->stream_update.out_transfer_func =
				acrtc_state->stream->out_transfer_func;
		}

		acrtc_state->stream->abm_level = acrtc_state->abm_level;
		if (acrtc_state->abm_level != dm_old_crtc_state->abm_level)
			bundle->stream_update.abm_level = &acrtc_state->abm_level;

		/*
		 * If FreeSync state on the stream has changed then we need to
		 * re-adjust the min/max bounds now that DC doesn't handle this
		 * as part of commit.
		 */
		if (amdgpu_dm_vrr_active(dm_old_crtc_state) !=
		    amdgpu_dm_vrr_active(acrtc_state)) {
			spin_lock_irqsave(&pcrtc->dev->event_lock, flags);
			dc_stream_adjust_vmin_vmax(
				dm->dc, acrtc_state->stream,
				&acrtc_attach->dm_irq_params.vrr_params.adjust);
			spin_unlock_irqrestore(&pcrtc->dev->event_lock, flags);
		}
		mutex_lock(&dm->dc_lock);
		if ((acrtc_state->update_type > UPDATE_TYPE_FAST) &&
				acrtc_state->stream->link->psr_settings.psr_allow_active)
			amdgpu_dm_psr_disable(acrtc_state->stream);

		dc_commit_updates_for_stream(dm->dc,
						     bundle->surface_updates,
						     planes_count,
						     acrtc_state->stream,
						     &bundle->stream_update,
						     dc_state);

		/**
		 * Enable or disable the interrupts on the backend.
		 *
		 * Most pipes are put into power gating when unused.
		 *
		 * When power gating is enabled on a pipe we lose the
		 * interrupt enablement state when power gating is disabled.
		 *
		 * So we need to update the IRQ control state in hardware
		 * whenever the pipe turns on (since it could be previously
		 * power gated) or off (since some pipes can't be power gated
		 * on some ASICs).
		 */
		if (dm_old_crtc_state->active_planes != acrtc_state->active_planes)
			dm_update_pflip_irq_state(drm_to_adev(dev),
						  acrtc_attach);

		if ((acrtc_state->update_type > UPDATE_TYPE_FAST) &&
				acrtc_state->stream->link->psr_settings.psr_version != DC_PSR_VERSION_UNSUPPORTED &&
				!acrtc_state->stream->link->psr_settings.psr_feature_enabled)
			amdgpu_dm_link_setup_psr(acrtc_state->stream);
		else if ((acrtc_state->update_type == UPDATE_TYPE_FAST) &&
				acrtc_state->stream->link->psr_settings.psr_feature_enabled &&
				!acrtc_state->stream->link->psr_settings.psr_allow_active) {
			amdgpu_dm_psr_enable(acrtc_state->stream);
		}

		mutex_unlock(&dm->dc_lock);
	}

	/*
	 * Update cursor state *after* programming all the planes.
	 * This avoids redundant programming in the case where we're going
	 * to be disabling a single plane - those pipes are being disabled.
	 */
	if (acrtc_state->active_planes)
		amdgpu_dm_commit_cursors(state);

cleanup:
	kfree(bundle);
}

static void amdgpu_dm_commit_audio(struct drm_device *dev,
				   struct drm_atomic_state *state)
{
	struct amdgpu_device *adev = drm_to_adev(dev);
	struct amdgpu_dm_connector *aconnector;
	struct drm_connector *connector;
	struct drm_connector_state *old_con_state, *new_con_state;
	struct drm_crtc_state *new_crtc_state;
	struct dm_crtc_state *new_dm_crtc_state;
	const struct dc_stream_status *status;
	int i, inst;

	/* Notify device removals. */
	for_each_oldnew_connector_in_state(state, connector, old_con_state, new_con_state, i) {
		if (old_con_state->crtc != new_con_state->crtc) {
			/* CRTC changes require notification. */
			goto notify;
		}

		if (!new_con_state->crtc)
			continue;

		new_crtc_state = drm_atomic_get_new_crtc_state(
			state, new_con_state->crtc);

		if (!new_crtc_state)
			continue;

		if (!drm_atomic_crtc_needs_modeset(new_crtc_state))
			continue;

	notify:
		aconnector = to_amdgpu_dm_connector(connector);

		mutex_lock(&adev->dm.audio_lock);
		inst = aconnector->audio_inst;
		aconnector->audio_inst = -1;
		mutex_unlock(&adev->dm.audio_lock);

		amdgpu_dm_audio_eld_notify(adev, inst);
	}

	/* Notify audio device additions. */
	for_each_new_connector_in_state(state, connector, new_con_state, i) {
		if (!new_con_state->crtc)
			continue;

		new_crtc_state = drm_atomic_get_new_crtc_state(
			state, new_con_state->crtc);

		if (!new_crtc_state)
			continue;

		if (!drm_atomic_crtc_needs_modeset(new_crtc_state))
			continue;

		new_dm_crtc_state = to_dm_crtc_state(new_crtc_state);
		if (!new_dm_crtc_state->stream)
			continue;

		status = dc_stream_get_status(new_dm_crtc_state->stream);
		if (!status)
			continue;

		aconnector = to_amdgpu_dm_connector(connector);

		mutex_lock(&adev->dm.audio_lock);
		inst = status->audio_inst;
		aconnector->audio_inst = inst;
		mutex_unlock(&adev->dm.audio_lock);

		amdgpu_dm_audio_eld_notify(adev, inst);
	}
}

/*
 * amdgpu_dm_crtc_copy_transient_flags - copy mirrored flags from DRM to DC
 * @crtc_state: the DRM CRTC state
 * @stream_state: the DC stream state.
 *
 * Copy the mirrored transient state flags from DRM, to DC. It is used to bring
 * a dc_stream_state's flags in sync with a drm_crtc_state's flags.
 */
static void amdgpu_dm_crtc_copy_transient_flags(struct drm_crtc_state *crtc_state,
						struct dc_stream_state *stream_state)
{
	stream_state->mode_changed = drm_atomic_crtc_needs_modeset(crtc_state);
}

static int amdgpu_dm_atomic_commit(struct drm_device *dev,
				   struct drm_atomic_state *state,
				   bool nonblock)
{
	/*
	 * Add check here for SoC's that support hardware cursor plane, to
	 * unset legacy_cursor_update
	 */

	return drm_atomic_helper_commit(dev, state, nonblock);

	/*TODO Handle EINTR, reenable IRQ*/
}

/**
 * amdgpu_dm_atomic_commit_tail() - AMDgpu DM's commit tail implementation.
 * @state: The atomic state to commit
 *
 * This will tell DC to commit the constructed DC state from atomic_check,
 * programming the hardware. Any failures here implies a hardware failure, since
 * atomic check should have filtered anything non-kosher.
 */
static void amdgpu_dm_atomic_commit_tail(struct drm_atomic_state *state)
{
	struct drm_device *dev = state->dev;
	struct amdgpu_device *adev = drm_to_adev(dev);
	struct amdgpu_display_manager *dm = &adev->dm;
	struct dm_atomic_state *dm_state;
	struct dc_state *dc_state = NULL, *dc_state_temp = NULL;
	uint32_t i, j;
	struct drm_crtc *crtc;
	struct drm_crtc_state *old_crtc_state, *new_crtc_state;
	unsigned long flags;
	bool wait_for_vblank = true;
	struct drm_connector *connector;
	struct drm_connector_state *old_con_state, *new_con_state;
	struct dm_crtc_state *dm_old_crtc_state, *dm_new_crtc_state;
	int crtc_disable_count = 0;
	bool mode_set_reset_required = false;

	drm_atomic_helper_update_legacy_modeset_state(dev, state);

	dm_state = dm_atomic_get_new_state(state);
	if (dm_state && dm_state->context) {
		dc_state = dm_state->context;
	} else {
		/* No state changes, retain current state. */
		dc_state_temp = dc_create_state(dm->dc);
		ASSERT(dc_state_temp);
		dc_state = dc_state_temp;
		dc_resource_state_copy_construct_current(dm->dc, dc_state);
	}

	for_each_oldnew_crtc_in_state (state, crtc, old_crtc_state,
				       new_crtc_state, i) {
		struct amdgpu_crtc *acrtc = to_amdgpu_crtc(crtc);

		dm_old_crtc_state = to_dm_crtc_state(old_crtc_state);

		if (old_crtc_state->active &&
		    (!new_crtc_state->active ||
		     drm_atomic_crtc_needs_modeset(new_crtc_state))) {
			manage_dm_interrupts(adev, acrtc, false);
			dc_stream_release(dm_old_crtc_state->stream);
		}
	}

	drm_atomic_helper_calc_timestamping_constants(state);

	/* update changed items */
	for_each_oldnew_crtc_in_state(state, crtc, old_crtc_state, new_crtc_state, i) {
		struct amdgpu_crtc *acrtc = to_amdgpu_crtc(crtc);

		dm_new_crtc_state = to_dm_crtc_state(new_crtc_state);
		dm_old_crtc_state = to_dm_crtc_state(old_crtc_state);

		DRM_DEBUG_DRIVER(
			"amdgpu_crtc id:%d crtc_state_flags: enable:%d, active:%d, "
			"planes_changed:%d, mode_changed:%d,active_changed:%d,"
			"connectors_changed:%d\n",
			acrtc->crtc_id,
			new_crtc_state->enable,
			new_crtc_state->active,
			new_crtc_state->planes_changed,
			new_crtc_state->mode_changed,
			new_crtc_state->active_changed,
			new_crtc_state->connectors_changed);

		/* Copy all transient state flags into dc state */
		if (dm_new_crtc_state->stream) {
			amdgpu_dm_crtc_copy_transient_flags(&dm_new_crtc_state->base,
							    dm_new_crtc_state->stream);
		}

		/* handles headless hotplug case, updating new_state and
		 * aconnector as needed
		 */

		if (modeset_required(new_crtc_state, dm_new_crtc_state->stream, dm_old_crtc_state->stream)) {

			DRM_DEBUG_DRIVER("Atomic commit: SET crtc id %d: [%p]\n", acrtc->crtc_id, acrtc);

			if (!dm_new_crtc_state->stream) {
				/*
				 * this could happen because of issues with
				 * userspace notifications delivery.
				 * In this case userspace tries to set mode on
				 * display which is disconnected in fact.
				 * dc_sink is NULL in this case on aconnector.
				 * We expect reset mode will come soon.
				 *
				 * This can also happen when unplug is done
				 * during resume sequence ended
				 *
				 * In this case, we want to pretend we still
				 * have a sink to keep the pipe running so that
				 * hw state is consistent with the sw state
				 */
				DRM_DEBUG_DRIVER("%s: Failed to create new stream for crtc %d\n",
						__func__, acrtc->base.base.id);
				continue;
			}

			if (dm_old_crtc_state->stream)
				remove_stream(adev, acrtc, dm_old_crtc_state->stream);

			pm_runtime_get_noresume(dev->dev);

			acrtc->enabled = true;
			acrtc->hw_mode = new_crtc_state->mode;
			crtc->hwmode = new_crtc_state->mode;
			mode_set_reset_required = true;
		} else if (modereset_required(new_crtc_state)) {
			DRM_DEBUG_DRIVER("Atomic commit: RESET. crtc id %d:[%p]\n", acrtc->crtc_id, acrtc);
			/* i.e. reset mode */
			if (dm_old_crtc_state->stream)
				remove_stream(adev, acrtc, dm_old_crtc_state->stream);
			mode_set_reset_required = true;
		}
	} /* for_each_crtc_in_state() */

	if (dc_state) {
		/* if there mode set or reset, disable eDP PSR */
		if (mode_set_reset_required)
			amdgpu_dm_psr_disable_all(dm);

		dm_enable_per_frame_crtc_master_sync(dc_state);
		mutex_lock(&dm->dc_lock);
		WARN_ON(!dc_commit_state(dm->dc, dc_state));
		mutex_unlock(&dm->dc_lock);
	}

	for_each_new_crtc_in_state(state, crtc, new_crtc_state, i) {
		struct amdgpu_crtc *acrtc = to_amdgpu_crtc(crtc);

		dm_new_crtc_state = to_dm_crtc_state(new_crtc_state);

		if (dm_new_crtc_state->stream != NULL) {
			const struct dc_stream_status *status =
					dc_stream_get_status(dm_new_crtc_state->stream);

			if (!status)
				status = dc_stream_get_status_from_state(dc_state,
									 dm_new_crtc_state->stream);
			if (!status)
				DC_ERR("got no status for stream %p on acrtc%p\n", dm_new_crtc_state->stream, acrtc);
			else
				acrtc->otg_inst = status->primary_otg_inst;
		}
	}
#ifdef CONFIG_DRM_AMD_DC_HDCP
	for_each_oldnew_connector_in_state(state, connector, old_con_state, new_con_state, i) {
		struct dm_connector_state *dm_new_con_state = to_dm_connector_state(new_con_state);
		struct amdgpu_crtc *acrtc = to_amdgpu_crtc(dm_new_con_state->base.crtc);
		struct amdgpu_dm_connector *aconnector = to_amdgpu_dm_connector(connector);

		new_crtc_state = NULL;

		if (acrtc)
			new_crtc_state = drm_atomic_get_new_crtc_state(state, &acrtc->base);

		dm_new_crtc_state = to_dm_crtc_state(new_crtc_state);

		if (dm_new_crtc_state && dm_new_crtc_state->stream == NULL &&
		    connector->state->content_protection == DRM_MODE_CONTENT_PROTECTION_ENABLED) {
			hdcp_reset_display(adev->dm.hdcp_workqueue, aconnector->dc_link->link_index);
			new_con_state->content_protection = DRM_MODE_CONTENT_PROTECTION_DESIRED;
			continue;
		}

		if (is_content_protection_different(new_con_state, old_con_state, connector, adev->dm.hdcp_workqueue))
			hdcp_update_display(
				adev->dm.hdcp_workqueue, aconnector->dc_link->link_index, aconnector,
				new_con_state->hdcp_content_type,
				new_con_state->content_protection == DRM_MODE_CONTENT_PROTECTION_DESIRED ? true
													 : false);
	}
#endif

	/* Handle connector state changes */
	for_each_oldnew_connector_in_state(state, connector, old_con_state, new_con_state, i) {
		struct dm_connector_state *dm_new_con_state = to_dm_connector_state(new_con_state);
		struct dm_connector_state *dm_old_con_state = to_dm_connector_state(old_con_state);
		struct amdgpu_crtc *acrtc = to_amdgpu_crtc(dm_new_con_state->base.crtc);
		struct dc_surface_update dummy_updates[MAX_SURFACES];
		struct dc_stream_update stream_update;
		struct dc_info_packet hdr_packet;
		struct dc_stream_status *status = NULL;
		bool abm_changed, hdr_changed, scaling_changed;

		memset(&dummy_updates, 0, sizeof(dummy_updates));
		memset(&stream_update, 0, sizeof(stream_update));

		if (acrtc) {
			new_crtc_state = drm_atomic_get_new_crtc_state(state, &acrtc->base);
			old_crtc_state = drm_atomic_get_old_crtc_state(state, &acrtc->base);
		}

		/* Skip any modesets/resets */
		if (!acrtc || drm_atomic_crtc_needs_modeset(new_crtc_state))
			continue;

		dm_new_crtc_state = to_dm_crtc_state(new_crtc_state);
		dm_old_crtc_state = to_dm_crtc_state(old_crtc_state);

		scaling_changed = is_scaling_state_different(dm_new_con_state,
							     dm_old_con_state);

		abm_changed = dm_new_crtc_state->abm_level !=
			      dm_old_crtc_state->abm_level;

		hdr_changed =
			is_hdr_metadata_different(old_con_state, new_con_state);

		if (!scaling_changed && !abm_changed && !hdr_changed)
			continue;

		stream_update.stream = dm_new_crtc_state->stream;
		if (scaling_changed) {
			update_stream_scaling_settings(&dm_new_con_state->base.crtc->mode,
					dm_new_con_state, dm_new_crtc_state->stream);

			stream_update.src = dm_new_crtc_state->stream->src;
			stream_update.dst = dm_new_crtc_state->stream->dst;
		}

		if (abm_changed) {
			dm_new_crtc_state->stream->abm_level = dm_new_crtc_state->abm_level;

			stream_update.abm_level = &dm_new_crtc_state->abm_level;
		}

		if (hdr_changed) {
			fill_hdr_info_packet(new_con_state, &hdr_packet);
			stream_update.hdr_static_metadata = &hdr_packet;
		}

		status = dc_stream_get_status(dm_new_crtc_state->stream);
		WARN_ON(!status);
		WARN_ON(!status->plane_count);

		/*
		 * TODO: DC refuses to perform stream updates without a dc_surface_update.
		 * Here we create an empty update on each plane.
		 * To fix this, DC should permit updating only stream properties.
		 */
		for (j = 0; j < status->plane_count; j++)
			dummy_updates[j].surface = status->plane_states[0];


		mutex_lock(&dm->dc_lock);
		dc_commit_updates_for_stream(dm->dc,
						     dummy_updates,
						     status->plane_count,
						     dm_new_crtc_state->stream,
						     &stream_update,
						     dc_state);
		mutex_unlock(&dm->dc_lock);
	}

	/* Count number of newly disabled CRTCs for dropping PM refs later. */
	for_each_oldnew_crtc_in_state(state, crtc, old_crtc_state,
				      new_crtc_state, i) {
		if (old_crtc_state->active && !new_crtc_state->active)
			crtc_disable_count++;

		dm_new_crtc_state = to_dm_crtc_state(new_crtc_state);
		dm_old_crtc_state = to_dm_crtc_state(old_crtc_state);

		/* For freesync config update on crtc state and params for irq */
		update_stream_irq_parameters(dm, dm_new_crtc_state);

		/* Handle vrr on->off / off->on transitions */
		amdgpu_dm_handle_vrr_transition(dm_old_crtc_state,
						dm_new_crtc_state);
	}

	/**
	 * Enable interrupts for CRTCs that are newly enabled or went through
	 * a modeset. It was intentionally deferred until after the front end
	 * state was modified to wait until the OTG was on and so the IRQ
	 * handlers didn't access stale or invalid state.
	 */
	for_each_oldnew_crtc_in_state(state, crtc, old_crtc_state, new_crtc_state, i) {
		struct amdgpu_crtc *acrtc = to_amdgpu_crtc(crtc);

		dm_new_crtc_state = to_dm_crtc_state(new_crtc_state);

		if (new_crtc_state->active &&
		    (!old_crtc_state->active ||
		     drm_atomic_crtc_needs_modeset(new_crtc_state))) {
			dc_stream_retain(dm_new_crtc_state->stream);
			acrtc->dm_irq_params.stream = dm_new_crtc_state->stream;
			manage_dm_interrupts(adev, acrtc, true);

#ifdef CONFIG_DEBUG_FS
			/**
			 * Frontend may have changed so reapply the CRC capture
			 * settings for the stream.
			 */
			dm_new_crtc_state = to_dm_crtc_state(new_crtc_state);

			if (amdgpu_dm_is_valid_crc_source(dm_new_crtc_state->crc_src)) {
				amdgpu_dm_crtc_configure_crc_source(
					crtc, dm_new_crtc_state,
					dm_new_crtc_state->crc_src);
			}
#endif
		}
	}

	for_each_new_crtc_in_state(state, crtc, new_crtc_state, j)
		if (new_crtc_state->async_flip)
			wait_for_vblank = false;

	/* update planes when needed per crtc*/
	for_each_new_crtc_in_state(state, crtc, new_crtc_state, j) {
		dm_new_crtc_state = to_dm_crtc_state(new_crtc_state);

		if (dm_new_crtc_state->stream)
			amdgpu_dm_commit_planes(state, dc_state, dev,
						dm, crtc, wait_for_vblank);
	}

	/* Update audio instances for each connector. */
	amdgpu_dm_commit_audio(dev, state);

	/*
	 * send vblank event on all events not handled in flip and
	 * mark consumed event for drm_atomic_helper_commit_hw_done
	 */
	spin_lock_irqsave(&adev_to_drm(adev)->event_lock, flags);
	for_each_new_crtc_in_state(state, crtc, new_crtc_state, i) {

		if (new_crtc_state->event)
			drm_send_event_locked(dev, &new_crtc_state->event->base);

		new_crtc_state->event = NULL;
	}
	spin_unlock_irqrestore(&adev_to_drm(adev)->event_lock, flags);

	/* Signal HW programming completion */
	drm_atomic_helper_commit_hw_done(state);

	if (wait_for_vblank)
		drm_atomic_helper_wait_for_flip_done(dev, state);

	drm_atomic_helper_cleanup_planes(dev, state);

	/*
	 * Finally, drop a runtime PM reference for each newly disabled CRTC,
	 * so we can put the GPU into runtime suspend if we're not driving any
	 * displays anymore
	 */
	for (i = 0; i < crtc_disable_count; i++)
		pm_runtime_put_autosuspend(dev->dev);
	pm_runtime_mark_last_busy(dev->dev);

	if (dc_state_temp)
		dc_release_state(dc_state_temp);
}


static int dm_force_atomic_commit(struct drm_connector *connector)
{
	int ret = 0;
	struct drm_device *ddev = connector->dev;
	struct drm_atomic_state *state = drm_atomic_state_alloc(ddev);
	struct amdgpu_crtc *disconnected_acrtc = to_amdgpu_crtc(connector->encoder->crtc);
	struct drm_plane *plane = disconnected_acrtc->base.primary;
	struct drm_connector_state *conn_state;
	struct drm_crtc_state *crtc_state;
	struct drm_plane_state *plane_state;

	if (!state)
		return -ENOMEM;

	state->acquire_ctx = ddev->mode_config.acquire_ctx;

	/* Construct an atomic state to restore previous display setting */

	/*
	 * Attach connectors to drm_atomic_state
	 */
	conn_state = drm_atomic_get_connector_state(state, connector);

	ret = PTR_ERR_OR_ZERO(conn_state);
	if (ret)
		goto err;

	/* Attach crtc to drm_atomic_state*/
	crtc_state = drm_atomic_get_crtc_state(state, &disconnected_acrtc->base);

	ret = PTR_ERR_OR_ZERO(crtc_state);
	if (ret)
		goto err;

	/* force a restore */
	crtc_state->mode_changed = true;

	/* Attach plane to drm_atomic_state */
	plane_state = drm_atomic_get_plane_state(state, plane);

	ret = PTR_ERR_OR_ZERO(plane_state);
	if (ret)
		goto err;


	/* Call commit internally with the state we just constructed */
	ret = drm_atomic_commit(state);
	if (!ret)
		return 0;

err:
	DRM_ERROR("Restoring old state failed with %i\n", ret);
	drm_atomic_state_put(state);

	return ret;
}

/*
 * This function handles all cases when set mode does not come upon hotplug.
 * This includes when a display is unplugged then plugged back into the
 * same port and when running without usermode desktop manager supprot
 */
void dm_restore_drm_connector_state(struct drm_device *dev,
				    struct drm_connector *connector)
{
	struct amdgpu_dm_connector *aconnector = to_amdgpu_dm_connector(connector);
	struct amdgpu_crtc *disconnected_acrtc;
	struct dm_crtc_state *acrtc_state;

	if (!aconnector->dc_sink || !connector->state || !connector->encoder)
		return;

	disconnected_acrtc = to_amdgpu_crtc(connector->encoder->crtc);
	if (!disconnected_acrtc)
		return;

	acrtc_state = to_dm_crtc_state(disconnected_acrtc->base.state);
	if (!acrtc_state->stream)
		return;

	/*
	 * If the previous sink is not released and different from the current,
	 * we deduce we are in a state where we can not rely on usermode call
	 * to turn on the display, so we do it here
	 */
	if (acrtc_state->stream->sink != aconnector->dc_sink)
		dm_force_atomic_commit(&aconnector->base);
}

/*
 * Grabs all modesetting locks to serialize against any blocking commits,
 * Waits for completion of all non blocking commits.
 */
static int do_aquire_global_lock(struct drm_device *dev,
				 struct drm_atomic_state *state)
{
	struct drm_crtc *crtc;
	struct drm_crtc_commit *commit;
	long ret;

	/*
	 * Adding all modeset locks to aquire_ctx will
	 * ensure that when the framework release it the
	 * extra locks we are locking here will get released to
	 */
	ret = drm_modeset_lock_all_ctx(dev, state->acquire_ctx);
	if (ret)
		return ret;

	list_for_each_entry(crtc, &dev->mode_config.crtc_list, head) {
		spin_lock(&crtc->commit_lock);
		commit = list_first_entry_or_null(&crtc->commit_list,
				struct drm_crtc_commit, commit_entry);
		if (commit)
			drm_crtc_commit_get(commit);
		spin_unlock(&crtc->commit_lock);

		if (!commit)
			continue;

		/*
		 * Make sure all pending HW programming completed and
		 * page flips done
		 */
		ret = wait_for_completion_interruptible_timeout(&commit->hw_done, 10*HZ);

		if (ret > 0)
			ret = wait_for_completion_interruptible_timeout(
					&commit->flip_done, 10*HZ);

		if (ret == 0)
			DRM_ERROR("[CRTC:%d:%s] hw_done or flip_done "
				  "timed out\n", crtc->base.id, crtc->name);

		drm_crtc_commit_put(commit);
	}

	return ret < 0 ? ret : 0;
}

static void get_freesync_config_for_crtc(
	struct dm_crtc_state *new_crtc_state,
	struct dm_connector_state *new_con_state)
{
	struct mod_freesync_config config = {0};
	struct amdgpu_dm_connector *aconnector =
			to_amdgpu_dm_connector(new_con_state->base.connector);
	struct drm_display_mode *mode = &new_crtc_state->base.mode;
	int vrefresh = drm_mode_vrefresh(mode);

	new_crtc_state->vrr_supported = new_con_state->freesync_capable &&
					vrefresh >= aconnector->min_vfreq &&
					vrefresh <= aconnector->max_vfreq;

	if (new_crtc_state->vrr_supported) {
		new_crtc_state->stream->ignore_msa_timing_param = true;
		config.state = new_crtc_state->base.vrr_enabled ?
				VRR_STATE_ACTIVE_VARIABLE :
				VRR_STATE_INACTIVE;
		config.min_refresh_in_uhz =
				aconnector->min_vfreq * 1000000;
		config.max_refresh_in_uhz =
				aconnector->max_vfreq * 1000000;
		config.vsif_supported = true;
		config.btr = true;
	}

	new_crtc_state->freesync_config = config;
}

static void reset_freesync_config_for_crtc(
	struct dm_crtc_state *new_crtc_state)
{
	new_crtc_state->vrr_supported = false;

	memset(&new_crtc_state->vrr_infopacket, 0,
	       sizeof(new_crtc_state->vrr_infopacket));
}

static int dm_update_crtc_state(struct amdgpu_display_manager *dm,
				struct drm_atomic_state *state,
				struct drm_crtc *crtc,
				struct drm_crtc_state *old_crtc_state,
				struct drm_crtc_state *new_crtc_state,
				bool enable,
				bool *lock_and_validation_needed)
{
	struct dm_atomic_state *dm_state = NULL;
	struct dm_crtc_state *dm_old_crtc_state, *dm_new_crtc_state;
	struct dc_stream_state *new_stream;
	int ret = 0;

	/*
	 * TODO Move this code into dm_crtc_atomic_check once we get rid of dc_validation_set
	 * update changed items
	 */
	struct amdgpu_crtc *acrtc = NULL;
	struct amdgpu_dm_connector *aconnector = NULL;
	struct drm_connector_state *drm_new_conn_state = NULL, *drm_old_conn_state = NULL;
	struct dm_connector_state *dm_new_conn_state = NULL, *dm_old_conn_state = NULL;

	new_stream = NULL;

	dm_old_crtc_state = to_dm_crtc_state(old_crtc_state);
	dm_new_crtc_state = to_dm_crtc_state(new_crtc_state);
	acrtc = to_amdgpu_crtc(crtc);
	aconnector = amdgpu_dm_find_first_crtc_matching_connector(state, crtc);

	/* TODO This hack should go away */
	if (aconnector && enable) {
		/* Make sure fake sink is created in plug-in scenario */
		drm_new_conn_state = drm_atomic_get_new_connector_state(state,
							    &aconnector->base);
		drm_old_conn_state = drm_atomic_get_old_connector_state(state,
							    &aconnector->base);

		if (IS_ERR(drm_new_conn_state)) {
			ret = PTR_ERR_OR_ZERO(drm_new_conn_state);
			goto fail;
		}

		dm_new_conn_state = to_dm_connector_state(drm_new_conn_state);
		dm_old_conn_state = to_dm_connector_state(drm_old_conn_state);

		if (!drm_atomic_crtc_needs_modeset(new_crtc_state))
			goto skip_modeset;

		new_stream = create_validate_stream_for_sink(aconnector,
							     &new_crtc_state->mode,
							     dm_new_conn_state,
							     dm_old_crtc_state->stream);

		/*
		 * we can have no stream on ACTION_SET if a display
		 * was disconnected during S3, in this case it is not an
		 * error, the OS will be updated after detection, and
		 * will do the right thing on next atomic commit
		 */

		if (!new_stream) {
			DRM_DEBUG_DRIVER("%s: Failed to create new stream for crtc %d\n",
					__func__, acrtc->base.base.id);
			ret = -ENOMEM;
			goto fail;
		}

		/*
		 * TODO: Check VSDB bits to decide whether this should
		 * be enabled or not.
		 */
		new_stream->triggered_crtc_reset.enabled =
			dm->force_timing_sync;

		dm_new_crtc_state->abm_level = dm_new_conn_state->abm_level;

		ret = fill_hdr_info_packet(drm_new_conn_state,
					   &new_stream->hdr_static_metadata);
		if (ret)
			goto fail;

		/*
		 * If we already removed the old stream from the context
		 * (and set the new stream to NULL) then we can't reuse
		 * the old stream even if the stream and scaling are unchanged.
		 * We'll hit the BUG_ON and black screen.
		 *
		 * TODO: Refactor this function to allow this check to work
		 * in all conditions.
		 */
		if (dm_new_crtc_state->stream &&
		    dc_is_stream_unchanged(new_stream, dm_old_crtc_state->stream) &&
		    dc_is_stream_scaling_unchanged(new_stream, dm_old_crtc_state->stream)) {
			new_crtc_state->mode_changed = false;
			DRM_DEBUG_DRIVER("Mode change not required, setting mode_changed to %d",
					 new_crtc_state->mode_changed);
		}
	}

	/* mode_changed flag may get updated above, need to check again */
	if (!drm_atomic_crtc_needs_modeset(new_crtc_state))
		goto skip_modeset;

	DRM_DEBUG_DRIVER(
		"amdgpu_crtc id:%d crtc_state_flags: enable:%d, active:%d, "
		"planes_changed:%d, mode_changed:%d,active_changed:%d,"
		"connectors_changed:%d\n",
		acrtc->crtc_id,
		new_crtc_state->enable,
		new_crtc_state->active,
		new_crtc_state->planes_changed,
		new_crtc_state->mode_changed,
		new_crtc_state->active_changed,
		new_crtc_state->connectors_changed);

	/* Remove stream for any changed/disabled CRTC */
	if (!enable) {

		if (!dm_old_crtc_state->stream)
			goto skip_modeset;

		ret = dm_atomic_get_state(state, &dm_state);
		if (ret)
			goto fail;

		DRM_DEBUG_DRIVER("Disabling DRM crtc: %d\n",
				crtc->base.id);

		/* i.e. reset mode */
		if (dc_remove_stream_from_ctx(
				dm->dc,
				dm_state->context,
				dm_old_crtc_state->stream) != DC_OK) {
			ret = -EINVAL;
			goto fail;
		}

		dc_stream_release(dm_old_crtc_state->stream);
		dm_new_crtc_state->stream = NULL;

		reset_freesync_config_for_crtc(dm_new_crtc_state);

		*lock_and_validation_needed = true;

	} else {/* Add stream for any updated/enabled CRTC */
		/*
		 * Quick fix to prevent NULL pointer on new_stream when
		 * added MST connectors not found in existing crtc_state in the chained mode
		 * TODO: need to dig out the root cause of that
		 */
		if (!aconnector || (!aconnector->dc_sink && aconnector->mst_port))
			goto skip_modeset;

		if (modereset_required(new_crtc_state))
			goto skip_modeset;

		if (modeset_required(new_crtc_state, new_stream,
				     dm_old_crtc_state->stream)) {

			WARN_ON(dm_new_crtc_state->stream);

			ret = dm_atomic_get_state(state, &dm_state);
			if (ret)
				goto fail;

			dm_new_crtc_state->stream = new_stream;

			dc_stream_retain(new_stream);

			DRM_DEBUG_DRIVER("Enabling DRM crtc: %d\n",
						crtc->base.id);

			if (dc_add_stream_to_ctx(
					dm->dc,
					dm_state->context,
					dm_new_crtc_state->stream) != DC_OK) {
				ret = -EINVAL;
				goto fail;
			}

			*lock_and_validation_needed = true;
		}
	}

skip_modeset:
	/* Release extra reference */
	if (new_stream)
		 dc_stream_release(new_stream);

	/*
	 * We want to do dc stream updates that do not require a
	 * full modeset below.
	 */
	if (!(enable && aconnector && new_crtc_state->active))
		return 0;
	/*
	 * Given above conditions, the dc state cannot be NULL because:
	 * 1. We're in the process of enabling CRTCs (just been added
	 *    to the dc context, or already is on the context)
	 * 2. Has a valid connector attached, and
	 * 3. Is currently active and enabled.
	 * => The dc stream state currently exists.
	 */
	BUG_ON(dm_new_crtc_state->stream == NULL);

	/* Scaling or underscan settings */
	if (is_scaling_state_different(dm_old_conn_state, dm_new_conn_state))
		update_stream_scaling_settings(
			&new_crtc_state->mode, dm_new_conn_state, dm_new_crtc_state->stream);

	/* ABM settings */
	dm_new_crtc_state->abm_level = dm_new_conn_state->abm_level;

	/*
	 * Color management settings. We also update color properties
	 * when a modeset is needed, to ensure it gets reprogrammed.
	 */
	if (dm_new_crtc_state->base.color_mgmt_changed ||
	    drm_atomic_crtc_needs_modeset(new_crtc_state)) {
		ret = amdgpu_dm_update_crtc_color_mgmt(dm_new_crtc_state);
		if (ret)
			goto fail;
	}

	/* Update Freesync settings. */
	get_freesync_config_for_crtc(dm_new_crtc_state,
				     dm_new_conn_state);

	return ret;

fail:
	if (new_stream)
		dc_stream_release(new_stream);
	return ret;
}

static bool should_reset_plane(struct drm_atomic_state *state,
			       struct drm_plane *plane,
			       struct drm_plane_state *old_plane_state,
			       struct drm_plane_state *new_plane_state)
{
	struct drm_plane *other;
	struct drm_plane_state *old_other_state, *new_other_state;
	struct drm_crtc_state *new_crtc_state;
	int i;

	/*
	 * TODO: Remove this hack once the checks below are sufficient
	 * enough to determine when we need to reset all the planes on
	 * the stream.
	 */
	if (state->allow_modeset)
		return true;

	/* Exit early if we know that we're adding or removing the plane. */
	if (old_plane_state->crtc != new_plane_state->crtc)
		return true;

	/* old crtc == new_crtc == NULL, plane not in context. */
	if (!new_plane_state->crtc)
		return false;

	new_crtc_state =
		drm_atomic_get_new_crtc_state(state, new_plane_state->crtc);

	if (!new_crtc_state)
		return true;

	/* CRTC Degamma changes currently require us to recreate planes. */
	if (new_crtc_state->color_mgmt_changed)
		return true;

	if (drm_atomic_crtc_needs_modeset(new_crtc_state))
		return true;

	/*
	 * If there are any new primary or overlay planes being added or
	 * removed then the z-order can potentially change. To ensure
	 * correct z-order and pipe acquisition the current DC architecture
	 * requires us to remove and recreate all existing planes.
	 *
	 * TODO: Come up with a more elegant solution for this.
	 */
	for_each_oldnew_plane_in_state(state, other, old_other_state, new_other_state, i) {
		struct dm_plane_state *old_dm_plane_state, *new_dm_plane_state;

		if (other->type == DRM_PLANE_TYPE_CURSOR)
			continue;

		if (old_other_state->crtc != new_plane_state->crtc &&
		    new_other_state->crtc != new_plane_state->crtc)
			continue;

		if (old_other_state->crtc != new_other_state->crtc)
			return true;

		/* Src/dst size and scaling updates. */
		if (old_other_state->src_w != new_other_state->src_w ||
		    old_other_state->src_h != new_other_state->src_h ||
		    old_other_state->crtc_w != new_other_state->crtc_w ||
		    old_other_state->crtc_h != new_other_state->crtc_h)
			return true;

		/* Rotation / mirroring updates. */
		if (old_other_state->rotation != new_other_state->rotation)
			return true;

		/* Blending updates. */
		if (old_other_state->pixel_blend_mode !=
		    new_other_state->pixel_blend_mode)
			return true;

		/* Alpha updates. */
		if (old_other_state->alpha != new_other_state->alpha)
			return true;

		/* Colorspace changes. */
		if (old_other_state->color_range != new_other_state->color_range ||
		    old_other_state->color_encoding != new_other_state->color_encoding)
			return true;

		/* Framebuffer checks fall at the end. */
		if (!old_other_state->fb || !new_other_state->fb)
			continue;

		/* Pixel format changes can require bandwidth updates. */
		if (old_other_state->fb->format != new_other_state->fb->format)
			return true;

		old_dm_plane_state = to_dm_plane_state(old_other_state);
		new_dm_plane_state = to_dm_plane_state(new_other_state);

		/* Tiling and DCC changes also require bandwidth updates. */
		if (old_dm_plane_state->tiling_flags !=
		    new_dm_plane_state->tiling_flags)
			return true;
	}

	return false;
}

static int dm_update_plane_state(struct dc *dc,
				 struct drm_atomic_state *state,
				 struct drm_plane *plane,
				 struct drm_plane_state *old_plane_state,
				 struct drm_plane_state *new_plane_state,
				 bool enable,
				 bool *lock_and_validation_needed)
{

	struct dm_atomic_state *dm_state = NULL;
	struct drm_crtc *new_plane_crtc, *old_plane_crtc;
	struct drm_crtc_state *old_crtc_state, *new_crtc_state;
	struct dm_crtc_state *dm_new_crtc_state, *dm_old_crtc_state;
	struct dm_plane_state *dm_new_plane_state, *dm_old_plane_state;
	struct amdgpu_crtc *new_acrtc;
	bool needs_reset;
	int ret = 0;


	new_plane_crtc = new_plane_state->crtc;
	old_plane_crtc = old_plane_state->crtc;
	dm_new_plane_state = to_dm_plane_state(new_plane_state);
	dm_old_plane_state = to_dm_plane_state(old_plane_state);

	/*TODO Implement better atomic check for cursor plane */
	if (plane->type == DRM_PLANE_TYPE_CURSOR) {
		if (!enable || !new_plane_crtc ||
			drm_atomic_plane_disabling(plane->state, new_plane_state))
			return 0;

		new_acrtc = to_amdgpu_crtc(new_plane_crtc);

		if ((new_plane_state->crtc_w > new_acrtc->max_cursor_width) ||
			(new_plane_state->crtc_h > new_acrtc->max_cursor_height)) {
			DRM_DEBUG_ATOMIC("Bad cursor size %d x %d\n",
							 new_plane_state->crtc_w, new_plane_state->crtc_h);
			return -EINVAL;
		}

		return 0;
	}

	needs_reset = should_reset_plane(state, plane, old_plane_state,
					 new_plane_state);

	/* Remove any changed/removed planes */
	if (!enable) {
		if (!needs_reset)
			return 0;

		if (!old_plane_crtc)
			return 0;

		old_crtc_state = drm_atomic_get_old_crtc_state(
				state, old_plane_crtc);
		dm_old_crtc_state = to_dm_crtc_state(old_crtc_state);

		if (!dm_old_crtc_state->stream)
			return 0;

		DRM_DEBUG_ATOMIC("Disabling DRM plane: %d on DRM crtc %d\n",
				plane->base.id, old_plane_crtc->base.id);

		ret = dm_atomic_get_state(state, &dm_state);
		if (ret)
			return ret;

		if (!dc_remove_plane_from_context(
				dc,
				dm_old_crtc_state->stream,
				dm_old_plane_state->dc_state,
				dm_state->context)) {

			return -EINVAL;
		}


		dc_plane_state_release(dm_old_plane_state->dc_state);
		dm_new_plane_state->dc_state = NULL;

		*lock_and_validation_needed = true;

	} else { /* Add new planes */
		struct dc_plane_state *dc_new_plane_state;

		if (drm_atomic_plane_disabling(plane->state, new_plane_state))
			return 0;

		if (!new_plane_crtc)
			return 0;

		new_crtc_state = drm_atomic_get_new_crtc_state(state, new_plane_crtc);
		dm_new_crtc_state = to_dm_crtc_state(new_crtc_state);

		if (!dm_new_crtc_state->stream)
			return 0;

		if (!needs_reset)
			return 0;

		ret = dm_plane_helper_check_state(new_plane_state, new_crtc_state);
		if (ret)
			return ret;

		WARN_ON(dm_new_plane_state->dc_state);

		dc_new_plane_state = dc_create_plane_state(dc);
		if (!dc_new_plane_state)
			return -ENOMEM;

		DRM_DEBUG_DRIVER("Enabling DRM plane: %d on DRM crtc %d\n",
				plane->base.id, new_plane_crtc->base.id);

		ret = fill_dc_plane_attributes(
			drm_to_adev(new_plane_crtc->dev),
			dc_new_plane_state,
			new_plane_state,
			new_crtc_state);
		if (ret) {
			dc_plane_state_release(dc_new_plane_state);
			return ret;
		}

		ret = dm_atomic_get_state(state, &dm_state);
		if (ret) {
			dc_plane_state_release(dc_new_plane_state);
			return ret;
		}

		/*
		 * Any atomic check errors that occur after this will
		 * not need a release. The plane state will be attached
		 * to the stream, and therefore part of the atomic
		 * state. It'll be released when the atomic state is
		 * cleaned.
		 */
		if (!dc_add_plane_to_context(
				dc,
				dm_new_crtc_state->stream,
				dc_new_plane_state,
				dm_state->context)) {

			dc_plane_state_release(dc_new_plane_state);
			return -EINVAL;
		}

		dm_new_plane_state->dc_state = dc_new_plane_state;

		/* Tell DC to do a full surface update every time there
		 * is a plane change. Inefficient, but works for now.
		 */
		dm_new_plane_state->dc_state->update_flags.bits.full_update = 1;

		*lock_and_validation_needed = true;
	}


	return ret;
}

#if defined(CONFIG_DRM_AMD_DC_DCN)
static int add_affected_mst_dsc_crtcs(struct drm_atomic_state *state, struct drm_crtc *crtc)
{
<<<<<<< HEAD
	struct dc *dc = dm->dc;
	struct dm_atomic_state *dm_state = NULL, *old_dm_state = NULL;
	int i, j, num_plane, ret = 0;
	struct drm_plane_state *old_plane_state, *new_plane_state;
	struct dm_plane_state *new_dm_plane_state, *old_dm_plane_state;
	struct drm_crtc *new_plane_crtc, *old_plane_crtc;
	struct drm_plane *plane;

	struct drm_crtc *crtc;
	struct drm_crtc_state *new_crtc_state, *old_crtc_state;
	struct dm_crtc_state *new_dm_crtc_state, *old_dm_crtc_state;
	struct dc_stream_status *status = NULL;

	struct dc_surface_update *updates;
	enum surface_update_type update_type = UPDATE_TYPE_FAST;

	updates = kcalloc(MAX_SURFACES, sizeof(*updates), GFP_KERNEL);

	if (!updates) {
		DRM_ERROR("Failed to allocate plane updates\n");
		/* Set type to FULL to avoid crashing in DC*/
		update_type = UPDATE_TYPE_FULL;
		goto cleanup;
	}

	for_each_oldnew_crtc_in_state(state, crtc, old_crtc_state, new_crtc_state, i) {
		struct dc_scaling_info scaling_info;
		struct dc_stream_update stream_update;

		memset(&stream_update, 0, sizeof(stream_update));

		new_dm_crtc_state = to_dm_crtc_state(new_crtc_state);
		old_dm_crtc_state = to_dm_crtc_state(old_crtc_state);
		num_plane = 0;

		if (new_dm_crtc_state->stream != old_dm_crtc_state->stream) {
			update_type = UPDATE_TYPE_FULL;
			goto cleanup;
		}

		if (!new_dm_crtc_state->stream)
			continue;

		for_each_oldnew_plane_in_state(state, plane, old_plane_state, new_plane_state, j) {
			const struct amdgpu_framebuffer *amdgpu_fb =
				to_amdgpu_framebuffer(new_plane_state->fb);
			struct dc_plane_info plane_info;
			struct dc_flip_addrs flip_addr;
			uint64_t tiling_flags;

			new_plane_crtc = new_plane_state->crtc;
			old_plane_crtc = old_plane_state->crtc;
			new_dm_plane_state = to_dm_plane_state(new_plane_state);
			old_dm_plane_state = to_dm_plane_state(old_plane_state);

			if (plane->type == DRM_PLANE_TYPE_CURSOR)
				continue;

			if (new_dm_plane_state->dc_state != old_dm_plane_state->dc_state) {
				update_type = UPDATE_TYPE_FULL;
				goto cleanup;
			}

			if (crtc != new_plane_crtc)
				continue;

			updates[num_plane].surface = new_dm_plane_state->dc_state;

			if (new_crtc_state->mode_changed) {
				stream_update.dst = new_dm_crtc_state->stream->dst;
				stream_update.src = new_dm_crtc_state->stream->src;
			}

			if (new_crtc_state->color_mgmt_changed) {
				updates[num_plane].gamma =
						new_dm_plane_state->dc_state->gamma_correction;
				updates[num_plane].in_transfer_func =
						new_dm_plane_state->dc_state->in_transfer_func;
				stream_update.gamut_remap =
						&new_dm_crtc_state->stream->gamut_remap_matrix;
				stream_update.output_csc_transform =
						&new_dm_crtc_state->stream->csc_color_matrix;
				stream_update.out_transfer_func =
						new_dm_crtc_state->stream->out_transfer_func;
			}

			ret = fill_dc_scaling_info(new_plane_state,
						   &scaling_info);
			if (ret)
				goto cleanup;

			updates[num_plane].scaling_info = &scaling_info;

			if (amdgpu_fb) {
				ret = get_fb_info(amdgpu_fb, &tiling_flags);
				if (ret)
					goto cleanup;

				memset(&flip_addr, 0, sizeof(flip_addr));

				ret = fill_dc_plane_info_and_addr(
					dm->adev, new_plane_state, tiling_flags,
					&plane_info,
					&flip_addr.address,
					false);
				if (ret)
					goto cleanup;

				updates[num_plane].plane_info = &plane_info;
				updates[num_plane].flip_addr = &flip_addr;
			}

			num_plane++;
		}

		if (num_plane == 0)
=======
	struct drm_connector *connector;
	struct drm_connector_state *conn_state;
	struct amdgpu_dm_connector *aconnector = NULL;
	int i;
	for_each_new_connector_in_state(state, connector, conn_state, i) {
		if (conn_state->crtc != crtc)
>>>>>>> d1988041
			continue;

		aconnector = to_amdgpu_dm_connector(connector);
		if (!aconnector->port || !aconnector->mst_port)
			aconnector = NULL;
		else
			break;
	}

	if (!aconnector)
		return 0;

	return drm_dp_mst_add_affected_dsc_crtcs(state, &aconnector->mst_port->mst_mgr);
}
<<<<<<< HEAD
#if defined(CONFIG_DRM_AMD_DC_DCN)
static int add_affected_mst_dsc_crtcs(struct drm_atomic_state *state, struct drm_crtc *crtc)
{
	struct drm_connector *connector;
	struct drm_connector_state *conn_state;
	struct amdgpu_dm_connector *aconnector = NULL;
	int i;
	for_each_new_connector_in_state(state, connector, conn_state, i) {
		if (conn_state->crtc != crtc)
			continue;

		aconnector = to_amdgpu_dm_connector(connector);
		if (!aconnector->port || !aconnector->mst_port)
			aconnector = NULL;
		else
			break;
	}

	if (!aconnector)
		return 0;

	return drm_dp_mst_add_affected_dsc_crtcs(state, &aconnector->mst_port->mst_mgr);
}
=======
>>>>>>> d1988041
#endif

/**
 * amdgpu_dm_atomic_check() - Atomic check implementation for AMDgpu DM.
 * @dev: The DRM device
 * @state: The atomic state to commit
 *
 * Validate that the given atomic state is programmable by DC into hardware.
 * This involves constructing a &struct dc_state reflecting the new hardware
 * state we wish to commit, then querying DC to see if it is programmable. It's
 * important not to modify the existing DC state. Otherwise, atomic_check
 * may unexpectedly commit hardware changes.
 *
 * When validating the DC state, it's important that the right locks are
 * acquired. For full updates case which removes/adds/updates streams on one
 * CRTC while flipping on another CRTC, acquiring global lock will guarantee
 * that any such full update commit will wait for completion of any outstanding
 * flip using DRMs synchronization events.
 *
 * Note that DM adds the affected connectors for all CRTCs in state, when that
 * might not seem necessary. This is because DC stream creation requires the
 * DC sink, which is tied to the DRM connector state. Cleaning this up should
 * be possible but non-trivial - a possible TODO item.
 *
 * Return: -Error code if validation failed.
 */
static int amdgpu_dm_atomic_check(struct drm_device *dev,
				  struct drm_atomic_state *state)
{
	struct amdgpu_device *adev = drm_to_adev(dev);
	struct dm_atomic_state *dm_state = NULL;
	struct dc *dc = adev->dm.dc;
	struct drm_connector *connector;
	struct drm_connector_state *old_con_state, *new_con_state;
	struct drm_crtc *crtc;
	struct drm_crtc_state *old_crtc_state, *new_crtc_state;
	struct drm_plane *plane;
	struct drm_plane_state *old_plane_state, *new_plane_state;
	enum dc_status status;
	int ret, i;
	bool lock_and_validation_needed = false;

	amdgpu_check_debugfs_connector_property_change(adev, state);

	ret = drm_atomic_helper_check_modeset(dev, state);
	if (ret)
		goto fail;

	/* Check connector changes */
	for_each_oldnew_connector_in_state(state, connector, old_con_state, new_con_state, i) {
		struct dm_connector_state *dm_old_con_state = to_dm_connector_state(old_con_state);
		struct dm_connector_state *dm_new_con_state = to_dm_connector_state(new_con_state);

		/* Skip connectors that are disabled or part of modeset already. */
		if (!old_con_state->crtc && !new_con_state->crtc)
			continue;

		if (!new_con_state->crtc)
			continue;

		new_crtc_state = drm_atomic_get_crtc_state(state, new_con_state->crtc);
		if (IS_ERR(new_crtc_state)) {
			ret = PTR_ERR(new_crtc_state);
			goto fail;
		}

		if (dm_old_con_state->abm_level !=
		    dm_new_con_state->abm_level)
			new_crtc_state->connectors_changed = true;
	}

#if defined(CONFIG_DRM_AMD_DC_DCN)
	if (adev->asic_type >= CHIP_NAVI10) {
		for_each_oldnew_crtc_in_state(state, crtc, old_crtc_state, new_crtc_state, i) {
			if (drm_atomic_crtc_needs_modeset(new_crtc_state)) {
				ret = add_affected_mst_dsc_crtcs(state, crtc);
				if (ret)
					goto fail;
			}
		}
	}
#endif
	for_each_oldnew_crtc_in_state(state, crtc, old_crtc_state, new_crtc_state, i) {
		if (!drm_atomic_crtc_needs_modeset(new_crtc_state) &&
		    !new_crtc_state->color_mgmt_changed &&
		    old_crtc_state->vrr_enabled == new_crtc_state->vrr_enabled)
			continue;

		if (!new_crtc_state->enable)
			continue;

		ret = drm_atomic_add_affected_connectors(state, crtc);
		if (ret)
			return ret;

		ret = drm_atomic_add_affected_planes(state, crtc);
		if (ret)
			goto fail;
	}

	/*
	 * Add all primary and overlay planes on the CRTC to the state
	 * whenever a plane is enabled to maintain correct z-ordering
	 * and to enable fast surface updates.
	 */
	drm_for_each_crtc(crtc, dev) {
		bool modified = false;

		for_each_oldnew_plane_in_state(state, plane, old_plane_state, new_plane_state, i) {
			if (plane->type == DRM_PLANE_TYPE_CURSOR)
				continue;

			if (new_plane_state->crtc == crtc ||
			    old_plane_state->crtc == crtc) {
				modified = true;
				break;
			}
		}

		if (!modified)
			continue;

		drm_for_each_plane_mask(plane, state->dev, crtc->state->plane_mask) {
			if (plane->type == DRM_PLANE_TYPE_CURSOR)
				continue;

			new_plane_state =
				drm_atomic_get_plane_state(state, plane);

			if (IS_ERR(new_plane_state)) {
				ret = PTR_ERR(new_plane_state);
				goto fail;
			}
		}
	}

	/* Prepass for updating tiling flags on new planes. */
	for_each_new_plane_in_state(state, plane, new_plane_state, i) {
		struct dm_plane_state *new_dm_plane_state = to_dm_plane_state(new_plane_state);
		struct amdgpu_framebuffer *new_afb = to_amdgpu_framebuffer(new_plane_state->fb);

		ret = get_fb_info(new_afb, &new_dm_plane_state->tiling_flags,
				  &new_dm_plane_state->tmz_surface);
		if (ret)
			goto fail;
	}

	/* Remove exiting planes if they are modified */
	for_each_oldnew_plane_in_state_reverse(state, plane, old_plane_state, new_plane_state, i) {
		ret = dm_update_plane_state(dc, state, plane,
					    old_plane_state,
					    new_plane_state,
					    false,
					    &lock_and_validation_needed);
		if (ret)
			goto fail;
	}

	/* Disable all crtcs which require disable */
	for_each_oldnew_crtc_in_state(state, crtc, old_crtc_state, new_crtc_state, i) {
		ret = dm_update_crtc_state(&adev->dm, state, crtc,
					   old_crtc_state,
					   new_crtc_state,
					   false,
					   &lock_and_validation_needed);
		if (ret)
			goto fail;
	}

	/* Enable all crtcs which require enable */
	for_each_oldnew_crtc_in_state(state, crtc, old_crtc_state, new_crtc_state, i) {
		ret = dm_update_crtc_state(&adev->dm, state, crtc,
					   old_crtc_state,
					   new_crtc_state,
					   true,
					   &lock_and_validation_needed);
		if (ret)
			goto fail;
	}

	/* Add new/modified planes */
	for_each_oldnew_plane_in_state_reverse(state, plane, old_plane_state, new_plane_state, i) {
		ret = dm_update_plane_state(dc, state, plane,
					    old_plane_state,
					    new_plane_state,
					    true,
					    &lock_and_validation_needed);
		if (ret)
			goto fail;
	}

	/* Run this here since we want to validate the streams we created */
	ret = drm_atomic_helper_check_planes(dev, state);
	if (ret)
		goto fail;

	if (state->legacy_cursor_update) {
		/*
		 * This is a fast cursor update coming from the plane update
		 * helper, check if it can be done asynchronously for better
		 * performance.
		 */
		state->async_update =
			!drm_atomic_helper_async_check(dev, state);

		/*
		 * Skip the remaining global validation if this is an async
		 * update. Cursor updates can be done without affecting
		 * state or bandwidth calcs and this avoids the performance
		 * penalty of locking the private state object and
		 * allocating a new dc_state.
		 */
		if (state->async_update)
			return 0;
	}

	/* Check scaling and underscan changes*/
	/* TODO Removed scaling changes validation due to inability to commit
	 * new stream into context w\o causing full reset. Need to
	 * decide how to handle.
	 */
	for_each_oldnew_connector_in_state(state, connector, old_con_state, new_con_state, i) {
		struct dm_connector_state *dm_old_con_state = to_dm_connector_state(old_con_state);
		struct dm_connector_state *dm_new_con_state = to_dm_connector_state(new_con_state);
		struct amdgpu_crtc *acrtc = to_amdgpu_crtc(dm_new_con_state->base.crtc);

		/* Skip any modesets/resets */
		if (!acrtc || drm_atomic_crtc_needs_modeset(
				drm_atomic_get_new_crtc_state(state, &acrtc->base)))
			continue;

		/* Skip any thing not scale or underscan changes */
		if (!is_scaling_state_different(dm_new_con_state, dm_old_con_state))
			continue;

		lock_and_validation_needed = true;
	}

	/**
	 * Streams and planes are reset when there are changes that affect
	 * bandwidth. Anything that affects bandwidth needs to go through
	 * DC global validation to ensure that the configuration can be applied
	 * to hardware.
	 *
	 * We have to currently stall out here in atomic_check for outstanding
	 * commits to finish in this case because our IRQ handlers reference
	 * DRM state directly - we can end up disabling interrupts too early
	 * if we don't.
	 *
	 * TODO: Remove this stall and drop DM state private objects.
	 */
	if (lock_and_validation_needed) {
		ret = dm_atomic_get_state(state, &dm_state);
		if (ret)
			goto fail;

		ret = do_aquire_global_lock(dev, state);
		if (ret)
			goto fail;

#if defined(CONFIG_DRM_AMD_DC_DCN)
		if (!compute_mst_dsc_configs_for_state(state, dm_state->context))
			goto fail;

		ret = dm_update_mst_vcpi_slots_for_dsc(state, dm_state->context);
		if (ret)
			goto fail;
#endif

		/*
		 * Perform validation of MST topology in the state:
		 * We need to perform MST atomic check before calling
		 * dc_validate_global_state(), or there is a chance
		 * to get stuck in an infinite loop and hang eventually.
		 */
		ret = drm_dp_mst_atomic_check(state);
		if (ret)
			goto fail;
		status = dc_validate_global_state(dc, dm_state->context, false);
		if (status != DC_OK) {
			DC_LOG_WARNING("DC global validation failure: %s (%d)",
				       dc_status_to_str(status), status);
			ret = -EINVAL;
			goto fail;
		}
	} else {
		/*
		 * The commit is a fast update. Fast updates shouldn't change
		 * the DC context, affect global validation, and can have their
		 * commit work done in parallel with other commits not touching
		 * the same resource. If we have a new DC context as part of
		 * the DM atomic state from validation we need to free it and
		 * retain the existing one instead.
		 *
		 * Furthermore, since the DM atomic state only contains the DC
		 * context and can safely be annulled, we can free the state
		 * and clear the associated private object now to free
		 * some memory and avoid a possible use-after-free later.
		 */

		for (i = 0; i < state->num_private_objs; i++) {
			struct drm_private_obj *obj = state->private_objs[i].ptr;

			if (obj->funcs == adev->dm.atomic_obj.funcs) {
				int j = state->num_private_objs-1;
<<<<<<< HEAD

				dm_atomic_destroy_state(obj,
						state->private_objs[i].state);

				/* If i is not at the end of the array then the
				 * last element needs to be moved to where i was
				 * before the array can safely be truncated.
				 */
				if (i != j)
					state->private_objs[i] =
						state->private_objs[j];

=======

				dm_atomic_destroy_state(obj,
						state->private_objs[i].state);

				/* If i is not at the end of the array then the
				 * last element needs to be moved to where i was
				 * before the array can safely be truncated.
				 */
				if (i != j)
					state->private_objs[i] =
						state->private_objs[j];

>>>>>>> d1988041
				state->private_objs[j].ptr = NULL;
				state->private_objs[j].state = NULL;
				state->private_objs[j].old_state = NULL;
				state->private_objs[j].new_state = NULL;

				state->num_private_objs = j;
				break;
			}
		}
	}

	/* Store the overall update type for use later in atomic check. */
	for_each_new_crtc_in_state (state, crtc, new_crtc_state, i) {
		struct dm_crtc_state *dm_new_crtc_state =
			to_dm_crtc_state(new_crtc_state);

		dm_new_crtc_state->update_type = lock_and_validation_needed ?
							 UPDATE_TYPE_FULL :
							 UPDATE_TYPE_FAST;
	}

	/* Must be success */
	WARN_ON(ret);
	return ret;

fail:
	if (ret == -EDEADLK)
		DRM_DEBUG_DRIVER("Atomic check stopped to avoid deadlock.\n");
	else if (ret == -EINTR || ret == -EAGAIN || ret == -ERESTARTSYS)
		DRM_DEBUG_DRIVER("Atomic check stopped due to signal.\n");
	else
		DRM_DEBUG_DRIVER("Atomic check failed with err: %d \n", ret);

	return ret;
}

static bool is_dp_capable_without_timing_msa(struct dc *dc,
					     struct amdgpu_dm_connector *amdgpu_dm_connector)
{
	uint8_t dpcd_data;
	bool capable = false;

	if (amdgpu_dm_connector->dc_link &&
		dm_helpers_dp_read_dpcd(
				NULL,
				amdgpu_dm_connector->dc_link,
				DP_DOWN_STREAM_PORT_COUNT,
				&dpcd_data,
				sizeof(dpcd_data))) {
		capable = (dpcd_data & DP_MSA_TIMING_PAR_IGNORED) ? true:false;
	}

	return capable;
}
void amdgpu_dm_update_freesync_caps(struct drm_connector *connector,
					struct edid *edid)
{
	int i;
	bool edid_check_required;
	struct detailed_timing *timing;
	struct detailed_non_pixel *data;
	struct detailed_data_monitor_range *range;
	struct amdgpu_dm_connector *amdgpu_dm_connector =
			to_amdgpu_dm_connector(connector);
	struct dm_connector_state *dm_con_state = NULL;

	struct drm_device *dev = connector->dev;
	struct amdgpu_device *adev = drm_to_adev(dev);
	bool freesync_capable = false;

	if (!connector->state) {
		DRM_ERROR("%s - Connector has no state", __func__);
		goto update;
	}

	if (!edid) {
		dm_con_state = to_dm_connector_state(connector->state);

		amdgpu_dm_connector->min_vfreq = 0;
		amdgpu_dm_connector->max_vfreq = 0;
		amdgpu_dm_connector->pixel_clock_mhz = 0;

		goto update;
	}

	dm_con_state = to_dm_connector_state(connector->state);

	edid_check_required = false;
	if (!amdgpu_dm_connector->dc_sink) {
		DRM_ERROR("dc_sink NULL, could not add free_sync module.\n");
		goto update;
	}
	if (!adev->dm.freesync_module)
		goto update;
	/*
	 * if edid non zero restrict freesync only for dp and edp
	 */
	if (edid) {
		if (amdgpu_dm_connector->dc_sink->sink_signal == SIGNAL_TYPE_DISPLAY_PORT
			|| amdgpu_dm_connector->dc_sink->sink_signal == SIGNAL_TYPE_EDP) {
			edid_check_required = is_dp_capable_without_timing_msa(
						adev->dm.dc,
						amdgpu_dm_connector);
		}
	}
	if (edid_check_required == true && (edid->version > 1 ||
	   (edid->version == 1 && edid->revision > 1))) {
		for (i = 0; i < 4; i++) {

			timing	= &edid->detailed_timings[i];
			data	= &timing->data.other_data;
			range	= &data->data.range;
			/*
			 * Check if monitor has continuous frequency mode
			 */
			if (data->type != EDID_DETAIL_MONITOR_RANGE)
				continue;
			/*
			 * Check for flag range limits only. If flag == 1 then
			 * no additional timing information provided.
			 * Default GTF, GTF Secondary curve and CVT are not
			 * supported
			 */
			if (range->flags != 1)
				continue;

			amdgpu_dm_connector->min_vfreq = range->min_vfreq;
			amdgpu_dm_connector->max_vfreq = range->max_vfreq;
			amdgpu_dm_connector->pixel_clock_mhz =
				range->pixel_clock_mhz * 10;
			break;
		}

		if (amdgpu_dm_connector->max_vfreq -
		    amdgpu_dm_connector->min_vfreq > 10) {

			freesync_capable = true;
		}
	}

update:
	if (dm_con_state)
		dm_con_state->freesync_capable = freesync_capable;

	if (connector->vrr_capable_property)
		drm_connector_set_vrr_capable_property(connector,
						       freesync_capable);
}

static void amdgpu_dm_set_psr_caps(struct dc_link *link)
{
	uint8_t dpcd_data[EDP_PSR_RECEIVER_CAP_SIZE];

	if (!(link->connector_signal & SIGNAL_TYPE_EDP))
		return;
	if (link->type == dc_connection_none)
		return;
	if (dm_helpers_dp_read_dpcd(NULL, link, DP_PSR_SUPPORT,
					dpcd_data, sizeof(dpcd_data))) {
		link->dpcd_caps.psr_caps.psr_version = dpcd_data[0];

		if (dpcd_data[0] == 0) {
			link->psr_settings.psr_version = DC_PSR_VERSION_UNSUPPORTED;
			link->psr_settings.psr_feature_enabled = false;
		} else {
			link->psr_settings.psr_version = DC_PSR_VERSION_1;
			link->psr_settings.psr_feature_enabled = true;
		}

		DRM_INFO("PSR support:%d\n", link->psr_settings.psr_feature_enabled);
	}
}

/*
 * amdgpu_dm_link_setup_psr() - configure psr link
 * @stream: stream state
 *
 * Return: true if success
 */
static bool amdgpu_dm_link_setup_psr(struct dc_stream_state *stream)
{
	struct dc_link *link = NULL;
	struct psr_config psr_config = {0};
	struct psr_context psr_context = {0};
	bool ret = false;

	if (stream == NULL)
		return false;

	link = stream->link;

	psr_config.psr_version = link->dpcd_caps.psr_caps.psr_version;

	if (psr_config.psr_version > 0) {
		psr_config.psr_exit_link_training_required = 0x1;
		psr_config.psr_frame_capture_indication_req = 0;
		psr_config.psr_rfb_setup_time = 0x37;
		psr_config.psr_sdp_transmit_line_num_deadline = 0x20;
		psr_config.allow_smu_optimizations = 0x0;

		ret = dc_link_setup_psr(link, stream, &psr_config, &psr_context);

	}
	DRM_DEBUG_DRIVER("PSR link: %d\n",	link->psr_settings.psr_feature_enabled);

	return ret;
}

/*
 * amdgpu_dm_psr_enable() - enable psr f/w
 * @stream: stream state
 *
 * Return: true if success
 */
bool amdgpu_dm_psr_enable(struct dc_stream_state *stream)
{
	struct dc_link *link = stream->link;
	unsigned int vsync_rate_hz = 0;
	struct dc_static_screen_params params = {0};
	/* Calculate number of static frames before generating interrupt to
	 * enter PSR.
	 */
	// Init fail safe of 2 frames static
	unsigned int num_frames_static = 2;

	DRM_DEBUG_DRIVER("Enabling psr...\n");

	vsync_rate_hz = div64_u64(div64_u64((
			stream->timing.pix_clk_100hz * 100),
			stream->timing.v_total),
			stream->timing.h_total);

	/* Round up
	 * Calculate number of frames such that at least 30 ms of time has
	 * passed.
	 */
	if (vsync_rate_hz != 0) {
		unsigned int frame_time_microsec = 1000000 / vsync_rate_hz;
		num_frames_static = (30000 / frame_time_microsec) + 1;
	}

	params.triggers.cursor_update = true;
	params.triggers.overlay_update = true;
	params.triggers.surface_update = true;
	params.num_frames = num_frames_static;

	dc_stream_set_static_screen_params(link->ctx->dc,
					   &stream, 1,
					   &params);

	return dc_link_set_psr_allow_active(link, true, false);
}

/*
 * amdgpu_dm_psr_disable() - disable psr f/w
 * @stream:  stream state
 *
 * Return: true if success
 */
static bool amdgpu_dm_psr_disable(struct dc_stream_state *stream)
{

	DRM_DEBUG_DRIVER("Disabling psr...\n");

	return dc_link_set_psr_allow_active(stream->link, false, true);
}

/*
 * amdgpu_dm_psr_disable() - disable psr f/w
 * if psr is enabled on any stream
 *
 * Return: true if success
 */
static bool amdgpu_dm_psr_disable_all(struct amdgpu_display_manager *dm)
{
	DRM_DEBUG_DRIVER("Disabling psr if psr is enabled on any stream\n");
	return dc_set_psr_allow_active(dm->dc, false);
}

void amdgpu_dm_trigger_timing_sync(struct drm_device *dev)
{
	struct amdgpu_device *adev = drm_to_adev(dev);
	struct dc *dc = adev->dm.dc;
	int i;

	mutex_lock(&adev->dm.dc_lock);
	if (dc->current_state) {
		for (i = 0; i < dc->current_state->stream_count; ++i)
			dc->current_state->streams[i]
				->triggered_crtc_reset.enabled =
				adev->dm.force_timing_sync;

		dm_enable_per_frame_crtc_master_sync(dc->current_state);
		dc_trigger_sync(dc, dc->current_state);
	}
	mutex_unlock(&adev->dm.dc_lock);
}<|MERGE_RESOLUTION|>--- conflicted
+++ resolved
@@ -1467,14 +1467,7 @@
 	unsigned int linear_lut[16];
 	int i;
 	struct dmcu *dmcu = NULL;
-<<<<<<< HEAD
-	bool ret;
-
-	if (!adev->dm.fw_dmcu)
-		return detect_mst_link_for_all_connectors(adev->ddev);
-=======
 	bool ret = true;
->>>>>>> d1988041
 
 	dmcu = adev->dm.dc->res_pool->dmcu;
 
@@ -1491,11 +1484,6 @@
 	 * 0xFFFF x 0.01 = 0x28F
 	 */
 	params.min_abm_backlight = 0x28F;
-<<<<<<< HEAD
-
-	ret = dmcu_load_iram(dmcu, params);
-
-=======
 
 	/* In the case where abm is implemented on dmcub,
 	 * dmcu object will be null.
@@ -1506,7 +1494,6 @@
 	else if (adev->dm.dc->ctx->dmub_srv)
 		ret = dmub_init_abm_config(adev->dm.dc->res_pool, params);
 
->>>>>>> d1988041
 	if (!ret)
 		return -EINVAL;
 
@@ -2297,11 +2284,6 @@
 				drm_dp_cec_set_edid(&aconnector->dm_dp_aux.aux,
 						    aconnector->edid);
 		}
-<<<<<<< HEAD
-
-		amdgpu_dm_update_freesync_caps(connector, aconnector->edid);
-=======
->>>>>>> d1988041
 
 		amdgpu_dm_update_freesync_caps(connector, aconnector->edid);
 		update_connector_ext_caps(aconnector);
@@ -3824,10 +3806,7 @@
 			     struct plane_size *plane_size,
 			     struct dc_plane_dcc_param *dcc,
 			     struct dc_plane_address *address,
-<<<<<<< HEAD
-=======
 			     bool tmz_surface,
->>>>>>> d1988041
 			     bool force_disable_dcc)
 {
 	const struct drm_framebuffer *fb = &afb->base;
@@ -4039,10 +4018,7 @@
 			    const uint64_t tiling_flags,
 			    struct dc_plane_info *plane_info,
 			    struct dc_plane_address *address,
-<<<<<<< HEAD
-=======
 			    bool tmz_surface,
->>>>>>> d1988041
 			    bool force_disable_dcc)
 {
 	const struct drm_framebuffer *fb = plane_state->fb;
@@ -4133,11 +4109,7 @@
 					   plane_info->rotation, tiling_flags,
 					   &plane_info->tiling_info,
 					   &plane_info->plane_size,
-<<<<<<< HEAD
-					   &plane_info->dcc, address,
-=======
 					   &plane_info->dcc, address, tmz_surface,
->>>>>>> d1988041
 					   force_disable_dcc);
 	if (ret)
 		return ret;
@@ -4170,23 +4142,12 @@
 	dc_plane_state->clip_rect = scaling_info.clip_rect;
 	dc_plane_state->scaling_quality = scaling_info.scaling_quality;
 
-<<<<<<< HEAD
-	ret = get_fb_info(amdgpu_fb, &tiling_flags);
-	if (ret)
-		return ret;
-
-	force_disable_dcc = adev->asic_type == CHIP_RAVEN && adev->in_suspend;
-	ret = fill_dc_plane_info_and_addr(adev, plane_state, tiling_flags,
-					  &plane_info,
-					  &dc_plane_state->address,
-=======
 	force_disable_dcc = adev->asic_type == CHIP_RAVEN && adev->in_suspend;
 	ret = fill_dc_plane_info_and_addr(adev, plane_state,
 					  dm_plane_state->tiling_flags,
 					  &plane_info,
 					  &dc_plane_state->address,
 					  dm_plane_state->tmz_surface,
->>>>>>> d1988041
 					  force_disable_dcc);
 	if (ret)
 		return ret;
@@ -5821,7 +5782,6 @@
 	struct ww_acquire_ctx ticket;
 	uint32_t domain;
 	int r;
-	bool force_disable_dcc = false;
 
 	if (!new_state->fb) {
 		DRM_DEBUG_DRIVER("No FB bound\n");
@@ -5888,20 +5848,12 @@
 			dm_plane_state_new->dc_state;
 		bool force_disable_dcc = !plane_state->dcc.enable;
 
-		force_disable_dcc = adev->asic_type == CHIP_RAVEN && adev->in_suspend;
 		fill_plane_buffer_attributes(
 			adev, afb, plane_state->format, plane_state->rotation,
-<<<<<<< HEAD
-			tiling_flags, &plane_state->tiling_info,
-			&plane_state->plane_size, &plane_state->dcc,
-			&plane_state->address,
-			force_disable_dcc);
-=======
 			dm_plane_state_new->tiling_flags,
 			&plane_state->tiling_info, &plane_state->plane_size,
 			&plane_state->dcc, &plane_state->address,
 			dm_plane_state_new->tmz_surface, force_disable_dcc);
->>>>>>> d1988041
 	}
 
 	return 0;
@@ -7217,11 +7169,7 @@
 			dm_new_plane_state->tiling_flags,
 			&bundle->plane_infos[planes_count],
 			&bundle->flip_addrs[planes_count].address,
-<<<<<<< HEAD
-			false);
-=======
 			dm_new_plane_state->tmz_surface, false);
->>>>>>> d1988041
 
 		DRM_DEBUG_DRIVER("plane: id=%d dcc_en=%d\n",
 				 new_plane_state->plane->index,
@@ -8582,149 +8530,6 @@
 #if defined(CONFIG_DRM_AMD_DC_DCN)
 static int add_affected_mst_dsc_crtcs(struct drm_atomic_state *state, struct drm_crtc *crtc)
 {
-<<<<<<< HEAD
-	struct dc *dc = dm->dc;
-	struct dm_atomic_state *dm_state = NULL, *old_dm_state = NULL;
-	int i, j, num_plane, ret = 0;
-	struct drm_plane_state *old_plane_state, *new_plane_state;
-	struct dm_plane_state *new_dm_plane_state, *old_dm_plane_state;
-	struct drm_crtc *new_plane_crtc, *old_plane_crtc;
-	struct drm_plane *plane;
-
-	struct drm_crtc *crtc;
-	struct drm_crtc_state *new_crtc_state, *old_crtc_state;
-	struct dm_crtc_state *new_dm_crtc_state, *old_dm_crtc_state;
-	struct dc_stream_status *status = NULL;
-
-	struct dc_surface_update *updates;
-	enum surface_update_type update_type = UPDATE_TYPE_FAST;
-
-	updates = kcalloc(MAX_SURFACES, sizeof(*updates), GFP_KERNEL);
-
-	if (!updates) {
-		DRM_ERROR("Failed to allocate plane updates\n");
-		/* Set type to FULL to avoid crashing in DC*/
-		update_type = UPDATE_TYPE_FULL;
-		goto cleanup;
-	}
-
-	for_each_oldnew_crtc_in_state(state, crtc, old_crtc_state, new_crtc_state, i) {
-		struct dc_scaling_info scaling_info;
-		struct dc_stream_update stream_update;
-
-		memset(&stream_update, 0, sizeof(stream_update));
-
-		new_dm_crtc_state = to_dm_crtc_state(new_crtc_state);
-		old_dm_crtc_state = to_dm_crtc_state(old_crtc_state);
-		num_plane = 0;
-
-		if (new_dm_crtc_state->stream != old_dm_crtc_state->stream) {
-			update_type = UPDATE_TYPE_FULL;
-			goto cleanup;
-		}
-
-		if (!new_dm_crtc_state->stream)
-			continue;
-
-		for_each_oldnew_plane_in_state(state, plane, old_plane_state, new_plane_state, j) {
-			const struct amdgpu_framebuffer *amdgpu_fb =
-				to_amdgpu_framebuffer(new_plane_state->fb);
-			struct dc_plane_info plane_info;
-			struct dc_flip_addrs flip_addr;
-			uint64_t tiling_flags;
-
-			new_plane_crtc = new_plane_state->crtc;
-			old_plane_crtc = old_plane_state->crtc;
-			new_dm_plane_state = to_dm_plane_state(new_plane_state);
-			old_dm_plane_state = to_dm_plane_state(old_plane_state);
-
-			if (plane->type == DRM_PLANE_TYPE_CURSOR)
-				continue;
-
-			if (new_dm_plane_state->dc_state != old_dm_plane_state->dc_state) {
-				update_type = UPDATE_TYPE_FULL;
-				goto cleanup;
-			}
-
-			if (crtc != new_plane_crtc)
-				continue;
-
-			updates[num_plane].surface = new_dm_plane_state->dc_state;
-
-			if (new_crtc_state->mode_changed) {
-				stream_update.dst = new_dm_crtc_state->stream->dst;
-				stream_update.src = new_dm_crtc_state->stream->src;
-			}
-
-			if (new_crtc_state->color_mgmt_changed) {
-				updates[num_plane].gamma =
-						new_dm_plane_state->dc_state->gamma_correction;
-				updates[num_plane].in_transfer_func =
-						new_dm_plane_state->dc_state->in_transfer_func;
-				stream_update.gamut_remap =
-						&new_dm_crtc_state->stream->gamut_remap_matrix;
-				stream_update.output_csc_transform =
-						&new_dm_crtc_state->stream->csc_color_matrix;
-				stream_update.out_transfer_func =
-						new_dm_crtc_state->stream->out_transfer_func;
-			}
-
-			ret = fill_dc_scaling_info(new_plane_state,
-						   &scaling_info);
-			if (ret)
-				goto cleanup;
-
-			updates[num_plane].scaling_info = &scaling_info;
-
-			if (amdgpu_fb) {
-				ret = get_fb_info(amdgpu_fb, &tiling_flags);
-				if (ret)
-					goto cleanup;
-
-				memset(&flip_addr, 0, sizeof(flip_addr));
-
-				ret = fill_dc_plane_info_and_addr(
-					dm->adev, new_plane_state, tiling_flags,
-					&plane_info,
-					&flip_addr.address,
-					false);
-				if (ret)
-					goto cleanup;
-
-				updates[num_plane].plane_info = &plane_info;
-				updates[num_plane].flip_addr = &flip_addr;
-			}
-
-			num_plane++;
-		}
-
-		if (num_plane == 0)
-=======
-	struct drm_connector *connector;
-	struct drm_connector_state *conn_state;
-	struct amdgpu_dm_connector *aconnector = NULL;
-	int i;
-	for_each_new_connector_in_state(state, connector, conn_state, i) {
-		if (conn_state->crtc != crtc)
->>>>>>> d1988041
-			continue;
-
-		aconnector = to_amdgpu_dm_connector(connector);
-		if (!aconnector->port || !aconnector->mst_port)
-			aconnector = NULL;
-		else
-			break;
-	}
-
-	if (!aconnector)
-		return 0;
-
-	return drm_dp_mst_add_affected_dsc_crtcs(state, &aconnector->mst_port->mst_mgr);
-}
-<<<<<<< HEAD
-#if defined(CONFIG_DRM_AMD_DC_DCN)
-static int add_affected_mst_dsc_crtcs(struct drm_atomic_state *state, struct drm_crtc *crtc)
-{
 	struct drm_connector *connector;
 	struct drm_connector_state *conn_state;
 	struct amdgpu_dm_connector *aconnector = NULL;
@@ -8745,8 +8550,6 @@
 
 	return drm_dp_mst_add_affected_dsc_crtcs(state, &aconnector->mst_port->mst_mgr);
 }
-=======
->>>>>>> d1988041
 #endif
 
 /**
@@ -9052,7 +8855,6 @@
 
 			if (obj->funcs == adev->dm.atomic_obj.funcs) {
 				int j = state->num_private_objs-1;
-<<<<<<< HEAD
 
 				dm_atomic_destroy_state(obj,
 						state->private_objs[i].state);
@@ -9065,20 +8867,6 @@
 					state->private_objs[i] =
 						state->private_objs[j];
 
-=======
-
-				dm_atomic_destroy_state(obj,
-						state->private_objs[i].state);
-
-				/* If i is not at the end of the array then the
-				 * last element needs to be moved to where i was
-				 * before the array can safely be truncated.
-				 */
-				if (i != j)
-					state->private_objs[i] =
-						state->private_objs[j];
-
->>>>>>> d1988041
 				state->private_objs[j].ptr = NULL;
 				state->private_objs[j].state = NULL;
 				state->private_objs[j].old_state = NULL;
