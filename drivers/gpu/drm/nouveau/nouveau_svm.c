--- conflicted
+++ resolved
@@ -163,14 +163,6 @@
 		return -EINVAL;
 	}
 
-<<<<<<< HEAD
-	if (!cli->svm.svmm) {
-		up_read(&mm->mmap_sem);
-		return -EINVAL;
-	}
-
-=======
->>>>>>> d1988041
 	for (addr = args->va_start, end = args->va_end; addr < end;) {
 		struct vm_area_struct *vma;
 		unsigned long next;
