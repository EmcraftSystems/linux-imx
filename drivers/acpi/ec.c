--- conflicted
+++ resolved
@@ -1049,27 +1049,6 @@
 		acpi_ec_start(first_ec, true);
 }
 
-<<<<<<< HEAD
-void acpi_ec_mark_gpe_for_wake(void)
-{
-	if (first_ec && !ec_no_wakeup)
-		acpi_mark_gpe_for_wake(NULL, first_ec->gpe);
-}
-
-void acpi_ec_set_gpe_wake_mask(u8 action)
-{
-	if (first_ec && !ec_no_wakeup)
-		acpi_set_gpe_wake_mask(NULL, first_ec->gpe, action);
-}
-
-void acpi_ec_dispatch_gpe(void)
-{
-	if (first_ec)
-		acpi_dispatch_gpe(NULL, first_ec->gpe);
-}
-
-=======
->>>>>>> f7688b48
 /* --------------------------------------------------------------------------
                                 Event Management
    -------------------------------------------------------------------------- */
