// SPDX-License-Identifier: GPL-2.0-or-later
/*
 *  battery.c - ACPI Battery Driver (Revision: 2.0)
 *
 *  Copyright (C) 2007 Alexey Starikovskiy <astarikovskiy@suse.de>
 *  Copyright (C) 2004-2007 Vladimir Lebedev <vladimir.p.lebedev@intel.com>
 *  Copyright (C) 2001, 2002 Andy Grover <andrew.grover@intel.com>
 *  Copyright (C) 2001, 2002 Paul Diefenbaugh <paul.s.diefenbaugh@intel.com>
 */

#define pr_fmt(fmt) "ACPI: battery: " fmt

#include <linux/async.h>
#include <linux/delay.h>
#include <linux/dmi.h>
#include <linux/jiffies.h>
#include <linux/kernel.h>
#include <linux/list.h>
#include <linux/module.h>
#include <linux/mutex.h>
#include <linux/slab.h>
#include <linux/suspend.h>
#include <linux/types.h>

#include <asm/unaligned.h>

#include <linux/acpi.h>
#include <linux/power_supply.h>

#include <acpi/battery.h>

#define ACPI_BATTERY_VALUE_UNKNOWN 0xFFFFFFFF
#define ACPI_BATTERY_CAPACITY_VALID(capacity) \
	((capacity) != 0 && (capacity) != ACPI_BATTERY_VALUE_UNKNOWN)

#define ACPI_BATTERY_DEVICE_NAME	"Battery"

/* Battery power unit: 0 means mW, 1 means mA */
#define ACPI_BATTERY_POWER_UNIT_MA	1

#define ACPI_BATTERY_STATE_DISCHARGING	0x1
#define ACPI_BATTERY_STATE_CHARGING	0x2
#define ACPI_BATTERY_STATE_CRITICAL	0x4

MODULE_AUTHOR("Paul Diefenbaugh");
MODULE_AUTHOR("Alexey Starikovskiy <astarikovskiy@suse.de>");
MODULE_DESCRIPTION("ACPI Battery Driver");
MODULE_LICENSE("GPL");

static async_cookie_t async_cookie;
static bool battery_driver_registered;
static int battery_bix_broken_package;
static int battery_notification_delay_ms;
static int battery_ac_is_broken;
static int battery_check_pmic = 1;
static int battery_quirk_notcharging;
static unsigned int cache_time = 1000;
module_param(cache_time, uint, 0644);
MODULE_PARM_DESC(cache_time, "cache time in milliseconds");

static const struct acpi_device_id battery_device_ids[] = {
	{"PNP0C0A", 0},

	/* Microsoft Surface Go 3 */
	{"MSHW0146", 0},

	{"", 0},
};

MODULE_DEVICE_TABLE(acpi, battery_device_ids);

/* Lists of PMIC ACPI HIDs with an (often better) native battery driver */
static const char * const acpi_battery_blacklist[] = {
	"INT33F4", /* X-Powers AXP288 PMIC */
};

enum {
	ACPI_BATTERY_ALARM_PRESENT,
	ACPI_BATTERY_XINFO_PRESENT,
	ACPI_BATTERY_QUIRK_PERCENTAGE_CAPACITY,
	/* On Lenovo Thinkpad models from 2010 and 2011, the power unit
	 * switches between mWh and mAh depending on whether the system
	 * is running on battery or not.  When mAh is the unit, most
	 * reported values are incorrect and need to be adjusted by
	 * 10000/design_voltage.  Verified on x201, t410, t410s, and x220.
	 * Pre-2010 and 2012 models appear to always report in mWh and
	 * are thus unaffected (tested with t42, t61, t500, x200, x300,
	 * and x230).  Also, in mid-2012 Lenovo issued a BIOS update for
	 *  the 2011 models that fixes the issue (tested on x220 with a
	 * post-1.29 BIOS), but as of Nov. 2012, no such update is
	 * available for the 2010 models.
	 */
	ACPI_BATTERY_QUIRK_THINKPAD_MAH,
	/* for batteries reporting current capacity with design capacity
	 * on a full charge, but showing degradation in full charge cap.
	 */
	ACPI_BATTERY_QUIRK_DEGRADED_FULL_CHARGE,
};

struct acpi_battery {
	struct mutex lock;
	struct mutex sysfs_lock;
	struct power_supply *bat;
	struct power_supply_desc bat_desc;
	struct acpi_device *device;
	struct notifier_block pm_nb;
	struct list_head list;
	unsigned long update_time;
	int revision;
	int rate_now;
	int capacity_now;
	int voltage_now;
	int design_capacity;
	int full_charge_capacity;
	int technology;
	int design_voltage;
	int design_capacity_warning;
	int design_capacity_low;
	int cycle_count;
	int measurement_accuracy;
	int max_sampling_time;
	int min_sampling_time;
	int max_averaging_interval;
	int min_averaging_interval;
	int capacity_granularity_1;
	int capacity_granularity_2;
	int alarm;
	char model_number[32];
	char serial_number[32];
	char type[32];
	char oem_info[32];
	int state;
	int power_unit;
	unsigned long flags;
};

#define to_acpi_battery(x) power_supply_get_drvdata(x)

static inline int acpi_battery_present(struct acpi_battery *battery)
{
	return battery->device->status.battery_present;
}

static int acpi_battery_technology(struct acpi_battery *battery)
{
	if (!strcasecmp("NiCd", battery->type))
		return POWER_SUPPLY_TECHNOLOGY_NiCd;
	if (!strcasecmp("NiMH", battery->type))
		return POWER_SUPPLY_TECHNOLOGY_NiMH;
	if (!strcasecmp("LION", battery->type))
		return POWER_SUPPLY_TECHNOLOGY_LION;
	if (!strncasecmp("LI-ION", battery->type, 6))
		return POWER_SUPPLY_TECHNOLOGY_LION;
	if (!strcasecmp("LiP", battery->type))
		return POWER_SUPPLY_TECHNOLOGY_LIPO;
	return POWER_SUPPLY_TECHNOLOGY_UNKNOWN;
}

static int acpi_battery_get_state(struct acpi_battery *battery);

static int acpi_battery_is_charged(struct acpi_battery *battery)
{
	/* charging, discharging or critical low */
	if (battery->state != 0)
		return 0;

	/* battery not reporting charge */
	if (battery->capacity_now == ACPI_BATTERY_VALUE_UNKNOWN ||
	    battery->capacity_now == 0)
		return 0;

	/* good batteries update full_charge as the batteries degrade */
	if (battery->full_charge_capacity == battery->capacity_now)
		return 1;

	/* fallback to using design values for broken batteries */
	if (battery->design_capacity <= battery->capacity_now)
		return 1;

	/* we don't do any sort of metric based on percentages */
	return 0;
}

static bool acpi_battery_is_degraded(struct acpi_battery *battery)
{
	return ACPI_BATTERY_CAPACITY_VALID(battery->full_charge_capacity) &&
		ACPI_BATTERY_CAPACITY_VALID(battery->design_capacity) &&
		battery->full_charge_capacity < battery->design_capacity;
}

static int acpi_battery_handle_discharging(struct acpi_battery *battery)
{
	/*
	 * Some devices wrongly report discharging if the battery's charge level
	 * was above the device's start charging threshold atm the AC adapter
	 * was plugged in and the device thus did not start a new charge cycle.
	 */
	if ((battery_ac_is_broken || power_supply_is_system_supplied()) &&
	    battery->rate_now == 0)
		return POWER_SUPPLY_STATUS_NOT_CHARGING;

	return POWER_SUPPLY_STATUS_DISCHARGING;
}

static int acpi_battery_get_property(struct power_supply *psy,
				     enum power_supply_property psp,
				     union power_supply_propval *val)
{
	int full_capacity = ACPI_BATTERY_VALUE_UNKNOWN, ret = 0;
	struct acpi_battery *battery = to_acpi_battery(psy);

	if (acpi_battery_present(battery)) {
		/* run battery update only if it is present */
		acpi_battery_get_state(battery);
	} else if (psp != POWER_SUPPLY_PROP_PRESENT)
		return -ENODEV;
	switch (psp) {
	case POWER_SUPPLY_PROP_STATUS:
		if (battery->state & ACPI_BATTERY_STATE_DISCHARGING)
			val->intval = acpi_battery_handle_discharging(battery);
		else if (battery->state & ACPI_BATTERY_STATE_CHARGING)
			val->intval = POWER_SUPPLY_STATUS_CHARGING;
		else if (acpi_battery_is_charged(battery))
			val->intval = POWER_SUPPLY_STATUS_FULL;
		else if (battery_quirk_notcharging)
			val->intval = POWER_SUPPLY_STATUS_NOT_CHARGING;
		else
			val->intval = POWER_SUPPLY_STATUS_UNKNOWN;
		break;
	case POWER_SUPPLY_PROP_PRESENT:
		val->intval = acpi_battery_present(battery);
		break;
	case POWER_SUPPLY_PROP_TECHNOLOGY:
		val->intval = acpi_battery_technology(battery);
		break;
	case POWER_SUPPLY_PROP_CYCLE_COUNT:
		val->intval = battery->cycle_count;
		break;
	case POWER_SUPPLY_PROP_VOLTAGE_MIN_DESIGN:
		if (battery->design_voltage == ACPI_BATTERY_VALUE_UNKNOWN)
			ret = -ENODEV;
		else
			val->intval = battery->design_voltage * 1000;
		break;
	case POWER_SUPPLY_PROP_VOLTAGE_NOW:
		if (battery->voltage_now == ACPI_BATTERY_VALUE_UNKNOWN)
			ret = -ENODEV;
		else
			val->intval = battery->voltage_now * 1000;
		break;
	case POWER_SUPPLY_PROP_CURRENT_NOW:
	case POWER_SUPPLY_PROP_POWER_NOW:
		if (battery->rate_now == ACPI_BATTERY_VALUE_UNKNOWN)
			ret = -ENODEV;
		else
			val->intval = battery->rate_now * 1000;
		break;
	case POWER_SUPPLY_PROP_CHARGE_FULL_DESIGN:
	case POWER_SUPPLY_PROP_ENERGY_FULL_DESIGN:
		if (!ACPI_BATTERY_CAPACITY_VALID(battery->design_capacity))
			ret = -ENODEV;
		else
			val->intval = battery->design_capacity * 1000;
		break;
	case POWER_SUPPLY_PROP_CHARGE_FULL:
	case POWER_SUPPLY_PROP_ENERGY_FULL:
		if (!ACPI_BATTERY_CAPACITY_VALID(battery->full_charge_capacity))
			ret = -ENODEV;
		else
			val->intval = battery->full_charge_capacity * 1000;
		break;
	case POWER_SUPPLY_PROP_CHARGE_NOW:
	case POWER_SUPPLY_PROP_ENERGY_NOW:
		if (battery->capacity_now == ACPI_BATTERY_VALUE_UNKNOWN)
			ret = -ENODEV;
		else
			val->intval = battery->capacity_now * 1000;
		break;
	case POWER_SUPPLY_PROP_CAPACITY:
		if (ACPI_BATTERY_CAPACITY_VALID(battery->full_charge_capacity))
			full_capacity = battery->full_charge_capacity;
		else if (ACPI_BATTERY_CAPACITY_VALID(battery->design_capacity))
			full_capacity = battery->design_capacity;

		if (battery->capacity_now == ACPI_BATTERY_VALUE_UNKNOWN ||
		    full_capacity == ACPI_BATTERY_VALUE_UNKNOWN)
			ret = -ENODEV;
		else
			val->intval = battery->capacity_now * 100/
					full_capacity;
		break;
	case POWER_SUPPLY_PROP_CAPACITY_LEVEL:
		if (battery->state & ACPI_BATTERY_STATE_CRITICAL)
			val->intval = POWER_SUPPLY_CAPACITY_LEVEL_CRITICAL;
		else if (test_bit(ACPI_BATTERY_ALARM_PRESENT, &battery->flags) &&
			(battery->capacity_now <= battery->alarm))
			val->intval = POWER_SUPPLY_CAPACITY_LEVEL_LOW;
		else if (acpi_battery_is_charged(battery))
			val->intval = POWER_SUPPLY_CAPACITY_LEVEL_FULL;
		else
			val->intval = POWER_SUPPLY_CAPACITY_LEVEL_NORMAL;
		break;
	case POWER_SUPPLY_PROP_MODEL_NAME:
		val->strval = battery->model_number;
		break;
	case POWER_SUPPLY_PROP_MANUFACTURER:
		val->strval = battery->oem_info;
		break;
	case POWER_SUPPLY_PROP_SERIAL_NUMBER:
		val->strval = battery->serial_number;
		break;
	default:
		ret = -EINVAL;
	}
	return ret;
}

static enum power_supply_property charge_battery_props[] = {
	POWER_SUPPLY_PROP_STATUS,
	POWER_SUPPLY_PROP_PRESENT,
	POWER_SUPPLY_PROP_TECHNOLOGY,
	POWER_SUPPLY_PROP_CYCLE_COUNT,
	POWER_SUPPLY_PROP_VOLTAGE_MIN_DESIGN,
	POWER_SUPPLY_PROP_VOLTAGE_NOW,
	POWER_SUPPLY_PROP_CURRENT_NOW,
	POWER_SUPPLY_PROP_CHARGE_FULL_DESIGN,
	POWER_SUPPLY_PROP_CHARGE_FULL,
	POWER_SUPPLY_PROP_CHARGE_NOW,
	POWER_SUPPLY_PROP_CAPACITY,
	POWER_SUPPLY_PROP_CAPACITY_LEVEL,
	POWER_SUPPLY_PROP_MODEL_NAME,
	POWER_SUPPLY_PROP_MANUFACTURER,
	POWER_SUPPLY_PROP_SERIAL_NUMBER,
};

static enum power_supply_property charge_battery_full_cap_broken_props[] = {
	POWER_SUPPLY_PROP_STATUS,
	POWER_SUPPLY_PROP_PRESENT,
	POWER_SUPPLY_PROP_TECHNOLOGY,
	POWER_SUPPLY_PROP_CYCLE_COUNT,
	POWER_SUPPLY_PROP_VOLTAGE_MIN_DESIGN,
	POWER_SUPPLY_PROP_VOLTAGE_NOW,
	POWER_SUPPLY_PROP_CURRENT_NOW,
	POWER_SUPPLY_PROP_CHARGE_NOW,
	POWER_SUPPLY_PROP_MODEL_NAME,
	POWER_SUPPLY_PROP_MANUFACTURER,
	POWER_SUPPLY_PROP_SERIAL_NUMBER,
};

static enum power_supply_property energy_battery_props[] = {
	POWER_SUPPLY_PROP_STATUS,
	POWER_SUPPLY_PROP_PRESENT,
	POWER_SUPPLY_PROP_TECHNOLOGY,
	POWER_SUPPLY_PROP_CYCLE_COUNT,
	POWER_SUPPLY_PROP_VOLTAGE_MIN_DESIGN,
	POWER_SUPPLY_PROP_VOLTAGE_NOW,
	POWER_SUPPLY_PROP_POWER_NOW,
	POWER_SUPPLY_PROP_ENERGY_FULL_DESIGN,
	POWER_SUPPLY_PROP_ENERGY_FULL,
	POWER_SUPPLY_PROP_ENERGY_NOW,
	POWER_SUPPLY_PROP_CAPACITY,
	POWER_SUPPLY_PROP_CAPACITY_LEVEL,
	POWER_SUPPLY_PROP_MODEL_NAME,
	POWER_SUPPLY_PROP_MANUFACTURER,
	POWER_SUPPLY_PROP_SERIAL_NUMBER,
};

static enum power_supply_property energy_battery_full_cap_broken_props[] = {
	POWER_SUPPLY_PROP_STATUS,
	POWER_SUPPLY_PROP_PRESENT,
	POWER_SUPPLY_PROP_TECHNOLOGY,
	POWER_SUPPLY_PROP_CYCLE_COUNT,
	POWER_SUPPLY_PROP_VOLTAGE_MIN_DESIGN,
	POWER_SUPPLY_PROP_VOLTAGE_NOW,
	POWER_SUPPLY_PROP_POWER_NOW,
	POWER_SUPPLY_PROP_ENERGY_NOW,
	POWER_SUPPLY_PROP_MODEL_NAME,
	POWER_SUPPLY_PROP_MANUFACTURER,
	POWER_SUPPLY_PROP_SERIAL_NUMBER,
};

/* Battery Management */
struct acpi_offsets {
	size_t offset;		/* offset inside struct acpi_sbs_battery */
	u8 mode;		/* int or string? */
};

static const struct acpi_offsets state_offsets[] = {
	{offsetof(struct acpi_battery, state), 0},
	{offsetof(struct acpi_battery, rate_now), 0},
	{offsetof(struct acpi_battery, capacity_now), 0},
	{offsetof(struct acpi_battery, voltage_now), 0},
};

static const struct acpi_offsets info_offsets[] = {
	{offsetof(struct acpi_battery, power_unit), 0},
	{offsetof(struct acpi_battery, design_capacity), 0},
	{offsetof(struct acpi_battery, full_charge_capacity), 0},
	{offsetof(struct acpi_battery, technology), 0},
	{offsetof(struct acpi_battery, design_voltage), 0},
	{offsetof(struct acpi_battery, design_capacity_warning), 0},
	{offsetof(struct acpi_battery, design_capacity_low), 0},
	{offsetof(struct acpi_battery, capacity_granularity_1), 0},
	{offsetof(struct acpi_battery, capacity_granularity_2), 0},
	{offsetof(struct acpi_battery, model_number), 1},
	{offsetof(struct acpi_battery, serial_number), 1},
	{offsetof(struct acpi_battery, type), 1},
	{offsetof(struct acpi_battery, oem_info), 1},
};

static const struct acpi_offsets extended_info_offsets[] = {
	{offsetof(struct acpi_battery, revision), 0},
	{offsetof(struct acpi_battery, power_unit), 0},
	{offsetof(struct acpi_battery, design_capacity), 0},
	{offsetof(struct acpi_battery, full_charge_capacity), 0},
	{offsetof(struct acpi_battery, technology), 0},
	{offsetof(struct acpi_battery, design_voltage), 0},
	{offsetof(struct acpi_battery, design_capacity_warning), 0},
	{offsetof(struct acpi_battery, design_capacity_low), 0},
	{offsetof(struct acpi_battery, cycle_count), 0},
	{offsetof(struct acpi_battery, measurement_accuracy), 0},
	{offsetof(struct acpi_battery, max_sampling_time), 0},
	{offsetof(struct acpi_battery, min_sampling_time), 0},
	{offsetof(struct acpi_battery, max_averaging_interval), 0},
	{offsetof(struct acpi_battery, min_averaging_interval), 0},
	{offsetof(struct acpi_battery, capacity_granularity_1), 0},
	{offsetof(struct acpi_battery, capacity_granularity_2), 0},
	{offsetof(struct acpi_battery, model_number), 1},
	{offsetof(struct acpi_battery, serial_number), 1},
	{offsetof(struct acpi_battery, type), 1},
	{offsetof(struct acpi_battery, oem_info), 1},
};

static int extract_package(struct acpi_battery *battery,
			   union acpi_object *package,
			   const struct acpi_offsets *offsets, int num)
{
	int i;
	union acpi_object *element;

	if (package->type != ACPI_TYPE_PACKAGE)
		return -EFAULT;
	for (i = 0; i < num; ++i) {
		if (package->package.count <= i)
			return -EFAULT;
		element = &package->package.elements[i];
		if (offsets[i].mode) {
			u8 *ptr = (u8 *)battery + offsets[i].offset;

			if (element->type == ACPI_TYPE_STRING ||
			    element->type == ACPI_TYPE_BUFFER)
				strncpy(ptr, element->string.pointer, 32);
			else if (element->type == ACPI_TYPE_INTEGER) {
				strncpy(ptr, (u8 *)&element->integer.value,
					sizeof(u64));
				ptr[sizeof(u64)] = 0;
			} else
				*ptr = 0; /* don't have value */
		} else {
			int *x = (int *)((u8 *)battery + offsets[i].offset);
			*x = (element->type == ACPI_TYPE_INTEGER) ?
				element->integer.value : -1;
		}
	}
	return 0;
}

static int acpi_battery_get_status(struct acpi_battery *battery)
{
	if (acpi_bus_get_status(battery->device)) {
		acpi_handle_info(battery->device->handle,
				 "_STA evaluation failed\n");
		return -ENODEV;
	}
	return 0;
}


static int extract_battery_info(const int use_bix,
			 struct acpi_battery *battery,
			 const struct acpi_buffer *buffer)
{
	int result = -EFAULT;

	if (use_bix && battery_bix_broken_package)
		result = extract_package(battery, buffer->pointer,
				extended_info_offsets + 1,
				ARRAY_SIZE(extended_info_offsets) - 1);
	else if (use_bix)
		result = extract_package(battery, buffer->pointer,
				extended_info_offsets,
				ARRAY_SIZE(extended_info_offsets));
	else
		result = extract_package(battery, buffer->pointer,
				info_offsets, ARRAY_SIZE(info_offsets));
	if (test_bit(ACPI_BATTERY_QUIRK_PERCENTAGE_CAPACITY, &battery->flags))
		battery->full_charge_capacity = battery->design_capacity;
	if (test_bit(ACPI_BATTERY_QUIRK_THINKPAD_MAH, &battery->flags) &&
	    battery->power_unit && battery->design_voltage) {
		battery->design_capacity = battery->design_capacity *
		    10000 / battery->design_voltage;
		battery->full_charge_capacity = battery->full_charge_capacity *
		    10000 / battery->design_voltage;
		battery->design_capacity_warning =
		    battery->design_capacity_warning *
		    10000 / battery->design_voltage;
		/* Curiously, design_capacity_low, unlike the rest of them,
		 *  is correct.
		 */
		/* capacity_granularity_* equal 1 on the systems tested, so
		 * it's impossible to tell if they would need an adjustment
		 * or not if their values were higher.
		 */
	}
	if (test_bit(ACPI_BATTERY_QUIRK_DEGRADED_FULL_CHARGE, &battery->flags) &&
	    battery->capacity_now > battery->full_charge_capacity)
		battery->capacity_now = battery->full_charge_capacity;

	return result;
}

static int acpi_battery_get_info(struct acpi_battery *battery)
{
	const int xinfo = test_bit(ACPI_BATTERY_XINFO_PRESENT, &battery->flags);
	int use_bix;
	int result = -ENODEV;

	if (!acpi_battery_present(battery))
		return 0;


	for (use_bix = xinfo ? 1 : 0; use_bix >= 0; use_bix--) {
		struct acpi_buffer buffer = { ACPI_ALLOCATE_BUFFER, NULL };
		acpi_status status = AE_ERROR;

		mutex_lock(&battery->lock);
		status = acpi_evaluate_object(battery->device->handle,
					      use_bix ? "_BIX":"_BIF",
					      NULL, &buffer);
		mutex_unlock(&battery->lock);

		if (ACPI_FAILURE(status)) {
			acpi_handle_info(battery->device->handle,
					 "%s evaluation failed: %s\n",
					 use_bix ? "_BIX":"_BIF",
					 acpi_format_exception(status));
		} else {
			result = extract_battery_info(use_bix,
						      battery,
						      &buffer);

			kfree(buffer.pointer);
			break;
		}
	}

	if (!result && !use_bix && xinfo)
		pr_warn(FW_BUG "The _BIX method is broken, using _BIF.\n");

	return result;
}

static int acpi_battery_get_state(struct acpi_battery *battery)
{
	int result = 0;
	acpi_status status = 0;
	struct acpi_buffer buffer = { ACPI_ALLOCATE_BUFFER, NULL };

	if (!acpi_battery_present(battery))
		return 0;

	if (battery->update_time &&
	    time_before(jiffies, battery->update_time +
			msecs_to_jiffies(cache_time)))
		return 0;

	mutex_lock(&battery->lock);
	status = acpi_evaluate_object(battery->device->handle, "_BST",
				      NULL, &buffer);
	mutex_unlock(&battery->lock);

	if (ACPI_FAILURE(status)) {
		acpi_handle_info(battery->device->handle,
				 "_BST evaluation failed: %s",
				 acpi_format_exception(status));
		return -ENODEV;
	}

	result = extract_package(battery, buffer.pointer,
				 state_offsets, ARRAY_SIZE(state_offsets));
	battery->update_time = jiffies;
	kfree(buffer.pointer);

	/* For buggy DSDTs that report negative 16-bit values for either
	 * charging or discharging current and/or report 0 as 65536
	 * due to bad math.
	 */
	if (battery->power_unit == ACPI_BATTERY_POWER_UNIT_MA &&
		battery->rate_now != ACPI_BATTERY_VALUE_UNKNOWN &&
		(s16)(battery->rate_now) < 0) {
		battery->rate_now = abs((s16)battery->rate_now);
		pr_warn_once(FW_BUG "(dis)charge rate invalid.\n");
	}

	if (test_bit(ACPI_BATTERY_QUIRK_PERCENTAGE_CAPACITY, &battery->flags)
	    && battery->capacity_now >= 0 && battery->capacity_now <= 100)
		battery->capacity_now = (battery->capacity_now *
				battery->full_charge_capacity) / 100;
	if (test_bit(ACPI_BATTERY_QUIRK_THINKPAD_MAH, &battery->flags) &&
	    battery->power_unit && battery->design_voltage) {
		battery->capacity_now = battery->capacity_now *
		    10000 / battery->design_voltage;
	}
	if (test_bit(ACPI_BATTERY_QUIRK_DEGRADED_FULL_CHARGE, &battery->flags) &&
	    battery->capacity_now > battery->full_charge_capacity)
		battery->capacity_now = battery->full_charge_capacity;

	return result;
}

static int acpi_battery_set_alarm(struct acpi_battery *battery)
{
	acpi_status status = 0;

	if (!acpi_battery_present(battery) ||
	    !test_bit(ACPI_BATTERY_ALARM_PRESENT, &battery->flags))
		return -ENODEV;

	mutex_lock(&battery->lock);
	status = acpi_execute_simple_method(battery->device->handle, "_BTP",
					    battery->alarm);
	mutex_unlock(&battery->lock);

	if (ACPI_FAILURE(status))
		return -ENODEV;

	acpi_handle_debug(battery->device->handle, "Alarm set to %d\n",
			  battery->alarm);

	return 0;
}

static int acpi_battery_init_alarm(struct acpi_battery *battery)
{
	/* See if alarms are supported, and if so, set default */
	if (!acpi_has_method(battery->device->handle, "_BTP")) {
		clear_bit(ACPI_BATTERY_ALARM_PRESENT, &battery->flags);
		return 0;
	}
	set_bit(ACPI_BATTERY_ALARM_PRESENT, &battery->flags);
	if (!battery->alarm)
		battery->alarm = battery->design_capacity_warning;
	return acpi_battery_set_alarm(battery);
}

static ssize_t acpi_battery_alarm_show(struct device *dev,
					struct device_attribute *attr,
					char *buf)
{
	struct acpi_battery *battery = to_acpi_battery(dev_get_drvdata(dev));

	return sprintf(buf, "%d\n", battery->alarm * 1000);
}

static ssize_t acpi_battery_alarm_store(struct device *dev,
					struct device_attribute *attr,
					const char *buf, size_t count)
{
	unsigned long x;
	struct acpi_battery *battery = to_acpi_battery(dev_get_drvdata(dev));

	if (sscanf(buf, "%lu\n", &x) == 1)
		battery->alarm = x/1000;
	if (acpi_battery_present(battery))
		acpi_battery_set_alarm(battery);
	return count;
}

static const struct device_attribute alarm_attr = {
	.attr = {.name = "alarm", .mode = 0644},
	.show = acpi_battery_alarm_show,
	.store = acpi_battery_alarm_store,
};

/*
 * The Battery Hooking API
 *
 * This API is used inside other drivers that need to expose
 * platform-specific behaviour within the generic driver in a
 * generic way.
 *
 */

static LIST_HEAD(acpi_battery_list);
static LIST_HEAD(battery_hook_list);
static DEFINE_MUTEX(hook_mutex);

static void __battery_hook_unregister(struct acpi_battery_hook *hook, int lock)
{
	struct acpi_battery *battery;
	/*
	 * In order to remove a hook, we first need to
	 * de-register all the batteries that are registered.
	 */
	if (lock)
		mutex_lock(&hook_mutex);
	list_for_each_entry(battery, &acpi_battery_list, list) {
		hook->remove_battery(battery->bat);
	}
	list_del(&hook->list);
	if (lock)
		mutex_unlock(&hook_mutex);
	pr_info("extension unregistered: %s\n", hook->name);
}

void battery_hook_unregister(struct acpi_battery_hook *hook)
{
	__battery_hook_unregister(hook, 1);
}
EXPORT_SYMBOL_GPL(battery_hook_unregister);

void battery_hook_register(struct acpi_battery_hook *hook)
{
	struct acpi_battery *battery;

	mutex_lock(&hook_mutex);
	INIT_LIST_HEAD(&hook->list);
	list_add(&hook->list, &battery_hook_list);
	/*
	 * Now that the driver is registered, we need
	 * to notify the hook that a battery is available
	 * for each battery, so that the driver may add
	 * its attributes.
	 */
	list_for_each_entry(battery, &acpi_battery_list, list) {
		if (hook->add_battery(battery->bat)) {
			/*
			 * If a add-battery returns non-zero,
			 * the registration of the extension has failed,
			 * and we will not add it to the list of loaded
			 * hooks.
			 */
			pr_err("extension failed to load: %s", hook->name);
			__battery_hook_unregister(hook, 0);
			goto end;
		}
	}
	pr_info("new extension: %s\n", hook->name);
end:
	mutex_unlock(&hook_mutex);
}
EXPORT_SYMBOL_GPL(battery_hook_register);

/*
 * This function gets called right after the battery sysfs
 * attributes have been added, so that the drivers that
 * define custom sysfs attributes can add their own.
 */
static void battery_hook_add_battery(struct acpi_battery *battery)
{
	struct acpi_battery_hook *hook_node, *tmp;

	mutex_lock(&hook_mutex);
	INIT_LIST_HEAD(&battery->list);
	list_add(&battery->list, &acpi_battery_list);
	/*
	 * Since we added a new battery to the list, we need to
	 * iterate over the hooks and call add_battery for each
	 * hook that was registered. This usually happens
	 * when a battery gets hotplugged or initialized
	 * during the battery module initialization.
	 */
	list_for_each_entry_safe(hook_node, tmp, &battery_hook_list, list) {
		if (hook_node->add_battery(battery->bat)) {
			/*
			 * The notification of the extensions has failed, to
			 * prevent further errors we will unload the extension.
			 */
			pr_err("error in extension, unloading: %s",
					hook_node->name);
			__battery_hook_unregister(hook_node, 0);
		}
	}
	mutex_unlock(&hook_mutex);
}

static void battery_hook_remove_battery(struct acpi_battery *battery)
{
	struct acpi_battery_hook *hook;

	mutex_lock(&hook_mutex);
	/*
	 * Before removing the hook, we need to remove all
	 * custom attributes from the battery.
	 */
	list_for_each_entry(hook, &battery_hook_list, list) {
		hook->remove_battery(battery->bat);
	}
	/* Then, just remove the battery from the list */
	list_del(&battery->list);
	mutex_unlock(&hook_mutex);
}

static void __exit battery_hook_exit(void)
{
	struct acpi_battery_hook *hook;
	struct acpi_battery_hook *ptr;
	/*
	 * At this point, the acpi_bus_unregister_driver()
	 * has called remove for all batteries. We just
	 * need to remove the hooks.
	 */
	list_for_each_entry_safe(hook, ptr, &battery_hook_list, list) {
		__battery_hook_unregister(hook, 1);
	}
	mutex_destroy(&hook_mutex);
}

static int sysfs_add_battery(struct acpi_battery *battery)
{
	struct power_supply_config psy_cfg = { .drv_data = battery, };
	bool full_cap_broken = false;

	if (!ACPI_BATTERY_CAPACITY_VALID(battery->full_charge_capacity) &&
	    !ACPI_BATTERY_CAPACITY_VALID(battery->design_capacity))
		full_cap_broken = true;

	if (battery->power_unit == ACPI_BATTERY_POWER_UNIT_MA) {
		if (full_cap_broken) {
			battery->bat_desc.properties =
			    charge_battery_full_cap_broken_props;
			battery->bat_desc.num_properties =
			    ARRAY_SIZE(charge_battery_full_cap_broken_props);
		} else {
			battery->bat_desc.properties = charge_battery_props;
			battery->bat_desc.num_properties =
			    ARRAY_SIZE(charge_battery_props);
		}
	} else {
		if (full_cap_broken) {
			battery->bat_desc.properties =
			    energy_battery_full_cap_broken_props;
			battery->bat_desc.num_properties =
			    ARRAY_SIZE(energy_battery_full_cap_broken_props);
		} else {
			battery->bat_desc.properties = energy_battery_props;
			battery->bat_desc.num_properties =
			    ARRAY_SIZE(energy_battery_props);
		}
	}

	battery->bat_desc.name = acpi_device_bid(battery->device);
	battery->bat_desc.type = POWER_SUPPLY_TYPE_BATTERY;
	battery->bat_desc.get_property = acpi_battery_get_property;

	battery->bat = power_supply_register_no_ws(&battery->device->dev,
				&battery->bat_desc, &psy_cfg);

	if (IS_ERR(battery->bat)) {
		int result = PTR_ERR(battery->bat);

		battery->bat = NULL;
		return result;
	}
	battery_hook_add_battery(battery);
	return device_create_file(&battery->bat->dev, &alarm_attr);
}

static void sysfs_remove_battery(struct acpi_battery *battery)
{
	mutex_lock(&battery->sysfs_lock);
	if (!battery->bat) {
		mutex_unlock(&battery->sysfs_lock);
		return;
	}
	battery_hook_remove_battery(battery);
	device_remove_file(&battery->bat->dev, &alarm_attr);
	power_supply_unregister(battery->bat);
	battery->bat = NULL;
	mutex_unlock(&battery->sysfs_lock);
}

static void find_battery(const struct dmi_header *dm, void *private)
{
	struct acpi_battery *battery = (struct acpi_battery *)private;
	/* Note: the hardcoded offsets below have been extracted from
	 * the source code of dmidecode.
	 */
	if (dm->type == DMI_ENTRY_PORTABLE_BATTERY && dm->length >= 8) {
		const u8 *dmi_data = (const u8 *)(dm + 1);
		int dmi_capacity = get_unaligned((const u16 *)(dmi_data + 6));

		if (dm->length >= 18)
			dmi_capacity *= dmi_data[17];
		if (battery->design_capacity * battery->design_voltage / 1000
		    != dmi_capacity &&
		    battery->design_capacity * 10 == dmi_capacity)
			set_bit(ACPI_BATTERY_QUIRK_THINKPAD_MAH,
				&battery->flags);
	}
}

/*
 * According to the ACPI spec, some kinds of primary batteries can
 * report percentage battery remaining capacity directly to OS.
 * In this case, it reports the Last Full Charged Capacity == 100
 * and BatteryPresentRate == 0xFFFFFFFF.
 *
 * Now we found some battery reports percentage remaining capacity
 * even if it's rechargeable.
 * https://bugzilla.kernel.org/show_bug.cgi?id=15979
 *
 * Handle this correctly so that they won't break userspace.
 */
static void acpi_battery_quirks(struct acpi_battery *battery)
{
	if (test_bit(ACPI_BATTERY_QUIRK_PERCENTAGE_CAPACITY, &battery->flags))
		return;

	if (battery->full_charge_capacity == 100 &&
		battery->rate_now == ACPI_BATTERY_VALUE_UNKNOWN &&
		battery->capacity_now >= 0 && battery->capacity_now <= 100) {
		set_bit(ACPI_BATTERY_QUIRK_PERCENTAGE_CAPACITY, &battery->flags);
		battery->full_charge_capacity = battery->design_capacity;
		battery->capacity_now = (battery->capacity_now *
				battery->full_charge_capacity) / 100;
	}

	if (test_bit(ACPI_BATTERY_QUIRK_THINKPAD_MAH, &battery->flags))
		return;

	if (battery->power_unit && dmi_name_in_vendors("LENOVO")) {
		const char *s;

		s = dmi_get_system_info(DMI_PRODUCT_VERSION);
		if (s && !strncasecmp(s, "ThinkPad", 8)) {
			dmi_walk(find_battery, battery);
			if (test_bit(ACPI_BATTERY_QUIRK_THINKPAD_MAH,
				     &battery->flags) &&
			    battery->design_voltage) {
				battery->design_capacity =
				    battery->design_capacity *
				    10000 / battery->design_voltage;
				battery->full_charge_capacity =
				    battery->full_charge_capacity *
				    10000 / battery->design_voltage;
				battery->design_capacity_warning =
				    battery->design_capacity_warning *
				    10000 / battery->design_voltage;
				battery->capacity_now = battery->capacity_now *
				    10000 / battery->design_voltage;
			}
		}
	}

	if (test_bit(ACPI_BATTERY_QUIRK_DEGRADED_FULL_CHARGE, &battery->flags))
		return;

	if (acpi_battery_is_degraded(battery) &&
	    battery->capacity_now > battery->full_charge_capacity) {
		set_bit(ACPI_BATTERY_QUIRK_DEGRADED_FULL_CHARGE, &battery->flags);
		battery->capacity_now = battery->full_charge_capacity;
	}
}

static int acpi_battery_update(struct acpi_battery *battery, bool resume)
{
	int result = acpi_battery_get_status(battery);

	if (result)
		return result;

	if (!acpi_battery_present(battery)) {
		sysfs_remove_battery(battery);
		battery->update_time = 0;
		return 0;
	}

	if (resume)
		return 0;

	if (!battery->update_time) {
		result = acpi_battery_get_info(battery);
		if (result)
			return result;
		acpi_battery_init_alarm(battery);
	}

	result = acpi_battery_get_state(battery);
	if (result)
		return result;
	acpi_battery_quirks(battery);

	if (!battery->bat) {
		result = sysfs_add_battery(battery);
		if (result)
			return result;
	}

	/*
	 * Wakeup the system if battery is critical low
	 * or lower than the alarm level
	 */
	if ((battery->state & ACPI_BATTERY_STATE_CRITICAL) ||
	    (test_bit(ACPI_BATTERY_ALARM_PRESENT, &battery->flags) &&
	     (battery->capacity_now <= battery->alarm)))
		acpi_pm_wakeup_event(&battery->device->dev);

	return result;
}

static void acpi_battery_refresh(struct acpi_battery *battery)
{
	int power_unit;

	if (!battery->bat)
		return;

	power_unit = battery->power_unit;

	acpi_battery_get_info(battery);

	if (power_unit == battery->power_unit)
		return;

	/* The battery has changed its reporting units. */
	sysfs_remove_battery(battery);
	sysfs_add_battery(battery);
}

/* Driver Interface */
static void acpi_battery_notify(struct acpi_device *device, u32 event)
{
	struct acpi_battery *battery = acpi_driver_data(device);
	struct power_supply *old;

	if (!battery)
		return;
	old = battery->bat;
	/*
	 * On Acer Aspire V5-573G notifications are sometimes triggered too
	 * early. For example, when AC is unplugged and notification is
	 * triggered, battery state is still reported as "Full", and changes to
	 * "Discharging" only after short delay, without any notification.
	 */
	if (battery_notification_delay_ms > 0)
		msleep(battery_notification_delay_ms);
	if (event == ACPI_BATTERY_NOTIFY_INFO)
		acpi_battery_refresh(battery);
	acpi_battery_update(battery, false);
	acpi_bus_generate_netlink_event(device->pnp.device_class,
					dev_name(&device->dev), event,
					acpi_battery_present(battery));
	acpi_notifier_call_chain(device, event, acpi_battery_present(battery));
	/* acpi_battery_update could remove power_supply object */
	if (old && battery->bat)
		power_supply_changed(battery->bat);
}

static int battery_notify(struct notifier_block *nb,
			       unsigned long mode, void *_unused)
{
	struct acpi_battery *battery = container_of(nb, struct acpi_battery,
						    pm_nb);
	int result;

	switch (mode) {
	case PM_POST_HIBERNATION:
	case PM_POST_SUSPEND:
		if (!acpi_battery_present(battery))
			return 0;

		if (battery->bat) {
			acpi_battery_refresh(battery);
		} else {
			result = acpi_battery_get_info(battery);
			if (result)
				return result;

			result = sysfs_add_battery(battery);
			if (result)
				return result;
		}

		acpi_battery_init_alarm(battery);
		acpi_battery_get_state(battery);
		break;
	}

	return 0;
}

static int __init
battery_bix_broken_package_quirk(const struct dmi_system_id *d)
{
	battery_bix_broken_package = 1;
	return 0;
}

static int __init
battery_notification_delay_quirk(const struct dmi_system_id *d)
{
	battery_notification_delay_ms = 1000;
	return 0;
}

static int __init
battery_ac_is_broken_quirk(const struct dmi_system_id *d)
{
	battery_ac_is_broken = 1;
	return 0;
}

static int __init
battery_do_not_check_pmic_quirk(const struct dmi_system_id *d)
{
	battery_check_pmic = 0;
	return 0;
}

static int __init battery_quirk_not_charging(const struct dmi_system_id *d)
{
	battery_quirk_notcharging = 1;
	return 0;
}

static const struct dmi_system_id bat_dmi_table[] __initconst = {
	{
		/* NEC LZ750/LS */
		.callback = battery_bix_broken_package_quirk,
		.matches = {
			DMI_MATCH(DMI_SYS_VENDOR, "NEC"),
			DMI_MATCH(DMI_PRODUCT_NAME, "PC-LZ750LS"),
		},
	},
	{
		/* Acer Aspire V5-573G */
		.callback = battery_notification_delay_quirk,
		.matches = {
			DMI_MATCH(DMI_SYS_VENDOR, "Acer"),
			DMI_MATCH(DMI_PRODUCT_NAME, "Aspire V5-573G"),
		},
	},
	{
		/* Point of View mobii wintab p800w */
		.callback = battery_ac_is_broken_quirk,
		.matches = {
			DMI_MATCH(DMI_BOARD_VENDOR, "AMI Corporation"),
			DMI_MATCH(DMI_BOARD_NAME, "Aptio CRB"),
			DMI_MATCH(DMI_BIOS_VERSION, "3BAIR1013"),
			/* Above matches are too generic, add bios-date match */
			DMI_MATCH(DMI_BIOS_DATE, "08/22/2014"),
		},
	},
	{
		/* ECS EF20EA, AXP288 PMIC but uses separate fuel-gauge */
		.callback = battery_do_not_check_pmic_quirk,
		.matches = {
			DMI_MATCH(DMI_PRODUCT_NAME, "EF20EA"),
		},
	},
	{
		/* Lenovo Ideapad Miix 320, AXP288 PMIC, separate fuel-gauge */
		.callback = battery_do_not_check_pmic_quirk,
		.matches = {
			DMI_MATCH(DMI_SYS_VENDOR, "LENOVO"),
			DMI_MATCH(DMI_PRODUCT_NAME, "80XF"),
			DMI_MATCH(DMI_PRODUCT_VERSION, "Lenovo MIIX 320-10ICR"),
		},
	},
	{
		/*
		 * On Lenovo ThinkPads the BIOS specification defines
		 * a state when the bits for charging and discharging
		 * are both set to 0. That state is "Not Charging".
		 */
		.callback = battery_quirk_not_charging,
		.ident = "Lenovo ThinkPad",
		.matches = {
			DMI_MATCH(DMI_SYS_VENDOR, "LENOVO"),
			DMI_MATCH(DMI_PRODUCT_VERSION, "ThinkPad"),
		},
	},
<<<<<<< HEAD
=======
	{
		/* Microsoft Surface Go 3 */
		.callback = battery_notification_delay_quirk,
		.matches = {
			DMI_MATCH(DMI_SYS_VENDOR, "Microsoft Corporation"),
			DMI_MATCH(DMI_PRODUCT_NAME, "Surface Go 3"),
		},
	},
>>>>>>> e16cdba0
	{},
};

/*
 * Some machines'(E,G Lenovo Z480) ECs are not stable
 * during boot up and this causes battery driver fails to be
 * probed due to failure of getting battery information
 * from EC sometimes. After several retries, the operation
 * may work. So add retry code here and 20ms sleep between
 * every retries.
 */
static int acpi_battery_update_retry(struct acpi_battery *battery)
{
	int retry, ret;

	for (retry = 5; retry; retry--) {
		ret = acpi_battery_update(battery, false);
		if (!ret)
			break;

		msleep(20);
	}
	return ret;
}

static int acpi_battery_add(struct acpi_device *device)
{
	int result = 0;
	struct acpi_battery *battery = NULL;

	if (!device)
		return -EINVAL;

	if (device->dep_unmet)
		return -EPROBE_DEFER;

	battery = kzalloc(sizeof(struct acpi_battery), GFP_KERNEL);
	if (!battery)
		return -ENOMEM;
	battery->device = device;
	strcpy(acpi_device_name(device), ACPI_BATTERY_DEVICE_NAME);
	strcpy(acpi_device_class(device), ACPI_BATTERY_CLASS);
	device->driver_data = battery;
	mutex_init(&battery->lock);
	mutex_init(&battery->sysfs_lock);
	if (acpi_has_method(battery->device->handle, "_BIX"))
		set_bit(ACPI_BATTERY_XINFO_PRESENT, &battery->flags);

	result = acpi_battery_update_retry(battery);
	if (result)
		goto fail;

	pr_info("Slot [%s] (battery %s)\n", acpi_device_bid(device),
		device->status.battery_present ? "present" : "absent");

	battery->pm_nb.notifier_call = battery_notify;
	register_pm_notifier(&battery->pm_nb);

	device_init_wakeup(&device->dev, 1);

	return result;

fail:
	sysfs_remove_battery(battery);
	mutex_destroy(&battery->lock);
	mutex_destroy(&battery->sysfs_lock);
	kfree(battery);
	return result;
}

static int acpi_battery_remove(struct acpi_device *device)
{
	struct acpi_battery *battery = NULL;

	if (!device || !acpi_driver_data(device))
		return -EINVAL;
	device_init_wakeup(&device->dev, 0);
	battery = acpi_driver_data(device);
	unregister_pm_notifier(&battery->pm_nb);
	sysfs_remove_battery(battery);
	mutex_destroy(&battery->lock);
	mutex_destroy(&battery->sysfs_lock);
	kfree(battery);
	return 0;
}

#ifdef CONFIG_PM_SLEEP
/* this is needed to learn about changes made in suspended state */
static int acpi_battery_resume(struct device *dev)
{
	struct acpi_battery *battery;

	if (!dev)
		return -EINVAL;

	battery = acpi_driver_data(to_acpi_device(dev));
	if (!battery)
		return -EINVAL;

	battery->update_time = 0;
	acpi_battery_update(battery, true);
	return 0;
}
#else
#define acpi_battery_resume NULL
#endif

static SIMPLE_DEV_PM_OPS(acpi_battery_pm, NULL, acpi_battery_resume);

static struct acpi_driver acpi_battery_driver = {
	.name = "battery",
	.class = ACPI_BATTERY_CLASS,
	.ids = battery_device_ids,
	.flags = ACPI_DRIVER_ALL_NOTIFY_EVENTS,
	.ops = {
		.add = acpi_battery_add,
		.remove = acpi_battery_remove,
		.notify = acpi_battery_notify,
		},
	.drv.pm = &acpi_battery_pm,
};

static void __init acpi_battery_init_async(void *unused, async_cookie_t cookie)
{
	unsigned int i;
	int result;

	dmi_check_system(bat_dmi_table);

	if (battery_check_pmic) {
		for (i = 0; i < ARRAY_SIZE(acpi_battery_blacklist); i++)
			if (acpi_dev_present(acpi_battery_blacklist[i], "1", -1)) {
				pr_info("found native %s PMIC, not loading\n",
					acpi_battery_blacklist[i]);
				return;
			}
	}

	result = acpi_bus_register_driver(&acpi_battery_driver);
	battery_driver_registered = (result == 0);
}

static int __init acpi_battery_init(void)
{
	if (acpi_disabled)
		return -ENODEV;

	async_cookie = async_schedule(acpi_battery_init_async, NULL);
	return 0;
}

static void __exit acpi_battery_exit(void)
{
	async_synchronize_cookie(async_cookie + 1);
	if (battery_driver_registered) {
		acpi_bus_unregister_driver(&acpi_battery_driver);
		battery_hook_exit();
	}
}

module_init(acpi_battery_init);
module_exit(acpi_battery_exit);<|MERGE_RESOLUTION|>--- conflicted
+++ resolved
@@ -1181,8 +1181,6 @@
 			DMI_MATCH(DMI_PRODUCT_VERSION, "ThinkPad"),
 		},
 	},
-<<<<<<< HEAD
-=======
 	{
 		/* Microsoft Surface Go 3 */
 		.callback = battery_notification_delay_quirk,
@@ -1191,7 +1189,6 @@
 			DMI_MATCH(DMI_PRODUCT_NAME, "Surface Go 3"),
 		},
 	},
->>>>>>> e16cdba0
 	{},
 };
 
