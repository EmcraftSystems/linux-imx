--- conflicted
+++ resolved
@@ -596,15 +596,12 @@
 		return -EINVAL;
 
 	spin_lock_irqsave(&dwc->lock, flags);
-<<<<<<< HEAD
-=======
 	reg = dwc3_readl(dwc->regs, DWC3_GSTS);
 	if (DWC3_GSTS_CURMOD(reg) != DWC3_GSTS_CURMOD_DEVICE) {
 		spin_unlock_irqrestore(&dwc->lock, flags);
 		return -EINVAL;
 	}
 
->>>>>>> f7688b48
 	reg = dwc3_readl(dwc->regs, DWC3_DSTS);
 	speed = reg & DWC3_DSTS_CONNECTSPD;
 
