// SPDX-License-Identifier: GPL-2.0
/*
 * xHCI host controller driver
 *
 * Copyright (C) 2008 Intel Corp.
 *
 * Author: Sarah Sharp
 * Some code borrowed from the Linux EHCI driver.
 */

/*
 * Ring initialization rules:
 * 1. Each segment is initialized to zero, except for link TRBs.
 * 2. Ring cycle state = 0.  This represents Producer Cycle State (PCS) or
 *    Consumer Cycle State (CCS), depending on ring function.
 * 3. Enqueue pointer = dequeue pointer = address of first TRB in the segment.
 *
 * Ring behavior rules:
 * 1. A ring is empty if enqueue == dequeue.  This means there will always be at
 *    least one free TRB in the ring.  This is useful if you want to turn that
 *    into a link TRB and expand the ring.
 * 2. When incrementing an enqueue or dequeue pointer, if the next TRB is a
 *    link TRB, then load the pointer with the address in the link TRB.  If the
 *    link TRB had its toggle bit set, you may need to update the ring cycle
 *    state (see cycle bit rules).  You may have to do this multiple times
 *    until you reach a non-link TRB.
 * 3. A ring is full if enqueue++ (for the definition of increment above)
 *    equals the dequeue pointer.
 *
 * Cycle bit rules:
 * 1. When a consumer increments a dequeue pointer and encounters a toggle bit
 *    in a link TRB, it must toggle the ring cycle state.
 * 2. When a producer increments an enqueue pointer and encounters a toggle bit
 *    in a link TRB, it must toggle the ring cycle state.
 *
 * Producer rules:
 * 1. Check if ring is full before you enqueue.
 * 2. Write the ring cycle state to the cycle bit in the TRB you're enqueuing.
 *    Update enqueue pointer between each write (which may update the ring
 *    cycle state).
 * 3. Notify consumer.  If SW is producer, it rings the doorbell for command
 *    and endpoint rings.  If HC is the producer for the event ring,
 *    and it generates an interrupt according to interrupt modulation rules.
 *
 * Consumer rules:
 * 1. Check if TRB belongs to you.  If the cycle bit == your ring cycle state,
 *    the TRB is owned by the consumer.
 * 2. Update dequeue pointer (which may update the ring cycle state) and
 *    continue processing TRBs until you reach a TRB which is not owned by you.
 * 3. Notify the producer.  SW is the consumer for the event ring, and it
 *   updates event ring dequeue pointer.  HC is the consumer for the command and
 *   endpoint rings; it generates events on the event ring for these.
 */

#include <linux/scatterlist.h>
#include <linux/slab.h>
#include <linux/dma-mapping.h>
#include "xhci.h"
#include "xhci-trace.h"

static int queue_command(struct xhci_hcd *xhci, struct xhci_command *cmd,
			 u32 field1, u32 field2,
			 u32 field3, u32 field4, bool command_must_succeed);

/*
 * Returns zero if the TRB isn't in this segment, otherwise it returns the DMA
 * address of the TRB.
 */
dma_addr_t xhci_trb_virt_to_dma(struct xhci_segment *seg,
		union xhci_trb *trb)
{
	unsigned long segment_offset;

	if (!seg || !trb || trb < seg->trbs)
		return 0;
	/* offset in TRBs */
	segment_offset = trb - seg->trbs;
	if (segment_offset >= TRBS_PER_SEGMENT)
		return 0;
	return seg->dma + (segment_offset * sizeof(*trb));
}
EXPORT_SYMBOL_GPL(xhci_trb_virt_to_dma);

static bool trb_is_noop(union xhci_trb *trb)
{
	return TRB_TYPE_NOOP_LE32(trb->generic.field[3]);
}

static bool trb_is_link(union xhci_trb *trb)
{
	return TRB_TYPE_LINK_LE32(trb->link.control);
}

static bool last_trb_on_seg(struct xhci_segment *seg, union xhci_trb *trb)
{
	return trb == &seg->trbs[TRBS_PER_SEGMENT - 1];
}

static bool last_trb_on_ring(struct xhci_ring *ring,
			struct xhci_segment *seg, union xhci_trb *trb)
{
	return last_trb_on_seg(seg, trb) && (seg->next == ring->first_seg);
}

static bool link_trb_toggles_cycle(union xhci_trb *trb)
{
	return le32_to_cpu(trb->link.control) & LINK_TOGGLE;
}

static bool last_td_in_urb(struct xhci_td *td)
{
	struct urb_priv *urb_priv = td->urb->hcpriv;

	return urb_priv->num_tds_done == urb_priv->num_tds;
}

static void inc_td_cnt(struct urb *urb)
{
	struct urb_priv *urb_priv = urb->hcpriv;

	urb_priv->num_tds_done++;
}

static void trb_to_noop(union xhci_trb *trb, u32 noop_type)
{
	if (trb_is_link(trb)) {
		/* unchain chained link TRBs */
		trb->link.control &= cpu_to_le32(~TRB_CHAIN);
	} else {
		trb->generic.field[0] = 0;
		trb->generic.field[1] = 0;
		trb->generic.field[2] = 0;
		/* Preserve only the cycle bit of this TRB */
		trb->generic.field[3] &= cpu_to_le32(TRB_CYCLE);
		trb->generic.field[3] |= cpu_to_le32(TRB_TYPE(noop_type));
	}
}

/* Updates trb to point to the next TRB in the ring, and updates seg if the next
 * TRB is in a new segment.  This does not skip over link TRBs, and it does not
 * effect the ring dequeue or enqueue pointers.
 */
static void next_trb(struct xhci_hcd *xhci,
		struct xhci_ring *ring,
		struct xhci_segment **seg,
		union xhci_trb **trb)
{
	if (trb_is_link(*trb)) {
		*seg = (*seg)->next;
		*trb = ((*seg)->trbs);
	} else {
		(*trb)++;
	}
}

/*
 * See Cycle bit rules. SW is the consumer for the event ring only.
 */
void inc_deq(struct xhci_hcd *xhci, struct xhci_ring *ring)
{
	unsigned int link_trb_count = 0;

	/* event ring doesn't have link trbs, check for last trb */
	if (ring->type == TYPE_EVENT) {
		if (!last_trb_on_seg(ring->deq_seg, ring->dequeue)) {
			ring->dequeue++;
			goto out;
		}
		if (last_trb_on_ring(ring, ring->deq_seg, ring->dequeue))
			ring->cycle_state ^= 1;
		ring->deq_seg = ring->deq_seg->next;
		ring->dequeue = ring->deq_seg->trbs;
		goto out;
	}

	/* All other rings have link trbs */
	if (!trb_is_link(ring->dequeue)) {
		if (last_trb_on_seg(ring->deq_seg, ring->dequeue)) {
			xhci_warn(xhci, "Missing link TRB at end of segment\n");
		} else {
			ring->dequeue++;
			ring->num_trbs_free++;
		}
	}

	while (trb_is_link(ring->dequeue)) {
		ring->deq_seg = ring->deq_seg->next;
		ring->dequeue = ring->deq_seg->trbs;

		if (link_trb_count++ > ring->num_segs) {
			xhci_warn(xhci, "Ring is an endless link TRB loop\n");
			break;
		}
	}
out:
	trace_xhci_inc_deq(ring);

	return;
}

/*
 * See Cycle bit rules. SW is the consumer for the event ring only.
 *
 * If we've just enqueued a TRB that is in the middle of a TD (meaning the
 * chain bit is set), then set the chain bit in all the following link TRBs.
 * If we've enqueued the last TRB in a TD, make sure the following link TRBs
 * have their chain bit cleared (so that each Link TRB is a separate TD).
 *
 * Section 6.4.4.1 of the 0.95 spec says link TRBs cannot have the chain bit
 * set, but other sections talk about dealing with the chain bit set.  This was
 * fixed in the 0.96 specification errata, but we have to assume that all 0.95
 * xHCI hardware can't handle the chain bit being cleared on a link TRB.
 *
 * @more_trbs_coming:	Will you enqueue more TRBs before calling
 *			prepare_transfer()?
 */
static void inc_enq(struct xhci_hcd *xhci, struct xhci_ring *ring,
			bool more_trbs_coming)
{
	u32 chain;
	union xhci_trb *next;
	unsigned int link_trb_count = 0;

	chain = le32_to_cpu(ring->enqueue->generic.field[3]) & TRB_CHAIN;
	/* If this is not event ring, there is one less usable TRB */
	if (!trb_is_link(ring->enqueue))
		ring->num_trbs_free--;

	if (last_trb_on_seg(ring->enq_seg, ring->enqueue)) {
		xhci_err(xhci, "Tried to move enqueue past ring segment\n");
		return;
	}

	next = ++(ring->enqueue);

	/* Update the dequeue pointer further if that was a link TRB */
	while (trb_is_link(next)) {

		/*
		 * If the caller doesn't plan on enqueueing more TDs before
		 * ringing the doorbell, then we don't want to give the link TRB
		 * to the hardware just yet. We'll give the link TRB back in
		 * prepare_ring() just before we enqueue the TD at the top of
		 * the ring.
		 */
		if (!chain && !more_trbs_coming)
			break;

		/* If we're not dealing with 0.95 hardware or isoc rings on
		 * AMD 0.96 host, carry over the chain bit of the previous TRB
		 * (which may mean the chain bit is cleared).
		 */
		if (!(ring->type == TYPE_ISOC &&
		      (xhci->quirks & XHCI_AMD_0x96_HOST)) &&
		    !xhci_link_trb_quirk(xhci)) {
			next->link.control &= cpu_to_le32(~TRB_CHAIN);
			next->link.control |= cpu_to_le32(chain);
		}
		/* Give this link TRB to the hardware */
		wmb();
		next->link.control ^= cpu_to_le32(TRB_CYCLE);

		/* Toggle the cycle bit after the last ring segment. */
		if (link_trb_toggles_cycle(next))
			ring->cycle_state ^= 1;

		ring->enq_seg = ring->enq_seg->next;
		ring->enqueue = ring->enq_seg->trbs;
		next = ring->enqueue;

		if (link_trb_count++ > ring->num_segs) {
			xhci_warn(xhci, "%s: Ring link TRB loop\n", __func__);
			break;
		}
	}

	trace_xhci_inc_enq(ring);
}

/*
 * Check to see if there's room to enqueue num_trbs on the ring and make sure
 * enqueue pointer will not advance into dequeue segment. See rules above.
 */
static inline int room_on_ring(struct xhci_hcd *xhci, struct xhci_ring *ring,
		unsigned int num_trbs)
{
	int num_trbs_in_deq_seg;

	if (ring->num_trbs_free < num_trbs)
		return 0;

	if (ring->type != TYPE_COMMAND && ring->type != TYPE_EVENT) {
		num_trbs_in_deq_seg = ring->dequeue - ring->deq_seg->trbs;
		if (ring->num_trbs_free < num_trbs + num_trbs_in_deq_seg)
			return 0;
	}

	return 1;
}

/* Ring the host controller doorbell after placing a command on the ring */
void xhci_ring_cmd_db(struct xhci_hcd *xhci)
{
	if (!(xhci->cmd_ring_state & CMD_RING_STATE_RUNNING))
		return;

	xhci_dbg(xhci, "// Ding dong!\n");

	trace_xhci_ring_host_doorbell(0, DB_VALUE_HOST);

	writel(DB_VALUE_HOST, &xhci->dba->doorbell[0]);
	/* Flush PCI posted writes */
	readl(&xhci->dba->doorbell[0]);
}
EXPORT_SYMBOL_GPL(xhci_ring_cmd_db);

static bool xhci_mod_cmd_timer(struct xhci_hcd *xhci, unsigned long delay)
{
	return mod_delayed_work(system_wq, &xhci->cmd_timer, delay);
}

static struct xhci_command *xhci_next_queued_cmd(struct xhci_hcd *xhci)
{
	return list_first_entry_or_null(&xhci->cmd_list, struct xhci_command,
					cmd_list);
}

/*
 * Turn all commands on command ring with status set to "aborted" to no-op trbs.
 * If there are other commands waiting then restart the ring and kick the timer.
 * This must be called with command ring stopped and xhci->lock held.
 */
static void xhci_handle_stopped_cmd_ring(struct xhci_hcd *xhci,
					 struct xhci_command *cur_cmd)
{
	struct xhci_command *i_cmd;

	/* Turn all aborted commands in list to no-ops, then restart */
	list_for_each_entry(i_cmd, &xhci->cmd_list, cmd_list) {

		if (i_cmd->status != COMP_COMMAND_ABORTED)
			continue;

		i_cmd->status = COMP_COMMAND_RING_STOPPED;

		xhci_dbg(xhci, "Turn aborted command %p to no-op\n",
			 i_cmd->command_trb);

		trb_to_noop(i_cmd->command_trb, TRB_CMD_NOOP);

		/*
		 * caller waiting for completion is called when command
		 *  completion event is received for these no-op commands
		 */
	}

	xhci->cmd_ring_state = CMD_RING_STATE_RUNNING;

	/* ring command ring doorbell to restart the command ring */
	if ((xhci->cmd_ring->dequeue != xhci->cmd_ring->enqueue) &&
	    !(xhci->xhc_state & XHCI_STATE_DYING)) {
		xhci->current_cmd = cur_cmd;
		xhci_mod_cmd_timer(xhci, XHCI_CMD_DEFAULT_TIMEOUT);
		xhci_ring_cmd_db(xhci);
	}
}

/* Must be called with xhci->lock held, releases and aquires lock back */
static int xhci_abort_cmd_ring(struct xhci_hcd *xhci, unsigned long flags)
{
	u64 temp_64;
	int ret;

	xhci_dbg(xhci, "Abort command ring\n");

	reinit_completion(&xhci->cmd_ring_stop_completion);

	temp_64 = xhci_read_64(xhci, &xhci->op_regs->cmd_ring);
	xhci_write_64(xhci, temp_64 | CMD_RING_ABORT,
			&xhci->op_regs->cmd_ring);

	/* Section 4.6.1.2 of xHCI 1.0 spec says software should also time the
	 * completion of the Command Abort operation. If CRR is not negated in 5
	 * seconds then driver handles it as if host died (-ENODEV).
	 * In the future we should distinguish between -ENODEV and -ETIMEDOUT
	 * and try to recover a -ETIMEDOUT with a host controller reset.
	 */
	ret = xhci_handshake(&xhci->op_regs->cmd_ring,
			CMD_RING_RUNNING, 0, 5 * 1000 * 1000);
	if (ret < 0) {
		xhci_err(xhci, "Abort failed to stop command ring: %d\n", ret);
		xhci_halt(xhci);
		xhci_hc_died(xhci);
		return ret;
	}
	/*
	 * Writing the CMD_RING_ABORT bit should cause a cmd completion event,
	 * however on some host hw the CMD_RING_RUNNING bit is correctly cleared
	 * but the completion event in never sent. Wait 2 secs (arbitrary
	 * number) to handle those cases after negation of CMD_RING_RUNNING.
	 */
	spin_unlock_irqrestore(&xhci->lock, flags);
	ret = wait_for_completion_timeout(&xhci->cmd_ring_stop_completion,
					  msecs_to_jiffies(2000));
	spin_lock_irqsave(&xhci->lock, flags);
	if (!ret) {
		xhci_dbg(xhci, "No stop event for abort, ring start fail?\n");
		xhci_cleanup_command_queue(xhci);
	} else {
		xhci_handle_stopped_cmd_ring(xhci, xhci_next_queued_cmd(xhci));
	}
	return 0;
}

void xhci_ring_ep_doorbell(struct xhci_hcd *xhci,
		unsigned int slot_id,
		unsigned int ep_index,
		unsigned int stream_id)
{
	__le32 __iomem *db_addr = &xhci->dba->doorbell[slot_id];
	struct xhci_virt_ep *ep = &xhci->devs[slot_id]->eps[ep_index];
	unsigned int ep_state = ep->ep_state;

	/* Don't ring the doorbell for this endpoint if there are pending
	 * cancellations because we don't want to interrupt processing.
	 * We don't want to restart any stream rings if there's a set dequeue
	 * pointer command pending because the device can choose to start any
	 * stream once the endpoint is on the HW schedule.
	 */
	if ((ep_state & EP_STOP_CMD_PENDING) || (ep_state & SET_DEQ_PENDING) ||
	    (ep_state & EP_HALTED) || (ep_state & EP_CLEARING_TT))
		return;

	trace_xhci_ring_ep_doorbell(slot_id, DB_VALUE(ep_index, stream_id));

	writel(DB_VALUE(ep_index, stream_id), db_addr);
	/* flush the write */
	readl(db_addr);
}

/* Ring the doorbell for any rings with pending URBs */
static void ring_doorbell_for_active_rings(struct xhci_hcd *xhci,
		unsigned int slot_id,
		unsigned int ep_index)
{
	unsigned int stream_id;
	struct xhci_virt_ep *ep;

	ep = &xhci->devs[slot_id]->eps[ep_index];

	/* A ring has pending URBs if its TD list is not empty */
	if (!(ep->ep_state & EP_HAS_STREAMS)) {
		if (ep->ring && !(list_empty(&ep->ring->td_list)))
			xhci_ring_ep_doorbell(xhci, slot_id, ep_index, 0);
		return;
	}

	for (stream_id = 1; stream_id < ep->stream_info->num_streams;
			stream_id++) {
		struct xhci_stream_info *stream_info = ep->stream_info;
		if (!list_empty(&stream_info->stream_rings[stream_id]->td_list))
			xhci_ring_ep_doorbell(xhci, slot_id, ep_index,
						stream_id);
	}
}

void xhci_ring_doorbell_for_active_rings(struct xhci_hcd *xhci,
		unsigned int slot_id,
		unsigned int ep_index)
{
	ring_doorbell_for_active_rings(xhci, slot_id, ep_index);
}

static struct xhci_virt_ep *xhci_get_virt_ep(struct xhci_hcd *xhci,
					     unsigned int slot_id,
					     unsigned int ep_index)
{
	if (slot_id == 0 || slot_id >= MAX_HC_SLOTS) {
		xhci_warn(xhci, "Invalid slot_id %u\n", slot_id);
		return NULL;
	}
	if (ep_index >= EP_CTX_PER_DEV) {
		xhci_warn(xhci, "Invalid endpoint index %u\n", ep_index);
		return NULL;
	}
	if (!xhci->devs[slot_id]) {
		xhci_warn(xhci, "No xhci virt device for slot_id %u\n", slot_id);
		return NULL;
	}

	return &xhci->devs[slot_id]->eps[ep_index];
}

<<<<<<< HEAD
static struct xhci_ring *xhci_virt_ep_to_ring(struct xhci_hcd *xhci,
					      struct xhci_virt_ep *ep,
					      unsigned int stream_id)
{
	/* common case, no streams */
	if (!(ep->ep_state & EP_HAS_STREAMS))
		return ep->ring;

	if (!ep->stream_info)
		return NULL;

	if (stream_id == 0 || stream_id >= ep->stream_info->num_streams) {
		xhci_warn(xhci, "Invalid stream_id %u request for slot_id %u ep_index %u\n",
			  stream_id, ep->vdev->slot_id, ep->ep_index);
		return NULL;
	}

	return ep->stream_info->stream_rings[stream_id];
}

=======
>>>>>>> 32517d87
/* Get the right ring for the given slot_id, ep_index and stream_id.
 * If the endpoint supports streams, boundary check the URB's stream ID.
 * If the endpoint doesn't support streams, return the singular endpoint ring.
 */
struct xhci_ring *xhci_triad_to_transfer_ring(struct xhci_hcd *xhci,
		unsigned int slot_id, unsigned int ep_index,
		unsigned int stream_id)
{
	struct xhci_virt_ep *ep;

	ep = xhci_get_virt_ep(xhci, slot_id, ep_index);
	if (!ep)
<<<<<<< HEAD
=======
		return NULL;

	/* Common case: no streams */
	if (!(ep->ep_state & EP_HAS_STREAMS))
		return ep->ring;

	if (stream_id == 0) {
		xhci_warn(xhci,
				"WARN: Slot ID %u, ep index %u has streams, "
				"but URB has no stream ID.\n",
				slot_id, ep_index);
>>>>>>> 32517d87
		return NULL;

	return xhci_virt_ep_to_ring(xhci, ep, stream_id);
}


/*
 * Get the hw dequeue pointer xHC stopped on, either directly from the
 * endpoint context, or if streams are in use from the stream context.
 * The returned hw_dequeue contains the lowest four bits with cycle state
 * and possbile stream context type.
 */
static u64 xhci_get_hw_deq(struct xhci_hcd *xhci, struct xhci_virt_device *vdev,
			   unsigned int ep_index, unsigned int stream_id)
{
	struct xhci_ep_ctx *ep_ctx;
	struct xhci_stream_ctx *st_ctx;
	struct xhci_virt_ep *ep;

	ep = &vdev->eps[ep_index];

	if (ep->ep_state & EP_HAS_STREAMS) {
		st_ctx = &ep->stream_info->stream_ctx_array[stream_id];
		return le64_to_cpu(st_ctx->stream_ring);
	}
	ep_ctx = xhci_get_ep_ctx(xhci, vdev->out_ctx, ep_index);
	return le64_to_cpu(ep_ctx->deq);
}

static int xhci_move_dequeue_past_td(struct xhci_hcd *xhci,
				unsigned int slot_id, unsigned int ep_index,
				unsigned int stream_id, struct xhci_td *td)
{
	struct xhci_virt_device *dev = xhci->devs[slot_id];
	struct xhci_virt_ep *ep = &dev->eps[ep_index];
	struct xhci_ring *ep_ring;
	struct xhci_command *cmd;
	struct xhci_segment *new_seg;
	union xhci_trb *new_deq;
	int new_cycle;
	dma_addr_t addr;
	u64 hw_dequeue;
	bool cycle_found = false;
	bool td_last_trb_found = false;
	u32 trb_sct = 0;
	int ret;

	ep_ring = xhci_triad_to_transfer_ring(xhci, slot_id,
			ep_index, stream_id);
	if (!ep_ring) {
		xhci_warn(xhci, "WARN can't find new dequeue, invalid stream ID %u\n",
			  stream_id);
		return -ENODEV;
	}
	/*
	 * A cancelled TD can complete with a stall if HW cached the trb.
	 * In this case driver can't find td, but if the ring is empty we
	 * can move the dequeue pointer to the current enqueue position.
	 * We shouldn't hit this anymore as cached cancelled TRBs are given back
	 * after clearing the cache, but be on the safe side and keep it anyway
	 */
	if (!td) {
		if (list_empty(&ep_ring->td_list)) {
			new_seg = ep_ring->enq_seg;
			new_deq = ep_ring->enqueue;
			new_cycle = ep_ring->cycle_state;
			xhci_dbg(xhci, "ep ring empty, Set new dequeue = enqueue");
			goto deq_found;
		} else {
			xhci_warn(xhci, "Can't find new dequeue state, missing td\n");
			return -EINVAL;
		}
	}

	hw_dequeue = xhci_get_hw_deq(xhci, dev, ep_index, stream_id);
	new_seg = ep_ring->deq_seg;
	new_deq = ep_ring->dequeue;
	new_cycle = hw_dequeue & 0x1;

	/*
	 * We want to find the pointer, segment and cycle state of the new trb
	 * (the one after current TD's last_trb). We know the cycle state at
	 * hw_dequeue, so walk the ring until both hw_dequeue and last_trb are
	 * found.
	 */
	do {
		if (!cycle_found && xhci_trb_virt_to_dma(new_seg, new_deq)
		    == (dma_addr_t)(hw_dequeue & ~0xf)) {
			cycle_found = true;
			if (td_last_trb_found)
				break;
		}
		if (new_deq == td->last_trb)
			td_last_trb_found = true;

		if (cycle_found && trb_is_link(new_deq) &&
		    link_trb_toggles_cycle(new_deq))
			new_cycle ^= 0x1;

		next_trb(xhci, ep_ring, &new_seg, &new_deq);

		/* Search wrapped around, bail out */
		if (new_deq == ep->ring->dequeue) {
			xhci_err(xhci, "Error: Failed finding new dequeue state\n");
			return -EINVAL;
		}

	} while (!cycle_found || !td_last_trb_found);

deq_found:

	/* Don't update the ring cycle state for the producer (us). */
	addr = xhci_trb_virt_to_dma(new_seg, new_deq);
	if (addr == 0) {
		xhci_warn(xhci, "Can't find dma of new dequeue ptr\n");
		xhci_warn(xhci, "deq seg = %p, deq ptr = %p\n", new_seg, new_deq);
		return -EINVAL;
	}

	if ((ep->ep_state & SET_DEQ_PENDING)) {
		xhci_warn(xhci, "Set TR Deq already pending, don't submit for 0x%pad\n",
			  &addr);
		return -EBUSY;
	}

	/* This function gets called from contexts where it cannot sleep */
	cmd = xhci_alloc_command(xhci, false, GFP_ATOMIC);
	if (!cmd) {
		xhci_warn(xhci, "Can't alloc Set TR Deq cmd 0x%pad\n", &addr);
		return -ENOMEM;
	}

	if (stream_id)
		trb_sct = SCT_FOR_TRB(SCT_PRI_TR);
	ret = queue_command(xhci, cmd,
		lower_32_bits(addr) | trb_sct | new_cycle,
		upper_32_bits(addr),
		STREAM_ID_FOR_TRB(stream_id), SLOT_ID_FOR_TRB(slot_id) |
		EP_ID_FOR_TRB(ep_index) | TRB_TYPE(TRB_SET_DEQ), false);
	if (ret < 0) {
		xhci_free_command(xhci, cmd);
		return ret;
	}
	ep->queued_deq_seg = new_seg;
	ep->queued_deq_ptr = new_deq;

	xhci_dbg_trace(xhci, trace_xhci_dbg_cancel_urb,
		       "Set TR Deq ptr 0x%llx, cycle %u\n", addr, new_cycle);

	/* Stop the TD queueing code from ringing the doorbell until
	 * this command completes.  The HC won't set the dequeue pointer
	 * if the ring is running, and ringing the doorbell starts the
	 * ring running.
	 */
	ep->ep_state |= SET_DEQ_PENDING;
	xhci_ring_cmd_db(xhci);
	return 0;
}

/* flip_cycle means flip the cycle bit of all but the first and last TRB.
 * (The last TRB actually points to the ring enqueue pointer, which is not part
 * of this TD.)  This is used to remove partially enqueued isoc TDs from a ring.
 */
static void td_to_noop(struct xhci_hcd *xhci, struct xhci_ring *ep_ring,
		       struct xhci_td *td, bool flip_cycle)
{
	struct xhci_segment *seg	= td->start_seg;
	union xhci_trb *trb		= td->first_trb;

	while (1) {
		trb_to_noop(trb, TRB_TR_NOOP);

		/* flip cycle if asked to */
		if (flip_cycle && trb != td->first_trb && trb != td->last_trb)
			trb->generic.field[3] ^= cpu_to_le32(TRB_CYCLE);

		if (trb == td->last_trb)
			break;

		next_trb(xhci, ep_ring, &seg, &trb);
	}
}

static void xhci_stop_watchdog_timer_in_irq(struct xhci_hcd *xhci,
		struct xhci_virt_ep *ep)
{
	ep->ep_state &= ~EP_STOP_CMD_PENDING;
	/* Can't del_timer_sync in interrupt */
	del_timer(&ep->stop_cmd_timer);
}

/*
 * Must be called with xhci->lock held in interrupt context,
 * releases and re-acquires xhci->lock
 */
static void xhci_giveback_urb_in_irq(struct xhci_hcd *xhci,
				     struct xhci_td *cur_td, int status)
{
	struct urb	*urb		= cur_td->urb;
	struct urb_priv	*urb_priv	= urb->hcpriv;
	struct usb_hcd	*hcd		= bus_to_hcd(urb->dev->bus);

	if (usb_pipetype(urb->pipe) == PIPE_ISOCHRONOUS) {
		xhci_to_hcd(xhci)->self.bandwidth_isoc_reqs--;
		if (xhci_to_hcd(xhci)->self.bandwidth_isoc_reqs	== 0) {
			if (xhci->quirks & XHCI_AMD_PLL_FIX)
				usb_amd_quirk_pll_enable();
		}
	}
	xhci_urb_free_priv(urb_priv);
	usb_hcd_unlink_urb_from_ep(hcd, urb);
	trace_xhci_urb_giveback(urb);
	usb_hcd_giveback_urb(hcd, urb, status);
}

static void xhci_unmap_td_bounce_buffer(struct xhci_hcd *xhci,
		struct xhci_ring *ring, struct xhci_td *td)
{
	struct device *dev = xhci_to_hcd(xhci)->self.controller;
	struct xhci_segment *seg = td->bounce_seg;
	struct urb *urb = td->urb;
	size_t len;

	if (!ring || !seg || !urb)
		return;

	if (usb_urb_dir_out(urb)) {
		dma_unmap_single(dev, seg->bounce_dma, ring->bounce_buf_len,
				 DMA_TO_DEVICE);
		return;
	}

	dma_unmap_single(dev, seg->bounce_dma, ring->bounce_buf_len,
			 DMA_FROM_DEVICE);
	/* for in tranfers we need to copy the data from bounce to sg */
	if (urb->num_sgs) {
		len = sg_pcopy_from_buffer(urb->sg, urb->num_sgs, seg->bounce_buf,
					   seg->bounce_len, seg->bounce_offs);
		if (len != seg->bounce_len)
			xhci_warn(xhci, "WARN Wrong bounce buffer read length: %zu != %d\n",
				  len, seg->bounce_len);
	} else {
		memcpy(urb->transfer_buffer + seg->bounce_offs, seg->bounce_buf,
		       seg->bounce_len);
	}
	seg->bounce_len = 0;
	seg->bounce_offs = 0;
}

static int xhci_td_cleanup(struct xhci_hcd *xhci, struct xhci_td *td,
			   struct xhci_ring *ep_ring, int status)
{
	struct urb *urb = NULL;

	/* Clean up the endpoint's TD list */
	urb = td->urb;

	/* if a bounce buffer was used to align this td then unmap it */
	xhci_unmap_td_bounce_buffer(xhci, ep_ring, td);

	/* Do one last check of the actual transfer length.
	 * If the host controller said we transferred more data than the buffer
	 * length, urb->actual_length will be a very big number (since it's
	 * unsigned).  Play it safe and say we didn't transfer anything.
	 */
	if (urb->actual_length > urb->transfer_buffer_length) {
		xhci_warn(xhci, "URB req %u and actual %u transfer length mismatch\n",
			  urb->transfer_buffer_length, urb->actual_length);
		urb->actual_length = 0;
		status = 0;
	}
	/* TD might be removed from td_list if we are giving back a cancelled URB */
	if (!list_empty(&td->td_list))
		list_del_init(&td->td_list);
	/* Giving back a cancelled URB, or if a slated TD completed anyway */
	if (!list_empty(&td->cancelled_td_list))
		list_del_init(&td->cancelled_td_list);

	inc_td_cnt(urb);
	/* Giveback the urb when all the tds are completed */
	if (last_td_in_urb(td)) {
		if ((urb->actual_length != urb->transfer_buffer_length &&
		     (urb->transfer_flags & URB_SHORT_NOT_OK)) ||
		    (status != 0 && !usb_endpoint_xfer_isoc(&urb->ep->desc)))
			xhci_dbg(xhci, "Giveback URB %p, len = %d, expected = %d, status = %d\n",
				 urb, urb->actual_length,
				 urb->transfer_buffer_length, status);

<<<<<<< HEAD
		/* set isoc urb status to 0 just as EHCI, UHCI, and OHCI */
		if (usb_pipetype(urb->pipe) == PIPE_ISOCHRONOUS)
			status = 0;
		xhci_giveback_urb_in_irq(xhci, td, status);
	}

	return 0;
}
=======
	ep = xhci_get_virt_ep(xhci, slot_id, ep_index);
	if (!ep)
		return;

	vdev = xhci->devs[slot_id];
	ep_ctx = xhci_get_ep_ctx(xhci, vdev->out_ctx, ep_index);
	trace_xhci_handle_cmd_stop_ep(ep_ctx);

	last_unlinked_td = list_last_entry(&ep->cancelled_td_list,
			struct xhci_td, cancelled_td_list);
>>>>>>> 32517d87


/* Complete the cancelled URBs we unlinked from td_list. */
static void xhci_giveback_invalidated_tds(struct xhci_virt_ep *ep)
{
	struct xhci_ring *ring;
	struct xhci_td *td, *tmp_td;

	list_for_each_entry_safe(td, tmp_td, &ep->cancelled_td_list,
				 cancelled_td_list) {

		ring = xhci_urb_to_transfer_ring(ep->xhci, td->urb);

		if (td->cancel_status == TD_CLEARED)
			xhci_td_cleanup(ep->xhci, td, ring, td->status);

		if (ep->xhci->xhc_state & XHCI_STATE_DYING)
			return;
	}
}

static int xhci_reset_halted_ep(struct xhci_hcd *xhci, unsigned int slot_id,
				unsigned int ep_index, enum xhci_ep_reset_type reset_type)
{
	struct xhci_command *command;
	int ret = 0;

	command = xhci_alloc_command(xhci, false, GFP_ATOMIC);
	if (!command) {
		ret = -ENOMEM;
		goto done;
	}

	ret = xhci_queue_reset_ep(xhci, command, slot_id, ep_index, reset_type);
done:
	if (ret)
		xhci_err(xhci, "ERROR queuing reset endpoint for slot %d ep_index %d, %d\n",
			 slot_id, ep_index, ret);
	return ret;
}

static int xhci_handle_halted_endpoint(struct xhci_hcd *xhci,
				struct xhci_virt_ep *ep, unsigned int stream_id,
				struct xhci_td *td,
				enum xhci_ep_reset_type reset_type)
{
	unsigned int slot_id = ep->vdev->slot_id;
	int err;

	/*
	 * Avoid resetting endpoint if link is inactive. Can cause host hang.
	 * Device will be reset soon to recover the link so don't do anything
	 */
	if (ep->vdev->flags & VDEV_PORT_ERROR)
		return -ENODEV;

	/* add td to cancelled list and let reset ep handler take care of it */
	if (reset_type == EP_HARD_RESET) {
		ep->ep_state |= EP_HARD_CLEAR_TOGGLE;
		if (td && list_empty(&td->cancelled_td_list)) {
			list_add_tail(&td->cancelled_td_list, &ep->cancelled_td_list);
			td->cancel_status = TD_HALTED;
		}
	}

	if (ep->ep_state & EP_HALTED) {
		xhci_dbg(xhci, "Reset ep command already pending\n");
		return 0;
	}

	err = xhci_reset_halted_ep(xhci, slot_id, ep->ep_index, reset_type);
	if (err)
		return err;

	ep->ep_state |= EP_HALTED;

	xhci_ring_cmd_db(xhci);

	return 0;
}

/*
 * Fix up the ep ring first, so HW stops executing cancelled TDs.
 * We have the xHCI lock, so nothing can modify this list until we drop it.
 * We're also in the event handler, so we can't get re-interrupted if another
 * Stop Endpoint command completes.
 *
 * only call this when ring is not in a running state
 */

static int xhci_invalidate_cancelled_tds(struct xhci_virt_ep *ep)
{
	struct xhci_hcd		*xhci;
	struct xhci_td		*td = NULL;
	struct xhci_td		*tmp_td = NULL;
	struct xhci_td		*cached_td = NULL;
	struct xhci_ring	*ring;
	u64			hw_deq;
	unsigned int		slot_id = ep->vdev->slot_id;
	int			err;

	xhci = ep->xhci;

	list_for_each_entry_safe(td, tmp_td, &ep->cancelled_td_list, cancelled_td_list) {
		xhci_dbg_trace(xhci, trace_xhci_dbg_cancel_urb,
				"Removing canceled TD starting at 0x%llx (dma).",
				(unsigned long long)xhci_trb_virt_to_dma(
					td->start_seg, td->first_trb));
		list_del_init(&td->td_list);
		ring = xhci_urb_to_transfer_ring(xhci, td->urb);
		if (!ring) {
			xhci_warn(xhci, "WARN Cancelled URB %p has invalid stream ID %u.\n",
				  td->urb, td->urb->stream_id);
			continue;
		}
		/*
		 * If a ring stopped on the TD we need to cancel then we have to
		 * move the xHC endpoint ring dequeue pointer past this TD.
		 * Rings halted due to STALL may show hw_deq is past the stalled
		 * TD, but still require a set TR Deq command to flush xHC cache.
		 */
		hw_deq = xhci_get_hw_deq(xhci, ep->vdev, ep->ep_index,
					 td->urb->stream_id);
		hw_deq &= ~0xf;

		if (td->cancel_status == TD_HALTED) {
			cached_td = td;
		} else if (trb_in_td(xhci, td->start_seg, td->first_trb,
			      td->last_trb, hw_deq, false)) {
			switch (td->cancel_status) {
			case TD_CLEARED: /* TD is already no-op */
			case TD_CLEARING_CACHE: /* set TR deq command already queued */
				break;
			case TD_DIRTY: /* TD is cached, clear it */
			case TD_HALTED:
				/* FIXME  stream case, several stopped rings */
				cached_td = td;
				break;
			}
		} else {
			td_to_noop(xhci, ring, td, false);
			td->cancel_status = TD_CLEARED;
		}
	}
	if (cached_td) {
		cached_td->cancel_status = TD_CLEARING_CACHE;

		err = xhci_move_dequeue_past_td(xhci, slot_id, ep->ep_index,
						cached_td->urb->stream_id,
						cached_td);
		/* Failed to move past cached td, try just setting it noop */
		if (err) {
			td_to_noop(xhci, ring, cached_td, false);
			cached_td->cancel_status = TD_CLEARED;
		}
		cached_td = NULL;
	}
	return 0;
}

/*
 * Returns the TD the endpoint ring halted on.
 * Only call for non-running rings without streams.
 */
static struct xhci_td *find_halted_td(struct xhci_virt_ep *ep)
{
	struct xhci_td	*td;
	u64		hw_deq;

	if (!list_empty(&ep->ring->td_list)) { /* Not streams compatible */
		hw_deq = xhci_get_hw_deq(ep->xhci, ep->vdev, ep->ep_index, 0);
		hw_deq &= ~0xf;
		td = list_first_entry(&ep->ring->td_list, struct xhci_td, td_list);
		if (trb_in_td(ep->xhci, td->start_seg, td->first_trb,
				td->last_trb, hw_deq, false))
			return td;
	}
	return NULL;
}

/*
 * When we get a command completion for a Stop Endpoint Command, we need to
 * unlink any cancelled TDs from the ring.  There are two ways to do that:
 *
 *  1. If the HW was in the middle of processing the TD that needs to be
 *     cancelled, then we must move the ring's dequeue pointer past the last TRB
 *     in the TD with a Set Dequeue Pointer Command.
 *  2. Otherwise, we turn all the TRBs in the TD into No-op TRBs (with the chain
 *     bit cleared) so that the HW will skip over them.
 */
static void xhci_handle_cmd_stop_ep(struct xhci_hcd *xhci, int slot_id,
				    union xhci_trb *trb, u32 comp_code)
{
	unsigned int ep_index;
	struct xhci_virt_ep *ep;
	struct xhci_ep_ctx *ep_ctx;
	struct xhci_td *td = NULL;
	enum xhci_ep_reset_type reset_type;
	struct xhci_command *command;
	int err;

	if (unlikely(TRB_TO_SUSPEND_PORT(le32_to_cpu(trb->generic.field[3])))) {
		if (!xhci->devs[slot_id])
			xhci_warn(xhci, "Stop endpoint command completion for disabled slot %u\n",
				  slot_id);
		return;
	}

	ep_index = TRB_TO_EP_INDEX(le32_to_cpu(trb->generic.field[3]));
	ep = xhci_get_virt_ep(xhci, slot_id, ep_index);
	if (!ep)
		return;

	ep_ctx = xhci_get_ep_ctx(xhci, ep->vdev->out_ctx, ep_index);

	trace_xhci_handle_cmd_stop_ep(ep_ctx);

	if (comp_code == COMP_CONTEXT_STATE_ERROR) {
	/*
	 * If stop endpoint command raced with a halting endpoint we need to
	 * reset the host side endpoint first.
	 * If the TD we halted on isn't cancelled the TD should be given back
	 * with a proper error code, and the ring dequeue moved past the TD.
	 * If streams case we can't find hw_deq, or the TD we halted on so do a
	 * soft reset.
	 *
	 * Proper error code is unknown here, it would be -EPIPE if device side
	 * of enadpoit halted (aka STALL), and -EPROTO if not (transaction error)
	 * We use -EPROTO, if device is stalled it should return a stall error on
	 * next transfer, which then will return -EPIPE, and device side stall is
	 * noted and cleared by class driver.
	 */
		switch (GET_EP_CTX_STATE(ep_ctx)) {
		case EP_STATE_HALTED:
			xhci_dbg(xhci, "Stop ep completion raced with stall, reset ep\n");
			if (ep->ep_state & EP_HAS_STREAMS) {
				reset_type = EP_SOFT_RESET;
			} else {
				reset_type = EP_HARD_RESET;
				td = find_halted_td(ep);
				if (td)
					td->status = -EPROTO;
			}
			/* reset ep, reset handler cleans up cancelled tds */
			err = xhci_handle_halted_endpoint(xhci, ep, 0, td,
							  reset_type);
			if (err)
				break;
			xhci_stop_watchdog_timer_in_irq(xhci, ep);
			return;
		case EP_STATE_RUNNING:
			/* Race, HW handled stop ep cmd before ep was running */
			command = xhci_alloc_command(xhci, false, GFP_ATOMIC);
			if (!command)
				xhci_stop_watchdog_timer_in_irq(xhci, ep);

			mod_timer(&ep->stop_cmd_timer,
				  jiffies + XHCI_STOP_EP_CMD_TIMEOUT * HZ);
			xhci_queue_stop_endpoint(xhci, command, slot_id, ep_index, 0);
			xhci_ring_cmd_db(xhci);

			return;
		default:
			break;
		}
	}
	/* will queue a set TR deq if stopped on a cancelled, uncleared TD */
	xhci_invalidate_cancelled_tds(ep);
	xhci_stop_watchdog_timer_in_irq(xhci, ep);

	/* Otherwise ring the doorbell(s) to restart queued transfers */
	xhci_giveback_invalidated_tds(ep);
	ring_doorbell_for_active_rings(xhci, slot_id, ep_index);
}

static void xhci_kill_ring_urbs(struct xhci_hcd *xhci, struct xhci_ring *ring)
{
	struct xhci_td *cur_td;
	struct xhci_td *tmp;

	list_for_each_entry_safe(cur_td, tmp, &ring->td_list, td_list) {
		list_del_init(&cur_td->td_list);

		if (!list_empty(&cur_td->cancelled_td_list))
			list_del_init(&cur_td->cancelled_td_list);

		xhci_unmap_td_bounce_buffer(xhci, ring, cur_td);

		inc_td_cnt(cur_td->urb);
		if (last_td_in_urb(cur_td))
			xhci_giveback_urb_in_irq(xhci, cur_td, -ESHUTDOWN);
	}
}

static void xhci_kill_endpoint_urbs(struct xhci_hcd *xhci,
		int slot_id, int ep_index)
{
	struct xhci_td *cur_td;
	struct xhci_td *tmp;
	struct xhci_virt_ep *ep;
	struct xhci_ring *ring;

	ep = &xhci->devs[slot_id]->eps[ep_index];
	if ((ep->ep_state & EP_HAS_STREAMS) ||
			(ep->ep_state & EP_GETTING_NO_STREAMS)) {
		int stream_id;

		for (stream_id = 1; stream_id < ep->stream_info->num_streams;
				stream_id++) {
			ring = ep->stream_info->stream_rings[stream_id];
			if (!ring)
				continue;

			xhci_dbg_trace(xhci, trace_xhci_dbg_cancel_urb,
					"Killing URBs for slot ID %u, ep index %u, stream %u",
					slot_id, ep_index, stream_id);
			xhci_kill_ring_urbs(xhci, ring);
		}
	} else {
		ring = ep->ring;
		if (!ring)
			return;
		xhci_dbg_trace(xhci, trace_xhci_dbg_cancel_urb,
				"Killing URBs for slot ID %u, ep index %u",
				slot_id, ep_index);
		xhci_kill_ring_urbs(xhci, ring);
	}

	list_for_each_entry_safe(cur_td, tmp, &ep->cancelled_td_list,
			cancelled_td_list) {
		list_del_init(&cur_td->cancelled_td_list);
		inc_td_cnt(cur_td->urb);

		if (last_td_in_urb(cur_td))
			xhci_giveback_urb_in_irq(xhci, cur_td, -ESHUTDOWN);
	}
}

/*
 * host controller died, register read returns 0xffffffff
 * Complete pending commands, mark them ABORTED.
 * URBs need to be given back as usb core might be waiting with device locks
 * held for the URBs to finish during device disconnect, blocking host remove.
 *
 * Call with xhci->lock held.
 * lock is relased and re-acquired while giving back urb.
 */
void xhci_hc_died(struct xhci_hcd *xhci)
{
	int i, j;

	if (xhci->xhc_state & XHCI_STATE_DYING)
		return;

	xhci_err(xhci, "xHCI host controller not responding, assume dead\n");
	xhci->xhc_state |= XHCI_STATE_DYING;

	xhci_cleanup_command_queue(xhci);

	/* return any pending urbs, remove may be waiting for them */
	for (i = 0; i <= HCS_MAX_SLOTS(xhci->hcs_params1); i++) {
		if (!xhci->devs[i])
			continue;
		for (j = 0; j < 31; j++)
			xhci_kill_endpoint_urbs(xhci, i, j);
	}

	/* inform usb core hc died if PCI remove isn't already handling it */
	if (!(xhci->xhc_state & XHCI_STATE_REMOVING))
		usb_hc_died(xhci_to_hcd(xhci));
}

/* Watchdog timer function for when a stop endpoint command fails to complete.
 * In this case, we assume the host controller is broken or dying or dead.  The
 * host may still be completing some other events, so we have to be careful to
 * let the event ring handler and the URB dequeueing/enqueueing functions know
 * through xhci->state.
 *
 * The timer may also fire if the host takes a very long time to respond to the
 * command, and the stop endpoint command completion handler cannot delete the
 * timer before the timer function is called.  Another endpoint cancellation may
 * sneak in before the timer function can grab the lock, and that may queue
 * another stop endpoint command and add the timer back.  So we cannot use a
 * simple flag to say whether there is a pending stop endpoint command for a
 * particular endpoint.
 *
 * Instead we use a combination of that flag and checking if a new timer is
 * pending.
 */
void xhci_stop_endpoint_command_watchdog(struct timer_list *t)
{
	struct xhci_virt_ep *ep = from_timer(ep, t, stop_cmd_timer);
	struct xhci_hcd *xhci = ep->xhci;
	unsigned long flags;
	u32 usbsts;
	char str[XHCI_MSG_MAX];

	spin_lock_irqsave(&xhci->lock, flags);

	/* bail out if cmd completed but raced with stop ep watchdog timer.*/
	if (!(ep->ep_state & EP_STOP_CMD_PENDING) ||
	    timer_pending(&ep->stop_cmd_timer)) {
		spin_unlock_irqrestore(&xhci->lock, flags);
		xhci_dbg(xhci, "Stop EP timer raced with cmd completion, exit");
		return;
	}
	usbsts = readl(&xhci->op_regs->status);

	xhci_warn(xhci, "xHCI host not responding to stop endpoint command.\n");
	xhci_warn(xhci, "USBSTS:%s\n", xhci_decode_usbsts(str, usbsts));

	ep->ep_state &= ~EP_STOP_CMD_PENDING;

	xhci_halt(xhci);

	/*
	 * handle a stop endpoint cmd timeout as if host died (-ENODEV).
	 * In the future we could distinguish between -ENODEV and -ETIMEDOUT
	 * and try to recover a -ETIMEDOUT with a host controller reset
	 */
	xhci_hc_died(xhci);

	spin_unlock_irqrestore(&xhci->lock, flags);
	xhci_dbg_trace(xhci, trace_xhci_dbg_cancel_urb,
			"xHCI host controller is dead.");
}

static void update_ring_for_set_deq_completion(struct xhci_hcd *xhci,
		struct xhci_virt_device *dev,
		struct xhci_ring *ep_ring,
		unsigned int ep_index)
{
	union xhci_trb *dequeue_temp;
	int num_trbs_free_temp;
	bool revert = false;

	num_trbs_free_temp = ep_ring->num_trbs_free;
	dequeue_temp = ep_ring->dequeue;

	/* If we get two back-to-back stalls, and the first stalled transfer
	 * ends just before a link TRB, the dequeue pointer will be left on
	 * the link TRB by the code in the while loop.  So we have to update
	 * the dequeue pointer one segment further, or we'll jump off
	 * the segment into la-la-land.
	 */
	if (trb_is_link(ep_ring->dequeue)) {
		ep_ring->deq_seg = ep_ring->deq_seg->next;
		ep_ring->dequeue = ep_ring->deq_seg->trbs;
	}

	while (ep_ring->dequeue != dev->eps[ep_index].queued_deq_ptr) {
		/* We have more usable TRBs */
		ep_ring->num_trbs_free++;
		ep_ring->dequeue++;
		if (trb_is_link(ep_ring->dequeue)) {
			if (ep_ring->dequeue ==
					dev->eps[ep_index].queued_deq_ptr)
				break;
			ep_ring->deq_seg = ep_ring->deq_seg->next;
			ep_ring->dequeue = ep_ring->deq_seg->trbs;
		}
		if (ep_ring->dequeue == dequeue_temp) {
			revert = true;
			break;
		}
	}

	if (revert) {
		xhci_dbg(xhci, "Unable to find new dequeue pointer\n");
		ep_ring->num_trbs_free = num_trbs_free_temp;
	}
}

/*
 * When we get a completion for a Set Transfer Ring Dequeue Pointer command,
 * we need to clear the set deq pending flag in the endpoint ring state, so that
 * the TD queueing code can ring the doorbell again.  We also need to ring the
 * endpoint doorbell to restart the ring, but only if there aren't more
 * cancellations pending.
 */
static void xhci_handle_cmd_set_deq(struct xhci_hcd *xhci, int slot_id,
		union xhci_trb *trb, u32 cmd_comp_code)
{
	unsigned int ep_index;
	unsigned int stream_id;
	struct xhci_ring *ep_ring;
	struct xhci_virt_ep *ep;
	struct xhci_ep_ctx *ep_ctx;
	struct xhci_slot_ctx *slot_ctx;
	struct xhci_td *td, *tmp_td;

	ep_index = TRB_TO_EP_INDEX(le32_to_cpu(trb->generic.field[3]));
	stream_id = TRB_TO_STREAM_ID(le32_to_cpu(trb->generic.field[2]));
	ep = xhci_get_virt_ep(xhci, slot_id, ep_index);
	if (!ep)
		return;

<<<<<<< HEAD
	ep_ring = xhci_virt_ep_to_ring(xhci, ep, stream_id);
=======
	dev = xhci->devs[slot_id];
	ep_ring = xhci_stream_id_to_ring(dev, ep_index, stream_id);
>>>>>>> 32517d87
	if (!ep_ring) {
		xhci_warn(xhci, "WARN Set TR deq ptr command for freed stream ID %u\n",
				stream_id);
		/* XXX: Harmless??? */
		goto cleanup;
	}

	ep_ctx = xhci_get_ep_ctx(xhci, ep->vdev->out_ctx, ep_index);
	slot_ctx = xhci_get_slot_ctx(xhci, ep->vdev->out_ctx);
	trace_xhci_handle_cmd_set_deq(slot_ctx);
	trace_xhci_handle_cmd_set_deq_ep(ep_ctx);

	if (cmd_comp_code != COMP_SUCCESS) {
		unsigned int ep_state;
		unsigned int slot_state;

		switch (cmd_comp_code) {
		case COMP_TRB_ERROR:
			xhci_warn(xhci, "WARN Set TR Deq Ptr cmd invalid because of stream ID configuration\n");
			break;
		case COMP_CONTEXT_STATE_ERROR:
			xhci_warn(xhci, "WARN Set TR Deq Ptr cmd failed due to incorrect slot or ep state.\n");
			ep_state = GET_EP_CTX_STATE(ep_ctx);
			slot_state = le32_to_cpu(slot_ctx->dev_state);
			slot_state = GET_SLOT_STATE(slot_state);
			xhci_dbg_trace(xhci, trace_xhci_dbg_cancel_urb,
					"Slot state = %u, EP state = %u",
					slot_state, ep_state);
			break;
		case COMP_SLOT_NOT_ENABLED_ERROR:
			xhci_warn(xhci, "WARN Set TR Deq Ptr cmd failed because slot %u was not enabled.\n",
					slot_id);
			break;
		default:
			xhci_warn(xhci, "WARN Set TR Deq Ptr cmd with unknown completion code of %u.\n",
					cmd_comp_code);
			break;
		}
		/* OK what do we do now?  The endpoint state is hosed, and we
		 * should never get to this point if the synchronization between
		 * queueing, and endpoint state are correct.  This might happen
		 * if the device gets disconnected after we've finished
		 * cancelling URBs, which might not be an error...
		 */
	} else {
		u64 deq;
		/* 4.6.10 deq ptr is written to the stream ctx for streams */
		if (ep->ep_state & EP_HAS_STREAMS) {
			struct xhci_stream_ctx *ctx =
				&ep->stream_info->stream_ctx_array[stream_id];
			deq = le64_to_cpu(ctx->stream_ring) & SCTX_DEQ_MASK;
		} else {
			deq = le64_to_cpu(ep_ctx->deq) & ~EP_CTX_CYCLE_MASK;
		}
		xhci_dbg_trace(xhci, trace_xhci_dbg_cancel_urb,
			"Successful Set TR Deq Ptr cmd, deq = @%08llx", deq);
		if (xhci_trb_virt_to_dma(ep->queued_deq_seg,
					 ep->queued_deq_ptr) == deq) {
			/* Update the ring's dequeue segment and dequeue pointer
			 * to reflect the new position.
			 */
			update_ring_for_set_deq_completion(xhci, ep->vdev,
				ep_ring, ep_index);
		} else {
			xhci_warn(xhci, "Mismatch between completed Set TR Deq Ptr command & xHCI internal state.\n");
			xhci_warn(xhci, "ep deq seg = %p, deq ptr = %p\n",
				  ep->queued_deq_seg, ep->queued_deq_ptr);
		}
	}
	/* HW cached TDs cleared from cache, give them back */
	list_for_each_entry_safe(td, tmp_td, &ep->cancelled_td_list,
				 cancelled_td_list) {
		ep_ring = xhci_urb_to_transfer_ring(ep->xhci, td->urb);
		if (td->cancel_status == TD_CLEARING_CACHE) {
			td->cancel_status = TD_CLEARED;
			xhci_td_cleanup(ep->xhci, td, ep_ring, td->status);
		}
	}
cleanup:
	ep->ep_state &= ~SET_DEQ_PENDING;
	ep->queued_deq_seg = NULL;
	ep->queued_deq_ptr = NULL;
	/* Restart any rings with pending URBs */
	ring_doorbell_for_active_rings(xhci, slot_id, ep_index);
}

static void xhci_handle_cmd_reset_ep(struct xhci_hcd *xhci, int slot_id,
		union xhci_trb *trb, u32 cmd_comp_code)
{
<<<<<<< HEAD
=======
	struct xhci_virt_device *vdev;
>>>>>>> 32517d87
	struct xhci_virt_ep *ep;
	struct xhci_ep_ctx *ep_ctx;
	unsigned int ep_index;

	ep_index = TRB_TO_EP_INDEX(le32_to_cpu(trb->generic.field[3]));
	ep = xhci_get_virt_ep(xhci, slot_id, ep_index);
	if (!ep)
		return;

<<<<<<< HEAD
	ep_ctx = xhci_get_ep_ctx(xhci, ep->vdev->out_ctx, ep_index);
=======
	vdev = xhci->devs[slot_id];
	ep_ctx = xhci_get_ep_ctx(xhci, vdev->out_ctx, ep_index);
>>>>>>> 32517d87
	trace_xhci_handle_cmd_reset_ep(ep_ctx);

	/* This command will only fail if the endpoint wasn't halted,
	 * but we don't care.
	 */
	xhci_dbg_trace(xhci, trace_xhci_dbg_reset_ep,
		"Ignoring reset ep completion code of %u", cmd_comp_code);

	/* Cleanup cancelled TDs as ep is stopped. May queue a Set TR Deq cmd */
	xhci_invalidate_cancelled_tds(ep);

	if (xhci->quirks & XHCI_RESET_EP_QUIRK)
		xhci_dbg(xhci, "Note: Removed workaround to queue config ep for this hw");
	/* Clear our internal halted state */
	ep->ep_state &= ~EP_HALTED;

<<<<<<< HEAD
	xhci_giveback_invalidated_tds(ep);
=======
		xhci_dbg_trace(xhci, trace_xhci_dbg_quirks,
				"Queueing configure endpoint command");
		xhci_queue_configure_endpoint(xhci, command,
				xhci->devs[slot_id]->in_ctx->dma, slot_id,
				false);
		xhci_ring_cmd_db(xhci);
	} else {
		/* Clear our internal halted state */
		ep->ep_state &= ~EP_HALTED;
	}
>>>>>>> 32517d87

	/* if this was a soft reset, then restart */
	if ((le32_to_cpu(trb->generic.field[3])) & TRB_TSP)
		ring_doorbell_for_active_rings(xhci, slot_id, ep_index);
}

static void xhci_handle_cmd_enable_slot(struct xhci_hcd *xhci, int slot_id,
		struct xhci_command *command, u32 cmd_comp_code)
{
	if (cmd_comp_code == COMP_SUCCESS)
		command->slot_id = slot_id;
	else
		command->slot_id = 0;
}

static void xhci_handle_cmd_disable_slot(struct xhci_hcd *xhci, int slot_id)
{
	struct xhci_virt_device *virt_dev;
	struct xhci_slot_ctx *slot_ctx;

	virt_dev = xhci->devs[slot_id];
	if (!virt_dev)
		return;

	slot_ctx = xhci_get_slot_ctx(xhci, virt_dev->out_ctx);
	trace_xhci_handle_cmd_disable_slot(slot_ctx);

	if (xhci->quirks & XHCI_EP_LIMIT_QUIRK)
		/* Delete default control endpoint resources */
		xhci_free_device_endpoint_resources(xhci, virt_dev, true);
	xhci_free_virt_device(xhci, slot_id);
}

static void xhci_handle_cmd_config_ep(struct xhci_hcd *xhci, int slot_id,
		u32 cmd_comp_code)
{
	struct xhci_virt_device *virt_dev;
	struct xhci_input_control_ctx *ctrl_ctx;
	struct xhci_ep_ctx *ep_ctx;
	unsigned int ep_index;
	unsigned int ep_state;
	u32 add_flags, drop_flags;

	/*
	 * Configure endpoint commands can come from the USB core
	 * configuration or alt setting changes, or because the HW
	 * needed an extra configure endpoint command after a reset
	 * endpoint command or streams were being configured.
	 * If the command was for a halted endpoint, the xHCI driver
	 * is not waiting on the configure endpoint command.
	 */
	virt_dev = xhci->devs[slot_id];
	if (!virt_dev)
		return;
	ctrl_ctx = xhci_get_input_control_ctx(virt_dev->in_ctx);
	if (!ctrl_ctx) {
		xhci_warn(xhci, "Could not get input context, bad type.\n");
		return;
	}

	add_flags = le32_to_cpu(ctrl_ctx->add_flags);
	drop_flags = le32_to_cpu(ctrl_ctx->drop_flags);
	/* Input ctx add_flags are the endpoint index plus one */
	ep_index = xhci_last_valid_endpoint(add_flags) - 1;

	ep_ctx = xhci_get_ep_ctx(xhci, virt_dev->out_ctx, ep_index);
	trace_xhci_handle_cmd_config_ep(ep_ctx);

	/* A usb_set_interface() call directly after clearing a halted
	 * condition may race on this quirky hardware.  Not worth
	 * worrying about, since this is prototype hardware.  Not sure
	 * if this will work for streams, but streams support was
	 * untested on this prototype.
	 */
	if (xhci->quirks & XHCI_RESET_EP_QUIRK &&
			ep_index != (unsigned int) -1 &&
			add_flags - SLOT_FLAG == drop_flags) {
		ep_state = virt_dev->eps[ep_index].ep_state;
		if (!(ep_state & EP_HALTED))
			return;
		xhci_dbg_trace(xhci, trace_xhci_dbg_quirks,
				"Completed config ep cmd - "
				"last ep index = %d, state = %d",
				ep_index, ep_state);
		/* Clear internal halted state and restart ring(s) */
		virt_dev->eps[ep_index].ep_state &= ~EP_HALTED;
		ring_doorbell_for_active_rings(xhci, slot_id, ep_index);
		return;
	}
	return;
}

static void xhci_handle_cmd_addr_dev(struct xhci_hcd *xhci, int slot_id)
{
	struct xhci_virt_device *vdev;
	struct xhci_slot_ctx *slot_ctx;

	vdev = xhci->devs[slot_id];
	if (!vdev)
		return;
	slot_ctx = xhci_get_slot_ctx(xhci, vdev->out_ctx);
	trace_xhci_handle_cmd_addr_dev(slot_ctx);
}

static void xhci_handle_cmd_reset_dev(struct xhci_hcd *xhci, int slot_id)
{
	struct xhci_virt_device *vdev;
	struct xhci_slot_ctx *slot_ctx;

	vdev = xhci->devs[slot_id];
	if (!vdev) {
		xhci_warn(xhci, "Reset device command completion for disabled slot %u\n",
			  slot_id);
		return;
	}
	slot_ctx = xhci_get_slot_ctx(xhci, vdev->out_ctx);
	trace_xhci_handle_cmd_reset_dev(slot_ctx);

	xhci_dbg(xhci, "Completed reset device command.\n");
}

static void xhci_handle_cmd_nec_get_fw(struct xhci_hcd *xhci,
		struct xhci_event_cmd *event)
{
	if (!(xhci->quirks & XHCI_NEC_HOST)) {
		xhci_warn(xhci, "WARN NEC_GET_FW command on non-NEC host\n");
		return;
	}
	xhci_dbg_trace(xhci, trace_xhci_dbg_quirks,
			"NEC firmware version %2x.%02x",
			NEC_FW_MAJOR(le32_to_cpu(event->status)),
			NEC_FW_MINOR(le32_to_cpu(event->status)));
}

static void xhci_complete_del_and_free_cmd(struct xhci_command *cmd, u32 status)
{
	list_del(&cmd->cmd_list);

	if (cmd->completion) {
		cmd->status = status;
		complete(cmd->completion);
	} else {
		kfree(cmd);
	}
}

void xhci_cleanup_command_queue(struct xhci_hcd *xhci)
{
	struct xhci_command *cur_cmd, *tmp_cmd;
	xhci->current_cmd = NULL;
	list_for_each_entry_safe(cur_cmd, tmp_cmd, &xhci->cmd_list, cmd_list)
		xhci_complete_del_and_free_cmd(cur_cmd, COMP_COMMAND_ABORTED);
}

void xhci_handle_command_timeout(struct work_struct *work)
{
	struct xhci_hcd *xhci;
	unsigned long flags;
	u64 hw_ring_state;

	xhci = container_of(to_delayed_work(work), struct xhci_hcd, cmd_timer);

	spin_lock_irqsave(&xhci->lock, flags);

	/*
	 * If timeout work is pending, or current_cmd is NULL, it means we
	 * raced with command completion. Command is handled so just return.
	 */
	if (!xhci->current_cmd || delayed_work_pending(&xhci->cmd_timer)) {
		spin_unlock_irqrestore(&xhci->lock, flags);
		return;
	}
	/* mark this command to be cancelled */
	xhci->current_cmd->status = COMP_COMMAND_ABORTED;

	/* Make sure command ring is running before aborting it */
	hw_ring_state = xhci_read_64(xhci, &xhci->op_regs->cmd_ring);
	if (hw_ring_state == ~(u64)0) {
		xhci_hc_died(xhci);
		goto time_out_completed;
	}

	if ((xhci->cmd_ring_state & CMD_RING_STATE_RUNNING) &&
	    (hw_ring_state & CMD_RING_RUNNING))  {
		/* Prevent new doorbell, and start command abort */
		xhci->cmd_ring_state = CMD_RING_STATE_ABORTED;
		xhci_dbg(xhci, "Command timeout\n");
		xhci_abort_cmd_ring(xhci, flags);
		goto time_out_completed;
	}

	/* host removed. Bail out */
	if (xhci->xhc_state & XHCI_STATE_REMOVING) {
		xhci_dbg(xhci, "host removed, ring start fail?\n");
		xhci_cleanup_command_queue(xhci);

		goto time_out_completed;
	}

	/* command timeout on stopped ring, ring can't be aborted */
	xhci_dbg(xhci, "Command timeout on stopped ring\n");
	xhci_handle_stopped_cmd_ring(xhci, xhci->current_cmd);

time_out_completed:
	spin_unlock_irqrestore(&xhci->lock, flags);
	return;
}

static void handle_cmd_completion(struct xhci_hcd *xhci,
		struct xhci_event_cmd *event)
{
	unsigned int slot_id = TRB_TO_SLOT_ID(le32_to_cpu(event->flags));
	u64 cmd_dma;
	dma_addr_t cmd_dequeue_dma;
	u32 cmd_comp_code;
	union xhci_trb *cmd_trb;
	struct xhci_command *cmd;
	u32 cmd_type;

	if (slot_id >= MAX_HC_SLOTS) {
		xhci_warn(xhci, "Invalid slot_id %u\n", slot_id);
		return;
	}

	cmd_dma = le64_to_cpu(event->cmd_trb);
	cmd_trb = xhci->cmd_ring->dequeue;

	trace_xhci_handle_command(xhci->cmd_ring, &cmd_trb->generic);

	cmd_dequeue_dma = xhci_trb_virt_to_dma(xhci->cmd_ring->deq_seg,
			cmd_trb);
	/*
	 * Check whether the completion event is for our internal kept
	 * command.
	 */
	if (!cmd_dequeue_dma || cmd_dma != (u64)cmd_dequeue_dma) {
		xhci_warn(xhci,
			  "ERROR mismatched command completion event\n");
		return;
	}

	cmd = list_first_entry(&xhci->cmd_list, struct xhci_command, cmd_list);

	cancel_delayed_work(&xhci->cmd_timer);

	cmd_comp_code = GET_COMP_CODE(le32_to_cpu(event->status));

	/* If CMD ring stopped we own the trbs between enqueue and dequeue */
	if (cmd_comp_code == COMP_COMMAND_RING_STOPPED) {
		complete_all(&xhci->cmd_ring_stop_completion);
		return;
	}

	if (cmd->command_trb != xhci->cmd_ring->dequeue) {
		xhci_err(xhci,
			 "Command completion event does not match command\n");
		return;
	}

	/*
	 * Host aborted the command ring, check if the current command was
	 * supposed to be aborted, otherwise continue normally.
	 * The command ring is stopped now, but the xHC will issue a Command
	 * Ring Stopped event which will cause us to restart it.
	 */
	if (cmd_comp_code == COMP_COMMAND_ABORTED) {
		xhci->cmd_ring_state = CMD_RING_STATE_STOPPED;
		if (cmd->status == COMP_COMMAND_ABORTED) {
			if (xhci->current_cmd == cmd)
				xhci->current_cmd = NULL;
			goto event_handled;
		}
	}

	cmd_type = TRB_FIELD_TO_TYPE(le32_to_cpu(cmd_trb->generic.field[3]));
	switch (cmd_type) {
	case TRB_ENABLE_SLOT:
		xhci_handle_cmd_enable_slot(xhci, slot_id, cmd, cmd_comp_code);
		break;
	case TRB_DISABLE_SLOT:
		xhci_handle_cmd_disable_slot(xhci, slot_id);
		break;
	case TRB_CONFIG_EP:
		if (!cmd->completion)
			xhci_handle_cmd_config_ep(xhci, slot_id, cmd_comp_code);
		break;
	case TRB_EVAL_CONTEXT:
		break;
	case TRB_ADDR_DEV:
		xhci_handle_cmd_addr_dev(xhci, slot_id);
		break;
	case TRB_STOP_RING:
		WARN_ON(slot_id != TRB_TO_SLOT_ID(
				le32_to_cpu(cmd_trb->generic.field[3])));
		if (!cmd->completion)
			xhci_handle_cmd_stop_ep(xhci, slot_id, cmd_trb,
						cmd_comp_code);
		break;
	case TRB_SET_DEQ:
		WARN_ON(slot_id != TRB_TO_SLOT_ID(
				le32_to_cpu(cmd_trb->generic.field[3])));
		xhci_handle_cmd_set_deq(xhci, slot_id, cmd_trb, cmd_comp_code);
		break;
	case TRB_CMD_NOOP:
		/* Is this an aborted command turned to NO-OP? */
		if (cmd->status == COMP_COMMAND_RING_STOPPED)
			cmd_comp_code = COMP_COMMAND_RING_STOPPED;
		break;
	case TRB_RESET_EP:
		WARN_ON(slot_id != TRB_TO_SLOT_ID(
				le32_to_cpu(cmd_trb->generic.field[3])));
		xhci_handle_cmd_reset_ep(xhci, slot_id, cmd_trb, cmd_comp_code);
		break;
	case TRB_RESET_DEV:
		/* SLOT_ID field in reset device cmd completion event TRB is 0.
		 * Use the SLOT_ID from the command TRB instead (xhci 4.6.11)
		 */
		slot_id = TRB_TO_SLOT_ID(
				le32_to_cpu(cmd_trb->generic.field[3]));
		xhci_handle_cmd_reset_dev(xhci, slot_id);
		break;
	case TRB_NEC_GET_FW:
		xhci_handle_cmd_nec_get_fw(xhci, event);
		break;
	default:
		/* Skip over unknown commands on the event ring */
		xhci_info(xhci, "INFO unknown command type %d\n", cmd_type);
		break;
	}

	/* restart timer if this wasn't the last command */
	if (!list_is_singular(&xhci->cmd_list)) {
		xhci->current_cmd = list_first_entry(&cmd->cmd_list,
						struct xhci_command, cmd_list);
		xhci_mod_cmd_timer(xhci, XHCI_CMD_DEFAULT_TIMEOUT);
	} else if (xhci->current_cmd == cmd) {
		xhci->current_cmd = NULL;
	}

event_handled:
	xhci_complete_del_and_free_cmd(cmd, cmd_comp_code);

	inc_deq(xhci, xhci->cmd_ring);
}

static void handle_vendor_event(struct xhci_hcd *xhci,
				union xhci_trb *event, u32 trb_type)
{
	xhci_dbg(xhci, "Vendor specific event TRB type = %u\n", trb_type);
	if (trb_type == TRB_NEC_CMD_COMP && (xhci->quirks & XHCI_NEC_HOST))
		handle_cmd_completion(xhci, &event->event_cmd);
}

static void handle_device_notification(struct xhci_hcd *xhci,
		union xhci_trb *event)
{
	u32 slot_id;
	struct usb_device *udev;

	slot_id = TRB_TO_SLOT_ID(le32_to_cpu(event->generic.field[3]));
	if (!xhci->devs[slot_id]) {
		xhci_warn(xhci, "Device Notification event for "
				"unused slot %u\n", slot_id);
		return;
	}

	xhci_dbg(xhci, "Device Wake Notification event for slot ID %u\n",
			slot_id);
	udev = xhci->devs[slot_id]->udev;
	if (udev && udev->parent)
		usb_wakeup_notification(udev->parent, udev->portnum);
}

/*
 * Quirk hanlder for errata seen on Cavium ThunderX2 processor XHCI
 * Controller.
 * As per ThunderX2errata-129 USB 2 device may come up as USB 1
 * If a connection to a USB 1 device is followed by another connection
 * to a USB 2 device.
 *
 * Reset the PHY after the USB device is disconnected if device speed
 * is less than HCD_USB3.
 * Retry the reset sequence max of 4 times checking the PLL lock status.
 *
 */
static void xhci_cavium_reset_phy_quirk(struct xhci_hcd *xhci)
{
	struct usb_hcd *hcd = xhci_to_hcd(xhci);
	u32 pll_lock_check;
	u32 retry_count = 4;

	do {
		/* Assert PHY reset */
		writel(0x6F, hcd->regs + 0x1048);
		udelay(10);
		/* De-assert the PHY reset */
		writel(0x7F, hcd->regs + 0x1048);
		udelay(200);
		pll_lock_check = readl(hcd->regs + 0x1070);
	} while (!(pll_lock_check & 0x1) && --retry_count);
}

static void handle_port_status(struct xhci_hcd *xhci,
		union xhci_trb *event)
{
	struct usb_hcd *hcd;
	u32 port_id;
	u32 portsc, cmd_reg;
	int max_ports;
	int slot_id;
	unsigned int hcd_portnum;
	struct xhci_bus_state *bus_state;
	bool bogus_port_status = false;
	struct xhci_port *port;

	/* Port status change events always have a successful completion code */
	if (GET_COMP_CODE(le32_to_cpu(event->generic.field[2])) != COMP_SUCCESS)
		xhci_warn(xhci,
			  "WARN: xHC returned failed port status event\n");

	port_id = GET_PORT_ID(le32_to_cpu(event->generic.field[0]));
	max_ports = HCS_MAX_PORTS(xhci->hcs_params1);

	if ((port_id <= 0) || (port_id > max_ports)) {
		xhci_warn(xhci, "Port change event with invalid port ID %d\n",
			  port_id);
		inc_deq(xhci, xhci->event_ring);
		return;
	}

	port = &xhci->hw_ports[port_id - 1];
	if (!port || !port->rhub || port->hcd_portnum == DUPLICATE_ENTRY) {
		xhci_warn(xhci, "Port change event, no port for port ID %u\n",
			  port_id);
		bogus_port_status = true;
		goto cleanup;
	}

	/* We might get interrupts after shared_hcd is removed */
	if (port->rhub == &xhci->usb3_rhub && xhci->shared_hcd == NULL) {
		xhci_dbg(xhci, "ignore port event for removed USB3 hcd\n");
		bogus_port_status = true;
		goto cleanup;
	}

	hcd = port->rhub->hcd;
	bus_state = &port->rhub->bus_state;
	hcd_portnum = port->hcd_portnum;
	portsc = readl(port->addr);

	xhci_dbg(xhci, "Port change event, %d-%d, id %d, portsc: 0x%x\n",
		 hcd->self.busnum, hcd_portnum + 1, port_id, portsc);

	trace_xhci_handle_port_status(hcd_portnum, portsc);

	if (hcd->state == HC_STATE_SUSPENDED) {
		xhci_dbg(xhci, "resume root hub\n");
		usb_hcd_resume_root_hub(hcd);
	}

	if (hcd->speed >= HCD_USB3 &&
	    (portsc & PORT_PLS_MASK) == XDEV_INACTIVE) {
		slot_id = xhci_find_slot_id_by_port(hcd, xhci, hcd_portnum + 1);
		if (slot_id && xhci->devs[slot_id])
			xhci->devs[slot_id]->flags |= VDEV_PORT_ERROR;
	}

	if ((portsc & PORT_PLC) && (portsc & PORT_PLS_MASK) == XDEV_RESUME) {
		xhci_dbg(xhci, "port resume event for port %d\n", port_id);

		cmd_reg = readl(&xhci->op_regs->command);
		if (!(cmd_reg & CMD_RUN)) {
			xhci_warn(xhci, "xHC is not running.\n");
			goto cleanup;
		}

		if (DEV_SUPERSPEED_ANY(portsc)) {
			xhci_dbg(xhci, "remote wake SS port %d\n", port_id);
			/* Set a flag to say the port signaled remote wakeup,
			 * so we can tell the difference between the end of
			 * device and host initiated resume.
			 */
			bus_state->port_remote_wakeup |= 1 << hcd_portnum;
			xhci_test_and_clear_bit(xhci, port, PORT_PLC);
			usb_hcd_start_port_resume(&hcd->self, hcd_portnum);
			xhci_set_link_state(xhci, port, XDEV_U0);
			/* Need to wait until the next link state change
			 * indicates the device is actually in U0.
			 */
			bogus_port_status = true;
			goto cleanup;
		} else if (!test_bit(hcd_portnum, &bus_state->resuming_ports)) {
			xhci_dbg(xhci, "resume HS port %d\n", port_id);
			bus_state->resume_done[hcd_portnum] = jiffies +
				msecs_to_jiffies(USB_RESUME_TIMEOUT);
			set_bit(hcd_portnum, &bus_state->resuming_ports);
			/* Do the rest in GetPortStatus after resume time delay.
			 * Avoid polling roothub status before that so that a
			 * usb device auto-resume latency around ~40ms.
			 */
			set_bit(HCD_FLAG_POLL_RH, &hcd->flags);
			mod_timer(&hcd->rh_timer,
				  bus_state->resume_done[hcd_portnum]);
			usb_hcd_start_port_resume(&hcd->self, hcd_portnum);
			bogus_port_status = true;
		}
	}

	if ((portsc & PORT_PLC) &&
	    DEV_SUPERSPEED_ANY(portsc) &&
	    ((portsc & PORT_PLS_MASK) == XDEV_U0 ||
	     (portsc & PORT_PLS_MASK) == XDEV_U1 ||
	     (portsc & PORT_PLS_MASK) == XDEV_U2)) {
		xhci_dbg(xhci, "resume SS port %d finished\n", port_id);
		complete(&bus_state->u3exit_done[hcd_portnum]);
		/* We've just brought the device into U0/1/2 through either the
		 * Resume state after a device remote wakeup, or through the
		 * U3Exit state after a host-initiated resume.  If it's a device
		 * initiated remote wake, don't pass up the link state change,
		 * so the roothub behavior is consistent with external
		 * USB 3.0 hub behavior.
		 */
		slot_id = xhci_find_slot_id_by_port(hcd, xhci, hcd_portnum + 1);
		if (slot_id && xhci->devs[slot_id])
			xhci_ring_device(xhci, slot_id);
		if (bus_state->port_remote_wakeup & (1 << hcd_portnum)) {
			xhci_test_and_clear_bit(xhci, port, PORT_PLC);
			usb_wakeup_notification(hcd->self.root_hub,
					hcd_portnum + 1);
			bogus_port_status = true;
			goto cleanup;
		}
	}

	/*
	 * Check to see if xhci-hub.c is waiting on RExit to U0 transition (or
	 * RExit to a disconnect state).  If so, let the the driver know it's
	 * out of the RExit state.
	 */
	if (!DEV_SUPERSPEED_ANY(portsc) && hcd->speed < HCD_USB3 &&
			test_and_clear_bit(hcd_portnum,
				&bus_state->rexit_ports)) {
		complete(&bus_state->rexit_done[hcd_portnum]);
		bogus_port_status = true;
		goto cleanup;
	}

	if (hcd->speed < HCD_USB3) {
		xhci_test_and_clear_bit(xhci, port, PORT_PLC);
		if ((xhci->quirks & XHCI_RESET_PLL_ON_DISCONNECT) &&
		    (portsc & PORT_CSC) && !(portsc & PORT_CONNECT))
			xhci_cavium_reset_phy_quirk(xhci);
	}

cleanup:
	/* Update event ring dequeue pointer before dropping the lock */
	inc_deq(xhci, xhci->event_ring);

	/* Don't make the USB core poll the roothub if we got a bad port status
	 * change event.  Besides, at that point we can't tell which roothub
	 * (USB 2.0 or USB 3.0) to kick.
	 */
	if (bogus_port_status)
		return;

	/*
	 * xHCI port-status-change events occur when the "or" of all the
	 * status-change bits in the portsc register changes from 0 to 1.
	 * New status changes won't cause an event if any other change
	 * bits are still set.  When an event occurs, switch over to
	 * polling to avoid losing status changes.
	 */
	xhci_dbg(xhci, "%s: starting port polling.\n", __func__);
	set_bit(HCD_FLAG_POLL_RH, &hcd->flags);
	spin_unlock(&xhci->lock);
	/* Pass this up to the core */
	usb_hcd_poll_rh_status(hcd);
	spin_lock(&xhci->lock);
}

/*
 * This TD is defined by the TRBs starting at start_trb in start_seg and ending
 * at end_trb, which may be in another segment.  If the suspect DMA address is a
 * TRB in this TD, this function returns that TRB's segment.  Otherwise it
 * returns 0.
 */
struct xhci_segment *trb_in_td(struct xhci_hcd *xhci,
		struct xhci_segment *start_seg,
		union xhci_trb	*start_trb,
		union xhci_trb	*end_trb,
		dma_addr_t	suspect_dma,
		bool		debug)
{
	dma_addr_t start_dma;
	dma_addr_t end_seg_dma;
	dma_addr_t end_trb_dma;
	struct xhci_segment *cur_seg;

	start_dma = xhci_trb_virt_to_dma(start_seg, start_trb);
	cur_seg = start_seg;

	do {
		if (start_dma == 0)
			return NULL;
		/* We may get an event for a Link TRB in the middle of a TD */
		end_seg_dma = xhci_trb_virt_to_dma(cur_seg,
				&cur_seg->trbs[TRBS_PER_SEGMENT - 1]);
		/* If the end TRB isn't in this segment, this is set to 0 */
		end_trb_dma = xhci_trb_virt_to_dma(cur_seg, end_trb);

		if (debug)
			xhci_warn(xhci,
				"Looking for event-dma %016llx trb-start %016llx trb-end %016llx seg-start %016llx seg-end %016llx\n",
				(unsigned long long)suspect_dma,
				(unsigned long long)start_dma,
				(unsigned long long)end_trb_dma,
				(unsigned long long)cur_seg->dma,
				(unsigned long long)end_seg_dma);

		if (end_trb_dma > 0) {
			/* The end TRB is in this segment, so suspect should be here */
			if (start_dma <= end_trb_dma) {
				if (suspect_dma >= start_dma && suspect_dma <= end_trb_dma)
					return cur_seg;
			} else {
				/* Case for one segment with
				 * a TD wrapped around to the top
				 */
				if ((suspect_dma >= start_dma &&
							suspect_dma <= end_seg_dma) ||
						(suspect_dma >= cur_seg->dma &&
						 suspect_dma <= end_trb_dma))
					return cur_seg;
			}
			return NULL;
		} else {
			/* Might still be somewhere in this segment */
			if (suspect_dma >= start_dma && suspect_dma <= end_seg_dma)
				return cur_seg;
		}
		cur_seg = cur_seg->next;
		start_dma = xhci_trb_virt_to_dma(cur_seg, &cur_seg->trbs[0]);
	} while (cur_seg != start_seg);

	return NULL;
}

static void xhci_clear_hub_tt_buffer(struct xhci_hcd *xhci, struct xhci_td *td,
		struct xhci_virt_ep *ep)
{
	/*
	 * As part of low/full-speed endpoint-halt processing
	 * we must clear the TT buffer (USB 2.0 specification 11.17.5).
	 */
	if (td->urb->dev->tt && !usb_pipeint(td->urb->pipe) &&
	    (td->urb->dev->tt->hub != xhci_to_hcd(xhci)->self.root_hub) &&
	    !(ep->ep_state & EP_CLEARING_TT)) {
		ep->ep_state |= EP_CLEARING_TT;
		td->urb->ep->hcpriv = td->urb->dev;
		if (usb_hub_clear_tt_buffer(td->urb))
			ep->ep_state &= ~EP_CLEARING_TT;
	}
}

/* Check if an error has halted the endpoint ring.  The class driver will
 * cleanup the halt for a non-default control endpoint if we indicate a stall.
 * However, a babble and other errors also halt the endpoint ring, and the class
 * driver won't clear the halt in that case, so we need to issue a Set Transfer
 * Ring Dequeue Pointer command manually.
 */
static int xhci_requires_manual_halt_cleanup(struct xhci_hcd *xhci,
		struct xhci_ep_ctx *ep_ctx,
		unsigned int trb_comp_code)
{
	/* TRB completion codes that may require a manual halt cleanup */
	if (trb_comp_code == COMP_USB_TRANSACTION_ERROR ||
			trb_comp_code == COMP_BABBLE_DETECTED_ERROR ||
			trb_comp_code == COMP_SPLIT_TRANSACTION_ERROR)
		/* The 0.95 spec says a babbling control endpoint
		 * is not halted. The 0.96 spec says it is.  Some HW
		 * claims to be 0.95 compliant, but it halts the control
		 * endpoint anyway.  Check if a babble halted the
		 * endpoint.
		 */
		if (GET_EP_CTX_STATE(ep_ctx) == EP_STATE_HALTED)
			return 1;

	return 0;
}

int xhci_is_vendor_info_code(struct xhci_hcd *xhci, unsigned int trb_comp_code)
{
	if (trb_comp_code >= 224 && trb_comp_code <= 255) {
		/* Vendor defined "informational" completion code,
		 * treat as not-an-error.
		 */
		xhci_dbg(xhci, "Vendor defined info completion code %u\n",
				trb_comp_code);
		xhci_dbg(xhci, "Treating code as success.\n");
		return 1;
	}
	return 0;
}

static int finish_td(struct xhci_hcd *xhci, struct xhci_virt_ep *ep,
		     struct xhci_ring *ep_ring, struct xhci_td *td,
		     u32 trb_comp_code)
{
	struct xhci_ep_ctx *ep_ctx;

	ep_ctx = xhci_get_ep_ctx(xhci, ep->vdev->out_ctx, ep->ep_index);

	switch (trb_comp_code) {
	case COMP_STOPPED_LENGTH_INVALID:
	case COMP_STOPPED_SHORT_PACKET:
	case COMP_STOPPED:
		/*
		 * The "Stop Endpoint" completion will take care of any
		 * stopped TDs. A stopped TD may be restarted, so don't update
		 * the ring dequeue pointer or take this TD off any lists yet.
		 */
		return 0;
	case COMP_USB_TRANSACTION_ERROR:
	case COMP_BABBLE_DETECTED_ERROR:
	case COMP_SPLIT_TRANSACTION_ERROR:
		/*
		 * If endpoint context state is not halted we might be
		 * racing with a reset endpoint command issued by a unsuccessful
		 * stop endpoint completion (context error). In that case the
		 * td should be on the cancelled list, and EP_HALTED flag set.
		 *
		 * Or then it's not halted due to the 0.95 spec stating that a
		 * babbling control endpoint should not halt. The 0.96 spec
		 * again says it should.  Some HW claims to be 0.95 compliant,
		 * but it halts the control endpoint anyway.
		 */
		if (GET_EP_CTX_STATE(ep_ctx) != EP_STATE_HALTED) {
			/*
			 * If EP_HALTED is set and TD is on the cancelled list
			 * the TD and dequeue pointer will be handled by reset
			 * ep command completion
			 */
			if ((ep->ep_state & EP_HALTED) &&
			    !list_empty(&td->cancelled_td_list)) {
				xhci_dbg(xhci, "Already resolving halted ep for 0x%llx\n",
					 (unsigned long long)xhci_trb_virt_to_dma(
						 td->start_seg, td->first_trb));
				return 0;
			}
			/* endpoint not halted, don't reset it */
			break;
		}
		/* Almost same procedure as for STALL_ERROR below */
		xhci_clear_hub_tt_buffer(xhci, td, ep);
		xhci_handle_halted_endpoint(xhci, ep, ep_ring->stream_id, td,
					    EP_HARD_RESET);
		return 0;
	case COMP_STALL_ERROR:
		/*
		 * xhci internal endpoint state will go to a "halt" state for
		 * any stall, including default control pipe protocol stall.
		 * To clear the host side halt we need to issue a reset endpoint
		 * command, followed by a set dequeue command to move past the
		 * TD.
		 * Class drivers clear the device side halt from a functional
		 * stall later. Hub TT buffer should only be cleared for FS/LS
		 * devices behind HS hubs for functional stalls.
		 */
		if (ep->ep_index != 0)
			xhci_clear_hub_tt_buffer(xhci, td, ep);

		xhci_handle_halted_endpoint(xhci, ep, ep_ring->stream_id, td,
					    EP_HARD_RESET);

		return 0; /* xhci_handle_halted_endpoint marked td cancelled */
	default:
		break;
	}

	/* Update ring dequeue pointer */
	ep_ring->dequeue = td->last_trb;
	ep_ring->deq_seg = td->last_trb_seg;
	ep_ring->num_trbs_free += td->num_trbs - 1;
	inc_deq(xhci, ep_ring);

	return xhci_td_cleanup(xhci, td, ep_ring, td->status);
}

/* sum trb lengths from ring dequeue up to stop_trb, _excluding_ stop_trb */
static int sum_trb_lengths(struct xhci_hcd *xhci, struct xhci_ring *ring,
			   union xhci_trb *stop_trb)
{
	u32 sum;
	union xhci_trb *trb = ring->dequeue;
	struct xhci_segment *seg = ring->deq_seg;

	for (sum = 0; trb != stop_trb; next_trb(xhci, ring, &seg, &trb)) {
		if (!trb_is_noop(trb) && !trb_is_link(trb))
			sum += TRB_LEN(le32_to_cpu(trb->generic.field[2]));
	}
	return sum;
}

/*
 * Process control tds, update urb status and actual_length.
 */
static int process_ctrl_td(struct xhci_hcd *xhci, struct xhci_virt_ep *ep,
		struct xhci_ring *ep_ring,  struct xhci_td *td,
			   union xhci_trb *ep_trb, struct xhci_transfer_event *event)
{
	struct xhci_ep_ctx *ep_ctx;
	u32 trb_comp_code;
	u32 remaining, requested;
	u32 trb_type;

	trb_type = TRB_FIELD_TO_TYPE(le32_to_cpu(ep_trb->generic.field[3]));
	ep_ctx = xhci_get_ep_ctx(xhci, ep->vdev->out_ctx, ep->ep_index);
	trb_comp_code = GET_COMP_CODE(le32_to_cpu(event->transfer_len));
	requested = td->urb->transfer_buffer_length;
	remaining = EVENT_TRB_LEN(le32_to_cpu(event->transfer_len));

	switch (trb_comp_code) {
	case COMP_SUCCESS:
		if (trb_type != TRB_STATUS)
			xhci_dbg(xhci, "Success on ctrl %s TRB without IOC set?\n",
				  (trb_type == TRB_DATA) ? "data" : "setup");
		td->status = 0;
		break;
	case COMP_SHORT_PACKET:
		td->status = 0;
		break;
	case COMP_STOPPED_SHORT_PACKET:
		if (trb_type == TRB_DATA || trb_type == TRB_NORMAL)
			td->urb->actual_length = remaining;
		else
			xhci_warn(xhci, "WARN: Stopped Short Packet on ctrl setup or status TRB\n");
		goto finish_td;
	case COMP_STOPPED:
		switch (trb_type) {
		case TRB_SETUP:
			td->urb->actual_length = 0;
			goto finish_td;
		case TRB_DATA:
		case TRB_NORMAL:
			td->urb->actual_length = requested - remaining;
			goto finish_td;
		case TRB_STATUS:
			td->urb->actual_length = requested;
			goto finish_td;
		default:
			xhci_warn(xhci, "WARN: unexpected TRB Type %d\n",
				  trb_type);
			goto finish_td;
		}
	case COMP_STOPPED_LENGTH_INVALID:
		goto finish_td;
	default:
		if (!xhci_requires_manual_halt_cleanup(xhci,
						       ep_ctx, trb_comp_code))
			break;
		xhci_dbg(xhci, "TRB error %u, halted endpoint index = %u\n",
			 trb_comp_code, ep->ep_index);
		fallthrough;
	case COMP_STALL_ERROR:
		/* Did we transfer part of the data (middle) phase? */
		if (trb_type == TRB_DATA || trb_type == TRB_NORMAL)
			td->urb->actual_length = requested - remaining;
		else if (!td->urb_length_set)
			td->urb->actual_length = 0;
		goto finish_td;
	}

	/* stopped at setup stage, no data transferred */
	if (trb_type == TRB_SETUP)
		goto finish_td;

	/*
	 * if on data stage then update the actual_length of the URB and flag it
	 * as set, so it won't be overwritten in the event for the last TRB.
	 */
	if (trb_type == TRB_DATA ||
		trb_type == TRB_NORMAL) {
		td->urb_length_set = true;
		td->urb->actual_length = requested - remaining;
		xhci_dbg(xhci, "Waiting for status stage event\n");
		return 0;
	}

	/* at status stage */
	if (!td->urb_length_set)
		td->urb->actual_length = requested;

finish_td:
	return finish_td(xhci, ep, ep_ring, td, trb_comp_code);
}

/*
 * Process isochronous tds, update urb packet status and actual_length.
 */
static int process_isoc_td(struct xhci_hcd *xhci, struct xhci_virt_ep *ep,
		struct xhci_ring *ep_ring, struct xhci_td *td,
		union xhci_trb *ep_trb, struct xhci_transfer_event *event)
{
	struct urb_priv *urb_priv;
	int idx;
	struct usb_iso_packet_descriptor *frame;
	u32 trb_comp_code;
	bool sum_trbs_for_length = false;
	u32 remaining, requested, ep_trb_len;
	int short_framestatus;

	trb_comp_code = GET_COMP_CODE(le32_to_cpu(event->transfer_len));
	urb_priv = td->urb->hcpriv;
	idx = urb_priv->num_tds_done;
	frame = &td->urb->iso_frame_desc[idx];
	requested = frame->length;
	remaining = EVENT_TRB_LEN(le32_to_cpu(event->transfer_len));
	ep_trb_len = TRB_LEN(le32_to_cpu(ep_trb->generic.field[2]));
	short_framestatus = td->urb->transfer_flags & URB_SHORT_NOT_OK ?
		-EREMOTEIO : 0;

	/* handle completion code */
	switch (trb_comp_code) {
	case COMP_SUCCESS:
		if (remaining) {
			frame->status = short_framestatus;
			if (xhci->quirks & XHCI_TRUST_TX_LENGTH)
				sum_trbs_for_length = true;
			break;
		}
		frame->status = 0;
		break;
	case COMP_SHORT_PACKET:
		frame->status = short_framestatus;
		sum_trbs_for_length = true;
		break;
	case COMP_BANDWIDTH_OVERRUN_ERROR:
		frame->status = -ECOMM;
		break;
	case COMP_ISOCH_BUFFER_OVERRUN:
	case COMP_BABBLE_DETECTED_ERROR:
		frame->status = -EOVERFLOW;
		break;
	case COMP_INCOMPATIBLE_DEVICE_ERROR:
	case COMP_STALL_ERROR:
		frame->status = -EPROTO;
		break;
	case COMP_USB_TRANSACTION_ERROR:
		frame->status = -EPROTO;
		if (ep_trb != td->last_trb)
			return 0;
		break;
	case COMP_STOPPED:
		sum_trbs_for_length = true;
		break;
	case COMP_STOPPED_SHORT_PACKET:
		/* field normally containing residue now contains tranferred */
		frame->status = short_framestatus;
		requested = remaining;
		break;
	case COMP_STOPPED_LENGTH_INVALID:
		requested = 0;
		remaining = 0;
		break;
	default:
		sum_trbs_for_length = true;
		frame->status = -1;
		break;
	}

	if (sum_trbs_for_length)
		frame->actual_length = sum_trb_lengths(xhci, ep->ring, ep_trb) +
			ep_trb_len - remaining;
	else
		frame->actual_length = requested;

	td->urb->actual_length += frame->actual_length;

	return finish_td(xhci, ep, ep_ring, td, trb_comp_code);
}

static int skip_isoc_td(struct xhci_hcd *xhci, struct xhci_td *td,
			struct xhci_virt_ep *ep, int status)
{
	struct urb_priv *urb_priv;
	struct usb_iso_packet_descriptor *frame;
	int idx;

	urb_priv = td->urb->hcpriv;
	idx = urb_priv->num_tds_done;
	frame = &td->urb->iso_frame_desc[idx];

	/* The transfer is partly done. */
	frame->status = -EXDEV;

	/* calc actual length */
	frame->actual_length = 0;

	/* Update ring dequeue pointer */
	ep->ring->dequeue = td->last_trb;
	ep->ring->deq_seg = td->last_trb_seg;
	ep->ring->num_trbs_free += td->num_trbs - 1;
	inc_deq(xhci, ep->ring);

	return xhci_td_cleanup(xhci, td, ep->ring, status);
}

/*
 * Process bulk and interrupt tds, update urb status and actual_length.
 */
static int process_bulk_intr_td(struct xhci_hcd *xhci, struct xhci_virt_ep *ep,
		struct xhci_ring *ep_ring, struct xhci_td *td,
		union xhci_trb *ep_trb, struct xhci_transfer_event *event)
{
	struct xhci_slot_ctx *slot_ctx;
	u32 trb_comp_code;
	u32 remaining, requested, ep_trb_len;

	slot_ctx = xhci_get_slot_ctx(xhci, ep->vdev->out_ctx);
	trb_comp_code = GET_COMP_CODE(le32_to_cpu(event->transfer_len));
	remaining = EVENT_TRB_LEN(le32_to_cpu(event->transfer_len));
	ep_trb_len = TRB_LEN(le32_to_cpu(ep_trb->generic.field[2]));
	requested = td->urb->transfer_buffer_length;

	switch (trb_comp_code) {
	case COMP_SUCCESS:
		ep_ring->err_count = 0;
		/* handle success with untransferred data as short packet */
		if (ep_trb != td->last_trb || remaining) {
			xhci_warn(xhci, "WARN Successful completion on short TX\n");
			xhci_dbg(xhci, "ep %#x - asked for %d bytes, %d bytes untransferred\n",
				 td->urb->ep->desc.bEndpointAddress,
				 requested, remaining);
		}
		td->status = 0;
		break;
	case COMP_SHORT_PACKET:
		xhci_dbg(xhci, "ep %#x - asked for %d bytes, %d bytes untransferred\n",
			 td->urb->ep->desc.bEndpointAddress,
			 requested, remaining);
		td->status = 0;
		break;
	case COMP_STOPPED_SHORT_PACKET:
		td->urb->actual_length = remaining;
		goto finish_td;
	case COMP_STOPPED_LENGTH_INVALID:
		/* stopped on ep trb with invalid length, exclude it */
		ep_trb_len	= 0;
		remaining	= 0;
		break;
	case COMP_USB_TRANSACTION_ERROR:
		if (xhci->quirks & XHCI_NO_SOFT_RETRY ||
		    (ep_ring->err_count++ > MAX_SOFT_RETRY) ||
		    le32_to_cpu(slot_ctx->tt_info) & TT_SLOT)
			break;

		td->status = 0;

		xhci_handle_halted_endpoint(xhci, ep, ep_ring->stream_id, td,
					    EP_SOFT_RESET);
		return 0;
	default:
		/* do nothing */
		break;
	}

	if (ep_trb == td->last_trb)
		td->urb->actual_length = requested - remaining;
	else
		td->urb->actual_length =
			sum_trb_lengths(xhci, ep_ring, ep_trb) +
			ep_trb_len - remaining;
finish_td:
	if (remaining > requested) {
		xhci_warn(xhci, "bad transfer trb length %d in event trb\n",
			  remaining);
		td->urb->actual_length = 0;
	}

	return finish_td(xhci, ep, ep_ring, td, trb_comp_code);
}

/*
 * If this function returns an error condition, it means it got a Transfer
 * event with a corrupted Slot ID, Endpoint ID, or TRB DMA address.
 * At this point, the host controller is probably hosed and should be reset.
 */
static int handle_tx_event(struct xhci_hcd *xhci,
		struct xhci_transfer_event *event)
{
	struct xhci_virt_ep *ep;
	struct xhci_ring *ep_ring;
	unsigned int slot_id;
	int ep_index;
	struct xhci_td *td = NULL;
	dma_addr_t ep_trb_dma;
	struct xhci_segment *ep_seg;
	union xhci_trb *ep_trb;
	int status = -EINPROGRESS;
	struct xhci_ep_ctx *ep_ctx;
	struct list_head *tmp;
	u32 trb_comp_code;
	int td_num = 0;
	bool handling_skipped_tds = false;

	slot_id = TRB_TO_SLOT_ID(le32_to_cpu(event->flags));
	ep_index = TRB_TO_EP_ID(le32_to_cpu(event->flags)) - 1;
	trb_comp_code = GET_COMP_CODE(le32_to_cpu(event->transfer_len));
	ep_trb_dma = le64_to_cpu(event->buffer);

	ep = xhci_get_virt_ep(xhci, slot_id, ep_index);
	if (!ep) {
		xhci_err(xhci, "ERROR Invalid Transfer event\n");
		goto err_out;
	}

<<<<<<< HEAD
=======
	xdev = xhci->devs[slot_id];
>>>>>>> 32517d87
	ep_ring = xhci_dma_to_transfer_ring(ep, ep_trb_dma);
	ep_ctx = xhci_get_ep_ctx(xhci, ep->vdev->out_ctx, ep_index);

	if (GET_EP_CTX_STATE(ep_ctx) == EP_STATE_DISABLED) {
		xhci_err(xhci,
			 "ERROR Transfer event for disabled endpoint slot %u ep %u\n",
			  slot_id, ep_index);
		goto err_out;
	}

	/* Some transfer events don't always point to a trb, see xhci 4.17.4 */
	if (!ep_ring) {
		switch (trb_comp_code) {
		case COMP_STALL_ERROR:
		case COMP_USB_TRANSACTION_ERROR:
		case COMP_INVALID_STREAM_TYPE_ERROR:
		case COMP_INVALID_STREAM_ID_ERROR:
			xhci_handle_halted_endpoint(xhci, ep, 0, NULL,
						    EP_SOFT_RESET);
			goto cleanup;
		case COMP_RING_UNDERRUN:
		case COMP_RING_OVERRUN:
		case COMP_STOPPED_LENGTH_INVALID:
			goto cleanup;
		default:
			xhci_err(xhci, "ERROR Transfer event for unknown stream ring slot %u ep %u\n",
				 slot_id, ep_index);
			goto err_out;
		}
	}

	/* Count current td numbers if ep->skip is set */
	if (ep->skip) {
		list_for_each(tmp, &ep_ring->td_list)
			td_num++;
	}

	/* Look for common error cases */
	switch (trb_comp_code) {
	/* Skip codes that require special handling depending on
	 * transfer type
	 */
	case COMP_SUCCESS:
		if (EVENT_TRB_LEN(le32_to_cpu(event->transfer_len)) == 0)
			break;
		if (xhci->quirks & XHCI_TRUST_TX_LENGTH ||
		    ep_ring->last_td_was_short)
			trb_comp_code = COMP_SHORT_PACKET;
		else
			xhci_warn_ratelimited(xhci,
					      "WARN Successful completion on short TX for slot %u ep %u: needs XHCI_TRUST_TX_LENGTH quirk?\n",
					      slot_id, ep_index);
	case COMP_SHORT_PACKET:
		break;
	/* Completion codes for endpoint stopped state */
	case COMP_STOPPED:
		xhci_dbg(xhci, "Stopped on Transfer TRB for slot %u ep %u\n",
			 slot_id, ep_index);
		break;
	case COMP_STOPPED_LENGTH_INVALID:
		xhci_dbg(xhci,
			 "Stopped on No-op or Link TRB for slot %u ep %u\n",
			 slot_id, ep_index);
		break;
	case COMP_STOPPED_SHORT_PACKET:
		xhci_dbg(xhci,
			 "Stopped with short packet transfer detected for slot %u ep %u\n",
			 slot_id, ep_index);
		break;
	/* Completion codes for endpoint halted state */
	case COMP_STALL_ERROR:
		xhci_dbg(xhci, "Stalled endpoint for slot %u ep %u\n", slot_id,
			 ep_index);
		status = -EPIPE;
		break;
	case COMP_SPLIT_TRANSACTION_ERROR:
		xhci_dbg(xhci, "Split transaction error for slot %u ep %u\n",
			 slot_id, ep_index);
		status = -EPROTO;
		break;
	case COMP_USB_TRANSACTION_ERROR:
		xhci_dbg(xhci, "Transfer error for slot %u ep %u on endpoint\n",
			 slot_id, ep_index);
		status = -EPROTO;
		break;
	case COMP_BABBLE_DETECTED_ERROR:
		xhci_dbg(xhci, "Babble error for slot %u ep %u on endpoint\n",
			 slot_id, ep_index);
		status = -EOVERFLOW;
		break;
	/* Completion codes for endpoint error state */
	case COMP_TRB_ERROR:
		xhci_warn(xhci,
			  "WARN: TRB error for slot %u ep %u on endpoint\n",
			  slot_id, ep_index);
		status = -EILSEQ;
		break;
	/* completion codes not indicating endpoint state change */
	case COMP_DATA_BUFFER_ERROR:
		xhci_warn(xhci,
			  "WARN: HC couldn't access mem fast enough for slot %u ep %u\n",
			  slot_id, ep_index);
		status = -ENOSR;
		break;
	case COMP_BANDWIDTH_OVERRUN_ERROR:
		xhci_warn(xhci,
			  "WARN: bandwidth overrun event for slot %u ep %u on endpoint\n",
			  slot_id, ep_index);
		break;
	case COMP_ISOCH_BUFFER_OVERRUN:
		xhci_warn(xhci,
			  "WARN: buffer overrun event for slot %u ep %u on endpoint",
			  slot_id, ep_index);
		break;
	case COMP_RING_UNDERRUN:
		/*
		 * When the Isoch ring is empty, the xHC will generate
		 * a Ring Overrun Event for IN Isoch endpoint or Ring
		 * Underrun Event for OUT Isoch endpoint.
		 */
		xhci_dbg(xhci, "underrun event on endpoint\n");
		if (!list_empty(&ep_ring->td_list))
			xhci_dbg(xhci, "Underrun Event for slot %d ep %d "
					"still with TDs queued?\n",
				 TRB_TO_SLOT_ID(le32_to_cpu(event->flags)),
				 ep_index);
		goto cleanup;
	case COMP_RING_OVERRUN:
		xhci_dbg(xhci, "overrun event on endpoint\n");
		if (!list_empty(&ep_ring->td_list))
			xhci_dbg(xhci, "Overrun Event for slot %d ep %d "
					"still with TDs queued?\n",
				 TRB_TO_SLOT_ID(le32_to_cpu(event->flags)),
				 ep_index);
		goto cleanup;
	case COMP_MISSED_SERVICE_ERROR:
		/*
		 * When encounter missed service error, one or more isoc tds
		 * may be missed by xHC.
		 * Set skip flag of the ep_ring; Complete the missed tds as
		 * short transfer when process the ep_ring next time.
		 */
		ep->skip = true;
		xhci_dbg(xhci,
			 "Miss service interval error for slot %u ep %u, set skip flag\n",
			 slot_id, ep_index);
		goto cleanup;
	case COMP_NO_PING_RESPONSE_ERROR:
		ep->skip = true;
		xhci_dbg(xhci,
			 "No Ping response error for slot %u ep %u, Skip one Isoc TD\n",
			 slot_id, ep_index);
		goto cleanup;

	case COMP_INCOMPATIBLE_DEVICE_ERROR:
		/* needs disable slot command to recover */
		xhci_warn(xhci,
			  "WARN: detect an incompatible device for slot %u ep %u",
			  slot_id, ep_index);
		status = -EPROTO;
		break;
	default:
		if (xhci_is_vendor_info_code(xhci, trb_comp_code)) {
			status = 0;
			break;
		}
		xhci_warn(xhci,
			  "ERROR Unknown event condition %u for slot %u ep %u , HC probably busted\n",
			  trb_comp_code, slot_id, ep_index);
		goto cleanup;
	}

	do {
		/* This TRB should be in the TD at the head of this ring's
		 * TD list.
		 */
		if (list_empty(&ep_ring->td_list)) {
			/*
			 * Don't print wanings if it's due to a stopped endpoint
			 * generating an extra completion event if the device
			 * was suspended. Or, a event for the last TRB of a
			 * short TD we already got a short event for.
			 * The short TD is already removed from the TD list.
			 */

			if (!(trb_comp_code == COMP_STOPPED ||
			      trb_comp_code == COMP_STOPPED_LENGTH_INVALID ||
			      ep_ring->last_td_was_short)) {
				xhci_warn(xhci, "WARN Event TRB for slot %d ep %d with no TDs queued?\n",
						TRB_TO_SLOT_ID(le32_to_cpu(event->flags)),
						ep_index);
			}
			if (ep->skip) {
				ep->skip = false;
				xhci_dbg(xhci, "td_list is empty while skip flag set. Clear skip flag for slot %u ep %u.\n",
					 slot_id, ep_index);
			}
			if (trb_comp_code == COMP_STALL_ERROR ||
			    xhci_requires_manual_halt_cleanup(xhci, ep_ctx,
							      trb_comp_code)) {
				xhci_handle_halted_endpoint(xhci, ep,
							    ep_ring->stream_id,
							    NULL,
							    EP_HARD_RESET);
			}
			goto cleanup;
		}

		/* We've skipped all the TDs on the ep ring when ep->skip set */
		if (ep->skip && td_num == 0) {
			ep->skip = false;
			xhci_dbg(xhci, "All tds on the ep_ring skipped. Clear skip flag for slot %u ep %u.\n",
				 slot_id, ep_index);
			goto cleanup;
		}

		td = list_first_entry(&ep_ring->td_list, struct xhci_td,
				      td_list);
		if (ep->skip)
			td_num--;

		/* Is this a TRB in the currently executing TD? */
		ep_seg = trb_in_td(xhci, ep_ring->deq_seg, ep_ring->dequeue,
				td->last_trb, ep_trb_dma, false);

		/*
		 * Skip the Force Stopped Event. The event_trb(event_dma) of FSE
		 * is not in the current TD pointed by ep_ring->dequeue because
		 * that the hardware dequeue pointer still at the previous TRB
		 * of the current TD. The previous TRB maybe a Link TD or the
		 * last TRB of the previous TD. The command completion handle
		 * will take care the rest.
		 */
		if (!ep_seg && (trb_comp_code == COMP_STOPPED ||
			   trb_comp_code == COMP_STOPPED_LENGTH_INVALID)) {
			goto cleanup;
		}

		if (!ep_seg) {
			if (!ep->skip ||
			    !usb_endpoint_xfer_isoc(&td->urb->ep->desc)) {
				/* Some host controllers give a spurious
				 * successful event after a short transfer.
				 * Ignore it.
				 */
				if ((xhci->quirks & XHCI_SPURIOUS_SUCCESS) &&
						ep_ring->last_td_was_short) {
					ep_ring->last_td_was_short = false;
					goto cleanup;
				}
				/* HC is busted, give up! */
				xhci_err(xhci,
					"ERROR Transfer event TRB DMA ptr not "
					"part of current TD ep_index %d "
					"comp_code %u\n", ep_index,
					trb_comp_code);
				trb_in_td(xhci, ep_ring->deq_seg,
					  ep_ring->dequeue, td->last_trb,
					  ep_trb_dma, true);
				return -ESHUTDOWN;
			}

			skip_isoc_td(xhci, td, ep, status);
			goto cleanup;
		}
		if (trb_comp_code == COMP_SHORT_PACKET)
			ep_ring->last_td_was_short = true;
		else
			ep_ring->last_td_was_short = false;

		if (ep->skip) {
			xhci_dbg(xhci,
				 "Found td. Clear skip flag for slot %u ep %u.\n",
				 slot_id, ep_index);
			ep->skip = false;
		}

		ep_trb = &ep_seg->trbs[(ep_trb_dma - ep_seg->dma) /
						sizeof(*ep_trb)];

		trace_xhci_handle_transfer(ep_ring,
				(struct xhci_generic_trb *) ep_trb);

		/*
		 * No-op TRB could trigger interrupts in a case where
		 * a URB was killed and a STALL_ERROR happens right
		 * after the endpoint ring stopped. Reset the halted
		 * endpoint. Otherwise, the endpoint remains stalled
		 * indefinitely.
		 */

		if (trb_is_noop(ep_trb)) {
			if (trb_comp_code == COMP_STALL_ERROR ||
			    xhci_requires_manual_halt_cleanup(xhci, ep_ctx,
							      trb_comp_code))
				xhci_handle_halted_endpoint(xhci, ep,
							    ep_ring->stream_id,
							    td, EP_HARD_RESET);
			goto cleanup;
		}

		td->status = status;

		/* update the urb's actual_length and give back to the core */
		if (usb_endpoint_xfer_control(&td->urb->ep->desc))
			process_ctrl_td(xhci, ep, ep_ring, td, ep_trb, event);
		else if (usb_endpoint_xfer_isoc(&td->urb->ep->desc))
			process_isoc_td(xhci, ep, ep_ring, td, ep_trb, event);
		else
			process_bulk_intr_td(xhci, ep, ep_ring, td, ep_trb, event);
cleanup:
		handling_skipped_tds = ep->skip &&
			trb_comp_code != COMP_MISSED_SERVICE_ERROR &&
			trb_comp_code != COMP_NO_PING_RESPONSE_ERROR;

		/*
		 * Do not update event ring dequeue pointer if we're in a loop
		 * processing missed tds.
		 */
		if (!handling_skipped_tds)
			inc_deq(xhci, xhci->event_ring);

	/*
	 * If ep->skip is set, it means there are missed tds on the
	 * endpoint ring need to take care of.
	 * Process them as short transfer until reach the td pointed by
	 * the event.
	 */
	} while (handling_skipped_tds);

	return 0;

err_out:
	xhci_err(xhci, "@%016llx %08x %08x %08x %08x\n",
		 (unsigned long long) xhci_trb_virt_to_dma(
			 xhci->event_ring->deq_seg,
			 xhci->event_ring->dequeue),
		 lower_32_bits(le64_to_cpu(event->buffer)),
		 upper_32_bits(le64_to_cpu(event->buffer)),
		 le32_to_cpu(event->transfer_len),
		 le32_to_cpu(event->flags));
	return -ENODEV;
}

/*
 * This function handles all OS-owned events on the event ring.  It may drop
 * xhci->lock between event processing (e.g. to pass up port status changes).
 * Returns >0 for "possibly more events to process" (caller should call again),
 * otherwise 0 if done.  In future, <0 returns should indicate error code.
 */
int xhci_handle_event(struct xhci_hcd *xhci)
{
	union xhci_trb *event;
	int update_ptrs = 1;
	u32 trb_type;
	int ret;

	/* Event ring hasn't been allocated yet. */
	if (!xhci->event_ring || !xhci->event_ring->dequeue) {
		xhci_err(xhci, "ERROR event ring not ready\n");
		return -ENOMEM;
	}

	event = xhci->event_ring->dequeue;
	/* Does the HC or OS own the TRB? */
	if ((le32_to_cpu(event->event_cmd.flags) & TRB_CYCLE) !=
	    xhci->event_ring->cycle_state)
		return 0;

	trace_xhci_handle_event(xhci->event_ring, &event->generic);

	/*
	 * Barrier between reading the TRB_CYCLE (valid) flag above and any
	 * speculative reads of the event's flags/data below.
	 */
	rmb();
	trb_type = TRB_FIELD_TO_TYPE(le32_to_cpu(event->event_cmd.flags));
	/* FIXME: Handle more event types. */

	switch (trb_type) {
	case TRB_COMPLETION:
		handle_cmd_completion(xhci, &event->event_cmd);
		break;
	case TRB_PORT_STATUS:
		handle_port_status(xhci, event);
		update_ptrs = 0;
		break;
	case TRB_TRANSFER:
		ret = handle_tx_event(xhci, &event->trans_event);
		if (ret >= 0)
			update_ptrs = 0;
		break;
	case TRB_DEV_NOTE:
		handle_device_notification(xhci, event);
		break;
	default:
		if (trb_type >= TRB_VENDOR_DEFINED_LOW)
			handle_vendor_event(xhci, event, trb_type);
		else
			xhci_warn(xhci, "ERROR unknown event type %d\n", trb_type);
	}
	/* Any of the above functions may drop and re-acquire the lock, so check
	 * to make sure a watchdog timer didn't mark the host as non-responsive.
	 */
	if (xhci->xhc_state & XHCI_STATE_DYING) {
		xhci_dbg(xhci, "xHCI host dying, returning from "
				"event handler.\n");
		return 0;
	}

	if (update_ptrs)
		/* Update SW event ring dequeue pointer */
		inc_deq(xhci, xhci->event_ring);

	/* Are there more items on the event ring?  Caller will call us again to
	 * check.
	 */
	return 1;
}
EXPORT_SYMBOL_GPL(xhci_handle_event);

/*
 * Update Event Ring Dequeue Pointer:
 * - When all events have finished
 * - To avoid "Event Ring Full Error" condition
 */
void xhci_update_erst_dequeue(struct xhci_hcd *xhci,
		union xhci_trb *event_ring_deq)
{
	u64 temp_64;
	dma_addr_t deq;

	temp_64 = xhci_read_64(xhci, &xhci->ir_set->erst_dequeue);
	/* If necessary, update the HW's version of the event ring deq ptr. */
	if (event_ring_deq != xhci->event_ring->dequeue) {
		deq = xhci_trb_virt_to_dma(xhci->event_ring->deq_seg,
				xhci->event_ring->dequeue);
		if (deq == 0)
			xhci_warn(xhci, "WARN something wrong with SW event ring dequeue ptr\n");
		/*
		 * Per 4.9.4, Software writes to the ERDP register shall
		 * always advance the Event Ring Dequeue Pointer value.
		 */
		if ((temp_64 & (u64) ~ERST_PTR_MASK) ==
				((u64) deq & (u64) ~ERST_PTR_MASK))
			return;

		/* Update HC event ring dequeue pointer */
		temp_64 &= ERST_PTR_MASK;
		temp_64 |= ((u64) deq & (u64) ~ERST_PTR_MASK);
	}

	/* Clear the event handler busy flag (RW1C) */
	temp_64 |= ERST_EHB;
	xhci_write_64(xhci, temp_64, &xhci->ir_set->erst_dequeue);
}
EXPORT_SYMBOL_GPL(xhci_update_erst_dequeue);

static irqreturn_t xhci_vendor_queue_irq_work(struct xhci_hcd *xhci)
{
	struct xhci_vendor_ops *ops = xhci_vendor_get_ops(xhci);

	if (ops && ops->queue_irq_work)
		return ops->queue_irq_work(xhci);
	return IRQ_NONE;
}

/*
 * xHCI spec says we can get an interrupt, and if the HC has an error condition,
 * we might get bad data out of the event ring.  Section 4.10.2.7 has a list of
 * indicators of an event TRB error, but we check the status *first* to be safe.
 */
irqreturn_t xhci_irq(struct usb_hcd *hcd)
{
	struct xhci_hcd *xhci = hcd_to_xhci(hcd);
	union xhci_trb *event_ring_deq;
	irqreturn_t ret = IRQ_NONE;
	unsigned long flags;
	u64 temp_64;
	u32 status;
	int event_loop = 0;

	spin_lock_irqsave(&xhci->lock, flags);
	/* Check if the xHC generated the interrupt, or the irq is shared */
	status = readl(&xhci->op_regs->status);
	if (status == ~(u32)0) {
		xhci_hc_died(xhci);
		ret = IRQ_HANDLED;
		goto out;
	}

	if (!(status & STS_EINT))
		goto out;

	if (status & STS_FATAL) {
		xhci_warn(xhci, "WARNING: Host System Error\n");
		xhci_halt(xhci);
		ret = IRQ_HANDLED;
		goto out;
	}

	ret = xhci_vendor_queue_irq_work(xhci);
	if (ret == IRQ_HANDLED)
		goto out;

	/*
	 * Clear the op reg interrupt status first,
	 * so we can receive interrupts from other MSI-X interrupters.
	 * Write 1 to clear the interrupt status.
	 */
	status |= STS_EINT;
	writel(status, &xhci->op_regs->status);

	if (!hcd->msi_enabled) {
		u32 irq_pending;
		irq_pending = readl(&xhci->ir_set->irq_pending);
		irq_pending |= IMAN_IP;
		writel(irq_pending, &xhci->ir_set->irq_pending);
	}

	if (xhci->xhc_state & XHCI_STATE_DYING ||
	    xhci->xhc_state & XHCI_STATE_HALTED) {
		xhci_dbg(xhci, "xHCI dying, ignoring interrupt. "
				"Shouldn't IRQs be disabled?\n");
		/* Clear the event handler busy flag (RW1C);
		 * the event ring should be empty.
		 */
		temp_64 = xhci_read_64(xhci, &xhci->ir_set->erst_dequeue);
		xhci_write_64(xhci, temp_64 | ERST_EHB,
				&xhci->ir_set->erst_dequeue);
		ret = IRQ_HANDLED;
		goto out;
	}

	event_ring_deq = xhci->event_ring->dequeue;
	/* FIXME this should be a delayed service routine
	 * that clears the EHB.
	 */
	while (xhci_handle_event(xhci) > 0) {
		if (event_loop++ < TRBS_PER_SEGMENT / 2)
			continue;
		xhci_update_erst_dequeue(xhci, event_ring_deq);
		event_loop = 0;
	}

	xhci_update_erst_dequeue(xhci, event_ring_deq);
	ret = IRQ_HANDLED;

out:
	spin_unlock_irqrestore(&xhci->lock, flags);

	return ret;
}

irqreturn_t xhci_msi_irq(int irq, void *hcd)
{
	return xhci_irq(hcd);
}

/****		Endpoint Ring Operations	****/

/*
 * Generic function for queueing a TRB on a ring.
 * The caller must have checked to make sure there's room on the ring.
 *
 * @more_trbs_coming:	Will you enqueue more TRBs before calling
 *			prepare_transfer()?
 */
static void queue_trb(struct xhci_hcd *xhci, struct xhci_ring *ring,
		bool more_trbs_coming,
		u32 field1, u32 field2, u32 field3, u32 field4)
{
	struct xhci_generic_trb *trb;

	trb = &ring->enqueue->generic;
	trb->field[0] = cpu_to_le32(field1);
	trb->field[1] = cpu_to_le32(field2);
	trb->field[2] = cpu_to_le32(field3);
	/* make sure TRB is fully written before giving it to the controller */
	wmb();
	trb->field[3] = cpu_to_le32(field4);

	trace_xhci_queue_trb(ring, trb);

	inc_enq(xhci, ring, more_trbs_coming);
}

/*
 * Does various checks on the endpoint ring, and makes it ready to queue num_trbs.
 * FIXME allocate segments if the ring is full.
 */
static int prepare_ring(struct xhci_hcd *xhci, struct xhci_ring *ep_ring,
		u32 ep_state, unsigned int num_trbs, gfp_t mem_flags)
{
	unsigned int num_trbs_needed;
	unsigned int link_trb_count = 0;

	/* Make sure the endpoint has been added to xHC schedule */
	switch (ep_state) {
	case EP_STATE_DISABLED:
		/*
		 * USB core changed config/interfaces without notifying us,
		 * or hardware is reporting the wrong state.
		 */
		xhci_warn(xhci, "WARN urb submitted to disabled ep\n");
		return -ENOENT;
	case EP_STATE_ERROR:
		xhci_warn(xhci, "WARN waiting for error on ep to be cleared\n");
		/* FIXME event handling code for error needs to clear it */
		/* XXX not sure if this should be -ENOENT or not */
		return -EINVAL;
	case EP_STATE_HALTED:
		xhci_dbg(xhci, "WARN halted endpoint, queueing URB anyway.\n");
	case EP_STATE_STOPPED:
	case EP_STATE_RUNNING:
		break;
	default:
		xhci_err(xhci, "ERROR unknown endpoint state for ep\n");
		/*
		 * FIXME issue Configure Endpoint command to try to get the HC
		 * back into a known state.
		 */
		return -EINVAL;
	}

	while (1) {
		if (room_on_ring(xhci, ep_ring, num_trbs))
			break;

		if (ep_ring == xhci->cmd_ring) {
			xhci_err(xhci, "Do not support expand command ring\n");
			return -ENOMEM;
		}

		xhci_dbg_trace(xhci, trace_xhci_dbg_ring_expansion,
				"ERROR no room on ep ring, try ring expansion");
		num_trbs_needed = num_trbs - ep_ring->num_trbs_free;
		if (xhci_ring_expansion(xhci, ep_ring, num_trbs_needed,
					mem_flags)) {
			xhci_err(xhci, "Ring expansion failed\n");
			return -ENOMEM;
		}
	}

	while (trb_is_link(ep_ring->enqueue)) {
		/* If we're not dealing with 0.95 hardware or isoc rings
		 * on AMD 0.96 host, clear the chain bit.
		 */
		if (!xhci_link_trb_quirk(xhci) &&
		    !(ep_ring->type == TYPE_ISOC &&
		      (xhci->quirks & XHCI_AMD_0x96_HOST)))
			ep_ring->enqueue->link.control &=
				cpu_to_le32(~TRB_CHAIN);
		else
			ep_ring->enqueue->link.control |=
				cpu_to_le32(TRB_CHAIN);

		wmb();
		ep_ring->enqueue->link.control ^= cpu_to_le32(TRB_CYCLE);

		/* Toggle the cycle bit after the last ring segment. */
		if (link_trb_toggles_cycle(ep_ring->enqueue))
			ep_ring->cycle_state ^= 1;

		ep_ring->enq_seg = ep_ring->enq_seg->next;
		ep_ring->enqueue = ep_ring->enq_seg->trbs;

		/* prevent infinite loop if all first trbs are link trbs */
		if (link_trb_count++ > ep_ring->num_segs) {
			xhci_warn(xhci, "Ring is an endless link TRB loop\n");
			return -EINVAL;
		}
	}

	if (last_trb_on_seg(ep_ring->enq_seg, ep_ring->enqueue)) {
		xhci_warn(xhci, "Missing link TRB at end of ring segment\n");
		return -EINVAL;
	}

	return 0;
}

static int prepare_transfer(struct xhci_hcd *xhci,
		struct xhci_virt_device *xdev,
		unsigned int ep_index,
		unsigned int stream_id,
		unsigned int num_trbs,
		struct urb *urb,
		unsigned int td_index,
		gfp_t mem_flags)
{
	int ret;
	struct urb_priv *urb_priv;
	struct xhci_td	*td;
	struct xhci_ring *ep_ring;
	struct xhci_ep_ctx *ep_ctx = xhci_get_ep_ctx(xhci, xdev->out_ctx, ep_index);

	ep_ring = xhci_triad_to_transfer_ring(xhci, xdev->slot_id, ep_index,
					      stream_id);
	if (!ep_ring) {
		xhci_dbg(xhci, "Can't prepare ring for bad stream ID %u\n",
				stream_id);
		return -EINVAL;
	}

	ret = prepare_ring(xhci, ep_ring, GET_EP_CTX_STATE(ep_ctx),
			   num_trbs, mem_flags);
	if (ret)
		return ret;

	urb_priv = urb->hcpriv;
	td = &urb_priv->td[td_index];

	INIT_LIST_HEAD(&td->td_list);
	INIT_LIST_HEAD(&td->cancelled_td_list);

	if (td_index == 0) {
		ret = usb_hcd_link_urb_to_ep(bus_to_hcd(urb->dev->bus), urb);
		if (unlikely(ret))
			return ret;
	}

	td->urb = urb;
	/* Add this TD to the tail of the endpoint ring's TD list */
	list_add_tail(&td->td_list, &ep_ring->td_list);
	td->start_seg = ep_ring->enq_seg;
	td->first_trb = ep_ring->enqueue;

	return 0;
}

unsigned int count_trbs(u64 addr, u64 len)
{
	unsigned int num_trbs;

	num_trbs = DIV_ROUND_UP(len + (addr & (TRB_MAX_BUFF_SIZE - 1)),
			TRB_MAX_BUFF_SIZE);
	if (num_trbs == 0)
		num_trbs++;

	return num_trbs;
}

static inline unsigned int count_trbs_needed(struct urb *urb)
{
	return count_trbs(urb->transfer_dma, urb->transfer_buffer_length);
}

static unsigned int count_sg_trbs_needed(struct urb *urb)
{
	struct scatterlist *sg;
	unsigned int i, len, full_len, num_trbs = 0;

	full_len = urb->transfer_buffer_length;

	for_each_sg(urb->sg, sg, urb->num_mapped_sgs, i) {
		len = sg_dma_len(sg);
		num_trbs += count_trbs(sg_dma_address(sg), len);
		len = min_t(unsigned int, len, full_len);
		full_len -= len;
		if (full_len == 0)
			break;
	}

	return num_trbs;
}

static unsigned int count_isoc_trbs_needed(struct urb *urb, int i)
{
	u64 addr, len;

	addr = (u64) (urb->transfer_dma + urb->iso_frame_desc[i].offset);
	len = urb->iso_frame_desc[i].length;

	return count_trbs(addr, len);
}

static void check_trb_math(struct urb *urb, int running_total)
{
	if (unlikely(running_total != urb->transfer_buffer_length))
		dev_err(&urb->dev->dev, "%s - ep %#x - Miscalculated tx length, "
				"queued %#x (%d), asked for %#x (%d)\n",
				__func__,
				urb->ep->desc.bEndpointAddress,
				running_total, running_total,
				urb->transfer_buffer_length,
				urb->transfer_buffer_length);
}

static void giveback_first_trb(struct xhci_hcd *xhci, int slot_id,
		unsigned int ep_index, unsigned int stream_id, int start_cycle,
		struct xhci_generic_trb *start_trb)
{
	/*
	 * Pass all the TRBs to the hardware at once and make sure this write
	 * isn't reordered.
	 */
	wmb();
	if (start_cycle)
		start_trb->field[3] |= cpu_to_le32(start_cycle);
	else
		start_trb->field[3] &= cpu_to_le32(~TRB_CYCLE);
	xhci_ring_ep_doorbell(xhci, slot_id, ep_index, stream_id);
}

static void check_interval(struct xhci_hcd *xhci, struct urb *urb,
						struct xhci_ep_ctx *ep_ctx)
{
	int xhci_interval;
	int ep_interval;

	xhci_interval = EP_INTERVAL_TO_UFRAMES(le32_to_cpu(ep_ctx->ep_info));
	ep_interval = urb->interval;

	/* Convert to microframes */
	if (urb->dev->speed == USB_SPEED_LOW ||
			urb->dev->speed == USB_SPEED_FULL)
		ep_interval *= 8;

	/* FIXME change this to a warning and a suggestion to use the new API
	 * to set the polling interval (once the API is added).
	 */
	if (xhci_interval != ep_interval) {
		dev_dbg_ratelimited(&urb->dev->dev,
				"Driver uses different interval (%d microframe%s) than xHCI (%d microframe%s)\n",
				ep_interval, ep_interval == 1 ? "" : "s",
				xhci_interval, xhci_interval == 1 ? "" : "s");
		urb->interval = xhci_interval;
		/* Convert back to frames for LS/FS devices */
		if (urb->dev->speed == USB_SPEED_LOW ||
				urb->dev->speed == USB_SPEED_FULL)
			urb->interval /= 8;
	}
}

/*
 * xHCI uses normal TRBs for both bulk and interrupt.  When the interrupt
 * endpoint is to be serviced, the xHC will consume (at most) one TD.  A TD
 * (comprised of sg list entries) can take several service intervals to
 * transmit.
 */
int xhci_queue_intr_tx(struct xhci_hcd *xhci, gfp_t mem_flags,
		struct urb *urb, int slot_id, unsigned int ep_index)
{
	struct xhci_ep_ctx *ep_ctx;

	ep_ctx = xhci_get_ep_ctx(xhci, xhci->devs[slot_id]->out_ctx, ep_index);
	check_interval(xhci, urb, ep_ctx);

	return xhci_queue_bulk_tx(xhci, mem_flags, urb, slot_id, ep_index);
}

/*
 * For xHCI 1.0 host controllers, TD size is the number of max packet sized
 * packets remaining in the TD (*not* including this TRB).
 *
 * Total TD packet count = total_packet_count =
 *     DIV_ROUND_UP(TD size in bytes / wMaxPacketSize)
 *
 * Packets transferred up to and including this TRB = packets_transferred =
 *     rounddown(total bytes transferred including this TRB / wMaxPacketSize)
 *
 * TD size = total_packet_count - packets_transferred
 *
 * For xHCI 0.96 and older, TD size field should be the remaining bytes
 * including this TRB, right shifted by 10
 *
 * For all hosts it must fit in bits 21:17, so it can't be bigger than 31.
 * This is taken care of in the TRB_TD_SIZE() macro
 *
 * The last TRB in a TD must have the TD size set to zero.
 */
static u32 xhci_td_remainder(struct xhci_hcd *xhci, int transferred,
			      int trb_buff_len, unsigned int td_total_len,
			      struct urb *urb, bool more_trbs_coming)
{
	u32 maxp, total_packet_count;

	/* MTK xHCI 0.96 contains some features from 1.0 */
	if (xhci->hci_version < 0x100 && !(xhci->quirks & XHCI_MTK_HOST))
		return ((td_total_len - transferred) >> 10);

	/* One TRB with a zero-length data packet. */
	if (!more_trbs_coming || (transferred == 0 && trb_buff_len == 0) ||
	    trb_buff_len == td_total_len)
		return 0;

	/* for MTK xHCI 0.96, TD size include this TRB, but not in 1.x */
	if ((xhci->quirks & XHCI_MTK_HOST) && (xhci->hci_version < 0x100))
		trb_buff_len = 0;

	maxp = usb_endpoint_maxp(&urb->ep->desc);
	total_packet_count = DIV_ROUND_UP(td_total_len, maxp);

	/* Queueing functions don't count the current TRB into transferred */
	return (total_packet_count - ((transferred + trb_buff_len) / maxp));
}


static int xhci_align_td(struct xhci_hcd *xhci, struct urb *urb, u32 enqd_len,
			 u32 *trb_buff_len, struct xhci_segment *seg)
{
	struct device *dev = xhci_to_hcd(xhci)->self.controller;
	unsigned int unalign;
	unsigned int max_pkt;
	u32 new_buff_len;
	size_t len;

	max_pkt = usb_endpoint_maxp(&urb->ep->desc);
	unalign = (enqd_len + *trb_buff_len) % max_pkt;

	/* we got lucky, last normal TRB data on segment is packet aligned */
	if (unalign == 0)
		return 0;

	xhci_dbg(xhci, "Unaligned %d bytes, buff len %d\n",
		 unalign, *trb_buff_len);

	/* is the last nornal TRB alignable by splitting it */
	if (*trb_buff_len > unalign) {
		*trb_buff_len -= unalign;
		xhci_dbg(xhci, "split align, new buff len %d\n", *trb_buff_len);
		return 0;
	}

	/*
	 * We want enqd_len + trb_buff_len to sum up to a number aligned to
	 * number which is divisible by the endpoint's wMaxPacketSize. IOW:
	 * (size of currently enqueued TRBs + remainder) % wMaxPacketSize == 0.
	 */
	new_buff_len = max_pkt - (enqd_len % max_pkt);

	if (new_buff_len > (urb->transfer_buffer_length - enqd_len))
		new_buff_len = (urb->transfer_buffer_length - enqd_len);

	/* create a max max_pkt sized bounce buffer pointed to by last trb */
	if (usb_urb_dir_out(urb)) {
		if (urb->num_sgs) {
			len = sg_pcopy_to_buffer(urb->sg, urb->num_sgs,
						 seg->bounce_buf, new_buff_len, enqd_len);
			if (len != new_buff_len)
				xhci_warn(xhci, "WARN Wrong bounce buffer write length: %zu != %d\n",
					  len, new_buff_len);
		} else {
			memcpy(seg->bounce_buf, urb->transfer_buffer + enqd_len, new_buff_len);
		}

		seg->bounce_dma = dma_map_single(dev, seg->bounce_buf,
						 max_pkt, DMA_TO_DEVICE);
	} else {
		seg->bounce_dma = dma_map_single(dev, seg->bounce_buf,
						 max_pkt, DMA_FROM_DEVICE);
	}

	if (dma_mapping_error(dev, seg->bounce_dma)) {
		/* try without aligning. Some host controllers survive */
		xhci_warn(xhci, "Failed mapping bounce buffer, not aligning\n");
		return 0;
	}
	*trb_buff_len = new_buff_len;
	seg->bounce_len = new_buff_len;
	seg->bounce_offs = enqd_len;

	xhci_dbg(xhci, "Bounce align, new buff len %d\n", *trb_buff_len);

	return 1;
}

/* This is very similar to what ehci-q.c qtd_fill() does */
int xhci_queue_bulk_tx(struct xhci_hcd *xhci, gfp_t mem_flags,
		struct urb *urb, int slot_id, unsigned int ep_index)
{
	struct xhci_ring *ring;
	struct urb_priv *urb_priv;
	struct xhci_td *td;
	struct xhci_generic_trb *start_trb;
	struct scatterlist *sg = NULL;
	bool more_trbs_coming = true;
	bool need_zero_pkt = false;
	bool first_trb = true;
	unsigned int num_trbs;
	unsigned int start_cycle, num_sgs = 0;
	unsigned int enqd_len, block_len, trb_buff_len, full_len;
	int sent_len, ret;
	u32 field, length_field, remainder;
	u64 addr, send_addr;

	ring = xhci_urb_to_transfer_ring(xhci, urb);
	if (!ring)
		return -EINVAL;

	full_len = urb->transfer_buffer_length;
	/* If we have scatter/gather list, we use it. */
	if (urb->num_sgs) {
		num_sgs = urb->num_mapped_sgs;
		sg = urb->sg;
		addr = (u64) sg_dma_address(sg);
		block_len = sg_dma_len(sg);
		num_trbs = count_sg_trbs_needed(urb);
	} else {
		num_trbs = count_trbs_needed(urb);
		addr = (u64) urb->transfer_dma;
		block_len = full_len;
	}
	ret = prepare_transfer(xhci, xhci->devs[slot_id],
			ep_index, urb->stream_id,
			num_trbs, urb, 0, mem_flags);
	if (unlikely(ret < 0))
		return ret;

	urb_priv = urb->hcpriv;

	/* Deal with URB_ZERO_PACKET - need one more td/trb */
	if (urb->transfer_flags & URB_ZERO_PACKET && urb_priv->num_tds > 1)
		need_zero_pkt = true;

	td = &urb_priv->td[0];

	/*
	 * Don't give the first TRB to the hardware (by toggling the cycle bit)
	 * until we've finished creating all the other TRBs.  The ring's cycle
	 * state may change as we enqueue the other TRBs, so save it too.
	 */
	start_trb = &ring->enqueue->generic;
	start_cycle = ring->cycle_state;
	send_addr = addr;

	/* Queue the TRBs, even if they are zero-length */
	for (enqd_len = 0; first_trb || enqd_len < full_len;
			enqd_len += trb_buff_len) {
		field = TRB_TYPE(TRB_NORMAL);

		/* TRB buffer should not cross 64KB boundaries */
		trb_buff_len = TRB_BUFF_LEN_UP_TO_BOUNDARY(addr);
		trb_buff_len = min_t(unsigned int, trb_buff_len, block_len);

		if (enqd_len + trb_buff_len > full_len)
			trb_buff_len = full_len - enqd_len;

		/* Don't change the cycle bit of the first TRB until later */
		if (first_trb) {
			first_trb = false;
			if (start_cycle == 0)
				field |= TRB_CYCLE;
		} else
			field |= ring->cycle_state;

		/* Chain all the TRBs together; clear the chain bit in the last
		 * TRB to indicate it's the last TRB in the chain.
		 */
		if (enqd_len + trb_buff_len < full_len) {
			field |= TRB_CHAIN;
			if (trb_is_link(ring->enqueue + 1)) {
				if (xhci_align_td(xhci, urb, enqd_len,
						  &trb_buff_len,
						  ring->enq_seg)) {
					send_addr = ring->enq_seg->bounce_dma;
					/* assuming TD won't span 2 segs */
					td->bounce_seg = ring->enq_seg;
				}
			}
		}
		if (enqd_len + trb_buff_len >= full_len) {
			field &= ~TRB_CHAIN;
			field |= TRB_IOC;
			more_trbs_coming = false;
			td->last_trb = ring->enqueue;
			td->last_trb_seg = ring->enq_seg;
			if (xhci_urb_suitable_for_idt(urb)) {
				memcpy(&send_addr, urb->transfer_buffer,
				       trb_buff_len);
				le64_to_cpus(&send_addr);
				field |= TRB_IDT;
			}
		}

		/* Only set interrupt on short packet for IN endpoints */
		if (usb_urb_dir_in(urb))
			field |= TRB_ISP;

		/* Set the TRB length, TD size, and interrupter fields. */
		remainder = xhci_td_remainder(xhci, enqd_len, trb_buff_len,
					      full_len, urb, more_trbs_coming);

		length_field = TRB_LEN(trb_buff_len) |
			TRB_TD_SIZE(remainder) |
			TRB_INTR_TARGET(0);

		queue_trb(xhci, ring, more_trbs_coming | need_zero_pkt,
				lower_32_bits(send_addr),
				upper_32_bits(send_addr),
				length_field,
				field);
		td->num_trbs++;
		addr += trb_buff_len;
		sent_len = trb_buff_len;

		while (sg && sent_len >= block_len) {
			/* New sg entry */
			--num_sgs;
			sent_len -= block_len;
			sg = sg_next(sg);
			if (num_sgs != 0 && sg) {
				block_len = sg_dma_len(sg);
				addr = (u64) sg_dma_address(sg);
				addr += sent_len;
			}
		}
		block_len -= sent_len;
		send_addr = addr;
	}

	if (need_zero_pkt) {
		ret = prepare_transfer(xhci, xhci->devs[slot_id],
				       ep_index, urb->stream_id,
				       1, urb, 1, mem_flags);
		urb_priv->td[1].last_trb = ring->enqueue;
		urb_priv->td[1].last_trb_seg = ring->enq_seg;
		field = TRB_TYPE(TRB_NORMAL) | ring->cycle_state | TRB_IOC;
		queue_trb(xhci, ring, 0, 0, 0, TRB_INTR_TARGET(0), field);
		urb_priv->td[1].num_trbs++;
	}

	check_trb_math(urb, enqd_len);
	giveback_first_trb(xhci, slot_id, ep_index, urb->stream_id,
			start_cycle, start_trb);
	return 0;
}

/* Caller must have locked xhci->lock */
int xhci_queue_ctrl_tx(struct xhci_hcd *xhci, gfp_t mem_flags,
		struct urb *urb, int slot_id, unsigned int ep_index)
{
	struct xhci_ring *ep_ring;
	int num_trbs;
	int ret;
	struct usb_ctrlrequest *setup;
	struct xhci_generic_trb *start_trb;
	int start_cycle;
	u32 field;
	struct urb_priv *urb_priv;
	struct xhci_td *td;

	ep_ring = xhci_urb_to_transfer_ring(xhci, urb);
	if (!ep_ring)
		return -EINVAL;

	/*
	 * Need to copy setup packet into setup TRB, so we can't use the setup
	 * DMA address.
	 */
	if (!urb->setup_packet)
		return -EINVAL;

	/* 1 TRB for setup, 1 for status */
	num_trbs = 2;
	/*
	 * Don't need to check if we need additional event data and normal TRBs,
	 * since data in control transfers will never get bigger than 16MB
	 * XXX: can we get a buffer that crosses 64KB boundaries?
	 */
	if (urb->transfer_buffer_length > 0)
		num_trbs++;
	ret = prepare_transfer(xhci, xhci->devs[slot_id],
			ep_index, urb->stream_id,
			num_trbs, urb, 0, mem_flags);
	if (ret < 0)
		return ret;

	urb_priv = urb->hcpriv;
	td = &urb_priv->td[0];
	td->num_trbs = num_trbs;

	/*
	 * Don't give the first TRB to the hardware (by toggling the cycle bit)
	 * until we've finished creating all the other TRBs.  The ring's cycle
	 * state may change as we enqueue the other TRBs, so save it too.
	 */
	start_trb = &ep_ring->enqueue->generic;
	start_cycle = ep_ring->cycle_state;

	/* Queue setup TRB - see section 6.4.1.2.1 */
	/* FIXME better way to translate setup_packet into two u32 fields? */
	setup = (struct usb_ctrlrequest *) urb->setup_packet;
	field = 0;
	field |= TRB_IDT | TRB_TYPE(TRB_SETUP);
	if (start_cycle == 0)
		field |= 0x1;

	/* xHCI 1.0/1.1 6.4.1.2.1: Transfer Type field */
	if ((xhci->hci_version >= 0x100) || (xhci->quirks & XHCI_MTK_HOST)) {
		if (urb->transfer_buffer_length > 0) {
			if (setup->bRequestType & USB_DIR_IN)
				field |= TRB_TX_TYPE(TRB_DATA_IN);
			else
				field |= TRB_TX_TYPE(TRB_DATA_OUT);
		}
	}

	queue_trb(xhci, ep_ring, true,
		  setup->bRequestType | setup->bRequest << 8 | le16_to_cpu(setup->wValue) << 16,
		  le16_to_cpu(setup->wIndex) | le16_to_cpu(setup->wLength) << 16,
		  TRB_LEN(8) | TRB_INTR_TARGET(0),
		  /* Immediate data in pointer */
		  field);

	/* If there's data, queue data TRBs */
	/* Only set interrupt on short packet for IN endpoints */
	if (usb_urb_dir_in(urb))
		field = TRB_ISP | TRB_TYPE(TRB_DATA);
	else
		field = TRB_TYPE(TRB_DATA);

	if (urb->transfer_buffer_length > 0) {
		u32 length_field, remainder;
		u64 addr;

		if (xhci_urb_suitable_for_idt(urb)) {
			memcpy(&addr, urb->transfer_buffer,
			       urb->transfer_buffer_length);
			le64_to_cpus(&addr);
			field |= TRB_IDT;
		} else {
			addr = (u64) urb->transfer_dma;
		}

		remainder = xhci_td_remainder(xhci, 0,
				urb->transfer_buffer_length,
				urb->transfer_buffer_length,
				urb, 1);
		length_field = TRB_LEN(urb->transfer_buffer_length) |
				TRB_TD_SIZE(remainder) |
				TRB_INTR_TARGET(0);
		if (setup->bRequestType & USB_DIR_IN)
			field |= TRB_DIR_IN;
		queue_trb(xhci, ep_ring, true,
				lower_32_bits(addr),
				upper_32_bits(addr),
				length_field,
				field | ep_ring->cycle_state);
	}

	/* Save the DMA address of the last TRB in the TD */
	td->last_trb = ep_ring->enqueue;
	td->last_trb_seg = ep_ring->enq_seg;

	/* Queue status TRB - see Table 7 and sections 4.11.2.2 and 6.4.1.2.3 */
	/* If the device sent data, the status stage is an OUT transfer */
	if (urb->transfer_buffer_length > 0 && setup->bRequestType & USB_DIR_IN)
		field = 0;
	else
		field = TRB_DIR_IN;
	queue_trb(xhci, ep_ring, false,
			0,
			0,
			TRB_INTR_TARGET(0),
			/* Event on completion */
			field | TRB_IOC | TRB_TYPE(TRB_STATUS) | ep_ring->cycle_state);

	giveback_first_trb(xhci, slot_id, ep_index, 0,
			start_cycle, start_trb);
	return 0;
}

#ifdef CONFIG_USB_HCD_TEST_MODE
/*
 * This function prepare TRBs and submits them for the
 * SINGLE_STEP_SET_FEATURE Test.
 * This is done in two parts: first SETUP req for GetDesc is sent then
 * 15 seconds later, the IN stage for GetDesc starts to req data from dev
 *
 * is_setup : argument decides which of the two stage needs to be
 * performed; TRUE - SETUP and FALSE - IN+STATUS
 * Returns 0 if success
 */
int xhci_submit_single_step_set_feature(struct usb_hcd *hcd,
	struct urb *urb, int is_setup)
{
	int slot_id;
	unsigned int ep_index;
	struct xhci_ring *ep_ring;
	int ret;
	struct usb_ctrlrequest *setup;
	struct xhci_generic_trb *start_trb;
	int start_cycle;
	u32 field, length_field, remainder;
	struct urb_priv *urb_priv;
	struct xhci_td *td;
	struct xhci_hcd	*xhci = hcd_to_xhci(hcd);

	/* urb_priv will be free after transcation has completed */
	urb_priv = kzalloc(sizeof(struct urb_priv) +
			sizeof(struct xhci_td), GFP_KERNEL);
	if (!urb_priv)
		return -ENOMEM;

	td = &urb_priv->td[0];
	urb_priv->num_tds = 1;
	urb_priv->num_tds_done = 0;
	urb->hcpriv = urb_priv;

	ep_ring = xhci_urb_to_transfer_ring(xhci, urb);
	if (!ep_ring) {
		ret = -EINVAL;
		goto free_priv;
	}

	slot_id = urb->dev->slot_id;
	ep_index = xhci_get_endpoint_index(&urb->ep->desc);

	setup = (struct usb_ctrlrequest *) urb->setup_packet;
	if (is_setup) {
		ret = prepare_transfer(xhci, xhci->devs[slot_id],
				ep_index, urb->stream_id,
				1, urb, 0, GFP_KERNEL);
		if (ret < 0)
			goto free_priv;

		start_trb = &ep_ring->enqueue->generic;
		start_cycle = ep_ring->cycle_state;
		/* Save the DMA address of the last TRB in the TD */
		td->last_trb = ep_ring->enqueue;
		field = TRB_IOC | TRB_IDT | TRB_TYPE(TRB_SETUP) | start_cycle;
		/* xHCI 1.0/1.1 6.4.1.2.1: Transfer Type field */
		if ((xhci->hci_version >= 0x100) ||
				(xhci->quirks & XHCI_MTK_HOST))
			field |= TRB_TX_TYPE(TRB_DATA_IN);

		queue_trb(xhci, ep_ring, false,
			  setup->bRequestType | setup->bRequest << 8 |
			  le16_to_cpu(setup->wValue) << 16,
			  le16_to_cpu(setup->wIndex) |
			  le16_to_cpu(setup->wLength) << 16,
			  TRB_LEN(8) | TRB_INTR_TARGET(0),
			  /* Immediate data in pointer */
			  field);
		giveback_first_trb(xhci, slot_id, ep_index, urb->stream_id,
				start_cycle, start_trb);
		return 0;
	}

	ret = prepare_transfer(xhci, xhci->devs[slot_id],
			ep_index, urb->stream_id,
			2, urb, 0, GFP_KERNEL);
	if (ret < 0)
		goto free_priv;

	start_trb = &ep_ring->enqueue->generic;
	start_cycle = ep_ring->cycle_state;
	field = TRB_ISP | TRB_TYPE(TRB_DATA);

	remainder = xhci_td_remainder(xhci, 0,
				   urb->transfer_buffer_length,
				   urb->transfer_buffer_length,
				   urb, 1);

	length_field = TRB_LEN(urb->transfer_buffer_length) |
		TRB_TD_SIZE(remainder) |
		TRB_INTR_TARGET(0);

	if (urb->transfer_buffer_length > 0) {
		field |= TRB_DIR_IN;
		queue_trb(xhci, ep_ring, true,
				lower_32_bits(urb->transfer_dma),
				upper_32_bits(urb->transfer_dma),
				length_field,
				field | ep_ring->cycle_state);
	}

	td->last_trb = ep_ring->enqueue;
	field = TRB_IOC | TRB_TYPE(TRB_STATUS) | ep_ring->cycle_state;
	queue_trb(xhci, ep_ring, false,
			0,
			0,
			TRB_INTR_TARGET(0),
			field);

	giveback_first_trb(xhci, slot_id, ep_index, 0,
			start_cycle, start_trb);

	return 0;
free_priv:
	xhci_urb_free_priv(urb_priv);
	return ret;
}
#endif /* CONFIG_USB_HCD_TEST_MODE */

/*
 * The transfer burst count field of the isochronous TRB defines the number of
 * bursts that are required to move all packets in this TD.  Only SuperSpeed
 * devices can burst up to bMaxBurst number of packets per service interval.
 * This field is zero based, meaning a value of zero in the field means one
 * burst.  Basically, for everything but SuperSpeed devices, this field will be
 * zero.  Only xHCI 1.0 host controllers support this field.
 */
static unsigned int xhci_get_burst_count(struct xhci_hcd *xhci,
		struct urb *urb, unsigned int total_packet_count)
{
	unsigned int max_burst;

	if (xhci->hci_version < 0x100 || urb->dev->speed < USB_SPEED_SUPER)
		return 0;

	max_burst = urb->ep->ss_ep_comp.bMaxBurst;
	return DIV_ROUND_UP(total_packet_count, max_burst + 1) - 1;
}

/*
 * Returns the number of packets in the last "burst" of packets.  This field is
 * valid for all speeds of devices.  USB 2.0 devices can only do one "burst", so
 * the last burst packet count is equal to the total number of packets in the
 * TD.  SuperSpeed endpoints can have up to 3 bursts.  All but the last burst
 * must contain (bMaxBurst + 1) number of packets, but the last burst can
 * contain 1 to (bMaxBurst + 1) packets.
 */
static unsigned int xhci_get_last_burst_packet_count(struct xhci_hcd *xhci,
		struct urb *urb, unsigned int total_packet_count)
{
	unsigned int max_burst;
	unsigned int residue;

	if (xhci->hci_version < 0x100)
		return 0;

	if (urb->dev->speed >= USB_SPEED_SUPER) {
		/* bMaxBurst is zero based: 0 means 1 packet per burst */
		max_burst = urb->ep->ss_ep_comp.bMaxBurst;
		residue = total_packet_count % (max_burst + 1);
		/* If residue is zero, the last burst contains (max_burst + 1)
		 * number of packets, but the TLBPC field is zero-based.
		 */
		if (residue == 0)
			return max_burst;
		return residue - 1;
	}
	if (total_packet_count == 0)
		return 0;
	return total_packet_count - 1;
}

/*
 * Calculates Frame ID field of the isochronous TRB identifies the
 * target frame that the Interval associated with this Isochronous
 * Transfer Descriptor will start on. Refer to 4.11.2.5 in 1.1 spec.
 *
 * Returns actual frame id on success, negative value on error.
 */
static int xhci_get_isoc_frame_id(struct xhci_hcd *xhci,
		struct urb *urb, int index)
{
	int start_frame, ist, ret = 0;
	int start_frame_id, end_frame_id, current_frame_id;

	if (urb->dev->speed == USB_SPEED_LOW ||
			urb->dev->speed == USB_SPEED_FULL)
		start_frame = urb->start_frame + index * urb->interval;
	else
		start_frame = (urb->start_frame + index * urb->interval) >> 3;

	/* Isochronous Scheduling Threshold (IST, bits 0~3 in HCSPARAMS2):
	 *
	 * If bit [3] of IST is cleared to '0', software can add a TRB no
	 * later than IST[2:0] Microframes before that TRB is scheduled to
	 * be executed.
	 * If bit [3] of IST is set to '1', software can add a TRB no later
	 * than IST[2:0] Frames before that TRB is scheduled to be executed.
	 */
	ist = HCS_IST(xhci->hcs_params2) & 0x7;
	if (HCS_IST(xhci->hcs_params2) & (1 << 3))
		ist <<= 3;

	/* Software shall not schedule an Isoch TD with a Frame ID value that
	 * is less than the Start Frame ID or greater than the End Frame ID,
	 * where:
	 *
	 * End Frame ID = (Current MFINDEX register value + 895 ms.) MOD 2048
	 * Start Frame ID = (Current MFINDEX register value + IST + 1) MOD 2048
	 *
	 * Both the End Frame ID and Start Frame ID values are calculated
	 * in microframes. When software determines the valid Frame ID value;
	 * The End Frame ID value should be rounded down to the nearest Frame
	 * boundary, and the Start Frame ID value should be rounded up to the
	 * nearest Frame boundary.
	 */
	current_frame_id = readl(&xhci->run_regs->microframe_index);
	start_frame_id = roundup(current_frame_id + ist + 1, 8);
	end_frame_id = rounddown(current_frame_id + 895 * 8, 8);

	start_frame &= 0x7ff;
	start_frame_id = (start_frame_id >> 3) & 0x7ff;
	end_frame_id = (end_frame_id >> 3) & 0x7ff;

	xhci_dbg(xhci, "%s: index %d, reg 0x%x start_frame_id 0x%x, end_frame_id 0x%x, start_frame 0x%x\n",
		 __func__, index, readl(&xhci->run_regs->microframe_index),
		 start_frame_id, end_frame_id, start_frame);

	if (start_frame_id < end_frame_id) {
		if (start_frame > end_frame_id ||
				start_frame < start_frame_id)
			ret = -EINVAL;
	} else if (start_frame_id > end_frame_id) {
		if ((start_frame > end_frame_id &&
				start_frame < start_frame_id))
			ret = -EINVAL;
	} else {
			ret = -EINVAL;
	}

	if (index == 0) {
		if (ret == -EINVAL || start_frame == start_frame_id) {
			start_frame = start_frame_id + 1;
			if (urb->dev->speed == USB_SPEED_LOW ||
					urb->dev->speed == USB_SPEED_FULL)
				urb->start_frame = start_frame;
			else
				urb->start_frame = start_frame << 3;
			ret = 0;
		}
	}

	if (ret) {
		xhci_warn(xhci, "Frame ID %d (reg %d, index %d) beyond range (%d, %d)\n",
				start_frame, current_frame_id, index,
				start_frame_id, end_frame_id);
		xhci_warn(xhci, "Ignore frame ID field, use SIA bit instead\n");
		return ret;
	}

	return start_frame;
}

/* Check if we should generate event interrupt for a TD in an isoc URB */
static bool trb_block_event_intr(struct xhci_hcd *xhci, int num_tds, int i)
{
	if (xhci->hci_version < 0x100)
		return false;
	/* always generate an event interrupt for the last TD */
	if (i == num_tds - 1)
		return false;
	/*
	 * If AVOID_BEI is set the host handles full event rings poorly,
	 * generate an event at least every 8th TD to clear the event ring
	 */
	if (i && xhci->quirks & XHCI_AVOID_BEI)
		return !!(i % 8);

	return true;
}

/* This is for isoc transfer */
static int xhci_queue_isoc_tx(struct xhci_hcd *xhci, gfp_t mem_flags,
		struct urb *urb, int slot_id, unsigned int ep_index)
{
	struct xhci_ring *ep_ring;
	struct urb_priv *urb_priv;
	struct xhci_td *td;
	int num_tds, trbs_per_td;
	struct xhci_generic_trb *start_trb;
	bool first_trb;
	int start_cycle;
	u32 field, length_field;
	int running_total, trb_buff_len, td_len, td_remain_len, ret;
	u64 start_addr, addr;
	int i, j;
	bool more_trbs_coming;
	struct xhci_virt_ep *xep;
	int frame_id;

	xep = &xhci->devs[slot_id]->eps[ep_index];
	ep_ring = xhci->devs[slot_id]->eps[ep_index].ring;

	num_tds = urb->number_of_packets;
	if (num_tds < 1) {
		xhci_dbg(xhci, "Isoc URB with zero packets?\n");
		return -EINVAL;
	}
	start_addr = (u64) urb->transfer_dma;
	start_trb = &ep_ring->enqueue->generic;
	start_cycle = ep_ring->cycle_state;

	urb_priv = urb->hcpriv;
	/* Queue the TRBs for each TD, even if they are zero-length */
	for (i = 0; i < num_tds; i++) {
		unsigned int total_pkt_count, max_pkt;
		unsigned int burst_count, last_burst_pkt_count;
		u32 sia_frame_id;

		first_trb = true;
		running_total = 0;
		addr = start_addr + urb->iso_frame_desc[i].offset;
		td_len = urb->iso_frame_desc[i].length;
		td_remain_len = td_len;
		max_pkt = usb_endpoint_maxp(&urb->ep->desc);
		total_pkt_count = DIV_ROUND_UP(td_len, max_pkt);

		/* A zero-length transfer still involves at least one packet. */
		if (total_pkt_count == 0)
			total_pkt_count++;
		burst_count = xhci_get_burst_count(xhci, urb, total_pkt_count);
		last_burst_pkt_count = xhci_get_last_burst_packet_count(xhci,
							urb, total_pkt_count);

		trbs_per_td = count_isoc_trbs_needed(urb, i);

		ret = prepare_transfer(xhci, xhci->devs[slot_id], ep_index,
				urb->stream_id, trbs_per_td, urb, i, mem_flags);
		if (ret < 0) {
			if (i == 0)
				return ret;
			goto cleanup;
		}
		td = &urb_priv->td[i];
		td->num_trbs = trbs_per_td;
		/* use SIA as default, if frame id is used overwrite it */
		sia_frame_id = TRB_SIA;
		if (!(urb->transfer_flags & URB_ISO_ASAP) &&
		    HCC_CFC(xhci->hcc_params)) {
			frame_id = xhci_get_isoc_frame_id(xhci, urb, i);
			if (frame_id >= 0)
				sia_frame_id = TRB_FRAME_ID(frame_id);
		}
		/*
		 * Set isoc specific data for the first TRB in a TD.
		 * Prevent HW from getting the TRBs by keeping the cycle state
		 * inverted in the first TDs isoc TRB.
		 */
		field = TRB_TYPE(TRB_ISOC) |
			TRB_TLBPC(last_burst_pkt_count) |
			sia_frame_id |
			(i ? ep_ring->cycle_state : !start_cycle);

		/* xhci 1.1 with ETE uses TD_Size field for TBC, old is Rsvdz */
		if (!xep->use_extended_tbc)
			field |= TRB_TBC(burst_count);

		/* fill the rest of the TRB fields, and remaining normal TRBs */
		for (j = 0; j < trbs_per_td; j++) {
			u32 remainder = 0;

			/* only first TRB is isoc, overwrite otherwise */
			if (!first_trb)
				field = TRB_TYPE(TRB_NORMAL) |
					ep_ring->cycle_state;

			/* Only set interrupt on short packet for IN EPs */
			if (usb_urb_dir_in(urb))
				field |= TRB_ISP;

			/* Set the chain bit for all except the last TRB  */
			if (j < trbs_per_td - 1) {
				more_trbs_coming = true;
				field |= TRB_CHAIN;
			} else {
				more_trbs_coming = false;
				td->last_trb = ep_ring->enqueue;
				td->last_trb_seg = ep_ring->enq_seg;
				field |= TRB_IOC;
				if (trb_block_event_intr(xhci, num_tds, i))
					field |= TRB_BEI;
			}
			/* Calculate TRB length */
			trb_buff_len = TRB_BUFF_LEN_UP_TO_BOUNDARY(addr);
			if (trb_buff_len > td_remain_len)
				trb_buff_len = td_remain_len;

			/* Set the TRB length, TD size, & interrupter fields. */
			remainder = xhci_td_remainder(xhci, running_total,
						   trb_buff_len, td_len,
						   urb, more_trbs_coming);

			length_field = TRB_LEN(trb_buff_len) |
				TRB_INTR_TARGET(0);

			/* xhci 1.1 with ETE uses TD Size field for TBC */
			if (first_trb && xep->use_extended_tbc)
				length_field |= TRB_TD_SIZE_TBC(burst_count);
			else
				length_field |= TRB_TD_SIZE(remainder);
			first_trb = false;

			queue_trb(xhci, ep_ring, more_trbs_coming,
				lower_32_bits(addr),
				upper_32_bits(addr),
				length_field,
				field);
			running_total += trb_buff_len;

			addr += trb_buff_len;
			td_remain_len -= trb_buff_len;
		}

		/* Check TD length */
		if (running_total != td_len) {
			xhci_err(xhci, "ISOC TD length unmatch\n");
			ret = -EINVAL;
			goto cleanup;
		}
	}

	/* store the next frame id */
	if (HCC_CFC(xhci->hcc_params))
		xep->next_frame_id = urb->start_frame + num_tds * urb->interval;

	if (xhci_to_hcd(xhci)->self.bandwidth_isoc_reqs == 0) {
		if (xhci->quirks & XHCI_AMD_PLL_FIX)
			usb_amd_quirk_pll_disable();
	}
	xhci_to_hcd(xhci)->self.bandwidth_isoc_reqs++;

	giveback_first_trb(xhci, slot_id, ep_index, urb->stream_id,
			start_cycle, start_trb);
	return 0;
cleanup:
	/* Clean up a partially enqueued isoc transfer. */

	for (i--; i >= 0; i--)
		list_del_init(&urb_priv->td[i].td_list);

	/* Use the first TD as a temporary variable to turn the TDs we've queued
	 * into No-ops with a software-owned cycle bit. That way the hardware
	 * won't accidentally start executing bogus TDs when we partially
	 * overwrite them.  td->first_trb and td->start_seg are already set.
	 */
	urb_priv->td[0].last_trb = ep_ring->enqueue;
	/* Every TRB except the first & last will have its cycle bit flipped. */
	td_to_noop(xhci, ep_ring, &urb_priv->td[0], true);

	/* Reset the ring enqueue back to the first TRB and its cycle bit. */
	ep_ring->enqueue = urb_priv->td[0].first_trb;
	ep_ring->enq_seg = urb_priv->td[0].start_seg;
	ep_ring->cycle_state = start_cycle;
	ep_ring->num_trbs_free = ep_ring->num_trbs_free_temp;
	usb_hcd_unlink_urb_from_ep(bus_to_hcd(urb->dev->bus), urb);
	return ret;
}

/*
 * Check transfer ring to guarantee there is enough room for the urb.
 * Update ISO URB start_frame and interval.
 * Update interval as xhci_queue_intr_tx does. Use xhci frame_index to
 * update urb->start_frame if URB_ISO_ASAP is set in transfer_flags or
 * Contiguous Frame ID is not supported by HC.
 */
int xhci_queue_isoc_tx_prepare(struct xhci_hcd *xhci, gfp_t mem_flags,
		struct urb *urb, int slot_id, unsigned int ep_index)
{
	struct xhci_virt_device *xdev;
	struct xhci_ring *ep_ring;
	struct xhci_ep_ctx *ep_ctx;
	int start_frame;
	int num_tds, num_trbs, i;
	int ret;
	struct xhci_virt_ep *xep;
	int ist;

	xdev = xhci->devs[slot_id];
	xep = &xhci->devs[slot_id]->eps[ep_index];
	ep_ring = xdev->eps[ep_index].ring;
	ep_ctx = xhci_get_ep_ctx(xhci, xdev->out_ctx, ep_index);

	num_trbs = 0;
	num_tds = urb->number_of_packets;
	for (i = 0; i < num_tds; i++)
		num_trbs += count_isoc_trbs_needed(urb, i);

	/* Check the ring to guarantee there is enough room for the whole urb.
	 * Do not insert any td of the urb to the ring if the check failed.
	 */
	ret = prepare_ring(xhci, ep_ring, GET_EP_CTX_STATE(ep_ctx),
			   num_trbs, mem_flags);
	if (ret)
		return ret;

	/*
	 * Check interval value. This should be done before we start to
	 * calculate the start frame value.
	 */
	check_interval(xhci, urb, ep_ctx);

	/* Calculate the start frame and put it in urb->start_frame. */
	if (HCC_CFC(xhci->hcc_params) && !list_empty(&ep_ring->td_list)) {
		if (GET_EP_CTX_STATE(ep_ctx) ==	EP_STATE_RUNNING) {
			urb->start_frame = xep->next_frame_id;
			goto skip_start_over;
		}
	}

	start_frame = readl(&xhci->run_regs->microframe_index);
	start_frame &= 0x3fff;
	/*
	 * Round up to the next frame and consider the time before trb really
	 * gets scheduled by hardare.
	 */
	ist = HCS_IST(xhci->hcs_params2) & 0x7;
	if (HCS_IST(xhci->hcs_params2) & (1 << 3))
		ist <<= 3;
	start_frame += ist + XHCI_CFC_DELAY;
	start_frame = roundup(start_frame, 8);

	/*
	 * Round up to the next ESIT (Endpoint Service Interval Time) if ESIT
	 * is greate than 8 microframes.
	 */
	if (urb->dev->speed == USB_SPEED_LOW ||
			urb->dev->speed == USB_SPEED_FULL) {
		start_frame = roundup(start_frame, urb->interval << 3);
		urb->start_frame = start_frame >> 3;
	} else {
		start_frame = roundup(start_frame, urb->interval);
		urb->start_frame = start_frame;
	}

skip_start_over:
	ep_ring->num_trbs_free_temp = ep_ring->num_trbs_free;

	return xhci_queue_isoc_tx(xhci, mem_flags, urb, slot_id, ep_index);
}

/****		Command Ring Operations		****/

/* Generic function for queueing a command TRB on the command ring.
 * Check to make sure there's room on the command ring for one command TRB.
 * Also check that there's room reserved for commands that must not fail.
 * If this is a command that must not fail, meaning command_must_succeed = TRUE,
 * then only check for the number of reserved spots.
 * Don't decrement xhci->cmd_ring_reserved_trbs after we've queued the TRB
 * because the command event handler may want to resubmit a failed command.
 */
static int queue_command(struct xhci_hcd *xhci, struct xhci_command *cmd,
			 u32 field1, u32 field2,
			 u32 field3, u32 field4, bool command_must_succeed)
{
	int reserved_trbs = xhci->cmd_ring_reserved_trbs;
	int ret;

	if ((xhci->xhc_state & XHCI_STATE_DYING) ||
		(xhci->xhc_state & XHCI_STATE_HALTED)) {
		xhci_dbg(xhci, "xHCI dying or halted, can't queue_command\n");
		return -ESHUTDOWN;
	}

	if (!command_must_succeed)
		reserved_trbs++;

	ret = prepare_ring(xhci, xhci->cmd_ring, EP_STATE_RUNNING,
			reserved_trbs, GFP_ATOMIC);
	if (ret < 0) {
		xhci_err(xhci, "ERR: No room for command on command ring\n");
		if (command_must_succeed)
			xhci_err(xhci, "ERR: Reserved TRB counting for "
					"unfailable commands failed.\n");
		return ret;
	}

	cmd->command_trb = xhci->cmd_ring->enqueue;

	/* if there are no other commands queued we start the timeout timer */
	if (list_empty(&xhci->cmd_list)) {
		xhci->current_cmd = cmd;
		xhci_mod_cmd_timer(xhci, XHCI_CMD_DEFAULT_TIMEOUT);
	}

	list_add_tail(&cmd->cmd_list, &xhci->cmd_list);

	queue_trb(xhci, xhci->cmd_ring, false, field1, field2, field3,
			field4 | xhci->cmd_ring->cycle_state);
	return 0;
}

/* Queue a slot enable or disable request on the command ring */
int xhci_queue_slot_control(struct xhci_hcd *xhci, struct xhci_command *cmd,
		u32 trb_type, u32 slot_id)
{
	return queue_command(xhci, cmd, 0, 0, 0,
			TRB_TYPE(trb_type) | SLOT_ID_FOR_TRB(slot_id), false);
}

/* Queue an address device command TRB */
int xhci_queue_address_device(struct xhci_hcd *xhci, struct xhci_command *cmd,
		dma_addr_t in_ctx_ptr, u32 slot_id, enum xhci_setup_dev setup)
{
	return queue_command(xhci, cmd, lower_32_bits(in_ctx_ptr),
			upper_32_bits(in_ctx_ptr), 0,
			TRB_TYPE(TRB_ADDR_DEV) | SLOT_ID_FOR_TRB(slot_id)
			| (setup == SETUP_CONTEXT_ONLY ? TRB_BSR : 0), false);
}

int xhci_queue_vendor_command(struct xhci_hcd *xhci, struct xhci_command *cmd,
		u32 field1, u32 field2, u32 field3, u32 field4)
{
	return queue_command(xhci, cmd, field1, field2, field3, field4, false);
}

/* Queue a reset device command TRB */
int xhci_queue_reset_device(struct xhci_hcd *xhci, struct xhci_command *cmd,
		u32 slot_id)
{
	return queue_command(xhci, cmd, 0, 0, 0,
			TRB_TYPE(TRB_RESET_DEV) | SLOT_ID_FOR_TRB(slot_id),
			false);
}

/* Queue a configure endpoint command TRB */
int xhci_queue_configure_endpoint(struct xhci_hcd *xhci,
		struct xhci_command *cmd, dma_addr_t in_ctx_ptr,
		u32 slot_id, bool command_must_succeed)
{
	return queue_command(xhci, cmd, lower_32_bits(in_ctx_ptr),
			upper_32_bits(in_ctx_ptr), 0,
			TRB_TYPE(TRB_CONFIG_EP) | SLOT_ID_FOR_TRB(slot_id),
			command_must_succeed);
}

/* Queue an evaluate context command TRB */
int xhci_queue_evaluate_context(struct xhci_hcd *xhci, struct xhci_command *cmd,
		dma_addr_t in_ctx_ptr, u32 slot_id, bool command_must_succeed)
{
	return queue_command(xhci, cmd, lower_32_bits(in_ctx_ptr),
			upper_32_bits(in_ctx_ptr), 0,
			TRB_TYPE(TRB_EVAL_CONTEXT) | SLOT_ID_FOR_TRB(slot_id),
			command_must_succeed);
}

/*
 * Suspend is set to indicate "Stop Endpoint Command" is being issued to stop
 * activity on an endpoint that is about to be suspended.
 */
int xhci_queue_stop_endpoint(struct xhci_hcd *xhci, struct xhci_command *cmd,
			     int slot_id, unsigned int ep_index, int suspend)
{
	u32 trb_slot_id = SLOT_ID_FOR_TRB(slot_id);
	u32 trb_ep_index = EP_ID_FOR_TRB(ep_index);
	u32 type = TRB_TYPE(TRB_STOP_RING);
	u32 trb_suspend = SUSPEND_PORT_FOR_TRB(suspend);

	return queue_command(xhci, cmd, 0, 0, 0,
			trb_slot_id | trb_ep_index | type | trb_suspend, false);
}
EXPORT_SYMBOL_GPL(xhci_queue_stop_endpoint);

int xhci_queue_reset_ep(struct xhci_hcd *xhci, struct xhci_command *cmd,
			int slot_id, unsigned int ep_index,
			enum xhci_ep_reset_type reset_type)
{
	u32 trb_slot_id = SLOT_ID_FOR_TRB(slot_id);
	u32 trb_ep_index = EP_ID_FOR_TRB(ep_index);
	u32 type = TRB_TYPE(TRB_RESET_EP);

	if (reset_type == EP_SOFT_RESET)
		type |= TRB_TSP;

	return queue_command(xhci, cmd, 0, 0, 0,
			trb_slot_id | trb_ep_index | type, false);
}<|MERGE_RESOLUTION|>--- conflicted
+++ resolved
@@ -491,7 +491,6 @@
 	return &xhci->devs[slot_id]->eps[ep_index];
 }
 
-<<<<<<< HEAD
 static struct xhci_ring *xhci_virt_ep_to_ring(struct xhci_hcd *xhci,
 					      struct xhci_virt_ep *ep,
 					      unsigned int stream_id)
@@ -512,8 +511,6 @@
 	return ep->stream_info->stream_rings[stream_id];
 }
 
-=======
->>>>>>> 32517d87
 /* Get the right ring for the given slot_id, ep_index and stream_id.
  * If the endpoint supports streams, boundary check the URB's stream ID.
  * If the endpoint doesn't support streams, return the singular endpoint ring.
@@ -526,20 +523,6 @@
 
 	ep = xhci_get_virt_ep(xhci, slot_id, ep_index);
 	if (!ep)
-<<<<<<< HEAD
-=======
-		return NULL;
-
-	/* Common case: no streams */
-	if (!(ep->ep_state & EP_HAS_STREAMS))
-		return ep->ring;
-
-	if (stream_id == 0) {
-		xhci_warn(xhci,
-				"WARN: Slot ID %u, ep index %u has streams, "
-				"but URB has no stream ID.\n",
-				slot_id, ep_index);
->>>>>>> 32517d87
 		return NULL;
 
 	return xhci_virt_ep_to_ring(xhci, ep, stream_id);
@@ -828,7 +811,6 @@
 				 urb, urb->actual_length,
 				 urb->transfer_buffer_length, status);
 
-<<<<<<< HEAD
 		/* set isoc urb status to 0 just as EHCI, UHCI, and OHCI */
 		if (usb_pipetype(urb->pipe) == PIPE_ISOCHRONOUS)
 			status = 0;
@@ -837,18 +819,6 @@
 
 	return 0;
 }
-=======
-	ep = xhci_get_virt_ep(xhci, slot_id, ep_index);
-	if (!ep)
-		return;
-
-	vdev = xhci->devs[slot_id];
-	ep_ctx = xhci_get_ep_ctx(xhci, vdev->out_ctx, ep_index);
-	trace_xhci_handle_cmd_stop_ep(ep_ctx);
-
-	last_unlinked_td = list_last_entry(&ep->cancelled_td_list,
-			struct xhci_td, cancelled_td_list);
->>>>>>> 32517d87
 
 
 /* Complete the cancelled URBs we unlinked from td_list. */
@@ -1346,12 +1316,7 @@
 	if (!ep)
 		return;
 
-<<<<<<< HEAD
 	ep_ring = xhci_virt_ep_to_ring(xhci, ep, stream_id);
-=======
-	dev = xhci->devs[slot_id];
-	ep_ring = xhci_stream_id_to_ring(dev, ep_index, stream_id);
->>>>>>> 32517d87
 	if (!ep_ring) {
 		xhci_warn(xhci, "WARN Set TR deq ptr command for freed stream ID %u\n",
 				stream_id);
@@ -1441,10 +1406,6 @@
 static void xhci_handle_cmd_reset_ep(struct xhci_hcd *xhci, int slot_id,
 		union xhci_trb *trb, u32 cmd_comp_code)
 {
-<<<<<<< HEAD
-=======
-	struct xhci_virt_device *vdev;
->>>>>>> 32517d87
 	struct xhci_virt_ep *ep;
 	struct xhci_ep_ctx *ep_ctx;
 	unsigned int ep_index;
@@ -1454,12 +1415,7 @@
 	if (!ep)
 		return;
 
-<<<<<<< HEAD
 	ep_ctx = xhci_get_ep_ctx(xhci, ep->vdev->out_ctx, ep_index);
-=======
-	vdev = xhci->devs[slot_id];
-	ep_ctx = xhci_get_ep_ctx(xhci, vdev->out_ctx, ep_index);
->>>>>>> 32517d87
 	trace_xhci_handle_cmd_reset_ep(ep_ctx);
 
 	/* This command will only fail if the endpoint wasn't halted,
@@ -1476,20 +1432,7 @@
 	/* Clear our internal halted state */
 	ep->ep_state &= ~EP_HALTED;
 
-<<<<<<< HEAD
 	xhci_giveback_invalidated_tds(ep);
-=======
-		xhci_dbg_trace(xhci, trace_xhci_dbg_quirks,
-				"Queueing configure endpoint command");
-		xhci_queue_configure_endpoint(xhci, command,
-				xhci->devs[slot_id]->in_ctx->dma, slot_id,
-				false);
-		xhci_ring_cmd_db(xhci);
-	} else {
-		/* Clear our internal halted state */
-		ep->ep_state &= ~EP_HALTED;
-	}
->>>>>>> 32517d87
 
 	/* if this was a soft reset, then restart */
 	if ((le32_to_cpu(trb->generic.field[3])) & TRB_TSP)
@@ -2606,10 +2549,6 @@
 		goto err_out;
 	}
 
-<<<<<<< HEAD
-=======
-	xdev = xhci->devs[slot_id];
->>>>>>> 32517d87
 	ep_ring = xhci_dma_to_transfer_ring(ep, ep_trb_dma);
 	ep_ctx = xhci_get_ep_ctx(xhci, ep->vdev->out_ctx, ep_index);
 
