// SPDX-License-Identifier: GPL-2.0
/*
 * xHCI host controller driver
 *
 * Copyright (C) 2008 Intel Corp.
 *
 * Author: Sarah Sharp
 * Some code borrowed from the Linux EHCI driver.
 */

/*
 * Ring initialization rules:
 * 1. Each segment is initialized to zero, except for link TRBs.
 * 2. Ring cycle state = 0.  This represents Producer Cycle State (PCS) or
 *    Consumer Cycle State (CCS), depending on ring function.
 * 3. Enqueue pointer = dequeue pointer = address of first TRB in the segment.
 *
 * Ring behavior rules:
 * 1. A ring is empty if enqueue == dequeue.  This means there will always be at
 *    least one free TRB in the ring.  This is useful if you want to turn that
 *    into a link TRB and expand the ring.
 * 2. When incrementing an enqueue or dequeue pointer, if the next TRB is a
 *    link TRB, then load the pointer with the address in the link TRB.  If the
 *    link TRB had its toggle bit set, you may need to update the ring cycle
 *    state (see cycle bit rules).  You may have to do this multiple times
 *    until you reach a non-link TRB.
 * 3. A ring is full if enqueue++ (for the definition of increment above)
 *    equals the dequeue pointer.
 *
 * Cycle bit rules:
 * 1. When a consumer increments a dequeue pointer and encounters a toggle bit
 *    in a link TRB, it must toggle the ring cycle state.
 * 2. When a producer increments an enqueue pointer and encounters a toggle bit
 *    in a link TRB, it must toggle the ring cycle state.
 *
 * Producer rules:
 * 1. Check if ring is full before you enqueue.
 * 2. Write the ring cycle state to the cycle bit in the TRB you're enqueuing.
 *    Update enqueue pointer between each write (which may update the ring
 *    cycle state).
 * 3. Notify consumer.  If SW is producer, it rings the doorbell for command
 *    and endpoint rings.  If HC is the producer for the event ring,
 *    and it generates an interrupt according to interrupt modulation rules.
 *
 * Consumer rules:
 * 1. Check if TRB belongs to you.  If the cycle bit == your ring cycle state,
 *    the TRB is owned by the consumer.
 * 2. Update dequeue pointer (which may update the ring cycle state) and
 *    continue processing TRBs until you reach a TRB which is not owned by you.
 * 3. Notify the producer.  SW is the consumer for the event ring, and it
 *   updates event ring dequeue pointer.  HC is the consumer for the command and
 *   endpoint rings; it generates events on the event ring for these.
 */

#include <linux/scatterlist.h>
#include <linux/slab.h>
#include <linux/dma-mapping.h>
#include "xhci.h"
#include "xhci-trace.h"

static int queue_command(struct xhci_hcd *xhci, struct xhci_command *cmd,
			 u32 field1, u32 field2,
			 u32 field3, u32 field4, bool command_must_succeed);

/*
 * Returns zero if the TRB isn't in this segment, otherwise it returns the DMA
 * address of the TRB.
 */
dma_addr_t xhci_trb_virt_to_dma(struct xhci_segment *seg,
		union xhci_trb *trb)
{
	unsigned long segment_offset;

	if (!seg || !trb || trb < seg->trbs)
		return 0;
	/* offset in TRBs */
	segment_offset = trb - seg->trbs;
	if (segment_offset >= TRBS_PER_SEGMENT)
		return 0;
	return seg->dma + (segment_offset * sizeof(*trb));
}
EXPORT_SYMBOL_GPL(xhci_trb_virt_to_dma);

static bool trb_is_noop(union xhci_trb *trb)
{
	return TRB_TYPE_NOOP_LE32(trb->generic.field[3]);
}

static bool trb_is_link(union xhci_trb *trb)
{
	return TRB_TYPE_LINK_LE32(trb->link.control);
}

static bool last_trb_on_seg(struct xhci_segment *seg, union xhci_trb *trb)
{
	return trb == &seg->trbs[TRBS_PER_SEGMENT - 1];
}

static bool last_trb_on_ring(struct xhci_ring *ring,
			struct xhci_segment *seg, union xhci_trb *trb)
{
	return last_trb_on_seg(seg, trb) && (seg->next == ring->first_seg);
}

static bool link_trb_toggles_cycle(union xhci_trb *trb)
{
	return le32_to_cpu(trb->link.control) & LINK_TOGGLE;
}

static bool last_td_in_urb(struct xhci_td *td)
{
	struct urb_priv *urb_priv = td->urb->hcpriv;

	return urb_priv->num_tds_done == urb_priv->num_tds;
}

static void inc_td_cnt(struct urb *urb)
{
	struct urb_priv *urb_priv = urb->hcpriv;

	urb_priv->num_tds_done++;
}

static void trb_to_noop(union xhci_trb *trb, u32 noop_type)
{
	if (trb_is_link(trb)) {
		/* unchain chained link TRBs */
		trb->link.control &= cpu_to_le32(~TRB_CHAIN);
	} else {
		trb->generic.field[0] = 0;
		trb->generic.field[1] = 0;
		trb->generic.field[2] = 0;
		/* Preserve only the cycle bit of this TRB */
		trb->generic.field[3] &= cpu_to_le32(TRB_CYCLE);
		trb->generic.field[3] |= cpu_to_le32(TRB_TYPE(noop_type));
	}
}

/* Updates trb to point to the next TRB in the ring, and updates seg if the next
 * TRB is in a new segment.  This does not skip over link TRBs, and it does not
 * effect the ring dequeue or enqueue pointers.
 */
static void next_trb(struct xhci_hcd *xhci,
		struct xhci_ring *ring,
		struct xhci_segment **seg,
		union xhci_trb **trb)
{
	if (trb_is_link(*trb)) {
		*seg = (*seg)->next;
		*trb = ((*seg)->trbs);
	} else {
		(*trb)++;
	}
}

/*
 * See Cycle bit rules. SW is the consumer for the event ring only.
 */
void inc_deq(struct xhci_hcd *xhci, struct xhci_ring *ring)
{
	unsigned int link_trb_count = 0;

	/* event ring doesn't have link trbs, check for last trb */
	if (ring->type == TYPE_EVENT) {
		if (!last_trb_on_seg(ring->deq_seg, ring->dequeue)) {
			ring->dequeue++;
			goto out;
		}
		if (last_trb_on_ring(ring, ring->deq_seg, ring->dequeue))
			ring->cycle_state ^= 1;
		ring->deq_seg = ring->deq_seg->next;
		ring->dequeue = ring->deq_seg->trbs;
		goto out;
	}

	/* All other rings have link trbs */
	if (!trb_is_link(ring->dequeue)) {
		if (last_trb_on_seg(ring->deq_seg, ring->dequeue)) {
			xhci_warn(xhci, "Missing link TRB at end of segment\n");
		} else {
			ring->dequeue++;
			ring->num_trbs_free++;
		}
	}

	while (trb_is_link(ring->dequeue)) {
		ring->deq_seg = ring->deq_seg->next;
		ring->dequeue = ring->deq_seg->trbs;

		if (link_trb_count++ > ring->num_segs) {
			xhci_warn(xhci, "Ring is an endless link TRB loop\n");
			break;
		}
	}
out:
	trace_xhci_inc_deq(ring);

	return;
}

/*
 * See Cycle bit rules. SW is the consumer for the event ring only.
 *
 * If we've just enqueued a TRB that is in the middle of a TD (meaning the
 * chain bit is set), then set the chain bit in all the following link TRBs.
 * If we've enqueued the last TRB in a TD, make sure the following link TRBs
 * have their chain bit cleared (so that each Link TRB is a separate TD).
 *
 * Section 6.4.4.1 of the 0.95 spec says link TRBs cannot have the chain bit
 * set, but other sections talk about dealing with the chain bit set.  This was
 * fixed in the 0.96 specification errata, but we have to assume that all 0.95
 * xHCI hardware can't handle the chain bit being cleared on a link TRB.
 *
 * @more_trbs_coming:	Will you enqueue more TRBs before calling
 *			prepare_transfer()?
 */
static void inc_enq(struct xhci_hcd *xhci, struct xhci_ring *ring,
			bool more_trbs_coming)
{
	u32 chain;
	union xhci_trb *next;
	unsigned int link_trb_count = 0;

	chain = le32_to_cpu(ring->enqueue->generic.field[3]) & TRB_CHAIN;
	/* If this is not event ring, there is one less usable TRB */
	if (!trb_is_link(ring->enqueue))
		ring->num_trbs_free--;

	if (last_trb_on_seg(ring->enq_seg, ring->enqueue)) {
		xhci_err(xhci, "Tried to move enqueue past ring segment\n");
		return;
	}

	next = ++(ring->enqueue);

	/* Update the dequeue pointer further if that was a link TRB */
	while (trb_is_link(next)) {

		/*
		 * If the caller doesn't plan on enqueueing more TDs before
		 * ringing the doorbell, then we don't want to give the link TRB
		 * to the hardware just yet. We'll give the link TRB back in
		 * prepare_ring() just before we enqueue the TD at the top of
		 * the ring.
		 */
		if (!chain && !more_trbs_coming)
			break;

		/* If we're not dealing with 0.95 hardware or isoc rings on
		 * AMD 0.96 host, carry over the chain bit of the previous TRB
		 * (which may mean the chain bit is cleared).
		 */
		if (!(ring->type == TYPE_ISOC &&
		      (xhci->quirks & XHCI_AMD_0x96_HOST)) &&
		    !xhci_link_trb_quirk(xhci)) {
			next->link.control &= cpu_to_le32(~TRB_CHAIN);
			next->link.control |= cpu_to_le32(chain);
		}
		/* Give this link TRB to the hardware */
		wmb();
		next->link.control ^= cpu_to_le32(TRB_CYCLE);

		/* Toggle the cycle bit after the last ring segment. */
		if (link_trb_toggles_cycle(next))
			ring->cycle_state ^= 1;

		ring->enq_seg = ring->enq_seg->next;
		ring->enqueue = ring->enq_seg->trbs;
		next = ring->enqueue;

		if (link_trb_count++ > ring->num_segs) {
			xhci_warn(xhci, "%s: Ring link TRB loop\n", __func__);
			break;
		}
	}

	trace_xhci_inc_enq(ring);
}

/*
 * Check to see if there's room to enqueue num_trbs on the ring and make sure
 * enqueue pointer will not advance into dequeue segment. See rules above.
 */
static inline int room_on_ring(struct xhci_hcd *xhci, struct xhci_ring *ring,
		unsigned int num_trbs)
{
	int num_trbs_in_deq_seg;

	if (ring->num_trbs_free < num_trbs)
		return 0;

	if (ring->type != TYPE_COMMAND && ring->type != TYPE_EVENT) {
		num_trbs_in_deq_seg = ring->dequeue - ring->deq_seg->trbs;
		if (ring->num_trbs_free < num_trbs + num_trbs_in_deq_seg)
			return 0;
	}

	return 1;
}

/* Ring the host controller doorbell after placing a command on the ring */
void xhci_ring_cmd_db(struct xhci_hcd *xhci)
{
	if (!(xhci->cmd_ring_state & CMD_RING_STATE_RUNNING))
		return;

	xhci_dbg(xhci, "// Ding dong!\n");

	trace_xhci_ring_host_doorbell(0, DB_VALUE_HOST);

	writel(DB_VALUE_HOST, &xhci->dba->doorbell[0]);
	/* Flush PCI posted writes */
	readl(&xhci->dba->doorbell[0]);
}
EXPORT_SYMBOL_GPL(xhci_ring_cmd_db);

static bool xhci_mod_cmd_timer(struct xhci_hcd *xhci, unsigned long delay)
{
	return mod_delayed_work(system_wq, &xhci->cmd_timer, delay);
}

static struct xhci_command *xhci_next_queued_cmd(struct xhci_hcd *xhci)
{
	return list_first_entry_or_null(&xhci->cmd_list, struct xhci_command,
					cmd_list);
}

/*
 * Turn all commands on command ring with status set to "aborted" to no-op trbs.
 * If there are other commands waiting then restart the ring and kick the timer.
 * This must be called with command ring stopped and xhci->lock held.
 */
static void xhci_handle_stopped_cmd_ring(struct xhci_hcd *xhci,
					 struct xhci_command *cur_cmd)
{
	struct xhci_command *i_cmd;

	/* Turn all aborted commands in list to no-ops, then restart */
	list_for_each_entry(i_cmd, &xhci->cmd_list, cmd_list) {

		if (i_cmd->status != COMP_COMMAND_ABORTED)
			continue;

		i_cmd->status = COMP_COMMAND_RING_STOPPED;

		xhci_dbg(xhci, "Turn aborted command %p to no-op\n",
			 i_cmd->command_trb);

		trb_to_noop(i_cmd->command_trb, TRB_CMD_NOOP);

		/*
		 * caller waiting for completion is called when command
		 *  completion event is received for these no-op commands
		 */
	}

	xhci->cmd_ring_state = CMD_RING_STATE_RUNNING;

	/* ring command ring doorbell to restart the command ring */
	if ((xhci->cmd_ring->dequeue != xhci->cmd_ring->enqueue) &&
	    !(xhci->xhc_state & XHCI_STATE_DYING)) {
		xhci->current_cmd = cur_cmd;
		xhci_mod_cmd_timer(xhci, XHCI_CMD_DEFAULT_TIMEOUT);
		xhci_ring_cmd_db(xhci);
	}
}

/* Must be called with xhci->lock held, releases and aquires lock back */
static int xhci_abort_cmd_ring(struct xhci_hcd *xhci, unsigned long flags)
{
	u64 temp_64;
	int ret;

	xhci_dbg(xhci, "Abort command ring\n");

	reinit_completion(&xhci->cmd_ring_stop_completion);

	temp_64 = xhci_read_64(xhci, &xhci->op_regs->cmd_ring);
	xhci_write_64(xhci, temp_64 | CMD_RING_ABORT,
			&xhci->op_regs->cmd_ring);

	/* Section 4.6.1.2 of xHCI 1.0 spec says software should also time the
	 * completion of the Command Abort operation. If CRR is not negated in 5
	 * seconds then driver handles it as if host died (-ENODEV).
	 * In the future we should distinguish between -ENODEV and -ETIMEDOUT
	 * and try to recover a -ETIMEDOUT with a host controller reset.
	 */
	ret = xhci_handshake(&xhci->op_regs->cmd_ring,
			CMD_RING_RUNNING, 0, 5 * 1000 * 1000);
	if (ret < 0) {
		xhci_err(xhci, "Abort failed to stop command ring: %d\n", ret);
		xhci_halt(xhci);
		xhci_hc_died(xhci);
		return ret;
	}
	/*
	 * Writing the CMD_RING_ABORT bit should cause a cmd completion event,
	 * however on some host hw the CMD_RING_RUNNING bit is correctly cleared
	 * but the completion event in never sent. Wait 2 secs (arbitrary
	 * number) to handle those cases after negation of CMD_RING_RUNNING.
	 */
	spin_unlock_irqrestore(&xhci->lock, flags);
	ret = wait_for_completion_timeout(&xhci->cmd_ring_stop_completion,
					  msecs_to_jiffies(2000));
	spin_lock_irqsave(&xhci->lock, flags);
	if (!ret) {
		xhci_dbg(xhci, "No stop event for abort, ring start fail?\n");
		xhci_cleanup_command_queue(xhci);
	} else {
		xhci_handle_stopped_cmd_ring(xhci, xhci_next_queued_cmd(xhci));
	}
	return 0;
}

void xhci_ring_ep_doorbell(struct xhci_hcd *xhci,
		unsigned int slot_id,
		unsigned int ep_index,
		unsigned int stream_id)
{
	__le32 __iomem *db_addr = &xhci->dba->doorbell[slot_id];
	struct xhci_virt_ep *ep = &xhci->devs[slot_id]->eps[ep_index];
	unsigned int ep_state = ep->ep_state;

	/* Don't ring the doorbell for this endpoint if there are pending
	 * cancellations because we don't want to interrupt processing.
	 * We don't want to restart any stream rings if there's a set dequeue
	 * pointer command pending because the device can choose to start any
	 * stream once the endpoint is on the HW schedule.
	 */
	if ((ep_state & EP_STOP_CMD_PENDING) || (ep_state & SET_DEQ_PENDING) ||
	    (ep_state & EP_HALTED) || (ep_state & EP_CLEARING_TT))
		return;

	trace_xhci_ring_ep_doorbell(slot_id, DB_VALUE(ep_index, stream_id));

	writel(DB_VALUE(ep_index, stream_id), db_addr);
	/* flush the write */
	readl(db_addr);
}

/* Ring the doorbell for any rings with pending URBs */
static void ring_doorbell_for_active_rings(struct xhci_hcd *xhci,
		unsigned int slot_id,
		unsigned int ep_index)
{
	unsigned int stream_id;
	struct xhci_virt_ep *ep;

	ep = &xhci->devs[slot_id]->eps[ep_index];

	/* A ring has pending URBs if its TD list is not empty */
	if (!(ep->ep_state & EP_HAS_STREAMS)) {
		if (ep->ring && !(list_empty(&ep->ring->td_list)))
			xhci_ring_ep_doorbell(xhci, slot_id, ep_index, 0);
		return;
	}

	for (stream_id = 1; stream_id < ep->stream_info->num_streams;
			stream_id++) {
		struct xhci_stream_info *stream_info = ep->stream_info;
		if (!list_empty(&stream_info->stream_rings[stream_id]->td_list))
			xhci_ring_ep_doorbell(xhci, slot_id, ep_index,
						stream_id);
	}
}

void xhci_ring_doorbell_for_active_rings(struct xhci_hcd *xhci,
		unsigned int slot_id,
		unsigned int ep_index)
{
	ring_doorbell_for_active_rings(xhci, slot_id, ep_index);
}

static struct xhci_virt_ep *xhci_get_virt_ep(struct xhci_hcd *xhci,
					     unsigned int slot_id,
					     unsigned int ep_index)
{
	if (slot_id == 0 || slot_id >= MAX_HC_SLOTS) {
		xhci_warn(xhci, "Invalid slot_id %u\n", slot_id);
		return NULL;
	}
	if (ep_index >= EP_CTX_PER_DEV) {
		xhci_warn(xhci, "Invalid endpoint index %u\n", ep_index);
		return NULL;
	}
	if (!xhci->devs[slot_id]) {
		xhci_warn(xhci, "No xhci virt device for slot_id %u\n", slot_id);
		return NULL;
	}

	return &xhci->devs[slot_id]->eps[ep_index];
}

static struct xhci_ring *xhci_virt_ep_to_ring(struct xhci_hcd *xhci,
					      struct xhci_virt_ep *ep,
					      unsigned int stream_id)
{
	/* common case, no streams */
	if (!(ep->ep_state & EP_HAS_STREAMS))
		return ep->ring;

	if (!ep->stream_info)
		return NULL;

	if (stream_id == 0 || stream_id >= ep->stream_info->num_streams) {
		xhci_warn(xhci, "Invalid stream_id %u request for slot_id %u ep_index %u\n",
			  stream_id, ep->vdev->slot_id, ep->ep_index);
		return NULL;
	}

	return ep->stream_info->stream_rings[stream_id];
}

/* Get the right ring for the given slot_id, ep_index and stream_id.
 * If the endpoint supports streams, boundary check the URB's stream ID.
 * If the endpoint doesn't support streams, return the singular endpoint ring.
 */
struct xhci_ring *xhci_triad_to_transfer_ring(struct xhci_hcd *xhci,
		unsigned int slot_id, unsigned int ep_index,
		unsigned int stream_id)
{
	struct xhci_virt_ep *ep;

	ep = xhci_get_virt_ep(xhci, slot_id, ep_index);
	if (!ep)
		return NULL;

	return xhci_virt_ep_to_ring(xhci, ep, stream_id);
}


/*
 * Get the hw dequeue pointer xHC stopped on, either directly from the
 * endpoint context, or if streams are in use from the stream context.
 * The returned hw_dequeue contains the lowest four bits with cycle state
 * and possbile stream context type.
 */
static u64 xhci_get_hw_deq(struct xhci_hcd *xhci, struct xhci_virt_device *vdev,
			   unsigned int ep_index, unsigned int stream_id)
{
	struct xhci_ep_ctx *ep_ctx;
	struct xhci_stream_ctx *st_ctx;
	struct xhci_virt_ep *ep;

	ep = &vdev->eps[ep_index];

	if (ep->ep_state & EP_HAS_STREAMS) {
		st_ctx = &ep->stream_info->stream_ctx_array[stream_id];
		return le64_to_cpu(st_ctx->stream_ring);
	}
	ep_ctx = xhci_get_ep_ctx(xhci, vdev->out_ctx, ep_index);
	return le64_to_cpu(ep_ctx->deq);
}

static int xhci_move_dequeue_past_td(struct xhci_hcd *xhci,
				unsigned int slot_id, unsigned int ep_index,
				unsigned int stream_id, struct xhci_td *td)
{
	struct xhci_virt_device *dev = xhci->devs[slot_id];
	struct xhci_virt_ep *ep = &dev->eps[ep_index];
	struct xhci_ring *ep_ring;
	struct xhci_command *cmd;
	struct xhci_segment *new_seg;
	union xhci_trb *new_deq;
	int new_cycle;
	dma_addr_t addr;
	u64 hw_dequeue;
	bool cycle_found = false;
	bool td_last_trb_found = false;
	u32 trb_sct = 0;
	int ret;

	ep_ring = xhci_triad_to_transfer_ring(xhci, slot_id,
			ep_index, stream_id);
	if (!ep_ring) {
		xhci_warn(xhci, "WARN can't find new dequeue, invalid stream ID %u\n",
			  stream_id);
		return -ENODEV;
	}
	/*
	 * A cancelled TD can complete with a stall if HW cached the trb.
	 * In this case driver can't find td, but if the ring is empty we
	 * can move the dequeue pointer to the current enqueue position.
	 * We shouldn't hit this anymore as cached cancelled TRBs are given back
	 * after clearing the cache, but be on the safe side and keep it anyway
	 */
	if (!td) {
		if (list_empty(&ep_ring->td_list)) {
			new_seg = ep_ring->enq_seg;
			new_deq = ep_ring->enqueue;
			new_cycle = ep_ring->cycle_state;
			xhci_dbg(xhci, "ep ring empty, Set new dequeue = enqueue");
			goto deq_found;
		} else {
			xhci_warn(xhci, "Can't find new dequeue state, missing td\n");
			return -EINVAL;
		}
	}

	hw_dequeue = xhci_get_hw_deq(xhci, dev, ep_index, stream_id);
	new_seg = ep_ring->deq_seg;
	new_deq = ep_ring->dequeue;
	new_cycle = hw_dequeue & 0x1;

	/*
	 * We want to find the pointer, segment and cycle state of the new trb
	 * (the one after current TD's last_trb). We know the cycle state at
	 * hw_dequeue, so walk the ring until both hw_dequeue and last_trb are
	 * found.
	 */
	do {
		if (!cycle_found && xhci_trb_virt_to_dma(new_seg, new_deq)
		    == (dma_addr_t)(hw_dequeue & ~0xf)) {
			cycle_found = true;
			if (td_last_trb_found)
				break;
		}
		if (new_deq == td->last_trb)
			td_last_trb_found = true;

		if (cycle_found && trb_is_link(new_deq) &&
		    link_trb_toggles_cycle(new_deq))
			new_cycle ^= 0x1;

		next_trb(xhci, ep_ring, &new_seg, &new_deq);

		/* Search wrapped around, bail out */
		if (new_deq == ep->ring->dequeue) {
			xhci_err(xhci, "Error: Failed finding new dequeue state\n");
			return -EINVAL;
		}

	} while (!cycle_found || !td_last_trb_found);

deq_found:

	/* Don't update the ring cycle state for the producer (us). */
	addr = xhci_trb_virt_to_dma(new_seg, new_deq);
	if (addr == 0) {
		xhci_warn(xhci, "Can't find dma of new dequeue ptr\n");
		xhci_warn(xhci, "deq seg = %p, deq ptr = %p\n", new_seg, new_deq);
		return -EINVAL;
	}

	if ((ep->ep_state & SET_DEQ_PENDING)) {
		xhci_warn(xhci, "Set TR Deq already pending, don't submit for 0x%pad\n",
			  &addr);
		return -EBUSY;
	}

	/* This function gets called from contexts where it cannot sleep */
	cmd = xhci_alloc_command(xhci, false, GFP_ATOMIC);
	if (!cmd) {
		xhci_warn(xhci, "Can't alloc Set TR Deq cmd 0x%pad\n", &addr);
		return -ENOMEM;
	}

	if (stream_id)
		trb_sct = SCT_FOR_TRB(SCT_PRI_TR);
	ret = queue_command(xhci, cmd,
		lower_32_bits(addr) | trb_sct | new_cycle,
		upper_32_bits(addr),
		STREAM_ID_FOR_TRB(stream_id), SLOT_ID_FOR_TRB(slot_id) |
		EP_ID_FOR_TRB(ep_index) | TRB_TYPE(TRB_SET_DEQ), false);
	if (ret < 0) {
		xhci_free_command(xhci, cmd);
		return ret;
	}
	ep->queued_deq_seg = new_seg;
	ep->queued_deq_ptr = new_deq;

	xhci_dbg_trace(xhci, trace_xhci_dbg_cancel_urb,
		       "Set TR Deq ptr 0x%llx, cycle %u\n", addr, new_cycle);

	/* Stop the TD queueing code from ringing the doorbell until
	 * this command completes.  The HC won't set the dequeue pointer
	 * if the ring is running, and ringing the doorbell starts the
	 * ring running.
	 */
	ep->ep_state |= SET_DEQ_PENDING;
	xhci_ring_cmd_db(xhci);
	return 0;
}

/* flip_cycle means flip the cycle bit of all but the first and last TRB.
 * (The last TRB actually points to the ring enqueue pointer, which is not part
 * of this TD.)  This is used to remove partially enqueued isoc TDs from a ring.
 */
static void td_to_noop(struct xhci_hcd *xhci, struct xhci_ring *ep_ring,
		       struct xhci_td *td, bool flip_cycle)
{
	struct xhci_segment *seg	= td->start_seg;
	union xhci_trb *trb		= td->first_trb;

	while (1) {
		trb_to_noop(trb, TRB_TR_NOOP);

		/* flip cycle if asked to */
		if (flip_cycle && trb != td->first_trb && trb != td->last_trb)
			trb->generic.field[3] ^= cpu_to_le32(TRB_CYCLE);

		if (trb == td->last_trb)
			break;

		next_trb(xhci, ep_ring, &seg, &trb);
	}
}

static void xhci_stop_watchdog_timer_in_irq(struct xhci_hcd *xhci,
		struct xhci_virt_ep *ep)
{
	ep->ep_state &= ~EP_STOP_CMD_PENDING;
	/* Can't del_timer_sync in interrupt */
	del_timer(&ep->stop_cmd_timer);
}

/*
 * Must be called with xhci->lock held in interrupt context,
 * releases and re-acquires xhci->lock
 */
static void xhci_giveback_urb_in_irq(struct xhci_hcd *xhci,
				     struct xhci_td *cur_td, int status)
{
	struct urb	*urb		= cur_td->urb;
	struct urb_priv	*urb_priv	= urb->hcpriv;
	struct usb_hcd	*hcd		= bus_to_hcd(urb->dev->bus);

	if (usb_pipetype(urb->pipe) == PIPE_ISOCHRONOUS) {
		xhci_to_hcd(xhci)->self.bandwidth_isoc_reqs--;
		if (xhci_to_hcd(xhci)->self.bandwidth_isoc_reqs	== 0) {
			if (xhci->quirks & XHCI_AMD_PLL_FIX)
				usb_amd_quirk_pll_enable();
		}
	}
	xhci_urb_free_priv(urb_priv);
	usb_hcd_unlink_urb_from_ep(hcd, urb);
	trace_xhci_urb_giveback(urb);
	usb_hcd_giveback_urb(hcd, urb, status);
}

static void xhci_unmap_td_bounce_buffer(struct xhci_hcd *xhci,
		struct xhci_ring *ring, struct xhci_td *td)
{
	struct device *dev = xhci_to_hcd(xhci)->self.controller;
	struct xhci_segment *seg = td->bounce_seg;
	struct urb *urb = td->urb;
	size_t len;

	if (!ring || !seg || !urb)
		return;

	if (usb_urb_dir_out(urb)) {
		dma_unmap_single(dev, seg->bounce_dma, ring->bounce_buf_len,
				 DMA_TO_DEVICE);
		return;
	}

	dma_unmap_single(dev, seg->bounce_dma, ring->bounce_buf_len,
			 DMA_FROM_DEVICE);
	/* for in tranfers we need to copy the data from bounce to sg */
	if (urb->num_sgs) {
		len = sg_pcopy_from_buffer(urb->sg, urb->num_sgs, seg->bounce_buf,
					   seg->bounce_len, seg->bounce_offs);
		if (len != seg->bounce_len)
			xhci_warn(xhci, "WARN Wrong bounce buffer read length: %zu != %d\n",
				  len, seg->bounce_len);
	} else {
		memcpy(urb->transfer_buffer + seg->bounce_offs, seg->bounce_buf,
		       seg->bounce_len);
	}
	seg->bounce_len = 0;
	seg->bounce_offs = 0;
}

static int xhci_td_cleanup(struct xhci_hcd *xhci, struct xhci_td *td,
			   struct xhci_ring *ep_ring, int status)
{
	struct urb *urb = NULL;

	/* Clean up the endpoint's TD list */
	urb = td->urb;

	/* if a bounce buffer was used to align this td then unmap it */
	xhci_unmap_td_bounce_buffer(xhci, ep_ring, td);

	/* Do one last check of the actual transfer length.
	 * If the host controller said we transferred more data than the buffer
	 * length, urb->actual_length will be a very big number (since it's
	 * unsigned).  Play it safe and say we didn't transfer anything.
	 */
	if (urb->actual_length > urb->transfer_buffer_length) {
		xhci_warn(xhci, "URB req %u and actual %u transfer length mismatch\n",
			  urb->transfer_buffer_length, urb->actual_length);
		urb->actual_length = 0;
		status = 0;
	}
	/* TD might be removed from td_list if we are giving back a cancelled URB */
	if (!list_empty(&td->td_list))
		list_del_init(&td->td_list);
	/* Giving back a cancelled URB, or if a slated TD completed anyway */
	if (!list_empty(&td->cancelled_td_list))
		list_del_init(&td->cancelled_td_list);

	inc_td_cnt(urb);
	/* Giveback the urb when all the tds are completed */
	if (last_td_in_urb(td)) {
		if ((urb->actual_length != urb->transfer_buffer_length &&
		     (urb->transfer_flags & URB_SHORT_NOT_OK)) ||
		    (status != 0 && !usb_endpoint_xfer_isoc(&urb->ep->desc)))
			xhci_dbg(xhci, "Giveback URB %p, len = %d, expected = %d, status = %d\n",
				 urb, urb->actual_length,
				 urb->transfer_buffer_length, status);

		/* set isoc urb status to 0 just as EHCI, UHCI, and OHCI */
		if (usb_pipetype(urb->pipe) == PIPE_ISOCHRONOUS)
			status = 0;
		xhci_giveback_urb_in_irq(xhci, td, status);
	}

	return 0;
}


/* Complete the cancelled URBs we unlinked from td_list. */
static void xhci_giveback_invalidated_tds(struct xhci_virt_ep *ep)
{
	struct xhci_ring *ring;
	struct xhci_td *td, *tmp_td;

	list_for_each_entry_safe(td, tmp_td, &ep->cancelled_td_list,
				 cancelled_td_list) {

<<<<<<< HEAD
		/*
		 * Doesn't matter what we pass for status, since the core will
		 * just overwrite it (because the URB has been unlinked).
		 */
		ring = xhci_urb_to_transfer_ring(ep->xhci, td->urb);

		if (td->cancel_status == TD_CLEARED)
			xhci_td_cleanup(ep->xhci, td, ring, 0);
=======
		ring = xhci_urb_to_transfer_ring(ep->xhci, td->urb);

		if (td->cancel_status == TD_CLEARED)
			xhci_td_cleanup(ep->xhci, td, ring, td->status);
>>>>>>> 58aa0f28

		if (ep->xhci->xhc_state & XHCI_STATE_DYING)
			return;
	}
}
<<<<<<< HEAD

static int xhci_reset_halted_ep(struct xhci_hcd *xhci, unsigned int slot_id,
				unsigned int ep_index, enum xhci_ep_reset_type reset_type)
{
	struct xhci_command *command;
	int ret = 0;

	command = xhci_alloc_command(xhci, false, GFP_ATOMIC);
	if (!command) {
		ret = -ENOMEM;
		goto done;
	}

	ret = xhci_queue_reset_ep(xhci, command, slot_id, ep_index, reset_type);
done:
	if (ret)
		xhci_err(xhci, "ERROR queuing reset endpoint for slot %d ep_index %d, %d\n",
			 slot_id, ep_index, ret);
	return ret;
}

static void xhci_handle_halted_endpoint(struct xhci_hcd *xhci,
				struct xhci_virt_ep *ep, unsigned int stream_id,
				struct xhci_td *td,
				enum xhci_ep_reset_type reset_type)
{
	unsigned int slot_id = ep->vdev->slot_id;
	int err;

=======

static int xhci_reset_halted_ep(struct xhci_hcd *xhci, unsigned int slot_id,
				unsigned int ep_index, enum xhci_ep_reset_type reset_type)
{
	struct xhci_command *command;
	int ret = 0;

	command = xhci_alloc_command(xhci, false, GFP_ATOMIC);
	if (!command) {
		ret = -ENOMEM;
		goto done;
	}

	ret = xhci_queue_reset_ep(xhci, command, slot_id, ep_index, reset_type);
done:
	if (ret)
		xhci_err(xhci, "ERROR queuing reset endpoint for slot %d ep_index %d, %d\n",
			 slot_id, ep_index, ret);
	return ret;
}

static int xhci_handle_halted_endpoint(struct xhci_hcd *xhci,
				struct xhci_virt_ep *ep, unsigned int stream_id,
				struct xhci_td *td,
				enum xhci_ep_reset_type reset_type)
{
	unsigned int slot_id = ep->vdev->slot_id;
	int err;

>>>>>>> 58aa0f28
	/*
	 * Avoid resetting endpoint if link is inactive. Can cause host hang.
	 * Device will be reset soon to recover the link so don't do anything
	 */
	if (ep->vdev->flags & VDEV_PORT_ERROR)
<<<<<<< HEAD
		return;
=======
		return -ENODEV;
>>>>>>> 58aa0f28

	/* add td to cancelled list and let reset ep handler take care of it */
	if (reset_type == EP_HARD_RESET) {
		ep->ep_state |= EP_HARD_CLEAR_TOGGLE;
		if (td && list_empty(&td->cancelled_td_list)) {
			list_add_tail(&td->cancelled_td_list, &ep->cancelled_td_list);
			td->cancel_status = TD_HALTED;
		}
	}

	if (ep->ep_state & EP_HALTED) {
		xhci_dbg(xhci, "Reset ep command already pending\n");
<<<<<<< HEAD
		return;
=======
		return 0;
>>>>>>> 58aa0f28
	}

	err = xhci_reset_halted_ep(xhci, slot_id, ep->ep_index, reset_type);
	if (err)
<<<<<<< HEAD
		return;
=======
		return err;
>>>>>>> 58aa0f28

	ep->ep_state |= EP_HALTED;

	xhci_ring_cmd_db(xhci);
<<<<<<< HEAD
=======

	return 0;
>>>>>>> 58aa0f28
}

/*
 * Fix up the ep ring first, so HW stops executing cancelled TDs.
 * We have the xHCI lock, so nothing can modify this list until we drop it.
 * We're also in the event handler, so we can't get re-interrupted if another
 * Stop Endpoint command completes.
 *
 * only call this when ring is not in a running state
 */

static int xhci_invalidate_cancelled_tds(struct xhci_virt_ep *ep)
{
	struct xhci_hcd		*xhci;
	struct xhci_td		*td = NULL;
	struct xhci_td		*tmp_td = NULL;
	struct xhci_td		*cached_td = NULL;
	struct xhci_ring	*ring;
	u64			hw_deq;
	unsigned int		slot_id = ep->vdev->slot_id;
	int			err;

	xhci = ep->xhci;

	list_for_each_entry_safe(td, tmp_td, &ep->cancelled_td_list, cancelled_td_list) {
		xhci_dbg_trace(xhci, trace_xhci_dbg_cancel_urb,
				"Removing canceled TD starting at 0x%llx (dma).",
				(unsigned long long)xhci_trb_virt_to_dma(
					td->start_seg, td->first_trb));
		list_del_init(&td->td_list);
		ring = xhci_urb_to_transfer_ring(xhci, td->urb);
		if (!ring) {
			xhci_warn(xhci, "WARN Cancelled URB %p has invalid stream ID %u.\n",
				  td->urb, td->urb->stream_id);
			continue;
		}
		/*
<<<<<<< HEAD
		 * If ring stopped on the TD we need to cancel, then we have to
=======
		 * If a ring stopped on the TD we need to cancel then we have to
>>>>>>> 58aa0f28
		 * move the xHC endpoint ring dequeue pointer past this TD.
		 * Rings halted due to STALL may show hw_deq is past the stalled
		 * TD, but still require a set TR Deq command to flush xHC cache.
		 */
		hw_deq = xhci_get_hw_deq(xhci, ep->vdev, ep->ep_index,
					 td->urb->stream_id);
		hw_deq &= ~0xf;

<<<<<<< HEAD
		if (trb_in_td(xhci, td->start_seg, td->first_trb,
=======
		if (td->cancel_status == TD_HALTED) {
			cached_td = td;
		} else if (trb_in_td(xhci, td->start_seg, td->first_trb,
>>>>>>> 58aa0f28
			      td->last_trb, hw_deq, false)) {
			switch (td->cancel_status) {
			case TD_CLEARED: /* TD is already no-op */
			case TD_CLEARING_CACHE: /* set TR deq command already queued */
				break;
			case TD_DIRTY: /* TD is cached, clear it */
			case TD_HALTED:
				/* FIXME  stream case, several stopped rings */
				cached_td = td;
				break;
			}
		} else {
			td_to_noop(xhci, ring, td, false);
			td->cancel_status = TD_CLEARED;
		}
	}
	if (cached_td) {
		cached_td->cancel_status = TD_CLEARING_CACHE;

		err = xhci_move_dequeue_past_td(xhci, slot_id, ep->ep_index,
						cached_td->urb->stream_id,
						cached_td);
		/* Failed to move past cached td, try just setting it noop */
		if (err) {
			td_to_noop(xhci, ring, cached_td, false);
			cached_td->cancel_status = TD_CLEARED;
		}
		cached_td = NULL;
	}
	return 0;
}

/*
 * Returns the TD the endpoint ring halted on.
 * Only call for non-running rings without streams.
 */
static struct xhci_td *find_halted_td(struct xhci_virt_ep *ep)
{
	struct xhci_td	*td;
	u64		hw_deq;

	if (!list_empty(&ep->ring->td_list)) { /* Not streams compatible */
		hw_deq = xhci_get_hw_deq(ep->xhci, ep->vdev, ep->ep_index, 0);
		hw_deq &= ~0xf;
		td = list_first_entry(&ep->ring->td_list, struct xhci_td, td_list);
		if (trb_in_td(ep->xhci, td->start_seg, td->first_trb,
				td->last_trb, hw_deq, false))
			return td;
	}
	return NULL;
}

/*
 * When we get a command completion for a Stop Endpoint Command, we need to
 * unlink any cancelled TDs from the ring.  There are two ways to do that:
 *
 *  1. If the HW was in the middle of processing the TD that needs to be
 *     cancelled, then we must move the ring's dequeue pointer past the last TRB
 *     in the TD with a Set Dequeue Pointer Command.
 *  2. Otherwise, we turn all the TRBs in the TD into No-op TRBs (with the chain
 *     bit cleared) so that the HW will skip over them.
 */
static void xhci_handle_cmd_stop_ep(struct xhci_hcd *xhci, int slot_id,
				    union xhci_trb *trb, u32 comp_code)
{
	unsigned int ep_index;
	struct xhci_virt_ep *ep;
	struct xhci_ep_ctx *ep_ctx;
	struct xhci_td *td = NULL;
	enum xhci_ep_reset_type reset_type;
	struct xhci_command *command;
<<<<<<< HEAD
=======
	int err;
>>>>>>> 58aa0f28

	if (unlikely(TRB_TO_SUSPEND_PORT(le32_to_cpu(trb->generic.field[3])))) {
		if (!xhci->devs[slot_id])
			xhci_warn(xhci, "Stop endpoint command completion for disabled slot %u\n",
				  slot_id);
		return;
	}

	ep_index = TRB_TO_EP_INDEX(le32_to_cpu(trb->generic.field[3]));
	ep = xhci_get_virt_ep(xhci, slot_id, ep_index);
	if (!ep)
		return;

	ep_ctx = xhci_get_ep_ctx(xhci, ep->vdev->out_ctx, ep_index);

	trace_xhci_handle_cmd_stop_ep(ep_ctx);

	if (comp_code == COMP_CONTEXT_STATE_ERROR) {
	/*
	 * If stop endpoint command raced with a halting endpoint we need to
	 * reset the host side endpoint first.
	 * If the TD we halted on isn't cancelled the TD should be given back
	 * with a proper error code, and the ring dequeue moved past the TD.
	 * If streams case we can't find hw_deq, or the TD we halted on so do a
	 * soft reset.
	 *
	 * Proper error code is unknown here, it would be -EPIPE if device side
	 * of enadpoit halted (aka STALL), and -EPROTO if not (transaction error)
	 * We use -EPROTO, if device is stalled it should return a stall error on
	 * next transfer, which then will return -EPIPE, and device side stall is
	 * noted and cleared by class driver.
	 */
		switch (GET_EP_CTX_STATE(ep_ctx)) {
		case EP_STATE_HALTED:
			xhci_dbg(xhci, "Stop ep completion raced with stall, reset ep\n");
			if (ep->ep_state & EP_HAS_STREAMS) {
				reset_type = EP_SOFT_RESET;
			} else {
				reset_type = EP_HARD_RESET;
				td = find_halted_td(ep);
				if (td)
					td->status = -EPROTO;
			}
			/* reset ep, reset handler cleans up cancelled tds */
<<<<<<< HEAD
			xhci_handle_halted_endpoint(xhci, ep, 0, td, reset_type);
=======
			err = xhci_handle_halted_endpoint(xhci, ep, 0, td,
							  reset_type);
			if (err)
				break;
>>>>>>> 58aa0f28
			xhci_stop_watchdog_timer_in_irq(xhci, ep);
			return;
		case EP_STATE_RUNNING:
			/* Race, HW handled stop ep cmd before ep was running */
			command = xhci_alloc_command(xhci, false, GFP_ATOMIC);
			if (!command)
				xhci_stop_watchdog_timer_in_irq(xhci, ep);

			mod_timer(&ep->stop_cmd_timer,
				  jiffies + XHCI_STOP_EP_CMD_TIMEOUT * HZ);
			xhci_queue_stop_endpoint(xhci, command, slot_id, ep_index, 0);
			xhci_ring_cmd_db(xhci);

			return;
		default:
			break;
		}
	}
	/* will queue a set TR deq if stopped on a cancelled, uncleared TD */
	xhci_invalidate_cancelled_tds(ep);
	xhci_stop_watchdog_timer_in_irq(xhci, ep);

	/* Otherwise ring the doorbell(s) to restart queued transfers */
	xhci_giveback_invalidated_tds(ep);
	ring_doorbell_for_active_rings(xhci, slot_id, ep_index);
}

static void xhci_kill_ring_urbs(struct xhci_hcd *xhci, struct xhci_ring *ring)
{
	struct xhci_td *cur_td;
	struct xhci_td *tmp;

	list_for_each_entry_safe(cur_td, tmp, &ring->td_list, td_list) {
		list_del_init(&cur_td->td_list);

		if (!list_empty(&cur_td->cancelled_td_list))
			list_del_init(&cur_td->cancelled_td_list);

		xhci_unmap_td_bounce_buffer(xhci, ring, cur_td);

		inc_td_cnt(cur_td->urb);
		if (last_td_in_urb(cur_td))
			xhci_giveback_urb_in_irq(xhci, cur_td, -ESHUTDOWN);
	}
}

static void xhci_kill_endpoint_urbs(struct xhci_hcd *xhci,
		int slot_id, int ep_index)
{
	struct xhci_td *cur_td;
	struct xhci_td *tmp;
	struct xhci_virt_ep *ep;
	struct xhci_ring *ring;

	ep = &xhci->devs[slot_id]->eps[ep_index];
	if ((ep->ep_state & EP_HAS_STREAMS) ||
			(ep->ep_state & EP_GETTING_NO_STREAMS)) {
		int stream_id;

		for (stream_id = 1; stream_id < ep->stream_info->num_streams;
				stream_id++) {
			ring = ep->stream_info->stream_rings[stream_id];
			if (!ring)
				continue;

			xhci_dbg_trace(xhci, trace_xhci_dbg_cancel_urb,
					"Killing URBs for slot ID %u, ep index %u, stream %u",
					slot_id, ep_index, stream_id);
			xhci_kill_ring_urbs(xhci, ring);
		}
	} else {
		ring = ep->ring;
		if (!ring)
			return;
		xhci_dbg_trace(xhci, trace_xhci_dbg_cancel_urb,
				"Killing URBs for slot ID %u, ep index %u",
				slot_id, ep_index);
		xhci_kill_ring_urbs(xhci, ring);
	}

	list_for_each_entry_safe(cur_td, tmp, &ep->cancelled_td_list,
			cancelled_td_list) {
		list_del_init(&cur_td->cancelled_td_list);
		inc_td_cnt(cur_td->urb);

		if (last_td_in_urb(cur_td))
			xhci_giveback_urb_in_irq(xhci, cur_td, -ESHUTDOWN);
	}
}

/*
 * host controller died, register read returns 0xffffffff
 * Complete pending commands, mark them ABORTED.
 * URBs need to be given back as usb core might be waiting with device locks
 * held for the URBs to finish during device disconnect, blocking host remove.
 *
 * Call with xhci->lock held.
 * lock is relased and re-acquired while giving back urb.
 */
void xhci_hc_died(struct xhci_hcd *xhci)
{
	int i, j;

	if (xhci->xhc_state & XHCI_STATE_DYING)
		return;

	xhci_err(xhci, "xHCI host controller not responding, assume dead\n");
	xhci->xhc_state |= XHCI_STATE_DYING;

	xhci_cleanup_command_queue(xhci);

	/* return any pending urbs, remove may be waiting for them */
	for (i = 0; i <= HCS_MAX_SLOTS(xhci->hcs_params1); i++) {
		if (!xhci->devs[i])
			continue;
		for (j = 0; j < 31; j++)
			xhci_kill_endpoint_urbs(xhci, i, j);
	}

	/* inform usb core hc died if PCI remove isn't already handling it */
	if (!(xhci->xhc_state & XHCI_STATE_REMOVING))
		usb_hc_died(xhci_to_hcd(xhci));
}

/* Watchdog timer function for when a stop endpoint command fails to complete.
 * In this case, we assume the host controller is broken or dying or dead.  The
 * host may still be completing some other events, so we have to be careful to
 * let the event ring handler and the URB dequeueing/enqueueing functions know
 * through xhci->state.
 *
 * The timer may also fire if the host takes a very long time to respond to the
 * command, and the stop endpoint command completion handler cannot delete the
 * timer before the timer function is called.  Another endpoint cancellation may
 * sneak in before the timer function can grab the lock, and that may queue
 * another stop endpoint command and add the timer back.  So we cannot use a
 * simple flag to say whether there is a pending stop endpoint command for a
 * particular endpoint.
 *
 * Instead we use a combination of that flag and checking if a new timer is
 * pending.
 */
void xhci_stop_endpoint_command_watchdog(struct timer_list *t)
{
	struct xhci_virt_ep *ep = from_timer(ep, t, stop_cmd_timer);
	struct xhci_hcd *xhci = ep->xhci;
	unsigned long flags;
	u32 usbsts;

	spin_lock_irqsave(&xhci->lock, flags);

	/* bail out if cmd completed but raced with stop ep watchdog timer.*/
	if (!(ep->ep_state & EP_STOP_CMD_PENDING) ||
	    timer_pending(&ep->stop_cmd_timer)) {
		spin_unlock_irqrestore(&xhci->lock, flags);
		xhci_dbg(xhci, "Stop EP timer raced with cmd completion, exit");
		return;
	}
	usbsts = readl(&xhci->op_regs->status);

	xhci_warn(xhci, "xHCI host not responding to stop endpoint command.\n");
	xhci_warn(xhci, "USBSTS:%s\n", xhci_decode_usbsts(usbsts));

	ep->ep_state &= ~EP_STOP_CMD_PENDING;

	xhci_halt(xhci);

	/*
	 * handle a stop endpoint cmd timeout as if host died (-ENODEV).
	 * In the future we could distinguish between -ENODEV and -ETIMEDOUT
	 * and try to recover a -ETIMEDOUT with a host controller reset
	 */
	xhci_hc_died(xhci);

	spin_unlock_irqrestore(&xhci->lock, flags);
	xhci_dbg_trace(xhci, trace_xhci_dbg_cancel_urb,
			"xHCI host controller is dead.");
}

static void update_ring_for_set_deq_completion(struct xhci_hcd *xhci,
		struct xhci_virt_device *dev,
		struct xhci_ring *ep_ring,
		unsigned int ep_index)
{
	union xhci_trb *dequeue_temp;
	int num_trbs_free_temp;
	bool revert = false;

	num_trbs_free_temp = ep_ring->num_trbs_free;
	dequeue_temp = ep_ring->dequeue;

	/* If we get two back-to-back stalls, and the first stalled transfer
	 * ends just before a link TRB, the dequeue pointer will be left on
	 * the link TRB by the code in the while loop.  So we have to update
	 * the dequeue pointer one segment further, or we'll jump off
	 * the segment into la-la-land.
	 */
	if (trb_is_link(ep_ring->dequeue)) {
		ep_ring->deq_seg = ep_ring->deq_seg->next;
		ep_ring->dequeue = ep_ring->deq_seg->trbs;
	}

	while (ep_ring->dequeue != dev->eps[ep_index].queued_deq_ptr) {
		/* We have more usable TRBs */
		ep_ring->num_trbs_free++;
		ep_ring->dequeue++;
		if (trb_is_link(ep_ring->dequeue)) {
			if (ep_ring->dequeue ==
					dev->eps[ep_index].queued_deq_ptr)
				break;
			ep_ring->deq_seg = ep_ring->deq_seg->next;
			ep_ring->dequeue = ep_ring->deq_seg->trbs;
		}
		if (ep_ring->dequeue == dequeue_temp) {
			revert = true;
			break;
		}
	}

	if (revert) {
		xhci_dbg(xhci, "Unable to find new dequeue pointer\n");
		ep_ring->num_trbs_free = num_trbs_free_temp;
	}
}

/*
 * When we get a completion for a Set Transfer Ring Dequeue Pointer command,
 * we need to clear the set deq pending flag in the endpoint ring state, so that
 * the TD queueing code can ring the doorbell again.  We also need to ring the
 * endpoint doorbell to restart the ring, but only if there aren't more
 * cancellations pending.
 */
static void xhci_handle_cmd_set_deq(struct xhci_hcd *xhci, int slot_id,
		union xhci_trb *trb, u32 cmd_comp_code)
{
	unsigned int ep_index;
	unsigned int stream_id;
	struct xhci_ring *ep_ring;
	struct xhci_virt_ep *ep;
	struct xhci_ep_ctx *ep_ctx;
	struct xhci_slot_ctx *slot_ctx;
	struct xhci_td *td, *tmp_td;

	ep_index = TRB_TO_EP_INDEX(le32_to_cpu(trb->generic.field[3]));
	stream_id = TRB_TO_STREAM_ID(le32_to_cpu(trb->generic.field[2]));
	ep = xhci_get_virt_ep(xhci, slot_id, ep_index);
	if (!ep)
		return;

	ep_ring = xhci_virt_ep_to_ring(xhci, ep, stream_id);
	if (!ep_ring) {
		xhci_warn(xhci, "WARN Set TR deq ptr command for freed stream ID %u\n",
				stream_id);
		/* XXX: Harmless??? */
		goto cleanup;
	}

	ep_ctx = xhci_get_ep_ctx(xhci, ep->vdev->out_ctx, ep_index);
	slot_ctx = xhci_get_slot_ctx(xhci, ep->vdev->out_ctx);
	trace_xhci_handle_cmd_set_deq(slot_ctx);
	trace_xhci_handle_cmd_set_deq_ep(ep_ctx);

	if (cmd_comp_code != COMP_SUCCESS) {
		unsigned int ep_state;
		unsigned int slot_state;

		switch (cmd_comp_code) {
		case COMP_TRB_ERROR:
			xhci_warn(xhci, "WARN Set TR Deq Ptr cmd invalid because of stream ID configuration\n");
			break;
		case COMP_CONTEXT_STATE_ERROR:
			xhci_warn(xhci, "WARN Set TR Deq Ptr cmd failed due to incorrect slot or ep state.\n");
			ep_state = GET_EP_CTX_STATE(ep_ctx);
			slot_state = le32_to_cpu(slot_ctx->dev_state);
			slot_state = GET_SLOT_STATE(slot_state);
			xhci_dbg_trace(xhci, trace_xhci_dbg_cancel_urb,
					"Slot state = %u, EP state = %u",
					slot_state, ep_state);
			break;
		case COMP_SLOT_NOT_ENABLED_ERROR:
			xhci_warn(xhci, "WARN Set TR Deq Ptr cmd failed because slot %u was not enabled.\n",
					slot_id);
			break;
		default:
			xhci_warn(xhci, "WARN Set TR Deq Ptr cmd with unknown completion code of %u.\n",
					cmd_comp_code);
			break;
		}
		/* OK what do we do now?  The endpoint state is hosed, and we
		 * should never get to this point if the synchronization between
		 * queueing, and endpoint state are correct.  This might happen
		 * if the device gets disconnected after we've finished
		 * cancelling URBs, which might not be an error...
		 */
	} else {
		u64 deq;
		/* 4.6.10 deq ptr is written to the stream ctx for streams */
		if (ep->ep_state & EP_HAS_STREAMS) {
			struct xhci_stream_ctx *ctx =
				&ep->stream_info->stream_ctx_array[stream_id];
			deq = le64_to_cpu(ctx->stream_ring) & SCTX_DEQ_MASK;
		} else {
			deq = le64_to_cpu(ep_ctx->deq) & ~EP_CTX_CYCLE_MASK;
		}
		xhci_dbg_trace(xhci, trace_xhci_dbg_cancel_urb,
			"Successful Set TR Deq Ptr cmd, deq = @%08llx", deq);
		if (xhci_trb_virt_to_dma(ep->queued_deq_seg,
					 ep->queued_deq_ptr) == deq) {
			/* Update the ring's dequeue segment and dequeue pointer
			 * to reflect the new position.
			 */
			update_ring_for_set_deq_completion(xhci, ep->vdev,
				ep_ring, ep_index);
		} else {
			xhci_warn(xhci, "Mismatch between completed Set TR Deq Ptr command & xHCI internal state.\n");
			xhci_warn(xhci, "ep deq seg = %p, deq ptr = %p\n",
				  ep->queued_deq_seg, ep->queued_deq_ptr);
		}
	}
	/* HW cached TDs cleared from cache, give them back */
	list_for_each_entry_safe(td, tmp_td, &ep->cancelled_td_list,
				 cancelled_td_list) {
		ep_ring = xhci_urb_to_transfer_ring(ep->xhci, td->urb);
		if (td->cancel_status == TD_CLEARING_CACHE) {
			td->cancel_status = TD_CLEARED;
			xhci_td_cleanup(ep->xhci, td, ep_ring, td->status);
		}
	}
cleanup:
	ep->ep_state &= ~SET_DEQ_PENDING;
	ep->queued_deq_seg = NULL;
	ep->queued_deq_ptr = NULL;
	/* Restart any rings with pending URBs */
	ring_doorbell_for_active_rings(xhci, slot_id, ep_index);
}

static void xhci_handle_cmd_reset_ep(struct xhci_hcd *xhci, int slot_id,
		union xhci_trb *trb, u32 cmd_comp_code)
{
	struct xhci_virt_ep *ep;
	struct xhci_ep_ctx *ep_ctx;
	unsigned int ep_index;

	ep_index = TRB_TO_EP_INDEX(le32_to_cpu(trb->generic.field[3]));
	ep = xhci_get_virt_ep(xhci, slot_id, ep_index);
	if (!ep)
		return;

	ep_ctx = xhci_get_ep_ctx(xhci, ep->vdev->out_ctx, ep_index);
	trace_xhci_handle_cmd_reset_ep(ep_ctx);

	/* This command will only fail if the endpoint wasn't halted,
	 * but we don't care.
	 */
	xhci_dbg_trace(xhci, trace_xhci_dbg_reset_ep,
		"Ignoring reset ep completion code of %u", cmd_comp_code);

	/* Cleanup cancelled TDs as ep is stopped. May queue a Set TR Deq cmd */
	xhci_invalidate_cancelled_tds(ep);

	if (xhci->quirks & XHCI_RESET_EP_QUIRK)
		xhci_dbg(xhci, "Note: Removed workaround to queue config ep for this hw");
	/* Clear our internal halted state */
	ep->ep_state &= ~EP_HALTED;

	xhci_giveback_invalidated_tds(ep);

	/* if this was a soft reset, then restart */
	if ((le32_to_cpu(trb->generic.field[3])) & TRB_TSP)
		ring_doorbell_for_active_rings(xhci, slot_id, ep_index);
}

static void xhci_handle_cmd_enable_slot(struct xhci_hcd *xhci, int slot_id,
		struct xhci_command *command, u32 cmd_comp_code)
{
	if (cmd_comp_code == COMP_SUCCESS)
		command->slot_id = slot_id;
	else
		command->slot_id = 0;
}

static void xhci_handle_cmd_disable_slot(struct xhci_hcd *xhci, int slot_id)
{
	struct xhci_virt_device *virt_dev;
	struct xhci_slot_ctx *slot_ctx;

	virt_dev = xhci->devs[slot_id];
	if (!virt_dev)
		return;

	slot_ctx = xhci_get_slot_ctx(xhci, virt_dev->out_ctx);
	trace_xhci_handle_cmd_disable_slot(slot_ctx);

	if (xhci->quirks & XHCI_EP_LIMIT_QUIRK)
		/* Delete default control endpoint resources */
		xhci_free_device_endpoint_resources(xhci, virt_dev, true);
	xhci_free_virt_device(xhci, slot_id);
}

static void xhci_handle_cmd_config_ep(struct xhci_hcd *xhci, int slot_id,
		u32 cmd_comp_code)
{
	struct xhci_virt_device *virt_dev;
	struct xhci_input_control_ctx *ctrl_ctx;
	struct xhci_ep_ctx *ep_ctx;
	unsigned int ep_index;
	unsigned int ep_state;
	u32 add_flags, drop_flags;

	/*
	 * Configure endpoint commands can come from the USB core
	 * configuration or alt setting changes, or because the HW
	 * needed an extra configure endpoint command after a reset
	 * endpoint command or streams were being configured.
	 * If the command was for a halted endpoint, the xHCI driver
	 * is not waiting on the configure endpoint command.
	 */
	virt_dev = xhci->devs[slot_id];
	if (!virt_dev)
		return;
	ctrl_ctx = xhci_get_input_control_ctx(virt_dev->in_ctx);
	if (!ctrl_ctx) {
		xhci_warn(xhci, "Could not get input context, bad type.\n");
		return;
	}

	add_flags = le32_to_cpu(ctrl_ctx->add_flags);
	drop_flags = le32_to_cpu(ctrl_ctx->drop_flags);
	/* Input ctx add_flags are the endpoint index plus one */
	ep_index = xhci_last_valid_endpoint(add_flags) - 1;

	ep_ctx = xhci_get_ep_ctx(xhci, virt_dev->out_ctx, ep_index);
	trace_xhci_handle_cmd_config_ep(ep_ctx);

	/* A usb_set_interface() call directly after clearing a halted
	 * condition may race on this quirky hardware.  Not worth
	 * worrying about, since this is prototype hardware.  Not sure
	 * if this will work for streams, but streams support was
	 * untested on this prototype.
	 */
	if (xhci->quirks & XHCI_RESET_EP_QUIRK &&
			ep_index != (unsigned int) -1 &&
			add_flags - SLOT_FLAG == drop_flags) {
		ep_state = virt_dev->eps[ep_index].ep_state;
		if (!(ep_state & EP_HALTED))
			return;
		xhci_dbg_trace(xhci, trace_xhci_dbg_quirks,
				"Completed config ep cmd - "
				"last ep index = %d, state = %d",
				ep_index, ep_state);
		/* Clear internal halted state and restart ring(s) */
		virt_dev->eps[ep_index].ep_state &= ~EP_HALTED;
		ring_doorbell_for_active_rings(xhci, slot_id, ep_index);
		return;
	}
	return;
}

static void xhci_handle_cmd_addr_dev(struct xhci_hcd *xhci, int slot_id)
{
	struct xhci_virt_device *vdev;
	struct xhci_slot_ctx *slot_ctx;

	vdev = xhci->devs[slot_id];
	if (!vdev)
		return;
	slot_ctx = xhci_get_slot_ctx(xhci, vdev->out_ctx);
	trace_xhci_handle_cmd_addr_dev(slot_ctx);
}

static void xhci_handle_cmd_reset_dev(struct xhci_hcd *xhci, int slot_id)
{
	struct xhci_virt_device *vdev;
	struct xhci_slot_ctx *slot_ctx;

	vdev = xhci->devs[slot_id];
	if (!vdev) {
		xhci_warn(xhci, "Reset device command completion for disabled slot %u\n",
			  slot_id);
		return;
	}
	slot_ctx = xhci_get_slot_ctx(xhci, vdev->out_ctx);
	trace_xhci_handle_cmd_reset_dev(slot_ctx);

	xhci_dbg(xhci, "Completed reset device command.\n");
}

static void xhci_handle_cmd_nec_get_fw(struct xhci_hcd *xhci,
		struct xhci_event_cmd *event)
{
	if (!(xhci->quirks & XHCI_NEC_HOST)) {
		xhci_warn(xhci, "WARN NEC_GET_FW command on non-NEC host\n");
		return;
	}
	xhci_dbg_trace(xhci, trace_xhci_dbg_quirks,
			"NEC firmware version %2x.%02x",
			NEC_FW_MAJOR(le32_to_cpu(event->status)),
			NEC_FW_MINOR(le32_to_cpu(event->status)));
}

static void xhci_complete_del_and_free_cmd(struct xhci_command *cmd, u32 status)
{
	list_del(&cmd->cmd_list);

	if (cmd->completion) {
		cmd->status = status;
		complete(cmd->completion);
	} else {
		kfree(cmd);
	}
}

void xhci_cleanup_command_queue(struct xhci_hcd *xhci)
{
	struct xhci_command *cur_cmd, *tmp_cmd;
	xhci->current_cmd = NULL;
	list_for_each_entry_safe(cur_cmd, tmp_cmd, &xhci->cmd_list, cmd_list)
		xhci_complete_del_and_free_cmd(cur_cmd, COMP_COMMAND_ABORTED);
}

void xhci_handle_command_timeout(struct work_struct *work)
{
	struct xhci_hcd *xhci;
	unsigned long flags;
	u64 hw_ring_state;

	xhci = container_of(to_delayed_work(work), struct xhci_hcd, cmd_timer);

	spin_lock_irqsave(&xhci->lock, flags);

	/*
	 * If timeout work is pending, or current_cmd is NULL, it means we
	 * raced with command completion. Command is handled so just return.
	 */
	if (!xhci->current_cmd || delayed_work_pending(&xhci->cmd_timer)) {
		spin_unlock_irqrestore(&xhci->lock, flags);
		return;
	}
	/* mark this command to be cancelled */
	xhci->current_cmd->status = COMP_COMMAND_ABORTED;

	/* Make sure command ring is running before aborting it */
	hw_ring_state = xhci_read_64(xhci, &xhci->op_regs->cmd_ring);
	if (hw_ring_state == ~(u64)0) {
		xhci_hc_died(xhci);
		goto time_out_completed;
	}

	if ((xhci->cmd_ring_state & CMD_RING_STATE_RUNNING) &&
	    (hw_ring_state & CMD_RING_RUNNING))  {
		/* Prevent new doorbell, and start command abort */
		xhci->cmd_ring_state = CMD_RING_STATE_ABORTED;
		xhci_dbg(xhci, "Command timeout\n");
		xhci_abort_cmd_ring(xhci, flags);
		goto time_out_completed;
	}

	/* host removed. Bail out */
	if (xhci->xhc_state & XHCI_STATE_REMOVING) {
		xhci_dbg(xhci, "host removed, ring start fail?\n");
		xhci_cleanup_command_queue(xhci);

		goto time_out_completed;
	}

	/* command timeout on stopped ring, ring can't be aborted */
	xhci_dbg(xhci, "Command timeout on stopped ring\n");
	xhci_handle_stopped_cmd_ring(xhci, xhci->current_cmd);

time_out_completed:
	spin_unlock_irqrestore(&xhci->lock, flags);
	return;
}

static void handle_cmd_completion(struct xhci_hcd *xhci,
		struct xhci_event_cmd *event)
{
	unsigned int slot_id = TRB_TO_SLOT_ID(le32_to_cpu(event->flags));
	u64 cmd_dma;
	dma_addr_t cmd_dequeue_dma;
	u32 cmd_comp_code;
	union xhci_trb *cmd_trb;
	struct xhci_command *cmd;
	u32 cmd_type;

	if (slot_id >= MAX_HC_SLOTS) {
		xhci_warn(xhci, "Invalid slot_id %u\n", slot_id);
		return;
	}

	cmd_dma = le64_to_cpu(event->cmd_trb);
	cmd_trb = xhci->cmd_ring->dequeue;

	trace_xhci_handle_command(xhci->cmd_ring, &cmd_trb->generic);

	cmd_dequeue_dma = xhci_trb_virt_to_dma(xhci->cmd_ring->deq_seg,
			cmd_trb);
	/*
	 * Check whether the completion event is for our internal kept
	 * command.
	 */
	if (!cmd_dequeue_dma || cmd_dma != (u64)cmd_dequeue_dma) {
		xhci_warn(xhci,
			  "ERROR mismatched command completion event\n");
		return;
	}

	cmd = list_first_entry(&xhci->cmd_list, struct xhci_command, cmd_list);

	cancel_delayed_work(&xhci->cmd_timer);

	cmd_comp_code = GET_COMP_CODE(le32_to_cpu(event->status));

	/* If CMD ring stopped we own the trbs between enqueue and dequeue */
	if (cmd_comp_code == COMP_COMMAND_RING_STOPPED) {
		complete_all(&xhci->cmd_ring_stop_completion);
		return;
	}

	if (cmd->command_trb != xhci->cmd_ring->dequeue) {
		xhci_err(xhci,
			 "Command completion event does not match command\n");
		return;
	}

	/*
	 * Host aborted the command ring, check if the current command was
	 * supposed to be aborted, otherwise continue normally.
	 * The command ring is stopped now, but the xHC will issue a Command
	 * Ring Stopped event which will cause us to restart it.
	 */
	if (cmd_comp_code == COMP_COMMAND_ABORTED) {
		xhci->cmd_ring_state = CMD_RING_STATE_STOPPED;
		if (cmd->status == COMP_COMMAND_ABORTED) {
			if (xhci->current_cmd == cmd)
				xhci->current_cmd = NULL;
			goto event_handled;
		}
	}

	cmd_type = TRB_FIELD_TO_TYPE(le32_to_cpu(cmd_trb->generic.field[3]));
	switch (cmd_type) {
	case TRB_ENABLE_SLOT:
		xhci_handle_cmd_enable_slot(xhci, slot_id, cmd, cmd_comp_code);
		break;
	case TRB_DISABLE_SLOT:
		xhci_handle_cmd_disable_slot(xhci, slot_id);
		break;
	case TRB_CONFIG_EP:
		if (!cmd->completion)
			xhci_handle_cmd_config_ep(xhci, slot_id, cmd_comp_code);
		break;
	case TRB_EVAL_CONTEXT:
		break;
	case TRB_ADDR_DEV:
		xhci_handle_cmd_addr_dev(xhci, slot_id);
		break;
	case TRB_STOP_RING:
		WARN_ON(slot_id != TRB_TO_SLOT_ID(
				le32_to_cpu(cmd_trb->generic.field[3])));
		if (!cmd->completion)
			xhci_handle_cmd_stop_ep(xhci, slot_id, cmd_trb,
						cmd_comp_code);
		break;
	case TRB_SET_DEQ:
		WARN_ON(slot_id != TRB_TO_SLOT_ID(
				le32_to_cpu(cmd_trb->generic.field[3])));
		xhci_handle_cmd_set_deq(xhci, slot_id, cmd_trb, cmd_comp_code);
		break;
	case TRB_CMD_NOOP:
		/* Is this an aborted command turned to NO-OP? */
		if (cmd->status == COMP_COMMAND_RING_STOPPED)
			cmd_comp_code = COMP_COMMAND_RING_STOPPED;
		break;
	case TRB_RESET_EP:
		WARN_ON(slot_id != TRB_TO_SLOT_ID(
				le32_to_cpu(cmd_trb->generic.field[3])));
		xhci_handle_cmd_reset_ep(xhci, slot_id, cmd_trb, cmd_comp_code);
		break;
	case TRB_RESET_DEV:
		/* SLOT_ID field in reset device cmd completion event TRB is 0.
		 * Use the SLOT_ID from the command TRB instead (xhci 4.6.11)
		 */
		slot_id = TRB_TO_SLOT_ID(
				le32_to_cpu(cmd_trb->generic.field[3]));
		xhci_handle_cmd_reset_dev(xhci, slot_id);
		break;
	case TRB_NEC_GET_FW:
		xhci_handle_cmd_nec_get_fw(xhci, event);
		break;
	default:
		/* Skip over unknown commands on the event ring */
		xhci_info(xhci, "INFO unknown command type %d\n", cmd_type);
		break;
	}

	/* restart timer if this wasn't the last command */
	if (!list_is_singular(&xhci->cmd_list)) {
		xhci->current_cmd = list_first_entry(&cmd->cmd_list,
						struct xhci_command, cmd_list);
		xhci_mod_cmd_timer(xhci, XHCI_CMD_DEFAULT_TIMEOUT);
	} else if (xhci->current_cmd == cmd) {
		xhci->current_cmd = NULL;
	}

event_handled:
	xhci_complete_del_and_free_cmd(cmd, cmd_comp_code);

	inc_deq(xhci, xhci->cmd_ring);
}

static void handle_vendor_event(struct xhci_hcd *xhci,
				union xhci_trb *event, u32 trb_type)
{
	xhci_dbg(xhci, "Vendor specific event TRB type = %u\n", trb_type);
	if (trb_type == TRB_NEC_CMD_COMP && (xhci->quirks & XHCI_NEC_HOST))
		handle_cmd_completion(xhci, &event->event_cmd);
}

static void handle_device_notification(struct xhci_hcd *xhci,
		union xhci_trb *event)
{
	u32 slot_id;
	struct usb_device *udev;

	slot_id = TRB_TO_SLOT_ID(le32_to_cpu(event->generic.field[3]));
	if (!xhci->devs[slot_id]) {
		xhci_warn(xhci, "Device Notification event for "
				"unused slot %u\n", slot_id);
		return;
	}

	xhci_dbg(xhci, "Device Wake Notification event for slot ID %u\n",
			slot_id);
	udev = xhci->devs[slot_id]->udev;
	if (udev && udev->parent)
		usb_wakeup_notification(udev->parent, udev->portnum);
}

/*
 * Quirk hanlder for errata seen on Cavium ThunderX2 processor XHCI
 * Controller.
 * As per ThunderX2errata-129 USB 2 device may come up as USB 1
 * If a connection to a USB 1 device is followed by another connection
 * to a USB 2 device.
 *
 * Reset the PHY after the USB device is disconnected if device speed
 * is less than HCD_USB3.
 * Retry the reset sequence max of 4 times checking the PLL lock status.
 *
 */
static void xhci_cavium_reset_phy_quirk(struct xhci_hcd *xhci)
{
	struct usb_hcd *hcd = xhci_to_hcd(xhci);
	u32 pll_lock_check;
	u32 retry_count = 4;

	do {
		/* Assert PHY reset */
		writel(0x6F, hcd->regs + 0x1048);
		udelay(10);
		/* De-assert the PHY reset */
		writel(0x7F, hcd->regs + 0x1048);
		udelay(200);
		pll_lock_check = readl(hcd->regs + 0x1070);
	} while (!(pll_lock_check & 0x1) && --retry_count);
}

static void handle_port_status(struct xhci_hcd *xhci,
		union xhci_trb *event)
{
	struct usb_hcd *hcd;
	u32 port_id;
	u32 portsc, cmd_reg;
	int max_ports;
	int slot_id;
	unsigned int hcd_portnum;
	struct xhci_bus_state *bus_state;
	bool bogus_port_status = false;
	struct xhci_port *port;

	/* Port status change events always have a successful completion code */
	if (GET_COMP_CODE(le32_to_cpu(event->generic.field[2])) != COMP_SUCCESS)
		xhci_warn(xhci,
			  "WARN: xHC returned failed port status event\n");

	port_id = GET_PORT_ID(le32_to_cpu(event->generic.field[0]));
	max_ports = HCS_MAX_PORTS(xhci->hcs_params1);

	if ((port_id <= 0) || (port_id > max_ports)) {
		xhci_warn(xhci, "Port change event with invalid port ID %d\n",
			  port_id);
		inc_deq(xhci, xhci->event_ring);
		return;
	}

	port = &xhci->hw_ports[port_id - 1];
	if (!port || !port->rhub || port->hcd_portnum == DUPLICATE_ENTRY) {
		xhci_warn(xhci, "Port change event, no port for port ID %u\n",
			  port_id);
		bogus_port_status = true;
		goto cleanup;
	}

	/* We might get interrupts after shared_hcd is removed */
	if (port->rhub == &xhci->usb3_rhub && xhci->shared_hcd == NULL) {
		xhci_dbg(xhci, "ignore port event for removed USB3 hcd\n");
		bogus_port_status = true;
		goto cleanup;
	}

	hcd = port->rhub->hcd;
	bus_state = &port->rhub->bus_state;
	hcd_portnum = port->hcd_portnum;
	portsc = readl(port->addr);

	xhci_dbg(xhci, "Port change event, %d-%d, id %d, portsc: 0x%x\n",
		 hcd->self.busnum, hcd_portnum + 1, port_id, portsc);

	trace_xhci_handle_port_status(hcd_portnum, portsc);

	if (hcd->state == HC_STATE_SUSPENDED) {
		xhci_dbg(xhci, "resume root hub\n");
		usb_hcd_resume_root_hub(hcd);
	}

	if (hcd->speed >= HCD_USB3 &&
	    (portsc & PORT_PLS_MASK) == XDEV_INACTIVE) {
		slot_id = xhci_find_slot_id_by_port(hcd, xhci, hcd_portnum + 1);
		if (slot_id && xhci->devs[slot_id])
			xhci->devs[slot_id]->flags |= VDEV_PORT_ERROR;
	}

	if ((portsc & PORT_PLC) && (portsc & PORT_PLS_MASK) == XDEV_RESUME) {
		xhci_dbg(xhci, "port resume event for port %d\n", port_id);

		cmd_reg = readl(&xhci->op_regs->command);
		if (!(cmd_reg & CMD_RUN)) {
			xhci_warn(xhci, "xHC is not running.\n");
			goto cleanup;
		}

		if (DEV_SUPERSPEED_ANY(portsc)) {
			xhci_dbg(xhci, "remote wake SS port %d\n", port_id);
			/* Set a flag to say the port signaled remote wakeup,
			 * so we can tell the difference between the end of
			 * device and host initiated resume.
			 */
			bus_state->port_remote_wakeup |= 1 << hcd_portnum;
			xhci_test_and_clear_bit(xhci, port, PORT_PLC);
			usb_hcd_start_port_resume(&hcd->self, hcd_portnum);
			xhci_set_link_state(xhci, port, XDEV_U0);
			/* Need to wait until the next link state change
			 * indicates the device is actually in U0.
			 */
			bogus_port_status = true;
			goto cleanup;
		} else if (!test_bit(hcd_portnum, &bus_state->resuming_ports)) {
			xhci_dbg(xhci, "resume HS port %d\n", port_id);
			bus_state->resume_done[hcd_portnum] = jiffies +
				msecs_to_jiffies(USB_RESUME_TIMEOUT);
			set_bit(hcd_portnum, &bus_state->resuming_ports);
			/* Do the rest in GetPortStatus after resume time delay.
			 * Avoid polling roothub status before that so that a
			 * usb device auto-resume latency around ~40ms.
			 */
			set_bit(HCD_FLAG_POLL_RH, &hcd->flags);
			mod_timer(&hcd->rh_timer,
				  bus_state->resume_done[hcd_portnum]);
			usb_hcd_start_port_resume(&hcd->self, hcd_portnum);
			bogus_port_status = true;
		}
	}

	if ((portsc & PORT_PLC) &&
	    DEV_SUPERSPEED_ANY(portsc) &&
	    ((portsc & PORT_PLS_MASK) == XDEV_U0 ||
	     (portsc & PORT_PLS_MASK) == XDEV_U1 ||
	     (portsc & PORT_PLS_MASK) == XDEV_U2)) {
		xhci_dbg(xhci, "resume SS port %d finished\n", port_id);
		complete(&bus_state->u3exit_done[hcd_portnum]);
		/* We've just brought the device into U0/1/2 through either the
		 * Resume state after a device remote wakeup, or through the
		 * U3Exit state after a host-initiated resume.  If it's a device
		 * initiated remote wake, don't pass up the link state change,
		 * so the roothub behavior is consistent with external
		 * USB 3.0 hub behavior.
		 */
		slot_id = xhci_find_slot_id_by_port(hcd, xhci, hcd_portnum + 1);
		if (slot_id && xhci->devs[slot_id])
			xhci_ring_device(xhci, slot_id);
		if (bus_state->port_remote_wakeup & (1 << hcd_portnum)) {
			xhci_test_and_clear_bit(xhci, port, PORT_PLC);
			usb_wakeup_notification(hcd->self.root_hub,
					hcd_portnum + 1);
			bogus_port_status = true;
			goto cleanup;
		}
	}

	/*
	 * Check to see if xhci-hub.c is waiting on RExit to U0 transition (or
	 * RExit to a disconnect state).  If so, let the the driver know it's
	 * out of the RExit state.
	 */
	if (!DEV_SUPERSPEED_ANY(portsc) && hcd->speed < HCD_USB3 &&
			test_and_clear_bit(hcd_portnum,
				&bus_state->rexit_ports)) {
		complete(&bus_state->rexit_done[hcd_portnum]);
		bogus_port_status = true;
		goto cleanup;
	}

	if (hcd->speed < HCD_USB3) {
		xhci_test_and_clear_bit(xhci, port, PORT_PLC);
		if ((xhci->quirks & XHCI_RESET_PLL_ON_DISCONNECT) &&
		    (portsc & PORT_CSC) && !(portsc & PORT_CONNECT))
			xhci_cavium_reset_phy_quirk(xhci);
	}

cleanup:
	/* Update event ring dequeue pointer before dropping the lock */
	inc_deq(xhci, xhci->event_ring);

	/* Don't make the USB core poll the roothub if we got a bad port status
	 * change event.  Besides, at that point we can't tell which roothub
	 * (USB 2.0 or USB 3.0) to kick.
	 */
	if (bogus_port_status)
		return;

	/*
	 * xHCI port-status-change events occur when the "or" of all the
	 * status-change bits in the portsc register changes from 0 to 1.
	 * New status changes won't cause an event if any other change
	 * bits are still set.  When an event occurs, switch over to
	 * polling to avoid losing status changes.
	 */
	xhci_dbg(xhci, "%s: starting port polling.\n", __func__);
	set_bit(HCD_FLAG_POLL_RH, &hcd->flags);
	spin_unlock(&xhci->lock);
	/* Pass this up to the core */
	usb_hcd_poll_rh_status(hcd);
	spin_lock(&xhci->lock);
}

/*
 * This TD is defined by the TRBs starting at start_trb in start_seg and ending
 * at end_trb, which may be in another segment.  If the suspect DMA address is a
 * TRB in this TD, this function returns that TRB's segment.  Otherwise it
 * returns 0.
 */
struct xhci_segment *trb_in_td(struct xhci_hcd *xhci,
		struct xhci_segment *start_seg,
		union xhci_trb	*start_trb,
		union xhci_trb	*end_trb,
		dma_addr_t	suspect_dma,
		bool		debug)
{
	dma_addr_t start_dma;
	dma_addr_t end_seg_dma;
	dma_addr_t end_trb_dma;
	struct xhci_segment *cur_seg;

	start_dma = xhci_trb_virt_to_dma(start_seg, start_trb);
	cur_seg = start_seg;

	do {
		if (start_dma == 0)
			return NULL;
		/* We may get an event for a Link TRB in the middle of a TD */
		end_seg_dma = xhci_trb_virt_to_dma(cur_seg,
				&cur_seg->trbs[TRBS_PER_SEGMENT - 1]);
		/* If the end TRB isn't in this segment, this is set to 0 */
		end_trb_dma = xhci_trb_virt_to_dma(cur_seg, end_trb);

		if (debug)
			xhci_warn(xhci,
				"Looking for event-dma %016llx trb-start %016llx trb-end %016llx seg-start %016llx seg-end %016llx\n",
				(unsigned long long)suspect_dma,
				(unsigned long long)start_dma,
				(unsigned long long)end_trb_dma,
				(unsigned long long)cur_seg->dma,
				(unsigned long long)end_seg_dma);

		if (end_trb_dma > 0) {
			/* The end TRB is in this segment, so suspect should be here */
			if (start_dma <= end_trb_dma) {
				if (suspect_dma >= start_dma && suspect_dma <= end_trb_dma)
					return cur_seg;
			} else {
				/* Case for one segment with
				 * a TD wrapped around to the top
				 */
				if ((suspect_dma >= start_dma &&
							suspect_dma <= end_seg_dma) ||
						(suspect_dma >= cur_seg->dma &&
						 suspect_dma <= end_trb_dma))
					return cur_seg;
			}
			return NULL;
		} else {
			/* Might still be somewhere in this segment */
			if (suspect_dma >= start_dma && suspect_dma <= end_seg_dma)
				return cur_seg;
		}
		cur_seg = cur_seg->next;
		start_dma = xhci_trb_virt_to_dma(cur_seg, &cur_seg->trbs[0]);
	} while (cur_seg != start_seg);

	return NULL;
}

static void xhci_clear_hub_tt_buffer(struct xhci_hcd *xhci, struct xhci_td *td,
		struct xhci_virt_ep *ep)
{
	/*
	 * As part of low/full-speed endpoint-halt processing
	 * we must clear the TT buffer (USB 2.0 specification 11.17.5).
	 */
	if (td->urb->dev->tt && !usb_pipeint(td->urb->pipe) &&
	    (td->urb->dev->tt->hub != xhci_to_hcd(xhci)->self.root_hub) &&
	    !(ep->ep_state & EP_CLEARING_TT)) {
		ep->ep_state |= EP_CLEARING_TT;
		td->urb->ep->hcpriv = td->urb->dev;
		if (usb_hub_clear_tt_buffer(td->urb))
			ep->ep_state &= ~EP_CLEARING_TT;
	}
}

/* Check if an error has halted the endpoint ring.  The class driver will
 * cleanup the halt for a non-default control endpoint if we indicate a stall.
 * However, a babble and other errors also halt the endpoint ring, and the class
 * driver won't clear the halt in that case, so we need to issue a Set Transfer
 * Ring Dequeue Pointer command manually.
 */
static int xhci_requires_manual_halt_cleanup(struct xhci_hcd *xhci,
		struct xhci_ep_ctx *ep_ctx,
		unsigned int trb_comp_code)
{
	/* TRB completion codes that may require a manual halt cleanup */
	if (trb_comp_code == COMP_USB_TRANSACTION_ERROR ||
			trb_comp_code == COMP_BABBLE_DETECTED_ERROR ||
			trb_comp_code == COMP_SPLIT_TRANSACTION_ERROR)
		/* The 0.95 spec says a babbling control endpoint
		 * is not halted. The 0.96 spec says it is.  Some HW
		 * claims to be 0.95 compliant, but it halts the control
		 * endpoint anyway.  Check if a babble halted the
		 * endpoint.
		 */
		if (GET_EP_CTX_STATE(ep_ctx) == EP_STATE_HALTED)
			return 1;

	return 0;
}

int xhci_is_vendor_info_code(struct xhci_hcd *xhci, unsigned int trb_comp_code)
{
	if (trb_comp_code >= 224 && trb_comp_code <= 255) {
		/* Vendor defined "informational" completion code,
		 * treat as not-an-error.
		 */
		xhci_dbg(xhci, "Vendor defined info completion code %u\n",
				trb_comp_code);
		xhci_dbg(xhci, "Treating code as success.\n");
		return 1;
	}
	return 0;
}

static int finish_td(struct xhci_hcd *xhci, struct xhci_virt_ep *ep,
		     struct xhci_ring *ep_ring, struct xhci_td *td,
		     u32 trb_comp_code)
{
	struct xhci_ep_ctx *ep_ctx;

	ep_ctx = xhci_get_ep_ctx(xhci, ep->vdev->out_ctx, ep->ep_index);

	switch (trb_comp_code) {
	case COMP_STOPPED_LENGTH_INVALID:
	case COMP_STOPPED_SHORT_PACKET:
	case COMP_STOPPED:
		/*
		 * The "Stop Endpoint" completion will take care of any
		 * stopped TDs. A stopped TD may be restarted, so don't update
		 * the ring dequeue pointer or take this TD off any lists yet.
		 */
		return 0;
	case COMP_USB_TRANSACTION_ERROR:
	case COMP_BABBLE_DETECTED_ERROR:
	case COMP_SPLIT_TRANSACTION_ERROR:
		/*
		 * If endpoint context state is not halted we might be
		 * racing with a reset endpoint command issued by a unsuccessful
		 * stop endpoint completion (context error). In that case the
		 * td should be on the cancelled list, and EP_HALTED flag set.
		 *
		 * Or then it's not halted due to the 0.95 spec stating that a
		 * babbling control endpoint should not halt. The 0.96 spec
		 * again says it should.  Some HW claims to be 0.95 compliant,
		 * but it halts the control endpoint anyway.
		 */
		if (GET_EP_CTX_STATE(ep_ctx) != EP_STATE_HALTED) {
			/*
			 * If EP_HALTED is set and TD is on the cancelled list
			 * the TD and dequeue pointer will be handled by reset
			 * ep command completion
			 */
			if ((ep->ep_state & EP_HALTED) &&
			    !list_empty(&td->cancelled_td_list)) {
				xhci_dbg(xhci, "Already resolving halted ep for 0x%llx\n",
					 (unsigned long long)xhci_trb_virt_to_dma(
						 td->start_seg, td->first_trb));
				return 0;
			}
			/* endpoint not halted, don't reset it */
			break;
		}
		/* Almost same procedure as for STALL_ERROR below */
		xhci_clear_hub_tt_buffer(xhci, td, ep);
		xhci_handle_halted_endpoint(xhci, ep, ep_ring->stream_id, td,
					    EP_HARD_RESET);
		return 0;
	case COMP_STALL_ERROR:
		/*
		 * xhci internal endpoint state will go to a "halt" state for
		 * any stall, including default control pipe protocol stall.
		 * To clear the host side halt we need to issue a reset endpoint
		 * command, followed by a set dequeue command to move past the
		 * TD.
		 * Class drivers clear the device side halt from a functional
		 * stall later. Hub TT buffer should only be cleared for FS/LS
		 * devices behind HS hubs for functional stalls.
		 */
		if (ep->ep_index != 0)
			xhci_clear_hub_tt_buffer(xhci, td, ep);

		xhci_handle_halted_endpoint(xhci, ep, ep_ring->stream_id, td,
					    EP_HARD_RESET);

		return 0; /* xhci_handle_halted_endpoint marked td cancelled */
	default:
		break;
	}

	/* Update ring dequeue pointer */
	ep_ring->dequeue = td->last_trb;
	ep_ring->deq_seg = td->last_trb_seg;
	ep_ring->num_trbs_free += td->num_trbs - 1;
	inc_deq(xhci, ep_ring);

	return xhci_td_cleanup(xhci, td, ep_ring, td->status);
}

/* sum trb lengths from ring dequeue up to stop_trb, _excluding_ stop_trb */
static int sum_trb_lengths(struct xhci_hcd *xhci, struct xhci_ring *ring,
			   union xhci_trb *stop_trb)
{
	u32 sum;
	union xhci_trb *trb = ring->dequeue;
	struct xhci_segment *seg = ring->deq_seg;

	for (sum = 0; trb != stop_trb; next_trb(xhci, ring, &seg, &trb)) {
		if (!trb_is_noop(trb) && !trb_is_link(trb))
			sum += TRB_LEN(le32_to_cpu(trb->generic.field[2]));
	}
	return sum;
}

/*
 * Process control tds, update urb status and actual_length.
 */
static int process_ctrl_td(struct xhci_hcd *xhci, struct xhci_virt_ep *ep,
		struct xhci_ring *ep_ring,  struct xhci_td *td,
			   union xhci_trb *ep_trb, struct xhci_transfer_event *event)
{
	struct xhci_ep_ctx *ep_ctx;
	u32 trb_comp_code;
	u32 remaining, requested;
	u32 trb_type;

	trb_type = TRB_FIELD_TO_TYPE(le32_to_cpu(ep_trb->generic.field[3]));
	ep_ctx = xhci_get_ep_ctx(xhci, ep->vdev->out_ctx, ep->ep_index);
	trb_comp_code = GET_COMP_CODE(le32_to_cpu(event->transfer_len));
	requested = td->urb->transfer_buffer_length;
	remaining = EVENT_TRB_LEN(le32_to_cpu(event->transfer_len));

	switch (trb_comp_code) {
	case COMP_SUCCESS:
		if (trb_type != TRB_STATUS)
			xhci_dbg(xhci, "Success on ctrl %s TRB without IOC set?\n",
				  (trb_type == TRB_DATA) ? "data" : "setup");
<<<<<<< HEAD
=======
			td->status = -ESHUTDOWN;
			break;
		}
>>>>>>> 58aa0f28
		td->status = 0;
		break;
	case COMP_SHORT_PACKET:
		td->status = 0;
		break;
	case COMP_STOPPED_SHORT_PACKET:
		if (trb_type == TRB_DATA || trb_type == TRB_NORMAL)
			td->urb->actual_length = remaining;
		else
			xhci_warn(xhci, "WARN: Stopped Short Packet on ctrl setup or status TRB\n");
		goto finish_td;
	case COMP_STOPPED:
		switch (trb_type) {
		case TRB_SETUP:
			td->urb->actual_length = 0;
			goto finish_td;
		case TRB_DATA:
		case TRB_NORMAL:
			td->urb->actual_length = requested - remaining;
			goto finish_td;
		case TRB_STATUS:
			td->urb->actual_length = requested;
			goto finish_td;
		default:
			xhci_warn(xhci, "WARN: unexpected TRB Type %d\n",
				  trb_type);
			goto finish_td;
		}
	case COMP_STOPPED_LENGTH_INVALID:
		goto finish_td;
	default:
		if (!xhci_requires_manual_halt_cleanup(xhci,
						       ep_ctx, trb_comp_code))
			break;
		xhci_dbg(xhci, "TRB error %u, halted endpoint index = %u\n",
			 trb_comp_code, ep->ep_index);
		fallthrough;
	case COMP_STALL_ERROR:
		/* Did we transfer part of the data (middle) phase? */
		if (trb_type == TRB_DATA || trb_type == TRB_NORMAL)
			td->urb->actual_length = requested - remaining;
		else if (!td->urb_length_set)
			td->urb->actual_length = 0;
		goto finish_td;
	}

	/* stopped at setup stage, no data transferred */
	if (trb_type == TRB_SETUP)
		goto finish_td;

	/*
	 * if on data stage then update the actual_length of the URB and flag it
	 * as set, so it won't be overwritten in the event for the last TRB.
	 */
	if (trb_type == TRB_DATA ||
		trb_type == TRB_NORMAL) {
		td->urb_length_set = true;
		td->urb->actual_length = requested - remaining;
		xhci_dbg(xhci, "Waiting for status stage event\n");
		return 0;
	}

	/* at status stage */
	if (!td->urb_length_set)
		td->urb->actual_length = requested;

finish_td:
	return finish_td(xhci, ep, ep_ring, td, trb_comp_code);
}

/*
 * Process isochronous tds, update urb packet status and actual_length.
 */
static int process_isoc_td(struct xhci_hcd *xhci, struct xhci_virt_ep *ep,
		struct xhci_ring *ep_ring, struct xhci_td *td,
		union xhci_trb *ep_trb, struct xhci_transfer_event *event)
{
	struct urb_priv *urb_priv;
	int idx;
	struct usb_iso_packet_descriptor *frame;
	u32 trb_comp_code;
	bool sum_trbs_for_length = false;
	u32 remaining, requested, ep_trb_len;
	int short_framestatus;

	trb_comp_code = GET_COMP_CODE(le32_to_cpu(event->transfer_len));
	urb_priv = td->urb->hcpriv;
	idx = urb_priv->num_tds_done;
	frame = &td->urb->iso_frame_desc[idx];
	requested = frame->length;
	remaining = EVENT_TRB_LEN(le32_to_cpu(event->transfer_len));
	ep_trb_len = TRB_LEN(le32_to_cpu(ep_trb->generic.field[2]));
	short_framestatus = td->urb->transfer_flags & URB_SHORT_NOT_OK ?
		-EREMOTEIO : 0;

	/* handle completion code */
	switch (trb_comp_code) {
	case COMP_SUCCESS:
		if (remaining) {
			frame->status = short_framestatus;
			if (xhci->quirks & XHCI_TRUST_TX_LENGTH)
				sum_trbs_for_length = true;
			break;
		}
		frame->status = 0;
		break;
	case COMP_SHORT_PACKET:
		frame->status = short_framestatus;
		sum_trbs_for_length = true;
		break;
	case COMP_BANDWIDTH_OVERRUN_ERROR:
		frame->status = -ECOMM;
		break;
	case COMP_ISOCH_BUFFER_OVERRUN:
	case COMP_BABBLE_DETECTED_ERROR:
		frame->status = -EOVERFLOW;
		break;
	case COMP_INCOMPATIBLE_DEVICE_ERROR:
	case COMP_STALL_ERROR:
		frame->status = -EPROTO;
		break;
	case COMP_USB_TRANSACTION_ERROR:
		frame->status = -EPROTO;
		if (ep_trb != td->last_trb)
			return 0;
		break;
	case COMP_STOPPED:
		sum_trbs_for_length = true;
		break;
	case COMP_STOPPED_SHORT_PACKET:
		/* field normally containing residue now contains tranferred */
		frame->status = short_framestatus;
		requested = remaining;
		break;
	case COMP_STOPPED_LENGTH_INVALID:
		requested = 0;
		remaining = 0;
		break;
	default:
		sum_trbs_for_length = true;
		frame->status = -1;
		break;
	}

	if (sum_trbs_for_length)
		frame->actual_length = sum_trb_lengths(xhci, ep->ring, ep_trb) +
			ep_trb_len - remaining;
	else
		frame->actual_length = requested;

	td->urb->actual_length += frame->actual_length;

	return finish_td(xhci, ep, ep_ring, td, trb_comp_code);
}

static int skip_isoc_td(struct xhci_hcd *xhci, struct xhci_td *td,
			struct xhci_virt_ep *ep, int status)
{
	struct urb_priv *urb_priv;
	struct usb_iso_packet_descriptor *frame;
	int idx;

	urb_priv = td->urb->hcpriv;
	idx = urb_priv->num_tds_done;
	frame = &td->urb->iso_frame_desc[idx];

	/* The transfer is partly done. */
	frame->status = -EXDEV;

	/* calc actual length */
	frame->actual_length = 0;

	/* Update ring dequeue pointer */
	ep->ring->dequeue = td->last_trb;
	ep->ring->deq_seg = td->last_trb_seg;
	ep->ring->num_trbs_free += td->num_trbs - 1;
	inc_deq(xhci, ep->ring);

	return xhci_td_cleanup(xhci, td, ep->ring, status);
}

/*
 * Process bulk and interrupt tds, update urb status and actual_length.
 */
static int process_bulk_intr_td(struct xhci_hcd *xhci, struct xhci_virt_ep *ep,
		struct xhci_ring *ep_ring, struct xhci_td *td,
		union xhci_trb *ep_trb, struct xhci_transfer_event *event)
{
	struct xhci_slot_ctx *slot_ctx;
	u32 trb_comp_code;
	u32 remaining, requested, ep_trb_len;

	slot_ctx = xhci_get_slot_ctx(xhci, ep->vdev->out_ctx);
	trb_comp_code = GET_COMP_CODE(le32_to_cpu(event->transfer_len));
	remaining = EVENT_TRB_LEN(le32_to_cpu(event->transfer_len));
	ep_trb_len = TRB_LEN(le32_to_cpu(ep_trb->generic.field[2]));
	requested = td->urb->transfer_buffer_length;

	switch (trb_comp_code) {
	case COMP_SUCCESS:
		ep_ring->err_count = 0;
		/* handle success with untransferred data as short packet */
		if (ep_trb != td->last_trb || remaining) {
			xhci_warn(xhci, "WARN Successful completion on short TX\n");
			xhci_dbg(xhci, "ep %#x - asked for %d bytes, %d bytes untransferred\n",
				 td->urb->ep->desc.bEndpointAddress,
				 requested, remaining);
		}
		td->status = 0;
		break;
	case COMP_SHORT_PACKET:
		xhci_dbg(xhci, "ep %#x - asked for %d bytes, %d bytes untransferred\n",
			 td->urb->ep->desc.bEndpointAddress,
			 requested, remaining);
		td->status = 0;
		break;
	case COMP_STOPPED_SHORT_PACKET:
		td->urb->actual_length = remaining;
		goto finish_td;
	case COMP_STOPPED_LENGTH_INVALID:
		/* stopped on ep trb with invalid length, exclude it */
		ep_trb_len	= 0;
		remaining	= 0;
		break;
	case COMP_USB_TRANSACTION_ERROR:
		if (xhci->quirks & XHCI_NO_SOFT_RETRY ||
		    (ep_ring->err_count++ > MAX_SOFT_RETRY) ||
		    le32_to_cpu(slot_ctx->tt_info) & TT_SLOT)
			break;

		td->status = 0;

		xhci_handle_halted_endpoint(xhci, ep, ep_ring->stream_id, td,
					    EP_SOFT_RESET);
		return 0;
	default:
		/* do nothing */
		break;
	}

	if (ep_trb == td->last_trb)
		td->urb->actual_length = requested - remaining;
	else
		td->urb->actual_length =
			sum_trb_lengths(xhci, ep_ring, ep_trb) +
			ep_trb_len - remaining;
finish_td:
	if (remaining > requested) {
		xhci_warn(xhci, "bad transfer trb length %d in event trb\n",
			  remaining);
		td->urb->actual_length = 0;
	}

	return finish_td(xhci, ep, ep_ring, td, trb_comp_code);
}

/*
 * If this function returns an error condition, it means it got a Transfer
 * event with a corrupted Slot ID, Endpoint ID, or TRB DMA address.
 * At this point, the host controller is probably hosed and should be reset.
 */
static int handle_tx_event(struct xhci_hcd *xhci,
		struct xhci_transfer_event *event)
{
	struct xhci_virt_ep *ep;
	struct xhci_ring *ep_ring;
	unsigned int slot_id;
	int ep_index;
	struct xhci_td *td = NULL;
	dma_addr_t ep_trb_dma;
	struct xhci_segment *ep_seg;
	union xhci_trb *ep_trb;
	int status = -EINPROGRESS;
	struct xhci_ep_ctx *ep_ctx;
	struct list_head *tmp;
	u32 trb_comp_code;
	int td_num = 0;
	bool handling_skipped_tds = false;

	slot_id = TRB_TO_SLOT_ID(le32_to_cpu(event->flags));
	ep_index = TRB_TO_EP_ID(le32_to_cpu(event->flags)) - 1;
	trb_comp_code = GET_COMP_CODE(le32_to_cpu(event->transfer_len));
	ep_trb_dma = le64_to_cpu(event->buffer);

	ep = xhci_get_virt_ep(xhci, slot_id, ep_index);
	if (!ep) {
		xhci_err(xhci, "ERROR Invalid Transfer event\n");
		goto err_out;
	}

	ep_ring = xhci_dma_to_transfer_ring(ep, ep_trb_dma);
	ep_ctx = xhci_get_ep_ctx(xhci, ep->vdev->out_ctx, ep_index);

	if (GET_EP_CTX_STATE(ep_ctx) == EP_STATE_DISABLED) {
		xhci_err(xhci,
			 "ERROR Transfer event for disabled endpoint slot %u ep %u\n",
			  slot_id, ep_index);
		goto err_out;
	}

	/* Some transfer events don't always point to a trb, see xhci 4.17.4 */
	if (!ep_ring) {
		switch (trb_comp_code) {
		case COMP_STALL_ERROR:
		case COMP_USB_TRANSACTION_ERROR:
		case COMP_INVALID_STREAM_TYPE_ERROR:
		case COMP_INVALID_STREAM_ID_ERROR:
			xhci_handle_halted_endpoint(xhci, ep, 0, NULL,
						    EP_SOFT_RESET);
			goto cleanup;
		case COMP_RING_UNDERRUN:
		case COMP_RING_OVERRUN:
		case COMP_STOPPED_LENGTH_INVALID:
			goto cleanup;
		default:
			xhci_err(xhci, "ERROR Transfer event for unknown stream ring slot %u ep %u\n",
				 slot_id, ep_index);
			goto err_out;
		}
	}

	/* Count current td numbers if ep->skip is set */
	if (ep->skip) {
		list_for_each(tmp, &ep_ring->td_list)
			td_num++;
	}

	/* Look for common error cases */
	switch (trb_comp_code) {
	/* Skip codes that require special handling depending on
	 * transfer type
	 */
	case COMP_SUCCESS:
		if (EVENT_TRB_LEN(le32_to_cpu(event->transfer_len)) == 0)
			break;
		if (xhci->quirks & XHCI_TRUST_TX_LENGTH ||
		    ep_ring->last_td_was_short)
			trb_comp_code = COMP_SHORT_PACKET;
		else
			xhci_warn_ratelimited(xhci,
					      "WARN Successful completion on short TX for slot %u ep %u: needs XHCI_TRUST_TX_LENGTH quirk?\n",
					      slot_id, ep_index);
	case COMP_SHORT_PACKET:
		break;
	/* Completion codes for endpoint stopped state */
	case COMP_STOPPED:
		xhci_dbg(xhci, "Stopped on Transfer TRB for slot %u ep %u\n",
			 slot_id, ep_index);
		break;
	case COMP_STOPPED_LENGTH_INVALID:
		xhci_dbg(xhci,
			 "Stopped on No-op or Link TRB for slot %u ep %u\n",
			 slot_id, ep_index);
		break;
	case COMP_STOPPED_SHORT_PACKET:
		xhci_dbg(xhci,
			 "Stopped with short packet transfer detected for slot %u ep %u\n",
			 slot_id, ep_index);
		break;
	/* Completion codes for endpoint halted state */
	case COMP_STALL_ERROR:
		xhci_dbg(xhci, "Stalled endpoint for slot %u ep %u\n", slot_id,
			 ep_index);
		status = -EPIPE;
		break;
	case COMP_SPLIT_TRANSACTION_ERROR:
		xhci_dbg(xhci, "Split transaction error for slot %u ep %u\n",
			 slot_id, ep_index);
		status = -EPROTO;
		break;
	case COMP_USB_TRANSACTION_ERROR:
		xhci_dbg(xhci, "Transfer error for slot %u ep %u on endpoint\n",
			 slot_id, ep_index);
		status = -EPROTO;
		break;
	case COMP_BABBLE_DETECTED_ERROR:
		xhci_dbg(xhci, "Babble error for slot %u ep %u on endpoint\n",
			 slot_id, ep_index);
		status = -EOVERFLOW;
		break;
	/* Completion codes for endpoint error state */
	case COMP_TRB_ERROR:
		xhci_warn(xhci,
			  "WARN: TRB error for slot %u ep %u on endpoint\n",
			  slot_id, ep_index);
		status = -EILSEQ;
		break;
	/* completion codes not indicating endpoint state change */
	case COMP_DATA_BUFFER_ERROR:
		xhci_warn(xhci,
			  "WARN: HC couldn't access mem fast enough for slot %u ep %u\n",
			  slot_id, ep_index);
		status = -ENOSR;
		break;
	case COMP_BANDWIDTH_OVERRUN_ERROR:
		xhci_warn(xhci,
			  "WARN: bandwidth overrun event for slot %u ep %u on endpoint\n",
			  slot_id, ep_index);
		break;
	case COMP_ISOCH_BUFFER_OVERRUN:
		xhci_warn(xhci,
			  "WARN: buffer overrun event for slot %u ep %u on endpoint",
			  slot_id, ep_index);
		break;
	case COMP_RING_UNDERRUN:
		/*
		 * When the Isoch ring is empty, the xHC will generate
		 * a Ring Overrun Event for IN Isoch endpoint or Ring
		 * Underrun Event for OUT Isoch endpoint.
		 */
		xhci_dbg(xhci, "underrun event on endpoint\n");
		if (!list_empty(&ep_ring->td_list))
			xhci_dbg(xhci, "Underrun Event for slot %d ep %d "
					"still with TDs queued?\n",
				 TRB_TO_SLOT_ID(le32_to_cpu(event->flags)),
				 ep_index);
		goto cleanup;
	case COMP_RING_OVERRUN:
		xhci_dbg(xhci, "overrun event on endpoint\n");
		if (!list_empty(&ep_ring->td_list))
			xhci_dbg(xhci, "Overrun Event for slot %d ep %d "
					"still with TDs queued?\n",
				 TRB_TO_SLOT_ID(le32_to_cpu(event->flags)),
				 ep_index);
		goto cleanup;
	case COMP_MISSED_SERVICE_ERROR:
		/*
		 * When encounter missed service error, one or more isoc tds
		 * may be missed by xHC.
		 * Set skip flag of the ep_ring; Complete the missed tds as
		 * short transfer when process the ep_ring next time.
		 */
		ep->skip = true;
		xhci_dbg(xhci,
			 "Miss service interval error for slot %u ep %u, set skip flag\n",
			 slot_id, ep_index);
		goto cleanup;
	case COMP_NO_PING_RESPONSE_ERROR:
		ep->skip = true;
		xhci_dbg(xhci,
			 "No Ping response error for slot %u ep %u, Skip one Isoc TD\n",
			 slot_id, ep_index);
		goto cleanup;

	case COMP_INCOMPATIBLE_DEVICE_ERROR:
		/* needs disable slot command to recover */
		xhci_warn(xhci,
			  "WARN: detect an incompatible device for slot %u ep %u",
			  slot_id, ep_index);
		status = -EPROTO;
		break;
	default:
		if (xhci_is_vendor_info_code(xhci, trb_comp_code)) {
			status = 0;
			break;
		}
		xhci_warn(xhci,
			  "ERROR Unknown event condition %u for slot %u ep %u , HC probably busted\n",
			  trb_comp_code, slot_id, ep_index);
		goto cleanup;
	}

	do {
		/* This TRB should be in the TD at the head of this ring's
		 * TD list.
		 */
		if (list_empty(&ep_ring->td_list)) {
			/*
			 * Don't print wanings if it's due to a stopped endpoint
			 * generating an extra completion event if the device
			 * was suspended. Or, a event for the last TRB of a
			 * short TD we already got a short event for.
			 * The short TD is already removed from the TD list.
			 */

			if (!(trb_comp_code == COMP_STOPPED ||
			      trb_comp_code == COMP_STOPPED_LENGTH_INVALID ||
			      ep_ring->last_td_was_short)) {
				xhci_warn(xhci, "WARN Event TRB for slot %d ep %d with no TDs queued?\n",
						TRB_TO_SLOT_ID(le32_to_cpu(event->flags)),
						ep_index);
			}
			if (ep->skip) {
				ep->skip = false;
				xhci_dbg(xhci, "td_list is empty while skip flag set. Clear skip flag for slot %u ep %u.\n",
					 slot_id, ep_index);
			}
			if (trb_comp_code == COMP_STALL_ERROR ||
			    xhci_requires_manual_halt_cleanup(xhci, ep_ctx,
							      trb_comp_code)) {
				xhci_handle_halted_endpoint(xhci, ep,
							    ep_ring->stream_id,
							    NULL,
							    EP_HARD_RESET);
			}
			goto cleanup;
		}

		/* We've skipped all the TDs on the ep ring when ep->skip set */
		if (ep->skip && td_num == 0) {
			ep->skip = false;
			xhci_dbg(xhci, "All tds on the ep_ring skipped. Clear skip flag for slot %u ep %u.\n",
				 slot_id, ep_index);
			goto cleanup;
		}

		td = list_first_entry(&ep_ring->td_list, struct xhci_td,
				      td_list);
		if (ep->skip)
			td_num--;

		/* Is this a TRB in the currently executing TD? */
		ep_seg = trb_in_td(xhci, ep_ring->deq_seg, ep_ring->dequeue,
				td->last_trb, ep_trb_dma, false);

		/*
		 * Skip the Force Stopped Event. The event_trb(event_dma) of FSE
		 * is not in the current TD pointed by ep_ring->dequeue because
		 * that the hardware dequeue pointer still at the previous TRB
		 * of the current TD. The previous TRB maybe a Link TD or the
		 * last TRB of the previous TD. The command completion handle
		 * will take care the rest.
		 */
		if (!ep_seg && (trb_comp_code == COMP_STOPPED ||
			   trb_comp_code == COMP_STOPPED_LENGTH_INVALID)) {
			goto cleanup;
		}

		if (!ep_seg) {
			if (!ep->skip ||
			    !usb_endpoint_xfer_isoc(&td->urb->ep->desc)) {
				/* Some host controllers give a spurious
				 * successful event after a short transfer.
				 * Ignore it.
				 */
				if ((xhci->quirks & XHCI_SPURIOUS_SUCCESS) &&
						ep_ring->last_td_was_short) {
					ep_ring->last_td_was_short = false;
					goto cleanup;
				}
				/* HC is busted, give up! */
				xhci_err(xhci,
					"ERROR Transfer event TRB DMA ptr not "
					"part of current TD ep_index %d "
					"comp_code %u\n", ep_index,
					trb_comp_code);
				trb_in_td(xhci, ep_ring->deq_seg,
					  ep_ring->dequeue, td->last_trb,
					  ep_trb_dma, true);
				return -ESHUTDOWN;
			}

			skip_isoc_td(xhci, td, ep, status);
			goto cleanup;
		}
		if (trb_comp_code == COMP_SHORT_PACKET)
			ep_ring->last_td_was_short = true;
		else
			ep_ring->last_td_was_short = false;

		if (ep->skip) {
			xhci_dbg(xhci,
				 "Found td. Clear skip flag for slot %u ep %u.\n",
				 slot_id, ep_index);
			ep->skip = false;
		}

		ep_trb = &ep_seg->trbs[(ep_trb_dma - ep_seg->dma) /
						sizeof(*ep_trb)];

		trace_xhci_handle_transfer(ep_ring,
				(struct xhci_generic_trb *) ep_trb);

		/*
		 * No-op TRB could trigger interrupts in a case where
		 * a URB was killed and a STALL_ERROR happens right
		 * after the endpoint ring stopped. Reset the halted
		 * endpoint. Otherwise, the endpoint remains stalled
		 * indefinitely.
		 */

		if (trb_is_noop(ep_trb)) {
			if (trb_comp_code == COMP_STALL_ERROR ||
			    xhci_requires_manual_halt_cleanup(xhci, ep_ctx,
							      trb_comp_code))
				xhci_handle_halted_endpoint(xhci, ep,
							    ep_ring->stream_id,
							    td, EP_HARD_RESET);
			goto cleanup;
		}

		td->status = status;

		/* update the urb's actual_length and give back to the core */
		if (usb_endpoint_xfer_control(&td->urb->ep->desc))
			process_ctrl_td(xhci, ep, ep_ring, td, ep_trb, event);
		else if (usb_endpoint_xfer_isoc(&td->urb->ep->desc))
			process_isoc_td(xhci, ep, ep_ring, td, ep_trb, event);
		else
			process_bulk_intr_td(xhci, ep, ep_ring, td, ep_trb, event);
cleanup:
		handling_skipped_tds = ep->skip &&
			trb_comp_code != COMP_MISSED_SERVICE_ERROR &&
			trb_comp_code != COMP_NO_PING_RESPONSE_ERROR;

		/*
		 * Do not update event ring dequeue pointer if we're in a loop
		 * processing missed tds.
		 */
		if (!handling_skipped_tds)
			inc_deq(xhci, xhci->event_ring);

	/*
	 * If ep->skip is set, it means there are missed tds on the
	 * endpoint ring need to take care of.
	 * Process them as short transfer until reach the td pointed by
	 * the event.
	 */
	} while (handling_skipped_tds);

	return 0;

err_out:
	xhci_err(xhci, "@%016llx %08x %08x %08x %08x\n",
		 (unsigned long long) xhci_trb_virt_to_dma(
			 xhci->event_ring->deq_seg,
			 xhci->event_ring->dequeue),
		 lower_32_bits(le64_to_cpu(event->buffer)),
		 upper_32_bits(le64_to_cpu(event->buffer)),
		 le32_to_cpu(event->transfer_len),
		 le32_to_cpu(event->flags));
	return -ENODEV;
}

/*
 * This function handles all OS-owned events on the event ring.  It may drop
 * xhci->lock between event processing (e.g. to pass up port status changes).
 * Returns >0 for "possibly more events to process" (caller should call again),
 * otherwise 0 if done.  In future, <0 returns should indicate error code.
 */
int xhci_handle_event(struct xhci_hcd *xhci)
{
	union xhci_trb *event;
	int update_ptrs = 1;
	u32 trb_type;
	int ret;

	/* Event ring hasn't been allocated yet. */
	if (!xhci->event_ring || !xhci->event_ring->dequeue) {
		xhci_err(xhci, "ERROR event ring not ready\n");
		return -ENOMEM;
	}

	event = xhci->event_ring->dequeue;
	/* Does the HC or OS own the TRB? */
	if ((le32_to_cpu(event->event_cmd.flags) & TRB_CYCLE) !=
	    xhci->event_ring->cycle_state)
		return 0;

	trace_xhci_handle_event(xhci->event_ring, &event->generic);

	/*
	 * Barrier between reading the TRB_CYCLE (valid) flag above and any
	 * speculative reads of the event's flags/data below.
	 */
	rmb();
	trb_type = TRB_FIELD_TO_TYPE(le32_to_cpu(event->event_cmd.flags));
	/* FIXME: Handle more event types. */

	switch (trb_type) {
	case TRB_COMPLETION:
		handle_cmd_completion(xhci, &event->event_cmd);
		break;
	case TRB_PORT_STATUS:
		handle_port_status(xhci, event);
		update_ptrs = 0;
		break;
	case TRB_TRANSFER:
		ret = handle_tx_event(xhci, &event->trans_event);
		if (ret >= 0)
			update_ptrs = 0;
		break;
	case TRB_DEV_NOTE:
		handle_device_notification(xhci, event);
		break;
	default:
		if (trb_type >= TRB_VENDOR_DEFINED_LOW)
			handle_vendor_event(xhci, event, trb_type);
		else
			xhci_warn(xhci, "ERROR unknown event type %d\n", trb_type);
	}
	/* Any of the above functions may drop and re-acquire the lock, so check
	 * to make sure a watchdog timer didn't mark the host as non-responsive.
	 */
	if (xhci->xhc_state & XHCI_STATE_DYING) {
		xhci_dbg(xhci, "xHCI host dying, returning from "
				"event handler.\n");
		return 0;
	}

	if (update_ptrs)
		/* Update SW event ring dequeue pointer */
		inc_deq(xhci, xhci->event_ring);

	/* Are there more items on the event ring?  Caller will call us again to
	 * check.
	 */
	return 1;
}
EXPORT_SYMBOL_GPL(xhci_handle_event);

/*
 * Update Event Ring Dequeue Pointer:
 * - When all events have finished
 * - To avoid "Event Ring Full Error" condition
 */
void xhci_update_erst_dequeue(struct xhci_hcd *xhci,
		union xhci_trb *event_ring_deq)
{
	u64 temp_64;
	dma_addr_t deq;

	temp_64 = xhci_read_64(xhci, &xhci->ir_set->erst_dequeue);
	/* If necessary, update the HW's version of the event ring deq ptr. */
	if (event_ring_deq != xhci->event_ring->dequeue) {
		deq = xhci_trb_virt_to_dma(xhci->event_ring->deq_seg,
				xhci->event_ring->dequeue);
		if (deq == 0)
			xhci_warn(xhci, "WARN something wrong with SW event ring dequeue ptr\n");
		/*
		 * Per 4.9.4, Software writes to the ERDP register shall
		 * always advance the Event Ring Dequeue Pointer value.
		 */
		if ((temp_64 & (u64) ~ERST_PTR_MASK) ==
				((u64) deq & (u64) ~ERST_PTR_MASK))
			return;

		/* Update HC event ring dequeue pointer */
		temp_64 &= ERST_PTR_MASK;
		temp_64 |= ((u64) deq & (u64) ~ERST_PTR_MASK);
	}

	/* Clear the event handler busy flag (RW1C) */
	temp_64 |= ERST_EHB;
	xhci_write_64(xhci, temp_64, &xhci->ir_set->erst_dequeue);
}
EXPORT_SYMBOL_GPL(xhci_update_erst_dequeue);

static irqreturn_t xhci_vendor_queue_irq_work(struct xhci_hcd *xhci)
{
	struct xhci_vendor_ops *ops = xhci_vendor_get_ops(xhci);

	if (ops && ops->queue_irq_work)
		return ops->queue_irq_work(xhci);
	return IRQ_NONE;
}

/*
 * xHCI spec says we can get an interrupt, and if the HC has an error condition,
 * we might get bad data out of the event ring.  Section 4.10.2.7 has a list of
 * indicators of an event TRB error, but we check the status *first* to be safe.
 */
irqreturn_t xhci_irq(struct usb_hcd *hcd)
{
	struct xhci_hcd *xhci = hcd_to_xhci(hcd);
	union xhci_trb *event_ring_deq;
	irqreturn_t ret = IRQ_NONE;
	unsigned long flags;
	u64 temp_64;
	u32 status;
	int event_loop = 0;

	spin_lock_irqsave(&xhci->lock, flags);
	/* Check if the xHC generated the interrupt, or the irq is shared */
	status = readl(&xhci->op_regs->status);
	if (status == ~(u32)0) {
		xhci_hc_died(xhci);
		ret = IRQ_HANDLED;
		goto out;
	}

	if (!(status & STS_EINT))
		goto out;

	if (status & STS_FATAL) {
		xhci_warn(xhci, "WARNING: Host System Error\n");
		xhci_halt(xhci);
		ret = IRQ_HANDLED;
		goto out;
	}

	ret = xhci_vendor_queue_irq_work(xhci);
	if (ret == IRQ_HANDLED)
		goto out;

	/*
	 * Clear the op reg interrupt status first,
	 * so we can receive interrupts from other MSI-X interrupters.
	 * Write 1 to clear the interrupt status.
	 */
	status |= STS_EINT;
	writel(status, &xhci->op_regs->status);

	if (!hcd->msi_enabled) {
		u32 irq_pending;
		irq_pending = readl(&xhci->ir_set->irq_pending);
		irq_pending |= IMAN_IP;
		writel(irq_pending, &xhci->ir_set->irq_pending);
	}

	if (xhci->xhc_state & XHCI_STATE_DYING ||
	    xhci->xhc_state & XHCI_STATE_HALTED) {
		xhci_dbg(xhci, "xHCI dying, ignoring interrupt. "
				"Shouldn't IRQs be disabled?\n");
		/* Clear the event handler busy flag (RW1C);
		 * the event ring should be empty.
		 */
		temp_64 = xhci_read_64(xhci, &xhci->ir_set->erst_dequeue);
		xhci_write_64(xhci, temp_64 | ERST_EHB,
				&xhci->ir_set->erst_dequeue);
		ret = IRQ_HANDLED;
		goto out;
	}

	event_ring_deq = xhci->event_ring->dequeue;
	/* FIXME this should be a delayed service routine
	 * that clears the EHB.
	 */
	while (xhci_handle_event(xhci) > 0) {
		if (event_loop++ < TRBS_PER_SEGMENT / 2)
			continue;
		xhci_update_erst_dequeue(xhci, event_ring_deq);
		event_loop = 0;
	}

	xhci_update_erst_dequeue(xhci, event_ring_deq);
	ret = IRQ_HANDLED;

out:
	spin_unlock_irqrestore(&xhci->lock, flags);

	return ret;
}

irqreturn_t xhci_msi_irq(int irq, void *hcd)
{
	return xhci_irq(hcd);
}

/****		Endpoint Ring Operations	****/

/*
 * Generic function for queueing a TRB on a ring.
 * The caller must have checked to make sure there's room on the ring.
 *
 * @more_trbs_coming:	Will you enqueue more TRBs before calling
 *			prepare_transfer()?
 */
static void queue_trb(struct xhci_hcd *xhci, struct xhci_ring *ring,
		bool more_trbs_coming,
		u32 field1, u32 field2, u32 field3, u32 field4)
{
	struct xhci_generic_trb *trb;

	trb = &ring->enqueue->generic;
	trb->field[0] = cpu_to_le32(field1);
	trb->field[1] = cpu_to_le32(field2);
	trb->field[2] = cpu_to_le32(field3);
	/* make sure TRB is fully written before giving it to the controller */
	wmb();
	trb->field[3] = cpu_to_le32(field4);

	trace_xhci_queue_trb(ring, trb);

	inc_enq(xhci, ring, more_trbs_coming);
}

/*
 * Does various checks on the endpoint ring, and makes it ready to queue num_trbs.
 * FIXME allocate segments if the ring is full.
 */
static int prepare_ring(struct xhci_hcd *xhci, struct xhci_ring *ep_ring,
		u32 ep_state, unsigned int num_trbs, gfp_t mem_flags)
{
	unsigned int num_trbs_needed;
	unsigned int link_trb_count = 0;

	/* Make sure the endpoint has been added to xHC schedule */
	switch (ep_state) {
	case EP_STATE_DISABLED:
		/*
		 * USB core changed config/interfaces without notifying us,
		 * or hardware is reporting the wrong state.
		 */
		xhci_warn(xhci, "WARN urb submitted to disabled ep\n");
		return -ENOENT;
	case EP_STATE_ERROR:
		xhci_warn(xhci, "WARN waiting for error on ep to be cleared\n");
		/* FIXME event handling code for error needs to clear it */
		/* XXX not sure if this should be -ENOENT or not */
		return -EINVAL;
	case EP_STATE_HALTED:
		xhci_dbg(xhci, "WARN halted endpoint, queueing URB anyway.\n");
	case EP_STATE_STOPPED:
	case EP_STATE_RUNNING:
		break;
	default:
		xhci_err(xhci, "ERROR unknown endpoint state for ep\n");
		/*
		 * FIXME issue Configure Endpoint command to try to get the HC
		 * back into a known state.
		 */
		return -EINVAL;
	}

	while (1) {
		if (room_on_ring(xhci, ep_ring, num_trbs))
			break;

		if (ep_ring == xhci->cmd_ring) {
			xhci_err(xhci, "Do not support expand command ring\n");
			return -ENOMEM;
		}

		xhci_dbg_trace(xhci, trace_xhci_dbg_ring_expansion,
				"ERROR no room on ep ring, try ring expansion");
		num_trbs_needed = num_trbs - ep_ring->num_trbs_free;
		if (xhci_ring_expansion(xhci, ep_ring, num_trbs_needed,
					mem_flags)) {
			xhci_err(xhci, "Ring expansion failed\n");
			return -ENOMEM;
		}
	}

	while (trb_is_link(ep_ring->enqueue)) {
		/* If we're not dealing with 0.95 hardware or isoc rings
		 * on AMD 0.96 host, clear the chain bit.
		 */
		if (!xhci_link_trb_quirk(xhci) &&
		    !(ep_ring->type == TYPE_ISOC &&
		      (xhci->quirks & XHCI_AMD_0x96_HOST)))
			ep_ring->enqueue->link.control &=
				cpu_to_le32(~TRB_CHAIN);
		else
			ep_ring->enqueue->link.control |=
				cpu_to_le32(TRB_CHAIN);

		wmb();
		ep_ring->enqueue->link.control ^= cpu_to_le32(TRB_CYCLE);

		/* Toggle the cycle bit after the last ring segment. */
		if (link_trb_toggles_cycle(ep_ring->enqueue))
			ep_ring->cycle_state ^= 1;

		ep_ring->enq_seg = ep_ring->enq_seg->next;
		ep_ring->enqueue = ep_ring->enq_seg->trbs;

		/* prevent infinite loop if all first trbs are link trbs */
		if (link_trb_count++ > ep_ring->num_segs) {
			xhci_warn(xhci, "Ring is an endless link TRB loop\n");
			return -EINVAL;
		}
<<<<<<< HEAD
	}

	if (last_trb_on_seg(ep_ring->enq_seg, ep_ring->enqueue)) {
		xhci_warn(xhci, "Missing link TRB at end of ring segment\n");
		return -EINVAL;
	}

=======
	}

	if (last_trb_on_seg(ep_ring->enq_seg, ep_ring->enqueue)) {
		xhci_warn(xhci, "Missing link TRB at end of ring segment\n");
		return -EINVAL;
	}

>>>>>>> 58aa0f28
	return 0;
}

static int prepare_transfer(struct xhci_hcd *xhci,
		struct xhci_virt_device *xdev,
		unsigned int ep_index,
		unsigned int stream_id,
		unsigned int num_trbs,
		struct urb *urb,
		unsigned int td_index,
		gfp_t mem_flags)
{
	int ret;
	struct urb_priv *urb_priv;
	struct xhci_td	*td;
	struct xhci_ring *ep_ring;
	struct xhci_ep_ctx *ep_ctx = xhci_get_ep_ctx(xhci, xdev->out_ctx, ep_index);

	ep_ring = xhci_triad_to_transfer_ring(xhci, xdev->slot_id, ep_index,
					      stream_id);
	if (!ep_ring) {
		xhci_dbg(xhci, "Can't prepare ring for bad stream ID %u\n",
				stream_id);
		return -EINVAL;
	}

	ret = prepare_ring(xhci, ep_ring, GET_EP_CTX_STATE(ep_ctx),
			   num_trbs, mem_flags);
	if (ret)
		return ret;

	urb_priv = urb->hcpriv;
	td = &urb_priv->td[td_index];

	INIT_LIST_HEAD(&td->td_list);
	INIT_LIST_HEAD(&td->cancelled_td_list);

	if (td_index == 0) {
		ret = usb_hcd_link_urb_to_ep(bus_to_hcd(urb->dev->bus), urb);
		if (unlikely(ret))
			return ret;
	}

	td->urb = urb;
	/* Add this TD to the tail of the endpoint ring's TD list */
	list_add_tail(&td->td_list, &ep_ring->td_list);
	td->start_seg = ep_ring->enq_seg;
	td->first_trb = ep_ring->enqueue;

	return 0;
}

unsigned int count_trbs(u64 addr, u64 len)
{
	unsigned int num_trbs;

	num_trbs = DIV_ROUND_UP(len + (addr & (TRB_MAX_BUFF_SIZE - 1)),
			TRB_MAX_BUFF_SIZE);
	if (num_trbs == 0)
		num_trbs++;

	return num_trbs;
}

static inline unsigned int count_trbs_needed(struct urb *urb)
{
	return count_trbs(urb->transfer_dma, urb->transfer_buffer_length);
}

static unsigned int count_sg_trbs_needed(struct urb *urb)
{
	struct scatterlist *sg;
	unsigned int i, len, full_len, num_trbs = 0;

	full_len = urb->transfer_buffer_length;

	for_each_sg(urb->sg, sg, urb->num_mapped_sgs, i) {
		len = sg_dma_len(sg);
		num_trbs += count_trbs(sg_dma_address(sg), len);
		len = min_t(unsigned int, len, full_len);
		full_len -= len;
		if (full_len == 0)
			break;
	}

	return num_trbs;
}

static unsigned int count_isoc_trbs_needed(struct urb *urb, int i)
{
	u64 addr, len;

	addr = (u64) (urb->transfer_dma + urb->iso_frame_desc[i].offset);
	len = urb->iso_frame_desc[i].length;

	return count_trbs(addr, len);
}

static void check_trb_math(struct urb *urb, int running_total)
{
	if (unlikely(running_total != urb->transfer_buffer_length))
		dev_err(&urb->dev->dev, "%s - ep %#x - Miscalculated tx length, "
				"queued %#x (%d), asked for %#x (%d)\n",
				__func__,
				urb->ep->desc.bEndpointAddress,
				running_total, running_total,
				urb->transfer_buffer_length,
				urb->transfer_buffer_length);
}

static void giveback_first_trb(struct xhci_hcd *xhci, int slot_id,
		unsigned int ep_index, unsigned int stream_id, int start_cycle,
		struct xhci_generic_trb *start_trb)
{
	/*
	 * Pass all the TRBs to the hardware at once and make sure this write
	 * isn't reordered.
	 */
	wmb();
	if (start_cycle)
		start_trb->field[3] |= cpu_to_le32(start_cycle);
	else
		start_trb->field[3] &= cpu_to_le32(~TRB_CYCLE);
	xhci_ring_ep_doorbell(xhci, slot_id, ep_index, stream_id);
}

static void check_interval(struct xhci_hcd *xhci, struct urb *urb,
						struct xhci_ep_ctx *ep_ctx)
{
	int xhci_interval;
	int ep_interval;

	xhci_interval = EP_INTERVAL_TO_UFRAMES(le32_to_cpu(ep_ctx->ep_info));
	ep_interval = urb->interval;

	/* Convert to microframes */
	if (urb->dev->speed == USB_SPEED_LOW ||
			urb->dev->speed == USB_SPEED_FULL)
		ep_interval *= 8;

	/* FIXME change this to a warning and a suggestion to use the new API
	 * to set the polling interval (once the API is added).
	 */
	if (xhci_interval != ep_interval) {
		dev_dbg_ratelimited(&urb->dev->dev,
				"Driver uses different interval (%d microframe%s) than xHCI (%d microframe%s)\n",
				ep_interval, ep_interval == 1 ? "" : "s",
				xhci_interval, xhci_interval == 1 ? "" : "s");
		urb->interval = xhci_interval;
		/* Convert back to frames for LS/FS devices */
		if (urb->dev->speed == USB_SPEED_LOW ||
				urb->dev->speed == USB_SPEED_FULL)
			urb->interval /= 8;
	}
}

/*
 * xHCI uses normal TRBs for both bulk and interrupt.  When the interrupt
 * endpoint is to be serviced, the xHC will consume (at most) one TD.  A TD
 * (comprised of sg list entries) can take several service intervals to
 * transmit.
 */
int xhci_queue_intr_tx(struct xhci_hcd *xhci, gfp_t mem_flags,
		struct urb *urb, int slot_id, unsigned int ep_index)
{
	struct xhci_ep_ctx *ep_ctx;

	ep_ctx = xhci_get_ep_ctx(xhci, xhci->devs[slot_id]->out_ctx, ep_index);
	check_interval(xhci, urb, ep_ctx);

	return xhci_queue_bulk_tx(xhci, mem_flags, urb, slot_id, ep_index);
}

/*
 * For xHCI 1.0 host controllers, TD size is the number of max packet sized
 * packets remaining in the TD (*not* including this TRB).
 *
 * Total TD packet count = total_packet_count =
 *     DIV_ROUND_UP(TD size in bytes / wMaxPacketSize)
 *
 * Packets transferred up to and including this TRB = packets_transferred =
 *     rounddown(total bytes transferred including this TRB / wMaxPacketSize)
 *
 * TD size = total_packet_count - packets_transferred
 *
 * For xHCI 0.96 and older, TD size field should be the remaining bytes
 * including this TRB, right shifted by 10
 *
 * For all hosts it must fit in bits 21:17, so it can't be bigger than 31.
 * This is taken care of in the TRB_TD_SIZE() macro
 *
 * The last TRB in a TD must have the TD size set to zero.
 */
static u32 xhci_td_remainder(struct xhci_hcd *xhci, int transferred,
			      int trb_buff_len, unsigned int td_total_len,
			      struct urb *urb, bool more_trbs_coming)
{
	u32 maxp, total_packet_count;

	/* MTK xHCI 0.96 contains some features from 1.0 */
	if (xhci->hci_version < 0x100 && !(xhci->quirks & XHCI_MTK_HOST))
		return ((td_total_len - transferred) >> 10);

	/* One TRB with a zero-length data packet. */
	if (!more_trbs_coming || (transferred == 0 && trb_buff_len == 0) ||
	    trb_buff_len == td_total_len)
		return 0;

	/* for MTK xHCI 0.96, TD size include this TRB, but not in 1.x */
	if ((xhci->quirks & XHCI_MTK_HOST) && (xhci->hci_version < 0x100))
		trb_buff_len = 0;

	maxp = usb_endpoint_maxp(&urb->ep->desc);
	total_packet_count = DIV_ROUND_UP(td_total_len, maxp);

	/* Queueing functions don't count the current TRB into transferred */
	return (total_packet_count - ((transferred + trb_buff_len) / maxp));
}


static int xhci_align_td(struct xhci_hcd *xhci, struct urb *urb, u32 enqd_len,
			 u32 *trb_buff_len, struct xhci_segment *seg)
{
	struct device *dev = xhci_to_hcd(xhci)->self.controller;
	unsigned int unalign;
	unsigned int max_pkt;
	u32 new_buff_len;
	size_t len;

	max_pkt = usb_endpoint_maxp(&urb->ep->desc);
	unalign = (enqd_len + *trb_buff_len) % max_pkt;

	/* we got lucky, last normal TRB data on segment is packet aligned */
	if (unalign == 0)
		return 0;

	xhci_dbg(xhci, "Unaligned %d bytes, buff len %d\n",
		 unalign, *trb_buff_len);

	/* is the last nornal TRB alignable by splitting it */
	if (*trb_buff_len > unalign) {
		*trb_buff_len -= unalign;
		xhci_dbg(xhci, "split align, new buff len %d\n", *trb_buff_len);
		return 0;
	}

	/*
	 * We want enqd_len + trb_buff_len to sum up to a number aligned to
	 * number which is divisible by the endpoint's wMaxPacketSize. IOW:
	 * (size of currently enqueued TRBs + remainder) % wMaxPacketSize == 0.
	 */
	new_buff_len = max_pkt - (enqd_len % max_pkt);

	if (new_buff_len > (urb->transfer_buffer_length - enqd_len))
		new_buff_len = (urb->transfer_buffer_length - enqd_len);

	/* create a max max_pkt sized bounce buffer pointed to by last trb */
	if (usb_urb_dir_out(urb)) {
		if (urb->num_sgs) {
			len = sg_pcopy_to_buffer(urb->sg, urb->num_sgs,
						 seg->bounce_buf, new_buff_len, enqd_len);
			if (len != new_buff_len)
				xhci_warn(xhci, "WARN Wrong bounce buffer write length: %zu != %d\n",
					  len, new_buff_len);
		} else {
			memcpy(seg->bounce_buf, urb->transfer_buffer + enqd_len, new_buff_len);
		}

		seg->bounce_dma = dma_map_single(dev, seg->bounce_buf,
						 max_pkt, DMA_TO_DEVICE);
	} else {
		seg->bounce_dma = dma_map_single(dev, seg->bounce_buf,
						 max_pkt, DMA_FROM_DEVICE);
	}

	if (dma_mapping_error(dev, seg->bounce_dma)) {
		/* try without aligning. Some host controllers survive */
		xhci_warn(xhci, "Failed mapping bounce buffer, not aligning\n");
		return 0;
	}
	*trb_buff_len = new_buff_len;
	seg->bounce_len = new_buff_len;
	seg->bounce_offs = enqd_len;

	xhci_dbg(xhci, "Bounce align, new buff len %d\n", *trb_buff_len);

	return 1;
}

/* This is very similar to what ehci-q.c qtd_fill() does */
int xhci_queue_bulk_tx(struct xhci_hcd *xhci, gfp_t mem_flags,
		struct urb *urb, int slot_id, unsigned int ep_index)
{
	struct xhci_ring *ring;
	struct urb_priv *urb_priv;
	struct xhci_td *td;
	struct xhci_generic_trb *start_trb;
	struct scatterlist *sg = NULL;
	bool more_trbs_coming = true;
	bool need_zero_pkt = false;
	bool first_trb = true;
	unsigned int num_trbs;
	unsigned int start_cycle, num_sgs = 0;
	unsigned int enqd_len, block_len, trb_buff_len, full_len;
	int sent_len, ret;
	u32 field, length_field, remainder;
	u64 addr, send_addr;

	ring = xhci_urb_to_transfer_ring(xhci, urb);
	if (!ring)
		return -EINVAL;

	full_len = urb->transfer_buffer_length;
	/* If we have scatter/gather list, we use it. */
	if (urb->num_sgs) {
		num_sgs = urb->num_mapped_sgs;
		sg = urb->sg;
		addr = (u64) sg_dma_address(sg);
		block_len = sg_dma_len(sg);
		num_trbs = count_sg_trbs_needed(urb);
	} else {
		num_trbs = count_trbs_needed(urb);
		addr = (u64) urb->transfer_dma;
		block_len = full_len;
	}
	ret = prepare_transfer(xhci, xhci->devs[slot_id],
			ep_index, urb->stream_id,
			num_trbs, urb, 0, mem_flags);
	if (unlikely(ret < 0))
		return ret;

	urb_priv = urb->hcpriv;

	/* Deal with URB_ZERO_PACKET - need one more td/trb */
	if (urb->transfer_flags & URB_ZERO_PACKET && urb_priv->num_tds > 1)
		need_zero_pkt = true;

	td = &urb_priv->td[0];

	/*
	 * Don't give the first TRB to the hardware (by toggling the cycle bit)
	 * until we've finished creating all the other TRBs.  The ring's cycle
	 * state may change as we enqueue the other TRBs, so save it too.
	 */
	start_trb = &ring->enqueue->generic;
	start_cycle = ring->cycle_state;
	send_addr = addr;

	/* Queue the TRBs, even if they are zero-length */
	for (enqd_len = 0; first_trb || enqd_len < full_len;
			enqd_len += trb_buff_len) {
		field = TRB_TYPE(TRB_NORMAL);

		/* TRB buffer should not cross 64KB boundaries */
		trb_buff_len = TRB_BUFF_LEN_UP_TO_BOUNDARY(addr);
		trb_buff_len = min_t(unsigned int, trb_buff_len, block_len);

		if (enqd_len + trb_buff_len > full_len)
			trb_buff_len = full_len - enqd_len;

		/* Don't change the cycle bit of the first TRB until later */
		if (first_trb) {
			first_trb = false;
			if (start_cycle == 0)
				field |= TRB_CYCLE;
		} else
			field |= ring->cycle_state;

		/* Chain all the TRBs together; clear the chain bit in the last
		 * TRB to indicate it's the last TRB in the chain.
		 */
		if (enqd_len + trb_buff_len < full_len) {
			field |= TRB_CHAIN;
			if (trb_is_link(ring->enqueue + 1)) {
				if (xhci_align_td(xhci, urb, enqd_len,
						  &trb_buff_len,
						  ring->enq_seg)) {
					send_addr = ring->enq_seg->bounce_dma;
					/* assuming TD won't span 2 segs */
					td->bounce_seg = ring->enq_seg;
				}
			}
		}
		if (enqd_len + trb_buff_len >= full_len) {
			field &= ~TRB_CHAIN;
			field |= TRB_IOC;
			more_trbs_coming = false;
			td->last_trb = ring->enqueue;
			td->last_trb_seg = ring->enq_seg;
			if (xhci_urb_suitable_for_idt(urb)) {
				memcpy(&send_addr, urb->transfer_buffer,
				       trb_buff_len);
				le64_to_cpus(&send_addr);
				field |= TRB_IDT;
			}
		}

		/* Only set interrupt on short packet for IN endpoints */
		if (usb_urb_dir_in(urb))
			field |= TRB_ISP;

		/* Set the TRB length, TD size, and interrupter fields. */
		remainder = xhci_td_remainder(xhci, enqd_len, trb_buff_len,
					      full_len, urb, more_trbs_coming);

		length_field = TRB_LEN(trb_buff_len) |
			TRB_TD_SIZE(remainder) |
			TRB_INTR_TARGET(0);

		queue_trb(xhci, ring, more_trbs_coming | need_zero_pkt,
				lower_32_bits(send_addr),
				upper_32_bits(send_addr),
				length_field,
				field);
		td->num_trbs++;
		addr += trb_buff_len;
		sent_len = trb_buff_len;

		while (sg && sent_len >= block_len) {
			/* New sg entry */
			--num_sgs;
			sent_len -= block_len;
			sg = sg_next(sg);
			if (num_sgs != 0 && sg) {
				block_len = sg_dma_len(sg);
				addr = (u64) sg_dma_address(sg);
				addr += sent_len;
			}
		}
		block_len -= sent_len;
		send_addr = addr;
	}

	if (need_zero_pkt) {
		ret = prepare_transfer(xhci, xhci->devs[slot_id],
				       ep_index, urb->stream_id,
				       1, urb, 1, mem_flags);
		urb_priv->td[1].last_trb = ring->enqueue;
		urb_priv->td[1].last_trb_seg = ring->enq_seg;
		field = TRB_TYPE(TRB_NORMAL) | ring->cycle_state | TRB_IOC;
		queue_trb(xhci, ring, 0, 0, 0, TRB_INTR_TARGET(0), field);
		urb_priv->td[1].num_trbs++;
	}

	check_trb_math(urb, enqd_len);
	giveback_first_trb(xhci, slot_id, ep_index, urb->stream_id,
			start_cycle, start_trb);
	return 0;
}

/* Caller must have locked xhci->lock */
int xhci_queue_ctrl_tx(struct xhci_hcd *xhci, gfp_t mem_flags,
		struct urb *urb, int slot_id, unsigned int ep_index)
{
	struct xhci_ring *ep_ring;
	int num_trbs;
	int ret;
	struct usb_ctrlrequest *setup;
	struct xhci_generic_trb *start_trb;
	int start_cycle;
	u32 field;
	struct urb_priv *urb_priv;
	struct xhci_td *td;

	ep_ring = xhci_urb_to_transfer_ring(xhci, urb);
	if (!ep_ring)
		return -EINVAL;

	/*
	 * Need to copy setup packet into setup TRB, so we can't use the setup
	 * DMA address.
	 */
	if (!urb->setup_packet)
		return -EINVAL;

	/* 1 TRB for setup, 1 for status */
	num_trbs = 2;
	/*
	 * Don't need to check if we need additional event data and normal TRBs,
	 * since data in control transfers will never get bigger than 16MB
	 * XXX: can we get a buffer that crosses 64KB boundaries?
	 */
	if (urb->transfer_buffer_length > 0)
		num_trbs++;
	ret = prepare_transfer(xhci, xhci->devs[slot_id],
			ep_index, urb->stream_id,
			num_trbs, urb, 0, mem_flags);
	if (ret < 0)
		return ret;

	urb_priv = urb->hcpriv;
	td = &urb_priv->td[0];
	td->num_trbs = num_trbs;

	/*
	 * Don't give the first TRB to the hardware (by toggling the cycle bit)
	 * until we've finished creating all the other TRBs.  The ring's cycle
	 * state may change as we enqueue the other TRBs, so save it too.
	 */
	start_trb = &ep_ring->enqueue->generic;
	start_cycle = ep_ring->cycle_state;

	/* Queue setup TRB - see section 6.4.1.2.1 */
	/* FIXME better way to translate setup_packet into two u32 fields? */
	setup = (struct usb_ctrlrequest *) urb->setup_packet;
	field = 0;
	field |= TRB_IDT | TRB_TYPE(TRB_SETUP);
	if (start_cycle == 0)
		field |= 0x1;

	/* xHCI 1.0/1.1 6.4.1.2.1: Transfer Type field */
	if ((xhci->hci_version >= 0x100) || (xhci->quirks & XHCI_MTK_HOST)) {
		if (urb->transfer_buffer_length > 0) {
			if (setup->bRequestType & USB_DIR_IN)
				field |= TRB_TX_TYPE(TRB_DATA_IN);
			else
				field |= TRB_TX_TYPE(TRB_DATA_OUT);
		}
	}

	queue_trb(xhci, ep_ring, true,
		  setup->bRequestType | setup->bRequest << 8 | le16_to_cpu(setup->wValue) << 16,
		  le16_to_cpu(setup->wIndex) | le16_to_cpu(setup->wLength) << 16,
		  TRB_LEN(8) | TRB_INTR_TARGET(0),
		  /* Immediate data in pointer */
		  field);

	/* If there's data, queue data TRBs */
	/* Only set interrupt on short packet for IN endpoints */
	if (usb_urb_dir_in(urb))
		field = TRB_ISP | TRB_TYPE(TRB_DATA);
	else
		field = TRB_TYPE(TRB_DATA);

	if (urb->transfer_buffer_length > 0) {
		u32 length_field, remainder;
		u64 addr;

		if (xhci_urb_suitable_for_idt(urb)) {
			memcpy(&addr, urb->transfer_buffer,
			       urb->transfer_buffer_length);
			le64_to_cpus(&addr);
			field |= TRB_IDT;
		} else {
			addr = (u64) urb->transfer_dma;
		}

		remainder = xhci_td_remainder(xhci, 0,
				urb->transfer_buffer_length,
				urb->transfer_buffer_length,
				urb, 1);
		length_field = TRB_LEN(urb->transfer_buffer_length) |
				TRB_TD_SIZE(remainder) |
				TRB_INTR_TARGET(0);
		if (setup->bRequestType & USB_DIR_IN)
			field |= TRB_DIR_IN;
		queue_trb(xhci, ep_ring, true,
				lower_32_bits(addr),
				upper_32_bits(addr),
				length_field,
				field | ep_ring->cycle_state);
	}

	/* Save the DMA address of the last TRB in the TD */
	td->last_trb = ep_ring->enqueue;
	td->last_trb_seg = ep_ring->enq_seg;

	/* Queue status TRB - see Table 7 and sections 4.11.2.2 and 6.4.1.2.3 */
	/* If the device sent data, the status stage is an OUT transfer */
	if (urb->transfer_buffer_length > 0 && setup->bRequestType & USB_DIR_IN)
		field = 0;
	else
		field = TRB_DIR_IN;
	queue_trb(xhci, ep_ring, false,
			0,
			0,
			TRB_INTR_TARGET(0),
			/* Event on completion */
			field | TRB_IOC | TRB_TYPE(TRB_STATUS) | ep_ring->cycle_state);

	giveback_first_trb(xhci, slot_id, ep_index, 0,
			start_cycle, start_trb);
	return 0;
}

#ifdef CONFIG_USB_HCD_TEST_MODE
/*
 * This function prepare TRBs and submits them for the
 * SINGLE_STEP_SET_FEATURE Test.
 * This is done in two parts: first SETUP req for GetDesc is sent then
 * 15 seconds later, the IN stage for GetDesc starts to req data from dev
 *
 * is_setup : argument decides which of the two stage needs to be
 * performed; TRUE - SETUP and FALSE - IN+STATUS
 * Returns 0 if success
 */
int xhci_submit_single_step_set_feature(struct usb_hcd *hcd,
	struct urb *urb, int is_setup)
{
	int slot_id;
	unsigned int ep_index;
	struct xhci_ring *ep_ring;
	int ret;
	struct usb_ctrlrequest *setup;
	struct xhci_generic_trb *start_trb;
	int start_cycle;
	u32 field, length_field, remainder;
	struct urb_priv *urb_priv;
	struct xhci_td *td;
	struct xhci_hcd	*xhci = hcd_to_xhci(hcd);

	/* urb_priv will be free after transcation has completed */
	urb_priv = kzalloc(sizeof(struct urb_priv) +
			sizeof(struct xhci_td), GFP_KERNEL);
	if (!urb_priv)
		return -ENOMEM;

	td = &urb_priv->td[0];
	urb_priv->num_tds = 1;
	urb_priv->num_tds_done = 0;
	urb->hcpriv = urb_priv;

	ep_ring = xhci_urb_to_transfer_ring(xhci, urb);
	if (!ep_ring) {
		ret = -EINVAL;
		goto free_priv;
	}

	slot_id = urb->dev->slot_id;
	ep_index = xhci_get_endpoint_index(&urb->ep->desc);

	setup = (struct usb_ctrlrequest *) urb->setup_packet;
	if (is_setup) {
		ret = prepare_transfer(xhci, xhci->devs[slot_id],
				ep_index, urb->stream_id,
				1, urb, 0, GFP_KERNEL);
		if (ret < 0)
			goto free_priv;

		start_trb = &ep_ring->enqueue->generic;
		start_cycle = ep_ring->cycle_state;
		/* Save the DMA address of the last TRB in the TD */
		td->last_trb = ep_ring->enqueue;
		field = TRB_IOC | TRB_IDT | TRB_TYPE(TRB_SETUP) | start_cycle;
		/* xHCI 1.0/1.1 6.4.1.2.1: Transfer Type field */
		if ((xhci->hci_version >= 0x100) ||
				(xhci->quirks & XHCI_MTK_HOST))
			field |= TRB_TX_TYPE(TRB_DATA_IN);

		queue_trb(xhci, ep_ring, false,
			  setup->bRequestType | setup->bRequest << 8 |
			  le16_to_cpu(setup->wValue) << 16,
			  le16_to_cpu(setup->wIndex) |
			  le16_to_cpu(setup->wLength) << 16,
			  TRB_LEN(8) | TRB_INTR_TARGET(0),
			  /* Immediate data in pointer */
			  field);
		giveback_first_trb(xhci, slot_id, ep_index, urb->stream_id,
				start_cycle, start_trb);
		return 0;
	}

	ret = prepare_transfer(xhci, xhci->devs[slot_id],
			ep_index, urb->stream_id,
			2, urb, 0, GFP_KERNEL);
	if (ret < 0)
		goto free_priv;

	start_trb = &ep_ring->enqueue->generic;
	start_cycle = ep_ring->cycle_state;
	field = TRB_ISP | TRB_TYPE(TRB_DATA);

	remainder = xhci_td_remainder(xhci, 0,
				   urb->transfer_buffer_length,
				   urb->transfer_buffer_length,
				   urb, 1);

	length_field = TRB_LEN(urb->transfer_buffer_length) |
		TRB_TD_SIZE(remainder) |
		TRB_INTR_TARGET(0);

	if (urb->transfer_buffer_length > 0) {
		field |= TRB_DIR_IN;
		queue_trb(xhci, ep_ring, true,
				lower_32_bits(urb->transfer_dma),
				upper_32_bits(urb->transfer_dma),
				length_field,
				field | ep_ring->cycle_state);
	}

	td->last_trb = ep_ring->enqueue;
	field = TRB_IOC | TRB_TYPE(TRB_STATUS) | ep_ring->cycle_state;
	queue_trb(xhci, ep_ring, false,
			0,
			0,
			TRB_INTR_TARGET(0),
			field);

	giveback_first_trb(xhci, slot_id, ep_index, 0,
			start_cycle, start_trb);

	return 0;
free_priv:
	xhci_urb_free_priv(urb_priv);
	return ret;
}
#endif /* CONFIG_USB_HCD_TEST_MODE */

/*
 * The transfer burst count field of the isochronous TRB defines the number of
 * bursts that are required to move all packets in this TD.  Only SuperSpeed
 * devices can burst up to bMaxBurst number of packets per service interval.
 * This field is zero based, meaning a value of zero in the field means one
 * burst.  Basically, for everything but SuperSpeed devices, this field will be
 * zero.  Only xHCI 1.0 host controllers support this field.
 */
static unsigned int xhci_get_burst_count(struct xhci_hcd *xhci,
		struct urb *urb, unsigned int total_packet_count)
{
	unsigned int max_burst;

	if (xhci->hci_version < 0x100 || urb->dev->speed < USB_SPEED_SUPER)
		return 0;

	max_burst = urb->ep->ss_ep_comp.bMaxBurst;
	return DIV_ROUND_UP(total_packet_count, max_burst + 1) - 1;
}

/*
 * Returns the number of packets in the last "burst" of packets.  This field is
 * valid for all speeds of devices.  USB 2.0 devices can only do one "burst", so
 * the last burst packet count is equal to the total number of packets in the
 * TD.  SuperSpeed endpoints can have up to 3 bursts.  All but the last burst
 * must contain (bMaxBurst + 1) number of packets, but the last burst can
 * contain 1 to (bMaxBurst + 1) packets.
 */
static unsigned int xhci_get_last_burst_packet_count(struct xhci_hcd *xhci,
		struct urb *urb, unsigned int total_packet_count)
{
	unsigned int max_burst;
	unsigned int residue;

	if (xhci->hci_version < 0x100)
		return 0;

	if (urb->dev->speed >= USB_SPEED_SUPER) {
		/* bMaxBurst is zero based: 0 means 1 packet per burst */
		max_burst = urb->ep->ss_ep_comp.bMaxBurst;
		residue = total_packet_count % (max_burst + 1);
		/* If residue is zero, the last burst contains (max_burst + 1)
		 * number of packets, but the TLBPC field is zero-based.
		 */
		if (residue == 0)
			return max_burst;
		return residue - 1;
	}
	if (total_packet_count == 0)
		return 0;
	return total_packet_count - 1;
}

/*
 * Calculates Frame ID field of the isochronous TRB identifies the
 * target frame that the Interval associated with this Isochronous
 * Transfer Descriptor will start on. Refer to 4.11.2.5 in 1.1 spec.
 *
 * Returns actual frame id on success, negative value on error.
 */
static int xhci_get_isoc_frame_id(struct xhci_hcd *xhci,
		struct urb *urb, int index)
{
	int start_frame, ist, ret = 0;
	int start_frame_id, end_frame_id, current_frame_id;

	if (urb->dev->speed == USB_SPEED_LOW ||
			urb->dev->speed == USB_SPEED_FULL)
		start_frame = urb->start_frame + index * urb->interval;
	else
		start_frame = (urb->start_frame + index * urb->interval) >> 3;

	/* Isochronous Scheduling Threshold (IST, bits 0~3 in HCSPARAMS2):
	 *
	 * If bit [3] of IST is cleared to '0', software can add a TRB no
	 * later than IST[2:0] Microframes before that TRB is scheduled to
	 * be executed.
	 * If bit [3] of IST is set to '1', software can add a TRB no later
	 * than IST[2:0] Frames before that TRB is scheduled to be executed.
	 */
	ist = HCS_IST(xhci->hcs_params2) & 0x7;
	if (HCS_IST(xhci->hcs_params2) & (1 << 3))
		ist <<= 3;

	/* Software shall not schedule an Isoch TD with a Frame ID value that
	 * is less than the Start Frame ID or greater than the End Frame ID,
	 * where:
	 *
	 * End Frame ID = (Current MFINDEX register value + 895 ms.) MOD 2048
	 * Start Frame ID = (Current MFINDEX register value + IST + 1) MOD 2048
	 *
	 * Both the End Frame ID and Start Frame ID values are calculated
	 * in microframes. When software determines the valid Frame ID value;
	 * The End Frame ID value should be rounded down to the nearest Frame
	 * boundary, and the Start Frame ID value should be rounded up to the
	 * nearest Frame boundary.
	 */
	current_frame_id = readl(&xhci->run_regs->microframe_index);
	start_frame_id = roundup(current_frame_id + ist + 1, 8);
	end_frame_id = rounddown(current_frame_id + 895 * 8, 8);

	start_frame &= 0x7ff;
	start_frame_id = (start_frame_id >> 3) & 0x7ff;
	end_frame_id = (end_frame_id >> 3) & 0x7ff;

	xhci_dbg(xhci, "%s: index %d, reg 0x%x start_frame_id 0x%x, end_frame_id 0x%x, start_frame 0x%x\n",
		 __func__, index, readl(&xhci->run_regs->microframe_index),
		 start_frame_id, end_frame_id, start_frame);

	if (start_frame_id < end_frame_id) {
		if (start_frame > end_frame_id ||
				start_frame < start_frame_id)
			ret = -EINVAL;
	} else if (start_frame_id > end_frame_id) {
		if ((start_frame > end_frame_id &&
				start_frame < start_frame_id))
			ret = -EINVAL;
	} else {
			ret = -EINVAL;
	}

	if (index == 0) {
		if (ret == -EINVAL || start_frame == start_frame_id) {
			start_frame = start_frame_id + 1;
			if (urb->dev->speed == USB_SPEED_LOW ||
					urb->dev->speed == USB_SPEED_FULL)
				urb->start_frame = start_frame;
			else
				urb->start_frame = start_frame << 3;
			ret = 0;
		}
	}

	if (ret) {
		xhci_warn(xhci, "Frame ID %d (reg %d, index %d) beyond range (%d, %d)\n",
				start_frame, current_frame_id, index,
				start_frame_id, end_frame_id);
		xhci_warn(xhci, "Ignore frame ID field, use SIA bit instead\n");
		return ret;
	}

	return start_frame;
}

/* Check if we should generate event interrupt for a TD in an isoc URB */
static bool trb_block_event_intr(struct xhci_hcd *xhci, int num_tds, int i)
{
	if (xhci->hci_version < 0x100)
		return false;
	/* always generate an event interrupt for the last TD */
	if (i == num_tds - 1)
		return false;
	/*
	 * If AVOID_BEI is set the host handles full event rings poorly,
	 * generate an event at least every 8th TD to clear the event ring
	 */
	if (i && xhci->quirks & XHCI_AVOID_BEI)
		return !!(i % 8);

	return true;
}

/* This is for isoc transfer */
static int xhci_queue_isoc_tx(struct xhci_hcd *xhci, gfp_t mem_flags,
		struct urb *urb, int slot_id, unsigned int ep_index)
{
	struct xhci_ring *ep_ring;
	struct urb_priv *urb_priv;
	struct xhci_td *td;
	int num_tds, trbs_per_td;
	struct xhci_generic_trb *start_trb;
	bool first_trb;
	int start_cycle;
	u32 field, length_field;
	int running_total, trb_buff_len, td_len, td_remain_len, ret;
	u64 start_addr, addr;
	int i, j;
	bool more_trbs_coming;
	struct xhci_virt_ep *xep;
	int frame_id;

	xep = &xhci->devs[slot_id]->eps[ep_index];
	ep_ring = xhci->devs[slot_id]->eps[ep_index].ring;

	num_tds = urb->number_of_packets;
	if (num_tds < 1) {
		xhci_dbg(xhci, "Isoc URB with zero packets?\n");
		return -EINVAL;
	}
	start_addr = (u64) urb->transfer_dma;
	start_trb = &ep_ring->enqueue->generic;
	start_cycle = ep_ring->cycle_state;

	urb_priv = urb->hcpriv;
	/* Queue the TRBs for each TD, even if they are zero-length */
	for (i = 0; i < num_tds; i++) {
		unsigned int total_pkt_count, max_pkt;
		unsigned int burst_count, last_burst_pkt_count;
		u32 sia_frame_id;

		first_trb = true;
		running_total = 0;
		addr = start_addr + urb->iso_frame_desc[i].offset;
		td_len = urb->iso_frame_desc[i].length;
		td_remain_len = td_len;
		max_pkt = usb_endpoint_maxp(&urb->ep->desc);
		total_pkt_count = DIV_ROUND_UP(td_len, max_pkt);

		/* A zero-length transfer still involves at least one packet. */
		if (total_pkt_count == 0)
			total_pkt_count++;
		burst_count = xhci_get_burst_count(xhci, urb, total_pkt_count);
		last_burst_pkt_count = xhci_get_last_burst_packet_count(xhci,
							urb, total_pkt_count);

		trbs_per_td = count_isoc_trbs_needed(urb, i);

		ret = prepare_transfer(xhci, xhci->devs[slot_id], ep_index,
				urb->stream_id, trbs_per_td, urb, i, mem_flags);
		if (ret < 0) {
			if (i == 0)
				return ret;
			goto cleanup;
		}
		td = &urb_priv->td[i];
		td->num_trbs = trbs_per_td;
		/* use SIA as default, if frame id is used overwrite it */
		sia_frame_id = TRB_SIA;
		if (!(urb->transfer_flags & URB_ISO_ASAP) &&
		    HCC_CFC(xhci->hcc_params)) {
			frame_id = xhci_get_isoc_frame_id(xhci, urb, i);
			if (frame_id >= 0)
				sia_frame_id = TRB_FRAME_ID(frame_id);
		}
		/*
		 * Set isoc specific data for the first TRB in a TD.
		 * Prevent HW from getting the TRBs by keeping the cycle state
		 * inverted in the first TDs isoc TRB.
		 */
		field = TRB_TYPE(TRB_ISOC) |
			TRB_TLBPC(last_burst_pkt_count) |
			sia_frame_id |
			(i ? ep_ring->cycle_state : !start_cycle);

		/* xhci 1.1 with ETE uses TD_Size field for TBC, old is Rsvdz */
		if (!xep->use_extended_tbc)
			field |= TRB_TBC(burst_count);

		/* fill the rest of the TRB fields, and remaining normal TRBs */
		for (j = 0; j < trbs_per_td; j++) {
			u32 remainder = 0;

			/* only first TRB is isoc, overwrite otherwise */
			if (!first_trb)
				field = TRB_TYPE(TRB_NORMAL) |
					ep_ring->cycle_state;

			/* Only set interrupt on short packet for IN EPs */
			if (usb_urb_dir_in(urb))
				field |= TRB_ISP;

			/* Set the chain bit for all except the last TRB  */
			if (j < trbs_per_td - 1) {
				more_trbs_coming = true;
				field |= TRB_CHAIN;
			} else {
				more_trbs_coming = false;
				td->last_trb = ep_ring->enqueue;
				td->last_trb_seg = ep_ring->enq_seg;
				field |= TRB_IOC;
				if (trb_block_event_intr(xhci, num_tds, i))
					field |= TRB_BEI;
			}
			/* Calculate TRB length */
			trb_buff_len = TRB_BUFF_LEN_UP_TO_BOUNDARY(addr);
			if (trb_buff_len > td_remain_len)
				trb_buff_len = td_remain_len;

			/* Set the TRB length, TD size, & interrupter fields. */
			remainder = xhci_td_remainder(xhci, running_total,
						   trb_buff_len, td_len,
						   urb, more_trbs_coming);

			length_field = TRB_LEN(trb_buff_len) |
				TRB_INTR_TARGET(0);

			/* xhci 1.1 with ETE uses TD Size field for TBC */
			if (first_trb && xep->use_extended_tbc)
				length_field |= TRB_TD_SIZE_TBC(burst_count);
			else
				length_field |= TRB_TD_SIZE(remainder);
			first_trb = false;

			queue_trb(xhci, ep_ring, more_trbs_coming,
				lower_32_bits(addr),
				upper_32_bits(addr),
				length_field,
				field);
			running_total += trb_buff_len;

			addr += trb_buff_len;
			td_remain_len -= trb_buff_len;
		}

		/* Check TD length */
		if (running_total != td_len) {
			xhci_err(xhci, "ISOC TD length unmatch\n");
			ret = -EINVAL;
			goto cleanup;
		}
	}

	/* store the next frame id */
	if (HCC_CFC(xhci->hcc_params))
		xep->next_frame_id = urb->start_frame + num_tds * urb->interval;

	if (xhci_to_hcd(xhci)->self.bandwidth_isoc_reqs == 0) {
		if (xhci->quirks & XHCI_AMD_PLL_FIX)
			usb_amd_quirk_pll_disable();
	}
	xhci_to_hcd(xhci)->self.bandwidth_isoc_reqs++;

	giveback_first_trb(xhci, slot_id, ep_index, urb->stream_id,
			start_cycle, start_trb);
	return 0;
cleanup:
	/* Clean up a partially enqueued isoc transfer. */

	for (i--; i >= 0; i--)
		list_del_init(&urb_priv->td[i].td_list);

	/* Use the first TD as a temporary variable to turn the TDs we've queued
	 * into No-ops with a software-owned cycle bit. That way the hardware
	 * won't accidentally start executing bogus TDs when we partially
	 * overwrite them.  td->first_trb and td->start_seg are already set.
	 */
	urb_priv->td[0].last_trb = ep_ring->enqueue;
	/* Every TRB except the first & last will have its cycle bit flipped. */
	td_to_noop(xhci, ep_ring, &urb_priv->td[0], true);

	/* Reset the ring enqueue back to the first TRB and its cycle bit. */
	ep_ring->enqueue = urb_priv->td[0].first_trb;
	ep_ring->enq_seg = urb_priv->td[0].start_seg;
	ep_ring->cycle_state = start_cycle;
	ep_ring->num_trbs_free = ep_ring->num_trbs_free_temp;
	usb_hcd_unlink_urb_from_ep(bus_to_hcd(urb->dev->bus), urb);
	return ret;
}

/*
 * Check transfer ring to guarantee there is enough room for the urb.
 * Update ISO URB start_frame and interval.
 * Update interval as xhci_queue_intr_tx does. Use xhci frame_index to
 * update urb->start_frame if URB_ISO_ASAP is set in transfer_flags or
 * Contiguous Frame ID is not supported by HC.
 */
int xhci_queue_isoc_tx_prepare(struct xhci_hcd *xhci, gfp_t mem_flags,
		struct urb *urb, int slot_id, unsigned int ep_index)
{
	struct xhci_virt_device *xdev;
	struct xhci_ring *ep_ring;
	struct xhci_ep_ctx *ep_ctx;
	int start_frame;
	int num_tds, num_trbs, i;
	int ret;
	struct xhci_virt_ep *xep;
	int ist;

	xdev = xhci->devs[slot_id];
	xep = &xhci->devs[slot_id]->eps[ep_index];
	ep_ring = xdev->eps[ep_index].ring;
	ep_ctx = xhci_get_ep_ctx(xhci, xdev->out_ctx, ep_index);

	num_trbs = 0;
	num_tds = urb->number_of_packets;
	for (i = 0; i < num_tds; i++)
		num_trbs += count_isoc_trbs_needed(urb, i);

	/* Check the ring to guarantee there is enough room for the whole urb.
	 * Do not insert any td of the urb to the ring if the check failed.
	 */
	ret = prepare_ring(xhci, ep_ring, GET_EP_CTX_STATE(ep_ctx),
			   num_trbs, mem_flags);
	if (ret)
		return ret;

	/*
	 * Check interval value. This should be done before we start to
	 * calculate the start frame value.
	 */
	check_interval(xhci, urb, ep_ctx);

	/* Calculate the start frame and put it in urb->start_frame. */
	if (HCC_CFC(xhci->hcc_params) && !list_empty(&ep_ring->td_list)) {
		if (GET_EP_CTX_STATE(ep_ctx) ==	EP_STATE_RUNNING) {
			urb->start_frame = xep->next_frame_id;
			goto skip_start_over;
		}
	}

	start_frame = readl(&xhci->run_regs->microframe_index);
	start_frame &= 0x3fff;
	/*
	 * Round up to the next frame and consider the time before trb really
	 * gets scheduled by hardare.
	 */
	ist = HCS_IST(xhci->hcs_params2) & 0x7;
	if (HCS_IST(xhci->hcs_params2) & (1 << 3))
		ist <<= 3;
	start_frame += ist + XHCI_CFC_DELAY;
	start_frame = roundup(start_frame, 8);

	/*
	 * Round up to the next ESIT (Endpoint Service Interval Time) if ESIT
	 * is greate than 8 microframes.
	 */
	if (urb->dev->speed == USB_SPEED_LOW ||
			urb->dev->speed == USB_SPEED_FULL) {
		start_frame = roundup(start_frame, urb->interval << 3);
		urb->start_frame = start_frame >> 3;
	} else {
		start_frame = roundup(start_frame, urb->interval);
		urb->start_frame = start_frame;
	}

skip_start_over:
	ep_ring->num_trbs_free_temp = ep_ring->num_trbs_free;

	return xhci_queue_isoc_tx(xhci, mem_flags, urb, slot_id, ep_index);
}

/****		Command Ring Operations		****/

/* Generic function for queueing a command TRB on the command ring.
 * Check to make sure there's room on the command ring for one command TRB.
 * Also check that there's room reserved for commands that must not fail.
 * If this is a command that must not fail, meaning command_must_succeed = TRUE,
 * then only check for the number of reserved spots.
 * Don't decrement xhci->cmd_ring_reserved_trbs after we've queued the TRB
 * because the command event handler may want to resubmit a failed command.
 */
static int queue_command(struct xhci_hcd *xhci, struct xhci_command *cmd,
			 u32 field1, u32 field2,
			 u32 field3, u32 field4, bool command_must_succeed)
{
	int reserved_trbs = xhci->cmd_ring_reserved_trbs;
	int ret;

	if ((xhci->xhc_state & XHCI_STATE_DYING) ||
		(xhci->xhc_state & XHCI_STATE_HALTED)) {
		xhci_dbg(xhci, "xHCI dying or halted, can't queue_command\n");
		return -ESHUTDOWN;
	}

	if (!command_must_succeed)
		reserved_trbs++;

	ret = prepare_ring(xhci, xhci->cmd_ring, EP_STATE_RUNNING,
			reserved_trbs, GFP_ATOMIC);
	if (ret < 0) {
		xhci_err(xhci, "ERR: No room for command on command ring\n");
		if (command_must_succeed)
			xhci_err(xhci, "ERR: Reserved TRB counting for "
					"unfailable commands failed.\n");
		return ret;
	}

	cmd->command_trb = xhci->cmd_ring->enqueue;

	/* if there are no other commands queued we start the timeout timer */
	if (list_empty(&xhci->cmd_list)) {
		xhci->current_cmd = cmd;
		xhci_mod_cmd_timer(xhci, XHCI_CMD_DEFAULT_TIMEOUT);
	}

	list_add_tail(&cmd->cmd_list, &xhci->cmd_list);

	queue_trb(xhci, xhci->cmd_ring, false, field1, field2, field3,
			field4 | xhci->cmd_ring->cycle_state);
	return 0;
}

/* Queue a slot enable or disable request on the command ring */
int xhci_queue_slot_control(struct xhci_hcd *xhci, struct xhci_command *cmd,
		u32 trb_type, u32 slot_id)
{
	return queue_command(xhci, cmd, 0, 0, 0,
			TRB_TYPE(trb_type) | SLOT_ID_FOR_TRB(slot_id), false);
}

/* Queue an address device command TRB */
int xhci_queue_address_device(struct xhci_hcd *xhci, struct xhci_command *cmd,
		dma_addr_t in_ctx_ptr, u32 slot_id, enum xhci_setup_dev setup)
{
	return queue_command(xhci, cmd, lower_32_bits(in_ctx_ptr),
			upper_32_bits(in_ctx_ptr), 0,
			TRB_TYPE(TRB_ADDR_DEV) | SLOT_ID_FOR_TRB(slot_id)
			| (setup == SETUP_CONTEXT_ONLY ? TRB_BSR : 0), false);
}

int xhci_queue_vendor_command(struct xhci_hcd *xhci, struct xhci_command *cmd,
		u32 field1, u32 field2, u32 field3, u32 field4)
{
	return queue_command(xhci, cmd, field1, field2, field3, field4, false);
}

/* Queue a reset device command TRB */
int xhci_queue_reset_device(struct xhci_hcd *xhci, struct xhci_command *cmd,
		u32 slot_id)
{
	return queue_command(xhci, cmd, 0, 0, 0,
			TRB_TYPE(TRB_RESET_DEV) | SLOT_ID_FOR_TRB(slot_id),
			false);
}

/* Queue a configure endpoint command TRB */
int xhci_queue_configure_endpoint(struct xhci_hcd *xhci,
		struct xhci_command *cmd, dma_addr_t in_ctx_ptr,
		u32 slot_id, bool command_must_succeed)
{
	return queue_command(xhci, cmd, lower_32_bits(in_ctx_ptr),
			upper_32_bits(in_ctx_ptr), 0,
			TRB_TYPE(TRB_CONFIG_EP) | SLOT_ID_FOR_TRB(slot_id),
			command_must_succeed);
}

/* Queue an evaluate context command TRB */
int xhci_queue_evaluate_context(struct xhci_hcd *xhci, struct xhci_command *cmd,
		dma_addr_t in_ctx_ptr, u32 slot_id, bool command_must_succeed)
{
	return queue_command(xhci, cmd, lower_32_bits(in_ctx_ptr),
			upper_32_bits(in_ctx_ptr), 0,
			TRB_TYPE(TRB_EVAL_CONTEXT) | SLOT_ID_FOR_TRB(slot_id),
			command_must_succeed);
}

/*
 * Suspend is set to indicate "Stop Endpoint Command" is being issued to stop
 * activity on an endpoint that is about to be suspended.
 */
int xhci_queue_stop_endpoint(struct xhci_hcd *xhci, struct xhci_command *cmd,
			     int slot_id, unsigned int ep_index, int suspend)
{
	u32 trb_slot_id = SLOT_ID_FOR_TRB(slot_id);
	u32 trb_ep_index = EP_ID_FOR_TRB(ep_index);
	u32 type = TRB_TYPE(TRB_STOP_RING);
	u32 trb_suspend = SUSPEND_PORT_FOR_TRB(suspend);

	return queue_command(xhci, cmd, 0, 0, 0,
			trb_slot_id | trb_ep_index | type | trb_suspend, false);
}
EXPORT_SYMBOL_GPL(xhci_queue_stop_endpoint);

int xhci_queue_reset_ep(struct xhci_hcd *xhci, struct xhci_command *cmd,
			int slot_id, unsigned int ep_index,
			enum xhci_ep_reset_type reset_type)
{
	u32 trb_slot_id = SLOT_ID_FOR_TRB(slot_id);
	u32 trb_ep_index = EP_ID_FOR_TRB(ep_index);
	u32 type = TRB_TYPE(TRB_RESET_EP);

	if (reset_type == EP_SOFT_RESET)
		type |= TRB_TSP;

	return queue_command(xhci, cmd, 0, 0, 0,
			trb_slot_id | trb_ep_index | type, false);
}<|MERGE_RESOLUTION|>--- conflicted
+++ resolved
@@ -830,27 +830,15 @@
 	list_for_each_entry_safe(td, tmp_td, &ep->cancelled_td_list,
 				 cancelled_td_list) {
 
-<<<<<<< HEAD
-		/*
-		 * Doesn't matter what we pass for status, since the core will
-		 * just overwrite it (because the URB has been unlinked).
-		 */
-		ring = xhci_urb_to_transfer_ring(ep->xhci, td->urb);
-
-		if (td->cancel_status == TD_CLEARED)
-			xhci_td_cleanup(ep->xhci, td, ring, 0);
-=======
 		ring = xhci_urb_to_transfer_ring(ep->xhci, td->urb);
 
 		if (td->cancel_status == TD_CLEARED)
 			xhci_td_cleanup(ep->xhci, td, ring, td->status);
->>>>>>> 58aa0f28
 
 		if (ep->xhci->xhc_state & XHCI_STATE_DYING)
 			return;
 	}
 }
-<<<<<<< HEAD
 
 static int xhci_reset_halted_ep(struct xhci_hcd *xhci, unsigned int slot_id,
 				unsigned int ep_index, enum xhci_ep_reset_type reset_type)
@@ -872,36 +860,6 @@
 	return ret;
 }
 
-static void xhci_handle_halted_endpoint(struct xhci_hcd *xhci,
-				struct xhci_virt_ep *ep, unsigned int stream_id,
-				struct xhci_td *td,
-				enum xhci_ep_reset_type reset_type)
-{
-	unsigned int slot_id = ep->vdev->slot_id;
-	int err;
-
-=======
-
-static int xhci_reset_halted_ep(struct xhci_hcd *xhci, unsigned int slot_id,
-				unsigned int ep_index, enum xhci_ep_reset_type reset_type)
-{
-	struct xhci_command *command;
-	int ret = 0;
-
-	command = xhci_alloc_command(xhci, false, GFP_ATOMIC);
-	if (!command) {
-		ret = -ENOMEM;
-		goto done;
-	}
-
-	ret = xhci_queue_reset_ep(xhci, command, slot_id, ep_index, reset_type);
-done:
-	if (ret)
-		xhci_err(xhci, "ERROR queuing reset endpoint for slot %d ep_index %d, %d\n",
-			 slot_id, ep_index, ret);
-	return ret;
-}
-
 static int xhci_handle_halted_endpoint(struct xhci_hcd *xhci,
 				struct xhci_virt_ep *ep, unsigned int stream_id,
 				struct xhci_td *td,
@@ -910,17 +868,12 @@
 	unsigned int slot_id = ep->vdev->slot_id;
 	int err;
 
->>>>>>> 58aa0f28
 	/*
 	 * Avoid resetting endpoint if link is inactive. Can cause host hang.
 	 * Device will be reset soon to recover the link so don't do anything
 	 */
 	if (ep->vdev->flags & VDEV_PORT_ERROR)
-<<<<<<< HEAD
-		return;
-=======
 		return -ENODEV;
->>>>>>> 58aa0f28
 
 	/* add td to cancelled list and let reset ep handler take care of it */
 	if (reset_type == EP_HARD_RESET) {
@@ -933,29 +886,18 @@
 
 	if (ep->ep_state & EP_HALTED) {
 		xhci_dbg(xhci, "Reset ep command already pending\n");
-<<<<<<< HEAD
-		return;
-=======
 		return 0;
->>>>>>> 58aa0f28
 	}
 
 	err = xhci_reset_halted_ep(xhci, slot_id, ep->ep_index, reset_type);
 	if (err)
-<<<<<<< HEAD
-		return;
-=======
 		return err;
->>>>>>> 58aa0f28
 
 	ep->ep_state |= EP_HALTED;
 
 	xhci_ring_cmd_db(xhci);
-<<<<<<< HEAD
-=======
 
 	return 0;
->>>>>>> 58aa0f28
 }
 
 /*
@@ -993,11 +935,7 @@
 			continue;
 		}
 		/*
-<<<<<<< HEAD
-		 * If ring stopped on the TD we need to cancel, then we have to
-=======
 		 * If a ring stopped on the TD we need to cancel then we have to
->>>>>>> 58aa0f28
 		 * move the xHC endpoint ring dequeue pointer past this TD.
 		 * Rings halted due to STALL may show hw_deq is past the stalled
 		 * TD, but still require a set TR Deq command to flush xHC cache.
@@ -1006,13 +944,9 @@
 					 td->urb->stream_id);
 		hw_deq &= ~0xf;
 
-<<<<<<< HEAD
-		if (trb_in_td(xhci, td->start_seg, td->first_trb,
-=======
 		if (td->cancel_status == TD_HALTED) {
 			cached_td = td;
 		} else if (trb_in_td(xhci, td->start_seg, td->first_trb,
->>>>>>> 58aa0f28
 			      td->last_trb, hw_deq, false)) {
 			switch (td->cancel_status) {
 			case TD_CLEARED: /* TD is already no-op */
@@ -1084,10 +1018,7 @@
 	struct xhci_td *td = NULL;
 	enum xhci_ep_reset_type reset_type;
 	struct xhci_command *command;
-<<<<<<< HEAD
-=======
 	int err;
->>>>>>> 58aa0f28
 
 	if (unlikely(TRB_TO_SUSPEND_PORT(le32_to_cpu(trb->generic.field[3])))) {
 		if (!xhci->devs[slot_id])
@@ -1132,14 +1063,10 @@
 					td->status = -EPROTO;
 			}
 			/* reset ep, reset handler cleans up cancelled tds */
-<<<<<<< HEAD
-			xhci_handle_halted_endpoint(xhci, ep, 0, td, reset_type);
-=======
 			err = xhci_handle_halted_endpoint(xhci, ep, 0, td,
 							  reset_type);
 			if (err)
 				break;
->>>>>>> 58aa0f28
 			xhci_stop_watchdog_timer_in_irq(xhci, ep);
 			return;
 		case EP_STATE_RUNNING:
@@ -2331,12 +2258,6 @@
 		if (trb_type != TRB_STATUS)
 			xhci_dbg(xhci, "Success on ctrl %s TRB without IOC set?\n",
 				  (trb_type == TRB_DATA) ? "data" : "setup");
-<<<<<<< HEAD
-=======
-			td->status = -ESHUTDOWN;
-			break;
-		}
->>>>>>> 58aa0f28
 		td->status = 0;
 		break;
 	case COMP_SHORT_PACKET:
@@ -3299,7 +3220,6 @@
 			xhci_warn(xhci, "Ring is an endless link TRB loop\n");
 			return -EINVAL;
 		}
-<<<<<<< HEAD
 	}
 
 	if (last_trb_on_seg(ep_ring->enq_seg, ep_ring->enqueue)) {
@@ -3307,15 +3227,6 @@
 		return -EINVAL;
 	}
 
-=======
-	}
-
-	if (last_trb_on_seg(ep_ring->enq_seg, ep_ring->enqueue)) {
-		xhci_warn(xhci, "Missing link TRB at end of ring segment\n");
-		return -EINVAL;
-	}
-
->>>>>>> 58aa0f28
 	return 0;
 }
 
