// SPDX-License-Identifier: GPL-2.0+
/*
 * Copyright 2015-2017 Google, Inc
 *
 * USB Type-C Port Controller Interface.
 */

#include <linux/delay.h>
#include <linux/kernel.h>
#include <linux/module.h>
#include <linux/i2c.h>
#include <linux/interrupt.h>
#include <linux/property.h>
#include <linux/regmap.h>
#include <linux/usb/pd.h>
#include <linux/usb/tcpm.h>
#include <linux/usb/typec.h>

#include "tcpci.h"

#define	PD_RETRY_COUNT_DEFAULT			3
#define	PD_RETRY_COUNT_3_0_OR_HIGHER		2
#define	AUTO_DISCHARGE_DEFAULT_THRESHOLD_MV	3500
#define	VSINKPD_MIN_IR_DROP_MV			750
#define	VSRC_NEW_MIN_PERCENT			95
#define	VSRC_VALID_MIN_MV			500
#define	VPPS_NEW_MIN_PERCENT			95
#define	VPPS_VALID_MIN_MV			100
#define	VSINKDISCONNECT_PD_MIN_PERCENT		90

#define tcpc_presenting_rd(reg, cc) \
	(!(TCPC_ROLE_CTRL_DRP & (reg)) && \
	 (((reg) & (TCPC_ROLE_CTRL_## cc ##_MASK << TCPC_ROLE_CTRL_## cc ##_SHIFT)) == \
	  (TCPC_ROLE_CTRL_CC_RD << TCPC_ROLE_CTRL_## cc ##_SHIFT)))

#define tcpc_presenting_cc1_rd(reg) \
	(!(TCPC_ROLE_CTRL_DRP & (reg)) && \
	 (((reg) & (TCPC_ROLE_CTRL_CC1_MASK << TCPC_ROLE_CTRL_CC1_SHIFT)) == \
	  (TCPC_ROLE_CTRL_CC_RD << TCPC_ROLE_CTRL_CC1_SHIFT)))
#define tcpc_presenting_cc2_rd(reg) \
	(!(TCPC_ROLE_CTRL_DRP & (reg)) && \
	 (((reg) & (TCPC_ROLE_CTRL_CC2_MASK << TCPC_ROLE_CTRL_CC2_SHIFT)) == \
	  (TCPC_ROLE_CTRL_CC_RD << TCPC_ROLE_CTRL_CC2_SHIFT)))

struct tcpci {
	struct device *dev;

	struct tcpm_port *port;

	struct regmap *regmap;

	bool controls_vbus;

	struct tcpc_dev tcpc;
	struct tcpci_data *data;
};

struct tcpci_chip {
	struct tcpci *tcpci;
	struct tcpci_data data;
};

struct tcpm_port *tcpci_get_tcpm_port(struct tcpci *tcpci)
{
	return tcpci->port;
}
EXPORT_SYMBOL_GPL(tcpci_get_tcpm_port);

static inline struct tcpci *tcpc_to_tcpci(struct tcpc_dev *tcpc)
{
	return container_of(tcpc, struct tcpci, tcpc);
}

static int tcpci_read16(struct tcpci *tcpci, unsigned int reg, u16 *val)
{
	return regmap_raw_read(tcpci->regmap, reg, val, sizeof(u16));
}

static int tcpci_write16(struct tcpci *tcpci, unsigned int reg, u16 val)
{
	return regmap_raw_write(tcpci->regmap, reg, &val, sizeof(u16));
}

static int tcpci_set_cc(struct tcpc_dev *tcpc, enum typec_cc_status cc)
{
	struct tcpci *tcpci = tcpc_to_tcpci(tcpc);
	unsigned int reg;
	int ret;

	switch (cc) {
	case TYPEC_CC_RA:
		reg = (TCPC_ROLE_CTRL_CC_RA << TCPC_ROLE_CTRL_CC1_SHIFT) |
			(TCPC_ROLE_CTRL_CC_RA << TCPC_ROLE_CTRL_CC2_SHIFT);
		break;
	case TYPEC_CC_RD:
		reg = (TCPC_ROLE_CTRL_CC_RD << TCPC_ROLE_CTRL_CC1_SHIFT) |
			(TCPC_ROLE_CTRL_CC_RD << TCPC_ROLE_CTRL_CC2_SHIFT);
		break;
	case TYPEC_CC_RP_DEF:
		reg = (TCPC_ROLE_CTRL_CC_RP << TCPC_ROLE_CTRL_CC1_SHIFT) |
			(TCPC_ROLE_CTRL_CC_RP << TCPC_ROLE_CTRL_CC2_SHIFT) |
			(TCPC_ROLE_CTRL_RP_VAL_DEF <<
			 TCPC_ROLE_CTRL_RP_VAL_SHIFT);
		break;
	case TYPEC_CC_RP_1_5:
		reg = (TCPC_ROLE_CTRL_CC_RP << TCPC_ROLE_CTRL_CC1_SHIFT) |
			(TCPC_ROLE_CTRL_CC_RP << TCPC_ROLE_CTRL_CC2_SHIFT) |
			(TCPC_ROLE_CTRL_RP_VAL_1_5 <<
			 TCPC_ROLE_CTRL_RP_VAL_SHIFT);
		break;
	case TYPEC_CC_RP_3_0:
		reg = (TCPC_ROLE_CTRL_CC_RP << TCPC_ROLE_CTRL_CC1_SHIFT) |
			(TCPC_ROLE_CTRL_CC_RP << TCPC_ROLE_CTRL_CC2_SHIFT) |
			(TCPC_ROLE_CTRL_RP_VAL_3_0 <<
			 TCPC_ROLE_CTRL_RP_VAL_SHIFT);
		break;
	case TYPEC_CC_OPEN:
	default:
		reg = (TCPC_ROLE_CTRL_CC_OPEN << TCPC_ROLE_CTRL_CC1_SHIFT) |
			(TCPC_ROLE_CTRL_CC_OPEN << TCPC_ROLE_CTRL_CC2_SHIFT);
		break;
	}

	ret = regmap_write(tcpci->regmap, TCPC_ROLE_CTRL, reg);
	if (ret < 0)
		return ret;

	return 0;
}

static int tcpci_apply_rc(struct tcpc_dev *tcpc, enum typec_cc_status cc,
			  enum typec_cc_polarity polarity)
{
	struct tcpci *tcpci = tcpc_to_tcpci(tcpc);
	unsigned int reg;
	int ret;

	ret = regmap_read(tcpci->regmap, TCPC_ROLE_CTRL, &reg);
	if (ret < 0)
		return ret;

	/*
	 * APPLY_RC state is when ROLE_CONTROL.CC1 != ROLE_CONTROL.CC2 and vbus autodischarge on
	 * disconnect is disabled. Bail out when ROLE_CONTROL.CC1 != ROLE_CONTROL.CC2.
	 */
	if (((reg & (TCPC_ROLE_CTRL_CC2_MASK << TCPC_ROLE_CTRL_CC2_SHIFT)) >>
	     TCPC_ROLE_CTRL_CC2_SHIFT) !=
	    ((reg & (TCPC_ROLE_CTRL_CC1_MASK << TCPC_ROLE_CTRL_CC1_SHIFT)) >>
	     TCPC_ROLE_CTRL_CC1_SHIFT))
		return 0;

	return regmap_update_bits(tcpci->regmap, TCPC_ROLE_CTRL, polarity == TYPEC_POLARITY_CC1 ?
				  TCPC_ROLE_CTRL_CC2_MASK << TCPC_ROLE_CTRL_CC2_SHIFT :
				  TCPC_ROLE_CTRL_CC1_MASK << TCPC_ROLE_CTRL_CC1_SHIFT,
				  TCPC_ROLE_CTRL_CC_OPEN);
}

static int tcpci_start_toggling(struct tcpc_dev *tcpc,
				enum typec_port_type port_type,
				enum typec_cc_status cc)
{
	int ret;
	struct tcpci *tcpci = tcpc_to_tcpci(tcpc);
	unsigned int reg = TCPC_ROLE_CTRL_DRP;

	if (port_type != TYPEC_PORT_DRP)
		return -EOPNOTSUPP;

	/* Handle vendor drp toggling */
	if (tcpci->data->start_drp_toggling) {
		ret = tcpci->data->start_drp_toggling(tcpci, tcpci->data, cc);
		if (ret < 0)
			return ret;
	}

	switch (cc) {
	default:
	case TYPEC_CC_RP_DEF:
		reg |= (TCPC_ROLE_CTRL_RP_VAL_DEF <<
			TCPC_ROLE_CTRL_RP_VAL_SHIFT);
		break;
	case TYPEC_CC_RP_1_5:
		reg |= (TCPC_ROLE_CTRL_RP_VAL_1_5 <<
			TCPC_ROLE_CTRL_RP_VAL_SHIFT);
		break;
	case TYPEC_CC_RP_3_0:
		reg |= (TCPC_ROLE_CTRL_RP_VAL_3_0 <<
			TCPC_ROLE_CTRL_RP_VAL_SHIFT);
		break;
	}

	if (cc == TYPEC_CC_RD)
		reg |= (TCPC_ROLE_CTRL_CC_RD << TCPC_ROLE_CTRL_CC1_SHIFT) |
			   (TCPC_ROLE_CTRL_CC_RD << TCPC_ROLE_CTRL_CC2_SHIFT);
	else
		reg |= (TCPC_ROLE_CTRL_CC_RP << TCPC_ROLE_CTRL_CC1_SHIFT) |
			   (TCPC_ROLE_CTRL_CC_RP << TCPC_ROLE_CTRL_CC2_SHIFT);
	ret = regmap_write(tcpci->regmap, TCPC_ROLE_CTRL, reg);
	if (ret < 0)
		return ret;
	return regmap_write(tcpci->regmap, TCPC_COMMAND,
			    TCPC_CMD_LOOK4CONNECTION);
}

static enum typec_cc_status tcpci_to_typec_cc(unsigned int cc, bool sink)
{
	switch (cc) {
	case 0x1:
		return sink ? TYPEC_CC_RP_DEF : TYPEC_CC_RA;
	case 0x2:
		return sink ? TYPEC_CC_RP_1_5 : TYPEC_CC_RD;
	case 0x3:
		if (sink)
			return TYPEC_CC_RP_3_0;
		fallthrough;
	case 0x0:
	default:
		return TYPEC_CC_OPEN;
	}
}

static int tcpci_get_cc(struct tcpc_dev *tcpc,
			enum typec_cc_status *cc1, enum typec_cc_status *cc2)
{
	struct tcpci *tcpci = tcpc_to_tcpci(tcpc);
	unsigned int reg, role_control;
	int ret;

	ret = regmap_read(tcpci->regmap, TCPC_ROLE_CTRL, &role_control);
	if (ret < 0)
		return ret;

	ret = regmap_read(tcpci->regmap, TCPC_CC_STATUS, &reg);
	if (ret < 0)
		return ret;

	*cc1 = tcpci_to_typec_cc((reg >> TCPC_CC_STATUS_CC1_SHIFT) &
				 TCPC_CC_STATUS_CC1_MASK,
				 reg & TCPC_CC_STATUS_TERM ||
<<<<<<< HEAD
				 tcpc_presenting_cc1_rd(role_control));
	*cc2 = tcpci_to_typec_cc((reg >> TCPC_CC_STATUS_CC2_SHIFT) &
				 TCPC_CC_STATUS_CC2_MASK,
				 reg & TCPC_CC_STATUS_TERM ||
				 tcpc_presenting_cc2_rd(role_control));
=======
				 tcpc_presenting_rd(role_control, CC1));
	*cc2 = tcpci_to_typec_cc((reg >> TCPC_CC_STATUS_CC2_SHIFT) &
				 TCPC_CC_STATUS_CC2_MASK,
				 reg & TCPC_CC_STATUS_TERM ||
				 tcpc_presenting_rd(role_control, CC2));
>>>>>>> 3b17187f

	return 0;
}

static int tcpci_set_polarity(struct tcpc_dev *tcpc,
			      enum typec_cc_polarity polarity)
{
	struct tcpci *tcpci = tcpc_to_tcpci(tcpc);
	unsigned int reg;
	int ret;
	enum typec_cc_status cc1, cc2;

	/* Obtain Rp setting from role control */
	ret = regmap_read(tcpci->regmap, TCPC_ROLE_CTRL, &reg);
	if (ret < 0)
		return ret;

	ret = tcpci_get_cc(tcpc, &cc1, &cc2);
	if (ret < 0)
		return ret;

	/*
	 * When port has drp toggling enabled, ROLE_CONTROL would only have the initial
	 * terminations for the toggling and does not indicate the final cc
	 * terminations when ConnectionResult is 0 i.e. drp toggling stops and
	 * the connection is resolbed. Infer port role from TCPC_CC_STATUS based on the
	 * terminations seen. The port role is then used to set the cc terminations.
	 */
	if (reg & TCPC_ROLE_CTRL_DRP) {
		/* Disable DRP for the OPEN setting to take effect */
		reg = reg & ~TCPC_ROLE_CTRL_DRP;

		if (polarity == TYPEC_POLARITY_CC2) {
			reg &= ~(TCPC_ROLE_CTRL_CC2_MASK << TCPC_ROLE_CTRL_CC2_SHIFT);
			/* Local port is source */
			if (cc2 == TYPEC_CC_RD)
				/* Role control would have the Rp setting when DRP was enabled */
				reg |= TCPC_ROLE_CTRL_CC_RP << TCPC_ROLE_CTRL_CC2_SHIFT;
			else
				reg |= TCPC_ROLE_CTRL_CC_RD << TCPC_ROLE_CTRL_CC2_SHIFT;
		} else {
			reg &= ~(TCPC_ROLE_CTRL_CC1_MASK << TCPC_ROLE_CTRL_CC1_SHIFT);
			/* Local port is source */
			if (cc1 == TYPEC_CC_RD)
				/* Role control would have the Rp setting when DRP was enabled */
				reg |= TCPC_ROLE_CTRL_CC_RP << TCPC_ROLE_CTRL_CC1_SHIFT;
			else
				reg |= TCPC_ROLE_CTRL_CC_RD << TCPC_ROLE_CTRL_CC1_SHIFT;
		}
	}

	if (polarity == TYPEC_POLARITY_CC2)
		reg |= TCPC_ROLE_CTRL_CC_OPEN << TCPC_ROLE_CTRL_CC1_SHIFT;
	else
		reg |= TCPC_ROLE_CTRL_CC_OPEN << TCPC_ROLE_CTRL_CC2_SHIFT;
	ret = regmap_write(tcpci->regmap, TCPC_ROLE_CTRL, reg);
	if (ret < 0)
		return ret;

	return regmap_write(tcpci->regmap, TCPC_TCPC_CTRL,
			   (polarity == TYPEC_POLARITY_CC2) ?
			   TCPC_TCPC_CTRL_ORIENTATION : 0);
}

static void tcpci_set_partner_usb_comm_capable(struct tcpc_dev *tcpc, bool capable)
{
	struct tcpci *tcpci = tcpc_to_tcpci(tcpc);

	if (tcpci->data->set_partner_usb_comm_capable)
		tcpci->data->set_partner_usb_comm_capable(tcpci, tcpci->data, capable);
}

static int tcpci_set_vconn(struct tcpc_dev *tcpc, bool enable)
{
	struct tcpci *tcpci = tcpc_to_tcpci(tcpc);
	int ret;

	/* Handle vendor set vconn */
	if (tcpci->data->set_vconn) {
		ret = tcpci->data->set_vconn(tcpci, tcpci->data, enable);
		if (ret < 0)
			return ret;
	}

	return regmap_update_bits(tcpci->regmap, TCPC_POWER_CTRL,
				TCPC_POWER_CTRL_VCONN_ENABLE,
				enable ? TCPC_POWER_CTRL_VCONN_ENABLE : 0);
}

static int tcpci_enable_auto_vbus_discharge(struct tcpc_dev *dev, bool enable)
{
	struct tcpci *tcpci = tcpc_to_tcpci(dev);
	int ret;

	ret = regmap_update_bits(tcpci->regmap, TCPC_POWER_CTRL, TCPC_POWER_CTRL_AUTO_DISCHARGE,
				 enable ? TCPC_POWER_CTRL_AUTO_DISCHARGE : 0);
	return ret;
}

static int tcpci_set_auto_vbus_discharge_threshold(struct tcpc_dev *dev, enum typec_pwr_opmode mode,
						   bool pps_active, u32 requested_vbus_voltage_mv)
{
	struct tcpci *tcpci = tcpc_to_tcpci(dev);
	unsigned int pwr_ctrl, threshold = 0;
	int ret;

	/*
	 * Indicates that vbus is going to go away due PR_SWAP, hard reset etc.
	 * Do not discharge vbus here.
	 */
	if (requested_vbus_voltage_mv == 0)
		goto write_thresh;

	ret = regmap_read(tcpci->regmap, TCPC_POWER_CTRL, &pwr_ctrl);
	if (ret < 0)
		return ret;

	if (pwr_ctrl & TCPC_FAST_ROLE_SWAP_EN) {
		/* To prevent disconnect when the source is fast role swap is capable. */
		threshold = AUTO_DISCHARGE_DEFAULT_THRESHOLD_MV;
	} else if (mode == TYPEC_PWR_MODE_PD) {
		if (pps_active)
			threshold = ((VPPS_NEW_MIN_PERCENT * requested_vbus_voltage_mv / 100) -
				     VSINKPD_MIN_IR_DROP_MV - VPPS_VALID_MIN_MV) *
				     VSINKDISCONNECT_PD_MIN_PERCENT / 100;
		else
			threshold = ((VSRC_NEW_MIN_PERCENT * requested_vbus_voltage_mv / 100) -
				     VSINKPD_MIN_IR_DROP_MV - VSRC_VALID_MIN_MV) *
				     VSINKDISCONNECT_PD_MIN_PERCENT / 100;
	} else {
		/* 3.5V for non-pd sink */
		threshold = AUTO_DISCHARGE_DEFAULT_THRESHOLD_MV;
	}

	threshold = threshold / TCPC_VBUS_SINK_DISCONNECT_THRESH_LSB_MV;

	if (threshold > TCPC_VBUS_SINK_DISCONNECT_THRESH_MAX)
		return -EINVAL;

write_thresh:
	return tcpci_write16(tcpci, TCPC_VBUS_SINK_DISCONNECT_THRESH, threshold);
}

static int tcpci_enable_frs(struct tcpc_dev *dev, bool enable)
{
	struct tcpci *tcpci = tcpc_to_tcpci(dev);
	int ret;

	/* To prevent disconnect during FRS, set disconnect threshold to 3.5V */
	ret = tcpci_write16(tcpci, TCPC_VBUS_SINK_DISCONNECT_THRESH, enable ? 0 : 0x8c);
	if (ret < 0)
		return ret;

	ret = regmap_update_bits(tcpci->regmap, TCPC_POWER_CTRL, TCPC_FAST_ROLE_SWAP_EN, enable ?
				 TCPC_FAST_ROLE_SWAP_EN : 0);

	return ret;
}

static void tcpci_frs_sourcing_vbus(struct tcpc_dev *dev)
{
	struct tcpci *tcpci = tcpc_to_tcpci(dev);

	if (tcpci->data->frs_sourcing_vbus)
		tcpci->data->frs_sourcing_vbus(tcpci, tcpci->data);
}

static int tcpci_set_bist_data(struct tcpc_dev *tcpc, bool enable)
{
	struct tcpci *tcpci = tcpc_to_tcpci(tcpc);

	return regmap_update_bits(tcpci->regmap, TCPC_TCPC_CTRL, TCPC_TCPC_CTRL_BIST_TM,
				 enable ? TCPC_TCPC_CTRL_BIST_TM : 0);
}

static int tcpci_set_roles(struct tcpc_dev *tcpc, bool attached,
			   enum typec_role role, enum typec_data_role data)
{
	struct tcpci *tcpci = tcpc_to_tcpci(tcpc);
	unsigned int reg;
	int ret;

	reg = PD_REV20 << TCPC_MSG_HDR_INFO_REV_SHIFT;
	if (role == TYPEC_SOURCE)
		reg |= TCPC_MSG_HDR_INFO_PWR_ROLE;
	if (data == TYPEC_HOST)
		reg |= TCPC_MSG_HDR_INFO_DATA_ROLE;
	ret = regmap_write(tcpci->regmap, TCPC_MSG_HDR_INFO, reg);
	if (ret < 0)
		return ret;

	return 0;
}

static int tcpci_set_pd_rx(struct tcpc_dev *tcpc, bool enable)
{
	struct tcpci *tcpci = tcpc_to_tcpci(tcpc);
	unsigned int reg = 0;
	int ret;

	if (enable)
		reg = TCPC_RX_DETECT_SOP | TCPC_RX_DETECT_HARD_RESET;
	ret = regmap_write(tcpci->regmap, TCPC_RX_DETECT, reg);
	if (ret < 0)
		return ret;

	return 0;
}

static int tcpci_get_vbus(struct tcpc_dev *tcpc)
{
	struct tcpci *tcpci = tcpc_to_tcpci(tcpc);
	unsigned int reg;
	int ret;

	ret = regmap_read(tcpci->regmap, TCPC_POWER_STATUS, &reg);
	if (ret < 0)
		return ret;

	return !!(reg & TCPC_POWER_STATUS_VBUS_PRES);
}

static bool tcpci_is_vbus_vsafe0v(struct tcpc_dev *tcpc)
{
	struct tcpci *tcpci = tcpc_to_tcpci(tcpc);
	unsigned int reg;
	int ret;

	ret = regmap_read(tcpci->regmap, TCPC_EXTENDED_STATUS, &reg);
	if (ret < 0)
		return false;

	return !!(reg & TCPC_EXTENDED_STATUS_VSAFE0V);
}

static int tcpci_set_vbus(struct tcpc_dev *tcpc, bool source, bool sink)
{
	struct tcpci *tcpci = tcpc_to_tcpci(tcpc);
	int ret;

	if (tcpci->data->set_vbus) {
		ret = tcpci->data->set_vbus(tcpci, tcpci->data, source, sink);
		/* Bypass when ret > 0 */
		if (ret != 0)
			return ret < 0 ? ret : 0;
	}

	/* Disable both source and sink first before enabling anything */

	if (!source) {
		ret = regmap_write(tcpci->regmap, TCPC_COMMAND,
				   TCPC_CMD_DISABLE_SRC_VBUS);
		if (ret < 0)
			return ret;
	}

	if (!sink) {
		ret = regmap_write(tcpci->regmap, TCPC_COMMAND,
				   TCPC_CMD_DISABLE_SINK_VBUS);
		if (ret < 0)
			return ret;
	}

	if (source) {
		ret = regmap_write(tcpci->regmap, TCPC_COMMAND,
				   TCPC_CMD_SRC_VBUS_DEFAULT);
		if (ret < 0)
			return ret;
	}

	if (sink) {
		ret = regmap_write(tcpci->regmap, TCPC_COMMAND,
				   TCPC_CMD_SINK_VBUS);
		if (ret < 0)
			return ret;
	}

	return 0;
}

static int tcpci_pd_transmit(struct tcpc_dev *tcpc, enum tcpm_transmit_type type,
			     const struct pd_message *msg, unsigned int negotiated_rev)
{
	struct tcpci *tcpci = tcpc_to_tcpci(tcpc);
	u16 header = msg ? le16_to_cpu(msg->header) : 0;
	unsigned int reg, cnt;
	int ret;

	cnt = msg ? pd_header_cnt(header) * 4 : 0;
	/**
	 * TCPCI spec forbids direct access of TCPC_TX_DATA.
	 * But, since some of the chipsets offer this capability,
	 * it's fair to support both.
	 */
	if (tcpci->data->TX_BUF_BYTE_x_hidden) {
		u8 buf[TCPC_TRANSMIT_BUFFER_MAX_LEN] = {0,};
		u8 pos = 0;

		/* Payload + header + TCPC_TX_BYTE_CNT */
		buf[pos++] = cnt + 2;

		if (msg)
			memcpy(&buf[pos], &msg->header, sizeof(msg->header));

		pos += sizeof(header);

		if (cnt > 0)
			memcpy(&buf[pos], msg->payload, cnt);

		pos += cnt;
		ret = regmap_raw_write(tcpci->regmap, TCPC_TX_BYTE_CNT, buf, pos);
		if (ret < 0)
			return ret;
	} else {
		ret = regmap_write(tcpci->regmap, TCPC_TX_BYTE_CNT, cnt + 2);
		if (ret < 0)
			return ret;

		ret = tcpci_write16(tcpci, TCPC_TX_HDR, header);
		if (ret < 0)
			return ret;

		if (cnt > 0) {
			ret = regmap_raw_write(tcpci->regmap, TCPC_TX_DATA, &msg->payload, cnt);
			if (ret < 0)
				return ret;
		}
	}

	/* nRetryCount is 3 in PD2.0 spec where 2 in PD3.0 spec */
	reg = ((negotiated_rev > PD_REV20 ? PD_RETRY_COUNT_3_0_OR_HIGHER : PD_RETRY_COUNT_DEFAULT)
	       << TCPC_TRANSMIT_RETRY_SHIFT) | (type << TCPC_TRANSMIT_TYPE_SHIFT);
	ret = regmap_write(tcpci->regmap, TCPC_TRANSMIT, reg);
	if (ret < 0)
		return ret;

	return 0;
}

static int tcpci_init(struct tcpc_dev *tcpc)
{
	struct tcpci *tcpci = tcpc_to_tcpci(tcpc);
	unsigned long timeout = jiffies + msecs_to_jiffies(2000); /* XXX */
	unsigned int reg;
	int ret;

	while (time_before_eq(jiffies, timeout)) {
		ret = regmap_read(tcpci->regmap, TCPC_POWER_STATUS, &reg);
		if (ret < 0)
			return ret;
		if (!(reg & TCPC_POWER_STATUS_UNINIT))
			break;
		usleep_range(10000, 20000);
	}
	if (time_after(jiffies, timeout))
		return -ETIMEDOUT;

	/* Handle vendor init */
	if (tcpci->data->init) {
		ret = tcpci->data->init(tcpci, tcpci->data);
		if (ret < 0)
			return ret;
	}

	/* Clear all events */
	ret = tcpci_write16(tcpci, TCPC_ALERT, 0xffff);
	if (ret < 0)
		return ret;

	if (tcpci->controls_vbus)
		reg = TCPC_POWER_STATUS_VBUS_PRES;
	else
		reg = 0;
	ret = regmap_write(tcpci->regmap, TCPC_POWER_STATUS_MASK, reg);
	if (ret < 0)
		return ret;

	/* Enable Vbus detection */
	ret = regmap_write(tcpci->regmap, TCPC_COMMAND,
			   TCPC_CMD_ENABLE_VBUS_DETECT);
	if (ret < 0)
		return ret;

	reg = TCPC_ALERT_TX_SUCCESS | TCPC_ALERT_TX_FAILED |
		TCPC_ALERT_TX_DISCARDED | TCPC_ALERT_RX_STATUS |
		TCPC_ALERT_RX_HARD_RST | TCPC_ALERT_CC_STATUS;
	if (tcpci->controls_vbus)
		reg |= TCPC_ALERT_POWER_STATUS;
	/* Enable VSAFE0V status interrupt when detecting VSAFE0V is supported */
	if (tcpci->data->vbus_vsafe0v) {
		reg |= TCPC_ALERT_EXTENDED_STATUS;
		ret = regmap_write(tcpci->regmap, TCPC_EXTENDED_STATUS_MASK,
				   TCPC_EXTENDED_STATUS_VSAFE0V);
		if (ret < 0)
			return ret;
	}
	return tcpci_write16(tcpci, TCPC_ALERT_MASK, reg);
}

irqreturn_t tcpci_irq(struct tcpci *tcpci)
{
	u16 status;
	int ret;
	unsigned int raw;

	tcpci_read16(tcpci, TCPC_ALERT, &status);

	/*
	 * Clear alert status for everything except RX_STATUS, which shouldn't
	 * be cleared until we have successfully retrieved message.
	 */
	if (status & ~TCPC_ALERT_RX_STATUS)
		tcpci_write16(tcpci, TCPC_ALERT,
			      status & ~TCPC_ALERT_RX_STATUS);

	if (status & TCPC_ALERT_CC_STATUS)
		tcpm_cc_change(tcpci->port);

	if (status & TCPC_ALERT_POWER_STATUS) {
		regmap_read(tcpci->regmap, TCPC_POWER_STATUS_MASK, &raw);
		/*
		 * If power status mask has been reset, then the TCPC
		 * has reset.
		 */
		if (raw == 0xff)
			tcpm_tcpc_reset(tcpci->port);
		else
			tcpm_vbus_change(tcpci->port);
	}

	if (status & TCPC_ALERT_RX_STATUS) {
		struct pd_message msg;
		unsigned int cnt, payload_cnt;
		u16 header;

		regmap_read(tcpci->regmap, TCPC_RX_BYTE_CNT, &cnt);
		/*
		 * 'cnt' corresponds to READABLE_BYTE_COUNT in section 4.4.14
		 * of the TCPCI spec [Rev 2.0 Ver 1.0 October 2017] and is
		 * defined in table 4-36 as one greater than the number of
		 * bytes received. And that number includes the header. So:
		 */
		if (cnt > 3)
			payload_cnt = cnt - (1 + sizeof(msg.header));
		else
			payload_cnt = 0;

		tcpci_read16(tcpci, TCPC_RX_HDR, &header);
		msg.header = cpu_to_le16(header);

		if (WARN_ON(payload_cnt > sizeof(msg.payload)))
			payload_cnt = sizeof(msg.payload);

		if (payload_cnt > 0)
			regmap_raw_read(tcpci->regmap, TCPC_RX_DATA,
					&msg.payload, payload_cnt);

		/* Read complete, clear RX status alert bit */
		tcpci_write16(tcpci, TCPC_ALERT, TCPC_ALERT_RX_STATUS);

		tcpm_pd_receive(tcpci->port, &msg);
	}

	if (tcpci->data->vbus_vsafe0v && (status & TCPC_ALERT_EXTENDED_STATUS)) {
		ret = regmap_read(tcpci->regmap, TCPC_EXTENDED_STATUS, &raw);
		if (!ret && (raw & TCPC_EXTENDED_STATUS_VSAFE0V))
			tcpm_vbus_change(tcpci->port);
	}

	if (status & TCPC_ALERT_RX_HARD_RST)
		tcpm_pd_hard_reset(tcpci->port);

	if (status & TCPC_ALERT_TX_SUCCESS)
		tcpm_pd_transmit_complete(tcpci->port, TCPC_TX_SUCCESS);
	else if (status & TCPC_ALERT_TX_DISCARDED)
		tcpm_pd_transmit_complete(tcpci->port, TCPC_TX_DISCARDED);
	else if (status & TCPC_ALERT_TX_FAILED)
		tcpm_pd_transmit_complete(tcpci->port, TCPC_TX_FAILED);

	return IRQ_HANDLED;
}
EXPORT_SYMBOL_GPL(tcpci_irq);

static irqreturn_t _tcpci_irq(int irq, void *dev_id)
{
	struct tcpci_chip *chip = dev_id;

	return tcpci_irq(chip->tcpci);
}

static const struct regmap_config tcpci_regmap_config = {
	.reg_bits = 8,
	.val_bits = 8,

	.max_register = 0x7F, /* 0x80 .. 0xFF are vendor defined */
};

static int tcpci_parse_config(struct tcpci *tcpci)
{
	tcpci->controls_vbus = true; /* XXX */

	tcpci->tcpc.fwnode = device_get_named_child_node(tcpci->dev,
							 "connector");
	if (!tcpci->tcpc.fwnode) {
		dev_err(tcpci->dev, "Can't find connector node.\n");
		return -EINVAL;
	}

	return 0;
}

struct tcpci *tcpci_register_port(struct device *dev, struct tcpci_data *data)
{
	struct tcpci *tcpci;
	int err;

	tcpci = devm_kzalloc(dev, sizeof(*tcpci), GFP_KERNEL);
	if (!tcpci)
		return ERR_PTR(-ENOMEM);

	tcpci->dev = dev;
	tcpci->data = data;
	tcpci->regmap = data->regmap;

	tcpci->tcpc.init = tcpci_init;
	tcpci->tcpc.get_vbus = tcpci_get_vbus;
	tcpci->tcpc.set_vbus = tcpci_set_vbus;
	tcpci->tcpc.set_cc = tcpci_set_cc;
	tcpci->tcpc.apply_rc = tcpci_apply_rc;
	tcpci->tcpc.get_cc = tcpci_get_cc;
	tcpci->tcpc.set_polarity = tcpci_set_polarity;
	tcpci->tcpc.set_vconn = tcpci_set_vconn;
	tcpci->tcpc.start_toggling = tcpci_start_toggling;

	tcpci->tcpc.set_pd_rx = tcpci_set_pd_rx;
	tcpci->tcpc.set_roles = tcpci_set_roles;
	tcpci->tcpc.pd_transmit = tcpci_pd_transmit;
	tcpci->tcpc.set_bist_data = tcpci_set_bist_data;
	tcpci->tcpc.enable_frs = tcpci_enable_frs;
	tcpci->tcpc.frs_sourcing_vbus = tcpci_frs_sourcing_vbus;
	tcpci->tcpc.set_partner_usb_comm_capable = tcpci_set_partner_usb_comm_capable;

	if (tcpci->data->auto_discharge_disconnect) {
		tcpci->tcpc.enable_auto_vbus_discharge = tcpci_enable_auto_vbus_discharge;
		tcpci->tcpc.set_auto_vbus_discharge_threshold =
			tcpci_set_auto_vbus_discharge_threshold;
		regmap_update_bits(tcpci->regmap, TCPC_POWER_CTRL, TCPC_POWER_CTRL_BLEED_DISCHARGE,
				   TCPC_POWER_CTRL_BLEED_DISCHARGE);
	}

	if (tcpci->data->vbus_vsafe0v)
		tcpci->tcpc.is_vbus_vsafe0v = tcpci_is_vbus_vsafe0v;

	err = tcpci_parse_config(tcpci);
	if (err < 0)
		return ERR_PTR(err);

	tcpci->port = tcpm_register_port(tcpci->dev, &tcpci->tcpc);
	if (IS_ERR(tcpci->port))
		return ERR_CAST(tcpci->port);

	return tcpci;
}
EXPORT_SYMBOL_GPL(tcpci_register_port);

void tcpci_unregister_port(struct tcpci *tcpci)
{
	tcpm_unregister_port(tcpci->port);
}
EXPORT_SYMBOL_GPL(tcpci_unregister_port);

static int tcpci_probe(struct i2c_client *client,
		       const struct i2c_device_id *i2c_id)
{
	struct tcpci_chip *chip;
	int err;
	u16 val = 0;

	chip = devm_kzalloc(&client->dev, sizeof(*chip), GFP_KERNEL);
	if (!chip)
		return -ENOMEM;

	chip->data.regmap = devm_regmap_init_i2c(client, &tcpci_regmap_config);
	if (IS_ERR(chip->data.regmap))
		return PTR_ERR(chip->data.regmap);

	i2c_set_clientdata(client, chip);

	/* Disable chip interrupts before requesting irq */
	err = regmap_raw_write(chip->data.regmap, TCPC_ALERT_MASK, &val,
			       sizeof(u16));
	if (err < 0)
		return err;

	chip->tcpci = tcpci_register_port(&client->dev, &chip->data);
	if (IS_ERR(chip->tcpci))
		return PTR_ERR(chip->tcpci);

	err = devm_request_threaded_irq(&client->dev, client->irq, NULL,
					_tcpci_irq,
					IRQF_ONESHOT | IRQF_TRIGGER_LOW,
					dev_name(&client->dev), chip);
	if (err < 0) {
		tcpci_unregister_port(chip->tcpci);
		return err;
	}

	return 0;
}

static int tcpci_remove(struct i2c_client *client)
{
	struct tcpci_chip *chip = i2c_get_clientdata(client);
	int err;

	/* Disable chip interrupts before unregistering port */
	err = tcpci_write16(chip->tcpci, TCPC_ALERT_MASK, 0);
	if (err < 0)
		return err;

	tcpci_unregister_port(chip->tcpci);

	return 0;
}

static const struct i2c_device_id tcpci_id[] = {
	{ "tcpci", 0 },
	{ }
};
MODULE_DEVICE_TABLE(i2c, tcpci_id);

#ifdef CONFIG_OF
static const struct of_device_id tcpci_of_match[] = {
	{ .compatible = "nxp,ptn5110", },
	{},
};
MODULE_DEVICE_TABLE(of, tcpci_of_match);
#endif

static struct i2c_driver tcpci_i2c_driver = {
	.driver = {
		.name = "tcpci",
		.of_match_table = of_match_ptr(tcpci_of_match),
	},
	.probe = tcpci_probe,
	.remove = tcpci_remove,
	.id_table = tcpci_id,
};
module_i2c_driver(tcpci_i2c_driver);

MODULE_DESCRIPTION("USB Type-C Port Controller Interface driver");
MODULE_LICENSE("GPL");<|MERGE_RESOLUTION|>--- conflicted
+++ resolved
@@ -32,15 +32,6 @@
 	(!(TCPC_ROLE_CTRL_DRP & (reg)) && \
 	 (((reg) & (TCPC_ROLE_CTRL_## cc ##_MASK << TCPC_ROLE_CTRL_## cc ##_SHIFT)) == \
 	  (TCPC_ROLE_CTRL_CC_RD << TCPC_ROLE_CTRL_## cc ##_SHIFT)))
-
-#define tcpc_presenting_cc1_rd(reg) \
-	(!(TCPC_ROLE_CTRL_DRP & (reg)) && \
-	 (((reg) & (TCPC_ROLE_CTRL_CC1_MASK << TCPC_ROLE_CTRL_CC1_SHIFT)) == \
-	  (TCPC_ROLE_CTRL_CC_RD << TCPC_ROLE_CTRL_CC1_SHIFT)))
-#define tcpc_presenting_cc2_rd(reg) \
-	(!(TCPC_ROLE_CTRL_DRP & (reg)) && \
-	 (((reg) & (TCPC_ROLE_CTRL_CC2_MASK << TCPC_ROLE_CTRL_CC2_SHIFT)) == \
-	  (TCPC_ROLE_CTRL_CC_RD << TCPC_ROLE_CTRL_CC2_SHIFT)))
 
 struct tcpci {
 	struct device *dev;
@@ -237,19 +228,11 @@
 	*cc1 = tcpci_to_typec_cc((reg >> TCPC_CC_STATUS_CC1_SHIFT) &
 				 TCPC_CC_STATUS_CC1_MASK,
 				 reg & TCPC_CC_STATUS_TERM ||
-<<<<<<< HEAD
-				 tcpc_presenting_cc1_rd(role_control));
-	*cc2 = tcpci_to_typec_cc((reg >> TCPC_CC_STATUS_CC2_SHIFT) &
-				 TCPC_CC_STATUS_CC2_MASK,
-				 reg & TCPC_CC_STATUS_TERM ||
-				 tcpc_presenting_cc2_rd(role_control));
-=======
 				 tcpc_presenting_rd(role_control, CC1));
 	*cc2 = tcpci_to_typec_cc((reg >> TCPC_CC_STATUS_CC2_SHIFT) &
 				 TCPC_CC_STATUS_CC2_MASK,
 				 reg & TCPC_CC_STATUS_TERM ||
 				 tcpc_presenting_rd(role_control, CC2));
->>>>>>> 3b17187f
 
 	return 0;
 }
