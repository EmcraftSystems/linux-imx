--- conflicted
+++ resolved
@@ -1503,13 +1503,7 @@
 	struct typec_altmode *adev;
 	struct typec_mux *mux;
 
-<<<<<<< HEAD
-	sprintf(id, "id%04xm%02x", desc->svid, desc->mode);
-
-	mux = typec_mux_get(&port->dev, id);
-=======
 	mux = typec_mux_get(&port->dev, desc);
->>>>>>> f7688b48
 	if (IS_ERR(mux))
 		return ERR_CAST(mux);
 
@@ -1602,11 +1596,7 @@
 		return ERR_CAST(port->sw);
 	}
 
-<<<<<<< HEAD
-	port->mux = typec_mux_get(&port->dev, "typec-mux");
-=======
 	port->mux = typec_mux_get(&port->dev, NULL);
->>>>>>> f7688b48
 	if (IS_ERR(port->mux)) {
 		put_device(&port->dev);
 		return ERR_CAST(port->mux);
