--- conflicted
+++ resolved
@@ -745,24 +745,12 @@
 		return ret;
 
 	irq = platform_get_irq(ofdev, 0);
-<<<<<<< HEAD
-	if (irq < 0) {
-		ret = irq;
-		goto err;
-	}
-=======
 	if (irq < 0)
 		return irq;
->>>>>>> d1988041
 
 	master = fsl_spi_probe(dev, &mem, irq);
 
-<<<<<<< HEAD
-err:
-	return ret;
-=======
 	return PTR_ERR_OR_ZERO(master);
->>>>>>> d1988041
 }
 
 static int of_fsl_spi_remove(struct platform_device *ofdev)
