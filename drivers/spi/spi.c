--- conflicted
+++ resolved
@@ -696,8 +696,6 @@
 	rx_dev = master->dma_rx->device->dev;
 
 	list_for_each_entry(xfer, &msg->transfers, transfer_list) {
-<<<<<<< HEAD
-=======
 		/*
 		 * Restore the original value of tx_buf or rx_buf if they are
 		 * NULL.
@@ -707,7 +705,6 @@
 		if (xfer->rx_buf == master->dummy_rx)
 			xfer->rx_buf = NULL;
 
->>>>>>> e4b66791
 		if (!master->can_dma(master, msg->spi, xfer))
 			continue;
 
