--- conflicted
+++ resolved
@@ -152,10 +152,7 @@
 	struct buffer_desc *dst;
 	u8 iv[MAX_IVLEN];
 	bool encrypt;
-<<<<<<< HEAD
-=======
 	struct skcipher_request fallback_req;   // keep at the end
->>>>>>> d92805b6
 };
 
 struct aead_ctx {
