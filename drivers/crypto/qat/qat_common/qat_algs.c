--- conflicted
+++ resolved
@@ -718,13 +718,8 @@
 	int n = sg_nents(sgl);
 	struct qat_alg_buf_list *bufl;
 	struct qat_alg_buf_list *buflout = NULL;
-<<<<<<< HEAD
-	dma_addr_t blp;
-	dma_addr_t bloutp;
-=======
 	dma_addr_t blp = DMA_MAPPING_ERROR;
 	dma_addr_t bloutp = DMA_MAPPING_ERROR;
->>>>>>> 3b17187f
 	struct scatterlist *sg;
 	size_t sz_out, sz = struct_size(bufl, bufers, n + 1);
 
@@ -738,13 +733,6 @@
 
 	for_each_sg(sgl, sg, n, i)
 		bufl->bufers[i].addr = DMA_MAPPING_ERROR;
-<<<<<<< HEAD
-
-	blp = dma_map_single(dev, bufl, sz, DMA_TO_DEVICE);
-	if (unlikely(dma_mapping_error(dev, blp)))
-		goto err_in;
-=======
->>>>>>> 3b17187f
 
 	for_each_sg(sgl, sg, n, i) {
 		int y = sg_nctr;
@@ -783,12 +771,6 @@
 		for_each_sg(sglout, sg, n, i)
 			bufers[i].addr = DMA_MAPPING_ERROR;
 
-<<<<<<< HEAD
-		bloutp = dma_map_single(dev, buflout, sz_out, DMA_TO_DEVICE);
-		if (unlikely(dma_mapping_error(dev, bloutp)))
-			goto err_out;
-=======
->>>>>>> 3b17187f
 		for_each_sg(sglout, sg, n, i) {
 			int y = sg_nctr;
 
