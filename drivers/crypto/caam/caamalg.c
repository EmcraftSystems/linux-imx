// SPDX-License-Identifier: GPL-2.0+
/*
 * caam - Freescale FSL CAAM support for crypto API
 *
 * Copyright 2008-2011 Freescale Semiconductor, Inc.
 * Copyright 2016-2020 NXP
 *
 * Based on talitos crypto API driver.
 *
 * relationship of job descriptors to shared descriptors (SteveC Dec 10 2008):
 *
 * ---------------                     ---------------
 * | JobDesc #1  |-------------------->|  ShareDesc  |
 * | *(packet 1) |                     |   (PDB)     |
 * ---------------      |------------->|  (hashKey)  |
 *       .              |              | (cipherKey) |
 *       .              |    |-------->| (operation) |
 * ---------------      |    |         ---------------
 * | JobDesc #2  |------|    |
 * | *(packet 2) |           |
 * ---------------           |
 *       .                   |
 *       .                   |
 * ---------------           |
 * | JobDesc #3  |------------
 * | *(packet 3) |
 * ---------------
 *
 * The SharedDesc never changes for a connection unless rekeyed, but
 * each packet will likely be in a different place. So all we need
 * to know to process the packet is where the input is, where the
 * output goes, and what context we want to process with. Context is
 * in the SharedDesc, packet references in the JobDesc.
 *
 * So, a job desc looks like:
 *
 * ---------------------
 * | Header            |
 * | ShareDesc Pointer |
 * | SEQ_OUT_PTR       |
 * | (output buffer)   |
 * | (output length)   |
 * | SEQ_IN_PTR        |
 * | (input buffer)    |
 * | (input length)    |
 * ---------------------
 */

#include "compat.h"

#include "regs.h"
#include "intern.h"
#include "desc_constr.h"
#include "jr.h"
#include "error.h"
#include "sg_sw_sec4.h"
#include "key_gen.h"
#include "caamalg_desc.h"
#include <crypto/engine.h>

#ifdef CONFIG_CRYPTO_DEV_FSL_CAAM_TK_API
#include "tag_object.h"
#endif /* CONFIG_CRYPTO_DEV_FSL_CAAM_TK_API */

/*
 * crypto alg
 */
#define CAAM_CRA_PRIORITY		3000
/* max key is sum of AES_MAX_KEY_SIZE, max split key size */
#define CAAM_MAX_KEY_SIZE		(AES_MAX_KEY_SIZE + \
					 CTR_RFC3686_NONCE_SIZE + \
					 SHA512_DIGEST_SIZE * 2)

#define AEAD_DESC_JOB_IO_LEN		(DESC_JOB_IO_LEN + CAAM_CMD_SZ * 2)
#define GCM_DESC_JOB_IO_LEN		(AEAD_DESC_JOB_IO_LEN + \
					 CAAM_CMD_SZ * 4)
#define AUTHENC_DESC_JOB_IO_LEN		(AEAD_DESC_JOB_IO_LEN + \
					 CAAM_CMD_SZ * 5)

#define CHACHAPOLY_DESC_JOB_IO_LEN	(AEAD_DESC_JOB_IO_LEN + CAAM_CMD_SZ * 6)

#define DESC_MAX_USED_BYTES		(CAAM_DESC_BYTES_MAX - DESC_JOB_IO_LEN_MIN)
#define DESC_MAX_USED_LEN		(DESC_MAX_USED_BYTES / CAAM_CMD_SZ)

struct caam_alg_entry {
	int class1_alg_type;
	int class2_alg_type;
	bool rfc3686;
	bool geniv;
	bool nodkp;
	bool support_tagged_key;
};

struct caam_aead_alg {
	struct aead_alg aead;
	struct caam_alg_entry caam;
	bool registered;
};

struct caam_skcipher_alg {
	struct skcipher_alg skcipher;
	struct caam_alg_entry caam;
	bool registered;
};

/*
 * per-session context
 */
struct caam_ctx {
	struct crypto_engine_ctx enginectx;
	u32 sh_desc_enc[DESC_MAX_USED_LEN];
	u32 sh_desc_dec[DESC_MAX_USED_LEN];
	u8 key[CAAM_MAX_KEY_SIZE];
	dma_addr_t sh_desc_enc_dma;
	dma_addr_t sh_desc_dec_dma;
	dma_addr_t key_dma;
	enum dma_data_direction dir;
	struct device *jrdev;
	struct alginfo adata;
	struct alginfo cdata;
	unsigned int authsize;
};

struct caam_skcipher_req_ctx {
	struct skcipher_edesc *edesc;
};

struct caam_aead_req_ctx {
	struct aead_edesc *edesc;
};

static int aead_null_set_sh_desc(struct crypto_aead *aead)
{
	struct caam_ctx *ctx = crypto_aead_ctx(aead);
	struct device *jrdev = ctx->jrdev;
	struct caam_drv_private *ctrlpriv = dev_get_drvdata(jrdev->parent);
	u32 *desc;
	int rem_bytes = CAAM_DESC_BYTES_MAX - AEAD_DESC_JOB_IO_LEN -
			ctx->adata.keylen_pad;

	/*
	 * Job Descriptor and Shared Descriptors
	 * must all fit into the 64-word Descriptor h/w Buffer
	 */
	if (rem_bytes >= DESC_AEAD_NULL_ENC_LEN) {
		ctx->adata.key_inline = true;
		ctx->adata.key_virt = ctx->key;
	} else {
		ctx->adata.key_inline = false;
		ctx->adata.key_dma = ctx->key_dma;
	}

	/* aead_encrypt shared descriptor */
	desc = ctx->sh_desc_enc;
	cnstr_shdsc_aead_null_encap(desc, &ctx->adata, ctx->authsize,
				    ctrlpriv->era);
	dma_sync_single_for_device(jrdev, ctx->sh_desc_enc_dma,
				   desc_bytes(desc), ctx->dir);

	/*
	 * Job Descriptor and Shared Descriptors
	 * must all fit into the 64-word Descriptor h/w Buffer
	 */
	if (rem_bytes >= DESC_AEAD_NULL_DEC_LEN) {
		ctx->adata.key_inline = true;
		ctx->adata.key_virt = ctx->key;
	} else {
		ctx->adata.key_inline = false;
		ctx->adata.key_dma = ctx->key_dma;
	}

	/* aead_decrypt shared descriptor */
	desc = ctx->sh_desc_dec;
	cnstr_shdsc_aead_null_decap(desc, &ctx->adata, ctx->authsize,
				    ctrlpriv->era);
	dma_sync_single_for_device(jrdev, ctx->sh_desc_dec_dma,
				   desc_bytes(desc), ctx->dir);

	return 0;
}

static int aead_set_sh_desc(struct crypto_aead *aead)
{
	struct caam_aead_alg *alg = container_of(crypto_aead_alg(aead),
						 struct caam_aead_alg, aead);
	unsigned int ivsize = crypto_aead_ivsize(aead);
	struct caam_ctx *ctx = crypto_aead_ctx(aead);
	struct device *jrdev = ctx->jrdev;
	struct caam_drv_private *ctrlpriv = dev_get_drvdata(jrdev->parent);
	u32 ctx1_iv_off = 0;
	u32 *desc, *nonce = NULL;
	u32 inl_mask;
	unsigned int data_len[2];
	const bool ctr_mode = ((ctx->cdata.algtype & OP_ALG_AAI_MASK) ==
			       OP_ALG_AAI_CTR_MOD128);
	const bool is_rfc3686 = alg->caam.rfc3686;

	if (!ctx->authsize)
		return 0;

	/* NULL encryption / decryption */
	if (!ctx->cdata.keylen)
		return aead_null_set_sh_desc(aead);

	/*
	 * AES-CTR needs to load IV in CONTEXT1 reg
	 * at an offset of 128bits (16bytes)
	 * CONTEXT1[255:128] = IV
	 */
	if (ctr_mode)
		ctx1_iv_off = 16;

	/*
	 * RFC3686 specific:
	 *	CONTEXT1[255:128] = {NONCE, IV, COUNTER}
	 */
	if (is_rfc3686) {
		ctx1_iv_off = 16 + CTR_RFC3686_NONCE_SIZE;
		nonce = (u32 *)((void *)ctx->key + ctx->adata.keylen_pad +
				ctx->cdata.keylen - CTR_RFC3686_NONCE_SIZE);
	}

	/*
	 * In case |user key| > |derived key|, using DKP<imm,imm>
	 * would result in invalid opcodes (last bytes of user key) in
	 * the resulting descriptor. Use DKP<ptr,imm> instead => both
	 * virtual and dma key addresses are needed.
	 */
	ctx->adata.key_virt = ctx->key;
	ctx->adata.key_dma = ctx->key_dma;

	ctx->cdata.key_virt = ctx->key + ctx->adata.keylen_pad;
	ctx->cdata.key_dma = ctx->key_dma + ctx->adata.keylen_pad;

	data_len[0] = ctx->adata.keylen_pad;
	data_len[1] = ctx->cdata.keylen;

	if (alg->caam.geniv)
		goto skip_enc;

	/*
	 * Job Descriptor and Shared Descriptors
	 * must all fit into the 64-word Descriptor h/w Buffer
	 */
	if (desc_inline_query(DESC_AEAD_ENC_LEN +
			      (is_rfc3686 ? DESC_AEAD_CTR_RFC3686_LEN : 0),
			      AUTHENC_DESC_JOB_IO_LEN, data_len, &inl_mask,
			      ARRAY_SIZE(data_len)) < 0)
		return -EINVAL;

	ctx->adata.key_inline = !!(inl_mask & 1);
	ctx->cdata.key_inline = !!(inl_mask & 2);

	/* aead_encrypt shared descriptor */
	desc = ctx->sh_desc_enc;
	cnstr_shdsc_aead_encap(desc, &ctx->cdata, &ctx->adata, ivsize,
			       ctx->authsize, is_rfc3686, nonce, ctx1_iv_off,
			       false, ctrlpriv->era);
	dma_sync_single_for_device(jrdev, ctx->sh_desc_enc_dma,
				   desc_bytes(desc), ctx->dir);

skip_enc:
	/*
	 * Job Descriptor and Shared Descriptors
	 * must all fit into the 64-word Descriptor h/w Buffer
	 */
	if (desc_inline_query(DESC_AEAD_DEC_LEN +
			      (is_rfc3686 ? DESC_AEAD_CTR_RFC3686_LEN : 0),
			      AUTHENC_DESC_JOB_IO_LEN, data_len, &inl_mask,
			      ARRAY_SIZE(data_len)) < 0)
		return -EINVAL;

	ctx->adata.key_inline = !!(inl_mask & 1);
	ctx->cdata.key_inline = !!(inl_mask & 2);

	/* aead_decrypt shared descriptor */
	desc = ctx->sh_desc_dec;
	cnstr_shdsc_aead_decap(desc, &ctx->cdata, &ctx->adata, ivsize,
			       ctx->authsize, alg->caam.geniv, is_rfc3686,
			       nonce, ctx1_iv_off, false, ctrlpriv->era);
	dma_sync_single_for_device(jrdev, ctx->sh_desc_dec_dma,
				   desc_bytes(desc), ctx->dir);

	if (!alg->caam.geniv)
		goto skip_givenc;

	/*
	 * Job Descriptor and Shared Descriptors
	 * must all fit into the 64-word Descriptor h/w Buffer
	 */
	if (desc_inline_query(DESC_AEAD_GIVENC_LEN +
			      (is_rfc3686 ? DESC_AEAD_CTR_RFC3686_LEN : 0),
			      AUTHENC_DESC_JOB_IO_LEN, data_len, &inl_mask,
			      ARRAY_SIZE(data_len)) < 0)
		return -EINVAL;

	ctx->adata.key_inline = !!(inl_mask & 1);
	ctx->cdata.key_inline = !!(inl_mask & 2);

	/* aead_givencrypt shared descriptor */
	desc = ctx->sh_desc_enc;
	cnstr_shdsc_aead_givencap(desc, &ctx->cdata, &ctx->adata, ivsize,
				  ctx->authsize, is_rfc3686, nonce,
				  ctx1_iv_off, false, ctrlpriv->era);
	dma_sync_single_for_device(jrdev, ctx->sh_desc_enc_dma,
				   desc_bytes(desc), ctx->dir);

skip_givenc:
	return 0;
}

static int aead_setauthsize(struct crypto_aead *authenc,
				    unsigned int authsize)
{
	struct caam_ctx *ctx = crypto_aead_ctx(authenc);

	ctx->authsize = authsize;
	aead_set_sh_desc(authenc);

	return 0;
}

static int gcm_set_sh_desc(struct crypto_aead *aead)
{
	struct caam_ctx *ctx = crypto_aead_ctx(aead);
	struct device *jrdev = ctx->jrdev;
	unsigned int ivsize = crypto_aead_ivsize(aead);
	u32 *desc;
	int rem_bytes = CAAM_DESC_BYTES_MAX - GCM_DESC_JOB_IO_LEN -
			ctx->cdata.keylen;

	if (!ctx->cdata.keylen || !ctx->authsize)
		return 0;

	/*
	 * AES GCM encrypt shared descriptor
	 * Job Descriptor and Shared Descriptor
	 * must fit into the 64-word Descriptor h/w Buffer
	 */
	if (rem_bytes >= DESC_GCM_ENC_LEN) {
		ctx->cdata.key_inline = true;
		ctx->cdata.key_virt = ctx->key;
	} else {
		ctx->cdata.key_inline = false;
		ctx->cdata.key_dma = ctx->key_dma;
	}

	desc = ctx->sh_desc_enc;
	cnstr_shdsc_gcm_encap(desc, &ctx->cdata, ivsize, ctx->authsize, false);
	dma_sync_single_for_device(jrdev, ctx->sh_desc_enc_dma,
				   desc_bytes(desc), ctx->dir);

	/*
	 * Job Descriptor and Shared Descriptors
	 * must all fit into the 64-word Descriptor h/w Buffer
	 */
	if (rem_bytes >= DESC_GCM_DEC_LEN) {
		ctx->cdata.key_inline = true;
		ctx->cdata.key_virt = ctx->key;
	} else {
		ctx->cdata.key_inline = false;
		ctx->cdata.key_dma = ctx->key_dma;
	}

	desc = ctx->sh_desc_dec;
	cnstr_shdsc_gcm_decap(desc, &ctx->cdata, ivsize, ctx->authsize, false);
	dma_sync_single_for_device(jrdev, ctx->sh_desc_dec_dma,
				   desc_bytes(desc), ctx->dir);

	return 0;
}

static int gcm_setauthsize(struct crypto_aead *authenc, unsigned int authsize)
{
	struct caam_ctx *ctx = crypto_aead_ctx(authenc);
	int err;

	err = crypto_gcm_check_authsize(authsize);
	if (err)
		return err;

	ctx->authsize = authsize;
	gcm_set_sh_desc(authenc);

	return 0;
}

static int rfc4106_set_sh_desc(struct crypto_aead *aead)
{
	struct caam_ctx *ctx = crypto_aead_ctx(aead);
	struct device *jrdev = ctx->jrdev;
	unsigned int ivsize = crypto_aead_ivsize(aead);
	u32 *desc;
	int rem_bytes = CAAM_DESC_BYTES_MAX - GCM_DESC_JOB_IO_LEN -
			ctx->cdata.keylen;

	if (!ctx->cdata.keylen || !ctx->authsize)
		return 0;

	/*
	 * RFC4106 encrypt shared descriptor
	 * Job Descriptor and Shared Descriptor
	 * must fit into the 64-word Descriptor h/w Buffer
	 */
	if (rem_bytes >= DESC_RFC4106_ENC_LEN) {
		ctx->cdata.key_inline = true;
		ctx->cdata.key_virt = ctx->key;
	} else {
		ctx->cdata.key_inline = false;
		ctx->cdata.key_dma = ctx->key_dma;
	}

	desc = ctx->sh_desc_enc;
	cnstr_shdsc_rfc4106_encap(desc, &ctx->cdata, ivsize, ctx->authsize,
				  false);
	dma_sync_single_for_device(jrdev, ctx->sh_desc_enc_dma,
				   desc_bytes(desc), ctx->dir);

	/*
	 * Job Descriptor and Shared Descriptors
	 * must all fit into the 64-word Descriptor h/w Buffer
	 */
	if (rem_bytes >= DESC_RFC4106_DEC_LEN) {
		ctx->cdata.key_inline = true;
		ctx->cdata.key_virt = ctx->key;
	} else {
		ctx->cdata.key_inline = false;
		ctx->cdata.key_dma = ctx->key_dma;
	}

	desc = ctx->sh_desc_dec;
	cnstr_shdsc_rfc4106_decap(desc, &ctx->cdata, ivsize, ctx->authsize,
				  false);
	dma_sync_single_for_device(jrdev, ctx->sh_desc_dec_dma,
				   desc_bytes(desc), ctx->dir);

	return 0;
}

static int rfc4106_setauthsize(struct crypto_aead *authenc,
			       unsigned int authsize)
{
	struct caam_ctx *ctx = crypto_aead_ctx(authenc);
	int err;

	err = crypto_rfc4106_check_authsize(authsize);
	if (err)
		return err;

	ctx->authsize = authsize;
	rfc4106_set_sh_desc(authenc);

	return 0;
}

static int rfc4543_set_sh_desc(struct crypto_aead *aead)
{
	struct caam_ctx *ctx = crypto_aead_ctx(aead);
	struct device *jrdev = ctx->jrdev;
	unsigned int ivsize = crypto_aead_ivsize(aead);
	u32 *desc;
	int rem_bytes = CAAM_DESC_BYTES_MAX - GCM_DESC_JOB_IO_LEN -
			ctx->cdata.keylen;

	if (!ctx->cdata.keylen || !ctx->authsize)
		return 0;

	/*
	 * RFC4543 encrypt shared descriptor
	 * Job Descriptor and Shared Descriptor
	 * must fit into the 64-word Descriptor h/w Buffer
	 */
	if (rem_bytes >= DESC_RFC4543_ENC_LEN) {
		ctx->cdata.key_inline = true;
		ctx->cdata.key_virt = ctx->key;
	} else {
		ctx->cdata.key_inline = false;
		ctx->cdata.key_dma = ctx->key_dma;
	}

	desc = ctx->sh_desc_enc;
	cnstr_shdsc_rfc4543_encap(desc, &ctx->cdata, ivsize, ctx->authsize,
				  false);
	dma_sync_single_for_device(jrdev, ctx->sh_desc_enc_dma,
				   desc_bytes(desc), ctx->dir);

	/*
	 * Job Descriptor and Shared Descriptors
	 * must all fit into the 64-word Descriptor h/w Buffer
	 */
	if (rem_bytes >= DESC_RFC4543_DEC_LEN) {
		ctx->cdata.key_inline = true;
		ctx->cdata.key_virt = ctx->key;
	} else {
		ctx->cdata.key_inline = false;
		ctx->cdata.key_dma = ctx->key_dma;
	}

	desc = ctx->sh_desc_dec;
	cnstr_shdsc_rfc4543_decap(desc, &ctx->cdata, ivsize, ctx->authsize,
				  false);
	dma_sync_single_for_device(jrdev, ctx->sh_desc_dec_dma,
				   desc_bytes(desc), ctx->dir);

	return 0;
}

static int rfc4543_setauthsize(struct crypto_aead *authenc,
			       unsigned int authsize)
{
	struct caam_ctx *ctx = crypto_aead_ctx(authenc);

	if (authsize != 16)
		return -EINVAL;

	ctx->authsize = authsize;
	rfc4543_set_sh_desc(authenc);

	return 0;
}

static int chachapoly_set_sh_desc(struct crypto_aead *aead)
{
	struct caam_ctx *ctx = crypto_aead_ctx(aead);
	struct device *jrdev = ctx->jrdev;
	unsigned int ivsize = crypto_aead_ivsize(aead);
	u32 *desc;

	if (!ctx->cdata.keylen || !ctx->authsize)
		return 0;

	desc = ctx->sh_desc_enc;
	cnstr_shdsc_chachapoly(desc, &ctx->cdata, &ctx->adata, ivsize,
			       ctx->authsize, true, false);
	dma_sync_single_for_device(jrdev, ctx->sh_desc_enc_dma,
				   desc_bytes(desc), ctx->dir);

	desc = ctx->sh_desc_dec;
	cnstr_shdsc_chachapoly(desc, &ctx->cdata, &ctx->adata, ivsize,
			       ctx->authsize, false, false);
	dma_sync_single_for_device(jrdev, ctx->sh_desc_dec_dma,
				   desc_bytes(desc), ctx->dir);

	return 0;
}

static int chachapoly_setauthsize(struct crypto_aead *aead,
				  unsigned int authsize)
{
	struct caam_ctx *ctx = crypto_aead_ctx(aead);

	if (authsize != POLY1305_DIGEST_SIZE)
		return -EINVAL;

	ctx->authsize = authsize;
	return chachapoly_set_sh_desc(aead);
}

static int chachapoly_setkey(struct crypto_aead *aead, const u8 *key,
			     unsigned int keylen)
{
	struct caam_ctx *ctx = crypto_aead_ctx(aead);
	unsigned int ivsize = crypto_aead_ivsize(aead);
	unsigned int saltlen = CHACHAPOLY_IV_SIZE - ivsize;

	if (keylen != CHACHA_KEY_SIZE + saltlen) {
		crypto_aead_set_flags(aead, CRYPTO_TFM_RES_BAD_KEY_LEN);
		return -EINVAL;
	}

	ctx->cdata.key_virt = key;
	ctx->cdata.keylen = keylen - saltlen;

	return chachapoly_set_sh_desc(aead);
}

static int aead_setkey(struct crypto_aead *aead,
			       const u8 *key, unsigned int keylen)
{
	struct caam_ctx *ctx = crypto_aead_ctx(aead);
	struct device *jrdev = ctx->jrdev;
	struct caam_drv_private *ctrlpriv = dev_get_drvdata(jrdev->parent);
	struct crypto_authenc_keys keys;
	int ret = 0;

	if (crypto_authenc_extractkeys(&keys, key, keylen) != 0)
		goto badkey;

	dev_dbg(jrdev, "keylen %d enckeylen %d authkeylen %d\n",
	       keys.authkeylen + keys.enckeylen, keys.enckeylen,
	       keys.authkeylen);
	print_hex_dump_debug("key in @"__stringify(__LINE__)": ",
			     DUMP_PREFIX_ADDRESS, 16, 4, key, keylen, 1);

	/*
	 * If DKP is supported, use it in the shared descriptor to generate
	 * the split key.
	 */
	if (ctrlpriv->era >= 6) {
		ctx->adata.keylen = keys.authkeylen;
		ctx->adata.keylen_pad = split_key_len(ctx->adata.algtype &
						      OP_ALG_ALGSEL_MASK);

		if (ctx->adata.keylen_pad + keys.enckeylen > CAAM_MAX_KEY_SIZE)
			goto badkey;

		memcpy(ctx->key, keys.authkey, keys.authkeylen);
		memcpy(ctx->key + ctx->adata.keylen_pad, keys.enckey,
		       keys.enckeylen);
		dma_sync_single_for_device(jrdev, ctx->key_dma,
					   ctx->adata.keylen_pad +
					   keys.enckeylen, ctx->dir);
		goto skip_split_key;
	}

	ret = gen_split_key(ctx->jrdev, ctx->key, &ctx->adata, keys.authkey,
			    keys.authkeylen, CAAM_MAX_KEY_SIZE -
			    keys.enckeylen);
	if (ret) {
		goto badkey;
	}

	/* postpend encryption key to auth split key */
	memcpy(ctx->key + ctx->adata.keylen_pad, keys.enckey, keys.enckeylen);
	dma_sync_single_for_device(jrdev, ctx->key_dma, ctx->adata.keylen_pad +
				   keys.enckeylen, ctx->dir);

	print_hex_dump_debug("ctx.key@"__stringify(__LINE__)": ",
			     DUMP_PREFIX_ADDRESS, 16, 4, ctx->key,
			     ctx->adata.keylen_pad + keys.enckeylen, 1);

skip_split_key:
	ctx->cdata.keylen = keys.enckeylen;
	memzero_explicit(&keys, sizeof(keys));
	return aead_set_sh_desc(aead);
badkey:
	crypto_aead_set_flags(aead, CRYPTO_TFM_RES_BAD_KEY_LEN);
	memzero_explicit(&keys, sizeof(keys));
	return -EINVAL;
}

static int des3_aead_setkey(struct crypto_aead *aead, const u8 *key,
			    unsigned int keylen)
{
	struct crypto_authenc_keys keys;
	int err;

	err = crypto_authenc_extractkeys(&keys, key, keylen);
	if (unlikely(err))
		return err;

	err = verify_aead_des3_key(aead, keys.enckey, keys.enckeylen) ?:
	      aead_setkey(aead, key, keylen);

	memzero_explicit(&keys, sizeof(keys));
	return err;
}

static int gcm_setkey(struct crypto_aead *aead,
		      const u8 *key, unsigned int keylen)
{
	struct caam_ctx *ctx = crypto_aead_ctx(aead);
	struct device *jrdev = ctx->jrdev;
	int err;

	err = aes_check_keylen(keylen);
	if (err) {
		crypto_aead_set_flags(aead, CRYPTO_TFM_RES_BAD_KEY_LEN);
		return err;
	}

	print_hex_dump_debug("key in @"__stringify(__LINE__)": ",
			     DUMP_PREFIX_ADDRESS, 16, 4, key, keylen, 1);

	memcpy(ctx->key, key, keylen);
	dma_sync_single_for_device(jrdev, ctx->key_dma, keylen, ctx->dir);
	ctx->cdata.keylen = keylen;

	return gcm_set_sh_desc(aead);
}

static int rfc4106_setkey(struct crypto_aead *aead,
			  const u8 *key, unsigned int keylen)
{
	struct caam_ctx *ctx = crypto_aead_ctx(aead);
	struct device *jrdev = ctx->jrdev;
	int err;

	err = aes_check_keylen(keylen - 4);
	if (err) {
		crypto_aead_set_flags(aead, CRYPTO_TFM_RES_BAD_KEY_LEN);
		return err;
	}

	print_hex_dump_debug("key in @"__stringify(__LINE__)": ",
			     DUMP_PREFIX_ADDRESS, 16, 4, key, keylen, 1);

	memcpy(ctx->key, key, keylen);

	/*
	 * The last four bytes of the key material are used as the salt value
	 * in the nonce. Update the AES key length.
	 */
	ctx->cdata.keylen = keylen - 4;
	dma_sync_single_for_device(jrdev, ctx->key_dma, ctx->cdata.keylen,
				   ctx->dir);
	return rfc4106_set_sh_desc(aead);
}

static int rfc4543_setkey(struct crypto_aead *aead,
			  const u8 *key, unsigned int keylen)
{
	struct caam_ctx *ctx = crypto_aead_ctx(aead);
	struct device *jrdev = ctx->jrdev;
	int err;

	err = aes_check_keylen(keylen - 4);
	if (err) {
		crypto_aead_set_flags(aead, CRYPTO_TFM_RES_BAD_KEY_LEN);
		return err;
	}

	print_hex_dump_debug("key in @"__stringify(__LINE__)": ",
			     DUMP_PREFIX_ADDRESS, 16, 4, key, keylen, 1);

	memcpy(ctx->key, key, keylen);

	/*
	 * The last four bytes of the key material are used as the salt value
	 * in the nonce. Update the AES key length.
	 */
	ctx->cdata.keylen = keylen - 4;
	dma_sync_single_for_device(jrdev, ctx->key_dma, ctx->cdata.keylen,
				   ctx->dir);
	return rfc4543_set_sh_desc(aead);
}

static int skcipher_setkey(struct crypto_skcipher *skcipher, const u8 *key,
			   unsigned int keylen, const u32 ctx1_iv_off)
{
	struct caam_ctx *ctx = crypto_skcipher_ctx(skcipher);
	struct caam_skcipher_alg *alg =
		container_of(crypto_skcipher_alg(skcipher), typeof(*alg),
			     skcipher);
	struct device *jrdev = ctx->jrdev;
	unsigned int ivsize = crypto_skcipher_ivsize(skcipher);
	u32 *desc;
	const bool is_rfc3686 = alg->caam.rfc3686;

	/*
	 * If the algorithm has support for tagged key,
	 * this is already set in tk_skcipher_setkey().
	 * Otherwise, set here the algorithm details.
	 */
	if (!alg->caam.support_tagged_key) {
		ctx->cdata.keylen = keylen;
		ctx->cdata.key_virt = key;
		ctx->cdata.key_inline = true;
	}

	print_hex_dump_debug("key in @" __stringify(__LINE__) ": ",
			     DUMP_PREFIX_ADDRESS, 16, 4, key, keylen, 1);

	/* skcipher_encrypt shared descriptor */
	desc = ctx->sh_desc_enc;
	cnstr_shdsc_skcipher_encap(desc, &ctx->cdata, ivsize, is_rfc3686,
				   ctx1_iv_off);
	dma_sync_single_for_device(jrdev, ctx->sh_desc_enc_dma,
				   desc_bytes(desc), ctx->dir);

	/* skcipher_decrypt shared descriptor */
	desc = ctx->sh_desc_dec;
	cnstr_shdsc_skcipher_decap(desc, &ctx->cdata, ivsize, is_rfc3686,
				   ctx1_iv_off);
	dma_sync_single_for_device(jrdev, ctx->sh_desc_dec_dma,
				   desc_bytes(desc), ctx->dir);

	return 0;
}

static int aes_skcipher_setkey(struct crypto_skcipher *skcipher,
			       const u8 *key, unsigned int keylen)
{
	int err;

	err = aes_check_keylen(keylen);
	if (err) {
		crypto_skcipher_set_flags(skcipher,
					  CRYPTO_TFM_RES_BAD_KEY_LEN);
		return err;
	}

	return skcipher_setkey(skcipher, key, keylen, 0);
}

static int rfc3686_skcipher_setkey(struct crypto_skcipher *skcipher,
				   const u8 *key, unsigned int keylen)
{
	u32 ctx1_iv_off;
	int err;

	/*
	 * RFC3686 specific:
	 *	| CONTEXT1[255:128] = {NONCE, IV, COUNTER}
	 *	| *key = {KEY, NONCE}
	 */
	ctx1_iv_off = 16 + CTR_RFC3686_NONCE_SIZE;
	keylen -= CTR_RFC3686_NONCE_SIZE;

	err = aes_check_keylen(keylen);
	if (err) {
		crypto_skcipher_set_flags(skcipher,
					  CRYPTO_TFM_RES_BAD_KEY_LEN);
		return err;
	}

	return skcipher_setkey(skcipher, key, keylen, ctx1_iv_off);
}

static int ctr_skcipher_setkey(struct crypto_skcipher *skcipher,
			       const u8 *key, unsigned int keylen)
{
	u32 ctx1_iv_off;
	int err;

	/*
	 * AES-CTR needs to load IV in CONTEXT1 reg
	 * at an offset of 128bits (16bytes)
	 * CONTEXT1[255:128] = IV
	 */
	ctx1_iv_off = 16;

	err = aes_check_keylen(keylen);
	if (err) {
		crypto_skcipher_set_flags(skcipher,
					  CRYPTO_TFM_RES_BAD_KEY_LEN);
		return err;
	}

	return skcipher_setkey(skcipher, key, keylen, ctx1_iv_off);
}

<<<<<<< HEAD
static int arc4_skcipher_setkey(struct crypto_skcipher *skcipher,
				const u8 *key, unsigned int keylen)
{
	return skcipher_setkey(skcipher, key, keylen, 0);
}

#ifdef CONFIG_CRYPTO_DEV_FSL_CAAM_TK_API
static int tk_skcipher_setkey(struct crypto_skcipher *skcipher,
			      const u8 *key, unsigned int keylen)
{
	struct caam_ctx *ctx = crypto_skcipher_ctx(skcipher);
	struct device *jrdev = ctx->jrdev;
	struct header_conf *header;
	struct tagged_object *tag_obj;
	int ret;

	ctx->cdata.key_inline = true;

	/* Check if one can retrieve the tag object header configuration */
	if (keylen <= TAG_OVERHEAD_SIZE)
		return -EINVAL;

	/* Retrieve the tag object */
	tag_obj = (struct tagged_object *)key;

	/*
	 * Check tag object header configuration
	 * and retrieve the tag object header configuration
	 */
	if (is_valid_header_conf(&tag_obj->header)) {
		header = &tag_obj->header;
	} else {
		dev_err(jrdev,
			"unable to get tag object header configuration\n");
		return -EINVAL;
	}

	/* Check if the tag object header is a black key */
	if (!is_black_key(header)) {
		dev_err(jrdev,
			"tagged key provided is not a black key\n");
		return -EINVAL;
	}

	/* Retrieve the black key configuration */
	get_key_conf(header,
		     &ctx->cdata.key_real_len,
		     &ctx->cdata.keylen,
		     &ctx->cdata.key_cmd_opt);

	/* Retrieve the address of the data of the tagged object */
	ctx->cdata.key_virt = &tag_obj->object;

	/* Validate key length for AES algorithms */
	ret = aes_check_keylen(ctx->cdata.key_real_len);
	if (ret) {
		crypto_skcipher_set_flags(skcipher,
					  CRYPTO_TFM_RES_BAD_KEY_LEN);
		return ret;
	}

	return skcipher_setkey(skcipher, NULL, 0, 0);
}
#endif /* CONFIG_CRYPTO_DEV_FSL_CAAM_TK_API */

=======
>>>>>>> d22f99d2
static int des_skcipher_setkey(struct crypto_skcipher *skcipher,
			       const u8 *key, unsigned int keylen)
{
	return verify_skcipher_des_key(skcipher, key) ?:
	       skcipher_setkey(skcipher, key, keylen, 0);
}

static int des3_skcipher_setkey(struct crypto_skcipher *skcipher,
				const u8 *key, unsigned int keylen)
{
	return verify_skcipher_des3_key(skcipher, key) ?:
	       skcipher_setkey(skcipher, key, keylen, 0);
}

static int xts_skcipher_setkey(struct crypto_skcipher *skcipher, const u8 *key,
			       unsigned int keylen)
{
	struct caam_ctx *ctx = crypto_skcipher_ctx(skcipher);
	struct device *jrdev = ctx->jrdev;
	u32 *desc;

	if (keylen != 2 * AES_MIN_KEY_SIZE  && keylen != 2 * AES_MAX_KEY_SIZE) {
		crypto_skcipher_set_flags(skcipher, CRYPTO_TFM_RES_BAD_KEY_LEN);
		dev_err(jrdev, "key size mismatch\n");
		return -EINVAL;
	}

	ctx->cdata.keylen = keylen;
	ctx->cdata.key_virt = key;
	ctx->cdata.key_inline = true;

	/* xts_skcipher_encrypt shared descriptor */
	desc = ctx->sh_desc_enc;
	cnstr_shdsc_xts_skcipher_encap(desc, &ctx->cdata);
	dma_sync_single_for_device(jrdev, ctx->sh_desc_enc_dma,
				   desc_bytes(desc), ctx->dir);

	/* xts_skcipher_decrypt shared descriptor */
	desc = ctx->sh_desc_dec;
	cnstr_shdsc_xts_skcipher_decap(desc, &ctx->cdata);
	dma_sync_single_for_device(jrdev, ctx->sh_desc_dec_dma,
				   desc_bytes(desc), ctx->dir);

	return 0;
}

/*
 * aead_edesc - s/w-extended aead descriptor
 * @src_nents: number of segments in input s/w scatterlist
 * @dst_nents: number of segments in output s/w scatterlist
 * @mapped_src_nents: number of segments in input h/w link table
 * @mapped_dst_nents: number of segments in output h/w link table
 * @sec4_sg_bytes: length of dma mapped sec4_sg space
 * @bklog: stored to determine if the request needs backlog
 * @sec4_sg_dma: bus physical mapped address of h/w link table
 * @sec4_sg: pointer to h/w link table
 * @hw_desc: the h/w job descriptor followed by any referenced link tables
 */
struct aead_edesc {
	int src_nents;
	int dst_nents;
	int mapped_src_nents;
	int mapped_dst_nents;
	int sec4_sg_bytes;
	bool bklog;
	dma_addr_t sec4_sg_dma;
	struct sec4_sg_entry *sec4_sg;
	u32 hw_desc[];
};

/*
 * skcipher_edesc - s/w-extended skcipher descriptor
 * @src_nents: number of segments in input s/w scatterlist
 * @dst_nents: number of segments in output s/w scatterlist
 * @mapped_src_nents: number of segments in input h/w link table
 * @mapped_dst_nents: number of segments in output h/w link table
 * @iv_dma: dma address of iv for checking continuity and link table
 * @sec4_sg_bytes: length of dma mapped sec4_sg space
 * @bklog: stored to determine if the request needs backlog
 * @sec4_sg_dma: bus physical mapped address of h/w link table
 * @sec4_sg: pointer to h/w link table
 * @hw_desc: the h/w job descriptor followed by any referenced link tables
 *	     and IV
 */
struct skcipher_edesc {
	int src_nents;
	int dst_nents;
	int mapped_src_nents;
	int mapped_dst_nents;
	dma_addr_t iv_dma;
	int sec4_sg_bytes;
	bool bklog;
	dma_addr_t sec4_sg_dma;
	struct sec4_sg_entry *sec4_sg;
	u32 hw_desc[0];
};

static void caam_unmap(struct device *dev, struct scatterlist *src,
		       struct scatterlist *dst, int src_nents,
		       int dst_nents,
		       dma_addr_t iv_dma, int ivsize, dma_addr_t sec4_sg_dma,
		       int sec4_sg_bytes)
{
	if (dst != src) {
		if (src_nents)
			dma_unmap_sg(dev, src, src_nents, DMA_TO_DEVICE);
		if (dst_nents)
			dma_unmap_sg(dev, dst, dst_nents, DMA_FROM_DEVICE);
	} else {
		dma_unmap_sg(dev, src, src_nents, DMA_BIDIRECTIONAL);
	}

	if (iv_dma)
		dma_unmap_single(dev, iv_dma, ivsize, DMA_BIDIRECTIONAL);
	if (sec4_sg_bytes)
		dma_unmap_single(dev, sec4_sg_dma, sec4_sg_bytes,
				 DMA_TO_DEVICE);
}

static void aead_unmap(struct device *dev,
		       struct aead_edesc *edesc,
		       struct aead_request *req)
{
	caam_unmap(dev, req->src, req->dst,
		   edesc->src_nents, edesc->dst_nents, 0, 0,
		   edesc->sec4_sg_dma, edesc->sec4_sg_bytes);
}

static void skcipher_unmap(struct device *dev, struct skcipher_edesc *edesc,
			   struct skcipher_request *req)
{
	struct crypto_skcipher *skcipher = crypto_skcipher_reqtfm(req);
	int ivsize = crypto_skcipher_ivsize(skcipher);

	caam_unmap(dev, req->src, req->dst,
		   edesc->src_nents, edesc->dst_nents,
		   edesc->iv_dma, ivsize,
		   edesc->sec4_sg_dma, edesc->sec4_sg_bytes);
}

static void aead_crypt_done(struct device *jrdev, u32 *desc, u32 err,
			    void *context)
{
	struct aead_request *req = context;
	struct caam_aead_req_ctx *rctx = aead_request_ctx(req);
	struct caam_drv_private_jr *jrp = dev_get_drvdata(jrdev);
	struct aead_edesc *edesc;
	int ecode = 0;
	bool has_bklog;

	dev_dbg(jrdev, "%s %d: err 0x%x\n", __func__, __LINE__, err);

	edesc = rctx->edesc;
	has_bklog = edesc->bklog;

	if (err)
		ecode = caam_jr_strstatus(jrdev, err);

	aead_unmap(jrdev, edesc, req);

	kfree(edesc);

	/*
	 * If no backlog flag, the completion of the request is done
	 * by CAAM, not crypto engine.
	 */
	if (!has_bklog)
		aead_request_complete(req, ecode);
	else
		crypto_finalize_aead_request(jrp->engine, req, ecode);
}

static void skcipher_crypt_done(struct device *jrdev, u32 *desc, u32 err,
				void *context)
{
	struct skcipher_request *req = context;
	struct skcipher_edesc *edesc;
	struct caam_skcipher_req_ctx *rctx = skcipher_request_ctx(req);
	struct crypto_skcipher *skcipher = crypto_skcipher_reqtfm(req);
	struct caam_drv_private_jr *jrp = dev_get_drvdata(jrdev);
	int ivsize = crypto_skcipher_ivsize(skcipher);
	int ecode = 0;
	bool has_bklog;

	dev_dbg(jrdev, "%s %d: err 0x%x\n", __func__, __LINE__, err);

	edesc = rctx->edesc;
	has_bklog = edesc->bklog;
	if (err)
		ecode = caam_jr_strstatus(jrdev, err);

	skcipher_unmap(jrdev, edesc, req);

	/*
	 * The crypto API expects us to set the IV (req->iv) to the last
	 * ciphertext block (CBC mode) or last counter (CTR mode).
	 * This is used e.g. by the CTS mode.
	 */
	if (ivsize && !ecode) {
		memcpy(req->iv, (u8 *)edesc->sec4_sg + edesc->sec4_sg_bytes,
		       ivsize);

		print_hex_dump_debug("dstiv  @" __stringify(__LINE__)": ",
				     DUMP_PREFIX_ADDRESS, 16, 4, req->iv,
				     ivsize, 1);
	}

	caam_dump_sg("dst    @" __stringify(__LINE__)": ",
		     DUMP_PREFIX_ADDRESS, 16, 4, req->dst,
		     edesc->dst_nents > 1 ? 100 : req->cryptlen, 1);

	kfree(edesc);

	/*
	 * If no backlog flag, the completion of the request is done
	 * by CAAM, not crypto engine.
	 */
	if (!has_bklog)
		skcipher_request_complete(req, ecode);
	else
		crypto_finalize_skcipher_request(jrp->engine, req, ecode);
}

/*
 * Fill in aead job descriptor
 */
static void init_aead_job(struct aead_request *req,
			  struct aead_edesc *edesc,
			  bool all_contig, bool encrypt)
{
	struct crypto_aead *aead = crypto_aead_reqtfm(req);
	struct caam_ctx *ctx = crypto_aead_ctx(aead);
	int authsize = ctx->authsize;
	u32 *desc = edesc->hw_desc;
	u32 out_options, in_options;
	dma_addr_t dst_dma, src_dma;
	int len, sec4_sg_index = 0;
	dma_addr_t ptr;
	u32 *sh_desc;

	sh_desc = encrypt ? ctx->sh_desc_enc : ctx->sh_desc_dec;
	ptr = encrypt ? ctx->sh_desc_enc_dma : ctx->sh_desc_dec_dma;

	len = desc_len(sh_desc);
	init_job_desc_shared(desc, ptr, len, HDR_SHARE_DEFER | HDR_REVERSE);

	if (all_contig) {
		src_dma = edesc->mapped_src_nents ? sg_dma_address(req->src) :
						    0;
		in_options = 0;
	} else {
		src_dma = edesc->sec4_sg_dma;
		sec4_sg_index += edesc->mapped_src_nents;
		in_options = LDST_SGF;
	}

	append_seq_in_ptr(desc, src_dma, req->assoclen + req->cryptlen,
			  in_options);

	dst_dma = src_dma;
	out_options = in_options;

	if (unlikely(req->src != req->dst)) {
		if (!edesc->mapped_dst_nents) {
			dst_dma = 0;
			out_options = 0;
		} else if (edesc->mapped_dst_nents == 1) {
			dst_dma = sg_dma_address(req->dst);
			out_options = 0;
		} else {
			dst_dma = edesc->sec4_sg_dma +
				  sec4_sg_index *
				  sizeof(struct sec4_sg_entry);
			out_options = LDST_SGF;
		}
	}

	if (encrypt)
		append_seq_out_ptr(desc, dst_dma,
				   req->assoclen + req->cryptlen + authsize,
				   out_options);
	else
		append_seq_out_ptr(desc, dst_dma,
				   req->assoclen + req->cryptlen - authsize,
				   out_options);
}

static void init_gcm_job(struct aead_request *req,
			 struct aead_edesc *edesc,
			 bool all_contig, bool encrypt)
{
	struct crypto_aead *aead = crypto_aead_reqtfm(req);
	struct caam_ctx *ctx = crypto_aead_ctx(aead);
	unsigned int ivsize = crypto_aead_ivsize(aead);
	u32 *desc = edesc->hw_desc;
	bool generic_gcm = (ivsize == GCM_AES_IV_SIZE);
	unsigned int last;

	init_aead_job(req, edesc, all_contig, encrypt);
	append_math_add_imm_u32(desc, REG3, ZERO, IMM, req->assoclen);

	/* BUG This should not be specific to generic GCM. */
	last = 0;
	if (encrypt && generic_gcm && !(req->assoclen + req->cryptlen))
		last = FIFOLD_TYPE_LAST1;

	/* Read GCM IV */
	append_cmd(desc, CMD_FIFO_LOAD | FIFOLD_CLASS_CLASS1 | IMMEDIATE |
			 FIFOLD_TYPE_IV | FIFOLD_TYPE_FLUSH1 | GCM_AES_IV_SIZE | last);
	/* Append Salt */
	if (!generic_gcm)
		append_data(desc, ctx->key + ctx->cdata.keylen, 4);
	/* Append IV */
	append_data(desc, req->iv, ivsize);
	/* End of blank commands */
}

static void init_chachapoly_job(struct aead_request *req,
				struct aead_edesc *edesc, bool all_contig,
				bool encrypt)
{
	struct crypto_aead *aead = crypto_aead_reqtfm(req);
	unsigned int ivsize = crypto_aead_ivsize(aead);
	unsigned int assoclen = req->assoclen;
	u32 *desc = edesc->hw_desc;
	u32 ctx_iv_off = 4;

	init_aead_job(req, edesc, all_contig, encrypt);

	if (ivsize != CHACHAPOLY_IV_SIZE) {
		/* IPsec specific: CONTEXT1[223:128] = {NONCE, IV} */
		ctx_iv_off += 4;

		/*
		 * The associated data comes already with the IV but we need
		 * to skip it when we authenticate or encrypt...
		 */
		assoclen -= ivsize;
	}

	append_math_add_imm_u32(desc, REG3, ZERO, IMM, assoclen);

	/*
	 * For IPsec load the IV further in the same register.
	 * For RFC7539 simply load the 12 bytes nonce in a single operation
	 */
	append_load_as_imm(desc, req->iv, ivsize, LDST_CLASS_1_CCB |
			   LDST_SRCDST_BYTE_CONTEXT |
			   ctx_iv_off << LDST_OFFSET_SHIFT);
}

static void init_authenc_job(struct aead_request *req,
			     struct aead_edesc *edesc,
			     bool all_contig, bool encrypt)
{
	struct crypto_aead *aead = crypto_aead_reqtfm(req);
	struct caam_aead_alg *alg = container_of(crypto_aead_alg(aead),
						 struct caam_aead_alg, aead);
	unsigned int ivsize = crypto_aead_ivsize(aead);
	struct caam_ctx *ctx = crypto_aead_ctx(aead);
	struct caam_drv_private *ctrlpriv = dev_get_drvdata(ctx->jrdev->parent);
	const bool ctr_mode = ((ctx->cdata.algtype & OP_ALG_AAI_MASK) ==
			       OP_ALG_AAI_CTR_MOD128);
	const bool is_rfc3686 = alg->caam.rfc3686;
	u32 *desc = edesc->hw_desc;
	u32 ivoffset = 0;

	/*
	 * AES-CTR needs to load IV in CONTEXT1 reg
	 * at an offset of 128bits (16bytes)
	 * CONTEXT1[255:128] = IV
	 */
	if (ctr_mode)
		ivoffset = 16;

	/*
	 * RFC3686 specific:
	 *	CONTEXT1[255:128] = {NONCE, IV, COUNTER}
	 */
	if (is_rfc3686)
		ivoffset = 16 + CTR_RFC3686_NONCE_SIZE;

	init_aead_job(req, edesc, all_contig, encrypt);

	/*
	 * {REG3, DPOVRD} = assoclen, depending on whether MATH command supports
	 * having DPOVRD as destination.
	 */
	if (ctrlpriv->era < 3)
		append_math_add_imm_u32(desc, REG3, ZERO, IMM, req->assoclen);
	else
		append_math_add_imm_u32(desc, DPOVRD, ZERO, IMM, req->assoclen);

	if (ivsize && ((is_rfc3686 && encrypt) || !alg->caam.geniv))
		append_load_as_imm(desc, req->iv, ivsize,
				   LDST_CLASS_1_CCB |
				   LDST_SRCDST_BYTE_CONTEXT |
				   (ivoffset << LDST_OFFSET_SHIFT));
}

/*
 * Fill in skcipher job descriptor
 */
static void init_skcipher_job(struct skcipher_request *req,
			      struct skcipher_edesc *edesc,
			      const bool encrypt)
{
	struct crypto_skcipher *skcipher = crypto_skcipher_reqtfm(req);
	struct caam_ctx *ctx = crypto_skcipher_ctx(skcipher);
	struct device *jrdev = ctx->jrdev;
	int ivsize = crypto_skcipher_ivsize(skcipher);
	u32 *desc = edesc->hw_desc;
	u32 *sh_desc;
	u32 in_options = 0, out_options = 0;
	dma_addr_t src_dma, dst_dma, ptr;
	int len, sec4_sg_index = 0;

	print_hex_dump_debug("presciv@"__stringify(__LINE__)": ",
			     DUMP_PREFIX_ADDRESS, 16, 4, req->iv, ivsize, 1);
	dev_dbg(jrdev, "asked=%d, cryptlen%d\n",
	       (int)edesc->src_nents > 1 ? 100 : req->cryptlen, req->cryptlen);

	caam_dump_sg("src    @" __stringify(__LINE__)": ",
		     DUMP_PREFIX_ADDRESS, 16, 4, req->src,
		     edesc->src_nents > 1 ? 100 : req->cryptlen, 1);

	sh_desc = encrypt ? ctx->sh_desc_enc : ctx->sh_desc_dec;
	ptr = encrypt ? ctx->sh_desc_enc_dma : ctx->sh_desc_dec_dma;

	len = desc_len(sh_desc);
	init_job_desc_shared(desc, ptr, len, HDR_SHARE_DEFER | HDR_REVERSE);

	if (ivsize || edesc->mapped_src_nents > 1) {
		src_dma = edesc->sec4_sg_dma;
		sec4_sg_index = edesc->mapped_src_nents + !!ivsize;
		in_options = LDST_SGF;
	} else {
		src_dma = sg_dma_address(req->src);
	}

	append_seq_in_ptr(desc, src_dma, req->cryptlen + ivsize, in_options);

	if (likely(req->src == req->dst)) {
		dst_dma = src_dma + !!ivsize * sizeof(struct sec4_sg_entry);
		out_options = in_options;
	} else if (!ivsize && edesc->mapped_dst_nents == 1) {
		dst_dma = sg_dma_address(req->dst);
	} else {
		dst_dma = edesc->sec4_sg_dma + sec4_sg_index *
			  sizeof(struct sec4_sg_entry);
		out_options = LDST_SGF;
	}

	append_seq_out_ptr(desc, dst_dma, req->cryptlen + ivsize, out_options);
}

/*
 * allocate and map the aead extended descriptor
 */
static struct aead_edesc *aead_edesc_alloc(struct aead_request *req,
					   int desc_bytes, bool *all_contig_ptr,
					   bool encrypt)
{
	struct crypto_aead *aead = crypto_aead_reqtfm(req);
	struct caam_ctx *ctx = crypto_aead_ctx(aead);
	struct device *jrdev = ctx->jrdev;
	struct caam_aead_req_ctx *rctx = aead_request_ctx(req);
	gfp_t flags = (req->base.flags & CRYPTO_TFM_REQ_MAY_SLEEP) ?
		       GFP_KERNEL : GFP_ATOMIC;
	int src_nents, mapped_src_nents, dst_nents = 0, mapped_dst_nents = 0;
	int src_len, dst_len = 0;
	struct aead_edesc *edesc;
	int sec4_sg_index, sec4_sg_len, sec4_sg_bytes;
	unsigned int authsize = ctx->authsize;

	if (unlikely(req->dst != req->src)) {
		src_len = req->assoclen + req->cryptlen;
		dst_len = src_len + (encrypt ? authsize : (-authsize));

		src_nents = sg_nents_for_len(req->src, src_len);
		if (unlikely(src_nents < 0)) {
			dev_err(jrdev, "Insufficient bytes (%d) in src S/G\n",
				src_len);
			return ERR_PTR(src_nents);
		}

		dst_nents = sg_nents_for_len(req->dst, dst_len);
		if (unlikely(dst_nents < 0)) {
			dev_err(jrdev, "Insufficient bytes (%d) in dst S/G\n",
				dst_len);
			return ERR_PTR(dst_nents);
		}
	} else {
		src_len = req->assoclen + req->cryptlen +
			  (encrypt ? authsize : 0);

		src_nents = sg_nents_for_len(req->src, src_len);
		if (unlikely(src_nents < 0)) {
			dev_err(jrdev, "Insufficient bytes (%d) in src S/G\n",
				src_len);
			return ERR_PTR(src_nents);
		}
	}

	if (likely(req->src == req->dst)) {
		mapped_src_nents = dma_map_sg(jrdev, req->src, src_nents,
					      DMA_BIDIRECTIONAL);
		if (unlikely(!mapped_src_nents)) {
			dev_err(jrdev, "unable to map source\n");
			return ERR_PTR(-ENOMEM);
		}
	} else {
		/* Cover also the case of null (zero length) input data */
		if (src_nents) {
			mapped_src_nents = dma_map_sg(jrdev, req->src,
						      src_nents, DMA_TO_DEVICE);
			if (unlikely(!mapped_src_nents)) {
				dev_err(jrdev, "unable to map source\n");
				return ERR_PTR(-ENOMEM);
			}
		} else {
			mapped_src_nents = 0;
		}

		/* Cover also the case of null (zero length) output data */
		if (dst_nents) {
			mapped_dst_nents = dma_map_sg(jrdev, req->dst,
						      dst_nents,
						      DMA_FROM_DEVICE);
			if (unlikely(!mapped_dst_nents)) {
				dev_err(jrdev, "unable to map destination\n");
				dma_unmap_sg(jrdev, req->src, src_nents,
					     DMA_TO_DEVICE);
				return ERR_PTR(-ENOMEM);
			}
		} else {
			mapped_dst_nents = 0;
		}
	}

	/*
	 * HW reads 4 S/G entries at a time; make sure the reads don't go beyond
	 * the end of the table by allocating more S/G entries.
	 */
	sec4_sg_len = mapped_src_nents > 1 ? mapped_src_nents : 0;
	if (mapped_dst_nents > 1)
		sec4_sg_len += pad_sg_nents(mapped_dst_nents);
	else
		sec4_sg_len = pad_sg_nents(sec4_sg_len);

	sec4_sg_bytes = sec4_sg_len * sizeof(struct sec4_sg_entry);

	/* allocate space for base edesc and hw desc commands, link tables */
	edesc = kzalloc(sizeof(*edesc) + desc_bytes + sec4_sg_bytes,
			GFP_DMA | flags);
	if (!edesc) {
		caam_unmap(jrdev, req->src, req->dst, src_nents, dst_nents, 0,
			   0, 0, 0);
		return ERR_PTR(-ENOMEM);
	}

	edesc->src_nents = src_nents;
	edesc->dst_nents = dst_nents;
	edesc->mapped_src_nents = mapped_src_nents;
	edesc->mapped_dst_nents = mapped_dst_nents;
	edesc->sec4_sg = (void *)edesc + sizeof(struct aead_edesc) +
			 desc_bytes;

	rctx->edesc = edesc;

	*all_contig_ptr = !(mapped_src_nents > 1);

	sec4_sg_index = 0;
	if (mapped_src_nents > 1) {
		sg_to_sec4_sg_last(req->src, src_len,
				   edesc->sec4_sg + sec4_sg_index, 0);
		sec4_sg_index += mapped_src_nents;
	}
	if (mapped_dst_nents > 1) {
		sg_to_sec4_sg_last(req->dst, dst_len,
				   edesc->sec4_sg + sec4_sg_index, 0);
	}

	if (!sec4_sg_bytes)
		return edesc;

	edesc->sec4_sg_dma = dma_map_single(jrdev, edesc->sec4_sg,
					    sec4_sg_bytes, DMA_TO_DEVICE);
	if (dma_mapping_error(jrdev, edesc->sec4_sg_dma)) {
		dev_err(jrdev, "unable to map S/G table\n");
		aead_unmap(jrdev, edesc, req);
		kfree(edesc);
		return ERR_PTR(-ENOMEM);
	}

	edesc->sec4_sg_bytes = sec4_sg_bytes;

	return edesc;
}

static int aead_enqueue_req(struct device *jrdev, struct aead_request *req)
{
	struct caam_drv_private_jr *jrpriv = dev_get_drvdata(jrdev);
	struct caam_aead_req_ctx *rctx = aead_request_ctx(req);
	struct aead_edesc *edesc = rctx->edesc;
	u32 *desc = edesc->hw_desc;
	int ret;

	/*
	 * Only the backlog request are sent to crypto-engine since the others
	 * can be handled by CAAM, if free, especially since JR has up to 1024
	 * entries (more than the 10 entries from crypto-engine).
	 */
	if (req->base.flags & CRYPTO_TFM_REQ_MAY_BACKLOG)
		ret = crypto_transfer_aead_request_to_engine(jrpriv->engine,
							     req);
	else
		ret = caam_jr_enqueue(jrdev, desc, aead_crypt_done, req);

	if ((ret != -EINPROGRESS) && (ret != -EBUSY)) {
		aead_unmap(jrdev, edesc, req);
		kfree(rctx->edesc);
	}

	return ret;
}

static inline int chachapoly_crypt(struct aead_request *req, bool encrypt)
{
	struct aead_edesc *edesc;
	struct crypto_aead *aead = crypto_aead_reqtfm(req);
	struct caam_ctx *ctx = crypto_aead_ctx(aead);
	struct device *jrdev = ctx->jrdev;
	bool all_contig;
	u32 *desc;

	edesc = aead_edesc_alloc(req, CHACHAPOLY_DESC_JOB_IO_LEN, &all_contig,
				 encrypt);
	if (IS_ERR(edesc))
		return PTR_ERR(edesc);

	desc = edesc->hw_desc;

	init_chachapoly_job(req, edesc, all_contig, encrypt);
	print_hex_dump_debug("chachapoly jobdesc@" __stringify(__LINE__)": ",
			     DUMP_PREFIX_ADDRESS, 16, 4, desc, desc_bytes(desc),
			     1);

	return aead_enqueue_req(jrdev, req);
}

static int chachapoly_encrypt(struct aead_request *req)
{
	return chachapoly_crypt(req, true);
}

static int chachapoly_decrypt(struct aead_request *req)
{
	return chachapoly_crypt(req, false);
}

static inline int aead_crypt(struct aead_request *req, bool encrypt)
{
	struct aead_edesc *edesc;
	struct crypto_aead *aead = crypto_aead_reqtfm(req);
	struct caam_ctx *ctx = crypto_aead_ctx(aead);
	struct device *jrdev = ctx->jrdev;
	bool all_contig;

	/* allocate extended descriptor */
	edesc = aead_edesc_alloc(req, AUTHENC_DESC_JOB_IO_LEN,
				 &all_contig, encrypt);
	if (IS_ERR(edesc))
		return PTR_ERR(edesc);

	/* Create and submit job descriptor */
	init_authenc_job(req, edesc, all_contig, encrypt);

	print_hex_dump_debug("aead jobdesc@"__stringify(__LINE__)": ",
			     DUMP_PREFIX_ADDRESS, 16, 4, edesc->hw_desc,
			     desc_bytes(edesc->hw_desc), 1);

	return aead_enqueue_req(jrdev, req);
}

static int aead_encrypt(struct aead_request *req)
{
	return aead_crypt(req, true);
}

static int aead_decrypt(struct aead_request *req)
{
	return aead_crypt(req, false);
}

static int aead_do_one_req(struct crypto_engine *engine, void *areq)
{
	struct aead_request *req = aead_request_cast(areq);
	struct caam_ctx *ctx = crypto_aead_ctx(crypto_aead_reqtfm(req));
	struct caam_aead_req_ctx *rctx = aead_request_ctx(req);
	u32 *desc = rctx->edesc->hw_desc;
	int ret;

	rctx->edesc->bklog = true;

	ret = caam_jr_enqueue(ctx->jrdev, desc, aead_crypt_done, req);

	if (ret != -EINPROGRESS) {
		aead_unmap(ctx->jrdev, rctx->edesc, req);
		kfree(rctx->edesc);
	} else {
		ret = 0;
	}

	return ret;
}

static inline int gcm_crypt(struct aead_request *req, bool encrypt)
{
	struct aead_edesc *edesc;
	struct crypto_aead *aead = crypto_aead_reqtfm(req);
	struct caam_ctx *ctx = crypto_aead_ctx(aead);
	struct device *jrdev = ctx->jrdev;
	bool all_contig;

	/* allocate extended descriptor */
	edesc = aead_edesc_alloc(req, GCM_DESC_JOB_IO_LEN, &all_contig,
				 encrypt);
	if (IS_ERR(edesc))
		return PTR_ERR(edesc);

	/* Create and submit job descriptor */
	init_gcm_job(req, edesc, all_contig, encrypt);

	print_hex_dump_debug("aead jobdesc@"__stringify(__LINE__)": ",
			     DUMP_PREFIX_ADDRESS, 16, 4, edesc->hw_desc,
			     desc_bytes(edesc->hw_desc), 1);

	return aead_enqueue_req(jrdev, req);
}

static int gcm_encrypt(struct aead_request *req)
{
	return gcm_crypt(req, true);
}

static int gcm_decrypt(struct aead_request *req)
{
	return gcm_crypt(req, false);
}

static int ipsec_gcm_encrypt(struct aead_request *req)
{
	return crypto_ipsec_check_assoclen(req->assoclen) ? : gcm_encrypt(req);
}

static int ipsec_gcm_decrypt(struct aead_request *req)
{
	return crypto_ipsec_check_assoclen(req->assoclen) ? : gcm_decrypt(req);
}

/*
 * allocate and map the skcipher extended descriptor for skcipher
 */
static struct skcipher_edesc *skcipher_edesc_alloc(struct skcipher_request *req,
						   int desc_bytes)
{
	struct crypto_skcipher *skcipher = crypto_skcipher_reqtfm(req);
	struct caam_ctx *ctx = crypto_skcipher_ctx(skcipher);
	struct caam_skcipher_req_ctx *rctx = skcipher_request_ctx(req);
	struct device *jrdev = ctx->jrdev;
	gfp_t flags = (req->base.flags & CRYPTO_TFM_REQ_MAY_SLEEP) ?
		       GFP_KERNEL : GFP_ATOMIC;
	int src_nents, mapped_src_nents, dst_nents = 0, mapped_dst_nents = 0;
	struct skcipher_edesc *edesc;
	dma_addr_t iv_dma = 0;
	u8 *iv;
	int ivsize = crypto_skcipher_ivsize(skcipher);
	int dst_sg_idx, sec4_sg_ents, sec4_sg_bytes;

	src_nents = sg_nents_for_len(req->src, req->cryptlen);
	if (unlikely(src_nents < 0)) {
		dev_err(jrdev, "Insufficient bytes (%d) in src S/G\n",
			req->cryptlen);
		return ERR_PTR(src_nents);
	}

	if (req->dst != req->src) {
		dst_nents = sg_nents_for_len(req->dst, req->cryptlen);
		if (unlikely(dst_nents < 0)) {
			dev_err(jrdev, "Insufficient bytes (%d) in dst S/G\n",
				req->cryptlen);
			return ERR_PTR(dst_nents);
		}
	}

	if (likely(req->src == req->dst)) {
		mapped_src_nents = dma_map_sg(jrdev, req->src, src_nents,
					      DMA_BIDIRECTIONAL);
		if (unlikely(!mapped_src_nents)) {
			dev_err(jrdev, "unable to map source\n");
			return ERR_PTR(-ENOMEM);
		}
	} else {
		mapped_src_nents = dma_map_sg(jrdev, req->src, src_nents,
					      DMA_TO_DEVICE);
		if (unlikely(!mapped_src_nents)) {
			dev_err(jrdev, "unable to map source\n");
			return ERR_PTR(-ENOMEM);
		}
		mapped_dst_nents = dma_map_sg(jrdev, req->dst, dst_nents,
					      DMA_FROM_DEVICE);
		if (unlikely(!mapped_dst_nents)) {
			dev_err(jrdev, "unable to map destination\n");
			dma_unmap_sg(jrdev, req->src, src_nents, DMA_TO_DEVICE);
			return ERR_PTR(-ENOMEM);
		}
	}

	if (!ivsize && mapped_src_nents == 1)
		sec4_sg_ents = 0; // no need for an input hw s/g table
	else
		sec4_sg_ents = mapped_src_nents + !!ivsize;
	dst_sg_idx = sec4_sg_ents;

	/*
	 * Input, output HW S/G tables: [IV, src][dst, IV]
	 * IV entries point to the same buffer
	 * If src == dst, S/G entries are reused (S/G tables overlap)
	 *
	 * HW reads 4 S/G entries at a time; make sure the reads don't go beyond
	 * the end of the table by allocating more S/G entries. Logic:
	 * if (output S/G)
	 *      pad output S/G, if needed
	 * else if (input S/G) ...
	 *      pad input S/G, if needed
	 */
	if (ivsize || mapped_dst_nents > 1) {
		if (req->src == req->dst)
			sec4_sg_ents = !!ivsize + pad_sg_nents(sec4_sg_ents);
		else
			sec4_sg_ents += pad_sg_nents(mapped_dst_nents +
						     !!ivsize);
	} else {
		sec4_sg_ents = pad_sg_nents(sec4_sg_ents);
	}

	sec4_sg_bytes = sec4_sg_ents * sizeof(struct sec4_sg_entry);

	/*
	 * allocate space for base edesc and hw desc commands, link tables, IV
	 */
	edesc = kzalloc(sizeof(*edesc) + desc_bytes + sec4_sg_bytes + ivsize,
			GFP_DMA | flags);
	if (!edesc) {
		dev_err(jrdev, "could not allocate extended descriptor\n");
		caam_unmap(jrdev, req->src, req->dst, src_nents, dst_nents, 0,
			   0, 0, 0);
		return ERR_PTR(-ENOMEM);
	}

	edesc->src_nents = src_nents;
	edesc->dst_nents = dst_nents;
	edesc->mapped_src_nents = mapped_src_nents;
	edesc->mapped_dst_nents = mapped_dst_nents;
	edesc->sec4_sg_bytes = sec4_sg_bytes;
	edesc->sec4_sg = (struct sec4_sg_entry *)((u8 *)edesc->hw_desc +
						  desc_bytes);
	rctx->edesc = edesc;

	/* Make sure IV is located in a DMAable area */
	if (ivsize) {
		iv = (u8 *)edesc->sec4_sg + sec4_sg_bytes;
		memcpy(iv, req->iv, ivsize);

		iv_dma = dma_map_single(jrdev, iv, ivsize, DMA_BIDIRECTIONAL);
		if (dma_mapping_error(jrdev, iv_dma)) {
			dev_err(jrdev, "unable to map IV\n");
			caam_unmap(jrdev, req->src, req->dst, src_nents,
				   dst_nents, 0, 0, 0, 0);
			kfree(edesc);
			return ERR_PTR(-ENOMEM);
		}

		dma_to_sec4_sg_one(edesc->sec4_sg, iv_dma, ivsize, 0);
	}
	if (dst_sg_idx)
		sg_to_sec4_sg(req->src, req->cryptlen, edesc->sec4_sg +
			      !!ivsize, 0);

	if (req->src != req->dst && (ivsize || mapped_dst_nents > 1))
		sg_to_sec4_sg(req->dst, req->cryptlen, edesc->sec4_sg +
			      dst_sg_idx, 0);

	if (ivsize)
		dma_to_sec4_sg_one(edesc->sec4_sg + dst_sg_idx +
				   mapped_dst_nents, iv_dma, ivsize, 0);

	if (ivsize || mapped_dst_nents > 1)
		sg_to_sec4_set_last(edesc->sec4_sg + dst_sg_idx +
				    mapped_dst_nents - 1 + !!ivsize);

	if (sec4_sg_bytes) {
		edesc->sec4_sg_dma = dma_map_single(jrdev, edesc->sec4_sg,
						    sec4_sg_bytes,
						    DMA_TO_DEVICE);
		if (dma_mapping_error(jrdev, edesc->sec4_sg_dma)) {
			dev_err(jrdev, "unable to map S/G table\n");
			caam_unmap(jrdev, req->src, req->dst, src_nents,
				   dst_nents, iv_dma, ivsize, 0, 0);
			kfree(edesc);
			return ERR_PTR(-ENOMEM);
		}
	}

	edesc->iv_dma = iv_dma;

	print_hex_dump_debug("skcipher sec4_sg@" __stringify(__LINE__)": ",
			     DUMP_PREFIX_ADDRESS, 16, 4, edesc->sec4_sg,
			     sec4_sg_bytes, 1);

	return edesc;
}

static int skcipher_do_one_req(struct crypto_engine *engine, void *areq)
{
	struct skcipher_request *req = skcipher_request_cast(areq);
	struct caam_ctx *ctx = crypto_skcipher_ctx(crypto_skcipher_reqtfm(req));
	struct caam_skcipher_req_ctx *rctx = skcipher_request_ctx(req);
	u32 *desc = rctx->edesc->hw_desc;
	int ret;

	rctx->edesc->bklog = true;

	ret = caam_jr_enqueue(ctx->jrdev, desc, skcipher_crypt_done, req);

	if (ret != -EINPROGRESS) {
		skcipher_unmap(ctx->jrdev, rctx->edesc, req);
		kfree(rctx->edesc);
	} else {
		ret = 0;
	}

	return ret;
}

static inline int skcipher_crypt(struct skcipher_request *req, bool encrypt)
{
	struct skcipher_edesc *edesc;
	struct crypto_skcipher *skcipher = crypto_skcipher_reqtfm(req);
	struct caam_ctx *ctx = crypto_skcipher_ctx(skcipher);
	struct device *jrdev = ctx->jrdev;
	struct caam_drv_private_jr *jrpriv = dev_get_drvdata(jrdev);
	u32 *desc;
	int ret = 0;

	if (!req->cryptlen)
		return 0;

	/* allocate extended descriptor */
	edesc = skcipher_edesc_alloc(req, DESC_JOB_IO_LEN * CAAM_CMD_SZ);
	if (IS_ERR(edesc))
		return PTR_ERR(edesc);

	/* Create and submit job descriptor*/
	init_skcipher_job(req, edesc, encrypt);

	print_hex_dump_debug("skcipher jobdesc@" __stringify(__LINE__)": ",
			     DUMP_PREFIX_ADDRESS, 16, 4, edesc->hw_desc,
			     desc_bytes(edesc->hw_desc), 1);

	desc = edesc->hw_desc;
	/*
	 * Only the backlog request are sent to crypto-engine since the others
	 * can be handled by CAAM, if free, especially since JR has up to 1024
	 * entries (more than the 10 entries from crypto-engine).
	 */
	if (req->base.flags & CRYPTO_TFM_REQ_MAY_BACKLOG)
		ret = crypto_transfer_skcipher_request_to_engine(jrpriv->engine,
								 req);
	else
		ret = caam_jr_enqueue(jrdev, desc, skcipher_crypt_done, req);

	if ((ret != -EINPROGRESS) && (ret != -EBUSY)) {
		skcipher_unmap(jrdev, edesc, req);
		kfree(edesc);
	}

	return ret;
}

static int skcipher_encrypt(struct skcipher_request *req)
{
	return skcipher_crypt(req, true);
}

static int skcipher_decrypt(struct skcipher_request *req)
{
	return skcipher_crypt(req, false);
}

static struct caam_skcipher_alg driver_algs[] = {
	{
		.skcipher = {
			.base = {
				.cra_name = "cbc(aes)",
				.cra_driver_name = "cbc-aes-caam",
				.cra_blocksize = AES_BLOCK_SIZE,
			},
			.setkey = aes_skcipher_setkey,
			.encrypt = skcipher_encrypt,
			.decrypt = skcipher_decrypt,
			.min_keysize = AES_MIN_KEY_SIZE,
			.max_keysize = AES_MAX_KEY_SIZE,
			.ivsize = AES_BLOCK_SIZE,
		},
		.caam.class1_alg_type = OP_ALG_ALGSEL_AES | OP_ALG_AAI_CBC,
	},
#ifdef CONFIG_CRYPTO_DEV_FSL_CAAM_TK_API
	{
		.skcipher = {
			.base = {
				.cra_name = "tk(cbc(aes))",
				.cra_driver_name = "tk-cbc-aes-caam",
				.cra_blocksize = AES_BLOCK_SIZE,
			},
			.setkey = tk_skcipher_setkey,
			.encrypt = skcipher_encrypt,
			.decrypt = skcipher_decrypt,
			.min_keysize = TAG_MIN_SIZE,
			.max_keysize = CAAM_MAX_KEY_SIZE,
			.ivsize = AES_BLOCK_SIZE,
		},
		.caam.class1_alg_type = OP_ALG_ALGSEL_AES | OP_ALG_AAI_CBC,
		.caam.support_tagged_key = true,
	},
#endif /* CONFIG_CRYPTO_DEV_FSL_CAAM_TK_API */
	{
		.skcipher = {
			.base = {
				.cra_name = "cbc(des3_ede)",
				.cra_driver_name = "cbc-3des-caam",
				.cra_blocksize = DES3_EDE_BLOCK_SIZE,
			},
			.setkey = des3_skcipher_setkey,
			.encrypt = skcipher_encrypt,
			.decrypt = skcipher_decrypt,
			.min_keysize = DES3_EDE_KEY_SIZE,
			.max_keysize = DES3_EDE_KEY_SIZE,
			.ivsize = DES3_EDE_BLOCK_SIZE,
		},
		.caam.class1_alg_type = OP_ALG_ALGSEL_3DES | OP_ALG_AAI_CBC,
	},
	{
		.skcipher = {
			.base = {
				.cra_name = "cbc(des)",
				.cra_driver_name = "cbc-des-caam",
				.cra_blocksize = DES_BLOCK_SIZE,
			},
			.setkey = des_skcipher_setkey,
			.encrypt = skcipher_encrypt,
			.decrypt = skcipher_decrypt,
			.min_keysize = DES_KEY_SIZE,
			.max_keysize = DES_KEY_SIZE,
			.ivsize = DES_BLOCK_SIZE,
		},
		.caam.class1_alg_type = OP_ALG_ALGSEL_DES | OP_ALG_AAI_CBC,
	},
	{
		.skcipher = {
			.base = {
				.cra_name = "ctr(aes)",
				.cra_driver_name = "ctr-aes-caam",
				.cra_blocksize = 1,
			},
			.setkey = ctr_skcipher_setkey,
			.encrypt = skcipher_encrypt,
			.decrypt = skcipher_decrypt,
			.min_keysize = AES_MIN_KEY_SIZE,
			.max_keysize = AES_MAX_KEY_SIZE,
			.ivsize = AES_BLOCK_SIZE,
			.chunksize = AES_BLOCK_SIZE,
		},
		.caam.class1_alg_type = OP_ALG_ALGSEL_AES |
					OP_ALG_AAI_CTR_MOD128,
	},
	{
		.skcipher = {
			.base = {
				.cra_name = "rfc3686(ctr(aes))",
				.cra_driver_name = "rfc3686-ctr-aes-caam",
				.cra_blocksize = 1,
			},
			.setkey = rfc3686_skcipher_setkey,
			.encrypt = skcipher_encrypt,
			.decrypt = skcipher_decrypt,
			.min_keysize = AES_MIN_KEY_SIZE +
				       CTR_RFC3686_NONCE_SIZE,
			.max_keysize = AES_MAX_KEY_SIZE +
				       CTR_RFC3686_NONCE_SIZE,
			.ivsize = CTR_RFC3686_IV_SIZE,
			.chunksize = AES_BLOCK_SIZE,
		},
		.caam = {
			.class1_alg_type = OP_ALG_ALGSEL_AES |
					   OP_ALG_AAI_CTR_MOD128,
			.rfc3686 = true,
		},
	},
	{
		.skcipher = {
			.base = {
				.cra_name = "xts(aes)",
				.cra_driver_name = "xts-aes-caam",
				.cra_blocksize = AES_BLOCK_SIZE,
			},
			.setkey = xts_skcipher_setkey,
			.encrypt = skcipher_encrypt,
			.decrypt = skcipher_decrypt,
			.min_keysize = 2 * AES_MIN_KEY_SIZE,
			.max_keysize = 2 * AES_MAX_KEY_SIZE,
			.ivsize = AES_BLOCK_SIZE,
		},
		.caam.class1_alg_type = OP_ALG_ALGSEL_AES | OP_ALG_AAI_XTS,
	},
	{
		.skcipher = {
			.base = {
				.cra_name = "ecb(des)",
				.cra_driver_name = "ecb-des-caam",
				.cra_blocksize = DES_BLOCK_SIZE,
			},
			.setkey = des_skcipher_setkey,
			.encrypt = skcipher_encrypt,
			.decrypt = skcipher_decrypt,
			.min_keysize = DES_KEY_SIZE,
			.max_keysize = DES_KEY_SIZE,
		},
		.caam.class1_alg_type = OP_ALG_ALGSEL_DES | OP_ALG_AAI_ECB,
	},
	{
		.skcipher = {
			.base = {
				.cra_name = "ecb(aes)",
				.cra_driver_name = "ecb-aes-caam",
				.cra_blocksize = AES_BLOCK_SIZE,
			},
			.setkey = aes_skcipher_setkey,
			.encrypt = skcipher_encrypt,
			.decrypt = skcipher_decrypt,
			.min_keysize = AES_MIN_KEY_SIZE,
			.max_keysize = AES_MAX_KEY_SIZE,
		},
		.caam.class1_alg_type = OP_ALG_ALGSEL_AES | OP_ALG_AAI_ECB,
	},
#ifdef CONFIG_CRYPTO_DEV_FSL_CAAM_TK_API
	{
		.skcipher = {
			.base = {
				.cra_name = "tk(ecb(aes))",
				.cra_driver_name = "tk-ecb-aes-caam",
				.cra_blocksize = AES_BLOCK_SIZE,
			},
			.setkey = tk_skcipher_setkey,
			.encrypt = skcipher_encrypt,
			.decrypt = skcipher_decrypt,
			.min_keysize = TAG_MIN_SIZE,
			.max_keysize = CAAM_MAX_KEY_SIZE,
		},
		.caam.class1_alg_type = OP_ALG_ALGSEL_AES | OP_ALG_AAI_ECB,
		.caam.support_tagged_key = true,
	},
#endif /* CONFIG_CRYPTO_DEV_FSL_CAAM_TK_API */
	{
		.skcipher = {
			.base = {
				.cra_name = "ecb(des3_ede)",
				.cra_driver_name = "ecb-des3-caam",
				.cra_blocksize = DES3_EDE_BLOCK_SIZE,
			},
			.setkey = des3_skcipher_setkey,
			.encrypt = skcipher_encrypt,
			.decrypt = skcipher_decrypt,
			.min_keysize = DES3_EDE_KEY_SIZE,
			.max_keysize = DES3_EDE_KEY_SIZE,
		},
		.caam.class1_alg_type = OP_ALG_ALGSEL_3DES | OP_ALG_AAI_ECB,
	},
};

static struct caam_aead_alg driver_aeads[] = {
	{
		.aead = {
			.base = {
				.cra_name = "rfc4106(gcm(aes))",
				.cra_driver_name = "rfc4106-gcm-aes-caam",
				.cra_blocksize = 1,
			},
			.setkey = rfc4106_setkey,
			.setauthsize = rfc4106_setauthsize,
			.encrypt = ipsec_gcm_encrypt,
			.decrypt = ipsec_gcm_decrypt,
			.ivsize = GCM_RFC4106_IV_SIZE,
			.maxauthsize = AES_BLOCK_SIZE,
		},
		.caam = {
			.class1_alg_type = OP_ALG_ALGSEL_AES | OP_ALG_AAI_GCM,
			.nodkp = true,
		},
	},
	{
		.aead = {
			.base = {
				.cra_name = "rfc4543(gcm(aes))",
				.cra_driver_name = "rfc4543-gcm-aes-caam",
				.cra_blocksize = 1,
			},
			.setkey = rfc4543_setkey,
			.setauthsize = rfc4543_setauthsize,
			.encrypt = ipsec_gcm_encrypt,
			.decrypt = ipsec_gcm_decrypt,
			.ivsize = GCM_RFC4543_IV_SIZE,
			.maxauthsize = AES_BLOCK_SIZE,
		},
		.caam = {
			.class1_alg_type = OP_ALG_ALGSEL_AES | OP_ALG_AAI_GCM,
			.nodkp = true,
		},
	},
	/* Galois Counter Mode */
	{
		.aead = {
			.base = {
				.cra_name = "gcm(aes)",
				.cra_driver_name = "gcm-aes-caam",
				.cra_blocksize = 1,
			},
			.setkey = gcm_setkey,
			.setauthsize = gcm_setauthsize,
			.encrypt = gcm_encrypt,
			.decrypt = gcm_decrypt,
			.ivsize = GCM_AES_IV_SIZE,
			.maxauthsize = AES_BLOCK_SIZE,
		},
		.caam = {
			.class1_alg_type = OP_ALG_ALGSEL_AES | OP_ALG_AAI_GCM,
			.nodkp = true,
		},
	},
	/* single-pass ipsec_esp descriptor */
	{
		.aead = {
			.base = {
				.cra_name = "authenc(hmac(md5),"
					    "ecb(cipher_null))",
				.cra_driver_name = "authenc-hmac-md5-"
						   "ecb-cipher_null-caam",
				.cra_blocksize = NULL_BLOCK_SIZE,
			},
			.setkey = aead_setkey,
			.setauthsize = aead_setauthsize,
			.encrypt = aead_encrypt,
			.decrypt = aead_decrypt,
			.ivsize = NULL_IV_SIZE,
			.maxauthsize = MD5_DIGEST_SIZE,
		},
		.caam = {
			.class2_alg_type = OP_ALG_ALGSEL_MD5 |
					   OP_ALG_AAI_HMAC_PRECOMP,
		},
	},
	{
		.aead = {
			.base = {
				.cra_name = "authenc(hmac(sha1),"
					    "ecb(cipher_null))",
				.cra_driver_name = "authenc-hmac-sha1-"
						   "ecb-cipher_null-caam",
				.cra_blocksize = NULL_BLOCK_SIZE,
			},
			.setkey = aead_setkey,
			.setauthsize = aead_setauthsize,
			.encrypt = aead_encrypt,
			.decrypt = aead_decrypt,
			.ivsize = NULL_IV_SIZE,
			.maxauthsize = SHA1_DIGEST_SIZE,
		},
		.caam = {
			.class2_alg_type = OP_ALG_ALGSEL_SHA1 |
					   OP_ALG_AAI_HMAC_PRECOMP,
		},
	},
	{
		.aead = {
			.base = {
				.cra_name = "authenc(hmac(sha224),"
					    "ecb(cipher_null))",
				.cra_driver_name = "authenc-hmac-sha224-"
						   "ecb-cipher_null-caam",
				.cra_blocksize = NULL_BLOCK_SIZE,
			},
			.setkey = aead_setkey,
			.setauthsize = aead_setauthsize,
			.encrypt = aead_encrypt,
			.decrypt = aead_decrypt,
			.ivsize = NULL_IV_SIZE,
			.maxauthsize = SHA224_DIGEST_SIZE,
		},
		.caam = {
			.class2_alg_type = OP_ALG_ALGSEL_SHA224 |
					   OP_ALG_AAI_HMAC_PRECOMP,
		},
	},
	{
		.aead = {
			.base = {
				.cra_name = "authenc(hmac(sha256),"
					    "ecb(cipher_null))",
				.cra_driver_name = "authenc-hmac-sha256-"
						   "ecb-cipher_null-caam",
				.cra_blocksize = NULL_BLOCK_SIZE,
			},
			.setkey = aead_setkey,
			.setauthsize = aead_setauthsize,
			.encrypt = aead_encrypt,
			.decrypt = aead_decrypt,
			.ivsize = NULL_IV_SIZE,
			.maxauthsize = SHA256_DIGEST_SIZE,
		},
		.caam = {
			.class2_alg_type = OP_ALG_ALGSEL_SHA256 |
					   OP_ALG_AAI_HMAC_PRECOMP,
		},
	},
	{
		.aead = {
			.base = {
				.cra_name = "authenc(hmac(sha384),"
					    "ecb(cipher_null))",
				.cra_driver_name = "authenc-hmac-sha384-"
						   "ecb-cipher_null-caam",
				.cra_blocksize = NULL_BLOCK_SIZE,
			},
			.setkey = aead_setkey,
			.setauthsize = aead_setauthsize,
			.encrypt = aead_encrypt,
			.decrypt = aead_decrypt,
			.ivsize = NULL_IV_SIZE,
			.maxauthsize = SHA384_DIGEST_SIZE,
		},
		.caam = {
			.class2_alg_type = OP_ALG_ALGSEL_SHA384 |
					   OP_ALG_AAI_HMAC_PRECOMP,
		},
	},
	{
		.aead = {
			.base = {
				.cra_name = "authenc(hmac(sha512),"
					    "ecb(cipher_null))",
				.cra_driver_name = "authenc-hmac-sha512-"
						   "ecb-cipher_null-caam",
				.cra_blocksize = NULL_BLOCK_SIZE,
			},
			.setkey = aead_setkey,
			.setauthsize = aead_setauthsize,
			.encrypt = aead_encrypt,
			.decrypt = aead_decrypt,
			.ivsize = NULL_IV_SIZE,
			.maxauthsize = SHA512_DIGEST_SIZE,
		},
		.caam = {
			.class2_alg_type = OP_ALG_ALGSEL_SHA512 |
					   OP_ALG_AAI_HMAC_PRECOMP,
		},
	},
	{
		.aead = {
			.base = {
				.cra_name = "authenc(hmac(md5),cbc(aes))",
				.cra_driver_name = "authenc-hmac-md5-"
						   "cbc-aes-caam",
				.cra_blocksize = AES_BLOCK_SIZE,
			},
			.setkey = aead_setkey,
			.setauthsize = aead_setauthsize,
			.encrypt = aead_encrypt,
			.decrypt = aead_decrypt,
			.ivsize = AES_BLOCK_SIZE,
			.maxauthsize = MD5_DIGEST_SIZE,
		},
		.caam = {
			.class1_alg_type = OP_ALG_ALGSEL_AES | OP_ALG_AAI_CBC,
			.class2_alg_type = OP_ALG_ALGSEL_MD5 |
					   OP_ALG_AAI_HMAC_PRECOMP,
		},
	},
	{
		.aead = {
			.base = {
				.cra_name = "echainiv(authenc(hmac(md5),"
					    "cbc(aes)))",
				.cra_driver_name = "echainiv-authenc-hmac-md5-"
						   "cbc-aes-caam",
				.cra_blocksize = AES_BLOCK_SIZE,
			},
			.setkey = aead_setkey,
			.setauthsize = aead_setauthsize,
			.encrypt = aead_encrypt,
			.decrypt = aead_decrypt,
			.ivsize = AES_BLOCK_SIZE,
			.maxauthsize = MD5_DIGEST_SIZE,
		},
		.caam = {
			.class1_alg_type = OP_ALG_ALGSEL_AES | OP_ALG_AAI_CBC,
			.class2_alg_type = OP_ALG_ALGSEL_MD5 |
					   OP_ALG_AAI_HMAC_PRECOMP,
			.geniv = true,
		},
	},
	{
		.aead = {
			.base = {
				.cra_name = "authenc(hmac(sha1),cbc(aes))",
				.cra_driver_name = "authenc-hmac-sha1-"
						   "cbc-aes-caam",
				.cra_blocksize = AES_BLOCK_SIZE,
			},
			.setkey = aead_setkey,
			.setauthsize = aead_setauthsize,
			.encrypt = aead_encrypt,
			.decrypt = aead_decrypt,
			.ivsize = AES_BLOCK_SIZE,
			.maxauthsize = SHA1_DIGEST_SIZE,
		},
		.caam = {
			.class1_alg_type = OP_ALG_ALGSEL_AES | OP_ALG_AAI_CBC,
			.class2_alg_type = OP_ALG_ALGSEL_SHA1 |
					   OP_ALG_AAI_HMAC_PRECOMP,
		},
	},
	{
		.aead = {
			.base = {
				.cra_name = "echainiv(authenc(hmac(sha1),"
					    "cbc(aes)))",
				.cra_driver_name = "echainiv-authenc-"
						   "hmac-sha1-cbc-aes-caam",
				.cra_blocksize = AES_BLOCK_SIZE,
			},
			.setkey = aead_setkey,
			.setauthsize = aead_setauthsize,
			.encrypt = aead_encrypt,
			.decrypt = aead_decrypt,
			.ivsize = AES_BLOCK_SIZE,
			.maxauthsize = SHA1_DIGEST_SIZE,
		},
		.caam = {
			.class1_alg_type = OP_ALG_ALGSEL_AES | OP_ALG_AAI_CBC,
			.class2_alg_type = OP_ALG_ALGSEL_SHA1 |
					   OP_ALG_AAI_HMAC_PRECOMP,
			.geniv = true,
		},
	},
	{
		.aead = {
			.base = {
				.cra_name = "authenc(hmac(sha224),cbc(aes))",
				.cra_driver_name = "authenc-hmac-sha224-"
						   "cbc-aes-caam",
				.cra_blocksize = AES_BLOCK_SIZE,
			},
			.setkey = aead_setkey,
			.setauthsize = aead_setauthsize,
			.encrypt = aead_encrypt,
			.decrypt = aead_decrypt,
			.ivsize = AES_BLOCK_SIZE,
			.maxauthsize = SHA224_DIGEST_SIZE,
		},
		.caam = {
			.class1_alg_type = OP_ALG_ALGSEL_AES | OP_ALG_AAI_CBC,
			.class2_alg_type = OP_ALG_ALGSEL_SHA224 |
					   OP_ALG_AAI_HMAC_PRECOMP,
		},
	},
	{
		.aead = {
			.base = {
				.cra_name = "echainiv(authenc(hmac(sha224),"
					    "cbc(aes)))",
				.cra_driver_name = "echainiv-authenc-"
						   "hmac-sha224-cbc-aes-caam",
				.cra_blocksize = AES_BLOCK_SIZE,
			},
			.setkey = aead_setkey,
			.setauthsize = aead_setauthsize,
			.encrypt = aead_encrypt,
			.decrypt = aead_decrypt,
			.ivsize = AES_BLOCK_SIZE,
			.maxauthsize = SHA224_DIGEST_SIZE,
		},
		.caam = {
			.class1_alg_type = OP_ALG_ALGSEL_AES | OP_ALG_AAI_CBC,
			.class2_alg_type = OP_ALG_ALGSEL_SHA224 |
					   OP_ALG_AAI_HMAC_PRECOMP,
			.geniv = true,
		},
	},
	{
		.aead = {
			.base = {
				.cra_name = "authenc(hmac(sha256),cbc(aes))",
				.cra_driver_name = "authenc-hmac-sha256-"
						   "cbc-aes-caam",
				.cra_blocksize = AES_BLOCK_SIZE,
			},
			.setkey = aead_setkey,
			.setauthsize = aead_setauthsize,
			.encrypt = aead_encrypt,
			.decrypt = aead_decrypt,
			.ivsize = AES_BLOCK_SIZE,
			.maxauthsize = SHA256_DIGEST_SIZE,
		},
		.caam = {
			.class1_alg_type = OP_ALG_ALGSEL_AES | OP_ALG_AAI_CBC,
			.class2_alg_type = OP_ALG_ALGSEL_SHA256 |
					   OP_ALG_AAI_HMAC_PRECOMP,
		},
	},
	{
		.aead = {
			.base = {
				.cra_name = "echainiv(authenc(hmac(sha256),"
					    "cbc(aes)))",
				.cra_driver_name = "echainiv-authenc-"
						   "hmac-sha256-cbc-aes-caam",
				.cra_blocksize = AES_BLOCK_SIZE,
			},
			.setkey = aead_setkey,
			.setauthsize = aead_setauthsize,
			.encrypt = aead_encrypt,
			.decrypt = aead_decrypt,
			.ivsize = AES_BLOCK_SIZE,
			.maxauthsize = SHA256_DIGEST_SIZE,
		},
		.caam = {
			.class1_alg_type = OP_ALG_ALGSEL_AES | OP_ALG_AAI_CBC,
			.class2_alg_type = OP_ALG_ALGSEL_SHA256 |
					   OP_ALG_AAI_HMAC_PRECOMP,
			.geniv = true,
		},
	},
	{
		.aead = {
			.base = {
				.cra_name = "authenc(hmac(sha384),cbc(aes))",
				.cra_driver_name = "authenc-hmac-sha384-"
						   "cbc-aes-caam",
				.cra_blocksize = AES_BLOCK_SIZE,
			},
			.setkey = aead_setkey,
			.setauthsize = aead_setauthsize,
			.encrypt = aead_encrypt,
			.decrypt = aead_decrypt,
			.ivsize = AES_BLOCK_SIZE,
			.maxauthsize = SHA384_DIGEST_SIZE,
		},
		.caam = {
			.class1_alg_type = OP_ALG_ALGSEL_AES | OP_ALG_AAI_CBC,
			.class2_alg_type = OP_ALG_ALGSEL_SHA384 |
					   OP_ALG_AAI_HMAC_PRECOMP,
		},
	},
	{
		.aead = {
			.base = {
				.cra_name = "echainiv(authenc(hmac(sha384),"
					    "cbc(aes)))",
				.cra_driver_name = "echainiv-authenc-"
						   "hmac-sha384-cbc-aes-caam",
				.cra_blocksize = AES_BLOCK_SIZE,
			},
			.setkey = aead_setkey,
			.setauthsize = aead_setauthsize,
			.encrypt = aead_encrypt,
			.decrypt = aead_decrypt,
			.ivsize = AES_BLOCK_SIZE,
			.maxauthsize = SHA384_DIGEST_SIZE,
		},
		.caam = {
			.class1_alg_type = OP_ALG_ALGSEL_AES | OP_ALG_AAI_CBC,
			.class2_alg_type = OP_ALG_ALGSEL_SHA384 |
					   OP_ALG_AAI_HMAC_PRECOMP,
			.geniv = true,
		},
	},
	{
		.aead = {
			.base = {
				.cra_name = "authenc(hmac(sha512),cbc(aes))",
				.cra_driver_name = "authenc-hmac-sha512-"
						   "cbc-aes-caam",
				.cra_blocksize = AES_BLOCK_SIZE,
			},
			.setkey = aead_setkey,
			.setauthsize = aead_setauthsize,
			.encrypt = aead_encrypt,
			.decrypt = aead_decrypt,
			.ivsize = AES_BLOCK_SIZE,
			.maxauthsize = SHA512_DIGEST_SIZE,
		},
		.caam = {
			.class1_alg_type = OP_ALG_ALGSEL_AES | OP_ALG_AAI_CBC,
			.class2_alg_type = OP_ALG_ALGSEL_SHA512 |
					   OP_ALG_AAI_HMAC_PRECOMP,
		},
	},
	{
		.aead = {
			.base = {
				.cra_name = "echainiv(authenc(hmac(sha512),"
					    "cbc(aes)))",
				.cra_driver_name = "echainiv-authenc-"
						   "hmac-sha512-cbc-aes-caam",
				.cra_blocksize = AES_BLOCK_SIZE,
			},
			.setkey = aead_setkey,
			.setauthsize = aead_setauthsize,
			.encrypt = aead_encrypt,
			.decrypt = aead_decrypt,
			.ivsize = AES_BLOCK_SIZE,
			.maxauthsize = SHA512_DIGEST_SIZE,
		},
		.caam = {
			.class1_alg_type = OP_ALG_ALGSEL_AES | OP_ALG_AAI_CBC,
			.class2_alg_type = OP_ALG_ALGSEL_SHA512 |
					   OP_ALG_AAI_HMAC_PRECOMP,
			.geniv = true,
		},
	},
	{
		.aead = {
			.base = {
				.cra_name = "authenc(hmac(md5),cbc(des3_ede))",
				.cra_driver_name = "authenc-hmac-md5-"
						   "cbc-des3_ede-caam",
				.cra_blocksize = DES3_EDE_BLOCK_SIZE,
			},
			.setkey = des3_aead_setkey,
			.setauthsize = aead_setauthsize,
			.encrypt = aead_encrypt,
			.decrypt = aead_decrypt,
			.ivsize = DES3_EDE_BLOCK_SIZE,
			.maxauthsize = MD5_DIGEST_SIZE,
		},
		.caam = {
			.class1_alg_type = OP_ALG_ALGSEL_3DES | OP_ALG_AAI_CBC,
			.class2_alg_type = OP_ALG_ALGSEL_MD5 |
					   OP_ALG_AAI_HMAC_PRECOMP,
		}
	},
	{
		.aead = {
			.base = {
				.cra_name = "echainiv(authenc(hmac(md5),"
					    "cbc(des3_ede)))",
				.cra_driver_name = "echainiv-authenc-hmac-md5-"
						   "cbc-des3_ede-caam",
				.cra_blocksize = DES3_EDE_BLOCK_SIZE,
			},
			.setkey = des3_aead_setkey,
			.setauthsize = aead_setauthsize,
			.encrypt = aead_encrypt,
			.decrypt = aead_decrypt,
			.ivsize = DES3_EDE_BLOCK_SIZE,
			.maxauthsize = MD5_DIGEST_SIZE,
		},
		.caam = {
			.class1_alg_type = OP_ALG_ALGSEL_3DES | OP_ALG_AAI_CBC,
			.class2_alg_type = OP_ALG_ALGSEL_MD5 |
					   OP_ALG_AAI_HMAC_PRECOMP,
			.geniv = true,
		}
	},
	{
		.aead = {
			.base = {
				.cra_name = "authenc(hmac(sha1),"
					    "cbc(des3_ede))",
				.cra_driver_name = "authenc-hmac-sha1-"
						   "cbc-des3_ede-caam",
				.cra_blocksize = DES3_EDE_BLOCK_SIZE,
			},
			.setkey = des3_aead_setkey,
			.setauthsize = aead_setauthsize,
			.encrypt = aead_encrypt,
			.decrypt = aead_decrypt,
			.ivsize = DES3_EDE_BLOCK_SIZE,
			.maxauthsize = SHA1_DIGEST_SIZE,
		},
		.caam = {
			.class1_alg_type = OP_ALG_ALGSEL_3DES | OP_ALG_AAI_CBC,
			.class2_alg_type = OP_ALG_ALGSEL_SHA1 |
					   OP_ALG_AAI_HMAC_PRECOMP,
		},
	},
	{
		.aead = {
			.base = {
				.cra_name = "echainiv(authenc(hmac(sha1),"
					    "cbc(des3_ede)))",
				.cra_driver_name = "echainiv-authenc-"
						   "hmac-sha1-"
						   "cbc-des3_ede-caam",
				.cra_blocksize = DES3_EDE_BLOCK_SIZE,
			},
			.setkey = des3_aead_setkey,
			.setauthsize = aead_setauthsize,
			.encrypt = aead_encrypt,
			.decrypt = aead_decrypt,
			.ivsize = DES3_EDE_BLOCK_SIZE,
			.maxauthsize = SHA1_DIGEST_SIZE,
		},
		.caam = {
			.class1_alg_type = OP_ALG_ALGSEL_3DES | OP_ALG_AAI_CBC,
			.class2_alg_type = OP_ALG_ALGSEL_SHA1 |
					   OP_ALG_AAI_HMAC_PRECOMP,
			.geniv = true,
		},
	},
	{
		.aead = {
			.base = {
				.cra_name = "authenc(hmac(sha224),"
					    "cbc(des3_ede))",
				.cra_driver_name = "authenc-hmac-sha224-"
						   "cbc-des3_ede-caam",
				.cra_blocksize = DES3_EDE_BLOCK_SIZE,
			},
			.setkey = des3_aead_setkey,
			.setauthsize = aead_setauthsize,
			.encrypt = aead_encrypt,
			.decrypt = aead_decrypt,
			.ivsize = DES3_EDE_BLOCK_SIZE,
			.maxauthsize = SHA224_DIGEST_SIZE,
		},
		.caam = {
			.class1_alg_type = OP_ALG_ALGSEL_3DES | OP_ALG_AAI_CBC,
			.class2_alg_type = OP_ALG_ALGSEL_SHA224 |
					   OP_ALG_AAI_HMAC_PRECOMP,
		},
	},
	{
		.aead = {
			.base = {
				.cra_name = "echainiv(authenc(hmac(sha224),"
					    "cbc(des3_ede)))",
				.cra_driver_name = "echainiv-authenc-"
						   "hmac-sha224-"
						   "cbc-des3_ede-caam",
				.cra_blocksize = DES3_EDE_BLOCK_SIZE,
			},
			.setkey = des3_aead_setkey,
			.setauthsize = aead_setauthsize,
			.encrypt = aead_encrypt,
			.decrypt = aead_decrypt,
			.ivsize = DES3_EDE_BLOCK_SIZE,
			.maxauthsize = SHA224_DIGEST_SIZE,
		},
		.caam = {
			.class1_alg_type = OP_ALG_ALGSEL_3DES | OP_ALG_AAI_CBC,
			.class2_alg_type = OP_ALG_ALGSEL_SHA224 |
					   OP_ALG_AAI_HMAC_PRECOMP,
			.geniv = true,
		},
	},
	{
		.aead = {
			.base = {
				.cra_name = "authenc(hmac(sha256),"
					    "cbc(des3_ede))",
				.cra_driver_name = "authenc-hmac-sha256-"
						   "cbc-des3_ede-caam",
				.cra_blocksize = DES3_EDE_BLOCK_SIZE,
			},
			.setkey = des3_aead_setkey,
			.setauthsize = aead_setauthsize,
			.encrypt = aead_encrypt,
			.decrypt = aead_decrypt,
			.ivsize = DES3_EDE_BLOCK_SIZE,
			.maxauthsize = SHA256_DIGEST_SIZE,
		},
		.caam = {
			.class1_alg_type = OP_ALG_ALGSEL_3DES | OP_ALG_AAI_CBC,
			.class2_alg_type = OP_ALG_ALGSEL_SHA256 |
					   OP_ALG_AAI_HMAC_PRECOMP,
		},
	},
	{
		.aead = {
			.base = {
				.cra_name = "echainiv(authenc(hmac(sha256),"
					    "cbc(des3_ede)))",
				.cra_driver_name = "echainiv-authenc-"
						   "hmac-sha256-"
						   "cbc-des3_ede-caam",
				.cra_blocksize = DES3_EDE_BLOCK_SIZE,
			},
			.setkey = des3_aead_setkey,
			.setauthsize = aead_setauthsize,
			.encrypt = aead_encrypt,
			.decrypt = aead_decrypt,
			.ivsize = DES3_EDE_BLOCK_SIZE,
			.maxauthsize = SHA256_DIGEST_SIZE,
		},
		.caam = {
			.class1_alg_type = OP_ALG_ALGSEL_3DES | OP_ALG_AAI_CBC,
			.class2_alg_type = OP_ALG_ALGSEL_SHA256 |
					   OP_ALG_AAI_HMAC_PRECOMP,
			.geniv = true,
		},
	},
	{
		.aead = {
			.base = {
				.cra_name = "authenc(hmac(sha384),"
					    "cbc(des3_ede))",
				.cra_driver_name = "authenc-hmac-sha384-"
						   "cbc-des3_ede-caam",
				.cra_blocksize = DES3_EDE_BLOCK_SIZE,
			},
			.setkey = des3_aead_setkey,
			.setauthsize = aead_setauthsize,
			.encrypt = aead_encrypt,
			.decrypt = aead_decrypt,
			.ivsize = DES3_EDE_BLOCK_SIZE,
			.maxauthsize = SHA384_DIGEST_SIZE,
		},
		.caam = {
			.class1_alg_type = OP_ALG_ALGSEL_3DES | OP_ALG_AAI_CBC,
			.class2_alg_type = OP_ALG_ALGSEL_SHA384 |
					   OP_ALG_AAI_HMAC_PRECOMP,
		},
	},
	{
		.aead = {
			.base = {
				.cra_name = "echainiv(authenc(hmac(sha384),"
					    "cbc(des3_ede)))",
				.cra_driver_name = "echainiv-authenc-"
						   "hmac-sha384-"
						   "cbc-des3_ede-caam",
				.cra_blocksize = DES3_EDE_BLOCK_SIZE,
			},
			.setkey = des3_aead_setkey,
			.setauthsize = aead_setauthsize,
			.encrypt = aead_encrypt,
			.decrypt = aead_decrypt,
			.ivsize = DES3_EDE_BLOCK_SIZE,
			.maxauthsize = SHA384_DIGEST_SIZE,
		},
		.caam = {
			.class1_alg_type = OP_ALG_ALGSEL_3DES | OP_ALG_AAI_CBC,
			.class2_alg_type = OP_ALG_ALGSEL_SHA384 |
					   OP_ALG_AAI_HMAC_PRECOMP,
			.geniv = true,
		},
	},
	{
		.aead = {
			.base = {
				.cra_name = "authenc(hmac(sha512),"
					    "cbc(des3_ede))",
				.cra_driver_name = "authenc-hmac-sha512-"
						   "cbc-des3_ede-caam",
				.cra_blocksize = DES3_EDE_BLOCK_SIZE,
			},
			.setkey = des3_aead_setkey,
			.setauthsize = aead_setauthsize,
			.encrypt = aead_encrypt,
			.decrypt = aead_decrypt,
			.ivsize = DES3_EDE_BLOCK_SIZE,
			.maxauthsize = SHA512_DIGEST_SIZE,
		},
		.caam = {
			.class1_alg_type = OP_ALG_ALGSEL_3DES | OP_ALG_AAI_CBC,
			.class2_alg_type = OP_ALG_ALGSEL_SHA512 |
					   OP_ALG_AAI_HMAC_PRECOMP,
		},
	},
	{
		.aead = {
			.base = {
				.cra_name = "echainiv(authenc(hmac(sha512),"
					    "cbc(des3_ede)))",
				.cra_driver_name = "echainiv-authenc-"
						   "hmac-sha512-"
						   "cbc-des3_ede-caam",
				.cra_blocksize = DES3_EDE_BLOCK_SIZE,
			},
			.setkey = des3_aead_setkey,
			.setauthsize = aead_setauthsize,
			.encrypt = aead_encrypt,
			.decrypt = aead_decrypt,
			.ivsize = DES3_EDE_BLOCK_SIZE,
			.maxauthsize = SHA512_DIGEST_SIZE,
		},
		.caam = {
			.class1_alg_type = OP_ALG_ALGSEL_3DES | OP_ALG_AAI_CBC,
			.class2_alg_type = OP_ALG_ALGSEL_SHA512 |
					   OP_ALG_AAI_HMAC_PRECOMP,
			.geniv = true,
		},
	},
	{
		.aead = {
			.base = {
				.cra_name = "authenc(hmac(md5),cbc(des))",
				.cra_driver_name = "authenc-hmac-md5-"
						   "cbc-des-caam",
				.cra_blocksize = DES_BLOCK_SIZE,
			},
			.setkey = aead_setkey,
			.setauthsize = aead_setauthsize,
			.encrypt = aead_encrypt,
			.decrypt = aead_decrypt,
			.ivsize = DES_BLOCK_SIZE,
			.maxauthsize = MD5_DIGEST_SIZE,
		},
		.caam = {
			.class1_alg_type = OP_ALG_ALGSEL_DES | OP_ALG_AAI_CBC,
			.class2_alg_type = OP_ALG_ALGSEL_MD5 |
					   OP_ALG_AAI_HMAC_PRECOMP,
		},
	},
	{
		.aead = {
			.base = {
				.cra_name = "echainiv(authenc(hmac(md5),"
					    "cbc(des)))",
				.cra_driver_name = "echainiv-authenc-hmac-md5-"
						   "cbc-des-caam",
				.cra_blocksize = DES_BLOCK_SIZE,
			},
			.setkey = aead_setkey,
			.setauthsize = aead_setauthsize,
			.encrypt = aead_encrypt,
			.decrypt = aead_decrypt,
			.ivsize = DES_BLOCK_SIZE,
			.maxauthsize = MD5_DIGEST_SIZE,
		},
		.caam = {
			.class1_alg_type = OP_ALG_ALGSEL_DES | OP_ALG_AAI_CBC,
			.class2_alg_type = OP_ALG_ALGSEL_MD5 |
					   OP_ALG_AAI_HMAC_PRECOMP,
			.geniv = true,
		},
	},
	{
		.aead = {
			.base = {
				.cra_name = "authenc(hmac(sha1),cbc(des))",
				.cra_driver_name = "authenc-hmac-sha1-"
						   "cbc-des-caam",
				.cra_blocksize = DES_BLOCK_SIZE,
			},
			.setkey = aead_setkey,
			.setauthsize = aead_setauthsize,
			.encrypt = aead_encrypt,
			.decrypt = aead_decrypt,
			.ivsize = DES_BLOCK_SIZE,
			.maxauthsize = SHA1_DIGEST_SIZE,
		},
		.caam = {
			.class1_alg_type = OP_ALG_ALGSEL_DES | OP_ALG_AAI_CBC,
			.class2_alg_type = OP_ALG_ALGSEL_SHA1 |
					   OP_ALG_AAI_HMAC_PRECOMP,
		},
	},
	{
		.aead = {
			.base = {
				.cra_name = "echainiv(authenc(hmac(sha1),"
					    "cbc(des)))",
				.cra_driver_name = "echainiv-authenc-"
						   "hmac-sha1-cbc-des-caam",
				.cra_blocksize = DES_BLOCK_SIZE,
			},
			.setkey = aead_setkey,
			.setauthsize = aead_setauthsize,
			.encrypt = aead_encrypt,
			.decrypt = aead_decrypt,
			.ivsize = DES_BLOCK_SIZE,
			.maxauthsize = SHA1_DIGEST_SIZE,
		},
		.caam = {
			.class1_alg_type = OP_ALG_ALGSEL_DES | OP_ALG_AAI_CBC,
			.class2_alg_type = OP_ALG_ALGSEL_SHA1 |
					   OP_ALG_AAI_HMAC_PRECOMP,
			.geniv = true,
		},
	},
	{
		.aead = {
			.base = {
				.cra_name = "authenc(hmac(sha224),cbc(des))",
				.cra_driver_name = "authenc-hmac-sha224-"
						   "cbc-des-caam",
				.cra_blocksize = DES_BLOCK_SIZE,
			},
			.setkey = aead_setkey,
			.setauthsize = aead_setauthsize,
			.encrypt = aead_encrypt,
			.decrypt = aead_decrypt,
			.ivsize = DES_BLOCK_SIZE,
			.maxauthsize = SHA224_DIGEST_SIZE,
		},
		.caam = {
			.class1_alg_type = OP_ALG_ALGSEL_DES | OP_ALG_AAI_CBC,
			.class2_alg_type = OP_ALG_ALGSEL_SHA224 |
					   OP_ALG_AAI_HMAC_PRECOMP,
		},
	},
	{
		.aead = {
			.base = {
				.cra_name = "echainiv(authenc(hmac(sha224),"
					    "cbc(des)))",
				.cra_driver_name = "echainiv-authenc-"
						   "hmac-sha224-cbc-des-caam",
				.cra_blocksize = DES_BLOCK_SIZE,
			},
			.setkey = aead_setkey,
			.setauthsize = aead_setauthsize,
			.encrypt = aead_encrypt,
			.decrypt = aead_decrypt,
			.ivsize = DES_BLOCK_SIZE,
			.maxauthsize = SHA224_DIGEST_SIZE,
		},
		.caam = {
			.class1_alg_type = OP_ALG_ALGSEL_DES | OP_ALG_AAI_CBC,
			.class2_alg_type = OP_ALG_ALGSEL_SHA224 |
					   OP_ALG_AAI_HMAC_PRECOMP,
			.geniv = true,
		},
	},
	{
		.aead = {
			.base = {
				.cra_name = "authenc(hmac(sha256),cbc(des))",
				.cra_driver_name = "authenc-hmac-sha256-"
						   "cbc-des-caam",
				.cra_blocksize = DES_BLOCK_SIZE,
			},
			.setkey = aead_setkey,
			.setauthsize = aead_setauthsize,
			.encrypt = aead_encrypt,
			.decrypt = aead_decrypt,
			.ivsize = DES_BLOCK_SIZE,
			.maxauthsize = SHA256_DIGEST_SIZE,
		},
		.caam = {
			.class1_alg_type = OP_ALG_ALGSEL_DES | OP_ALG_AAI_CBC,
			.class2_alg_type = OP_ALG_ALGSEL_SHA256 |
					   OP_ALG_AAI_HMAC_PRECOMP,
		},
	},
	{
		.aead = {
			.base = {
				.cra_name = "echainiv(authenc(hmac(sha256),"
					    "cbc(des)))",
				.cra_driver_name = "echainiv-authenc-"
						   "hmac-sha256-cbc-des-caam",
				.cra_blocksize = DES_BLOCK_SIZE,
			},
			.setkey = aead_setkey,
			.setauthsize = aead_setauthsize,
			.encrypt = aead_encrypt,
			.decrypt = aead_decrypt,
			.ivsize = DES_BLOCK_SIZE,
			.maxauthsize = SHA256_DIGEST_SIZE,
		},
		.caam = {
			.class1_alg_type = OP_ALG_ALGSEL_DES | OP_ALG_AAI_CBC,
			.class2_alg_type = OP_ALG_ALGSEL_SHA256 |
					   OP_ALG_AAI_HMAC_PRECOMP,
			.geniv = true,
		},
	},
	{
		.aead = {
			.base = {
				.cra_name = "authenc(hmac(sha384),cbc(des))",
				.cra_driver_name = "authenc-hmac-sha384-"
						   "cbc-des-caam",
				.cra_blocksize = DES_BLOCK_SIZE,
			},
			.setkey = aead_setkey,
			.setauthsize = aead_setauthsize,
			.encrypt = aead_encrypt,
			.decrypt = aead_decrypt,
			.ivsize = DES_BLOCK_SIZE,
			.maxauthsize = SHA384_DIGEST_SIZE,
		},
		.caam = {
			.class1_alg_type = OP_ALG_ALGSEL_DES | OP_ALG_AAI_CBC,
			.class2_alg_type = OP_ALG_ALGSEL_SHA384 |
					   OP_ALG_AAI_HMAC_PRECOMP,
		},
	},
	{
		.aead = {
			.base = {
				.cra_name = "echainiv(authenc(hmac(sha384),"
					    "cbc(des)))",
				.cra_driver_name = "echainiv-authenc-"
						   "hmac-sha384-cbc-des-caam",
				.cra_blocksize = DES_BLOCK_SIZE,
			},
			.setkey = aead_setkey,
			.setauthsize = aead_setauthsize,
			.encrypt = aead_encrypt,
			.decrypt = aead_decrypt,
			.ivsize = DES_BLOCK_SIZE,
			.maxauthsize = SHA384_DIGEST_SIZE,
		},
		.caam = {
			.class1_alg_type = OP_ALG_ALGSEL_DES | OP_ALG_AAI_CBC,
			.class2_alg_type = OP_ALG_ALGSEL_SHA384 |
					   OP_ALG_AAI_HMAC_PRECOMP,
			.geniv = true,
		},
	},
	{
		.aead = {
			.base = {
				.cra_name = "authenc(hmac(sha512),cbc(des))",
				.cra_driver_name = "authenc-hmac-sha512-"
						   "cbc-des-caam",
				.cra_blocksize = DES_BLOCK_SIZE,
			},
			.setkey = aead_setkey,
			.setauthsize = aead_setauthsize,
			.encrypt = aead_encrypt,
			.decrypt = aead_decrypt,
			.ivsize = DES_BLOCK_SIZE,
			.maxauthsize = SHA512_DIGEST_SIZE,
		},
		.caam = {
			.class1_alg_type = OP_ALG_ALGSEL_DES | OP_ALG_AAI_CBC,
			.class2_alg_type = OP_ALG_ALGSEL_SHA512 |
					   OP_ALG_AAI_HMAC_PRECOMP,
		},
	},
	{
		.aead = {
			.base = {
				.cra_name = "echainiv(authenc(hmac(sha512),"
					    "cbc(des)))",
				.cra_driver_name = "echainiv-authenc-"
						   "hmac-sha512-cbc-des-caam",
				.cra_blocksize = DES_BLOCK_SIZE,
			},
			.setkey = aead_setkey,
			.setauthsize = aead_setauthsize,
			.encrypt = aead_encrypt,
			.decrypt = aead_decrypt,
			.ivsize = DES_BLOCK_SIZE,
			.maxauthsize = SHA512_DIGEST_SIZE,
		},
		.caam = {
			.class1_alg_type = OP_ALG_ALGSEL_DES | OP_ALG_AAI_CBC,
			.class2_alg_type = OP_ALG_ALGSEL_SHA512 |
					   OP_ALG_AAI_HMAC_PRECOMP,
			.geniv = true,
		},
	},
	{
		.aead = {
			.base = {
				.cra_name = "authenc(hmac(md5),"
					    "rfc3686(ctr(aes)))",
				.cra_driver_name = "authenc-hmac-md5-"
						   "rfc3686-ctr-aes-caam",
				.cra_blocksize = 1,
			},
			.setkey = aead_setkey,
			.setauthsize = aead_setauthsize,
			.encrypt = aead_encrypt,
			.decrypt = aead_decrypt,
			.ivsize = CTR_RFC3686_IV_SIZE,
			.maxauthsize = MD5_DIGEST_SIZE,
		},
		.caam = {
			.class1_alg_type = OP_ALG_ALGSEL_AES |
					   OP_ALG_AAI_CTR_MOD128,
			.class2_alg_type = OP_ALG_ALGSEL_MD5 |
					   OP_ALG_AAI_HMAC_PRECOMP,
			.rfc3686 = true,
		},
	},
	{
		.aead = {
			.base = {
				.cra_name = "seqiv(authenc("
					    "hmac(md5),rfc3686(ctr(aes))))",
				.cra_driver_name = "seqiv-authenc-hmac-md5-"
						   "rfc3686-ctr-aes-caam",
				.cra_blocksize = 1,
			},
			.setkey = aead_setkey,
			.setauthsize = aead_setauthsize,
			.encrypt = aead_encrypt,
			.decrypt = aead_decrypt,
			.ivsize = CTR_RFC3686_IV_SIZE,
			.maxauthsize = MD5_DIGEST_SIZE,
		},
		.caam = {
			.class1_alg_type = OP_ALG_ALGSEL_AES |
					   OP_ALG_AAI_CTR_MOD128,
			.class2_alg_type = OP_ALG_ALGSEL_MD5 |
					   OP_ALG_AAI_HMAC_PRECOMP,
			.rfc3686 = true,
			.geniv = true,
		},
	},
	{
		.aead = {
			.base = {
				.cra_name = "authenc(hmac(sha1),"
					    "rfc3686(ctr(aes)))",
				.cra_driver_name = "authenc-hmac-sha1-"
						   "rfc3686-ctr-aes-caam",
				.cra_blocksize = 1,
			},
			.setkey = aead_setkey,
			.setauthsize = aead_setauthsize,
			.encrypt = aead_encrypt,
			.decrypt = aead_decrypt,
			.ivsize = CTR_RFC3686_IV_SIZE,
			.maxauthsize = SHA1_DIGEST_SIZE,
		},
		.caam = {
			.class1_alg_type = OP_ALG_ALGSEL_AES |
					   OP_ALG_AAI_CTR_MOD128,
			.class2_alg_type = OP_ALG_ALGSEL_SHA1 |
					   OP_ALG_AAI_HMAC_PRECOMP,
			.rfc3686 = true,
		},
	},
	{
		.aead = {
			.base = {
				.cra_name = "seqiv(authenc("
					    "hmac(sha1),rfc3686(ctr(aes))))",
				.cra_driver_name = "seqiv-authenc-hmac-sha1-"
						   "rfc3686-ctr-aes-caam",
				.cra_blocksize = 1,
			},
			.setkey = aead_setkey,
			.setauthsize = aead_setauthsize,
			.encrypt = aead_encrypt,
			.decrypt = aead_decrypt,
			.ivsize = CTR_RFC3686_IV_SIZE,
			.maxauthsize = SHA1_DIGEST_SIZE,
		},
		.caam = {
			.class1_alg_type = OP_ALG_ALGSEL_AES |
					   OP_ALG_AAI_CTR_MOD128,
			.class2_alg_type = OP_ALG_ALGSEL_SHA1 |
					   OP_ALG_AAI_HMAC_PRECOMP,
			.rfc3686 = true,
			.geniv = true,
		},
	},
	{
		.aead = {
			.base = {
				.cra_name = "authenc(hmac(sha224),"
					    "rfc3686(ctr(aes)))",
				.cra_driver_name = "authenc-hmac-sha224-"
						   "rfc3686-ctr-aes-caam",
				.cra_blocksize = 1,
			},
			.setkey = aead_setkey,
			.setauthsize = aead_setauthsize,
			.encrypt = aead_encrypt,
			.decrypt = aead_decrypt,
			.ivsize = CTR_RFC3686_IV_SIZE,
			.maxauthsize = SHA224_DIGEST_SIZE,
		},
		.caam = {
			.class1_alg_type = OP_ALG_ALGSEL_AES |
					   OP_ALG_AAI_CTR_MOD128,
			.class2_alg_type = OP_ALG_ALGSEL_SHA224 |
					   OP_ALG_AAI_HMAC_PRECOMP,
			.rfc3686 = true,
		},
	},
	{
		.aead = {
			.base = {
				.cra_name = "seqiv(authenc("
					    "hmac(sha224),rfc3686(ctr(aes))))",
				.cra_driver_name = "seqiv-authenc-hmac-sha224-"
						   "rfc3686-ctr-aes-caam",
				.cra_blocksize = 1,
			},
			.setkey = aead_setkey,
			.setauthsize = aead_setauthsize,
			.encrypt = aead_encrypt,
			.decrypt = aead_decrypt,
			.ivsize = CTR_RFC3686_IV_SIZE,
			.maxauthsize = SHA224_DIGEST_SIZE,
		},
		.caam = {
			.class1_alg_type = OP_ALG_ALGSEL_AES |
					   OP_ALG_AAI_CTR_MOD128,
			.class2_alg_type = OP_ALG_ALGSEL_SHA224 |
					   OP_ALG_AAI_HMAC_PRECOMP,
			.rfc3686 = true,
			.geniv = true,
		},
	},
	{
		.aead = {
			.base = {
				.cra_name = "authenc(hmac(sha256),"
					    "rfc3686(ctr(aes)))",
				.cra_driver_name = "authenc-hmac-sha256-"
						   "rfc3686-ctr-aes-caam",
				.cra_blocksize = 1,
			},
			.setkey = aead_setkey,
			.setauthsize = aead_setauthsize,
			.encrypt = aead_encrypt,
			.decrypt = aead_decrypt,
			.ivsize = CTR_RFC3686_IV_SIZE,
			.maxauthsize = SHA256_DIGEST_SIZE,
		},
		.caam = {
			.class1_alg_type = OP_ALG_ALGSEL_AES |
					   OP_ALG_AAI_CTR_MOD128,
			.class2_alg_type = OP_ALG_ALGSEL_SHA256 |
					   OP_ALG_AAI_HMAC_PRECOMP,
			.rfc3686 = true,
		},
	},
	{
		.aead = {
			.base = {
				.cra_name = "seqiv(authenc(hmac(sha256),"
					    "rfc3686(ctr(aes))))",
				.cra_driver_name = "seqiv-authenc-hmac-sha256-"
						   "rfc3686-ctr-aes-caam",
				.cra_blocksize = 1,
			},
			.setkey = aead_setkey,
			.setauthsize = aead_setauthsize,
			.encrypt = aead_encrypt,
			.decrypt = aead_decrypt,
			.ivsize = CTR_RFC3686_IV_SIZE,
			.maxauthsize = SHA256_DIGEST_SIZE,
		},
		.caam = {
			.class1_alg_type = OP_ALG_ALGSEL_AES |
					   OP_ALG_AAI_CTR_MOD128,
			.class2_alg_type = OP_ALG_ALGSEL_SHA256 |
					   OP_ALG_AAI_HMAC_PRECOMP,
			.rfc3686 = true,
			.geniv = true,
		},
	},
	{
		.aead = {
			.base = {
				.cra_name = "authenc(hmac(sha384),"
					    "rfc3686(ctr(aes)))",
				.cra_driver_name = "authenc-hmac-sha384-"
						   "rfc3686-ctr-aes-caam",
				.cra_blocksize = 1,
			},
			.setkey = aead_setkey,
			.setauthsize = aead_setauthsize,
			.encrypt = aead_encrypt,
			.decrypt = aead_decrypt,
			.ivsize = CTR_RFC3686_IV_SIZE,
			.maxauthsize = SHA384_DIGEST_SIZE,
		},
		.caam = {
			.class1_alg_type = OP_ALG_ALGSEL_AES |
					   OP_ALG_AAI_CTR_MOD128,
			.class2_alg_type = OP_ALG_ALGSEL_SHA384 |
					   OP_ALG_AAI_HMAC_PRECOMP,
			.rfc3686 = true,
		},
	},
	{
		.aead = {
			.base = {
				.cra_name = "seqiv(authenc(hmac(sha384),"
					    "rfc3686(ctr(aes))))",
				.cra_driver_name = "seqiv-authenc-hmac-sha384-"
						   "rfc3686-ctr-aes-caam",
				.cra_blocksize = 1,
			},
			.setkey = aead_setkey,
			.setauthsize = aead_setauthsize,
			.encrypt = aead_encrypt,
			.decrypt = aead_decrypt,
			.ivsize = CTR_RFC3686_IV_SIZE,
			.maxauthsize = SHA384_DIGEST_SIZE,
		},
		.caam = {
			.class1_alg_type = OP_ALG_ALGSEL_AES |
					   OP_ALG_AAI_CTR_MOD128,
			.class2_alg_type = OP_ALG_ALGSEL_SHA384 |
					   OP_ALG_AAI_HMAC_PRECOMP,
			.rfc3686 = true,
			.geniv = true,
		},
	},
	{
		.aead = {
			.base = {
				.cra_name = "authenc(hmac(sha512),"
					    "rfc3686(ctr(aes)))",
				.cra_driver_name = "authenc-hmac-sha512-"
						   "rfc3686-ctr-aes-caam",
				.cra_blocksize = 1,
			},
			.setkey = aead_setkey,
			.setauthsize = aead_setauthsize,
			.encrypt = aead_encrypt,
			.decrypt = aead_decrypt,
			.ivsize = CTR_RFC3686_IV_SIZE,
			.maxauthsize = SHA512_DIGEST_SIZE,
		},
		.caam = {
			.class1_alg_type = OP_ALG_ALGSEL_AES |
					   OP_ALG_AAI_CTR_MOD128,
			.class2_alg_type = OP_ALG_ALGSEL_SHA512 |
					   OP_ALG_AAI_HMAC_PRECOMP,
			.rfc3686 = true,
		},
	},
	{
		.aead = {
			.base = {
				.cra_name = "seqiv(authenc(hmac(sha512),"
					    "rfc3686(ctr(aes))))",
				.cra_driver_name = "seqiv-authenc-hmac-sha512-"
						   "rfc3686-ctr-aes-caam",
				.cra_blocksize = 1,
			},
			.setkey = aead_setkey,
			.setauthsize = aead_setauthsize,
			.encrypt = aead_encrypt,
			.decrypt = aead_decrypt,
			.ivsize = CTR_RFC3686_IV_SIZE,
			.maxauthsize = SHA512_DIGEST_SIZE,
		},
		.caam = {
			.class1_alg_type = OP_ALG_ALGSEL_AES |
					   OP_ALG_AAI_CTR_MOD128,
			.class2_alg_type = OP_ALG_ALGSEL_SHA512 |
					   OP_ALG_AAI_HMAC_PRECOMP,
			.rfc3686 = true,
			.geniv = true,
		},
	},
	{
		.aead = {
			.base = {
				.cra_name = "rfc7539(chacha20,poly1305)",
				.cra_driver_name = "rfc7539-chacha20-poly1305-"
						   "caam",
				.cra_blocksize = 1,
			},
			.setkey = chachapoly_setkey,
			.setauthsize = chachapoly_setauthsize,
			.encrypt = chachapoly_encrypt,
			.decrypt = chachapoly_decrypt,
			.ivsize = CHACHAPOLY_IV_SIZE,
			.maxauthsize = POLY1305_DIGEST_SIZE,
		},
		.caam = {
			.class1_alg_type = OP_ALG_ALGSEL_CHACHA20 |
					   OP_ALG_AAI_AEAD,
			.class2_alg_type = OP_ALG_ALGSEL_POLY1305 |
					   OP_ALG_AAI_AEAD,
			.nodkp = true,
		},
	},
	{
		.aead = {
			.base = {
				.cra_name = "rfc7539esp(chacha20,poly1305)",
				.cra_driver_name = "rfc7539esp-chacha20-"
						   "poly1305-caam",
				.cra_blocksize = 1,
			},
			.setkey = chachapoly_setkey,
			.setauthsize = chachapoly_setauthsize,
			.encrypt = chachapoly_encrypt,
			.decrypt = chachapoly_decrypt,
			.ivsize = 8,
			.maxauthsize = POLY1305_DIGEST_SIZE,
		},
		.caam = {
			.class1_alg_type = OP_ALG_ALGSEL_CHACHA20 |
					   OP_ALG_AAI_AEAD,
			.class2_alg_type = OP_ALG_ALGSEL_POLY1305 |
					   OP_ALG_AAI_AEAD,
			.nodkp = true,
		},
	},
};

static int caam_init_common(struct caam_ctx *ctx, struct caam_alg_entry *caam,
			    bool uses_dkp)
{
	dma_addr_t dma_addr;
	struct caam_drv_private *priv;
	const size_t sh_desc_enc_offset = offsetof(struct caam_ctx,
						   sh_desc_enc);

	ctx->jrdev = caam_jr_alloc();
	if (IS_ERR(ctx->jrdev)) {
		pr_err("Job Ring Device allocation for transform failed\n");
		return PTR_ERR(ctx->jrdev);
	}

	priv = dev_get_drvdata(ctx->jrdev->parent);
	if (priv->era >= 6 && uses_dkp)
		ctx->dir = DMA_BIDIRECTIONAL;
	else
		ctx->dir = DMA_TO_DEVICE;

	dma_addr = dma_map_single_attrs(ctx->jrdev, ctx->sh_desc_enc,
					offsetof(struct caam_ctx,
						 sh_desc_enc_dma) -
					sh_desc_enc_offset,
					ctx->dir, DMA_ATTR_SKIP_CPU_SYNC);
	if (dma_mapping_error(ctx->jrdev, dma_addr)) {
		dev_err(ctx->jrdev, "unable to map key, shared descriptors\n");
		caam_jr_free(ctx->jrdev);
		return -ENOMEM;
	}

	ctx->sh_desc_enc_dma = dma_addr;
	ctx->sh_desc_dec_dma = dma_addr + offsetof(struct caam_ctx,
						   sh_desc_dec) -
					sh_desc_enc_offset;
	ctx->key_dma = dma_addr + offsetof(struct caam_ctx, key) -
					sh_desc_enc_offset;

	/* copy descriptor header template value */
	ctx->cdata.algtype = OP_TYPE_CLASS1_ALG | caam->class1_alg_type;
	ctx->adata.algtype = OP_TYPE_CLASS2_ALG | caam->class2_alg_type;

	return 0;
}

static int caam_cra_init(struct crypto_skcipher *tfm)
{
	struct skcipher_alg *alg = crypto_skcipher_alg(tfm);
	struct caam_skcipher_alg *caam_alg =
		container_of(alg, typeof(*caam_alg), skcipher);
	struct caam_ctx *ctx = crypto_skcipher_ctx(tfm);

	crypto_skcipher_set_reqsize(tfm, sizeof(struct caam_skcipher_req_ctx));

	ctx->enginectx.op.do_one_request = skcipher_do_one_req;

	return caam_init_common(crypto_skcipher_ctx(tfm), &caam_alg->caam,
				false);
}

static int caam_aead_init(struct crypto_aead *tfm)
{
	struct aead_alg *alg = crypto_aead_alg(tfm);
	struct caam_aead_alg *caam_alg =
		 container_of(alg, struct caam_aead_alg, aead);
	struct caam_ctx *ctx = crypto_aead_ctx(tfm);

	crypto_aead_set_reqsize(tfm, sizeof(struct caam_aead_req_ctx));

	ctx->enginectx.op.do_one_request = aead_do_one_req;

	return caam_init_common(ctx, &caam_alg->caam, !caam_alg->caam.nodkp);
}

static void caam_exit_common(struct caam_ctx *ctx)
{
	dma_unmap_single_attrs(ctx->jrdev, ctx->sh_desc_enc_dma,
			       offsetof(struct caam_ctx, sh_desc_enc_dma) -
			       offsetof(struct caam_ctx, sh_desc_enc),
			       ctx->dir, DMA_ATTR_SKIP_CPU_SYNC);
	caam_jr_free(ctx->jrdev);
}

static void caam_cra_exit(struct crypto_skcipher *tfm)
{
	caam_exit_common(crypto_skcipher_ctx(tfm));
}

static void caam_aead_exit(struct crypto_aead *tfm)
{
	caam_exit_common(crypto_aead_ctx(tfm));
}

void caam_algapi_exit(void)
{
	int i;

	for (i = 0; i < ARRAY_SIZE(driver_aeads); i++) {
		struct caam_aead_alg *t_alg = driver_aeads + i;

		if (t_alg->registered)
			crypto_unregister_aead(&t_alg->aead);
	}

	for (i = 0; i < ARRAY_SIZE(driver_algs); i++) {
		struct caam_skcipher_alg *t_alg = driver_algs + i;

		if (t_alg->registered)
			crypto_unregister_skcipher(&t_alg->skcipher);
	}
}

static void caam_skcipher_alg_init(struct caam_skcipher_alg *t_alg)
{
	struct skcipher_alg *alg = &t_alg->skcipher;

	alg->base.cra_module = THIS_MODULE;
	alg->base.cra_priority = CAAM_CRA_PRIORITY;
	alg->base.cra_ctxsize = sizeof(struct caam_ctx);
	alg->base.cra_flags = CRYPTO_ALG_ASYNC | CRYPTO_ALG_KERN_DRIVER_ONLY;

	alg->init = caam_cra_init;
	alg->exit = caam_cra_exit;
}

static void caam_aead_alg_init(struct caam_aead_alg *t_alg)
{
	struct aead_alg *alg = &t_alg->aead;

	alg->base.cra_module = THIS_MODULE;
	alg->base.cra_priority = CAAM_CRA_PRIORITY;
	alg->base.cra_ctxsize = sizeof(struct caam_ctx);
	alg->base.cra_flags = CRYPTO_ALG_ASYNC | CRYPTO_ALG_KERN_DRIVER_ONLY;

	alg->init = caam_aead_init;
	alg->exit = caam_aead_exit;
}

int caam_algapi_init(struct device *ctrldev)
{
	struct caam_drv_private *priv = dev_get_drvdata(ctrldev);
	int i = 0, err = 0;
	u32 aes_vid, aes_inst, des_inst, md_vid, md_inst, ccha_inst, ptha_inst;
	unsigned int md_limit = SHA512_DIGEST_SIZE;
	bool registered = false, gcm_support;

	/*
	 * Register crypto algorithms the device supports.
	 * First, detect presence and attributes of DES, AES, and MD blocks.
	 */
	if (priv->era < 10) {
		struct caam_perfmon __iomem *perfmon = &priv->jr[0]->perfmon;
		u32 cha_vid, cha_inst, aes_rn;

		cha_vid = rd_reg32(&perfmon->cha_id_ls);
		aes_vid = cha_vid & CHA_ID_LS_AES_MASK;
		md_vid = (cha_vid & CHA_ID_LS_MD_MASK) >> CHA_ID_LS_MD_SHIFT;

		cha_inst = rd_reg32(&perfmon->cha_num_ls);
		des_inst = (cha_inst & CHA_ID_LS_DES_MASK) >>
			   CHA_ID_LS_DES_SHIFT;
		aes_inst = cha_inst & CHA_ID_LS_AES_MASK;
		md_inst = (cha_inst & CHA_ID_LS_MD_MASK) >> CHA_ID_LS_MD_SHIFT;
		ccha_inst = 0;
		ptha_inst = 0;

		aes_rn = rd_reg32(&perfmon->cha_rev_ls) & CHA_ID_LS_AES_MASK;
		gcm_support = !(aes_vid == CHA_VER_VID_AES_LP && aes_rn < 8);
	} else {
		struct version_regs __iomem *vreg = &priv->jr[0]->vreg;
		u32 aesa, mdha;

		aesa = rd_reg32(&vreg->aesa);
		mdha = rd_reg32(&vreg->mdha);

		aes_vid = (aesa & CHA_VER_VID_MASK) >> CHA_VER_VID_SHIFT;
		md_vid = (mdha & CHA_VER_VID_MASK) >> CHA_VER_VID_SHIFT;

		des_inst = rd_reg32(&vreg->desa) & CHA_VER_NUM_MASK;
		aes_inst = aesa & CHA_VER_NUM_MASK;
		md_inst = mdha & CHA_VER_NUM_MASK;
<<<<<<< HEAD
		ccha_inst = rd_reg32(&vreg->ccha) & CHA_VER_NUM_MASK;
		ptha_inst = rd_reg32(&vreg->ptha) & CHA_VER_NUM_MASK;
		arc4_inst = rd_reg32(&vreg->afha) & CHA_VER_NUM_MASK;
=======
		ccha_inst = rd_reg32(&priv->ctrl->vreg.ccha) & CHA_VER_NUM_MASK;
		ptha_inst = rd_reg32(&priv->ctrl->vreg.ptha) & CHA_VER_NUM_MASK;
>>>>>>> d22f99d2

		gcm_support = aesa & CHA_VER_MISC_AES_GCM;
	}

	/* If MD is present, limit digest size based on LP256 */
	if (md_inst && md_vid  == CHA_VER_VID_MD_LP256)
		md_limit = SHA256_DIGEST_SIZE;

	for (i = 0; i < ARRAY_SIZE(driver_algs); i++) {
		struct caam_skcipher_alg *t_alg = driver_algs + i;
		u32 alg_sel = t_alg->caam.class1_alg_type & OP_ALG_ALGSEL_MASK;

		/* Skip DES algorithms if not supported by device */
		if (!des_inst &&
		    ((alg_sel == OP_ALG_ALGSEL_3DES) ||
		     (alg_sel == OP_ALG_ALGSEL_DES)))
				continue;

		/* Skip AES algorithms if not supported by device */
		if (!aes_inst && (alg_sel == OP_ALG_ALGSEL_AES))
				continue;

		/*
		 * Check support for AES modes not available
		 * on LP devices.
		 */
		if (aes_vid == CHA_VER_VID_AES_LP &&
		    (t_alg->caam.class1_alg_type & OP_ALG_AAI_MASK) ==
		    OP_ALG_AAI_XTS)
			continue;

		caam_skcipher_alg_init(t_alg);

		err = crypto_register_skcipher(&t_alg->skcipher);
		if (err) {
			pr_warn("%s alg registration failed\n",
				t_alg->skcipher.base.cra_driver_name);
			continue;
		}

		t_alg->registered = true;
		registered = true;
	}

	for (i = 0; i < ARRAY_SIZE(driver_aeads); i++) {
		struct caam_aead_alg *t_alg = driver_aeads + i;
		u32 c1_alg_sel = t_alg->caam.class1_alg_type &
				 OP_ALG_ALGSEL_MASK;
		u32 c2_alg_sel = t_alg->caam.class2_alg_type &
				 OP_ALG_ALGSEL_MASK;
		u32 alg_aai = t_alg->caam.class1_alg_type & OP_ALG_AAI_MASK;

		/* Skip DES algorithms if not supported by device */
		if (!des_inst &&
		    ((c1_alg_sel == OP_ALG_ALGSEL_3DES) ||
		     (c1_alg_sel == OP_ALG_ALGSEL_DES)))
				continue;

		/* Skip AES algorithms if not supported by device */
		if (!aes_inst && (c1_alg_sel == OP_ALG_ALGSEL_AES))
				continue;

		/* Skip CHACHA20 algorithms if not supported by device */
		if (c1_alg_sel == OP_ALG_ALGSEL_CHACHA20 && !ccha_inst)
			continue;

		/* Skip POLY1305 algorithms if not supported by device */
		if (c2_alg_sel == OP_ALG_ALGSEL_POLY1305 && !ptha_inst)
			continue;

		/* Skip GCM algorithms if not supported by device */
		if (c1_alg_sel == OP_ALG_ALGSEL_AES &&
		    alg_aai == OP_ALG_AAI_GCM && !gcm_support)
			continue;

		/*
		 * Skip algorithms requiring message digests
		 * if MD or MD size is not supported by device.
		 */
		if (is_mdha(c2_alg_sel) &&
		    (!md_inst || t_alg->aead.maxauthsize > md_limit))
			continue;

		caam_aead_alg_init(t_alg);

		err = crypto_register_aead(&t_alg->aead);
		if (err) {
			pr_warn("%s alg registration failed\n",
				t_alg->aead.base.cra_driver_name);
			continue;
		}

		t_alg->registered = true;
		registered = true;
	}

	if (registered)
		pr_info("caam algorithms registered in /proc/crypto\n");

	return err;
}<|MERGE_RESOLUTION|>--- conflicted
+++ resolved
@@ -840,13 +840,6 @@
 	return skcipher_setkey(skcipher, key, keylen, ctx1_iv_off);
 }
 
-<<<<<<< HEAD
-static int arc4_skcipher_setkey(struct crypto_skcipher *skcipher,
-				const u8 *key, unsigned int keylen)
-{
-	return skcipher_setkey(skcipher, key, keylen, 0);
-}
-
 #ifdef CONFIG_CRYPTO_DEV_FSL_CAAM_TK_API
 static int tk_skcipher_setkey(struct crypto_skcipher *skcipher,
 			      const u8 *key, unsigned int keylen)
@@ -906,8 +899,6 @@
 }
 #endif /* CONFIG_CRYPTO_DEV_FSL_CAAM_TK_API */
 
-=======
->>>>>>> d22f99d2
 static int des_skcipher_setkey(struct crypto_skcipher *skcipher,
 			       const u8 *key, unsigned int keylen)
 {
@@ -3610,14 +3601,8 @@
 		des_inst = rd_reg32(&vreg->desa) & CHA_VER_NUM_MASK;
 		aes_inst = aesa & CHA_VER_NUM_MASK;
 		md_inst = mdha & CHA_VER_NUM_MASK;
-<<<<<<< HEAD
 		ccha_inst = rd_reg32(&vreg->ccha) & CHA_VER_NUM_MASK;
 		ptha_inst = rd_reg32(&vreg->ptha) & CHA_VER_NUM_MASK;
-		arc4_inst = rd_reg32(&vreg->afha) & CHA_VER_NUM_MASK;
-=======
-		ccha_inst = rd_reg32(&priv->ctrl->vreg.ccha) & CHA_VER_NUM_MASK;
-		ptha_inst = rd_reg32(&priv->ctrl->vreg.ptha) & CHA_VER_NUM_MASK;
->>>>>>> d22f99d2
 
 		gcm_support = aesa & CHA_VER_MISC_AES_GCM;
 	}
