--- conflicted
+++ resolved
@@ -212,12 +212,9 @@
 	 * broadcast must be assigned after the vendor hook.
 	 */
 	trace_android_vh_cpu_idle_enter(&index, dev);
-<<<<<<< HEAD
-=======
 	if (index < 0)
 		return index;
 
->>>>>>> 58aa0f28
 	target_state = &drv->states[index];
 	broadcast = !!(target_state->flags & CPUIDLE_FLAG_TIMER_STOP);
 
