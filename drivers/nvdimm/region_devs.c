// SPDX-License-Identifier: GPL-2.0-only
/*
 * Copyright(c) 2013-2015 Intel Corporation. All rights reserved.
 */
#include <linux/scatterlist.h>
#include <linux/highmem.h>
#include <linux/sched.h>
#include <linux/slab.h>
#include <linux/hash.h>
#include <linux/sort.h>
#include <linux/io.h>
#include <linux/nd.h>
#include "nd-core.h"
#include "nd.h"

/*
 * For readq() and writeq() on 32-bit builds, the hi-lo, lo-hi order is
 * irrelevant.
 */
#include <linux/io-64-nonatomic-hi-lo.h>

static DEFINE_IDA(region_ida);
static DEFINE_PER_CPU(int, flush_idx);

static int nvdimm_map_flush(struct device *dev, struct nvdimm *nvdimm, int dimm,
		struct nd_region_data *ndrd)
{
	int i, j;

	dev_dbg(dev, "%s: map %d flush address%s\n", nvdimm_name(nvdimm),
			nvdimm->num_flush, nvdimm->num_flush == 1 ? "" : "es");
	for (i = 0; i < (1 << ndrd->hints_shift); i++) {
		struct resource *res = &nvdimm->flush_wpq[i];
		unsigned long pfn = PHYS_PFN(res->start);
		void __iomem *flush_page;

		/* check if flush hints share a page */
		for (j = 0; j < i; j++) {
			struct resource *res_j = &nvdimm->flush_wpq[j];
			unsigned long pfn_j = PHYS_PFN(res_j->start);

			if (pfn == pfn_j)
				break;
		}

		if (j < i)
			flush_page = (void __iomem *) ((unsigned long)
					ndrd_get_flush_wpq(ndrd, dimm, j)
					& PAGE_MASK);
		else
			flush_page = devm_nvdimm_ioremap(dev,
					PFN_PHYS(pfn), PAGE_SIZE);
		if (!flush_page)
			return -ENXIO;
		ndrd_set_flush_wpq(ndrd, dimm, i, flush_page
				+ (res->start & ~PAGE_MASK));
	}

	return 0;
}

int nd_region_activate(struct nd_region *nd_region)
{
	int i, j, num_flush = 0;
	struct nd_region_data *ndrd;
	struct device *dev = &nd_region->dev;
	size_t flush_data_size = sizeof(void *);

	nvdimm_bus_lock(&nd_region->dev);
	for (i = 0; i < nd_region->ndr_mappings; i++) {
		struct nd_mapping *nd_mapping = &nd_region->mapping[i];
		struct nvdimm *nvdimm = nd_mapping->nvdimm;

		if (test_bit(NDD_SECURITY_OVERWRITE, &nvdimm->flags)) {
			nvdimm_bus_unlock(&nd_region->dev);
			return -EBUSY;
		}

		/* at least one null hint slot per-dimm for the "no-hint" case */
		flush_data_size += sizeof(void *);
		num_flush = min_not_zero(num_flush, nvdimm->num_flush);
		if (!nvdimm->num_flush)
			continue;
		flush_data_size += nvdimm->num_flush * sizeof(void *);
	}
	nvdimm_bus_unlock(&nd_region->dev);

	ndrd = devm_kzalloc(dev, sizeof(*ndrd) + flush_data_size, GFP_KERNEL);
	if (!ndrd)
		return -ENOMEM;
	dev_set_drvdata(dev, ndrd);

	if (!num_flush)
		return 0;

	ndrd->hints_shift = ilog2(num_flush);
	for (i = 0; i < nd_region->ndr_mappings; i++) {
		struct nd_mapping *nd_mapping = &nd_region->mapping[i];
		struct nvdimm *nvdimm = nd_mapping->nvdimm;
		int rc = nvdimm_map_flush(&nd_region->dev, nvdimm, i, ndrd);

		if (rc)
			return rc;
	}

	/*
	 * Clear out entries that are duplicates. This should prevent the
	 * extra flushings.
	 */
	for (i = 0; i < nd_region->ndr_mappings - 1; i++) {
		/* ignore if NULL already */
		if (!ndrd_get_flush_wpq(ndrd, i, 0))
			continue;

		for (j = i + 1; j < nd_region->ndr_mappings; j++)
			if (ndrd_get_flush_wpq(ndrd, i, 0) ==
			    ndrd_get_flush_wpq(ndrd, j, 0))
				ndrd_set_flush_wpq(ndrd, j, 0, NULL);
	}

	return 0;
}

static void nd_region_release(struct device *dev)
{
	struct nd_region *nd_region = to_nd_region(dev);
	u16 i;

	for (i = 0; i < nd_region->ndr_mappings; i++) {
		struct nd_mapping *nd_mapping = &nd_region->mapping[i];
		struct nvdimm *nvdimm = nd_mapping->nvdimm;

		put_device(&nvdimm->dev);
	}
	free_percpu(nd_region->lane);
	ida_simple_remove(&region_ida, nd_region->id);
	if (is_nd_blk(dev))
		kfree(to_nd_blk_region(dev));
	else
		kfree(nd_region);
}

static struct device_type nd_blk_device_type = {
	.name = "nd_blk",
	.release = nd_region_release,
};

static struct device_type nd_pmem_device_type = {
	.name = "nd_pmem",
	.release = nd_region_release,
};

static struct device_type nd_volatile_device_type = {
	.name = "nd_volatile",
	.release = nd_region_release,
};

bool is_nd_pmem(struct device *dev)
{
	return dev ? dev->type == &nd_pmem_device_type : false;
}

bool is_nd_blk(struct device *dev)
{
	return dev ? dev->type == &nd_blk_device_type : false;
}

bool is_nd_volatile(struct device *dev)
{
	return dev ? dev->type == &nd_volatile_device_type : false;
}

struct nd_region *to_nd_region(struct device *dev)
{
	struct nd_region *nd_region = container_of(dev, struct nd_region, dev);

	WARN_ON(dev->type->release != nd_region_release);
	return nd_region;
}
EXPORT_SYMBOL_GPL(to_nd_region);

struct device *nd_region_dev(struct nd_region *nd_region)
{
	if (!nd_region)
		return NULL;
	return &nd_region->dev;
}
EXPORT_SYMBOL_GPL(nd_region_dev);

struct nd_blk_region *to_nd_blk_region(struct device *dev)
{
	struct nd_region *nd_region = to_nd_region(dev);

	WARN_ON(!is_nd_blk(dev));
	return container_of(nd_region, struct nd_blk_region, nd_region);
}
EXPORT_SYMBOL_GPL(to_nd_blk_region);

void *nd_region_provider_data(struct nd_region *nd_region)
{
	return nd_region->provider_data;
}
EXPORT_SYMBOL_GPL(nd_region_provider_data);

void *nd_blk_region_provider_data(struct nd_blk_region *ndbr)
{
	return ndbr->blk_provider_data;
}
EXPORT_SYMBOL_GPL(nd_blk_region_provider_data);

void nd_blk_region_set_provider_data(struct nd_blk_region *ndbr, void *data)
{
	ndbr->blk_provider_data = data;
}
EXPORT_SYMBOL_GPL(nd_blk_region_set_provider_data);

/**
 * nd_region_to_nstype() - region to an integer namespace type
 * @nd_region: region-device to interrogate
 *
 * This is the 'nstype' attribute of a region as well, an input to the
 * MODALIAS for namespace devices, and bit number for a nvdimm_bus to match
 * namespace devices with namespace drivers.
 */
int nd_region_to_nstype(struct nd_region *nd_region)
{
	if (is_memory(&nd_region->dev)) {
		u16 i, alias;

		for (i = 0, alias = 0; i < nd_region->ndr_mappings; i++) {
			struct nd_mapping *nd_mapping = &nd_region->mapping[i];
			struct nvdimm *nvdimm = nd_mapping->nvdimm;

			if (test_bit(NDD_ALIASING, &nvdimm->flags))
				alias++;
		}
		if (alias)
			return ND_DEVICE_NAMESPACE_PMEM;
		else
			return ND_DEVICE_NAMESPACE_IO;
	} else if (is_nd_blk(&nd_region->dev)) {
		return ND_DEVICE_NAMESPACE_BLK;
	}

	return 0;
}
EXPORT_SYMBOL(nd_region_to_nstype);

static ssize_t size_show(struct device *dev,
		struct device_attribute *attr, char *buf)
{
	struct nd_region *nd_region = to_nd_region(dev);
	unsigned long long size = 0;

	if (is_memory(dev)) {
		size = nd_region->ndr_size;
	} else if (nd_region->ndr_mappings == 1) {
		struct nd_mapping *nd_mapping = &nd_region->mapping[0];

		size = nd_mapping->size;
	}

	return sprintf(buf, "%llu\n", size);
}
static DEVICE_ATTR_RO(size);

static ssize_t deep_flush_show(struct device *dev,
		struct device_attribute *attr, char *buf)
{
	struct nd_region *nd_region = to_nd_region(dev);

	/*
	 * NOTE: in the nvdimm_has_flush() error case this attribute is
	 * not visible.
	 */
	return sprintf(buf, "%d\n", nvdimm_has_flush(nd_region));
}

static ssize_t deep_flush_store(struct device *dev, struct device_attribute *attr,
		const char *buf, size_t len)
{
	bool flush;
	int rc = strtobool(buf, &flush);
	struct nd_region *nd_region = to_nd_region(dev);

	if (rc)
		return rc;
	if (!flush)
		return -EINVAL;
	rc = nvdimm_flush(nd_region, NULL);
	if (rc)
		return rc;

	return len;
}
static DEVICE_ATTR_RW(deep_flush);

static ssize_t mappings_show(struct device *dev,
		struct device_attribute *attr, char *buf)
{
	struct nd_region *nd_region = to_nd_region(dev);

	return sprintf(buf, "%d\n", nd_region->ndr_mappings);
}
static DEVICE_ATTR_RO(mappings);

static ssize_t nstype_show(struct device *dev,
		struct device_attribute *attr, char *buf)
{
	struct nd_region *nd_region = to_nd_region(dev);

	return sprintf(buf, "%d\n", nd_region_to_nstype(nd_region));
}
static DEVICE_ATTR_RO(nstype);

static ssize_t set_cookie_show(struct device *dev,
		struct device_attribute *attr, char *buf)
{
	struct nd_region *nd_region = to_nd_region(dev);
	struct nd_interleave_set *nd_set = nd_region->nd_set;
	ssize_t rc = 0;

	if (is_memory(dev) && nd_set)
		/* pass, should be precluded by region_visible */;
	else
		return -ENXIO;

	/*
	 * The cookie to show depends on which specification of the
	 * labels we are using. If there are not labels then default to
	 * the v1.1 namespace label cookie definition. To read all this
	 * data we need to wait for probing to settle.
	 */
	nd_device_lock(dev);
	nvdimm_bus_lock(dev);
	wait_nvdimm_bus_probe_idle(dev);
	if (nd_region->ndr_mappings) {
		struct nd_mapping *nd_mapping = &nd_region->mapping[0];
		struct nvdimm_drvdata *ndd = to_ndd(nd_mapping);

		if (ndd) {
			struct nd_namespace_index *nsindex;

			nsindex = to_namespace_index(ndd, ndd->ns_current);
			rc = sprintf(buf, "%#llx\n",
					nd_region_interleave_set_cookie(nd_region,
						nsindex));
		}
	}
	nvdimm_bus_unlock(dev);
	nd_device_unlock(dev);

	if (rc)
		return rc;
	return sprintf(buf, "%#llx\n", nd_set->cookie1);
}
static DEVICE_ATTR_RO(set_cookie);

resource_size_t nd_region_available_dpa(struct nd_region *nd_region)
{
	resource_size_t blk_max_overlap = 0, available, overlap;
	int i;

	WARN_ON(!is_nvdimm_bus_locked(&nd_region->dev));

 retry:
	available = 0;
	overlap = blk_max_overlap;
	for (i = 0; i < nd_region->ndr_mappings; i++) {
		struct nd_mapping *nd_mapping = &nd_region->mapping[i];
		struct nvdimm_drvdata *ndd = to_ndd(nd_mapping);

		/* if a dimm is disabled the available capacity is zero */
		if (!ndd)
			return 0;

		if (is_memory(&nd_region->dev)) {
			available += nd_pmem_available_dpa(nd_region,
					nd_mapping, &overlap);
			if (overlap > blk_max_overlap) {
				blk_max_overlap = overlap;
				goto retry;
			}
		} else if (is_nd_blk(&nd_region->dev))
			available += nd_blk_available_dpa(nd_region);
	}

	return available;
}

resource_size_t nd_region_allocatable_dpa(struct nd_region *nd_region)
{
	resource_size_t available = 0;
	int i;

	if (is_memory(&nd_region->dev))
		available = PHYS_ADDR_MAX;

	WARN_ON(!is_nvdimm_bus_locked(&nd_region->dev));
	for (i = 0; i < nd_region->ndr_mappings; i++) {
		struct nd_mapping *nd_mapping = &nd_region->mapping[i];

		if (is_memory(&nd_region->dev))
			available = min(available,
					nd_pmem_max_contiguous_dpa(nd_region,
								   nd_mapping));
		else if (is_nd_blk(&nd_region->dev))
			available += nd_blk_available_dpa(nd_region);
	}
	if (is_memory(&nd_region->dev))
		return available * nd_region->ndr_mappings;
	return available;
}

static ssize_t available_size_show(struct device *dev,
		struct device_attribute *attr, char *buf)
{
	struct nd_region *nd_region = to_nd_region(dev);
	unsigned long long available = 0;

	/*
	 * Flush in-flight updates and grab a snapshot of the available
	 * size.  Of course, this value is potentially invalidated the
	 * memory nvdimm_bus_lock() is dropped, but that's userspace's
	 * problem to not race itself.
	 */
<<<<<<< HEAD
	device_lock(dev);
=======
	nd_device_lock(dev);
>>>>>>> f7688b48
	nvdimm_bus_lock(dev);
	wait_nvdimm_bus_probe_idle(dev);
	available = nd_region_available_dpa(nd_region);
	nvdimm_bus_unlock(dev);
<<<<<<< HEAD
	device_unlock(dev);
=======
	nd_device_unlock(dev);
>>>>>>> f7688b48

	return sprintf(buf, "%llu\n", available);
}
static DEVICE_ATTR_RO(available_size);

static ssize_t max_available_extent_show(struct device *dev,
		struct device_attribute *attr, char *buf)
{
	struct nd_region *nd_region = to_nd_region(dev);
	unsigned long long available = 0;

<<<<<<< HEAD
	device_lock(dev);
=======
	nd_device_lock(dev);
>>>>>>> f7688b48
	nvdimm_bus_lock(dev);
	wait_nvdimm_bus_probe_idle(dev);
	available = nd_region_allocatable_dpa(nd_region);
	nvdimm_bus_unlock(dev);
<<<<<<< HEAD
	device_unlock(dev);
=======
	nd_device_unlock(dev);
>>>>>>> f7688b48

	return sprintf(buf, "%llu\n", available);
}
static DEVICE_ATTR_RO(max_available_extent);

static ssize_t init_namespaces_show(struct device *dev,
		struct device_attribute *attr, char *buf)
{
	struct nd_region_data *ndrd = dev_get_drvdata(dev);
	ssize_t rc;

	nvdimm_bus_lock(dev);
	if (ndrd)
		rc = sprintf(buf, "%d/%d\n", ndrd->ns_active, ndrd->ns_count);
	else
		rc = -ENXIO;
	nvdimm_bus_unlock(dev);

	return rc;
}
static DEVICE_ATTR_RO(init_namespaces);

static ssize_t namespace_seed_show(struct device *dev,
		struct device_attribute *attr, char *buf)
{
	struct nd_region *nd_region = to_nd_region(dev);
	ssize_t rc;

	nvdimm_bus_lock(dev);
	if (nd_region->ns_seed)
		rc = sprintf(buf, "%s\n", dev_name(nd_region->ns_seed));
	else
		rc = sprintf(buf, "\n");
	nvdimm_bus_unlock(dev);
	return rc;
}
static DEVICE_ATTR_RO(namespace_seed);

static ssize_t btt_seed_show(struct device *dev,
		struct device_attribute *attr, char *buf)
{
	struct nd_region *nd_region = to_nd_region(dev);
	ssize_t rc;

	nvdimm_bus_lock(dev);
	if (nd_region->btt_seed)
		rc = sprintf(buf, "%s\n", dev_name(nd_region->btt_seed));
	else
		rc = sprintf(buf, "\n");
	nvdimm_bus_unlock(dev);

	return rc;
}
static DEVICE_ATTR_RO(btt_seed);

static ssize_t pfn_seed_show(struct device *dev,
		struct device_attribute *attr, char *buf)
{
	struct nd_region *nd_region = to_nd_region(dev);
	ssize_t rc;

	nvdimm_bus_lock(dev);
	if (nd_region->pfn_seed)
		rc = sprintf(buf, "%s\n", dev_name(nd_region->pfn_seed));
	else
		rc = sprintf(buf, "\n");
	nvdimm_bus_unlock(dev);

	return rc;
}
static DEVICE_ATTR_RO(pfn_seed);

static ssize_t dax_seed_show(struct device *dev,
		struct device_attribute *attr, char *buf)
{
	struct nd_region *nd_region = to_nd_region(dev);
	ssize_t rc;

	nvdimm_bus_lock(dev);
	if (nd_region->dax_seed)
		rc = sprintf(buf, "%s\n", dev_name(nd_region->dax_seed));
	else
		rc = sprintf(buf, "\n");
	nvdimm_bus_unlock(dev);

	return rc;
}
static DEVICE_ATTR_RO(dax_seed);

static ssize_t read_only_show(struct device *dev,
		struct device_attribute *attr, char *buf)
{
	struct nd_region *nd_region = to_nd_region(dev);

	return sprintf(buf, "%d\n", nd_region->ro);
}

static ssize_t read_only_store(struct device *dev,
		struct device_attribute *attr, const char *buf, size_t len)
{
	bool ro;
	int rc = strtobool(buf, &ro);
	struct nd_region *nd_region = to_nd_region(dev);

	if (rc)
		return rc;

	nd_region->ro = ro;
	return len;
}
static DEVICE_ATTR_RW(read_only);

static ssize_t region_badblocks_show(struct device *dev,
		struct device_attribute *attr, char *buf)
{
	struct nd_region *nd_region = to_nd_region(dev);
	ssize_t rc;

<<<<<<< HEAD
	device_lock(dev);
=======
	nd_device_lock(dev);
>>>>>>> f7688b48
	if (dev->driver)
		rc = badblocks_show(&nd_region->bb, buf, 0);
	else
		rc = -ENXIO;
<<<<<<< HEAD
	device_unlock(dev);
=======
	nd_device_unlock(dev);
>>>>>>> f7688b48

	return rc;
}
static DEVICE_ATTR(badblocks, 0444, region_badblocks_show, NULL);

static ssize_t resource_show(struct device *dev,
		struct device_attribute *attr, char *buf)
{
	struct nd_region *nd_region = to_nd_region(dev);

	return sprintf(buf, "%#llx\n", nd_region->ndr_start);
}
static DEVICE_ATTR_RO(resource);

static ssize_t persistence_domain_show(struct device *dev,
		struct device_attribute *attr, char *buf)
{
	struct nd_region *nd_region = to_nd_region(dev);

	if (test_bit(ND_REGION_PERSIST_CACHE, &nd_region->flags))
		return sprintf(buf, "cpu_cache\n");
	else if (test_bit(ND_REGION_PERSIST_MEMCTRL, &nd_region->flags))
		return sprintf(buf, "memory_controller\n");
	else
		return sprintf(buf, "\n");
}
static DEVICE_ATTR_RO(persistence_domain);

static struct attribute *nd_region_attributes[] = {
	&dev_attr_size.attr,
	&dev_attr_nstype.attr,
	&dev_attr_mappings.attr,
	&dev_attr_btt_seed.attr,
	&dev_attr_pfn_seed.attr,
	&dev_attr_dax_seed.attr,
	&dev_attr_deep_flush.attr,
	&dev_attr_read_only.attr,
	&dev_attr_set_cookie.attr,
	&dev_attr_available_size.attr,
	&dev_attr_max_available_extent.attr,
	&dev_attr_namespace_seed.attr,
	&dev_attr_init_namespaces.attr,
	&dev_attr_badblocks.attr,
	&dev_attr_resource.attr,
	&dev_attr_persistence_domain.attr,
	NULL,
};

static umode_t region_visible(struct kobject *kobj, struct attribute *a, int n)
{
	struct device *dev = container_of(kobj, typeof(*dev), kobj);
	struct nd_region *nd_region = to_nd_region(dev);
	struct nd_interleave_set *nd_set = nd_region->nd_set;
	int type = nd_region_to_nstype(nd_region);

	if (!is_memory(dev) && a == &dev_attr_pfn_seed.attr)
		return 0;

	if (!is_memory(dev) && a == &dev_attr_dax_seed.attr)
		return 0;

	if (!is_memory(dev) && a == &dev_attr_badblocks.attr)
		return 0;

	if (a == &dev_attr_resource.attr) {
		if (is_memory(dev))
			return 0400;
		else
			return 0;
	}

	if (a == &dev_attr_deep_flush.attr) {
		int has_flush = nvdimm_has_flush(nd_region);

		if (has_flush == 1)
			return a->mode;
		else if (has_flush == 0)
			return 0444;
		else
			return 0;
	}

	if (a == &dev_attr_persistence_domain.attr) {
		if ((nd_region->flags & (BIT(ND_REGION_PERSIST_CACHE)
					| BIT(ND_REGION_PERSIST_MEMCTRL))) == 0)
			return 0;
		return a->mode;
	}

	if (a != &dev_attr_set_cookie.attr
			&& a != &dev_attr_available_size.attr)
		return a->mode;

	if ((type == ND_DEVICE_NAMESPACE_PMEM
				|| type == ND_DEVICE_NAMESPACE_BLK)
			&& a == &dev_attr_available_size.attr)
		return a->mode;
	else if (is_memory(dev) && nd_set)
		return a->mode;

	return 0;
}

struct attribute_group nd_region_attribute_group = {
	.attrs = nd_region_attributes,
	.is_visible = region_visible,
};
EXPORT_SYMBOL_GPL(nd_region_attribute_group);

u64 nd_region_interleave_set_cookie(struct nd_region *nd_region,
		struct nd_namespace_index *nsindex)
{
	struct nd_interleave_set *nd_set = nd_region->nd_set;

	if (!nd_set)
		return 0;

	if (nsindex && __le16_to_cpu(nsindex->major) == 1
			&& __le16_to_cpu(nsindex->minor) == 1)
		return nd_set->cookie1;
	return nd_set->cookie2;
}

u64 nd_region_interleave_set_altcookie(struct nd_region *nd_region)
{
	struct nd_interleave_set *nd_set = nd_region->nd_set;

	if (nd_set)
		return nd_set->altcookie;
	return 0;
}

void nd_mapping_free_labels(struct nd_mapping *nd_mapping)
{
	struct nd_label_ent *label_ent, *e;

	lockdep_assert_held(&nd_mapping->lock);
	list_for_each_entry_safe(label_ent, e, &nd_mapping->labels, list) {
		list_del(&label_ent->list);
		kfree(label_ent);
	}
}

/*
 * When a namespace is activated create new seeds for the next
 * namespace, or namespace-personality to be configured.
 */
void nd_region_advance_seeds(struct nd_region *nd_region, struct device *dev)
{
	nvdimm_bus_lock(dev);
	if (nd_region->ns_seed == dev) {
		nd_region_create_ns_seed(nd_region);
	} else if (is_nd_btt(dev)) {
		struct nd_btt *nd_btt = to_nd_btt(dev);

		if (nd_region->btt_seed == dev)
			nd_region_create_btt_seed(nd_region);
		if (nd_region->ns_seed == &nd_btt->ndns->dev)
			nd_region_create_ns_seed(nd_region);
	} else if (is_nd_pfn(dev)) {
		struct nd_pfn *nd_pfn = to_nd_pfn(dev);

		if (nd_region->pfn_seed == dev)
			nd_region_create_pfn_seed(nd_region);
		if (nd_region->ns_seed == &nd_pfn->ndns->dev)
			nd_region_create_ns_seed(nd_region);
	} else if (is_nd_dax(dev)) {
		struct nd_dax *nd_dax = to_nd_dax(dev);

		if (nd_region->dax_seed == dev)
			nd_region_create_dax_seed(nd_region);
		if (nd_region->ns_seed == &nd_dax->nd_pfn.ndns->dev)
			nd_region_create_ns_seed(nd_region);
	}
	nvdimm_bus_unlock(dev);
}

static ssize_t mappingN(struct device *dev, char *buf, int n)
{
	struct nd_region *nd_region = to_nd_region(dev);
	struct nd_mapping *nd_mapping;
	struct nvdimm *nvdimm;

	if (n >= nd_region->ndr_mappings)
		return -ENXIO;
	nd_mapping = &nd_region->mapping[n];
	nvdimm = nd_mapping->nvdimm;

	return sprintf(buf, "%s,%llu,%llu,%d\n", dev_name(&nvdimm->dev),
			nd_mapping->start, nd_mapping->size,
			nd_mapping->position);
}

#define REGION_MAPPING(idx) \
static ssize_t mapping##idx##_show(struct device *dev,		\
		struct device_attribute *attr, char *buf)	\
{								\
	return mappingN(dev, buf, idx);				\
}								\
static DEVICE_ATTR_RO(mapping##idx)

/*
 * 32 should be enough for a while, even in the presence of socket
 * interleave a 32-way interleave set is a degenerate case.
 */
REGION_MAPPING(0);
REGION_MAPPING(1);
REGION_MAPPING(2);
REGION_MAPPING(3);
REGION_MAPPING(4);
REGION_MAPPING(5);
REGION_MAPPING(6);
REGION_MAPPING(7);
REGION_MAPPING(8);
REGION_MAPPING(9);
REGION_MAPPING(10);
REGION_MAPPING(11);
REGION_MAPPING(12);
REGION_MAPPING(13);
REGION_MAPPING(14);
REGION_MAPPING(15);
REGION_MAPPING(16);
REGION_MAPPING(17);
REGION_MAPPING(18);
REGION_MAPPING(19);
REGION_MAPPING(20);
REGION_MAPPING(21);
REGION_MAPPING(22);
REGION_MAPPING(23);
REGION_MAPPING(24);
REGION_MAPPING(25);
REGION_MAPPING(26);
REGION_MAPPING(27);
REGION_MAPPING(28);
REGION_MAPPING(29);
REGION_MAPPING(30);
REGION_MAPPING(31);

static umode_t mapping_visible(struct kobject *kobj, struct attribute *a, int n)
{
	struct device *dev = container_of(kobj, struct device, kobj);
	struct nd_region *nd_region = to_nd_region(dev);

	if (n < nd_region->ndr_mappings)
		return a->mode;
	return 0;
}

static struct attribute *mapping_attributes[] = {
	&dev_attr_mapping0.attr,
	&dev_attr_mapping1.attr,
	&dev_attr_mapping2.attr,
	&dev_attr_mapping3.attr,
	&dev_attr_mapping4.attr,
	&dev_attr_mapping5.attr,
	&dev_attr_mapping6.attr,
	&dev_attr_mapping7.attr,
	&dev_attr_mapping8.attr,
	&dev_attr_mapping9.attr,
	&dev_attr_mapping10.attr,
	&dev_attr_mapping11.attr,
	&dev_attr_mapping12.attr,
	&dev_attr_mapping13.attr,
	&dev_attr_mapping14.attr,
	&dev_attr_mapping15.attr,
	&dev_attr_mapping16.attr,
	&dev_attr_mapping17.attr,
	&dev_attr_mapping18.attr,
	&dev_attr_mapping19.attr,
	&dev_attr_mapping20.attr,
	&dev_attr_mapping21.attr,
	&dev_attr_mapping22.attr,
	&dev_attr_mapping23.attr,
	&dev_attr_mapping24.attr,
	&dev_attr_mapping25.attr,
	&dev_attr_mapping26.attr,
	&dev_attr_mapping27.attr,
	&dev_attr_mapping28.attr,
	&dev_attr_mapping29.attr,
	&dev_attr_mapping30.attr,
	&dev_attr_mapping31.attr,
	NULL,
};

struct attribute_group nd_mapping_attribute_group = {
	.is_visible = mapping_visible,
	.attrs = mapping_attributes,
};
EXPORT_SYMBOL_GPL(nd_mapping_attribute_group);

int nd_blk_region_init(struct nd_region *nd_region)
{
	struct device *dev = &nd_region->dev;
	struct nvdimm_bus *nvdimm_bus = walk_to_nvdimm_bus(dev);

	if (!is_nd_blk(dev))
		return 0;

	if (nd_region->ndr_mappings < 1) {
		dev_dbg(dev, "invalid BLK region\n");
		return -ENXIO;
	}

	return to_nd_blk_region(dev)->enable(nvdimm_bus, dev);
}

/**
 * nd_region_acquire_lane - allocate and lock a lane
 * @nd_region: region id and number of lanes possible
 *
 * A lane correlates to a BLK-data-window and/or a log slot in the BTT.
 * We optimize for the common case where there are 256 lanes, one
 * per-cpu.  For larger systems we need to lock to share lanes.  For now
 * this implementation assumes the cost of maintaining an allocator for
 * free lanes is on the order of the lock hold time, so it implements a
 * static lane = cpu % num_lanes mapping.
 *
 * In the case of a BTT instance on top of a BLK namespace a lane may be
 * acquired recursively.  We lock on the first instance.
 *
 * In the case of a BTT instance on top of PMEM, we only acquire a lane
 * for the BTT metadata updates.
 */
unsigned int nd_region_acquire_lane(struct nd_region *nd_region)
{
	unsigned int cpu, lane;

	cpu = get_cpu();
	if (nd_region->num_lanes < nr_cpu_ids) {
		struct nd_percpu_lane *ndl_lock, *ndl_count;

		lane = cpu % nd_region->num_lanes;
		ndl_count = per_cpu_ptr(nd_region->lane, cpu);
		ndl_lock = per_cpu_ptr(nd_region->lane, lane);
		if (ndl_count->count++ == 0)
			spin_lock(&ndl_lock->lock);
	} else
		lane = cpu;

	return lane;
}
EXPORT_SYMBOL(nd_region_acquire_lane);

void nd_region_release_lane(struct nd_region *nd_region, unsigned int lane)
{
	if (nd_region->num_lanes < nr_cpu_ids) {
		unsigned int cpu = get_cpu();
		struct nd_percpu_lane *ndl_lock, *ndl_count;

		ndl_count = per_cpu_ptr(nd_region->lane, cpu);
		ndl_lock = per_cpu_ptr(nd_region->lane, lane);
		if (--ndl_count->count == 0)
			spin_unlock(&ndl_lock->lock);
		put_cpu();
	}
	put_cpu();
}
EXPORT_SYMBOL(nd_region_release_lane);

static struct nd_region *nd_region_create(struct nvdimm_bus *nvdimm_bus,
		struct nd_region_desc *ndr_desc, struct device_type *dev_type,
		const char *caller)
{
	struct nd_region *nd_region;
	struct device *dev;
	void *region_buf;
	unsigned int i;
	int ro = 0;

	for (i = 0; i < ndr_desc->num_mappings; i++) {
		struct nd_mapping_desc *mapping = &ndr_desc->mapping[i];
		struct nvdimm *nvdimm = mapping->nvdimm;

		if ((mapping->start | mapping->size) % PAGE_SIZE) {
			dev_err(&nvdimm_bus->dev,
				"%s: %s mapping%d is not %ld aligned\n",
				caller, dev_name(&nvdimm->dev), i, PAGE_SIZE);
			return NULL;
		}

		if (test_bit(NDD_UNARMED, &nvdimm->flags))
			ro = 1;

		if (test_bit(NDD_NOBLK, &nvdimm->flags)
				&& dev_type == &nd_blk_device_type) {
			dev_err(&nvdimm_bus->dev, "%s: %s mapping%d is not BLK capable\n",
					caller, dev_name(&nvdimm->dev), i);
			return NULL;
		}
	}

	if (dev_type == &nd_blk_device_type) {
		struct nd_blk_region_desc *ndbr_desc;
		struct nd_blk_region *ndbr;

		ndbr_desc = to_blk_region_desc(ndr_desc);
		ndbr = kzalloc(sizeof(*ndbr) + sizeof(struct nd_mapping)
				* ndr_desc->num_mappings,
				GFP_KERNEL);
		if (ndbr) {
			nd_region = &ndbr->nd_region;
			ndbr->enable = ndbr_desc->enable;
			ndbr->do_io = ndbr_desc->do_io;
		}
		region_buf = ndbr;
	} else {
		nd_region = kzalloc(struct_size(nd_region, mapping,
						ndr_desc->num_mappings),
				    GFP_KERNEL);
		region_buf = nd_region;
	}

	if (!region_buf)
		return NULL;
	nd_region->id = ida_simple_get(&region_ida, 0, 0, GFP_KERNEL);
	if (nd_region->id < 0)
		goto err_id;

	nd_region->lane = alloc_percpu(struct nd_percpu_lane);
	if (!nd_region->lane)
		goto err_percpu;

        for (i = 0; i < nr_cpu_ids; i++) {
		struct nd_percpu_lane *ndl;

		ndl = per_cpu_ptr(nd_region->lane, i);
		spin_lock_init(&ndl->lock);
		ndl->count = 0;
	}

	for (i = 0; i < ndr_desc->num_mappings; i++) {
		struct nd_mapping_desc *mapping = &ndr_desc->mapping[i];
		struct nvdimm *nvdimm = mapping->nvdimm;

		nd_region->mapping[i].nvdimm = nvdimm;
		nd_region->mapping[i].start = mapping->start;
		nd_region->mapping[i].size = mapping->size;
		nd_region->mapping[i].position = mapping->position;
		INIT_LIST_HEAD(&nd_region->mapping[i].labels);
		mutex_init(&nd_region->mapping[i].lock);

		get_device(&nvdimm->dev);
	}
	nd_region->ndr_mappings = ndr_desc->num_mappings;
	nd_region->provider_data = ndr_desc->provider_data;
	nd_region->nd_set = ndr_desc->nd_set;
	nd_region->num_lanes = ndr_desc->num_lanes;
	nd_region->flags = ndr_desc->flags;
	nd_region->ro = ro;
	nd_region->numa_node = ndr_desc->numa_node;
	nd_region->target_node = ndr_desc->target_node;
	ida_init(&nd_region->ns_ida);
	ida_init(&nd_region->btt_ida);
	ida_init(&nd_region->pfn_ida);
	ida_init(&nd_region->dax_ida);
	dev = &nd_region->dev;
	dev_set_name(dev, "region%d", nd_region->id);
	dev->parent = &nvdimm_bus->dev;
	dev->type = dev_type;
	dev->groups = ndr_desc->attr_groups;
	dev->of_node = ndr_desc->of_node;
	nd_region->ndr_size = resource_size(ndr_desc->res);
	nd_region->ndr_start = ndr_desc->res->start;
	if (ndr_desc->flush)
		nd_region->flush = ndr_desc->flush;
	else
		nd_region->flush = NULL;

	nd_device_register(dev);

	return nd_region;

 err_percpu:
	ida_simple_remove(&region_ida, nd_region->id);
 err_id:
	kfree(region_buf);
	return NULL;
}

struct nd_region *nvdimm_pmem_region_create(struct nvdimm_bus *nvdimm_bus,
		struct nd_region_desc *ndr_desc)
{
	ndr_desc->num_lanes = ND_MAX_LANES;
	return nd_region_create(nvdimm_bus, ndr_desc, &nd_pmem_device_type,
			__func__);
}
EXPORT_SYMBOL_GPL(nvdimm_pmem_region_create);

struct nd_region *nvdimm_blk_region_create(struct nvdimm_bus *nvdimm_bus,
		struct nd_region_desc *ndr_desc)
{
	if (ndr_desc->num_mappings > 1)
		return NULL;
	ndr_desc->num_lanes = min(ndr_desc->num_lanes, ND_MAX_LANES);
	return nd_region_create(nvdimm_bus, ndr_desc, &nd_blk_device_type,
			__func__);
}
EXPORT_SYMBOL_GPL(nvdimm_blk_region_create);

struct nd_region *nvdimm_volatile_region_create(struct nvdimm_bus *nvdimm_bus,
		struct nd_region_desc *ndr_desc)
{
	ndr_desc->num_lanes = ND_MAX_LANES;
	return nd_region_create(nvdimm_bus, ndr_desc, &nd_volatile_device_type,
			__func__);
}
EXPORT_SYMBOL_GPL(nvdimm_volatile_region_create);

int nvdimm_flush(struct nd_region *nd_region, struct bio *bio)
{
	int rc = 0;

	if (!nd_region->flush)
		rc = generic_nvdimm_flush(nd_region);
	else {
		if (nd_region->flush(nd_region, bio))
			rc = -EIO;
	}

	return rc;
}
/**
 * nvdimm_flush - flush any posted write queues between the cpu and pmem media
 * @nd_region: blk or interleaved pmem region
 */
int generic_nvdimm_flush(struct nd_region *nd_region)
{
	struct nd_region_data *ndrd = dev_get_drvdata(&nd_region->dev);
	int i, idx;

	/*
	 * Try to encourage some diversity in flush hint addresses
	 * across cpus assuming a limited number of flush hints.
	 */
	idx = this_cpu_read(flush_idx);
	idx = this_cpu_add_return(flush_idx, hash_32(current->pid + idx, 8));

	/*
	 * The first wmb() is needed to 'sfence' all previous writes
	 * such that they are architecturally visible for the platform
	 * buffer flush.  Note that we've already arranged for pmem
	 * writes to avoid the cache via memcpy_flushcache().  The final
	 * wmb() ensures ordering for the NVDIMM flush write.
	 */
	wmb();
	for (i = 0; i < nd_region->ndr_mappings; i++)
		if (ndrd_get_flush_wpq(ndrd, i, 0))
			writeq(1, ndrd_get_flush_wpq(ndrd, i, idx));
	wmb();

	return 0;
}
EXPORT_SYMBOL_GPL(nvdimm_flush);

/**
 * nvdimm_has_flush - determine write flushing requirements
 * @nd_region: blk or interleaved pmem region
 *
 * Returns 1 if writes require flushing
 * Returns 0 if writes do not require flushing
 * Returns -ENXIO if flushing capability can not be determined
 */
int nvdimm_has_flush(struct nd_region *nd_region)
{
	int i;

	/* no nvdimm or pmem api == flushing capability unknown */
	if (nd_region->ndr_mappings == 0
			|| !IS_ENABLED(CONFIG_ARCH_HAS_PMEM_API))
		return -ENXIO;

	for (i = 0; i < nd_region->ndr_mappings; i++) {
		struct nd_mapping *nd_mapping = &nd_region->mapping[i];
		struct nvdimm *nvdimm = nd_mapping->nvdimm;

		/* flush hints present / available */
		if (nvdimm->num_flush)
			return 1;
	}

	/*
	 * The platform defines dimm devices without hints, assume
	 * platform persistence mechanism like ADR
	 */
	return 0;
}
EXPORT_SYMBOL_GPL(nvdimm_has_flush);

int nvdimm_has_cache(struct nd_region *nd_region)
{
	return is_nd_pmem(&nd_region->dev) &&
		!test_bit(ND_REGION_PERSIST_CACHE, &nd_region->flags);
}
EXPORT_SYMBOL_GPL(nvdimm_has_cache);

<<<<<<< HEAD
=======
bool is_nvdimm_sync(struct nd_region *nd_region)
{
	if (is_nd_volatile(&nd_region->dev))
		return true;

	return is_nd_pmem(&nd_region->dev) &&
		!test_bit(ND_REGION_ASYNC, &nd_region->flags);
}
EXPORT_SYMBOL_GPL(is_nvdimm_sync);

>>>>>>> f7688b48
struct conflict_context {
	struct nd_region *nd_region;
	resource_size_t start, size;
};

static int region_conflict(struct device *dev, void *data)
{
	struct nd_region *nd_region;
	struct conflict_context *ctx = data;
	resource_size_t res_end, region_end, region_start;

	if (!is_memory(dev))
		return 0;

	nd_region = to_nd_region(dev);
	if (nd_region == ctx->nd_region)
		return 0;

	res_end = ctx->start + ctx->size;
	region_start = nd_region->ndr_start;
	region_end = region_start + nd_region->ndr_size;
	if (ctx->start >= region_start && ctx->start < region_end)
		return -EBUSY;
	if (res_end > region_start && res_end <= region_end)
		return -EBUSY;
	return 0;
}

int nd_region_conflict(struct nd_region *nd_region, resource_size_t start,
		resource_size_t size)
{
	struct nvdimm_bus *nvdimm_bus = walk_to_nvdimm_bus(&nd_region->dev);
	struct conflict_context ctx = {
		.nd_region = nd_region,
		.start = start,
		.size = size,
	};

	return device_for_each_child(&nvdimm_bus->dev, &ctx, region_conflict);
}

void __exit nd_region_devs_exit(void)
{
	ida_destroy(&region_ida);
}<|MERGE_RESOLUTION|>--- conflicted
+++ resolved
@@ -424,20 +424,12 @@
 	 * memory nvdimm_bus_lock() is dropped, but that's userspace's
 	 * problem to not race itself.
 	 */
-<<<<<<< HEAD
-	device_lock(dev);
-=======
 	nd_device_lock(dev);
->>>>>>> f7688b48
 	nvdimm_bus_lock(dev);
 	wait_nvdimm_bus_probe_idle(dev);
 	available = nd_region_available_dpa(nd_region);
 	nvdimm_bus_unlock(dev);
-<<<<<<< HEAD
-	device_unlock(dev);
-=======
 	nd_device_unlock(dev);
->>>>>>> f7688b48
 
 	return sprintf(buf, "%llu\n", available);
 }
@@ -449,20 +441,12 @@
 	struct nd_region *nd_region = to_nd_region(dev);
 	unsigned long long available = 0;
 
-<<<<<<< HEAD
-	device_lock(dev);
-=======
 	nd_device_lock(dev);
->>>>>>> f7688b48
 	nvdimm_bus_lock(dev);
 	wait_nvdimm_bus_probe_idle(dev);
 	available = nd_region_allocatable_dpa(nd_region);
 	nvdimm_bus_unlock(dev);
-<<<<<<< HEAD
-	device_unlock(dev);
-=======
 	nd_device_unlock(dev);
->>>>>>> f7688b48
 
 	return sprintf(buf, "%llu\n", available);
 }
@@ -581,20 +565,12 @@
 	struct nd_region *nd_region = to_nd_region(dev);
 	ssize_t rc;
 
-<<<<<<< HEAD
-	device_lock(dev);
-=======
 	nd_device_lock(dev);
->>>>>>> f7688b48
 	if (dev->driver)
 		rc = badblocks_show(&nd_region->bb, buf, 0);
 	else
 		rc = -ENXIO;
-<<<<<<< HEAD
-	device_unlock(dev);
-=======
 	nd_device_unlock(dev);
->>>>>>> f7688b48
 
 	return rc;
 }
@@ -1190,8 +1166,6 @@
 }
 EXPORT_SYMBOL_GPL(nvdimm_has_cache);
 
-<<<<<<< HEAD
-=======
 bool is_nvdimm_sync(struct nd_region *nd_region)
 {
 	if (is_nd_volatile(&nd_region->dev))
@@ -1202,7 +1176,6 @@
 }
 EXPORT_SYMBOL_GPL(is_nvdimm_sync);
 
->>>>>>> f7688b48
 struct conflict_context {
 	struct nd_region *nd_region;
 	resource_size_t start, size;
