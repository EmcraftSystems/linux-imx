--- conflicted
+++ resolved
@@ -8,102 +8,6 @@
 
 #include <linux/delay.h>
 #include <linux/pci.h>
-<<<<<<< HEAD
-#include <linux/phy/phy.h>
-#include <linux/platform_device.h>
-#include <linux/pm_runtime.h>
-#include <linux/slab.h>
-
-#include "../pci.h"
-
-#define PCIECAR			0x000010
-#define PCIECCTLR		0x000018
-#define  CONFIG_SEND_ENABLE	BIT(31)
-#define  TYPE0			(0 << 8)
-#define  TYPE1			BIT(8)
-#define PCIECDR			0x000020
-#define PCIEMSR			0x000028
-#define PCIEINTXR		0x000400
-#define PCIEPHYSR		0x0007f0
-#define  PHYRDY			BIT(0)
-#define PCIEMSITXR		0x000840
-
-/* Transfer control */
-#define PCIETCTLR		0x02000
-#define  DL_DOWN		BIT(3)
-#define  CFINIT			BIT(0)
-#define PCIETSTR		0x02004
-#define  DATA_LINK_ACTIVE	BIT(0)
-#define PCIEERRFR		0x02020
-#define  UNSUPPORTED_REQUEST	BIT(4)
-#define PCIEMSIFR		0x02044
-#define PCIEMSIALR		0x02048
-#define  MSIFE			BIT(0)
-#define PCIEMSIAUR		0x0204c
-#define PCIEMSIIER		0x02050
-
-/* root port address */
-#define PCIEPRAR(x)		(0x02080 + ((x) * 0x4))
-
-/* local address reg & mask */
-#define PCIELAR(x)		(0x02200 + ((x) * 0x20))
-#define PCIELAMR(x)		(0x02208 + ((x) * 0x20))
-#define  LAM_PREFETCH		BIT(3)
-#define  LAM_64BIT		BIT(2)
-#define  LAR_ENABLE		BIT(1)
-
-/* PCIe address reg & mask */
-#define PCIEPALR(x)		(0x03400 + ((x) * 0x20))
-#define PCIEPAUR(x)		(0x03404 + ((x) * 0x20))
-#define PCIEPAMR(x)		(0x03408 + ((x) * 0x20))
-#define PCIEPTCTLR(x)		(0x0340c + ((x) * 0x20))
-#define  PAR_ENABLE		BIT(31)
-#define  IO_SPACE		BIT(8)
-
-/* Configuration */
-#define PCICONF(x)		(0x010000 + ((x) * 0x4))
-#define PMCAP(x)		(0x010040 + ((x) * 0x4))
-#define EXPCAP(x)		(0x010070 + ((x) * 0x4))
-#define VCCAP(x)		(0x010100 + ((x) * 0x4))
-
-/* link layer */
-#define IDSETR1			0x011004
-#define TLCTLR			0x011048
-#define MACSR			0x011054
-#define  SPCHGFIN		BIT(4)
-#define  SPCHGFAIL		BIT(6)
-#define  SPCHGSUC		BIT(7)
-#define  LINK_SPEED		(0xf << 16)
-#define  LINK_SPEED_2_5GTS	(1 << 16)
-#define  LINK_SPEED_5_0GTS	(2 << 16)
-#define MACCTLR			0x011058
-#define  MACCTLR_NFTS_MASK	GENMASK(23, 16)	/* The name is from SH7786 */
-#define  SPEED_CHANGE		BIT(24)
-#define  SCRAMBLE_DISABLE	BIT(27)
-#define  LTSMDIS		BIT(31)
-#define  MACCTLR_INIT_VAL	(LTSMDIS | MACCTLR_NFTS_MASK)
-#define PMSR			0x01105c
-#define MACS2R			0x011078
-#define MACCGSPSETR		0x011084
-#define  SPCNGRSN		BIT(31)
-
-/* R-Car H1 PHY */
-#define H1_PCIEPHYADRR		0x04000c
-#define  WRITE_CMD		BIT(16)
-#define  PHY_ACK		BIT(24)
-#define  RATE_POS		12
-#define  LANE_POS		8
-#define  ADR_POS		0
-#define H1_PCIEPHYDOUTR		0x040014
-
-/* R-Car Gen2 PHY */
-#define GEN2_PCIEPHYADDR	0x780
-#define GEN2_PCIEPHYDATA	0x784
-#define GEN2_PCIEPHYCTRL	0x78c
-
-#define INT_PCI_MSI_NR		32
-=======
->>>>>>> d1988041
 
 #include "pcie-rcar.h"
 
@@ -156,27 +60,13 @@
 	return -ETIMEDOUT;
 }
 
-<<<<<<< HEAD
-static struct pci_ops rcar_pcie_ops = {
-	.read	= rcar_pcie_read_conf,
-	.write	= rcar_pcie_write_conf,
-};
-
-static void rcar_pcie_setup_window(int win, struct rcar_pcie *pcie,
-				   struct resource_entry *window)
-=======
 void rcar_pcie_set_outbound(struct rcar_pcie *pcie, int win,
 			    struct resource_entry *window)
->>>>>>> d1988041
 {
 	/* Setup PCIe address space mappings for each resource */
 	struct resource *res = window->res;
 	resource_size_t res_start;
-<<<<<<< HEAD
-	struct resource *res = window->res;
-=======
 	resource_size_t size;
->>>>>>> d1988041
 	u32 mask;
 
 	rcar_pci_write_reg(pcie, 0x00000000, PCIEPTCTLR(win));
@@ -209,302 +99,8 @@
 	rcar_pci_write_reg(pcie, mask, PCIEPTCTLR(win));
 }
 
-<<<<<<< HEAD
-static int rcar_pcie_setup(struct list_head *resource, struct rcar_pcie *pci)
-{
-	struct resource_entry *win;
-	int i = 0;
-
-	/* Setup PCI resources */
-	resource_list_for_each_entry(win, &pci->resources) {
-		struct resource *res = win->res;
-
-		if (!res->flags)
-			continue;
-
-		switch (resource_type(res)) {
-		case IORESOURCE_IO:
-		case IORESOURCE_MEM:
-			rcar_pcie_setup_window(i, pci, win);
-			i++;
-			break;
-		case IORESOURCE_BUS:
-			pci->root_bus_nr = res->start;
-			break;
-		default:
-			continue;
-		}
-
-		pci_add_resource(resource, res);
-	}
-
-	return 1;
-}
-
-static void rcar_pcie_force_speedup(struct rcar_pcie *pcie)
-{
-	struct device *dev = pcie->dev;
-	unsigned int timeout = 1000;
-	u32 macsr;
-
-	if ((rcar_pci_read_reg(pcie, MACS2R) & LINK_SPEED) != LINK_SPEED_5_0GTS)
-		return;
-
-	if (rcar_pci_read_reg(pcie, MACCTLR) & SPEED_CHANGE) {
-		dev_err(dev, "Speed change already in progress\n");
-		return;
-	}
-
-	macsr = rcar_pci_read_reg(pcie, MACSR);
-	if ((macsr & LINK_SPEED) == LINK_SPEED_5_0GTS)
-		goto done;
-
-	/* Set target link speed to 5.0 GT/s */
-	rcar_rmw32(pcie, EXPCAP(12), PCI_EXP_LNKSTA_CLS,
-		   PCI_EXP_LNKSTA_CLS_5_0GB);
-
-	/* Set speed change reason as intentional factor */
-	rcar_rmw32(pcie, MACCGSPSETR, SPCNGRSN, 0);
-
-	/* Clear SPCHGFIN, SPCHGSUC, and SPCHGFAIL */
-	if (macsr & (SPCHGFIN | SPCHGSUC | SPCHGFAIL))
-		rcar_pci_write_reg(pcie, macsr, MACSR);
-
-	/* Start link speed change */
-	rcar_rmw32(pcie, MACCTLR, SPEED_CHANGE, SPEED_CHANGE);
-
-	while (timeout--) {
-		macsr = rcar_pci_read_reg(pcie, MACSR);
-		if (macsr & SPCHGFIN) {
-			/* Clear the interrupt bits */
-			rcar_pci_write_reg(pcie, macsr, MACSR);
-
-			if (macsr & SPCHGFAIL)
-				dev_err(dev, "Speed change failed\n");
-
-			goto done;
-		}
-
-		msleep(1);
-	}
-
-	dev_err(dev, "Speed change timed out\n");
-
-done:
-	dev_info(dev, "Current link speed is %s GT/s\n",
-		 (macsr & LINK_SPEED) == LINK_SPEED_5_0GTS ? "5" : "2.5");
-}
-
-static int rcar_pcie_enable(struct rcar_pcie *pcie)
-{
-	struct device *dev = pcie->dev;
-	struct pci_host_bridge *bridge = pci_host_bridge_from_priv(pcie);
-	struct pci_bus *bus, *child;
-	int ret;
-
-	/* Try setting 5 GT/s link speed */
-	rcar_pcie_force_speedup(pcie);
-
-	rcar_pcie_setup(&bridge->windows, pcie);
-
-	pci_add_flags(PCI_REASSIGN_ALL_BUS);
-
-	bridge->dev.parent = dev;
-	bridge->sysdata = pcie;
-	bridge->busnr = pcie->root_bus_nr;
-	bridge->ops = &rcar_pcie_ops;
-	bridge->map_irq = of_irq_parse_and_map_pci;
-	bridge->swizzle_irq = pci_common_swizzle;
-	if (IS_ENABLED(CONFIG_PCI_MSI))
-		bridge->msi = &pcie->msi.chip;
-
-	ret = pci_scan_root_bus_bridge(bridge);
-	if (ret < 0)
-		return ret;
-
-	bus = bridge->bus;
-
-	pci_bus_size_bridges(bus);
-	pci_bus_assign_resources(bus);
-
-	list_for_each_entry(child, &bus->children, node)
-		pcie_bus_configure_settings(child);
-
-	pci_bus_add_devices(bus);
-
-	return 0;
-}
-
-static int phy_wait_for_ack(struct rcar_pcie *pcie)
-{
-	struct device *dev = pcie->dev;
-	unsigned int timeout = 100;
-
-	while (timeout--) {
-		if (rcar_pci_read_reg(pcie, H1_PCIEPHYADRR) & PHY_ACK)
-			return 0;
-
-		udelay(100);
-	}
-
-	dev_err(dev, "Access to PCIe phy timed out\n");
-
-	return -ETIMEDOUT;
-}
-
-static void phy_write_reg(struct rcar_pcie *pcie,
-			  unsigned int rate, u32 addr,
-			  unsigned int lane, u32 data)
-{
-	u32 phyaddr;
-
-	phyaddr = WRITE_CMD |
-		((rate & 1) << RATE_POS) |
-		((lane & 0xf) << LANE_POS) |
-		((addr & 0xff) << ADR_POS);
-
-	/* Set write data */
-	rcar_pci_write_reg(pcie, data, H1_PCIEPHYDOUTR);
-	rcar_pci_write_reg(pcie, phyaddr, H1_PCIEPHYADRR);
-
-	/* Ignore errors as they will be dealt with if the data link is down */
-	phy_wait_for_ack(pcie);
-
-	/* Clear command */
-	rcar_pci_write_reg(pcie, 0, H1_PCIEPHYDOUTR);
-	rcar_pci_write_reg(pcie, 0, H1_PCIEPHYADRR);
-
-	/* Ignore errors as they will be dealt with if the data link is down */
-	phy_wait_for_ack(pcie);
-}
-
-static int rcar_pcie_wait_for_phyrdy(struct rcar_pcie *pcie)
-{
-	unsigned int timeout = 10;
-
-	while (timeout--) {
-		if (rcar_pci_read_reg(pcie, PCIEPHYSR) & PHYRDY)
-			return 0;
-
-		msleep(5);
-	}
-
-	return -ETIMEDOUT;
-}
-
-static int rcar_pcie_wait_for_dl(struct rcar_pcie *pcie)
-{
-	unsigned int timeout = 10000;
-
-	while (timeout--) {
-		if ((rcar_pci_read_reg(pcie, PCIETSTR) & DATA_LINK_ACTIVE))
-			return 0;
-
-		udelay(5);
-		cpu_relax();
-	}
-
-	return -ETIMEDOUT;
-}
-
-static int rcar_pcie_hw_init(struct rcar_pcie *pcie)
-{
-	int err;
-
-	/* Begin initialization */
-	rcar_pci_write_reg(pcie, 0, PCIETCTLR);
-
-	/* Set mode */
-	rcar_pci_write_reg(pcie, 1, PCIEMSR);
-
-	err = rcar_pcie_wait_for_phyrdy(pcie);
-	if (err)
-		return err;
-
-	/*
-	 * Initial header for port config space is type 1, set the device
-	 * class to match. Hardware takes care of propagating the IDSETR
-	 * settings, so there is no need to bother with a quirk.
-	 */
-	rcar_pci_write_reg(pcie, PCI_CLASS_BRIDGE_PCI << 16, IDSETR1);
-
-	/*
-	 * Setup Secondary Bus Number & Subordinate Bus Number, even though
-	 * they aren't used, to avoid bridge being detected as broken.
-	 */
-	rcar_rmw32(pcie, RCONF(PCI_SECONDARY_BUS), 0xff, 1);
-	rcar_rmw32(pcie, RCONF(PCI_SUBORDINATE_BUS), 0xff, 1);
-
-	/* Initialize default capabilities. */
-	rcar_rmw32(pcie, REXPCAP(0), 0xff, PCI_CAP_ID_EXP);
-	rcar_rmw32(pcie, REXPCAP(PCI_EXP_FLAGS),
-		PCI_EXP_FLAGS_TYPE, PCI_EXP_TYPE_ROOT_PORT << 4);
-	rcar_rmw32(pcie, RCONF(PCI_HEADER_TYPE), 0x7f,
-		PCI_HEADER_TYPE_BRIDGE);
-
-	/* Enable data link layer active state reporting */
-	rcar_rmw32(pcie, REXPCAP(PCI_EXP_LNKCAP), PCI_EXP_LNKCAP_DLLLARC,
-		PCI_EXP_LNKCAP_DLLLARC);
-
-	/* Write out the physical slot number = 0 */
-	rcar_rmw32(pcie, REXPCAP(PCI_EXP_SLTCAP), PCI_EXP_SLTCAP_PSN, 0);
-
-	/* Set the completion timer timeout to the maximum 50ms. */
-	rcar_rmw32(pcie, TLCTLR + 1, 0x3f, 50);
-
-	/* Terminate list of capabilities (Next Capability Offset=0) */
-	rcar_rmw32(pcie, RVCCAP(0), 0xfff00000, 0);
-
-	/* Enable MSI */
-	if (IS_ENABLED(CONFIG_PCI_MSI))
-		rcar_pci_write_reg(pcie, 0x801f0000, PCIEMSITXR);
-
-	rcar_pci_write_reg(pcie, MACCTLR_INIT_VAL, MACCTLR);
-
-	/* Finish initialization - establish a PCI Express link */
-	rcar_pci_write_reg(pcie, CFINIT, PCIETCTLR);
-
-	/* This will timeout if we don't have a link. */
-	err = rcar_pcie_wait_for_dl(pcie);
-	if (err)
-		return err;
-
-	/* Enable INTx interrupts */
-	rcar_rmw32(pcie, PCIEINTXR, 0, 0xF << 8);
-
-	wmb();
-
-	return 0;
-}
-
-static int rcar_pcie_phy_init_h1(struct rcar_pcie *pcie)
-{
-	/* Initialize the phy */
-	phy_write_reg(pcie, 0, 0x42, 0x1, 0x0EC34191);
-	phy_write_reg(pcie, 1, 0x42, 0x1, 0x0EC34180);
-	phy_write_reg(pcie, 0, 0x43, 0x1, 0x00210188);
-	phy_write_reg(pcie, 1, 0x43, 0x1, 0x00210188);
-	phy_write_reg(pcie, 0, 0x44, 0x1, 0x015C0014);
-	phy_write_reg(pcie, 1, 0x44, 0x1, 0x015C0014);
-	phy_write_reg(pcie, 1, 0x4C, 0x1, 0x786174A0);
-	phy_write_reg(pcie, 1, 0x4D, 0x1, 0x048000BB);
-	phy_write_reg(pcie, 0, 0x51, 0x1, 0x079EC062);
-	phy_write_reg(pcie, 0, 0x52, 0x1, 0x20000000);
-	phy_write_reg(pcie, 1, 0x52, 0x1, 0x20000000);
-	phy_write_reg(pcie, 1, 0x56, 0x1, 0x00003806);
-
-	phy_write_reg(pcie, 0, 0x60, 0x1, 0x004B03A5);
-	phy_write_reg(pcie, 0, 0x64, 0x1, 0x3F0F1F0F);
-	phy_write_reg(pcie, 0, 0x66, 0x1, 0x00008000);
-
-	return 0;
-}
-
-static int rcar_pcie_phy_init_gen2(struct rcar_pcie *pcie)
-=======
 void rcar_pcie_set_inbound(struct rcar_pcie *pcie, u64 cpu_addr,
 			   u64 pci_addr, u64 flags, int idx, bool host)
->>>>>>> d1988041
 {
 	/*
 	 * Set up 64-bit inbound regions as the range parser doesn't
@@ -519,205 +115,6 @@
 	if (host)
 		rcar_pci_write_reg(pcie, upper_32_bits(pci_addr),
 				   PCIEPRAR(idx + 1));
-<<<<<<< HEAD
-		rcar_pci_write_reg(pcie, upper_32_bits(cpu_addr),
-				   PCIELAR(idx + 1));
-		rcar_pci_write_reg(pcie, 0, PCIELAMR(idx + 1));
-
-		pci_addr += size;
-		cpu_addr += size;
-		idx += 2;
-
-		if (idx > MAX_NR_INBOUND_MAPS) {
-			dev_err(pcie->dev, "Failed to map inbound regions!\n");
-			return -EINVAL;
-		}
-	}
-	*index = idx;
-
-	return 0;
-}
-
-static int rcar_pcie_parse_map_dma_ranges(struct rcar_pcie *pcie,
-					  struct device_node *np)
-{
-	struct of_pci_range range;
-	struct of_pci_range_parser parser;
-	int index = 0;
-	int err;
-
-	if (of_pci_dma_range_parser_init(&parser, np))
-		return -EINVAL;
-
-	/* Get the dma-ranges from DT */
-	for_each_of_pci_range(&parser, &range) {
-		u64 end = range.cpu_addr + range.size - 1;
-
-		dev_dbg(pcie->dev, "0x%08x 0x%016llx..0x%016llx -> 0x%016llx\n",
-			range.flags, range.cpu_addr, end, range.pci_addr);
-
-		err = rcar_pcie_inbound_ranges(pcie, &range, &index);
-		if (err)
-			return err;
-	}
-
-	return 0;
-}
-
-static const struct of_device_id rcar_pcie_of_match[] = {
-	{ .compatible = "renesas,pcie-r8a7779",
-	  .data = rcar_pcie_phy_init_h1 },
-	{ .compatible = "renesas,pcie-r8a7790",
-	  .data = rcar_pcie_phy_init_gen2 },
-	{ .compatible = "renesas,pcie-r8a7791",
-	  .data = rcar_pcie_phy_init_gen2 },
-	{ .compatible = "renesas,pcie-rcar-gen2",
-	  .data = rcar_pcie_phy_init_gen2 },
-	{ .compatible = "renesas,pcie-r8a7795",
-	  .data = rcar_pcie_phy_init_gen3 },
-	{ .compatible = "renesas,pcie-rcar-gen3",
-	  .data = rcar_pcie_phy_init_gen3 },
-	{},
-};
-
-static int rcar_pcie_probe(struct platform_device *pdev)
-{
-	struct device *dev = &pdev->dev;
-	struct rcar_pcie *pcie;
-	u32 data;
-	int err;
-	int (*phy_init_fn)(struct rcar_pcie *);
-	struct pci_host_bridge *bridge;
-
-	bridge = pci_alloc_host_bridge(sizeof(*pcie));
-	if (!bridge)
-		return -ENOMEM;
-
-	pcie = pci_host_bridge_priv(bridge);
-
-	pcie->dev = dev;
-	platform_set_drvdata(pdev, pcie);
-
-	err = pci_parse_request_of_pci_ranges(dev, &pcie->resources, NULL);
-	if (err)
-		goto err_free_bridge;
-
-	pm_runtime_enable(pcie->dev);
-	err = pm_runtime_get_sync(pcie->dev);
-	if (err < 0) {
-		dev_err(pcie->dev, "pm_runtime_get_sync failed\n");
-		goto err_pm_disable;
-	}
-
-	err = rcar_pcie_get_resources(pcie);
-	if (err < 0) {
-		dev_err(dev, "failed to request resources: %d\n", err);
-		goto err_pm_put;
-	}
-
-	err = clk_prepare_enable(pcie->bus_clk);
-	if (err) {
-		dev_err(dev, "failed to enable bus clock: %d\n", err);
-		goto err_unmap_msi_irqs;
-	}
-
-	err = rcar_pcie_parse_map_dma_ranges(pcie, dev->of_node);
-	if (err)
-		goto err_clk_disable;
-
-	phy_init_fn = of_device_get_match_data(dev);
-	err = phy_init_fn(pcie);
-	if (err) {
-		dev_err(dev, "failed to init PCIe PHY\n");
-		goto err_clk_disable;
-	}
-
-	/* Failure to get a link might just be that no cards are inserted */
-	if (rcar_pcie_hw_init(pcie)) {
-		dev_info(dev, "PCIe link down\n");
-		err = -ENODEV;
-		goto err_phy_shutdown;
-	}
-
-	data = rcar_pci_read_reg(pcie, MACSR);
-	dev_info(dev, "PCIe x%d: link up\n", (data >> 20) & 0x3f);
-
-	if (IS_ENABLED(CONFIG_PCI_MSI)) {
-		err = rcar_pcie_enable_msi(pcie);
-		if (err < 0) {
-			dev_err(dev,
-				"failed to enable MSI support: %d\n",
-				err);
-			goto err_phy_shutdown;
-		}
-	}
-
-	err = rcar_pcie_enable(pcie);
-	if (err)
-		goto err_msi_teardown;
-
-	return 0;
-
-err_msi_teardown:
-	if (IS_ENABLED(CONFIG_PCI_MSI))
-		rcar_pcie_teardown_msi(pcie);
-
-err_phy_shutdown:
-	if (pcie->phy) {
-		phy_power_off(pcie->phy);
-		phy_exit(pcie->phy);
-	}
-
-err_clk_disable:
-	clk_disable_unprepare(pcie->bus_clk);
-
-err_unmap_msi_irqs:
-	irq_dispose_mapping(pcie->msi.irq2);
-	irq_dispose_mapping(pcie->msi.irq1);
-
-err_pm_put:
-	pm_runtime_put(dev);
-
-err_pm_disable:
-	pm_runtime_disable(dev);
-	pci_free_resource_list(&pcie->resources);
-
-err_free_bridge:
-	pci_free_host_bridge(bridge);
-
-	return err;
-}
-
-static int rcar_pcie_resume_noirq(struct device *dev)
-{
-	struct rcar_pcie *pcie = dev_get_drvdata(dev);
-
-	if (rcar_pci_read_reg(pcie, PMSR) &&
-	    !(rcar_pci_read_reg(pcie, PCIETCTLR) & DL_DOWN))
-		return 0;
-
-	/* Re-establish the PCIe link */
-	rcar_pci_write_reg(pcie, MACCTLR_INIT_VAL, MACCTLR);
-	rcar_pci_write_reg(pcie, CFINIT, PCIETCTLR);
-	return rcar_pcie_wait_for_dl(pcie);
-}
-
-static const struct dev_pm_ops rcar_pcie_pm_ops = {
-	.resume_noirq = rcar_pcie_resume_noirq,
-};
-
-static struct platform_driver rcar_pcie_driver = {
-	.driver = {
-		.name = "rcar-pcie",
-		.of_match_table = rcar_pcie_of_match,
-		.pm = &rcar_pcie_pm_ops,
-		.suppress_bind_attrs = true,
-	},
-	.probe = rcar_pcie_probe,
-};
-builtin_platform_driver(rcar_pcie_driver);
-=======
 	rcar_pci_write_reg(pcie, upper_32_bits(cpu_addr), PCIELAR(idx + 1));
 	rcar_pci_write_reg(pcie, 0, PCIELAMR(idx + 1));
-}
->>>>>>> d1988041
+}