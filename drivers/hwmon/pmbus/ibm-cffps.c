--- conflicted
+++ resolved
@@ -50,13 +50,9 @@
 #define CFFPS_MFR_VAUX_FAULT			BIT(6)
 #define CFFPS_MFR_CURRENT_SHARE_WARNING		BIT(7)
 
-/*
- * LED off state actually relinquishes LED control to PSU firmware, so it can
- * turn on the LED for faults.
- */
-#define CFFPS_LED_OFF				0
 #define CFFPS_LED_BLINK				BIT(0)
 #define CFFPS_LED_ON				BIT(1)
+#define CFFPS_LED_OFF				BIT(2)
 #define CFFPS_BLINK_RATE_MS			250
 
 enum {
@@ -389,11 +385,7 @@
 	dev_dbg(&psu->client->dev, "LED brightness set: %d. Command: %d.\n",
 		brightness, next_led_state);
 
-<<<<<<< HEAD
-	pmbus_set_page(psu->client, 0);
-=======
 	pmbus_set_page(psu->client, 0, 0xff);
->>>>>>> d1988041
 
 	rc = i2c_smbus_write_byte_data(psu->client, CFFPS_SYS_CONFIG_CMD,
 				       next_led_state);
