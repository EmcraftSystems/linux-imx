--- conflicted
+++ resolved
@@ -993,19 +993,11 @@
 	while (child) {
 		if (child == test_ancestor) {
 			of_node_put(child);
-<<<<<<< HEAD
-			return false;
-		}
-		child = of_get_next_parent(child);
-	}
-	return true;
-=======
 			return true;
 		}
 		child = of_get_next_parent(child);
 	}
 	return false;
->>>>>>> 681294e7
 }
 
 /**
@@ -1051,11 +1043,7 @@
 	 * descendant nodes. By definition, a child node can't be a functional
 	 * dependency for the parent node.
 	 */
-<<<<<<< HEAD
-	if (!of_is_ancestor_of(dev->of_node, sup_np)) {
-=======
 	if (of_is_ancestor_of(dev->of_node, sup_np)) {
->>>>>>> 681294e7
 		dev_dbg(dev, "Not linking to %pOFP - is descendant\n", sup_np);
 		of_node_put(sup_np);
 		return -EINVAL;
@@ -1200,15 +1188,11 @@
 DEFINE_SIMPLE_PROP(iommus, "iommus", "#iommu-cells")
 DEFINE_SIMPLE_PROP(mboxes, "mboxes", "#mbox-cells")
 DEFINE_SIMPLE_PROP(io_channels, "io-channel", "#io-channel-cells")
-<<<<<<< HEAD
-DEFINE_SUFFIX_PROP(regulators, "-supply", NULL)
-=======
 DEFINE_SIMPLE_PROP(interrupt_parent, "interrupt-parent", NULL)
 DEFINE_SIMPLE_PROP(dmas, "dmas", "#dma-cells")
 DEFINE_SUFFIX_PROP(regulators, "-supply", NULL)
 DEFINE_SUFFIX_PROP(gpio, "-gpio", "#gpio-cells")
 DEFINE_SUFFIX_PROP(gpios, "-gpios", "#gpio-cells")
->>>>>>> 681294e7
 
 static struct device_node *parse_iommu_maps(struct device_node *np,
 					    const char *prop_name, int index)
@@ -1226,15 +1210,11 @@
 	{ .parse_prop = parse_iommu_maps, },
 	{ .parse_prop = parse_mboxes, },
 	{ .parse_prop = parse_io_channels, },
-<<<<<<< HEAD
-	{ .parse_prop = parse_regulators, },
-=======
 	{ .parse_prop = parse_interrupt_parent, },
 	{ .parse_prop = parse_dmas, },
 	{ .parse_prop = parse_regulators, },
 	{ .parse_prop = parse_gpio, },
 	{ .parse_prop = parse_gpios, },
->>>>>>> 681294e7
 	{}
 };
 
