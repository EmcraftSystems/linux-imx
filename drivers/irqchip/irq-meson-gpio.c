// SPDX-License-Identifier: GPL-2.0-only
/*
 * Copyright (c) 2015 Endless Mobile, Inc.
 * Author: Carlo Caione <carlo@endlessm.com>
 * Copyright (c) 2016 BayLibre, SAS.
 * Author: Jerome Brunet <jbrunet@baylibre.com>
 */

#define pr_fmt(fmt) KBUILD_MODNAME ": " fmt

#include <linux/io.h>
#include <linux/module.h>
#include <linux/irq.h>
#include <linux/irqdomain.h>
#include <linux/irqchip.h>
#include <linux/of.h>
#include <linux/of_address.h>

#define NUM_CHANNEL 8
#define MAX_INPUT_MUX 256

#define REG_EDGE_POL	0x00
#define REG_PIN_03_SEL	0x04
#define REG_PIN_47_SEL	0x08
#define REG_FILTER_SEL	0x0c

/*
 * Note: The S905X3 datasheet reports that BOTH_EDGE is controlled by
 * bits 24 to 31. Tests on the actual HW show that these bits are
 * stuck at 0. Bits 8 to 15 are responsive and have the expected
 * effect.
 */
#define REG_EDGE_POL_EDGE(x)	BIT(x)
#define REG_EDGE_POL_LOW(x)	BIT(16 + (x))
#define REG_BOTH_EDGE(x)	BIT(8 + (x))
#define REG_EDGE_POL_MASK(x)    (	\
		REG_EDGE_POL_EDGE(x) |	\
		REG_EDGE_POL_LOW(x)  |	\
		REG_BOTH_EDGE(x))
#define REG_PIN_SEL_SHIFT(x)	(((x) % 4) * 8)
#define REG_FILTER_SEL_SHIFT(x)	((x) * 4)

struct meson_gpio_irq_params {
	unsigned int nr_hwirq;
	bool support_edge_both;
};

static const struct meson_gpio_irq_params meson8_params = {
	.nr_hwirq = 134,
};

static const struct meson_gpio_irq_params meson8b_params = {
	.nr_hwirq = 119,
};

static const struct meson_gpio_irq_params gxbb_params = {
	.nr_hwirq = 133,
};

static const struct meson_gpio_irq_params gxl_params = {
	.nr_hwirq = 110,
};

static const struct meson_gpio_irq_params axg_params = {
	.nr_hwirq = 100,
};

static const struct meson_gpio_irq_params sm1_params = {
	.nr_hwirq = 100,
	.support_edge_both = true,
};

static const struct of_device_id meson_irq_gpio_matches[] = {
	{ .compatible = "amlogic,meson8-gpio-intc", .data = &meson8_params },
	{ .compatible = "amlogic,meson8b-gpio-intc", .data = &meson8b_params },
	{ .compatible = "amlogic,meson-gxbb-gpio-intc", .data = &gxbb_params },
	{ .compatible = "amlogic,meson-gxl-gpio-intc", .data = &gxl_params },
	{ .compatible = "amlogic,meson-axg-gpio-intc", .data = &axg_params },
	{ .compatible = "amlogic,meson-g12a-gpio-intc", .data = &axg_params },
<<<<<<< HEAD
=======
	{ .compatible = "amlogic,meson-sm1-gpio-intc", .data = &sm1_params },
>>>>>>> f7688b48
	{ }
};

struct meson_gpio_irq_controller {
	const struct meson_gpio_irq_params *params;
	void __iomem *base;
	u32 channel_irqs[NUM_CHANNEL];
	DECLARE_BITMAP(channel_map, NUM_CHANNEL);
	spinlock_t lock;
};

static void meson_gpio_irq_update_bits(struct meson_gpio_irq_controller *ctl,
				       unsigned int reg, u32 mask, u32 val)
{
	u32 tmp;

	tmp = readl_relaxed(ctl->base + reg);
	tmp &= ~mask;
	tmp |= val;
	writel_relaxed(tmp, ctl->base + reg);
}

static unsigned int meson_gpio_irq_channel_to_reg(unsigned int channel)
{
	return (channel < 4) ? REG_PIN_03_SEL : REG_PIN_47_SEL;
}

static int
meson_gpio_irq_request_channel(struct meson_gpio_irq_controller *ctl,
			       unsigned long  hwirq,
			       u32 **channel_hwirq)
{
	unsigned int reg, idx;

	spin_lock(&ctl->lock);

	/* Find a free channel */
	idx = find_first_zero_bit(ctl->channel_map, NUM_CHANNEL);
	if (idx >= NUM_CHANNEL) {
		spin_unlock(&ctl->lock);
		pr_err("No channel available\n");
		return -ENOSPC;
	}

	/* Mark the channel as used */
	set_bit(idx, ctl->channel_map);

	/*
	 * Setup the mux of the channel to route the signal of the pad
	 * to the appropriate input of the GIC
	 */
	reg = meson_gpio_irq_channel_to_reg(idx);
	meson_gpio_irq_update_bits(ctl, reg,
				   0xff << REG_PIN_SEL_SHIFT(idx),
				   hwirq << REG_PIN_SEL_SHIFT(idx));

	/*
	 * Get the hwirq number assigned to this channel through
	 * a pointer the channel_irq table. The added benifit of this
	 * method is that we can also retrieve the channel index with
	 * it, using the table base.
	 */
	*channel_hwirq = &(ctl->channel_irqs[idx]);

	spin_unlock(&ctl->lock);

	pr_debug("hwirq %lu assigned to channel %d - irq %u\n",
		 hwirq, idx, **channel_hwirq);

	return 0;
}

static unsigned int
meson_gpio_irq_get_channel_idx(struct meson_gpio_irq_controller *ctl,
			       u32 *channel_hwirq)
{
	return channel_hwirq - ctl->channel_irqs;
}

static void
meson_gpio_irq_release_channel(struct meson_gpio_irq_controller *ctl,
			       u32 *channel_hwirq)
{
	unsigned int idx;

	idx = meson_gpio_irq_get_channel_idx(ctl, channel_hwirq);
	clear_bit(idx, ctl->channel_map);
}

static int meson_gpio_irq_type_setup(struct meson_gpio_irq_controller *ctl,
				     unsigned int type,
				     u32 *channel_hwirq)
{
	u32 val = 0;
	unsigned int idx;

	idx = meson_gpio_irq_get_channel_idx(ctl, channel_hwirq);

	/*
	 * The controller has a filter block to operate in either LEVEL or
	 * EDGE mode, then signal is sent to the GIC. To enable LEVEL_LOW and
	 * EDGE_FALLING support (which the GIC does not support), the filter
	 * block is also able to invert the input signal it gets before
	 * providing it to the GIC.
	 */
	type &= IRQ_TYPE_SENSE_MASK;

	/*
	 * New controller support EDGE_BOTH trigger. This setting takes
	 * precedence over the other edge/polarity settings
	 */
	if (type == IRQ_TYPE_EDGE_BOTH) {
		if (!ctl->params->support_edge_both)
			return -EINVAL;

		val |= REG_BOTH_EDGE(idx);
	} else {
		if (type & (IRQ_TYPE_EDGE_RISING | IRQ_TYPE_EDGE_FALLING))
			val |= REG_EDGE_POL_EDGE(idx);

		if (type & (IRQ_TYPE_LEVEL_LOW | IRQ_TYPE_EDGE_FALLING))
			val |= REG_EDGE_POL_LOW(idx);
	}

	spin_lock(&ctl->lock);

	meson_gpio_irq_update_bits(ctl, REG_EDGE_POL,
				   REG_EDGE_POL_MASK(idx), val);

	spin_unlock(&ctl->lock);

	return 0;
}

static unsigned int meson_gpio_irq_type_output(unsigned int type)
{
	unsigned int sense = type & IRQ_TYPE_SENSE_MASK;

	type &= ~IRQ_TYPE_SENSE_MASK;

	/*
	 * The polarity of the signal provided to the GIC should always
	 * be high.
	 */
	if (sense & (IRQ_TYPE_LEVEL_HIGH | IRQ_TYPE_LEVEL_LOW))
		type |= IRQ_TYPE_LEVEL_HIGH;
	else
		type |= IRQ_TYPE_EDGE_RISING;

	return type;
}

static int meson_gpio_irq_set_type(struct irq_data *data, unsigned int type)
{
	struct meson_gpio_irq_controller *ctl = data->domain->host_data;
	u32 *channel_hwirq = irq_data_get_irq_chip_data(data);
	int ret;

	ret = meson_gpio_irq_type_setup(ctl, type, channel_hwirq);
	if (ret)
		return ret;

	return irq_chip_set_type_parent(data,
					meson_gpio_irq_type_output(type));
}

static struct irq_chip meson_gpio_irq_chip = {
	.name			= "meson-gpio-irqchip",
	.irq_mask		= irq_chip_mask_parent,
	.irq_unmask		= irq_chip_unmask_parent,
	.irq_eoi		= irq_chip_eoi_parent,
	.irq_set_type		= meson_gpio_irq_set_type,
	.irq_retrigger		= irq_chip_retrigger_hierarchy,
#ifdef CONFIG_SMP
	.irq_set_affinity	= irq_chip_set_affinity_parent,
#endif
	.flags			= IRQCHIP_SET_TYPE_MASKED,
};

static int meson_gpio_irq_domain_translate(struct irq_domain *domain,
					   struct irq_fwspec *fwspec,
					   unsigned long *hwirq,
					   unsigned int *type)
{
	if (is_of_node(fwspec->fwnode) && fwspec->param_count == 2) {
		*hwirq	= fwspec->param[0];
		*type	= fwspec->param[1];
		return 0;
	}

	return -EINVAL;
}

static int meson_gpio_irq_allocate_gic_irq(struct irq_domain *domain,
					   unsigned int virq,
					   u32 hwirq,
					   unsigned int type)
{
	struct irq_fwspec fwspec;

	fwspec.fwnode = domain->parent->fwnode;
	fwspec.param_count = 3;
	fwspec.param[0] = 0;	/* SPI */
	fwspec.param[1] = hwirq;
	fwspec.param[2] = meson_gpio_irq_type_output(type);

	return irq_domain_alloc_irqs_parent(domain, virq, 1, &fwspec);
}

static int meson_gpio_irq_domain_alloc(struct irq_domain *domain,
				       unsigned int virq,
				       unsigned int nr_irqs,
				       void *data)
{
	struct irq_fwspec *fwspec = data;
	struct meson_gpio_irq_controller *ctl = domain->host_data;
	unsigned long hwirq;
	u32 *channel_hwirq;
	unsigned int type;
	int ret;

	if (WARN_ON(nr_irqs != 1))
		return -EINVAL;

	ret = meson_gpio_irq_domain_translate(domain, fwspec, &hwirq, &type);
	if (ret)
		return ret;

	ret = meson_gpio_irq_request_channel(ctl, hwirq, &channel_hwirq);
	if (ret)
		return ret;

	ret = meson_gpio_irq_allocate_gic_irq(domain, virq,
					      *channel_hwirq, type);
	if (ret < 0) {
		pr_err("failed to allocate gic irq %u\n", *channel_hwirq);
		meson_gpio_irq_release_channel(ctl, channel_hwirq);
		return ret;
	}

	irq_domain_set_hwirq_and_chip(domain, virq, hwirq,
				      &meson_gpio_irq_chip, channel_hwirq);

	return 0;
}

static void meson_gpio_irq_domain_free(struct irq_domain *domain,
				       unsigned int virq,
				       unsigned int nr_irqs)
{
	struct meson_gpio_irq_controller *ctl = domain->host_data;
	struct irq_data *irq_data;
	u32 *channel_hwirq;

	if (WARN_ON(nr_irqs != 1))
		return;

	irq_domain_free_irqs_parent(domain, virq, 1);

	irq_data = irq_domain_get_irq_data(domain, virq);
	channel_hwirq = irq_data_get_irq_chip_data(irq_data);

	meson_gpio_irq_release_channel(ctl, channel_hwirq);
}

static const struct irq_domain_ops meson_gpio_irq_domain_ops = {
	.alloc		= meson_gpio_irq_domain_alloc,
	.free		= meson_gpio_irq_domain_free,
	.translate	= meson_gpio_irq_domain_translate,
};

static int __init meson_gpio_irq_parse_dt(struct device_node *node,
					  struct meson_gpio_irq_controller *ctl)
{
	const struct of_device_id *match;
	int ret;

	match = of_match_node(meson_irq_gpio_matches, node);
	if (!match)
		return -ENODEV;

	ctl->params = match->data;

	ret = of_property_read_variable_u32_array(node,
						  "amlogic,channel-interrupts",
						  ctl->channel_irqs,
						  NUM_CHANNEL,
						  NUM_CHANNEL);
	if (ret < 0) {
		pr_err("can't get %d channel interrupts\n", NUM_CHANNEL);
		return ret;
	}

	return 0;
}

static int __init meson_gpio_irq_of_init(struct device_node *node,
					 struct device_node *parent)
{
	struct irq_domain *domain, *parent_domain;
	struct meson_gpio_irq_controller *ctl;
	int ret;

	if (!parent) {
		pr_err("missing parent interrupt node\n");
		return -ENODEV;
	}

	parent_domain = irq_find_host(parent);
	if (!parent_domain) {
		pr_err("unable to obtain parent domain\n");
		return -ENXIO;
	}

	ctl = kzalloc(sizeof(*ctl), GFP_KERNEL);
	if (!ctl)
		return -ENOMEM;

	spin_lock_init(&ctl->lock);

	ctl->base = of_iomap(node, 0);
	if (!ctl->base) {
		ret = -ENOMEM;
		goto free_ctl;
	}

	ret = meson_gpio_irq_parse_dt(node, ctl);
	if (ret)
		goto free_channel_irqs;

	domain = irq_domain_create_hierarchy(parent_domain, 0,
					     ctl->params->nr_hwirq,
					     of_node_to_fwnode(node),
					     &meson_gpio_irq_domain_ops,
					     ctl);
	if (!domain) {
		pr_err("failed to add domain\n");
		ret = -ENODEV;
		goto free_channel_irqs;
	}

	pr_info("%d to %d gpio interrupt mux initialized\n",
		ctl->params->nr_hwirq, NUM_CHANNEL);

	return 0;

free_channel_irqs:
	iounmap(ctl->base);
free_ctl:
	kfree(ctl);

	return ret;
}

IRQCHIP_DECLARE(meson_gpio_intc, "amlogic,meson-gpio-intc",
		meson_gpio_irq_of_init);<|MERGE_RESOLUTION|>--- conflicted
+++ resolved
@@ -77,10 +77,7 @@
 	{ .compatible = "amlogic,meson-gxl-gpio-intc", .data = &gxl_params },
 	{ .compatible = "amlogic,meson-axg-gpio-intc", .data = &axg_params },
 	{ .compatible = "amlogic,meson-g12a-gpio-intc", .data = &axg_params },
-<<<<<<< HEAD
-=======
 	{ .compatible = "amlogic,meson-sm1-gpio-intc", .data = &sm1_params },
->>>>>>> f7688b48
 	{ }
 };
 
