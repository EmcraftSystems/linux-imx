/*
 *  linux/drivers/mmc/core/host.c
 *
 *  Copyright (C) 2003 Russell King, All Rights Reserved.
 *  Copyright (C) 2007-2008 Pierre Ossman
 *  Copyright (C) 2010 Linus Walleij
 *
 * This program is free software; you can redistribute it and/or modify
 * it under the terms of the GNU General Public License version 2 as
 * published by the Free Software Foundation.
 *
 *  MMC host class device management
 */

#include <linux/device.h>
#include <linux/err.h>
#include <linux/idr.h>
#include <linux/of.h>
#include <linux/of_gpio.h>
#include <linux/pagemap.h>
#include <linux/export.h>
#include <linux/leds.h>
#include <linux/slab.h>

#include <linux/mmc/host.h>
#include <linux/mmc/card.h>
#include <linux/mmc/slot-gpio.h>

#include "core.h"
#include "host.h"
#include "slot-gpio.h"
#include "pwrseq.h"
#include "sdio_ops.h"

static DEFINE_IDA(mmc_host_ida);
static DEFINE_SPINLOCK(mmc_host_lock);

static void mmc_host_classdev_release(struct device *dev)
{
	struct mmc_host *host = cls_dev_to_mmc_host(dev);
	spin_lock(&mmc_host_lock);
	ida_remove(&mmc_host_ida, host->index);
	spin_unlock(&mmc_host_lock);
	kfree(host);
}

static struct class mmc_host_class = {
	.name		= "mmc_host",
	.dev_release	= mmc_host_classdev_release,
};

int mmc_register_host_class(void)
{
	return class_register(&mmc_host_class);
}

void mmc_unregister_host_class(void)
{
	class_unregister(&mmc_host_class);
}

void mmc_retune_enable(struct mmc_host *host)
{
	host->can_retune = 1;
	if (host->retune_period)
		mod_timer(&host->retune_timer,
			  jiffies + host->retune_period * HZ);
}

/*
 * Pause re-tuning for a small set of operations.  The pause begins after the
 * next command and after first doing re-tuning.
 */
void mmc_retune_pause(struct mmc_host *host)
{
	if (!host->retune_paused) {
		host->retune_paused = 1;
		mmc_retune_needed(host);
		mmc_retune_hold(host);
	}
}
EXPORT_SYMBOL(mmc_retune_pause);

void mmc_retune_unpause(struct mmc_host *host)
{
	if (host->retune_paused) {
		host->retune_paused = 0;
		mmc_retune_release(host);
	}
}
EXPORT_SYMBOL(mmc_retune_unpause);

void mmc_retune_disable(struct mmc_host *host)
{
	mmc_retune_unpause(host);
	host->can_retune = 0;
	del_timer_sync(&host->retune_timer);
	host->retune_now = 0;
	host->need_retune = 0;
}

void mmc_retune_timer_stop(struct mmc_host *host)
{
	del_timer_sync(&host->retune_timer);
}
EXPORT_SYMBOL(mmc_retune_timer_stop);

void mmc_retune_hold(struct mmc_host *host)
{
	if (!host->hold_retune)
		host->retune_now = 1;
	host->hold_retune += 1;
}

void mmc_retune_hold_now(struct mmc_host *host)
{
	host->retune_now = 0;
	host->hold_retune += 1;
}

void mmc_retune_release(struct mmc_host *host)
{
	if (host->hold_retune)
		host->hold_retune -= 1;
	else
		WARN_ON(1);
}

int mmc_retune(struct mmc_host *host)
{
	bool return_to_hs400 = false;
	int err;

	if (host->retune_now)
		host->retune_now = 0;
	else
		return 0;

	if (!host->need_retune || host->doing_retune || !host->card)
		return 0;

	host->need_retune = 0;

	host->doing_retune = 1;

	if (host->ios.timing == MMC_TIMING_MMC_HS400) {
		err = mmc_hs400_to_hs200(host->card);
		if (err)
			goto out;

		return_to_hs400 = true;

		if (host->ops->prepare_hs400_tuning)
			host->ops->prepare_hs400_tuning(host, &host->ios);
	}

	err = mmc_execute_tuning(host->card);
	if (err)
		goto out;

	if (return_to_hs400)
		err = mmc_hs200_to_hs400(host->card);
out:
	host->doing_retune = 0;

	return err;
}

static void mmc_retune_timer(unsigned long data)
{
	struct mmc_host *host = (struct mmc_host *)data;

	mmc_retune_needed(host);
}

/**
 *	mmc_of_parse() - parse host's device-tree node
 *	@host: host whose node should be parsed.
 *
 * To keep the rest of the MMC subsystem unaware of whether DT has been
 * used to to instantiate and configure this host instance or not, we
 * parse the properties and set respective generic mmc-host flags and
 * parameters.
 */
int mmc_of_parse(struct mmc_host *host)
{
	struct device *dev = host->parent;
	u32 bus_width;
	int ret;
	bool cd_cap_invert, cd_gpio_invert = false;
	bool ro_cap_invert, ro_gpio_invert = false;

	if (!dev || !dev_fwnode(dev))
		return 0;

	/* "bus-width" is translated to MMC_CAP_*_BIT_DATA flags */
	if (device_property_read_u32(dev, "bus-width", &bus_width) < 0) {
		dev_dbg(host->parent,
			"\"bus-width\" property is missing, assuming 1 bit.\n");
		bus_width = 1;
	}

	switch (bus_width) {
	case 8:
		host->caps |= MMC_CAP_8_BIT_DATA;
		/* Hosts capable of 8-bit transfers can also do 4 bits */
	case 4:
		host->caps |= MMC_CAP_4_BIT_DATA;
		break;
	case 1:
		break;
	default:
		dev_err(host->parent,
			"Invalid \"bus-width\" value %u!\n", bus_width);
		return -EINVAL;
	}

	/* f_max is obtained from the optional "max-frequency" property */
	device_property_read_u32(dev, "max-frequency", &host->f_max);

	/*
	 * Configure CD and WP pins. They are both by default active low to
	 * match the SDHCI spec. If GPIOs are provided for CD and / or WP, the
	 * mmc-gpio helpers are used to attach, configure and use them. If
	 * polarity inversion is specified in DT, one of MMC_CAP2_CD_ACTIVE_HIGH
	 * and MMC_CAP2_RO_ACTIVE_HIGH capability-2 flags is set. If the
	 * "broken-cd" property is provided, the MMC_CAP_NEEDS_POLL capability
	 * is set. If the "non-removable" property is found, the
	 * MMC_CAP_NONREMOVABLE capability is set and no card-detection
	 * configuration is performed.
	 */

	/* Parse Card Detection */
	if (device_property_read_bool(dev, "non-removable")) {
		host->caps |= MMC_CAP_NONREMOVABLE;
		if (device_property_read_bool(dev, "cd-post"))
			host->caps2 |= MMC_CAP2_CD_POST;
	} else {
		cd_cap_invert = device_property_read_bool(dev, "cd-inverted");

		if (device_property_read_bool(dev, "broken-cd"))
			host->caps |= MMC_CAP_NEEDS_POLL;

		ret = mmc_gpiod_request_cd(host, "cd", 0, true,
					   0, &cd_gpio_invert);
		if (!ret)
			dev_info(host->parent, "Got CD GPIO\n");
		else if (ret != -ENOENT && ret != -ENOSYS)
			return ret;

		/*
		 * There are two ways to flag that the CD line is inverted:
		 * through the cd-inverted flag and by the GPIO line itself
		 * being inverted from the GPIO subsystem. This is a leftover
		 * from the times when the GPIO subsystem did not make it
		 * possible to flag a line as inverted.
		 *
		 * If the capability on the host AND the GPIO line are
		 * both inverted, the end result is that the CD line is
		 * not inverted.
		 */
		if (cd_cap_invert ^ cd_gpio_invert)
			host->caps2 |= MMC_CAP2_CD_ACTIVE_HIGH;
	}

	/* Parse Write Protection */
	ro_cap_invert = device_property_read_bool(dev, "wp-inverted");

	ret = mmc_gpiod_request_ro(host, "wp", 0, false, 0, &ro_gpio_invert);
	if (!ret)
		dev_info(host->parent, "Got WP GPIO\n");
	else if (ret != -ENOENT && ret != -ENOSYS)
		return ret;

	if (device_property_read_bool(dev, "disable-wp"))
		host->caps2 |= MMC_CAP2_NO_WRITE_PROTECT;

	/* See the comment on CD inversion above */
	if (ro_cap_invert ^ ro_gpio_invert)
		host->caps2 |= MMC_CAP2_RO_ACTIVE_HIGH;

	if (device_property_read_bool(dev, "cap-sd-highspeed"))
		host->caps |= MMC_CAP_SD_HIGHSPEED;
	if (device_property_read_bool(dev, "cap-mmc-highspeed"))
		host->caps |= MMC_CAP_MMC_HIGHSPEED;
	if (device_property_read_bool(dev, "sd-uhs-sdr12"))
		host->caps |= MMC_CAP_UHS_SDR12;
	if (device_property_read_bool(dev, "sd-uhs-sdr25"))
		host->caps |= MMC_CAP_UHS_SDR25;
	if (device_property_read_bool(dev, "sd-uhs-sdr50"))
		host->caps |= MMC_CAP_UHS_SDR50;
	if (device_property_read_bool(dev, "sd-uhs-sdr104"))
		host->caps |= MMC_CAP_UHS_SDR104;
	if (device_property_read_bool(dev, "sd-uhs-ddr50"))
		host->caps |= MMC_CAP_UHS_DDR50;
	if (device_property_read_bool(dev, "cap-power-off-card"))
		host->caps |= MMC_CAP_POWER_OFF_CARD;
	if (device_property_read_bool(dev, "cap-mmc-hw-reset"))
		host->caps |= MMC_CAP_HW_RESET;
	if (device_property_read_bool(dev, "cap-sdio-irq"))
		host->caps |= MMC_CAP_SDIO_IRQ;
	if (device_property_read_bool(dev, "full-pwr-cycle"))
		host->caps2 |= MMC_CAP2_FULL_PWR_CYCLE;
	if (device_property_read_bool(dev, "keep-power-in-suspend"))
		host->pm_caps |= MMC_PM_KEEP_POWER;
	if (device_property_read_bool(dev, "wakeup-source") ||
	    device_property_read_bool(dev, "enable-sdio-wakeup")) /* legacy */
		host->pm_caps |= MMC_PM_WAKE_SDIO_IRQ;
	if (device_property_read_bool(dev, "pm-ignore-notify"))
		host->pm_caps |= MMC_PM_IGNORE_PM_NOTIFY;
	if (device_property_read_bool(dev, "mmc-ddr-3_3v"))
		host->caps |= MMC_CAP_3_3V_DDR;
	if (device_property_read_bool(dev, "mmc-ddr-1_8v"))
		host->caps |= MMC_CAP_1_8V_DDR;
	if (device_property_read_bool(dev, "mmc-ddr-1_2v"))
		host->caps |= MMC_CAP_1_2V_DDR;
	if (device_property_read_bool(dev, "mmc-hs200-1_8v"))
		host->caps2 |= MMC_CAP2_HS200_1_8V_SDR;
	if (device_property_read_bool(dev, "mmc-hs200-1_2v"))
		host->caps2 |= MMC_CAP2_HS200_1_2V_SDR;
	if (device_property_read_bool(dev, "mmc-hs400-1_8v"))
		host->caps2 |= MMC_CAP2_HS400_1_8V | MMC_CAP2_HS200_1_8V_SDR;
	if (device_property_read_bool(dev, "mmc-hs400-1_2v"))
		host->caps2 |= MMC_CAP2_HS400_1_2V | MMC_CAP2_HS200_1_2V_SDR;
	if (device_property_read_bool(dev, "mmc-hs400-enhanced-strobe"))
		host->caps2 |= MMC_CAP2_HS400_ES;
	if (device_property_read_bool(dev, "no-sdio"))
		host->caps2 |= MMC_CAP2_NO_SDIO;
	if (device_property_read_bool(dev, "no-sd"))
		host->caps2 |= MMC_CAP2_NO_SD;
	if (device_property_read_bool(dev, "no-mmc"))
		host->caps2 |= MMC_CAP2_NO_MMC;

	host->dsr_req = !device_property_read_u32(dev, "dsr", &host->dsr);
	if (host->dsr_req && (host->dsr & ~0xffff)) {
		dev_err(host->parent,
			"device tree specified broken value for DSR: 0x%x, ignoring\n",
			host->dsr);
		host->dsr_req = 0;
	}

	return mmc_pwrseq_alloc(host);
}

EXPORT_SYMBOL(mmc_of_parse);

int mmc_max_reserved_idx(void);

/**
 *	mmc_alloc_host - initialise the per-host structure.
 *	@extra: sizeof private data structure
 *	@dev: pointer to host device model structure
 *
 *	Initialise the per-host structure.
 */
struct mmc_host *mmc_alloc_host(int extra, struct device *dev)
{
	int err;
	struct mmc_host *host;
	int alias_id, min_idx, max_idx;

	host = kzalloc(sizeof(struct mmc_host) + extra, GFP_KERNEL);
	if (!host)
		return NULL;

	/* scanning will be enabled when we're ready */
	host->rescan_disable = 1;
	host->parent = dev;

again:
	if (!ida_pre_get(&mmc_host_ida, GFP_KERNEL)) {
		kfree(host);
		return NULL;
	}

	alias_id = mmc_get_reserved_index(host);

	if (alias_id >= 0) {
		min_idx = alias_id;
		max_idx = alias_id + 1;
	} else {
		min_idx = mmc_first_nonreserved_index();
		max_idx = 0;
	}

	spin_lock(&mmc_host_lock);

	err = ida_get_new_above(&mmc_host_ida, min_idx, &host->index);
	if (!err) {
		if (host->index > max_idx) {
			ida_remove(&mmc_host_ida, host->index);
			err = -ENOSPC;
		}
	}

	spin_unlock(&mmc_host_lock);

	if (err == -EAGAIN) {
		goto again;
	} else if (err) {
		kfree(host);
		return NULL;
	}

	dev_set_name(&host->class_dev, "mmc%d", host->index);

	host->class_dev.parent = dev;
	host->class_dev.class = &mmc_host_class;
	device_initialize(&host->class_dev);
	device_enable_async_suspend(&host->class_dev);

	if (mmc_gpio_alloc(host)) {
		put_device(&host->class_dev);
		return NULL;
	}

	spin_lock_init(&host->lock);
	init_waitqueue_head(&host->wq);
	INIT_DELAYED_WORK(&host->detect, mmc_rescan);
	INIT_DELAYED_WORK(&host->sdio_irq_work, sdio_irq_work);
	setup_timer(&host->retune_timer, mmc_retune_timer, (unsigned long)host);

	/*
	 * By default, hosts do not support SGIO or large requests.
	 * They have to set these according to their abilities.
	 */
	host->max_segs = 1;
	host->max_seg_size = PAGE_SIZE;

	host->max_req_size = PAGE_SIZE;
	host->max_blk_size = 512;
	host->max_blk_count = PAGE_SIZE / 512;

	return host;
}

EXPORT_SYMBOL(mmc_alloc_host);

/**
 *	mmc_add_host - initialise host hardware
 *	@host: mmc host
 *
 *	Register the host with the driver model. The host must be
 *	prepared to start servicing requests before this function
 *	completes.
 */
int mmc_add_host(struct mmc_host *host)
{
	int err;

	WARN_ON((host->caps & MMC_CAP_SDIO_IRQ) &&
		!host->ops->enable_sdio_irq);

	err = device_add(&host->class_dev);
	if (err)
		return err;

	led_trigger_register_simple(dev_name(&host->class_dev), &host->led);

#ifdef CONFIG_DEBUG_FS
	mmc_add_host_debugfs(host);
#endif

#ifdef CONFIG_BLOCK
	mmc_latency_hist_sysfs_init(host);
#endif

	mmc_start_host(host);
<<<<<<< HEAD
	if (!(host->pm_caps& MMC_PM_IGNORE_PM_NOTIFY))
=======
	if (!(host->pm_flags & MMC_PM_IGNORE_PM_NOTIFY))
>>>>>>> 5c73594e
		mmc_register_pm_notifier(host);

	return 0;
}

EXPORT_SYMBOL(mmc_add_host);

/**
 *	mmc_remove_host - remove host hardware
 *	@host: mmc host
 *
 *	Unregister and remove all cards associated with this host,
 *	and power down the MMC bus. No new requests will be issued
 *	after this function has returned.
 */
void mmc_remove_host(struct mmc_host *host)
{
<<<<<<< HEAD
	if (!(host->pm_caps& MMC_PM_IGNORE_PM_NOTIFY))
=======
	if (!(host->pm_flags & MMC_PM_IGNORE_PM_NOTIFY))
>>>>>>> 5c73594e
		mmc_unregister_pm_notifier(host);
	mmc_stop_host(host);

#ifdef CONFIG_DEBUG_FS
	mmc_remove_host_debugfs(host);
#endif

#ifdef CONFIG_BLOCK
	mmc_latency_hist_sysfs_exit(host);
#endif

	device_del(&host->class_dev);

	led_trigger_unregister_simple(host->led);
}

EXPORT_SYMBOL(mmc_remove_host);

/**
 *	mmc_free_host - free the host structure
 *	@host: mmc host
 *
 *	Free the host once all references to it have been dropped.
 */
void mmc_free_host(struct mmc_host *host)
{
	mmc_pwrseq_free(host);
	put_device(&host->class_dev);
}

EXPORT_SYMBOL(mmc_free_host);<|MERGE_RESOLUTION|>--- conflicted
+++ resolved
@@ -466,11 +466,7 @@
 #endif
 
 	mmc_start_host(host);
-<<<<<<< HEAD
 	if (!(host->pm_caps& MMC_PM_IGNORE_PM_NOTIFY))
-=======
-	if (!(host->pm_flags & MMC_PM_IGNORE_PM_NOTIFY))
->>>>>>> 5c73594e
 		mmc_register_pm_notifier(host);
 
 	return 0;
@@ -488,11 +484,7 @@
  */
 void mmc_remove_host(struct mmc_host *host)
 {
-<<<<<<< HEAD
 	if (!(host->pm_caps& MMC_PM_IGNORE_PM_NOTIFY))
-=======
-	if (!(host->pm_flags & MMC_PM_IGNORE_PM_NOTIFY))
->>>>>>> 5c73594e
 		mmc_unregister_pm_notifier(host);
 	mmc_stop_host(host);
 
