--- conflicted
+++ resolved
@@ -120,12 +120,8 @@
 	return 0;
 }
 
-<<<<<<< HEAD
-static int mmc_bus_pm_suspend(struct device *dev)
-=======
 #ifdef CONFIG_PM_SLEEP
 static int mmc_bus_suspend(struct device *dev)
->>>>>>> c2a2bb1c
 {
 	struct mmc_driver *drv = to_mmc_driver(dev->driver);
 	struct mmc_card *card = mmc_dev_to_card(dev);
@@ -137,7 +133,7 @@
 	return ret;
 }
 
-static int mmc_bus_pm_resume(struct device *dev)
+static int mmc_bus_resume(struct device *dev)
 {
 	struct mmc_driver *drv = to_mmc_driver(dev->driver);
 	struct mmc_card *card = mmc_dev_to_card(dev);
@@ -171,14 +167,9 @@
 #endif /* CONFIG_PM_RUNTIME */
 
 static const struct dev_pm_ops mmc_bus_pm_ops = {
-<<<<<<< HEAD
-	SET_SYSTEM_SLEEP_PM_OPS(mmc_bus_pm_suspend, mmc_bus_pm_resume)
-	SET_RUNTIME_PM_OPS(mmc_runtime_suspend, mmc_runtime_resume, mmc_runtime_idle)
-=======
 	SET_SYSTEM_SLEEP_PM_OPS(mmc_bus_suspend, mmc_bus_resume)
 	SET_RUNTIME_PM_OPS(mmc_runtime_suspend, mmc_runtime_resume,
 mmc_runtime_idle)
->>>>>>> c2a2bb1c
 };
 
 static struct bus_type mmc_bus_type = {
