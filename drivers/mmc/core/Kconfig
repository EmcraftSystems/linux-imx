--- conflicted
+++ resolved
@@ -23,7 +23,6 @@
 	  This driver can also be built as a module. If so, the module
 	  will be called pwrseq_simple.
 
-<<<<<<< HEAD
 config MMC_BLOCK
 	tristate "MMC block device driver"
 	depends on BLOCK
@@ -70,7 +69,7 @@
 
 	  This driver is only of interest to those developing or
 	  testing a host driver. Most people should say N here.
-=======
+
 config MMC_EMBEDDED_SDIO
 	boolean "MMC embedded SDIO device support (EXPERIMENTAL)"
 	help
@@ -84,5 +83,4 @@
 	  If you say Y here, the MMC layer will be extra paranoid
 	  about re-trying SD init requests. This can be a useful
 	  work-around for buggy controllers and hardware. Enable
-	  if you are experiencing issues with SD detection.
->>>>>>> 5c73594e
+	  if you are experiencing issues with SD detection.