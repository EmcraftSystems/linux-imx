--- conflicted
+++ resolved
@@ -2977,7 +2977,6 @@
 	init_waitqueue_head(&host->context_info.wait);
 }
 
-<<<<<<< HEAD
 /*
  * mmc_first_nonreserved_index() - get the first index that
  * is not reserved
@@ -3011,7 +3010,6 @@
 	pr_debug("MMC: reserving %d slots for of aliases\n",
 			__mmc_max_reserved_idx + 1);
 }
-=======
 #ifdef CONFIG_MMC_EMBEDDED_SDIO
 void mmc_set_embedded_sdio_data(struct mmc_host *host,
 				struct sdio_cis *cis,
@@ -3027,7 +3025,6 @@
 
 EXPORT_SYMBOL(mmc_set_embedded_sdio_data);
 #endif
->>>>>>> 7943e452
 
 static int __init mmc_init(void)
 {
