/* SPDX-License-Identifier: GPL-2.0-only */
/*
 *  linux/drivers/mmc/core/core.h
 *
 *  Copyright (C) 2003 Russell King, All Rights Reserved.
 *  Copyright 2007 Pierre Ossman
 */
#ifndef _MMC_CORE_CORE_H
#define _MMC_CORE_CORE_H

#include <linux/delay.h>
#include <linux/sched.h>

struct mmc_host;
struct mmc_card;
struct mmc_request;

#define MMC_CMD_RETRIES        3

struct mmc_bus_ops {
	void (*remove)(struct mmc_host *);
	void (*detect)(struct mmc_host *);
	int (*pre_suspend)(struct mmc_host *);
	int (*suspend)(struct mmc_host *);
	int (*resume)(struct mmc_host *);
	int (*runtime_suspend)(struct mmc_host *);
	int (*runtime_resume)(struct mmc_host *);
	int (*alive)(struct mmc_host *);
	int (*shutdown)(struct mmc_host *);
	int (*hw_reset)(struct mmc_host *);
	int (*sw_reset)(struct mmc_host *);
	bool (*cache_enabled)(struct mmc_host *);
<<<<<<< HEAD
=======
	int (*flush_cache)(struct mmc_host *);
>>>>>>> 3b17187f
};

void mmc_attach_bus(struct mmc_host *host, const struct mmc_bus_ops *ops);
void mmc_detach_bus(struct mmc_host *host);

struct device_node *mmc_of_find_child_device(struct mmc_host *host,
		unsigned func_num);

void mmc_init_erase(struct mmc_card *card);

void mmc_set_chip_select(struct mmc_host *host, int mode);
void mmc_set_clock(struct mmc_host *host, unsigned int hz);
void mmc_set_bus_mode(struct mmc_host *host, unsigned int mode);
void mmc_set_bus_width(struct mmc_host *host, unsigned int width);
u32 mmc_select_voltage(struct mmc_host *host, u32 ocr);
int mmc_set_uhs_voltage(struct mmc_host *host, u32 ocr);
int mmc_host_set_uhs_voltage(struct mmc_host *host);
int mmc_set_signal_voltage(struct mmc_host *host, int signal_voltage);
void mmc_set_initial_signal_voltage(struct mmc_host *host);
void mmc_set_timing(struct mmc_host *host, unsigned int timing);
void mmc_set_driver_type(struct mmc_host *host, unsigned int drv_type);
int mmc_select_drive_strength(struct mmc_card *card, unsigned int max_dtr,
			      int card_drv_type, int *drv_type);
void mmc_power_up(struct mmc_host *host, u32 ocr);
void mmc_power_off(struct mmc_host *host);
void mmc_power_cycle(struct mmc_host *host, u32 ocr);
void mmc_set_initial_state(struct mmc_host *host);
u32 mmc_vddrange_to_ocrmask(int vdd_min, int vdd_max);

static inline void mmc_delay(unsigned int ms)
{
	if (ms <= 20)
		usleep_range(ms * 1000, ms * 1250);
	else
		msleep(ms);
}

void mmc_rescan(struct work_struct *work);
void mmc_start_host(struct mmc_host *host);
void mmc_stop_host(struct mmc_host *host);

void _mmc_detect_change(struct mmc_host *host, unsigned long delay,
			bool cd_irq);
int _mmc_detect_card_removed(struct mmc_host *host);
int mmc_detect_card_removed(struct mmc_host *host);

int mmc_attach_mmc(struct mmc_host *host);
int mmc_attach_sd(struct mmc_host *host);
int mmc_attach_sdio(struct mmc_host *host);

/* Module parameters */
extern bool use_spi_crc;

/* Debugfs information for hosts and cards */
void mmc_add_host_debugfs(struct mmc_host *host);
void mmc_remove_host_debugfs(struct mmc_host *host);

void mmc_add_card_debugfs(struct mmc_card *card);
void mmc_remove_card_debugfs(struct mmc_card *card);

int mmc_execute_tuning(struct mmc_card *card);
int mmc_hs200_to_hs400(struct mmc_card *card);
int mmc_hs400_to_hs200(struct mmc_card *card);

void mmc_wait_for_req_done(struct mmc_host *host, struct mmc_request *mrq);
bool mmc_is_req_done(struct mmc_host *host, struct mmc_request *mrq);

int mmc_start_request(struct mmc_host *host, struct mmc_request *mrq);

int mmc_erase(struct mmc_card *card, unsigned int from, unsigned int nr,
		unsigned int arg);
int mmc_can_erase(struct mmc_card *card);
int mmc_can_trim(struct mmc_card *card);
int mmc_can_discard(struct mmc_card *card);
int mmc_can_sanitize(struct mmc_card *card);
int mmc_can_secure_erase_trim(struct mmc_card *card);
int mmc_erase_group_aligned(struct mmc_card *card, unsigned int from,
			unsigned int nr);
unsigned int mmc_calc_max_discard(struct mmc_card *card);

int mmc_set_blocklen(struct mmc_card *card, unsigned int blocklen);

int __mmc_claim_host(struct mmc_host *host, struct mmc_ctx *ctx,
		     atomic_t *abort);
void mmc_release_host(struct mmc_host *host);
void mmc_get_card(struct mmc_card *card, struct mmc_ctx *ctx);
void mmc_put_card(struct mmc_card *card, struct mmc_ctx *ctx);

int mmc_card_alternative_gpt_sector(struct mmc_card *card, sector_t *sector);

/**
 *	mmc_claim_host - exclusively claim a host
 *	@host: mmc host to claim
 *
 *	Claim a host for a set of operations.
 */
static inline void mmc_claim_host(struct mmc_host *host)
{
	__mmc_claim_host(host, NULL, NULL);
}

int mmc_cqe_start_req(struct mmc_host *host, struct mmc_request *mrq);
void mmc_cqe_post_req(struct mmc_host *host, struct mmc_request *mrq);
int mmc_cqe_recovery(struct mmc_host *host);

/**
 *	mmc_pre_req - Prepare for a new request
 *	@host: MMC host to prepare command
 *	@mrq: MMC request to prepare for
 *
 *	mmc_pre_req() is called in prior to mmc_start_req() to let
 *	host prepare for the new request. Preparation of a request may be
 *	performed while another request is running on the host.
 */
static inline void mmc_pre_req(struct mmc_host *host, struct mmc_request *mrq)
{
	if (host->ops->pre_req)
		host->ops->pre_req(host, mrq);
}

/**
 *	mmc_post_req - Post process a completed request
 *	@host: MMC host to post process command
 *	@mrq: MMC request to post process for
 *	@err: Error, if non zero, clean up any resources made in pre_req
 *
 *	Let the host post process a completed request. Post processing of
 *	a request may be performed while another request is running.
 */
static inline void mmc_post_req(struct mmc_host *host, struct mmc_request *mrq,
				int err)
{
	if (host->ops->post_req)
		host->ops->post_req(host, mrq, err);
}

static inline bool mmc_cache_enabled(struct mmc_host *host)
{
	if (host->bus_ops->cache_enabled)
		return host->bus_ops->cache_enabled(host);

	return false;
}

<<<<<<< HEAD
=======
static inline int mmc_flush_cache(struct mmc_host *host)
{
	if (host->bus_ops->flush_cache)
		return host->bus_ops->flush_cache(host);

	return 0;
}

>>>>>>> 3b17187f
#endif<|MERGE_RESOLUTION|>--- conflicted
+++ resolved
@@ -30,10 +30,7 @@
 	int (*hw_reset)(struct mmc_host *);
 	int (*sw_reset)(struct mmc_host *);
 	bool (*cache_enabled)(struct mmc_host *);
-<<<<<<< HEAD
-=======
 	int (*flush_cache)(struct mmc_host *);
->>>>>>> 3b17187f
 };
 
 void mmc_attach_bus(struct mmc_host *host, const struct mmc_bus_ops *ops);
@@ -178,8 +175,6 @@
 	return false;
 }
 
-<<<<<<< HEAD
-=======
 static inline int mmc_flush_cache(struct mmc_host *host)
 {
 	if (host->bus_ops->flush_cache)
@@ -188,5 +183,4 @@
 	return 0;
 }
 
->>>>>>> 3b17187f
 #endif