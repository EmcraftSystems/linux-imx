/*
 * Block driver for media (i.e., flash cards)
 *
 * Copyright 2002 Hewlett-Packard Company
 * Copyright 2005-2008 Pierre Ossman
 *
 * Use consistent with the GNU GPL is permitted,
 * provided that this copyright notice is
 * preserved in its entirety in all copies and derived works.
 *
 * HEWLETT-PACKARD COMPANY MAKES NO WARRANTIES, EXPRESSED OR IMPLIED,
 * AS TO THE USEFULNESS OR CORRECTNESS OF THIS CODE OR ITS
 * FITNESS FOR ANY PARTICULAR PURPOSE.
 *
 * Many thanks to Alessandro Rubini and Jonathan Corbet!
 *
 * Author:  Andrew Christian
 *          28 May 2002
 */
#include <linux/moduleparam.h>
#include <linux/module.h>
#include <linux/init.h>

#include <linux/kernel.h>
#include <linux/fs.h>
#include <linux/slab.h>
#include <linux/errno.h>
#include <linux/hdreg.h>
#include <linux/kdev_t.h>
#include <linux/blkdev.h>
#include <linux/mutex.h>
#include <linux/scatterlist.h>
#include <linux/string_helpers.h>
#include <linux/delay.h>
#include <linux/capability.h>
#include <linux/compat.h>

#include <linux/mmc/ioctl.h>
#include <linux/mmc/card.h>
#include <linux/mmc/host.h>
#include <linux/mmc/mmc.h>
#include <linux/mmc/sd.h>

#include <asm/system.h>
#include <asm/uaccess.h>

#include "queue.h"

MODULE_ALIAS("mmc:block");
#ifdef MODULE_PARAM_PREFIX
#undef MODULE_PARAM_PREFIX
#endif
#define MODULE_PARAM_PREFIX "mmcblk."

#define INAND_CMD38_ARG_EXT_CSD  113
#define INAND_CMD38_ARG_ERASE    0x00
#define INAND_CMD38_ARG_TRIM     0x01
#define INAND_CMD38_ARG_SECERASE 0x80
#define INAND_CMD38_ARG_SECTRIM1 0x81
#define INAND_CMD38_ARG_SECTRIM2 0x88

static DEFINE_MUTEX(block_mutex);

/*
 * The defaults come from config options but can be overriden by module
 * or bootarg options.
 */
static int perdev_minors = CONFIG_MMC_BLOCK_MINORS;

/*
 * We've only got one major, so number of mmcblk devices is
 * limited to 256 / number of minors per device.
 */
static int max_devices;

/* 256 minors, so at most 256 separate devices */
static DECLARE_BITMAP(dev_use, 256);
static DECLARE_BITMAP(name_use, 256);

/*
 * There is one mmc_blk_data per slot.
 */
struct mmc_blk_data {
	spinlock_t	lock;
	struct gendisk	*disk;
	struct mmc_queue queue;
	struct list_head part;

	unsigned int	flags;
#define MMC_BLK_CMD23	(1 << 0)	/* Can do SET_BLOCK_COUNT for multiblock */
#define MMC_BLK_REL_WR	(1 << 1)	/* MMC Reliable write support */

	unsigned int	usage;
	unsigned int	read_only;
	unsigned int	part_type;
	unsigned int	name_idx;

	/*
	 * Only set in main mmc_blk_data associated
	 * with mmc_card with mmc_set_drvdata, and keeps
	 * track of the current selected device partition.
	 */
	unsigned int	part_curr;
	struct device_attribute force_ro;
};

static DEFINE_MUTEX(open_lock);

enum mmc_blk_status {
	MMC_BLK_SUCCESS = 0,
	MMC_BLK_PARTIAL,
	MMC_BLK_RETRY,
	MMC_BLK_RETRY_SINGLE,
	MMC_BLK_DATA_ERR,
	MMC_BLK_CMD_ERR,
	MMC_BLK_ABORT,
};

module_param(perdev_minors, int, 0444);
MODULE_PARM_DESC(perdev_minors, "Minors numbers to allocate per device");

static struct mmc_blk_data *mmc_blk_get(struct gendisk *disk)
{
	struct mmc_blk_data *md;

	mutex_lock(&open_lock);
	md = disk->private_data;
	if (md && md->usage == 0)
		md = NULL;
	if (md)
		md->usage++;
	mutex_unlock(&open_lock);

	return md;
}

static inline int mmc_get_devidx(struct gendisk *disk)
{
	int devidx = disk->first_minor / perdev_minors;
	return devidx;
}

static void mmc_blk_put(struct mmc_blk_data *md)
{
	mutex_lock(&open_lock);
	md->usage--;
	if (md->usage == 0) {
		int devidx = mmc_get_devidx(md->disk);
		blk_cleanup_queue(md->queue.queue);

		__clear_bit(devidx, dev_use);

		put_disk(md->disk);
		kfree(md);
	}
	mutex_unlock(&open_lock);
}

static ssize_t force_ro_show(struct device *dev, struct device_attribute *attr,
			     char *buf)
{
	int ret;
	struct mmc_blk_data *md = mmc_blk_get(dev_to_disk(dev));

	ret = snprintf(buf, PAGE_SIZE, "%d",
		       get_disk_ro(dev_to_disk(dev)) ^
		       md->read_only);
	mmc_blk_put(md);
	return ret;
}

static ssize_t force_ro_store(struct device *dev, struct device_attribute *attr,
			      const char *buf, size_t count)
{
	int ret;
	char *end;
	struct mmc_blk_data *md = mmc_blk_get(dev_to_disk(dev));
	unsigned long set = simple_strtoul(buf, &end, 0);
	if (end == buf) {
		ret = -EINVAL;
		goto out;
	}

	set_disk_ro(dev_to_disk(dev), set || md->read_only);
	ret = count;
out:
	mmc_blk_put(md);
	return ret;
}

static int mmc_blk_open(struct block_device *bdev, fmode_t mode)
{
	struct mmc_blk_data *md = mmc_blk_get(bdev->bd_disk);
	int ret = -ENXIO;

	mutex_lock(&block_mutex);
	if (md) {
		if (md->usage == 2)
			check_disk_change(bdev);
		ret = 0;

		if ((mode & FMODE_WRITE) && md->read_only) {
			mmc_blk_put(md);
			ret = -EROFS;
		}
	}
	mutex_unlock(&block_mutex);

	return ret;
}

static int mmc_blk_release(struct gendisk *disk, fmode_t mode)
{
	struct mmc_blk_data *md = disk->private_data;

	mutex_lock(&block_mutex);
	mmc_blk_put(md);
	mutex_unlock(&block_mutex);
	return 0;
}

static int
mmc_blk_getgeo(struct block_device *bdev, struct hd_geometry *geo)
{
	geo->cylinders = get_capacity(bdev->bd_disk) / (4 * 16);
	geo->heads = 4;
	geo->sectors = 16;
	return 0;
}

struct mmc_blk_ioc_data {
	struct mmc_ioc_cmd ic;
	unsigned char *buf;
	u64 buf_bytes;
};

static struct mmc_blk_ioc_data *mmc_blk_ioctl_copy_from_user(
	struct mmc_ioc_cmd __user *user)
{
	struct mmc_blk_ioc_data *idata;
	int err;

	idata = kzalloc(sizeof(*idata), GFP_KERNEL);
	if (!idata) {
		err = -ENOMEM;
		goto out;
	}

	if (copy_from_user(&idata->ic, user, sizeof(idata->ic))) {
		err = -EFAULT;
		goto idata_err;
	}

	idata->buf_bytes = (u64) idata->ic.blksz * idata->ic.blocks;
	if (idata->buf_bytes > MMC_IOC_MAX_BYTES) {
		err = -EOVERFLOW;
		goto idata_err;
	}

	idata->buf = kzalloc(idata->buf_bytes, GFP_KERNEL);
	if (!idata->buf) {
		err = -ENOMEM;
		goto idata_err;
	}

	if (copy_from_user(idata->buf, (void __user *)(unsigned long)
					idata->ic.data_ptr, idata->buf_bytes)) {
		err = -EFAULT;
		goto copy_err;
	}

	return idata;

copy_err:
	kfree(idata->buf);
idata_err:
	kfree(idata);
out:
	return ERR_PTR(err);
}

static int mmc_blk_ioctl_cmd(struct block_device *bdev,
	struct mmc_ioc_cmd __user *ic_ptr)
{
	struct mmc_blk_ioc_data *idata;
	struct mmc_blk_data *md;
	struct mmc_card *card;
	struct mmc_command cmd = {0};
	struct mmc_data data = {0};
	struct mmc_request mrq = {0};
	struct scatterlist sg;
	int err;

	/*
	 * The caller must have CAP_SYS_RAWIO, and must be calling this on the
	 * whole block device, not on a partition.  This prevents overspray
	 * between sibling partitions.
	 */
	if ((!capable(CAP_SYS_RAWIO)) || (bdev != bdev->bd_contains))
		return -EPERM;

	idata = mmc_blk_ioctl_copy_from_user(ic_ptr);
	if (IS_ERR(idata))
		return PTR_ERR(idata);

	cmd.opcode = idata->ic.opcode;
	cmd.arg = idata->ic.arg;
	cmd.flags = idata->ic.flags;

	data.sg = &sg;
	data.sg_len = 1;
	data.blksz = idata->ic.blksz;
	data.blocks = idata->ic.blocks;

	sg_init_one(data.sg, idata->buf, idata->buf_bytes);

	if (idata->ic.write_flag)
		data.flags = MMC_DATA_WRITE;
	else
		data.flags = MMC_DATA_READ;

	mrq.cmd = &cmd;
	mrq.data = &data;

	md = mmc_blk_get(bdev->bd_disk);
	if (!md) {
		err = -EINVAL;
		goto cmd_done;
	}

	card = md->queue.card;
	if (IS_ERR(card)) {
		err = PTR_ERR(card);
		goto cmd_done;
	}

	mmc_claim_host(card->host);

	if (idata->ic.is_acmd) {
		err = mmc_app_cmd(card->host, card);
		if (err)
			goto cmd_rel_host;
	}

	/* data.flags must already be set before doing this. */
	mmc_set_data_timeout(&data, card);
	/* Allow overriding the timeout_ns for empirical tuning. */
	if (idata->ic.data_timeout_ns)
		data.timeout_ns = idata->ic.data_timeout_ns;

	if ((cmd.flags & MMC_RSP_R1B) == MMC_RSP_R1B) {
		/*
		 * Pretend this is a data transfer and rely on the host driver
		 * to compute timeout.  When all host drivers support
		 * cmd.cmd_timeout for R1B, this can be changed to:
		 *
		 *     mrq.data = NULL;
		 *     cmd.cmd_timeout = idata->ic.cmd_timeout_ms;
		 */
		data.timeout_ns = idata->ic.cmd_timeout_ms * 1000000;
	}

	mmc_wait_for_req(card->host, &mrq);

	if (cmd.error) {
		dev_err(mmc_dev(card->host), "%s: cmd error %d\n",
						__func__, cmd.error);
		err = cmd.error;
		goto cmd_rel_host;
	}
	if (data.error) {
		dev_err(mmc_dev(card->host), "%s: data error %d\n",
						__func__, data.error);
		err = data.error;
		goto cmd_rel_host;
	}

	/*
	 * According to the SD specs, some commands require a delay after
	 * issuing the command.
	 */
	if (idata->ic.postsleep_min_us)
		usleep_range(idata->ic.postsleep_min_us, idata->ic.postsleep_max_us);

	if (copy_to_user(&(ic_ptr->response), cmd.resp, sizeof(cmd.resp))) {
		err = -EFAULT;
		goto cmd_rel_host;
	}

	if (!idata->ic.write_flag) {
		if (copy_to_user((void __user *)(unsigned long) idata->ic.data_ptr,
						idata->buf, idata->buf_bytes)) {
			err = -EFAULT;
			goto cmd_rel_host;
		}
	}

cmd_rel_host:
	mmc_release_host(card->host);

cmd_done:
	mmc_blk_put(md);
	kfree(idata->buf);
	kfree(idata);
	return err;
}

static int mmc_blk_ioctl(struct block_device *bdev, fmode_t mode,
	unsigned int cmd, unsigned long arg)
{
	int ret = -EINVAL;
	if (cmd == MMC_IOC_CMD)
		ret = mmc_blk_ioctl_cmd(bdev, (struct mmc_ioc_cmd __user *)arg);
	return ret;
}

#ifdef CONFIG_COMPAT
static int mmc_blk_compat_ioctl(struct block_device *bdev, fmode_t mode,
	unsigned int cmd, unsigned long arg)
{
	return mmc_blk_ioctl(bdev, mode, cmd, (unsigned long) compat_ptr(arg));
}
#endif

static const struct block_device_operations mmc_bdops = {
	.open			= mmc_blk_open,
	.release		= mmc_blk_release,
	.getgeo			= mmc_blk_getgeo,
	.owner			= THIS_MODULE,
	.ioctl			= mmc_blk_ioctl,
#ifdef CONFIG_COMPAT
	.compat_ioctl		= mmc_blk_compat_ioctl,
#endif
};

static inline int mmc_blk_part_switch(struct mmc_card *card,
				      struct mmc_blk_data *md)
{
	int ret;
	struct mmc_blk_data *main_md = mmc_get_drvdata(card);
	if (main_md->part_curr == md->part_type)
		return 0;

	if (mmc_card_mmc(card)) {
		card->ext_csd.part_config &= ~EXT_CSD_PART_CONFIG_ACC_MASK;
		card->ext_csd.part_config |= md->part_type;

		ret = mmc_switch(card, EXT_CSD_CMD_SET_NORMAL,
				 EXT_CSD_PART_CONFIG, card->ext_csd.part_config,
				 card->ext_csd.part_time);
		if (ret)
			return ret;
}

	main_md->part_curr = md->part_type;
	return 0;
}

static u32 mmc_sd_num_wr_blocks(struct mmc_card *card)
{
	int err;
	u32 result;
	__be32 *blocks;

	struct mmc_request mrq = {0};
	struct mmc_command cmd = {0};
	struct mmc_data data = {0};
	unsigned int timeout_us;

	struct scatterlist sg;

	cmd.opcode = MMC_APP_CMD;
	cmd.arg = card->rca << 16;
	cmd.flags = MMC_RSP_SPI_R1 | MMC_RSP_R1 | MMC_CMD_AC;

	err = mmc_wait_for_cmd(card->host, &cmd, 0);
	if (err)
		return (u32)-1;
	if (!mmc_host_is_spi(card->host) && !(cmd.resp[0] & R1_APP_CMD))
		return (u32)-1;

	memset(&cmd, 0, sizeof(struct mmc_command));

	cmd.opcode = SD_APP_SEND_NUM_WR_BLKS;
	cmd.arg = 0;
	cmd.flags = MMC_RSP_SPI_R1 | MMC_RSP_R1 | MMC_CMD_ADTC;

	data.timeout_ns = card->csd.tacc_ns * 100;
	data.timeout_clks = card->csd.tacc_clks * 100;

	timeout_us = data.timeout_ns / 1000;
	timeout_us += data.timeout_clks * 1000 /
		(card->host->ios.clock / 1000);

	if (timeout_us > 100000) {
		data.timeout_ns = 100000000;
		data.timeout_clks = 0;
	}

	data.blksz = 4;
	data.blocks = 1;
	data.flags = MMC_DATA_READ;
	data.sg = &sg;
	data.sg_len = 1;

	mrq.cmd = &cmd;
	mrq.data = &data;

	blocks = kmalloc(4, GFP_KERNEL);
	if (!blocks)
		return (u32)-1;

	sg_init_one(&sg, blocks, 4);

	mmc_wait_for_req(card->host, &mrq);

	result = ntohl(*blocks);
	kfree(blocks);

	if (cmd.error || data.error)
		result = (u32)-1;

	return result;
}

static int send_stop(struct mmc_card *card, u32 *status)
{
	struct mmc_command cmd = {0};
	int err;

	cmd.opcode = MMC_STOP_TRANSMISSION;
	cmd.flags = MMC_RSP_SPI_R1B | MMC_RSP_R1B | MMC_CMD_AC;
	err = mmc_wait_for_cmd(card->host, &cmd, 5);
	if (err == 0)
		*status = cmd.resp[0];
	return err;
}

static int get_card_status(struct mmc_card *card, u32 *status, int retries)
{
	struct mmc_command cmd = {0};
	int err;

	cmd.opcode = MMC_SEND_STATUS;
	if (!mmc_host_is_spi(card->host))
		cmd.arg = card->rca << 16;
	cmd.flags = MMC_RSP_SPI_R2 | MMC_RSP_R1 | MMC_CMD_AC;
	err = mmc_wait_for_cmd(card->host, &cmd, retries);
	if (err == 0)
		*status = cmd.resp[0];
	return err;
}

#define ERR_RETRY	2
#define ERR_ABORT	1
#define ERR_CONTINUE	0

static int mmc_blk_cmd_error(struct request *req, const char *name, int error,
	bool status_valid, u32 status)
{
	switch (error) {
	case -EILSEQ:
		/* response crc error, retry the r/w cmd */
		pr_err("%s: %s sending %s command, card status %#x\n",
			req->rq_disk->disk_name, "response CRC error",
			name, status);
		return ERR_RETRY;

	case -ETIMEDOUT:
		pr_err("%s: %s sending %s command, card status %#x\n",
			req->rq_disk->disk_name, "timed out", name, status);

		/* If the status cmd initially failed, retry the r/w cmd */
<<<<<<< HEAD
		if (!status_valid) {
			pr_err("%s: status not valid, retrying timeout\n", req->rq_disk->disk_name);
			return ERR_RETRY;
		}
=======
		if (!status_valid)
			return ERR_RETRY;

>>>>>>> fb6d5011
		/*
		 * If it was a r/w cmd crc error, or illegal command
		 * (eg, issued in wrong state) then retry - we should
		 * have corrected the state problem above.
		 */
<<<<<<< HEAD
		if (status & (R1_COM_CRC_ERROR | R1_ILLEGAL_COMMAND)) {
			pr_err("%s: command error, retrying timeout\n", req->rq_disk->disk_name);
			return ERR_RETRY;
		}

		/* Otherwise abort the command */
		pr_err("%s: not retrying timeout\n", req->rq_disk->disk_name);
=======
		if (status & (R1_COM_CRC_ERROR | R1_ILLEGAL_COMMAND))
			return ERR_RETRY;

		/* Otherwise abort the command */
>>>>>>> fb6d5011
		return ERR_ABORT;

	default:
		/* We don't understand the error code the driver gave us */
		pr_err("%s: unknown error %d sending read/write command, card status %#x\n",
		       req->rq_disk->disk_name, error, status);
		return ERR_ABORT;
	}
}

/*
 * Initial r/w and stop cmd error recovery.
 * We don't know whether the card received the r/w cmd or not, so try to
 * restore things back to a sane state.  Essentially, we do this as follows:
 * - Obtain card status.  If the first attempt to obtain card status fails,
 *   the status word will reflect the failed status cmd, not the failed
 *   r/w cmd.  If we fail to obtain card status, it suggests we can no
 *   longer communicate with the card.
 * - Check the card state.  If the card received the cmd but there was a
 *   transient problem with the response, it might still be in a data transfer
 *   mode.  Try to send it a stop command.  If this fails, we can't recover.
 * - If the r/w cmd failed due to a response CRC error, it was probably
 *   transient, so retry the cmd.
 * - If the r/w cmd timed out, but we didn't get the r/w cmd status, retry.
 * - If the r/w cmd timed out, and the r/w cmd failed due to CRC error or
 *   illegal cmd, retry.
 * Otherwise we don't understand what happened, so abort.
 */
static int mmc_blk_cmd_recovery(struct mmc_card *card, struct request *req,
	struct mmc_blk_request *brq)
{
	bool prev_cmd_status_valid = true;
	u32 status, stop_status = 0;
	int err, retry;

	/*
	 * Try to get card status which indicates both the card state
	 * and why there was no response.  If the first attempt fails,
	 * we can't be sure the returned status is for the r/w command.
	 */
	for (retry = 2; retry >= 0; retry--) {
		err = get_card_status(card, &status, 0);
		if (!err)
			break;

		prev_cmd_status_valid = false;
		pr_err("%s: error %d sending status command, %sing\n",
		       req->rq_disk->disk_name, err, retry ? "retry" : "abort");
	}

	/* We couldn't get a response from the card.  Give up. */
	if (err)
		return ERR_ABORT;

	/*
	 * Check the current card state.  If it is in some data transfer
	 * mode, tell it to stop (and hopefully transition back to TRAN.)
	 */
	if (R1_CURRENT_STATE(status) == R1_STATE_DATA ||
	    R1_CURRENT_STATE(status) == R1_STATE_RCV) {
		err = send_stop(card, &stop_status);
		if (err)
			pr_err("%s: error %d sending stop command\n",
			       req->rq_disk->disk_name, err);

		/*
		 * If the stop cmd also timed out, the card is probably
		 * not present, so abort.  Other errors are bad news too.
		 */
		if (err)
			return ERR_ABORT;
	}

	/* Check for set block count errors */
	if (brq->sbc.error)
		return mmc_blk_cmd_error(req, "SET_BLOCK_COUNT", brq->sbc.error,
				prev_cmd_status_valid, status);

	/* Check for r/w command errors */
	if (brq->cmd.error)
		return mmc_blk_cmd_error(req, "r/w cmd", brq->cmd.error,
				prev_cmd_status_valid, status);

	/* Now for stop errors.  These aren't fatal to the transfer. */
	pr_err("%s: error %d sending stop command, original cmd response %#x, card status %#x\n",
	       req->rq_disk->disk_name, brq->stop.error,
	       brq->cmd.resp[0], status);

	/*
	 * Subsitute in our own stop status as this will give the error
	 * state which happened during the execution of the r/w command.
	 */
	if (stop_status) {
		brq->stop.resp[0] = stop_status;
		brq->stop.error = 0;
	}
	return ERR_CONTINUE;
}

static int mmc_blk_issue_discard_rq(struct mmc_queue *mq, struct request *req)
{
	struct mmc_blk_data *md = mq->data;
	struct mmc_card *card = md->queue.card;
	unsigned int from, nr, arg;
	int err = 0;

	if (!mmc_can_erase(card)) {
		err = -EOPNOTSUPP;
		goto out;
	}

	from = blk_rq_pos(req);
	nr = blk_rq_sectors(req);

	if (mmc_can_trim(card))
		arg = MMC_TRIM_ARG;
	else
		arg = MMC_ERASE_ARG;

	if (card->quirks & MMC_QUIRK_INAND_CMD38) {
		err = mmc_switch(card, EXT_CSD_CMD_SET_NORMAL,
				 INAND_CMD38_ARG_EXT_CSD,
				 arg == MMC_TRIM_ARG ?
				 INAND_CMD38_ARG_TRIM :
				 INAND_CMD38_ARG_ERASE,
				 0);
		if (err)
			goto out;
	}
	err = mmc_erase(card, from, nr, arg);
out:
	spin_lock_irq(&md->lock);
	__blk_end_request(req, err, blk_rq_bytes(req));
	spin_unlock_irq(&md->lock);

	return err ? 0 : 1;
}

static int mmc_blk_issue_secdiscard_rq(struct mmc_queue *mq,
				       struct request *req)
{
	struct mmc_blk_data *md = mq->data;
	struct mmc_card *card = md->queue.card;
	unsigned int from, nr, arg;
	int err = 0;

	if (!mmc_can_secure_erase_trim(card)) {
		err = -EOPNOTSUPP;
		goto out;
	}

	from = blk_rq_pos(req);
	nr = blk_rq_sectors(req);

	if (mmc_can_trim(card) && !mmc_erase_group_aligned(card, from, nr))
		arg = MMC_SECURE_TRIM1_ARG;
	else
		arg = MMC_SECURE_ERASE_ARG;

	if (card->quirks & MMC_QUIRK_INAND_CMD38) {
		err = mmc_switch(card, EXT_CSD_CMD_SET_NORMAL,
				 INAND_CMD38_ARG_EXT_CSD,
				 arg == MMC_SECURE_TRIM1_ARG ?
				 INAND_CMD38_ARG_SECTRIM1 :
				 INAND_CMD38_ARG_SECERASE,
				 0);
		if (err)
			goto out;
	}
	err = mmc_erase(card, from, nr, arg);
	if (!err && arg == MMC_SECURE_TRIM1_ARG) {
		if (card->quirks & MMC_QUIRK_INAND_CMD38) {
			err = mmc_switch(card, EXT_CSD_CMD_SET_NORMAL,
					 INAND_CMD38_ARG_EXT_CSD,
					 INAND_CMD38_ARG_SECTRIM2,
					 0);
			if (err)
				goto out;
		}
		err = mmc_erase(card, from, nr, MMC_SECURE_TRIM2_ARG);
	}
out:
	spin_lock_irq(&md->lock);
	__blk_end_request(req, err, blk_rq_bytes(req));
	spin_unlock_irq(&md->lock);

	return err ? 0 : 1;
}

static int mmc_blk_issue_flush(struct mmc_queue *mq, struct request *req)
{
	struct mmc_blk_data *md = mq->data;

	/*
	 * No-op, only service this because we need REQ_FUA for reliable
	 * writes.
	 */
	spin_lock_irq(&md->lock);
	__blk_end_request_all(req, 0);
	spin_unlock_irq(&md->lock);

	return 1;
}

/*
 * Reformat current write as a reliable write, supporting
 * both legacy and the enhanced reliable write MMC cards.
 * In each transfer we'll handle only as much as a single
 * reliable write can handle, thus finish the request in
 * partial completions.
 */
static inline void mmc_apply_rel_rw(struct mmc_blk_request *brq,
				    struct mmc_card *card,
				    struct request *req)
{
	if (!(card->ext_csd.rel_param & EXT_CSD_WR_REL_PARAM_EN)) {
		/* Legacy mode imposes restrictions on transfers. */
		if (!IS_ALIGNED(brq->cmd.arg, card->ext_csd.rel_sectors))
			brq->data.blocks = 1;

		if (brq->data.blocks > card->ext_csd.rel_sectors)
			brq->data.blocks = card->ext_csd.rel_sectors;
		else if (brq->data.blocks < card->ext_csd.rel_sectors)
			brq->data.blocks = 1;
	}
}

#define CMD_ERRORS							\
	(R1_OUT_OF_RANGE |	/* Command argument out of range */	\
	 R1_ADDRESS_ERROR |	/* Misaligned address */		\
	 R1_BLOCK_LEN_ERROR |	/* Transferred block length incorrect */\
	 R1_WP_VIOLATION |	/* Tried to write to protected block */	\
	 R1_CC_ERROR |		/* Card controller error */		\
	 R1_ERROR)		/* General/unknown error */

<<<<<<< HEAD
static int mmc_blk_issue_rw_rq(struct mmc_queue *mq, struct request *req)
{
	struct mmc_blk_data *md = mq->data;
	struct mmc_card *card = md->queue.card;
	struct mmc_blk_request brq;
	int ret = 1, disable_multi = 0, retry = 0;
=======
static int mmc_blk_err_check(struct mmc_card *card,
			     struct mmc_async_req *areq)
{
	enum mmc_blk_status ret = MMC_BLK_SUCCESS;
	struct mmc_queue_req *mq_mrq = container_of(areq, struct mmc_queue_req,
						    mmc_active);
	struct mmc_blk_request *brq = &mq_mrq->brq;
	struct request *req = mq_mrq->req;
>>>>>>> fb6d5011

	/*
	 * sbc.error indicates a problem with the set block count
	 * command.  No data will have been transferred.
	 *
	 * cmd.error indicates a problem with the r/w command.  No
	 * data will have been transferred.
	 *
	 * stop.error indicates a problem with the stop command.  Data
	 * may have been transferred, or may still be transferring.
	 */
	if (brq->sbc.error || brq->cmd.error || brq->stop.error) {
		switch (mmc_blk_cmd_recovery(card, req, brq)) {
		case ERR_RETRY:
			return MMC_BLK_RETRY;
		case ERR_ABORT:
			return MMC_BLK_ABORT;
		case ERR_CONTINUE:
			break;
		}
	}

<<<<<<< HEAD
	do {
		u32 readcmd, writecmd;

		memset(&brq, 0, sizeof(struct mmc_blk_request));
		brq.mrq.cmd = &brq.cmd;
		brq.mrq.data = &brq.data;

		brq.cmd.arg = blk_rq_pos(req);
		if (!mmc_card_blockaddr(card))
			brq.cmd.arg <<= 9;
		brq.cmd.flags = MMC_RSP_SPI_R1 | MMC_RSP_R1 | MMC_CMD_ADTC;
		brq.data.blksz = 512;
		brq.stop.opcode = MMC_STOP_TRANSMISSION;
		brq.stop.arg = 0;
		brq.stop.flags = MMC_RSP_SPI_R1B | MMC_RSP_R1B | MMC_CMD_AC;
		brq.data.blocks = blk_rq_sectors(req);
=======
	/*
	 * Check for errors relating to the execution of the
	 * initial command - such as address errors.  No data
	 * has been transferred.
	 */
	if (brq->cmd.resp[0] & CMD_ERRORS) {
		pr_err("%s: r/w command failed, status = %#x\n",
		       req->rq_disk->disk_name, brq->cmd.resp[0]);
		return MMC_BLK_ABORT;
	}
>>>>>>> fb6d5011

	/*
	 * Everything else is either success, or a data error of some
	 * kind.  If it was a write, we may have transitioned to
	 * program mode, which we have to wait for it to complete.
	 */
	if (!mmc_host_is_spi(card->host) && rq_data_dir(req) != READ) {
		u32 status;
		do {
			int err = get_card_status(card, &status, 5);
			if (err) {
				printk(KERN_ERR "%s: error %d requesting status\n",
				       req->rq_disk->disk_name, err);
				return MMC_BLK_CMD_ERR;
			}
			/*
			 * Some cards mishandle the status bits,
			 * so make sure to check both the busy
			 * indication and the card state.
			 */
		} while (!(status & R1_READY_FOR_DATA) ||
			 (R1_CURRENT_STATE(status) == R1_STATE_PRG));
	}

	if (brq->data.error) {
		pr_err("%s: error %d transferring data, sector %u, nr %u, cmd response %#x, card status %#x\n",
		       req->rq_disk->disk_name, brq->data.error,
		       (unsigned)blk_rq_pos(req),
		       (unsigned)blk_rq_sectors(req),
		       brq->cmd.resp[0], brq->stop.resp[0]);

		if (rq_data_dir(req) == READ) {
			if (brq->data.blocks > 1) {
				/* Redo read one sector at a time */
				pr_warning("%s: retrying using single block read\n",
					   req->rq_disk->disk_name);
				return MMC_BLK_RETRY_SINGLE;
			}
			return MMC_BLK_DATA_ERR;
		} else {
			return MMC_BLK_CMD_ERR;
		}
	}

	if (ret == MMC_BLK_SUCCESS &&
	    blk_rq_bytes(req) != brq->data.bytes_xfered)
		ret = MMC_BLK_PARTIAL;

	return ret;
}

static void mmc_blk_rw_rq_prep(struct mmc_queue_req *mqrq,
			       struct mmc_card *card,
			       int disable_multi,
			       struct mmc_queue *mq)
{
	u32 readcmd, writecmd;
	struct mmc_blk_request *brq = &mqrq->brq;
	struct request *req = mqrq->req;
	struct mmc_blk_data *md = mq->data;

	/*
	 * Reliable writes are used to implement Forced Unit Access and
	 * REQ_META accesses, and are supported only on MMCs.
	 */
	bool do_rel_wr = ((req->cmd_flags & REQ_FUA) ||
			  (req->cmd_flags & REQ_META)) &&
		(rq_data_dir(req) == WRITE) &&
		(md->flags & MMC_BLK_REL_WR);

	memset(brq, 0, sizeof(struct mmc_blk_request));
	brq->mrq.cmd = &brq->cmd;
	brq->mrq.data = &brq->data;

	brq->cmd.arg = blk_rq_pos(req);
	if (!mmc_card_blockaddr(card))
		brq->cmd.arg <<= 9;
	brq->cmd.flags = MMC_RSP_SPI_R1 | MMC_RSP_R1 | MMC_CMD_ADTC;
	brq->data.blksz = 512;
	brq->stop.opcode = MMC_STOP_TRANSMISSION;
	brq->stop.arg = 0;
	brq->stop.flags = MMC_RSP_SPI_R1B | MMC_RSP_R1B | MMC_CMD_AC;
	brq->data.blocks = blk_rq_sectors(req);

	/*
	 * The block layer doesn't support all sector count
	 * restrictions, so we need to be prepared for too big
	 * requests.
	 */
	if (brq->data.blocks > card->host->max_blk_count)
		brq->data.blocks = card->host->max_blk_count;

	/*
	 * After a read error, we redo the request one sector at a time
	 * in order to accurately determine which sectors can be read
	 * successfully.
	 */
	if (disable_multi && brq->data.blocks > 1)
		brq->data.blocks = 1;

	if (brq->data.blocks > 1 || do_rel_wr) {
		/* SPI multiblock writes terminate using a special
		 * token, not a STOP_TRANSMISSION request.
		 */
		if (!mmc_host_is_spi(card->host) ||
		    rq_data_dir(req) == READ)
			brq->mrq.stop = &brq->stop;
		readcmd = MMC_READ_MULTIPLE_BLOCK;
		writecmd = MMC_WRITE_MULTIPLE_BLOCK;
	} else {
		brq->mrq.stop = NULL;
		readcmd = MMC_READ_SINGLE_BLOCK;
		writecmd = MMC_WRITE_BLOCK;
	}
	if (rq_data_dir(req) == READ) {
		brq->cmd.opcode = readcmd;
		brq->data.flags |= MMC_DATA_READ;
	} else {
		brq->cmd.opcode = writecmd;
		brq->data.flags |= MMC_DATA_WRITE;
	}

	if (do_rel_wr)
		mmc_apply_rel_rw(brq, card, req);

	/*
	 * Pre-defined multi-block transfers are preferable to
	 * open ended-ones (and necessary for reliable writes).
	 * However, it is not sufficient to just send CMD23,
	 * and avoid the final CMD12, as on an error condition
	 * CMD12 (stop) needs to be sent anyway. This, coupled
	 * with Auto-CMD23 enhancements provided by some
	 * hosts, means that the complexity of dealing
	 * with this is best left to the host. If CMD23 is
	 * supported by card and host, we'll fill sbc in and let
	 * the host deal with handling it correctly. This means
	 * that for hosts that don't expose MMC_CAP_CMD23, no
	 * change of behavior will be observed.
	 *
	 * N.B: Some MMC cards experience perf degradation.
	 * We'll avoid using CMD23-bounded multiblock writes for
	 * these, while retaining features like reliable writes.
	 */

	if ((md->flags & MMC_BLK_CMD23) &&
	    mmc_op_multi(brq->cmd.opcode) &&
	    (do_rel_wr || !(card->quirks & MMC_QUIRK_BLK_NO_CMD23))) {
		brq->sbc.opcode = MMC_SET_BLOCK_COUNT;
		brq->sbc.arg = brq->data.blocks |
			(do_rel_wr ? (1 << 31) : 0);
		brq->sbc.flags = MMC_RSP_R1 | MMC_CMD_AC;
		brq->mrq.sbc = &brq->sbc;
	}

<<<<<<< HEAD
		/*
		 * sbc.error indicates a problem with the set block count
		 * command.  No data will have been transferred.
		 *
		 * cmd.error indicates a problem with the r/w command.  No
		 * data will have been transferred.
		 *
		 * stop.error indicates a problem with the stop command.  Data
		 * may have been transferred, or may still be transferring.
		 */
		if (brq.sbc.error || brq.cmd.error || brq.stop.error) {
			switch (mmc_blk_cmd_recovery(card, req, &brq)) {
			case ERR_RETRY:
				if (retry++ < 5)
					continue;
			case ERR_ABORT:
				goto cmd_abort;
			case ERR_CONTINUE:
=======
	mmc_set_data_timeout(&brq->data, card);

	brq->data.sg = mqrq->sg;
	brq->data.sg_len = mmc_queue_map_sg(mq, mqrq);

	/*
	 * Adjust the sg list so it is the same size as the
	 * request.
	 */
	if (brq->data.blocks != blk_rq_sectors(req)) {
		int i, data_size = brq->data.blocks << 9;
		struct scatterlist *sg;

		for_each_sg(brq->data.sg, sg, brq->data.sg_len, i) {
			data_size -= sg->length;
			if (data_size <= 0) {
				sg->length += data_size;
				i++;
>>>>>>> fb6d5011
				break;
			}
		}
		brq->data.sg_len = i;
	}

<<<<<<< HEAD
		/*
		 * Check for errors relating to the execution of the
		 * initial command - such as address errors.  No data
		 * has been transferred.
		 */
		if (brq.cmd.resp[0] & CMD_ERRORS) {
			pr_err("%s: r/w command failed, status = %#x\n",
				req->rq_disk->disk_name, brq.cmd.resp[0]);
			goto cmd_abort;
		}

		/*
		 * Everything else is either success, or a data error of some
		 * kind.  If it was a write, we may have transitioned to
		 * program mode, which we have to wait for it to complete.
		 */
		if (!mmc_host_is_spi(card->host) && rq_data_dir(req) != READ) {
			u32 status;
			do {
				int err = get_card_status(card, &status, 5);
				if (err) {
					printk(KERN_ERR "%s: error %d requesting status\n",
					       req->rq_disk->disk_name, err);
					goto cmd_err;
				}
				/*
				 * Some cards mishandle the status bits,
				 * so make sure to check both the busy
				 * indication and the card state.
				 */
			} while (!(status & R1_READY_FOR_DATA) ||
				 (R1_CURRENT_STATE(status) == R1_STATE_PRG));
		}

		if (brq.data.error) {
			pr_err("%s: error %d transferring data, sector %u, nr %u, cmd response %#x, card status %#x\n",
				req->rq_disk->disk_name, brq.data.error,
				(unsigned)blk_rq_pos(req),
				(unsigned)blk_rq_sectors(req),
				brq.cmd.resp[0], brq.stop.resp[0]);

			if (rq_data_dir(req) == READ) {
				if (brq.data.blocks > 1) {
					/* Redo read one sector at a time */
					pr_warning("%s: retrying using single block read\n",
						req->rq_disk->disk_name);
					disable_multi = 1;
					continue;
				}

=======
	mqrq->mmc_active.mrq = &brq->mrq;
	mqrq->mmc_active.err_check = mmc_blk_err_check;

	mmc_queue_bounce_pre(mqrq);
}

static int mmc_blk_issue_rw_rq(struct mmc_queue *mq, struct request *rqc)
{
	struct mmc_blk_data *md = mq->data;
	struct mmc_card *card = md->queue.card;
	struct mmc_blk_request *brq = &mq->mqrq_cur->brq;
	int ret = 1, disable_multi = 0, retry = 0;
	enum mmc_blk_status status;
	struct mmc_queue_req *mq_rq;
	struct request *req;
	struct mmc_async_req *areq;

	if (!rqc && !mq->mqrq_prev->req)
		return 0;

	do {
		if (rqc) {
			mmc_blk_rw_rq_prep(mq->mqrq_cur, card, 0, mq);
			areq = &mq->mqrq_cur->mmc_active;
		} else
			areq = NULL;
		areq = mmc_start_req(card->host, areq, (int *) &status);
		if (!areq)
			return 0;

		mq_rq = container_of(areq, struct mmc_queue_req, mmc_active);
		brq = &mq_rq->brq;
		req = mq_rq->req;
		mmc_queue_bounce_post(mq_rq);

		switch (status) {
		case MMC_BLK_SUCCESS:
		case MMC_BLK_PARTIAL:
			/*
			 * A block was successfully transferred.
			 */
			spin_lock_irq(&md->lock);
			ret = __blk_end_request(req, 0,
						brq->data.bytes_xfered);
			spin_unlock_irq(&md->lock);
			if (status == MMC_BLK_SUCCESS && ret) {
>>>>>>> fb6d5011
				/*
				 * The blk_end_request has returned non zero
				 * even though all data is transfered and no
				 * erros returned by host.
				 * If this happen it's a bug.
				 */
<<<<<<< HEAD
				spin_lock_irq(&md->lock);
				ret = __blk_end_request(req, -EIO, brq.data.blksz);
				spin_unlock_irq(&md->lock);
				continue;
			} else {
				goto cmd_err;
			}
=======
				printk(KERN_ERR "%s BUG rq_tot %d d_xfer %d\n",
				       __func__, blk_rq_bytes(req),
				       brq->data.bytes_xfered);
				rqc = NULL;
				goto cmd_abort;
			}
			break;
		case MMC_BLK_CMD_ERR:
			goto cmd_err;
		case MMC_BLK_RETRY_SINGLE:
			disable_multi = 1;
			break;
		case MMC_BLK_RETRY:
			if (retry++ < 5)
				break;
		case MMC_BLK_ABORT:
			goto cmd_abort;
		case MMC_BLK_DATA_ERR:
			/*
			 * After an error, we redo I/O one sector at a
			 * time, so we only reach here after trying to
			 * read a single sector.
			 */
			spin_lock_irq(&md->lock);
			ret = __blk_end_request(req, -EIO,
						brq->data.blksz);
			spin_unlock_irq(&md->lock);
			if (!ret)
				goto start_new_req;
			break;
>>>>>>> fb6d5011
		}

		if (ret) {
			/*
			 * In case of a none complete request
			 * prepare it again and resend.
			 */
			mmc_blk_rw_rq_prep(mq_rq, card, disable_multi, mq);
			mmc_start_req(card->host, &mq_rq->mmc_active, NULL);
		}
	} while (ret);

	return 1;

 cmd_err:
 	/*
 	 * If this is an SD card and we're writing, we can first
 	 * mark the known good sectors as ok.
 	 *
	 * If the card is not SD, we can still ok written sectors
	 * as reported by the controller (which might be less than
	 * the real number of written sectors, but never more).
	 */
	if (mmc_card_sd(card)) {
		u32 blocks;

		blocks = mmc_sd_num_wr_blocks(card);
		if (blocks != (u32)-1) {
			spin_lock_irq(&md->lock);
			ret = __blk_end_request(req, 0, blocks << 9);
			spin_unlock_irq(&md->lock);
		}
	} else {
		spin_lock_irq(&md->lock);
		ret = __blk_end_request(req, 0, brq->data.bytes_xfered);
		spin_unlock_irq(&md->lock);
	}

 cmd_abort:
	spin_lock_irq(&md->lock);
	while (ret)
		ret = __blk_end_request(req, -EIO, blk_rq_cur_bytes(req));
	spin_unlock_irq(&md->lock);

 start_new_req:
	if (rqc) {
		mmc_blk_rw_rq_prep(mq->mqrq_cur, card, 0, mq);
		mmc_start_req(card->host, &mq->mqrq_cur->mmc_active, NULL);
	}

	return 0;
}

static int
mmc_blk_set_blksize(struct mmc_blk_data *md, struct mmc_card *card);

static int mmc_blk_issue_rq(struct mmc_queue *mq, struct request *req)
{
	int ret;
	struct mmc_blk_data *md = mq->data;
	struct mmc_card *card = md->queue.card;

<<<<<<< HEAD
#ifdef CONFIG_MMC_BLOCK_DEFERRED_RESUME
	if (mmc_bus_needs_resume(card->host)) {
		mmc_resume_bus(card->host);
		mmc_blk_set_blksize(md, card);
	}
#endif

	mmc_claim_host(card->host);
=======
	if (req && !mq->mqrq_prev->req)
		/* claim host only for the first request */
		mmc_claim_host(card->host);

>>>>>>> fb6d5011
	ret = mmc_blk_part_switch(card, md);
	if (ret) {
		ret = 0;
		goto out;
	}

	if (req && req->cmd_flags & REQ_DISCARD) {
		/* complete ongoing async transfer before issuing discard */
		if (card->host->areq)
			mmc_blk_issue_rw_rq(mq, NULL);
		if (req->cmd_flags & REQ_SECURE)
			ret = mmc_blk_issue_secdiscard_rq(mq, req);
		else
			ret = mmc_blk_issue_discard_rq(mq, req);
	} else if (req && req->cmd_flags & REQ_FLUSH) {
		ret = mmc_blk_issue_flush(mq, req);
	} else {
		ret = mmc_blk_issue_rw_rq(mq, req);
	}

out:
	if (!req)
		/* release host only when there are no more requests */
		mmc_release_host(card->host);
	return ret;
}

static inline int mmc_blk_readonly(struct mmc_card *card)
{
	return mmc_card_readonly(card) ||
	       !(card->csd.cmdclass & CCC_BLOCK_WRITE);
}

static struct mmc_blk_data *mmc_blk_alloc_req(struct mmc_card *card,
					      struct device *parent,
					      sector_t size,
					      bool default_ro,
					      const char *subname)
{
	struct mmc_blk_data *md;
	int devidx, ret;

	devidx = find_first_zero_bit(dev_use, max_devices);
	if (devidx >= max_devices)
		return ERR_PTR(-ENOSPC);
	__set_bit(devidx, dev_use);

	md = kzalloc(sizeof(struct mmc_blk_data), GFP_KERNEL);
	if (!md) {
		ret = -ENOMEM;
		goto out;
	}

	/*
	 * !subname implies we are creating main mmc_blk_data that will be
	 * associated with mmc_card with mmc_set_drvdata. Due to device
	 * partitions, devidx will not coincide with a per-physical card
	 * index anymore so we keep track of a name index.
	 */
	if (!subname) {
		md->name_idx = find_first_zero_bit(name_use, max_devices);
		__set_bit(md->name_idx, name_use);
	}
	else
		md->name_idx = ((struct mmc_blk_data *)
				dev_to_disk(parent)->private_data)->name_idx;

	/*
	 * Set the read-only status based on the supported commands
	 * and the write protect switch.
	 */
	md->read_only = mmc_blk_readonly(card);

	md->disk = alloc_disk(perdev_minors);
	if (md->disk == NULL) {
		ret = -ENOMEM;
		goto err_kfree;
	}

	spin_lock_init(&md->lock);
	INIT_LIST_HEAD(&md->part);
	md->usage = 1;

	ret = mmc_init_queue(&md->queue, card, &md->lock, subname);
	if (ret)
		goto err_putdisk;

	md->queue.issue_fn = mmc_blk_issue_rq;
	md->queue.data = md;

	md->disk->major	= MMC_BLOCK_MAJOR;
	md->disk->first_minor = devidx * perdev_minors;
	md->disk->fops = &mmc_bdops;
	md->disk->private_data = md;
	md->disk->queue = md->queue.queue;
	md->disk->driverfs_dev = parent;
	set_disk_ro(md->disk, md->read_only || default_ro);
	md->disk->flags = GENHD_FL_EXT_DEVT;

	/*
	 * As discussed on lkml, GENHD_FL_REMOVABLE should:
	 *
	 * - be set for removable media with permanent block devices
	 * - be unset for removable block devices with permanent media
	 *
	 * Since MMC block devices clearly fall under the second
	 * case, we do not set GENHD_FL_REMOVABLE.  Userspace
	 * should use the block device creation/destruction hotplug
	 * messages to tell when the card is present.
	 */

	snprintf(md->disk->disk_name, sizeof(md->disk->disk_name),
		 "mmcblk%d%s", md->name_idx, subname ? subname : "");

	blk_queue_logical_block_size(md->queue.queue, 512);
	set_capacity(md->disk, size);

	if (mmc_host_cmd23(card->host)) {
		if (mmc_card_mmc(card) ||
		    (mmc_card_sd(card) &&
		     card->scr.cmds & SD_SCR_CMD23_SUPPORT))
			md->flags |= MMC_BLK_CMD23;
	}

	if (mmc_card_mmc(card) &&
	    md->flags & MMC_BLK_CMD23 &&
	    ((card->ext_csd.rel_param & EXT_CSD_WR_REL_PARAM_EN) ||
	     card->ext_csd.rel_sectors)) {
		md->flags |= MMC_BLK_REL_WR;
		blk_queue_flush(md->queue.queue, REQ_FLUSH | REQ_FUA);
	}

	return md;

 err_putdisk:
	put_disk(md->disk);
 err_kfree:
	kfree(md);
 out:
	return ERR_PTR(ret);
}

static struct mmc_blk_data *mmc_blk_alloc(struct mmc_card *card)
{
	sector_t size;
	struct mmc_blk_data *md;

	if (!mmc_card_sd(card) && mmc_card_blockaddr(card)) {
		/*
		 * The EXT_CSD sector count is in number or 512 byte
		 * sectors.
		 */
		size = card->ext_csd.sectors;
	} else {
		/*
		 * The CSD capacity field is in units of read_blkbits.
		 * set_capacity takes units of 512 bytes.
		 */
		size = card->csd.capacity << (card->csd.read_blkbits - 9);
	}

	md = mmc_blk_alloc_req(card, &card->dev, size, false, NULL);
	return md;
}

static int mmc_blk_alloc_part(struct mmc_card *card,
			      struct mmc_blk_data *md,
			      unsigned int part_type,
			      sector_t size,
			      bool default_ro,
			      const char *subname)
{
	char cap_str[10];
	struct mmc_blk_data *part_md;

	part_md = mmc_blk_alloc_req(card, disk_to_dev(md->disk), size, default_ro,
				    subname);
	if (IS_ERR(part_md))
		return PTR_ERR(part_md);
	part_md->part_type = part_type;
	list_add(&part_md->part, &md->part);

	string_get_size((u64)get_capacity(part_md->disk) << 9, STRING_UNITS_2,
			cap_str, sizeof(cap_str));
	printk(KERN_INFO "%s: %s %s partition %u %s\n",
	       part_md->disk->disk_name, mmc_card_id(card),
	       mmc_card_name(card), part_md->part_type, cap_str);
	return 0;
}

static int mmc_blk_alloc_parts(struct mmc_card *card, struct mmc_blk_data *md)
{
	int ret = 0;

	if (!mmc_card_mmc(card))
		return 0;

	if (card->ext_csd.boot_size) {
		ret = mmc_blk_alloc_part(card, md, EXT_CSD_PART_CONFIG_ACC_BOOT0,
					 card->ext_csd.boot_size >> 9,
					 true,
					 "boot0");
		if (ret)
			return ret;
		ret = mmc_blk_alloc_part(card, md, EXT_CSD_PART_CONFIG_ACC_BOOT1,
					 card->ext_csd.boot_size >> 9,
					 true,
					 "boot1");
		if (ret)
			return ret;
	}

	return ret;
}

static int
mmc_blk_set_blksize(struct mmc_blk_data *md, struct mmc_card *card)
{
	int err;

	mmc_claim_host(card->host);
	err = mmc_set_blocklen(card, 512);
	mmc_release_host(card->host);

	if (err) {
		printk(KERN_ERR "%s: unable to set block size to 512: %d\n",
			md->disk->disk_name, err);
		return -EINVAL;
	}

	return 0;
}

static void mmc_blk_remove_req(struct mmc_blk_data *md)
{
	if (md) {
		if (md->disk->flags & GENHD_FL_UP) {
			device_remove_file(disk_to_dev(md->disk), &md->force_ro);

			/* Stop new requests from getting into the queue */
			del_gendisk(md->disk);
		}

		/* Then flush out any already in there */
		mmc_cleanup_queue(&md->queue);
		mmc_blk_put(md);
	}
}

static void mmc_blk_remove_parts(struct mmc_card *card,
				 struct mmc_blk_data *md)
{
	struct list_head *pos, *q;
	struct mmc_blk_data *part_md;

	__clear_bit(md->name_idx, name_use);
	list_for_each_safe(pos, q, &md->part) {
		part_md = list_entry(pos, struct mmc_blk_data, part);
		list_del(pos);
		mmc_blk_remove_req(part_md);
	}
}

static int mmc_add_disk(struct mmc_blk_data *md)
{
	int ret;

	add_disk(md->disk);
	md->force_ro.show = force_ro_show;
	md->force_ro.store = force_ro_store;
	sysfs_attr_init(&md->force_ro.attr);
	md->force_ro.attr.name = "force_ro";
	md->force_ro.attr.mode = S_IRUGO | S_IWUSR;
	ret = device_create_file(disk_to_dev(md->disk), &md->force_ro);
	if (ret)
		del_gendisk(md->disk);

	return ret;
}

static const struct mmc_fixup blk_fixups[] =
{
	MMC_FIXUP("SEM02G", 0x2, 0x100, add_quirk, MMC_QUIRK_INAND_CMD38),
	MMC_FIXUP("SEM04G", 0x2, 0x100, add_quirk, MMC_QUIRK_INAND_CMD38),
	MMC_FIXUP("SEM08G", 0x2, 0x100, add_quirk, MMC_QUIRK_INAND_CMD38),
	MMC_FIXUP("SEM16G", 0x2, 0x100, add_quirk, MMC_QUIRK_INAND_CMD38),
	MMC_FIXUP("SEM32G", 0x2, 0x100, add_quirk, MMC_QUIRK_INAND_CMD38),

	/*
	 * Some MMC cards experience performance degradation with CMD23
	 * instead of CMD12-bounded multiblock transfers. For now we'll
	 * black list what's bad...
	 * - Certain Toshiba cards.
	 *
	 * N.B. This doesn't affect SD cards.
	 */
	MMC_FIXUP("MMC08G", 0x11, CID_OEMID_ANY, add_quirk_mmc,
		  MMC_QUIRK_BLK_NO_CMD23),
	MMC_FIXUP("MMC16G", 0x11, CID_OEMID_ANY, add_quirk_mmc,
		  MMC_QUIRK_BLK_NO_CMD23),
	MMC_FIXUP("MMC32G", 0x11, CID_OEMID_ANY, add_quirk_mmc,
		  MMC_QUIRK_BLK_NO_CMD23),
	END_FIXUP
};

static int mmc_blk_probe(struct mmc_card *card)
{
	struct mmc_blk_data *md, *part_md;
	int err;
	char cap_str[10];

	/*
	 * Check that the card supports the command class(es) we need.
	 */
	if (!(card->csd.cmdclass & CCC_BLOCK_READ))
		return -ENODEV;

	md = mmc_blk_alloc(card);
	if (IS_ERR(md))
		return PTR_ERR(md);

	err = mmc_blk_set_blksize(md, card);
	if (err)
		goto out;

	string_get_size((u64)get_capacity(md->disk) << 9, STRING_UNITS_2,
			cap_str, sizeof(cap_str));
	printk(KERN_INFO "%s: %s %s %s %s\n",
		md->disk->disk_name, mmc_card_id(card), mmc_card_name(card),
		cap_str, md->read_only ? "(ro)" : "");

	if (mmc_blk_alloc_parts(card, md))
		goto out;

	mmc_set_drvdata(card, md);
	mmc_fixup_device(card, blk_fixups);

#ifdef CONFIG_MMC_BLOCK_DEFERRED_RESUME
	mmc_set_bus_resume_policy(card->host, 1);
#endif
	if (mmc_add_disk(md))
		goto out;

	list_for_each_entry(part_md, &md->part, part) {
		if (mmc_add_disk(part_md))
			goto out;
	}
	return 0;

 out:
	mmc_blk_remove_parts(card, md);
	mmc_blk_remove_req(md);
	return err;
}

static void mmc_blk_remove(struct mmc_card *card)
{
	struct mmc_blk_data *md = mmc_get_drvdata(card);

	mmc_blk_remove_parts(card, md);
	mmc_claim_host(card->host);
	mmc_blk_part_switch(card, md);
	mmc_release_host(card->host);
	mmc_blk_remove_req(md);
	mmc_set_drvdata(card, NULL);
#ifdef CONFIG_MMC_BLOCK_DEFERRED_RESUME
	mmc_set_bus_resume_policy(card->host, 0);
#endif
}

#ifdef CONFIG_PM_SLEEP
static int mmc_blk_suspend(struct mmc_card *card)
{
	struct mmc_blk_data *part_md;
	struct mmc_blk_data *md = mmc_get_drvdata(card);

	if (md) {
		mmc_queue_suspend(&md->queue);
		list_for_each_entry(part_md, &md->part, part) {
			mmc_queue_suspend(&part_md->queue);
		}
	}
	return 0;
}

static int mmc_blk_resume(struct mmc_card *card)
{
	struct mmc_blk_data *part_md;
	struct mmc_blk_data *md = mmc_get_drvdata(card);

	if (md) {
#ifndef CONFIG_MMC_BLOCK_DEFERRED_RESUME
		mmc_blk_set_blksize(md, card);
#endif

		/*
		 * Resume involves the card going into idle state,
		 * so current partition is always the main one.
		 */
		md->part_curr = md->part_type;
		mmc_queue_resume(&md->queue);
		list_for_each_entry(part_md, &md->part, part) {
			mmc_queue_resume(&part_md->queue);
		}
	}
	return 0;
}
#else
#define	mmc_blk_suspend	NULL
#define mmc_blk_resume	NULL
#endif

static struct mmc_driver mmc_driver = {
	.drv		= {
		.name	= "mmcblk",
	},
	.probe		= mmc_blk_probe,
	.remove		= mmc_blk_remove,
	.suspend	= mmc_blk_suspend,
	.resume		= mmc_blk_resume,
};

static int __init mmc_blk_init(void)
{
	int res;

	if (perdev_minors != CONFIG_MMC_BLOCK_MINORS)
		pr_info("mmcblk: using %d minors per device\n", perdev_minors);

	max_devices = 256 / perdev_minors;

	res = register_blkdev(MMC_BLOCK_MAJOR, "mmc");
	if (res)
		goto out;

	res = mmc_register_driver(&mmc_driver);
	if (res)
		goto out2;

	return 0;
 out2:
	unregister_blkdev(MMC_BLOCK_MAJOR, "mmc");
 out:
	return res;
}

static void __exit mmc_blk_exit(void)
{
	mmc_unregister_driver(&mmc_driver);
	unregister_blkdev(MMC_BLOCK_MAJOR, "mmc");
}

module_init(mmc_blk_init);
module_exit(mmc_blk_exit);

MODULE_LICENSE("GPL");
MODULE_DESCRIPTION("Multimedia Card (MMC) block device driver");
<|MERGE_RESOLUTION|>--- conflicted
+++ resolved
@@ -571,22 +571,15 @@
 			req->rq_disk->disk_name, "timed out", name, status);
 
 		/* If the status cmd initially failed, retry the r/w cmd */
-<<<<<<< HEAD
 		if (!status_valid) {
 			pr_err("%s: status not valid, retrying timeout\n", req->rq_disk->disk_name);
 			return ERR_RETRY;
 		}
-=======
-		if (!status_valid)
-			return ERR_RETRY;
-
->>>>>>> fb6d5011
 		/*
 		 * If it was a r/w cmd crc error, or illegal command
 		 * (eg, issued in wrong state) then retry - we should
 		 * have corrected the state problem above.
 		 */
-<<<<<<< HEAD
 		if (status & (R1_COM_CRC_ERROR | R1_ILLEGAL_COMMAND)) {
 			pr_err("%s: command error, retrying timeout\n", req->rq_disk->disk_name);
 			return ERR_RETRY;
@@ -594,12 +587,6 @@
 
 		/* Otherwise abort the command */
 		pr_err("%s: not retrying timeout\n", req->rq_disk->disk_name);
-=======
-		if (status & (R1_COM_CRC_ERROR | R1_ILLEGAL_COMMAND))
-			return ERR_RETRY;
-
-		/* Otherwise abort the command */
->>>>>>> fb6d5011
 		return ERR_ABORT;
 
 	default:
@@ -835,14 +822,6 @@
 	 R1_CC_ERROR |		/* Card controller error */		\
 	 R1_ERROR)		/* General/unknown error */
 
-<<<<<<< HEAD
-static int mmc_blk_issue_rw_rq(struct mmc_queue *mq, struct request *req)
-{
-	struct mmc_blk_data *md = mq->data;
-	struct mmc_card *card = md->queue.card;
-	struct mmc_blk_request brq;
-	int ret = 1, disable_multi = 0, retry = 0;
-=======
 static int mmc_blk_err_check(struct mmc_card *card,
 			     struct mmc_async_req *areq)
 {
@@ -851,7 +830,6 @@
 						    mmc_active);
 	struct mmc_blk_request *brq = &mq_mrq->brq;
 	struct request *req = mq_mrq->req;
->>>>>>> fb6d5011
 
 	/*
 	 * sbc.error indicates a problem with the set block count
@@ -874,24 +852,6 @@
 		}
 	}
 
-<<<<<<< HEAD
-	do {
-		u32 readcmd, writecmd;
-
-		memset(&brq, 0, sizeof(struct mmc_blk_request));
-		brq.mrq.cmd = &brq.cmd;
-		brq.mrq.data = &brq.data;
-
-		brq.cmd.arg = blk_rq_pos(req);
-		if (!mmc_card_blockaddr(card))
-			brq.cmd.arg <<= 9;
-		brq.cmd.flags = MMC_RSP_SPI_R1 | MMC_RSP_R1 | MMC_CMD_ADTC;
-		brq.data.blksz = 512;
-		brq.stop.opcode = MMC_STOP_TRANSMISSION;
-		brq.stop.arg = 0;
-		brq.stop.flags = MMC_RSP_SPI_R1B | MMC_RSP_R1B | MMC_CMD_AC;
-		brq.data.blocks = blk_rq_sectors(req);
-=======
 	/*
 	 * Check for errors relating to the execution of the
 	 * initial command - such as address errors.  No data
@@ -902,7 +862,6 @@
 		       req->rq_disk->disk_name, brq->cmd.resp[0]);
 		return MMC_BLK_ABORT;
 	}
->>>>>>> fb6d5011
 
 	/*
 	 * Everything else is either success, or a data error of some
@@ -1057,26 +1016,6 @@
 		brq->mrq.sbc = &brq->sbc;
 	}
 
-<<<<<<< HEAD
-		/*
-		 * sbc.error indicates a problem with the set block count
-		 * command.  No data will have been transferred.
-		 *
-		 * cmd.error indicates a problem with the r/w command.  No
-		 * data will have been transferred.
-		 *
-		 * stop.error indicates a problem with the stop command.  Data
-		 * may have been transferred, or may still be transferring.
-		 */
-		if (brq.sbc.error || brq.cmd.error || brq.stop.error) {
-			switch (mmc_blk_cmd_recovery(card, req, &brq)) {
-			case ERR_RETRY:
-				if (retry++ < 5)
-					continue;
-			case ERR_ABORT:
-				goto cmd_abort;
-			case ERR_CONTINUE:
-=======
 	mmc_set_data_timeout(&brq->data, card);
 
 	brq->data.sg = mqrq->sg;
@@ -1095,65 +1034,12 @@
 			if (data_size <= 0) {
 				sg->length += data_size;
 				i++;
->>>>>>> fb6d5011
 				break;
 			}
 		}
 		brq->data.sg_len = i;
 	}
 
-<<<<<<< HEAD
-		/*
-		 * Check for errors relating to the execution of the
-		 * initial command - such as address errors.  No data
-		 * has been transferred.
-		 */
-		if (brq.cmd.resp[0] & CMD_ERRORS) {
-			pr_err("%s: r/w command failed, status = %#x\n",
-				req->rq_disk->disk_name, brq.cmd.resp[0]);
-			goto cmd_abort;
-		}
-
-		/*
-		 * Everything else is either success, or a data error of some
-		 * kind.  If it was a write, we may have transitioned to
-		 * program mode, which we have to wait for it to complete.
-		 */
-		if (!mmc_host_is_spi(card->host) && rq_data_dir(req) != READ) {
-			u32 status;
-			do {
-				int err = get_card_status(card, &status, 5);
-				if (err) {
-					printk(KERN_ERR "%s: error %d requesting status\n",
-					       req->rq_disk->disk_name, err);
-					goto cmd_err;
-				}
-				/*
-				 * Some cards mishandle the status bits,
-				 * so make sure to check both the busy
-				 * indication and the card state.
-				 */
-			} while (!(status & R1_READY_FOR_DATA) ||
-				 (R1_CURRENT_STATE(status) == R1_STATE_PRG));
-		}
-
-		if (brq.data.error) {
-			pr_err("%s: error %d transferring data, sector %u, nr %u, cmd response %#x, card status %#x\n",
-				req->rq_disk->disk_name, brq.data.error,
-				(unsigned)blk_rq_pos(req),
-				(unsigned)blk_rq_sectors(req),
-				brq.cmd.resp[0], brq.stop.resp[0]);
-
-			if (rq_data_dir(req) == READ) {
-				if (brq.data.blocks > 1) {
-					/* Redo read one sector at a time */
-					pr_warning("%s: retrying using single block read\n",
-						req->rq_disk->disk_name);
-					disable_multi = 1;
-					continue;
-				}
-
-=======
 	mqrq->mmc_active.mrq = &brq->mrq;
 	mqrq->mmc_active.err_check = mmc_blk_err_check;
 
@@ -1200,22 +1086,12 @@
 						brq->data.bytes_xfered);
 			spin_unlock_irq(&md->lock);
 			if (status == MMC_BLK_SUCCESS && ret) {
->>>>>>> fb6d5011
 				/*
 				 * The blk_end_request has returned non zero
 				 * even though all data is transfered and no
 				 * erros returned by host.
 				 * If this happen it's a bug.
 				 */
-<<<<<<< HEAD
-				spin_lock_irq(&md->lock);
-				ret = __blk_end_request(req, -EIO, brq.data.blksz);
-				spin_unlock_irq(&md->lock);
-				continue;
-			} else {
-				goto cmd_err;
-			}
-=======
 				printk(KERN_ERR "%s BUG rq_tot %d d_xfer %d\n",
 				       __func__, blk_rq_bytes(req),
 				       brq->data.bytes_xfered);
@@ -1246,7 +1122,6 @@
 			if (!ret)
 				goto start_new_req;
 			break;
->>>>>>> fb6d5011
 		}
 
 		if (ret) {
@@ -1309,7 +1184,6 @@
 	struct mmc_blk_data *md = mq->data;
 	struct mmc_card *card = md->queue.card;
 
-<<<<<<< HEAD
 #ifdef CONFIG_MMC_BLOCK_DEFERRED_RESUME
 	if (mmc_bus_needs_resume(card->host)) {
 		mmc_resume_bus(card->host);
@@ -1317,13 +1191,10 @@
 	}
 #endif
 
-	mmc_claim_host(card->host);
-=======
 	if (req && !mq->mqrq_prev->req)
 		/* claim host only for the first request */
 		mmc_claim_host(card->host);
 
->>>>>>> fb6d5011
 	ret = mmc_blk_part_switch(card, md);
 	if (ret) {
 		ret = 0;
