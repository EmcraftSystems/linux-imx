// SPDX-License-Identifier: GPL-2.0-only
/*
 * Secure Digital Host Controller Interface ACPI driver.
 *
 * Copyright (c) 2012, Intel Corporation.
 */

#include <linux/init.h>
#include <linux/export.h>
#include <linux/module.h>
#include <linux/device.h>
#include <linux/platform_device.h>
#include <linux/ioport.h>
#include <linux/io.h>
#include <linux/dma-mapping.h>
#include <linux/compiler.h>
#include <linux/stddef.h>
#include <linux/bitops.h>
#include <linux/types.h>
#include <linux/err.h>
#include <linux/interrupt.h>
#include <linux/acpi.h>
#include <linux/pm.h>
#include <linux/pm_runtime.h>
#include <linux/delay.h>
#include <linux/dmi.h>

#include <linux/mmc/host.h>
#include <linux/mmc/pm.h>
#include <linux/mmc/slot-gpio.h>

#ifdef CONFIG_X86
#include <asm/cpu_device_id.h>
#include <asm/intel-family.h>
#include <asm/iosf_mbi.h>
#include <linux/pci.h>
#endif

#include "sdhci.h"

enum {
	SDHCI_ACPI_SD_CD		= BIT(0),
	SDHCI_ACPI_RUNTIME_PM		= BIT(1),
	SDHCI_ACPI_SD_CD_OVERRIDE_LEVEL	= BIT(2),
};

struct sdhci_acpi_chip {
	const struct	sdhci_ops *ops;
	unsigned int	quirks;
	unsigned int	quirks2;
	unsigned long	caps;
	unsigned int	caps2;
	mmc_pm_flag_t	pm_caps;
};

struct sdhci_acpi_slot {
	const struct	sdhci_acpi_chip *chip;
	unsigned int	quirks;
	unsigned int	quirks2;
	unsigned long	caps;
	unsigned int	caps2;
	mmc_pm_flag_t	pm_caps;
	unsigned int	flags;
	size_t		priv_size;
	int (*probe_slot)(struct platform_device *, struct acpi_device *);
	int (*remove_slot)(struct platform_device *);
	int (*free_slot)(struct platform_device *pdev);
	int (*setup_host)(struct platform_device *pdev);
};

struct sdhci_acpi_host {
	struct sdhci_host		*host;
	const struct sdhci_acpi_slot	*slot;
	struct platform_device		*pdev;
	bool				use_runtime_pm;
	bool				is_intel;
	bool				reset_signal_volt_on_suspend;
	unsigned long			private[] ____cacheline_aligned;
};

enum {
	DMI_QUIRK_RESET_SD_SIGNAL_VOLT_ON_SUSP			= BIT(0),
	DMI_QUIRK_SD_NO_WRITE_PROTECT				= BIT(1),
};

static inline void *sdhci_acpi_priv(struct sdhci_acpi_host *c)
{
	return (void *)c->private;
}

static inline bool sdhci_acpi_flag(struct sdhci_acpi_host *c, unsigned int flag)
{
	return c->slot && (c->slot->flags & flag);
}

#define INTEL_DSM_HS_CAPS_SDR25		BIT(0)
#define INTEL_DSM_HS_CAPS_DDR50		BIT(1)
#define INTEL_DSM_HS_CAPS_SDR50		BIT(2)
#define INTEL_DSM_HS_CAPS_SDR104	BIT(3)

enum {
	INTEL_DSM_FNS		=  0,
	INTEL_DSM_V18_SWITCH	=  3,
	INTEL_DSM_V33_SWITCH	=  4,
	INTEL_DSM_HS_CAPS	=  8,
};

struct intel_host {
	u32	dsm_fns;
	u32	hs_caps;
};

static const guid_t intel_dsm_guid =
	GUID_INIT(0xF6C13EA5, 0x65CD, 0x461F,
		  0xAB, 0x7A, 0x29, 0xF7, 0xE8, 0xD5, 0xBD, 0x61);

static int __intel_dsm(struct intel_host *intel_host, struct device *dev,
		       unsigned int fn, u32 *result)
{
	union acpi_object *obj;
	int err = 0;

	obj = acpi_evaluate_dsm(ACPI_HANDLE(dev), &intel_dsm_guid, 0, fn, NULL);
	if (!obj)
		return -EOPNOTSUPP;

	if (obj->type == ACPI_TYPE_INTEGER) {
		*result = obj->integer.value;
	} else if (obj->type == ACPI_TYPE_BUFFER && obj->buffer.length > 0) {
		size_t len = min_t(size_t, obj->buffer.length, 4);

		*result = 0;
		memcpy(result, obj->buffer.pointer, len);
	} else {
		dev_err(dev, "%s DSM fn %u obj->type %d obj->buffer.length %d\n",
			__func__, fn, obj->type, obj->buffer.length);
		err = -EINVAL;
	}

	ACPI_FREE(obj);

	return err;
}

static int intel_dsm(struct intel_host *intel_host, struct device *dev,
		     unsigned int fn, u32 *result)
{
	if (fn > 31 || !(intel_host->dsm_fns & (1 << fn)))
		return -EOPNOTSUPP;

	return __intel_dsm(intel_host, dev, fn, result);
}

static void intel_dsm_init(struct intel_host *intel_host, struct device *dev,
			   struct mmc_host *mmc)
{
	int err;

	intel_host->hs_caps = ~0;

	err = __intel_dsm(intel_host, dev, INTEL_DSM_FNS, &intel_host->dsm_fns);
	if (err) {
		pr_debug("%s: DSM not supported, error %d\n",
			 mmc_hostname(mmc), err);
		return;
	}

	pr_debug("%s: DSM function mask %#x\n",
		 mmc_hostname(mmc), intel_host->dsm_fns);

	intel_dsm(intel_host, dev, INTEL_DSM_HS_CAPS, &intel_host->hs_caps);
}

static int intel_start_signal_voltage_switch(struct mmc_host *mmc,
					     struct mmc_ios *ios)
{
	struct device *dev = mmc_dev(mmc);
	struct sdhci_acpi_host *c = dev_get_drvdata(dev);
	struct intel_host *intel_host = sdhci_acpi_priv(c);
	unsigned int fn;
	u32 result = 0;
	int err;

	err = sdhci_start_signal_voltage_switch(mmc, ios);
	if (err)
		return err;

	switch (ios->signal_voltage) {
	case MMC_SIGNAL_VOLTAGE_330:
		fn = INTEL_DSM_V33_SWITCH;
		break;
	case MMC_SIGNAL_VOLTAGE_180:
		fn = INTEL_DSM_V18_SWITCH;
		break;
	default:
		return 0;
	}

	err = intel_dsm(intel_host, dev, fn, &result);
	pr_debug("%s: %s DSM fn %u error %d result %u\n",
		 mmc_hostname(mmc), __func__, fn, err, result);

	return 0;
}

static void sdhci_acpi_int_hw_reset(struct sdhci_host *host)
{
	u8 reg;

	reg = sdhci_readb(host, SDHCI_POWER_CONTROL);
	reg |= 0x10;
	sdhci_writeb(host, reg, SDHCI_POWER_CONTROL);
	/* For eMMC, minimum is 1us but give it 9us for good measure */
	udelay(9);
	reg &= ~0x10;
	sdhci_writeb(host, reg, SDHCI_POWER_CONTROL);
	/* For eMMC, minimum is 200us but give it 300us for good measure */
	usleep_range(300, 1000);
}

static const struct sdhci_ops sdhci_acpi_ops_dflt = {
	.set_clock = sdhci_set_clock,
	.set_bus_width = sdhci_set_bus_width,
	.reset = sdhci_reset,
	.set_uhs_signaling = sdhci_set_uhs_signaling,
};

static const struct sdhci_ops sdhci_acpi_ops_int = {
	.set_clock = sdhci_set_clock,
	.set_bus_width = sdhci_set_bus_width,
	.reset = sdhci_reset,
	.set_uhs_signaling = sdhci_set_uhs_signaling,
	.hw_reset   = sdhci_acpi_int_hw_reset,
};

static const struct sdhci_acpi_chip sdhci_acpi_chip_int = {
	.ops = &sdhci_acpi_ops_int,
};

#ifdef CONFIG_X86

static bool sdhci_acpi_byt(void)
{
	static const struct x86_cpu_id byt[] = {
		X86_MATCH_INTEL_FAM6_MODEL(ATOM_SILVERMONT, NULL),
		{}
	};

	return x86_match_cpu(byt);
}

static bool sdhci_acpi_cht(void)
{
	static const struct x86_cpu_id cht[] = {
		X86_MATCH_INTEL_FAM6_MODEL(ATOM_AIRMONT, NULL),
		{}
	};

	return x86_match_cpu(cht);
}

#define BYT_IOSF_SCCEP			0x63
#define BYT_IOSF_OCP_NETCTRL0		0x1078
#define BYT_IOSF_OCP_TIMEOUT_BASE	GENMASK(10, 8)

static void sdhci_acpi_byt_setting(struct device *dev)
{
	u32 val = 0;

	if (!sdhci_acpi_byt())
		return;

	if (iosf_mbi_read(BYT_IOSF_SCCEP, MBI_CR_READ, BYT_IOSF_OCP_NETCTRL0,
			  &val)) {
		dev_err(dev, "%s read error\n", __func__);
		return;
	}

	if (!(val & BYT_IOSF_OCP_TIMEOUT_BASE))
		return;

	val &= ~BYT_IOSF_OCP_TIMEOUT_BASE;

	if (iosf_mbi_write(BYT_IOSF_SCCEP, MBI_CR_WRITE, BYT_IOSF_OCP_NETCTRL0,
			   val)) {
		dev_err(dev, "%s write error\n", __func__);
		return;
	}

	dev_dbg(dev, "%s completed\n", __func__);
}

static bool sdhci_acpi_byt_defer(struct device *dev)
{
	if (!sdhci_acpi_byt())
		return false;

	if (!iosf_mbi_available())
		return true;

	sdhci_acpi_byt_setting(dev);

	return false;
}

static bool sdhci_acpi_cht_pci_wifi(unsigned int vendor, unsigned int device,
				    unsigned int slot, unsigned int parent_slot)
{
	struct pci_dev *dev, *parent, *from = NULL;

	while (1) {
		dev = pci_get_device(vendor, device, from);
		pci_dev_put(from);
		if (!dev)
			break;
		parent = pci_upstream_bridge(dev);
		if (ACPI_COMPANION(&dev->dev) && PCI_SLOT(dev->devfn) == slot &&
		    parent && PCI_SLOT(parent->devfn) == parent_slot &&
		    !pci_upstream_bridge(parent)) {
			pci_dev_put(dev);
			return true;
		}
		from = dev;
	}

	return false;
}

/*
 * GPDwin uses PCI wifi which conflicts with SDIO's use of
 * acpi_device_fix_up_power() on child device nodes. Identifying GPDwin is
 * problematic, but since SDIO is only used for wifi, the presence of the PCI
 * wifi card in the expected slot with an ACPI companion node, is used to
 * indicate that acpi_device_fix_up_power() should be avoided.
 */
static inline bool sdhci_acpi_no_fixup_child_power(struct acpi_device *adev)
{
	return sdhci_acpi_cht() &&
	       acpi_dev_hid_uid_match(adev, "80860F14", "2") &&
	       sdhci_acpi_cht_pci_wifi(0x14e4, 0x43ec, 0, 28);
}

#else

static inline void sdhci_acpi_byt_setting(struct device *dev)
{
}

static inline bool sdhci_acpi_byt_defer(struct device *dev)
{
	return false;
}

static inline bool sdhci_acpi_no_fixup_child_power(struct acpi_device *adev)
{
	return false;
}

#endif

static int bxt_get_cd(struct mmc_host *mmc)
{
	int gpio_cd = mmc_gpio_get_cd(mmc);
	struct sdhci_host *host = mmc_priv(mmc);
	unsigned long flags;
	int ret = 0;

	if (!gpio_cd)
		return 0;

	spin_lock_irqsave(&host->lock, flags);

	if (host->flags & SDHCI_DEVICE_DEAD)
		goto out;

	ret = !!(sdhci_readl(host, SDHCI_PRESENT_STATE) & SDHCI_CARD_PRESENT);
out:
	spin_unlock_irqrestore(&host->lock, flags);

	return ret;
}

static int intel_probe_slot(struct platform_device *pdev, struct acpi_device *adev)
{
	struct sdhci_acpi_host *c = platform_get_drvdata(pdev);
	struct intel_host *intel_host = sdhci_acpi_priv(c);
	struct sdhci_host *host = c->host;

	if (acpi_dev_hid_uid_match(adev, "80860F14", "1") &&
	    sdhci_readl(host, SDHCI_CAPABILITIES) == 0x446cc8b2 &&
	    sdhci_readl(host, SDHCI_CAPABILITIES_1) == 0x00000807)
		host->timeout_clk = 1000; /* 1000 kHz i.e. 1 MHz */

	if (acpi_dev_hid_uid_match(adev, "80865ACA", NULL))
		host->mmc_host_ops.get_cd = bxt_get_cd;

	intel_dsm_init(intel_host, &pdev->dev, host->mmc);

	host->mmc_host_ops.start_signal_voltage_switch =
					intel_start_signal_voltage_switch;

	c->is_intel = true;

	return 0;
}

static int intel_setup_host(struct platform_device *pdev)
{
	struct sdhci_acpi_host *c = platform_get_drvdata(pdev);
	struct intel_host *intel_host = sdhci_acpi_priv(c);

	if (!(intel_host->hs_caps & INTEL_DSM_HS_CAPS_SDR25))
		c->host->mmc->caps &= ~MMC_CAP_UHS_SDR25;

	if (!(intel_host->hs_caps & INTEL_DSM_HS_CAPS_SDR50))
		c->host->mmc->caps &= ~MMC_CAP_UHS_SDR50;

	if (!(intel_host->hs_caps & INTEL_DSM_HS_CAPS_DDR50))
		c->host->mmc->caps &= ~MMC_CAP_UHS_DDR50;

	if (!(intel_host->hs_caps & INTEL_DSM_HS_CAPS_SDR104))
		c->host->mmc->caps &= ~MMC_CAP_UHS_SDR104;

	return 0;
}

static const struct sdhci_acpi_slot sdhci_acpi_slot_int_emmc = {
	.chip    = &sdhci_acpi_chip_int,
	.caps    = MMC_CAP_8_BIT_DATA | MMC_CAP_NONREMOVABLE |
		   MMC_CAP_HW_RESET | MMC_CAP_1_8V_DDR |
		   MMC_CAP_CMD_DURING_TFR | MMC_CAP_WAIT_WHILE_BUSY,
	.flags   = SDHCI_ACPI_RUNTIME_PM,
	.quirks  = SDHCI_QUIRK_NO_ENDATTR_IN_NOPDESC |
		   SDHCI_QUIRK_NO_LED,
	.quirks2 = SDHCI_QUIRK2_PRESET_VALUE_BROKEN |
		   SDHCI_QUIRK2_STOP_WITH_TC |
		   SDHCI_QUIRK2_CAPS_BIT63_FOR_HS400,
	.probe_slot	= intel_probe_slot,
	.setup_host	= intel_setup_host,
	.priv_size	= sizeof(struct intel_host),
};

static const struct sdhci_acpi_slot sdhci_acpi_slot_int_sdio = {
	.quirks  = SDHCI_QUIRK_BROKEN_CARD_DETECTION |
		   SDHCI_QUIRK_NO_LED |
		   SDHCI_QUIRK_NO_ENDATTR_IN_NOPDESC,
	.quirks2 = SDHCI_QUIRK2_HOST_OFF_CARD_ON,
	.caps    = MMC_CAP_NONREMOVABLE | MMC_CAP_POWER_OFF_CARD |
		   MMC_CAP_WAIT_WHILE_BUSY,
	.flags   = SDHCI_ACPI_RUNTIME_PM,
	.pm_caps = MMC_PM_KEEP_POWER,
	.probe_slot	= intel_probe_slot,
	.setup_host	= intel_setup_host,
	.priv_size	= sizeof(struct intel_host),
};

static const struct sdhci_acpi_slot sdhci_acpi_slot_int_sd = {
	.flags   = SDHCI_ACPI_SD_CD | SDHCI_ACPI_SD_CD_OVERRIDE_LEVEL |
		   SDHCI_ACPI_RUNTIME_PM,
	.quirks  = SDHCI_QUIRK_NO_ENDATTR_IN_NOPDESC |
		   SDHCI_QUIRK_NO_LED,
	.quirks2 = SDHCI_QUIRK2_CARD_ON_NEEDS_BUS_ON |
		   SDHCI_QUIRK2_STOP_WITH_TC,
	.caps    = MMC_CAP_WAIT_WHILE_BUSY | MMC_CAP_AGGRESSIVE_PM,
	.probe_slot	= intel_probe_slot,
	.setup_host	= intel_setup_host,
	.priv_size	= sizeof(struct intel_host),
};

#define VENDOR_SPECIFIC_PWRCTL_CLEAR_REG	0x1a8
#define VENDOR_SPECIFIC_PWRCTL_CTL_REG		0x1ac
static irqreturn_t sdhci_acpi_qcom_handler(int irq, void *ptr)
{
	struct sdhci_host *host = ptr;

	sdhci_writel(host, 0x3, VENDOR_SPECIFIC_PWRCTL_CLEAR_REG);
	sdhci_writel(host, 0x1, VENDOR_SPECIFIC_PWRCTL_CTL_REG);

	return IRQ_HANDLED;
}

static int qcom_probe_slot(struct platform_device *pdev, struct acpi_device *adev)
{
	struct sdhci_acpi_host *c = platform_get_drvdata(pdev);
	struct sdhci_host *host = c->host;
	int *irq = sdhci_acpi_priv(c);

	*irq = -EINVAL;

	if (!acpi_dev_hid_uid_match(adev, "QCOM8051", NULL))
		return 0;

	*irq = platform_get_irq(pdev, 1);
	if (*irq < 0)
		return 0;

	return request_threaded_irq(*irq, NULL, sdhci_acpi_qcom_handler,
				    IRQF_ONESHOT | IRQF_TRIGGER_HIGH,
				    "sdhci_qcom", host);
}

static int qcom_free_slot(struct platform_device *pdev)
{
	struct device *dev = &pdev->dev;
	struct sdhci_acpi_host *c = platform_get_drvdata(pdev);
	struct sdhci_host *host = c->host;
	struct acpi_device *adev;
	int *irq = sdhci_acpi_priv(c);

	adev = ACPI_COMPANION(dev);
	if (!adev)
		return -ENODEV;

	if (!acpi_dev_hid_uid_match(adev, "QCOM8051", NULL))
		return 0;

	if (*irq < 0)
		return 0;

	free_irq(*irq, host);
	return 0;
}

static const struct sdhci_acpi_slot sdhci_acpi_slot_qcom_sd_3v = {
	.quirks  = SDHCI_QUIRK_BROKEN_CARD_DETECTION,
	.quirks2 = SDHCI_QUIRK2_NO_1_8_V,
	.caps    = MMC_CAP_NONREMOVABLE,
	.priv_size	= sizeof(int),
	.probe_slot	= qcom_probe_slot,
	.free_slot	= qcom_free_slot,
};

static const struct sdhci_acpi_slot sdhci_acpi_slot_qcom_sd = {
	.quirks  = SDHCI_QUIRK_BROKEN_CARD_DETECTION,
	.caps    = MMC_CAP_NONREMOVABLE,
};

struct amd_sdhci_host {
	bool	tuned_clock;
	bool	dll_enabled;
};

/* AMD sdhci reset dll register. */
#define SDHCI_AMD_RESET_DLL_REGISTER    0x908

static int amd_select_drive_strength(struct mmc_card *card,
				     unsigned int max_dtr, int host_drv,
				     int card_drv, int *drv_type)
{
	*drv_type = MMC_SET_DRIVER_TYPE_A;
	return MMC_SET_DRIVER_TYPE_A;
}

static void sdhci_acpi_amd_hs400_dll(struct sdhci_host *host, bool enable)
{
	struct sdhci_acpi_host *acpi_host = sdhci_priv(host);
	struct amd_sdhci_host *amd_host = sdhci_acpi_priv(acpi_host);

	/* AMD Platform requires dll setting */
	sdhci_writel(host, 0x40003210, SDHCI_AMD_RESET_DLL_REGISTER);
	usleep_range(10, 20);
	if (enable)
		sdhci_writel(host, 0x40033210, SDHCI_AMD_RESET_DLL_REGISTER);

	amd_host->dll_enabled = enable;
}

/*
 * The initialization sequence for HS400 is:
 *     HS->HS200->Perform Tuning->HS->HS400
 *
 * The re-tuning sequence is:
 *     HS400->DDR52->HS->HS200->Perform Tuning->HS->HS400
 *
 * The AMD eMMC Controller can only use the tuned clock while in HS200 and HS400
 * mode. If we switch to a different mode, we need to disable the tuned clock.
 * If we have previously performed tuning and switch back to HS200 or
 * HS400, we can re-enable the tuned clock.
 *
 */
static void amd_set_ios(struct mmc_host *mmc, struct mmc_ios *ios)
{
	struct sdhci_host *host = mmc_priv(mmc);
	struct sdhci_acpi_host *acpi_host = sdhci_priv(host);
	struct amd_sdhci_host *amd_host = sdhci_acpi_priv(acpi_host);
	unsigned int old_timing = host->timing;
	u16 val;

	sdhci_set_ios(mmc, ios);

	if (old_timing != host->timing && amd_host->tuned_clock) {
		if (host->timing == MMC_TIMING_MMC_HS400 ||
		    host->timing == MMC_TIMING_MMC_HS200) {
			val = sdhci_readw(host, SDHCI_HOST_CONTROL2);
			val |= SDHCI_CTRL_TUNED_CLK;
			sdhci_writew(host, val, SDHCI_HOST_CONTROL2);
		} else {
			val = sdhci_readw(host, SDHCI_HOST_CONTROL2);
			val &= ~SDHCI_CTRL_TUNED_CLK;
			sdhci_writew(host, val, SDHCI_HOST_CONTROL2);
		}

		/* DLL is only required for HS400 */
		if (host->timing == MMC_TIMING_MMC_HS400 &&
		    !amd_host->dll_enabled)
			sdhci_acpi_amd_hs400_dll(host, true);
<<<<<<< HEAD
	}
}

static int amd_sdhci_execute_tuning(struct mmc_host *mmc, u32 opcode)
{
	int err;
	struct sdhci_host *host = mmc_priv(mmc);
	struct sdhci_acpi_host *acpi_host = sdhci_priv(host);
	struct amd_sdhci_host *amd_host = sdhci_acpi_priv(acpi_host);

	amd_host->tuned_clock = false;

	err = sdhci_execute_tuning(mmc, opcode);

	if (!err && !host->tuning_err)
		amd_host->tuned_clock = true;

	return err;
}

static void amd_sdhci_reset(struct sdhci_host *host, u8 mask)
{
	struct sdhci_acpi_host *acpi_host = sdhci_priv(host);
	struct amd_sdhci_host *amd_host = sdhci_acpi_priv(acpi_host);

	if (mask & SDHCI_RESET_ALL) {
		amd_host->tuned_clock = false;
		sdhci_acpi_amd_hs400_dll(host, false);
=======
>>>>>>> 85b047c6
	}

	sdhci_reset(host, mask);
}

static int amd_sdhci_execute_tuning(struct mmc_host *mmc, u32 opcode)
{
	int err;
	struct sdhci_host *host = mmc_priv(mmc);
	struct sdhci_acpi_host *acpi_host = sdhci_priv(host);
	struct amd_sdhci_host *amd_host = sdhci_acpi_priv(acpi_host);

	amd_host->tuned_clock = false;

	err = sdhci_execute_tuning(mmc, opcode);

	if (!err && !host->tuning_err)
		amd_host->tuned_clock = true;

	return err;
}

static void amd_sdhci_reset(struct sdhci_host *host, u8 mask)
{
	struct sdhci_acpi_host *acpi_host = sdhci_priv(host);
	struct amd_sdhci_host *amd_host = sdhci_acpi_priv(acpi_host);

	if (mask & SDHCI_RESET_ALL) {
		amd_host->tuned_clock = false;
		sdhci_acpi_amd_hs400_dll(host, false);
	}

	sdhci_reset(host, mask);
}

static const struct sdhci_ops sdhci_acpi_ops_amd = {
	.set_clock	= sdhci_set_clock,
	.set_bus_width	= sdhci_set_bus_width,
	.reset		= amd_sdhci_reset,
	.set_uhs_signaling = sdhci_set_uhs_signaling,
};

static const struct sdhci_acpi_chip sdhci_acpi_chip_amd = {
	.ops = &sdhci_acpi_ops_amd,
};

static int sdhci_acpi_emmc_amd_probe_slot(struct platform_device *pdev,
					  struct acpi_device *adev)
{
	struct sdhci_acpi_host *c = platform_get_drvdata(pdev);
	struct sdhci_host *host   = c->host;

	sdhci_read_caps(host);
	if (host->caps1 & SDHCI_SUPPORT_DDR50)
		host->mmc->caps = MMC_CAP_1_8V_DDR;

	if ((host->caps1 & SDHCI_SUPPORT_SDR104) &&
	    (host->mmc->caps & MMC_CAP_1_8V_DDR))
		host->mmc->caps2 = MMC_CAP2_HS400_1_8V;

	/*
	 * There are two types of presets out in the wild:
	 * 1) Default/broken presets.
	 *    These presets have two sets of problems:
	 *    a) The clock divisor for SDR12, SDR25, and SDR50 is too small.
	 *       This results in clock frequencies that are 2x higher than
	 *       acceptable. i.e., SDR12 = 25 MHz, SDR25 = 50 MHz, SDR50 =
	 *       100 MHz.x
	 *    b) The HS200 and HS400 driver strengths don't match.
	 *       By default, the SDR104 preset register has a driver strength of
	 *       A, but the (internal) HS400 preset register has a driver
	 *       strength of B. As part of initializing HS400, HS200 tuning
	 *       needs to be performed. Having different driver strengths
	 *       between tuning and operation is wrong. It results in different
	 *       rise/fall times that lead to incorrect sampling.
	 * 2) Firmware with properly initialized presets.
	 *    These presets have proper clock divisors. i.e., SDR12 => 12MHz,
	 *    SDR25 => 25 MHz, SDR50 => 50 MHz. Additionally the HS200 and
	 *    HS400 preset driver strengths match.
	 *
	 *    Enabling presets for HS400 doesn't work for the following reasons:
	 *    1) sdhci_set_ios has a hard coded list of timings that are used
	 *       to determine if presets should be enabled.
	 *    2) sdhci_get_preset_value is using a non-standard register to
	 *       read out HS400 presets. The AMD controller doesn't support this
	 *       non-standard register. In fact, it doesn't expose the HS400
	 *       preset register anywhere in the SDHCI memory map. This results
	 *       in reading a garbage value and using the wrong presets.
	 *
	 *       Since HS400 and HS200 presets must be identical, we could
	 *       instead use the the SDR104 preset register.
	 *
	 *    If the above issues are resolved we could remove this quirk for
	 *    firmware that that has valid presets (i.e., SDR12 <= 12 MHz).
	 */
	host->quirks2 |= SDHCI_QUIRK2_PRESET_VALUE_BROKEN;

	host->mmc_host_ops.select_drive_strength = amd_select_drive_strength;
	host->mmc_host_ops.set_ios = amd_set_ios;
	host->mmc_host_ops.execute_tuning = amd_sdhci_execute_tuning;
	return 0;
}

static const struct sdhci_acpi_slot sdhci_acpi_slot_amd_emmc = {
	.chip		= &sdhci_acpi_chip_amd,
	.caps		= MMC_CAP_8_BIT_DATA | MMC_CAP_NONREMOVABLE,
	.quirks		= SDHCI_QUIRK_32BIT_DMA_ADDR |
			  SDHCI_QUIRK_32BIT_DMA_SIZE |
			  SDHCI_QUIRK_32BIT_ADMA_SIZE,
	.quirks2	= SDHCI_QUIRK2_BROKEN_64_BIT_DMA,
	.probe_slot     = sdhci_acpi_emmc_amd_probe_slot,
	.priv_size	= sizeof(struct amd_sdhci_host),
};

struct sdhci_acpi_uid_slot {
	const char *hid;
	const char *uid;
	const struct sdhci_acpi_slot *slot;
};

static const struct sdhci_acpi_uid_slot sdhci_acpi_uids[] = {
	{ "80865ACA", NULL, &sdhci_acpi_slot_int_sd },
	{ "80865ACC", NULL, &sdhci_acpi_slot_int_emmc },
	{ "80865AD0", NULL, &sdhci_acpi_slot_int_sdio },
	{ "80860F14" , "1" , &sdhci_acpi_slot_int_emmc },
	{ "80860F14" , "2" , &sdhci_acpi_slot_int_sdio },
	{ "80860F14" , "3" , &sdhci_acpi_slot_int_sd   },
	{ "80860F16" , NULL, &sdhci_acpi_slot_int_sd   },
	{ "INT33BB"  , "2" , &sdhci_acpi_slot_int_sdio },
	{ "INT33BB"  , "3" , &sdhci_acpi_slot_int_sd },
	{ "INT33C6"  , NULL, &sdhci_acpi_slot_int_sdio },
	{ "INT3436"  , NULL, &sdhci_acpi_slot_int_sdio },
	{ "INT344D"  , NULL, &sdhci_acpi_slot_int_sdio },
	{ "PNP0FFF"  , "3" , &sdhci_acpi_slot_int_sd   },
	{ "PNP0D40"  },
	{ "QCOM8051", NULL, &sdhci_acpi_slot_qcom_sd_3v },
	{ "QCOM8052", NULL, &sdhci_acpi_slot_qcom_sd },
	{ "AMDI0040", NULL, &sdhci_acpi_slot_amd_emmc },
	{ },
};

static const struct acpi_device_id sdhci_acpi_ids[] = {
	{ "80865ACA" },
	{ "80865ACC" },
	{ "80865AD0" },
	{ "80860F14" },
	{ "80860F16" },
	{ "INT33BB"  },
	{ "INT33C6"  },
	{ "INT3436"  },
	{ "INT344D"  },
	{ "PNP0D40"  },
	{ "QCOM8051" },
	{ "QCOM8052" },
	{ "AMDI0040" },
	{ },
};
MODULE_DEVICE_TABLE(acpi, sdhci_acpi_ids);

static const struct dmi_system_id sdhci_acpi_quirks[] = {
	{
		/*
		 * The Lenovo Miix 320-10ICR has a bug in the _PS0 method of
		 * the SHC1 ACPI device, this bug causes it to reprogram the
		 * wrong LDO (DLDO3) to 1.8V if 1.8V modes are used and the
		 * card is (runtime) suspended + resumed. DLDO3 is used for
		 * the LCD and setting it to 1.8V causes the LCD to go black.
		 */
		.matches = {
			DMI_MATCH(DMI_SYS_VENDOR, "LENOVO"),
			DMI_MATCH(DMI_PRODUCT_VERSION, "Lenovo MIIX 320-10ICR"),
		},
		.driver_data = (void *)DMI_QUIRK_RESET_SD_SIGNAL_VOLT_ON_SUSP,
	},
	{
		/*
		 * The Acer Aspire Switch 10 (SW5-012) microSD slot always
		 * reports the card being write-protected even though microSD
		 * cards do not have a write-protect switch at all.
		 */
		.matches = {
			DMI_MATCH(DMI_SYS_VENDOR, "Acer"),
			DMI_MATCH(DMI_PRODUCT_NAME, "Aspire SW5-012"),
		},
		.driver_data = (void *)DMI_QUIRK_SD_NO_WRITE_PROTECT,
	},
	{} /* Terminating entry */
};

static const struct sdhci_acpi_slot *sdhci_acpi_get_slot(struct acpi_device *adev)
{
	const struct sdhci_acpi_uid_slot *u;

	for (u = sdhci_acpi_uids; u->hid; u++) {
		if (acpi_dev_hid_uid_match(adev, u->hid, u->uid))
			return u->slot;
	}
	return NULL;
}

static int sdhci_acpi_probe(struct platform_device *pdev)
{
	struct device *dev = &pdev->dev;
	const struct sdhci_acpi_slot *slot;
	struct acpi_device *device, *child;
	const struct dmi_system_id *id;
	struct sdhci_acpi_host *c;
	struct sdhci_host *host;
	struct resource *iomem;
	resource_size_t len;
	size_t priv_size;
	int quirks = 0;
	int err;

	device = ACPI_COMPANION(dev);
	if (!device)
		return -ENODEV;

	id = dmi_first_match(sdhci_acpi_quirks);
	if (id)
		quirks = (long)id->driver_data;

	slot = sdhci_acpi_get_slot(device);

	/* Power on the SDHCI controller and its children */
	acpi_device_fix_up_power(device);
	if (!sdhci_acpi_no_fixup_child_power(device)) {
		list_for_each_entry(child, &device->children, node)
			if (child->status.present && child->status.enabled)
				acpi_device_fix_up_power(child);
	}

	if (sdhci_acpi_byt_defer(dev))
		return -EPROBE_DEFER;

	iomem = platform_get_resource(pdev, IORESOURCE_MEM, 0);
	if (!iomem)
		return -ENOMEM;

	len = resource_size(iomem);
	if (len < 0x100)
		dev_err(dev, "Invalid iomem size!\n");

	if (!devm_request_mem_region(dev, iomem->start, len, dev_name(dev)))
		return -ENOMEM;

	priv_size = slot ? slot->priv_size : 0;
	host = sdhci_alloc_host(dev, sizeof(struct sdhci_acpi_host) + priv_size);
	if (IS_ERR(host))
		return PTR_ERR(host);

	c = sdhci_priv(host);
	c->host = host;
	c->slot = slot;
	c->pdev = pdev;
	c->use_runtime_pm = sdhci_acpi_flag(c, SDHCI_ACPI_RUNTIME_PM);

	platform_set_drvdata(pdev, c);

	host->hw_name	= "ACPI";
	host->ops	= &sdhci_acpi_ops_dflt;
	host->irq	= platform_get_irq(pdev, 0);
	if (host->irq < 0) {
		err = -EINVAL;
		goto err_free;
	}

	host->ioaddr = devm_ioremap(dev, iomem->start,
					    resource_size(iomem));
	if (host->ioaddr == NULL) {
		err = -ENOMEM;
		goto err_free;
	}

	if (c->slot) {
		if (c->slot->probe_slot) {
			err = c->slot->probe_slot(pdev, device);
			if (err)
				goto err_free;
		}
		if (c->slot->chip) {
			host->ops            = c->slot->chip->ops;
			host->quirks        |= c->slot->chip->quirks;
			host->quirks2       |= c->slot->chip->quirks2;
			host->mmc->caps     |= c->slot->chip->caps;
			host->mmc->caps2    |= c->slot->chip->caps2;
			host->mmc->pm_caps  |= c->slot->chip->pm_caps;
		}
		host->quirks        |= c->slot->quirks;
		host->quirks2       |= c->slot->quirks2;
		host->mmc->caps     |= c->slot->caps;
		host->mmc->caps2    |= c->slot->caps2;
		host->mmc->pm_caps  |= c->slot->pm_caps;
	}

	host->mmc->caps2 |= MMC_CAP2_NO_PRESCAN_POWERUP;

	if (sdhci_acpi_flag(c, SDHCI_ACPI_SD_CD)) {
		bool v = sdhci_acpi_flag(c, SDHCI_ACPI_SD_CD_OVERRIDE_LEVEL);

		err = mmc_gpiod_request_cd(host->mmc, NULL, 0, v, 0);
		if (err) {
			if (err == -EPROBE_DEFER)
				goto err_free;
			dev_warn(dev, "failed to setup card detect gpio\n");
			c->use_runtime_pm = false;
		}

		if (quirks & DMI_QUIRK_RESET_SD_SIGNAL_VOLT_ON_SUSP)
			c->reset_signal_volt_on_suspend = true;

		if (quirks & DMI_QUIRK_SD_NO_WRITE_PROTECT)
			host->mmc->caps2 |= MMC_CAP2_NO_WRITE_PROTECT;
	}

	err = sdhci_setup_host(host);
	if (err)
		goto err_free;

	if (c->slot && c->slot->setup_host) {
		err = c->slot->setup_host(pdev);
		if (err)
			goto err_cleanup;
	}

	err = __sdhci_add_host(host);
	if (err)
		goto err_cleanup;

	if (c->use_runtime_pm) {
		pm_runtime_set_active(dev);
		pm_suspend_ignore_children(dev, 1);
		pm_runtime_set_autosuspend_delay(dev, 50);
		pm_runtime_use_autosuspend(dev);
		pm_runtime_enable(dev);
	}

	device_enable_async_suspend(dev);

	return 0;

err_cleanup:
	sdhci_cleanup_host(c->host);
err_free:
	if (c->slot && c->slot->free_slot)
		c->slot->free_slot(pdev);

	sdhci_free_host(c->host);
	return err;
}

static int sdhci_acpi_remove(struct platform_device *pdev)
{
	struct sdhci_acpi_host *c = platform_get_drvdata(pdev);
	struct device *dev = &pdev->dev;
	int dead;

	if (c->use_runtime_pm) {
		pm_runtime_get_sync(dev);
		pm_runtime_disable(dev);
		pm_runtime_put_noidle(dev);
	}

	if (c->slot && c->slot->remove_slot)
		c->slot->remove_slot(pdev);

	dead = (sdhci_readl(c->host, SDHCI_INT_STATUS) == ~0);
	sdhci_remove_host(c->host, dead);

	if (c->slot && c->slot->free_slot)
		c->slot->free_slot(pdev);

	sdhci_free_host(c->host);

	return 0;
}

static void __maybe_unused sdhci_acpi_reset_signal_voltage_if_needed(
	struct device *dev)
{
	struct sdhci_acpi_host *c = dev_get_drvdata(dev);
	struct sdhci_host *host = c->host;

	if (c->is_intel && c->reset_signal_volt_on_suspend &&
	    host->mmc->ios.signal_voltage != MMC_SIGNAL_VOLTAGE_330) {
		struct intel_host *intel_host = sdhci_acpi_priv(c);
		unsigned int fn = INTEL_DSM_V33_SWITCH;
		u32 result = 0;

		intel_dsm(intel_host, dev, fn, &result);
	}
}

#ifdef CONFIG_PM_SLEEP

static int sdhci_acpi_suspend(struct device *dev)
{
	struct sdhci_acpi_host *c = dev_get_drvdata(dev);
	struct sdhci_host *host = c->host;
	int ret;

	if (host->tuning_mode != SDHCI_TUNING_MODE_3)
		mmc_retune_needed(host->mmc);

	ret = sdhci_suspend_host(host);
	if (ret)
		return ret;

	sdhci_acpi_reset_signal_voltage_if_needed(dev);
	return 0;
}

static int sdhci_acpi_resume(struct device *dev)
{
	struct sdhci_acpi_host *c = dev_get_drvdata(dev);

	sdhci_acpi_byt_setting(&c->pdev->dev);

	return sdhci_resume_host(c->host);
}

#endif

#ifdef CONFIG_PM

static int sdhci_acpi_runtime_suspend(struct device *dev)
{
	struct sdhci_acpi_host *c = dev_get_drvdata(dev);
	struct sdhci_host *host = c->host;
	int ret;

	if (host->tuning_mode != SDHCI_TUNING_MODE_3)
		mmc_retune_needed(host->mmc);

	ret = sdhci_runtime_suspend_host(host);
	if (ret)
		return ret;

	sdhci_acpi_reset_signal_voltage_if_needed(dev);
	return 0;
}

static int sdhci_acpi_runtime_resume(struct device *dev)
{
	struct sdhci_acpi_host *c = dev_get_drvdata(dev);

	sdhci_acpi_byt_setting(&c->pdev->dev);

	return sdhci_runtime_resume_host(c->host, 0);
}

#endif

static const struct dev_pm_ops sdhci_acpi_pm_ops = {
	SET_SYSTEM_SLEEP_PM_OPS(sdhci_acpi_suspend, sdhci_acpi_resume)
	SET_RUNTIME_PM_OPS(sdhci_acpi_runtime_suspend,
			sdhci_acpi_runtime_resume, NULL)
};

static struct platform_driver sdhci_acpi_driver = {
	.driver = {
		.name			= "sdhci-acpi",
		.acpi_match_table	= sdhci_acpi_ids,
		.pm			= &sdhci_acpi_pm_ops,
	},
	.probe	= sdhci_acpi_probe,
	.remove	= sdhci_acpi_remove,
};

module_platform_driver(sdhci_acpi_driver);

MODULE_DESCRIPTION("Secure Digital Host Controller Interface ACPI driver");
MODULE_AUTHOR("Adrian Hunter");
MODULE_LICENSE("GPL v2");<|MERGE_RESOLUTION|>--- conflicted
+++ resolved
@@ -604,40 +604,7 @@
 		if (host->timing == MMC_TIMING_MMC_HS400 &&
 		    !amd_host->dll_enabled)
 			sdhci_acpi_amd_hs400_dll(host, true);
-<<<<<<< HEAD
-	}
-}
-
-static int amd_sdhci_execute_tuning(struct mmc_host *mmc, u32 opcode)
-{
-	int err;
-	struct sdhci_host *host = mmc_priv(mmc);
-	struct sdhci_acpi_host *acpi_host = sdhci_priv(host);
-	struct amd_sdhci_host *amd_host = sdhci_acpi_priv(acpi_host);
-
-	amd_host->tuned_clock = false;
-
-	err = sdhci_execute_tuning(mmc, opcode);
-
-	if (!err && !host->tuning_err)
-		amd_host->tuned_clock = true;
-
-	return err;
-}
-
-static void amd_sdhci_reset(struct sdhci_host *host, u8 mask)
-{
-	struct sdhci_acpi_host *acpi_host = sdhci_priv(host);
-	struct amd_sdhci_host *amd_host = sdhci_acpi_priv(acpi_host);
-
-	if (mask & SDHCI_RESET_ALL) {
-		amd_host->tuned_clock = false;
-		sdhci_acpi_amd_hs400_dll(host, false);
-=======
->>>>>>> 85b047c6
-	}
-
-	sdhci_reset(host, mask);
+	}
 }
 
 static int amd_sdhci_execute_tuning(struct mmc_host *mmc, u32 opcode)
