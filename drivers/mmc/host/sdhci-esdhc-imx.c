--- conflicted
+++ resolved
@@ -729,16 +729,9 @@
 		host->clk_mgr_en = true;
 	}
 
-<<<<<<< HEAD
-	writel(0, host->ioaddr + SDHCI_MIX_CTRL);
-	reg = readl(host->ioaddr + SDHCI_VENDOR_SPEC);
-	reg &= ~SDHCI_VENDOR_SPEC_VSELECT;
-	writel(reg, host->ioaddr + SDHCI_VENDOR_SPEC);
-=======
 	reg = readl(host->ioaddr + SDHCI_MIX_CTRL);
 	reg &= ~SDHCI_MIX_CTRL_DDREN;
 	writel(reg, host->ioaddr + SDHCI_MIX_CTRL);
->>>>>>> fb6d5011
 	/* disable card interrupt enable bit, and clear status bit
 	 * the default value of this enable bit is 1, but it should
 	 * be 0 regarding to standard host controller spec 2.1.3.
