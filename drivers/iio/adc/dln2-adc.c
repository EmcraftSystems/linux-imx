// SPDX-License-Identifier: GPL-2.0-only
/*
 * Driver for the Diolan DLN-2 USB-ADC adapter
 *
 * Copyright (c) 2017 Jack Andersen
 */

#include <linux/kernel.h>
#include <linux/module.h>
#include <linux/types.h>
#include <linux/platform_device.h>
#include <linux/mfd/dln2.h>

#include <linux/iio/iio.h>
#include <linux/iio/sysfs.h>
#include <linux/iio/trigger.h>
#include <linux/iio/trigger_consumer.h>
#include <linux/iio/triggered_buffer.h>
#include <linux/iio/buffer.h>
#include <linux/iio/kfifo_buf.h>

#define DLN2_ADC_MOD_NAME "dln2-adc"

#define DLN2_ADC_ID             0x06

#define DLN2_ADC_GET_CHANNEL_COUNT	DLN2_CMD(0x01, DLN2_ADC_ID)
#define DLN2_ADC_ENABLE			DLN2_CMD(0x02, DLN2_ADC_ID)
#define DLN2_ADC_DISABLE		DLN2_CMD(0x03, DLN2_ADC_ID)
#define DLN2_ADC_CHANNEL_ENABLE		DLN2_CMD(0x05, DLN2_ADC_ID)
#define DLN2_ADC_CHANNEL_DISABLE	DLN2_CMD(0x06, DLN2_ADC_ID)
#define DLN2_ADC_SET_RESOLUTION		DLN2_CMD(0x08, DLN2_ADC_ID)
#define DLN2_ADC_CHANNEL_GET_VAL	DLN2_CMD(0x0A, DLN2_ADC_ID)
#define DLN2_ADC_CHANNEL_GET_ALL_VAL	DLN2_CMD(0x0B, DLN2_ADC_ID)
#define DLN2_ADC_CHANNEL_SET_CFG	DLN2_CMD(0x0C, DLN2_ADC_ID)
#define DLN2_ADC_CHANNEL_GET_CFG	DLN2_CMD(0x0D, DLN2_ADC_ID)
#define DLN2_ADC_CONDITION_MET_EV	DLN2_CMD(0x10, DLN2_ADC_ID)

#define DLN2_ADC_EVENT_NONE		0
#define DLN2_ADC_EVENT_BELOW		1
#define DLN2_ADC_EVENT_LEVEL_ABOVE	2
#define DLN2_ADC_EVENT_OUTSIDE		3
#define DLN2_ADC_EVENT_INSIDE		4
#define DLN2_ADC_EVENT_ALWAYS		5

#define DLN2_ADC_MAX_CHANNELS 8
#define DLN2_ADC_DATA_BITS 10

/*
 * Plays similar role to iio_demux_table in subsystem core; except allocated
 * in a fixed 8-element array.
 */
struct dln2_adc_demux_table {
	unsigned int from;
	unsigned int to;
	unsigned int length;
};

struct dln2_adc {
	struct platform_device *pdev;
	struct iio_chan_spec iio_channels[DLN2_ADC_MAX_CHANNELS + 1];
	int port, trigger_chan;
	struct iio_trigger *trig;
	struct mutex mutex;
	/* Cached sample period in milliseconds */
	unsigned int sample_period;
	/* Demux table */
	unsigned int demux_count;
	struct dln2_adc_demux_table demux[DLN2_ADC_MAX_CHANNELS];
	/* Precomputed timestamp padding offset and length */
	unsigned int ts_pad_offset, ts_pad_length;
};

struct dln2_adc_port_chan {
	u8 port;
	u8 chan;
};

struct dln2_adc_get_all_vals {
	__le16 channel_mask;
	__le16 values[DLN2_ADC_MAX_CHANNELS];
};

static void dln2_adc_add_demux(struct dln2_adc *dln2,
	unsigned int in_loc, unsigned int out_loc,
	unsigned int length)
{
	struct dln2_adc_demux_table *p = dln2->demux_count ?
		&dln2->demux[dln2->demux_count - 1] : NULL;

	if (p && p->from + p->length == in_loc &&
		p->to + p->length == out_loc) {
		p->length += length;
	} else if (dln2->demux_count < DLN2_ADC_MAX_CHANNELS) {
		p = &dln2->demux[dln2->demux_count++];
		p->from = in_loc;
		p->to = out_loc;
		p->length = length;
	}
}

static void dln2_adc_update_demux(struct dln2_adc *dln2)
{
	int in_ind = -1, out_ind;
	unsigned int in_loc = 0, out_loc = 0;
	struct iio_dev *indio_dev = platform_get_drvdata(dln2->pdev);

	/* Clear out any old demux */
	dln2->demux_count = 0;

	/* Optimize all 8-channels case */
	if (indio_dev->masklength &&
	    (*indio_dev->active_scan_mask & 0xff) == 0xff) {
		dln2_adc_add_demux(dln2, 0, 0, 16);
		dln2->ts_pad_offset = 0;
		dln2->ts_pad_length = 0;
		return;
	}

	/* Build demux table from fixed 8-channels to active_scan_mask */
	for_each_set_bit(out_ind,
			 indio_dev->active_scan_mask,
			 indio_dev->masklength) {
		/* Handle timestamp separately */
		if (out_ind == DLN2_ADC_MAX_CHANNELS)
			break;
		for (++in_ind; in_ind != out_ind; ++in_ind)
			in_loc += 2;
		dln2_adc_add_demux(dln2, in_loc, out_loc, 2);
		out_loc += 2;
		in_loc += 2;
	}

	if (indio_dev->scan_timestamp) {
		size_t ts_offset = indio_dev->scan_bytes / sizeof(int64_t) - 1;

		dln2->ts_pad_offset = out_loc;
		dln2->ts_pad_length = ts_offset * sizeof(int64_t) - out_loc;
	} else {
		dln2->ts_pad_offset = 0;
		dln2->ts_pad_length = 0;
	}
}

static int dln2_adc_get_chan_count(struct dln2_adc *dln2)
{
	int ret;
	u8 port = dln2->port;
	u8 count;
	int olen = sizeof(count);

	ret = dln2_transfer(dln2->pdev, DLN2_ADC_GET_CHANNEL_COUNT,
			    &port, sizeof(port), &count, &olen);
	if (ret < 0) {
		dev_dbg(&dln2->pdev->dev, "Problem in %s\n", __func__);
		return ret;
	}
	if (olen < sizeof(count))
		return -EPROTO;

	return count;
}

static int dln2_adc_set_port_resolution(struct dln2_adc *dln2)
{
	int ret;
	struct dln2_adc_port_chan port_chan = {
		.port = dln2->port,
		.chan = DLN2_ADC_DATA_BITS,
	};

	ret = dln2_transfer_tx(dln2->pdev, DLN2_ADC_SET_RESOLUTION,
			       &port_chan, sizeof(port_chan));
	if (ret < 0)
		dev_dbg(&dln2->pdev->dev, "Problem in %s\n", __func__);

	return ret;
}

static int dln2_adc_set_chan_enabled(struct dln2_adc *dln2,
				     int channel, bool enable)
{
	int ret;
	struct dln2_adc_port_chan port_chan = {
		.port = dln2->port,
		.chan = channel,
	};
	u16 cmd = enable ? DLN2_ADC_CHANNEL_ENABLE : DLN2_ADC_CHANNEL_DISABLE;

	ret = dln2_transfer_tx(dln2->pdev, cmd, &port_chan, sizeof(port_chan));
	if (ret < 0)
		dev_dbg(&dln2->pdev->dev, "Problem in %s\n", __func__);

	return ret;
}

static int dln2_adc_set_port_enabled(struct dln2_adc *dln2, bool enable,
				     u16 *conflict_out)
{
	int ret;
	u8 port = dln2->port;
	__le16 conflict;
	int olen = sizeof(conflict);
	u16 cmd = enable ? DLN2_ADC_ENABLE : DLN2_ADC_DISABLE;

	if (conflict_out)
		*conflict_out = 0;

	ret = dln2_transfer(dln2->pdev, cmd, &port, sizeof(port),
			    &conflict, &olen);
	if (ret < 0) {
		dev_dbg(&dln2->pdev->dev, "Problem in %s(%d)\n",
			__func__, (int)enable);
		if (conflict_out && enable && olen >= sizeof(conflict))
			*conflict_out = le16_to_cpu(conflict);
		return ret;
	}
	if (enable && olen < sizeof(conflict))
		return -EPROTO;

	return ret;
}

static int dln2_adc_set_chan_period(struct dln2_adc *dln2,
	unsigned int channel, unsigned int period)
{
	int ret;
	struct {
		struct dln2_adc_port_chan port_chan;
		__u8 type;
		__le16 period;
		__le16 low;
		__le16 high;
	} __packed set_cfg = {
		.port_chan.port = dln2->port,
		.port_chan.chan = channel,
		.type = period ? DLN2_ADC_EVENT_ALWAYS : DLN2_ADC_EVENT_NONE,
		.period = cpu_to_le16(period)
	};

	ret = dln2_transfer_tx(dln2->pdev, DLN2_ADC_CHANNEL_SET_CFG,
			       &set_cfg, sizeof(set_cfg));
	if (ret < 0)
		dev_dbg(&dln2->pdev->dev, "Problem in %s\n", __func__);

	return ret;
}

static int dln2_adc_read(struct dln2_adc *dln2, unsigned int channel)
{
	int ret, i;
	struct iio_dev *indio_dev = platform_get_drvdata(dln2->pdev);
	u16 conflict;
	__le16 value;
	int olen = sizeof(value);
	struct dln2_adc_port_chan port_chan = {
		.port = dln2->port,
		.chan = channel,
	};

	ret = iio_device_claim_direct_mode(indio_dev);
	if (ret < 0)
		return ret;

	ret = dln2_adc_set_chan_enabled(dln2, channel, true);
	if (ret < 0)
		goto release_direct;

	ret = dln2_adc_set_port_enabled(dln2, true, &conflict);
	if (ret < 0) {
		if (conflict) {
			dev_err(&dln2->pdev->dev,
				"ADC pins conflict with mask %04X\n",
				(int)conflict);
			ret = -EBUSY;
		}
		goto disable_chan;
	}

	/*
	 * Call GET_VAL twice due to initial zero-return immediately after
	 * enabling channel.
	 */
	for (i = 0; i < 2; ++i) {
		ret = dln2_transfer(dln2->pdev, DLN2_ADC_CHANNEL_GET_VAL,
				    &port_chan, sizeof(port_chan),
				    &value, &olen);
		if (ret < 0) {
			dev_dbg(&dln2->pdev->dev, "Problem in %s\n", __func__);
			goto disable_port;
		}
		if (olen < sizeof(value)) {
			ret = -EPROTO;
			goto disable_port;
		}
	}

	ret = le16_to_cpu(value);

disable_port:
	dln2_adc_set_port_enabled(dln2, false, NULL);
disable_chan:
	dln2_adc_set_chan_enabled(dln2, channel, false);
release_direct:
	iio_device_release_direct_mode(indio_dev);

	return ret;
}

static int dln2_adc_read_all(struct dln2_adc *dln2,
			     struct dln2_adc_get_all_vals *get_all_vals)
{
	int ret;
	__u8 port = dln2->port;
	int olen = sizeof(*get_all_vals);

	ret = dln2_transfer(dln2->pdev, DLN2_ADC_CHANNEL_GET_ALL_VAL,
			    &port, sizeof(port), get_all_vals, &olen);
	if (ret < 0) {
		dev_dbg(&dln2->pdev->dev, "Problem in %s\n", __func__);
		return ret;
	}
	if (olen < sizeof(*get_all_vals))
		return -EPROTO;

	return ret;
}

static int dln2_adc_read_raw(struct iio_dev *indio_dev,
			     struct iio_chan_spec const *chan,
			     int *val,
			     int *val2,
			     long mask)
{
	int ret;
	unsigned int microhertz;
	struct dln2_adc *dln2 = iio_priv(indio_dev);

	switch (mask) {
	case IIO_CHAN_INFO_RAW:
		mutex_lock(&dln2->mutex);
		ret = dln2_adc_read(dln2, chan->channel);
		mutex_unlock(&dln2->mutex);

		if (ret < 0)
			return ret;

		*val = ret;
		return IIO_VAL_INT;

	case IIO_CHAN_INFO_SCALE:
		/*
		 * Voltage reference is fixed at 3.3v
		 *  3.3 / (1 << 10) * 1000000000
		 */
		*val = 0;
		*val2 = 3222656;
		return IIO_VAL_INT_PLUS_NANO;

	case IIO_CHAN_INFO_SAMP_FREQ:
		if (dln2->sample_period) {
			microhertz = 1000000000 / dln2->sample_period;
			*val = microhertz / 1000000;
			*val2 = microhertz % 1000000;
		} else {
			*val = 0;
			*val2 = 0;
		}

		return IIO_VAL_INT_PLUS_MICRO;

	default:
		return -EINVAL;
	}
}

static int dln2_adc_write_raw(struct iio_dev *indio_dev,
			      struct iio_chan_spec const *chan,
			      int val,
			      int val2,
			      long mask)
{
	int ret;
	unsigned int microhertz;
	struct dln2_adc *dln2 = iio_priv(indio_dev);

	switch (mask) {
	case IIO_CHAN_INFO_SAMP_FREQ:
		microhertz = 1000000 * val + val2;

		mutex_lock(&dln2->mutex);

		dln2->sample_period =
			microhertz ? 1000000000 / microhertz : UINT_MAX;
		if (dln2->sample_period > 65535) {
			dln2->sample_period = 65535;
			dev_warn(&dln2->pdev->dev,
				 "clamping period to 65535ms\n");
		}

		/*
		 * The first requested channel is arbitrated as a shared
		 * trigger source, so only one event is registered with the
		 * DLN. The event handler will then read all enabled channel
		 * values using DLN2_ADC_CHANNEL_GET_ALL_VAL to maintain
		 * synchronization between ADC readings.
		 */
		if (dln2->trigger_chan != -1)
			ret = dln2_adc_set_chan_period(dln2,
				dln2->trigger_chan, dln2->sample_period);
		else
			ret = 0;

		mutex_unlock(&dln2->mutex);

		return ret;

	default:
		return -EINVAL;
	}
}

static int dln2_update_scan_mode(struct iio_dev *indio_dev,
				 const unsigned long *scan_mask)
{
	struct dln2_adc *dln2 = iio_priv(indio_dev);
	int chan_count = indio_dev->num_channels - 1;
	int ret, i, j;

	mutex_lock(&dln2->mutex);

	for (i = 0; i < chan_count; ++i) {
		ret = dln2_adc_set_chan_enabled(dln2, i,
						test_bit(i, scan_mask));
		if (ret < 0) {
			for (j = 0; j < i; ++j)
				dln2_adc_set_chan_enabled(dln2, j, false);
			mutex_unlock(&dln2->mutex);
			dev_err(&dln2->pdev->dev,
				"Unable to enable ADC channel %d\n", i);
			return -EBUSY;
		}
	}

	dln2_adc_update_demux(dln2);

	mutex_unlock(&dln2->mutex);

	return 0;
}

#define DLN2_ADC_CHAN(lval, idx) {					\
	lval.type = IIO_VOLTAGE;					\
	lval.channel = idx;						\
	lval.indexed = 1;						\
	lval.info_mask_separate = BIT(IIO_CHAN_INFO_RAW);		\
	lval.info_mask_shared_by_all = BIT(IIO_CHAN_INFO_SCALE) |	\
				       BIT(IIO_CHAN_INFO_SAMP_FREQ);	\
	lval.scan_index = idx;						\
	lval.scan_type.sign = 'u';					\
	lval.scan_type.realbits = DLN2_ADC_DATA_BITS;			\
	lval.scan_type.storagebits = 16;				\
	lval.scan_type.endianness = IIO_LE;				\
}

/* Assignment version of IIO_CHAN_SOFT_TIMESTAMP */
#define IIO_CHAN_SOFT_TIMESTAMP_ASSIGN(lval, _si) {	\
	lval.type = IIO_TIMESTAMP;			\
	lval.channel = -1;				\
	lval.scan_index = _si;				\
	lval.scan_type.sign = 's';			\
	lval.scan_type.realbits = 64;			\
	lval.scan_type.storagebits = 64;		\
}

static const struct iio_info dln2_adc_info = {
	.read_raw = dln2_adc_read_raw,
	.write_raw = dln2_adc_write_raw,
	.update_scan_mode = dln2_update_scan_mode,
};

static irqreturn_t dln2_adc_trigger_h(int irq, void *p)
{
	struct iio_poll_func *pf = p;
	struct iio_dev *indio_dev = pf->indio_dev;
	struct {
		__le16 values[DLN2_ADC_MAX_CHANNELS];
		int64_t timestamp_space;
	} data;
	struct dln2_adc_get_all_vals dev_data;
	struct dln2_adc *dln2 = iio_priv(indio_dev);
	const struct dln2_adc_demux_table *t;
	int ret, i;

	mutex_lock(&dln2->mutex);
	ret = dln2_adc_read_all(dln2, &dev_data);
	mutex_unlock(&dln2->mutex);
	if (ret < 0)
		goto done;

	/* Demux operation */
	for (i = 0; i < dln2->demux_count; ++i) {
		t = &dln2->demux[i];
		memcpy((void *)data.values + t->to,
		       (void *)dev_data.values + t->from, t->length);
	}

	/* Zero padding space between values and timestamp */
	if (dln2->ts_pad_length)
		memset((void *)data.values + dln2->ts_pad_offset,
		       0, dln2->ts_pad_length);

	iio_push_to_buffers_with_timestamp(indio_dev, &data,
					   iio_get_time_ns(indio_dev));

done:
	iio_trigger_notify_done(indio_dev->trig);
	return IRQ_HANDLED;
}

static int dln2_adc_triggered_buffer_postenable(struct iio_dev *indio_dev)
{
	int ret;
	struct dln2_adc *dln2 = iio_priv(indio_dev);
	u16 conflict;
	unsigned int trigger_chan;

	ret = iio_triggered_buffer_postenable(indio_dev);
	if (ret)
		return ret;

	mutex_lock(&dln2->mutex);

	/* Enable ADC */
	ret = dln2_adc_set_port_enabled(dln2, true, &conflict);
	if (ret < 0) {
		mutex_unlock(&dln2->mutex);
		dev_dbg(&dln2->pdev->dev, "Problem in %s\n", __func__);
		if (conflict) {
			dev_err(&dln2->pdev->dev,
				"ADC pins conflict with mask %04X\n",
				(int)conflict);
			ret = -EBUSY;
		}
		iio_triggered_buffer_predisable(indio_dev);
		return ret;
	}

	/* Assign trigger channel based on first enabled channel */
	trigger_chan = find_first_bit(indio_dev->active_scan_mask,
				      indio_dev->masklength);
	if (trigger_chan < DLN2_ADC_MAX_CHANNELS) {
		dln2->trigger_chan = trigger_chan;
		ret = dln2_adc_set_chan_period(dln2, dln2->trigger_chan,
					       dln2->sample_period);
		mutex_unlock(&dln2->mutex);
		if (ret < 0) {
			dev_dbg(&dln2->pdev->dev, "Problem in %s\n", __func__);
			iio_triggered_buffer_predisable(indio_dev);
			return ret;
		}
	} else {
		dln2->trigger_chan = -1;
		mutex_unlock(&dln2->mutex);
	}

	return 0;
}

static int dln2_adc_triggered_buffer_predisable(struct iio_dev *indio_dev)
{
	int ret, ret2;
	struct dln2_adc *dln2 = iio_priv(indio_dev);

	mutex_lock(&dln2->mutex);

	/* Disable trigger channel */
	if (dln2->trigger_chan != -1) {
		dln2_adc_set_chan_period(dln2, dln2->trigger_chan, 0);
		dln2->trigger_chan = -1;
	}

	/* Disable ADC */
	ret = dln2_adc_set_port_enabled(dln2, false, NULL);

	mutex_unlock(&dln2->mutex);
	if (ret < 0)
		dev_dbg(&dln2->pdev->dev, "Problem in %s\n", __func__);

<<<<<<< HEAD
	ret2 = iio_triggered_buffer_predisable(indio_dev);
	if (ret == 0)
		ret = ret2;

=======
>>>>>>> d1988041
	return ret;
}

static const struct iio_buffer_setup_ops dln2_adc_buffer_setup_ops = {
	.postenable = dln2_adc_triggered_buffer_postenable,
	.predisable = dln2_adc_triggered_buffer_predisable,
};

static void dln2_adc_event(struct platform_device *pdev, u16 echo,
			   const void *data, int len)
{
	struct iio_dev *indio_dev = platform_get_drvdata(pdev);
	struct dln2_adc *dln2 = iio_priv(indio_dev);

	/* Called via URB completion handler */
	iio_trigger_poll(dln2->trig);
}

static int dln2_adc_probe(struct platform_device *pdev)
{
	struct device *dev = &pdev->dev;
	struct dln2_adc *dln2;
	struct dln2_platform_data *pdata = dev_get_platdata(&pdev->dev);
	struct iio_dev *indio_dev;
	int i, ret, chans;

	indio_dev = devm_iio_device_alloc(dev, sizeof(*dln2));
	if (!indio_dev) {
		dev_err(dev, "failed allocating iio device\n");
		return -ENOMEM;
	}

	dln2 = iio_priv(indio_dev);
	dln2->pdev = pdev;
	dln2->port = pdata->port;
	dln2->trigger_chan = -1;
	mutex_init(&dln2->mutex);

	platform_set_drvdata(pdev, indio_dev);

	ret = dln2_adc_set_port_resolution(dln2);
	if (ret < 0) {
		dev_err(dev, "failed to set ADC resolution to 10 bits\n");
		return ret;
	}

	chans = dln2_adc_get_chan_count(dln2);
	if (chans < 0) {
		dev_err(dev, "failed to get channel count: %d\n", chans);
		return chans;
	}
	if (chans > DLN2_ADC_MAX_CHANNELS) {
		chans = DLN2_ADC_MAX_CHANNELS;
		dev_warn(dev, "clamping channels to %d\n",
			 DLN2_ADC_MAX_CHANNELS);
	}

	for (i = 0; i < chans; ++i)
		DLN2_ADC_CHAN(dln2->iio_channels[i], i)
	IIO_CHAN_SOFT_TIMESTAMP_ASSIGN(dln2->iio_channels[i], i);

	indio_dev->name = DLN2_ADC_MOD_NAME;
	indio_dev->info = &dln2_adc_info;
	indio_dev->modes = INDIO_DIRECT_MODE;
	indio_dev->channels = dln2->iio_channels;
	indio_dev->num_channels = chans + 1;
	indio_dev->setup_ops = &dln2_adc_buffer_setup_ops;

	dln2->trig = devm_iio_trigger_alloc(dev, "%s-dev%d",
					    indio_dev->name, indio_dev->id);
	if (!dln2->trig) {
		dev_err(dev, "failed to allocate trigger\n");
		return -ENOMEM;
	}
	iio_trigger_set_drvdata(dln2->trig, dln2);
	devm_iio_trigger_register(dev, dln2->trig);
	iio_trigger_set_immutable(indio_dev, dln2->trig);

	ret = devm_iio_triggered_buffer_setup(dev, indio_dev, NULL,
					      dln2_adc_trigger_h,
					      &dln2_adc_buffer_setup_ops);
	if (ret) {
		dev_err(dev, "failed to allocate triggered buffer: %d\n", ret);
		return ret;
	}

	ret = dln2_register_event_cb(pdev, DLN2_ADC_CONDITION_MET_EV,
				     dln2_adc_event);
	if (ret) {
		dev_err(dev, "failed to setup DLN2 periodic event: %d\n", ret);
		return ret;
	}

	ret = iio_device_register(indio_dev);
	if (ret) {
		dev_err(dev, "failed to register iio device: %d\n", ret);
		goto unregister_event;
	}

	return ret;

unregister_event:
	dln2_unregister_event_cb(pdev, DLN2_ADC_CONDITION_MET_EV);

	return ret;
}

static int dln2_adc_remove(struct platform_device *pdev)
{
	struct iio_dev *indio_dev = platform_get_drvdata(pdev);

	iio_device_unregister(indio_dev);
	dln2_unregister_event_cb(pdev, DLN2_ADC_CONDITION_MET_EV);
	return 0;
}

static struct platform_driver dln2_adc_driver = {
	.driver.name	= DLN2_ADC_MOD_NAME,
	.probe		= dln2_adc_probe,
	.remove		= dln2_adc_remove,
};

module_platform_driver(dln2_adc_driver);

MODULE_AUTHOR("Jack Andersen <jackoalan@gmail.com");
MODULE_DESCRIPTION("Driver for the Diolan DLN2 ADC interface");
MODULE_LICENSE("GPL v2");
MODULE_ALIAS("platform:dln2-adc");<|MERGE_RESOLUTION|>--- conflicted
+++ resolved
@@ -524,10 +524,6 @@
 	u16 conflict;
 	unsigned int trigger_chan;
 
-	ret = iio_triggered_buffer_postenable(indio_dev);
-	if (ret)
-		return ret;
-
 	mutex_lock(&dln2->mutex);
 
 	/* Enable ADC */
@@ -541,7 +537,6 @@
 				(int)conflict);
 			ret = -EBUSY;
 		}
-		iio_triggered_buffer_predisable(indio_dev);
 		return ret;
 	}
 
@@ -555,7 +550,6 @@
 		mutex_unlock(&dln2->mutex);
 		if (ret < 0) {
 			dev_dbg(&dln2->pdev->dev, "Problem in %s\n", __func__);
-			iio_triggered_buffer_predisable(indio_dev);
 			return ret;
 		}
 	} else {
@@ -568,7 +562,7 @@
 
 static int dln2_adc_triggered_buffer_predisable(struct iio_dev *indio_dev)
 {
-	int ret, ret2;
+	int ret;
 	struct dln2_adc *dln2 = iio_priv(indio_dev);
 
 	mutex_lock(&dln2->mutex);
@@ -586,13 +580,6 @@
 	if (ret < 0)
 		dev_dbg(&dln2->pdev->dev, "Problem in %s\n", __func__);
 
-<<<<<<< HEAD
-	ret2 = iio_triggered_buffer_predisable(indio_dev);
-	if (ret == 0)
-		ret = ret2;
-
-=======
->>>>>>> d1988041
 	return ret;
 }
 
