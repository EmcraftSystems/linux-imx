/* SPDX-License-Identifier: GPL-2.0 */
/*
 * Copyright (c) 2011-2014, Intel Corporation.
 */

#ifndef _NVME_H
#define _NVME_H

#include <linux/nvme.h>
#include <linux/cdev.h>
#include <linux/pci.h>
#include <linux/kref.h>
#include <linux/blk-mq.h>
#include <linux/sed-opal.h>
#include <linux/fault-inject.h>
#include <linux/rcupdate.h>
#include <linux/wait.h>
#include <linux/t10-pi.h>

#include <trace/events/block.h>

extern unsigned int nvme_io_timeout;
#define NVME_IO_TIMEOUT	(nvme_io_timeout * HZ)

extern unsigned int admin_timeout;
#define NVME_ADMIN_TIMEOUT	(admin_timeout * HZ)

#define NVME_DEFAULT_KATO	5

#ifdef CONFIG_ARCH_NO_SG_CHAIN
#define  NVME_INLINE_SG_CNT  0
#define  NVME_INLINE_METADATA_SG_CNT  0
#else
#define  NVME_INLINE_SG_CNT  2
#define  NVME_INLINE_METADATA_SG_CNT  1
#endif

/*
 * Default to a 4K page size, with the intention to update this
 * path in the future to accommodate architectures with differing
 * kernel and IO page sizes.
 */
#define NVME_CTRL_PAGE_SHIFT	12
#define NVME_CTRL_PAGE_SIZE	(1 << NVME_CTRL_PAGE_SHIFT)

extern struct workqueue_struct *nvme_wq;
extern struct workqueue_struct *nvme_reset_wq;
extern struct workqueue_struct *nvme_delete_wq;

/*
 * List of workarounds for devices that required behavior not specified in
 * the standard.
 */
enum nvme_quirks {
	/*
	 * Prefers I/O aligned to a stripe size specified in a vendor
	 * specific Identify field.
	 */
	NVME_QUIRK_STRIPE_SIZE			= (1 << 0),

	/*
	 * The controller doesn't handle Identify value others than 0 or 1
	 * correctly.
	 */
	NVME_QUIRK_IDENTIFY_CNS			= (1 << 1),

	/*
	 * The controller deterministically returns O's on reads to
	 * logical blocks that deallocate was called on.
	 */
	NVME_QUIRK_DEALLOCATE_ZEROES		= (1 << 2),

	/*
	 * The controller needs a delay before starts checking the device
	 * readiness, which is done by reading the NVME_CSTS_RDY bit.
	 */
	NVME_QUIRK_DELAY_BEFORE_CHK_RDY		= (1 << 3),

	/*
	 * APST should not be used.
	 */
	NVME_QUIRK_NO_APST			= (1 << 4),

	/*
	 * The deepest sleep state should not be used.
	 */
	NVME_QUIRK_NO_DEEPEST_PS		= (1 << 5),

	/*
	 * Set MEDIUM priority on SQ creation
	 */
	NVME_QUIRK_MEDIUM_PRIO_SQ		= (1 << 7),

	/*
	 * Ignore device provided subnqn.
	 */
	NVME_QUIRK_IGNORE_DEV_SUBNQN		= (1 << 8),

	/*
	 * Broken Write Zeroes.
	 */
	NVME_QUIRK_DISABLE_WRITE_ZEROES		= (1 << 9),

	/*
	 * Force simple suspend/resume path.
	 */
	NVME_QUIRK_SIMPLE_SUSPEND		= (1 << 10),

	/*
	 * Use only one interrupt vector for all queues
	 */
	NVME_QUIRK_SINGLE_VECTOR		= (1 << 11),

	/*
	 * Use non-standard 128 bytes SQEs.
	 */
	NVME_QUIRK_128_BYTES_SQES		= (1 << 12),

	/*
	 * Prevent tag overlap between queues
	 */
	NVME_QUIRK_SHARED_TAGS                  = (1 << 13),

	/*
	 * Don't change the value of the temperature threshold feature
	 */
	NVME_QUIRK_NO_TEMP_THRESH_CHANGE	= (1 << 14),

	/*
	 * The controller doesn't handle the Identify Namespace
	 * Identification Descriptor list subcommand despite claiming
	 * NVMe 1.3 compliance.
	 */
	NVME_QUIRK_NO_NS_DESC_LIST		= (1 << 15),

	/*
<<<<<<< HEAD
=======
	 * The controller does not properly handle DMA addresses over
	 * 48 bits.
	 */
	NVME_QUIRK_DMA_ADDRESS_BITS_48		= (1 << 16),

	/*
>>>>>>> 3b17187f
	 * The controller requires the command_id value be be limited, so skip
	 * encoding the generation sequence number.
	 */
	NVME_QUIRK_SKIP_CID_GEN			= (1 << 17),
};

/*
 * Common request structure for NVMe passthrough.  All drivers must have
 * this structure as the first member of their request-private data.
 */
struct nvme_request {
	struct nvme_command	*cmd;
	union nvme_result	result;
	u8			genctr;
	u8			retries;
	u8			flags;
	u16			status;
	struct nvme_ctrl	*ctrl;
};

/*
 * Mark a bio as coming in through the mpath node.
 */
#define REQ_NVME_MPATH		REQ_DRV

enum {
	NVME_REQ_CANCELLED		= (1 << 0),
	NVME_REQ_USERCMD		= (1 << 1),
};

static inline struct nvme_request *nvme_req(struct request *req)
{
	return blk_mq_rq_to_pdu(req);
}

static inline u16 nvme_req_qid(struct request *req)
{
	if (!req->q->queuedata)
		return 0;

	return req->mq_hctx->queue_num + 1;
}

/* The below value is the specific amount of delay needed before checking
 * readiness in case of the PCI_DEVICE(0x1c58, 0x0003), which needs the
 * NVME_QUIRK_DELAY_BEFORE_CHK_RDY quirk enabled. The value (in ms) was
 * found empirically.
 */
#define NVME_QUIRK_DELAY_AMOUNT		2300

/*
 * enum nvme_ctrl_state: Controller state
 *
 * @NVME_CTRL_NEW:		New controller just allocated, initial state
 * @NVME_CTRL_LIVE:		Controller is connected and I/O capable
 * @NVME_CTRL_RESETTING:	Controller is resetting (or scheduled reset)
 * @NVME_CTRL_CONNECTING:	Controller is disconnected, now connecting the
 *				transport
 * @NVME_CTRL_DELETING:		Controller is deleting (or scheduled deletion)
 * @NVME_CTRL_DELETING_NOIO:	Controller is deleting and I/O is not
 *				disabled/failed immediately. This state comes
 * 				after all async event processing took place and
 * 				before ns removal and the controller deletion
 * 				progress
 * @NVME_CTRL_DEAD:		Controller is non-present/unresponsive during
 *				shutdown or removal. In this case we forcibly
 *				kill all inflight I/O as they have no chance to
 *				complete
 */
enum nvme_ctrl_state {
	NVME_CTRL_NEW,
	NVME_CTRL_LIVE,
	NVME_CTRL_RESETTING,
	NVME_CTRL_CONNECTING,
	NVME_CTRL_DELETING,
	NVME_CTRL_DELETING_NOIO,
	NVME_CTRL_DEAD,
};

struct nvme_fault_inject {
#ifdef CONFIG_FAULT_INJECTION_DEBUG_FS
	struct fault_attr attr;
	struct dentry *parent;
	bool dont_retry;	/* DNR, do not retry */
	u16 status;		/* status code */
#endif
};

struct nvme_ctrl {
	bool comp_seen;
	enum nvme_ctrl_state state;
	bool identified;
	spinlock_t lock;
	struct mutex scan_lock;
	const struct nvme_ctrl_ops *ops;
	struct request_queue *admin_q;
	struct request_queue *connect_q;
	struct request_queue *fabrics_q;
	struct device *dev;
	int instance;
	int numa_node;
	struct blk_mq_tag_set *tagset;
	struct blk_mq_tag_set *admin_tagset;
	struct list_head namespaces;
	struct rw_semaphore namespaces_rwsem;
	struct device ctrl_device;
	struct device *device;	/* char device */
#ifdef CONFIG_NVME_HWMON
	struct device *hwmon_device;
#endif
	struct cdev cdev;
	struct work_struct reset_work;
	struct work_struct delete_work;
	wait_queue_head_t state_wq;

	struct nvme_subsystem *subsys;
	struct list_head subsys_entry;

	struct opal_dev *opal_dev;

	char name[12];
	u16 cntlid;

	u32 ctrl_config;
	u16 mtfa;
	u32 queue_count;

	u64 cap;
	u32 max_hw_sectors;
	u32 max_segments;
	u32 max_integrity_segments;
	u32 max_discard_sectors;
	u32 max_discard_segments;
	u32 max_zeroes_sectors;
#ifdef CONFIG_BLK_DEV_ZONED
	u32 max_zone_append;
#endif
	u16 crdt[3];
	u16 oncs;
	u16 oacs;
	u16 nssa;
	u16 nr_streams;
	u16 sqsize;
	u32 max_namespaces;
	atomic_t abort_limit;
	u8 vwc;
	u32 vs;
	u32 sgls;
	u16 kas;
	u8 npss;
	u8 apsta;
	u16 wctemp;
	u16 cctemp;
	u32 oaes;
	u32 aen_result;
	u32 ctratt;
	unsigned int shutdown_timeout;
	unsigned int kato;
	bool subsystem;
	unsigned long quirks;
	struct nvme_id_power_state psd[32];
	struct nvme_effects_log *effects;
	struct xarray cels;
	struct work_struct scan_work;
	struct work_struct async_event_work;
	struct delayed_work ka_work;
	struct delayed_work failfast_work;
	struct nvme_command ka_cmd;
	struct work_struct fw_act_work;
	unsigned long events;

#ifdef CONFIG_NVME_MULTIPATH
	/* asymmetric namespace access: */
	u8 anacap;
	u8 anatt;
	u32 anagrpmax;
	u32 nanagrpid;
	struct mutex ana_lock;
	struct nvme_ana_rsp_hdr *ana_log_buf;
	size_t ana_log_size;
	struct timer_list anatt_timer;
	struct work_struct ana_work;
#endif

	/* Power saving configuration */
	u64 ps_max_latency_us;
	bool apst_enabled;

	/* PCIe only: */
	u32 hmpre;
	u32 hmmin;
	u32 hmminds;
	u16 hmmaxd;

	/* Fabrics only */
	u32 ioccsz;
	u32 iorcsz;
	u16 icdoff;
	u16 maxcmd;
	int nr_reconnects;
	unsigned long flags;
#define NVME_CTRL_FAILFAST_EXPIRED	0
	struct nvmf_ctrl_options *opts;

	struct page *discard_page;
	unsigned long discard_page_busy;

	struct nvme_fault_inject fault_inject;
};

enum nvme_iopolicy {
	NVME_IOPOLICY_NUMA,
	NVME_IOPOLICY_RR,
};

struct nvme_subsystem {
	int			instance;
	struct device		dev;
	/*
	 * Because we unregister the device on the last put we need
	 * a separate refcount.
	 */
	struct kref		ref;
	struct list_head	entry;
	struct mutex		lock;
	struct list_head	ctrls;
	struct list_head	nsheads;
	char			subnqn[NVMF_NQN_SIZE];
	char			serial[20];
	char			model[40];
	char			firmware_rev[8];
	u8			cmic;
	u16			vendor_id;
	u16			awupf;	/* 0's based awupf value. */
	struct ida		ns_ida;
#ifdef CONFIG_NVME_MULTIPATH
	enum nvme_iopolicy	iopolicy;
#endif
};

/*
 * Container structure for uniqueue namespace identifiers.
 */
struct nvme_ns_ids {
	u8	eui64[8];
	u8	nguid[16];
	uuid_t	uuid;
	u8	csi;
};

/*
 * Anchor structure for namespaces.  There is one for each namespace in a
 * NVMe subsystem that any of our controllers can see, and the namespace
 * structure for each controller is chained of it.  For private namespaces
 * there is a 1:1 relation to our namespace structures, that is ->list
 * only ever has a single entry for private namespaces.
 */
struct nvme_ns_head {
	struct list_head	list;
	struct srcu_struct      srcu;
	struct nvme_subsystem	*subsys;
	unsigned		ns_id;
	struct nvme_ns_ids	ids;
	struct list_head	entry;
	struct kref		ref;
	bool			shared;
	int			instance;
	struct nvme_effects_log *effects;

	struct cdev		cdev;
	struct device		cdev_device;

	struct gendisk		*disk;
#ifdef CONFIG_NVME_MULTIPATH
	struct bio_list		requeue_list;
	spinlock_t		requeue_lock;
	struct work_struct	requeue_work;
	struct mutex		lock;
	unsigned long		flags;
#define NVME_NSHEAD_DISK_LIVE	0
	struct nvme_ns __rcu	*current_path[];
#endif
};

static inline bool nvme_ns_head_multipath(struct nvme_ns_head *head)
{
	return IS_ENABLED(CONFIG_NVME_MULTIPATH) && head->disk;
}

enum nvme_ns_features {
	NVME_NS_EXT_LBAS = 1 << 0, /* support extended LBA format */
	NVME_NS_METADATA_SUPPORTED = 1 << 1, /* support getting generated md */
};

struct nvme_ns {
	struct list_head list;

	struct nvme_ctrl *ctrl;
	struct request_queue *queue;
	struct gendisk *disk;
#ifdef CONFIG_NVME_MULTIPATH
	enum nvme_ana_state ana_state;
	u32 ana_grpid;
#endif
	struct list_head siblings;
	struct kref kref;
	struct nvme_ns_head *head;

	int lba_shift;
	u16 ms;
	u16 sgs;
	u32 sws;
	u8 pi_type;
#ifdef CONFIG_BLK_DEV_ZONED
	u64 zsze;
#endif
	unsigned long features;
	unsigned long flags;
#define NVME_NS_REMOVING	0
#define NVME_NS_DEAD     	1
#define NVME_NS_ANA_PENDING	2
#define NVME_NS_FORCE_RO	3
#define NVME_NS_READY		4

	struct cdev		cdev;
	struct device		cdev_device;

	struct nvme_fault_inject fault_inject;

};

/* NVMe ns supports metadata actions by the controller (generate/strip) */
static inline bool nvme_ns_has_pi(struct nvme_ns *ns)
{
	return ns->pi_type && ns->ms == sizeof(struct t10_pi_tuple);
}

struct nvme_ctrl_ops {
	const char *name;
	struct module *module;
	unsigned int flags;
#define NVME_F_FABRICS			(1 << 0)
#define NVME_F_METADATA_SUPPORTED	(1 << 1)
#define NVME_F_PCI_P2PDMA		(1 << 2)
	int (*reg_read32)(struct nvme_ctrl *ctrl, u32 off, u32 *val);
	int (*reg_write32)(struct nvme_ctrl *ctrl, u32 off, u32 val);
	int (*reg_read64)(struct nvme_ctrl *ctrl, u32 off, u64 *val);
	void (*free_ctrl)(struct nvme_ctrl *ctrl);
	void (*submit_async_event)(struct nvme_ctrl *ctrl);
	void (*delete_ctrl)(struct nvme_ctrl *ctrl);
	int (*get_address)(struct nvme_ctrl *ctrl, char *buf, int size);
};

/*
 * nvme command_id is constructed as such:
 * | xxxx | xxxxxxxxxxxx |
 *   gen    request tag
 */
#define nvme_genctr_mask(gen)			(gen & 0xf)
#define nvme_cid_install_genctr(gen)		(nvme_genctr_mask(gen) << 12)
#define nvme_genctr_from_cid(cid)		((cid & 0xf000) >> 12)
#define nvme_tag_from_cid(cid)			(cid & 0xfff)

static inline u16 nvme_cid(struct request *rq)
{
	return nvme_cid_install_genctr(nvme_req(rq)->genctr) | rq->tag;
}

static inline struct request *nvme_find_rq(struct blk_mq_tags *tags,
		u16 command_id)
{
	u8 genctr = nvme_genctr_from_cid(command_id);
	u16 tag = nvme_tag_from_cid(command_id);
	struct request *rq;

	rq = blk_mq_tag_to_rq(tags, tag);
	if (unlikely(!rq)) {
		pr_err("could not locate request for tag %#x\n",
			tag);
		return NULL;
	}
	if (unlikely(nvme_genctr_mask(nvme_req(rq)->genctr) != genctr)) {
		dev_err(nvme_req(rq)->ctrl->device,
			"request %#x genctr mismatch (got %#x expected %#x)\n",
			tag, genctr, nvme_genctr_mask(nvme_req(rq)->genctr));
		return NULL;
	}
	return rq;
}

static inline struct request *nvme_cid_to_rq(struct blk_mq_tags *tags,
                u16 command_id)
{
	return blk_mq_tag_to_rq(tags, nvme_tag_from_cid(command_id));
}

#ifdef CONFIG_FAULT_INJECTION_DEBUG_FS
void nvme_fault_inject_init(struct nvme_fault_inject *fault_inj,
			    const char *dev_name);
void nvme_fault_inject_fini(struct nvme_fault_inject *fault_inject);
void nvme_should_fail(struct request *req);
#else
static inline void nvme_fault_inject_init(struct nvme_fault_inject *fault_inj,
					  const char *dev_name)
{
}
static inline void nvme_fault_inject_fini(struct nvme_fault_inject *fault_inj)
{
}
static inline void nvme_should_fail(struct request *req) {}
#endif

static inline int nvme_reset_subsystem(struct nvme_ctrl *ctrl)
{
	if (!ctrl->subsystem)
		return -ENOTTY;
	return ctrl->ops->reg_write32(ctrl, NVME_REG_NSSR, 0x4E564D65);
}

/*
 * Convert a 512B sector number to a device logical block number.
 */
static inline u64 nvme_sect_to_lba(struct nvme_ns *ns, sector_t sector)
{
	return sector >> (ns->lba_shift - SECTOR_SHIFT);
}

/*
 * Convert a device logical block number to a 512B sector number.
 */
static inline sector_t nvme_lba_to_sect(struct nvme_ns *ns, u64 lba)
{
	return lba << (ns->lba_shift - SECTOR_SHIFT);
}

/*
 * Convert byte length to nvme's 0-based num dwords
 */
static inline u32 nvme_bytes_to_numd(size_t len)
{
	return (len >> 2) - 1;
}

static inline bool nvme_is_ana_error(u16 status)
{
	switch (status & 0x7ff) {
	case NVME_SC_ANA_TRANSITION:
	case NVME_SC_ANA_INACCESSIBLE:
	case NVME_SC_ANA_PERSISTENT_LOSS:
		return true;
	default:
		return false;
	}
}

static inline bool nvme_is_path_error(u16 status)
{
	/* check for a status code type of 'path related status' */
	return (status & 0x700) == 0x300;
}

/*
 * Fill in the status and result information from the CQE, and then figure out
 * if blk-mq will need to use IPI magic to complete the request, and if yes do
 * so.  If not let the caller complete the request without an indirect function
 * call.
 */
static inline bool nvme_try_complete_req(struct request *req, __le16 status,
		union nvme_result result)
{
	struct nvme_request *rq = nvme_req(req);

	rq->status = le16_to_cpu(status) >> 1;
	rq->result = result;
	/* inject error when permitted by fault injection framework */
	nvme_should_fail(req);
	if (unlikely(blk_should_fake_timeout(req->q)))
		return true;
	return blk_mq_complete_request_remote(req);
}

static inline void nvme_get_ctrl(struct nvme_ctrl *ctrl)
{
	get_device(ctrl->device);
}

static inline void nvme_put_ctrl(struct nvme_ctrl *ctrl)
{
	put_device(ctrl->device);
}

static inline bool nvme_is_aen_req(u16 qid, __u16 command_id)
{
	return !qid &&
		nvme_tag_from_cid(command_id) >= NVME_AQ_BLK_MQ_DEPTH;
}

void nvme_complete_rq(struct request *req);
blk_status_t nvme_host_path_error(struct request *req);
bool nvme_cancel_request(struct request *req, void *data, bool reserved);
void nvme_cancel_tagset(struct nvme_ctrl *ctrl);
void nvme_cancel_admin_tagset(struct nvme_ctrl *ctrl);
bool nvme_change_ctrl_state(struct nvme_ctrl *ctrl,
		enum nvme_ctrl_state new_state);
bool nvme_wait_reset(struct nvme_ctrl *ctrl);
int nvme_disable_ctrl(struct nvme_ctrl *ctrl);
int nvme_enable_ctrl(struct nvme_ctrl *ctrl);
int nvme_shutdown_ctrl(struct nvme_ctrl *ctrl);
int nvme_init_ctrl(struct nvme_ctrl *ctrl, struct device *dev,
		const struct nvme_ctrl_ops *ops, unsigned long quirks);
void nvme_uninit_ctrl(struct nvme_ctrl *ctrl);
void nvme_start_ctrl(struct nvme_ctrl *ctrl);
void nvme_stop_ctrl(struct nvme_ctrl *ctrl);
int nvme_init_ctrl_finish(struct nvme_ctrl *ctrl);

void nvme_remove_namespaces(struct nvme_ctrl *ctrl);

int nvme_sec_submit(void *data, u16 spsp, u8 secp, void *buffer, size_t len,
		bool send);

void nvme_complete_async_event(struct nvme_ctrl *ctrl, __le16 status,
		volatile union nvme_result *res);

void nvme_stop_queues(struct nvme_ctrl *ctrl);
void nvme_start_queues(struct nvme_ctrl *ctrl);
void nvme_kill_queues(struct nvme_ctrl *ctrl);
void nvme_sync_queues(struct nvme_ctrl *ctrl);
void nvme_sync_io_queues(struct nvme_ctrl *ctrl);
void nvme_unfreeze(struct nvme_ctrl *ctrl);
void nvme_wait_freeze(struct nvme_ctrl *ctrl);
int nvme_wait_freeze_timeout(struct nvme_ctrl *ctrl, long timeout);
void nvme_start_freeze(struct nvme_ctrl *ctrl);

#define NVME_QID_ANY -1
struct request *nvme_alloc_request(struct request_queue *q,
		struct nvme_command *cmd, blk_mq_req_flags_t flags);
void nvme_cleanup_cmd(struct request *req);
blk_status_t nvme_setup_cmd(struct nvme_ns *ns, struct request *req);
blk_status_t nvme_fail_nonready_command(struct nvme_ctrl *ctrl,
		struct request *req);
bool __nvme_check_ready(struct nvme_ctrl *ctrl, struct request *rq,
		bool queue_live);

static inline bool nvme_check_ready(struct nvme_ctrl *ctrl, struct request *rq,
		bool queue_live)
{
	if (likely(ctrl->state == NVME_CTRL_LIVE))
		return true;
	if (ctrl->ops->flags & NVME_F_FABRICS &&
	    ctrl->state == NVME_CTRL_DELETING)
		return true;
	return __nvme_check_ready(ctrl, rq, queue_live);
}
int nvme_submit_sync_cmd(struct request_queue *q, struct nvme_command *cmd,
		void *buf, unsigned bufflen);
int __nvme_submit_sync_cmd(struct request_queue *q, struct nvme_command *cmd,
		union nvme_result *result, void *buffer, unsigned bufflen,
		unsigned timeout, int qid, int at_head,
		blk_mq_req_flags_t flags);
int nvme_set_features(struct nvme_ctrl *dev, unsigned int fid,
		      unsigned int dword11, void *buffer, size_t buflen,
		      u32 *result);
int nvme_get_features(struct nvme_ctrl *dev, unsigned int fid,
		      unsigned int dword11, void *buffer, size_t buflen,
		      u32 *result);
int nvme_set_queue_count(struct nvme_ctrl *ctrl, int *count);
void nvme_stop_keep_alive(struct nvme_ctrl *ctrl);
int nvme_reset_ctrl(struct nvme_ctrl *ctrl);
int nvme_reset_ctrl_sync(struct nvme_ctrl *ctrl);
int nvme_try_sched_reset(struct nvme_ctrl *ctrl);
int nvme_delete_ctrl(struct nvme_ctrl *ctrl);
void nvme_queue_scan(struct nvme_ctrl *ctrl);
int nvme_get_log(struct nvme_ctrl *ctrl, u32 nsid, u8 log_page, u8 lsp, u8 csi,
		void *log, size_t size, u64 offset);
bool nvme_tryget_ns_head(struct nvme_ns_head *head);
void nvme_put_ns_head(struct nvme_ns_head *head);
int nvme_cdev_add(struct cdev *cdev, struct device *cdev_device,
		const struct file_operations *fops, struct module *owner);
void nvme_cdev_del(struct cdev *cdev, struct device *cdev_device);
int nvme_ioctl(struct block_device *bdev, fmode_t mode,
		unsigned int cmd, unsigned long arg);
long nvme_ns_chr_ioctl(struct file *file, unsigned int cmd, unsigned long arg);
int nvme_ns_head_ioctl(struct block_device *bdev, fmode_t mode,
		unsigned int cmd, unsigned long arg);
long nvme_ns_head_chr_ioctl(struct file *file, unsigned int cmd,
		unsigned long arg);
long nvme_dev_ioctl(struct file *file, unsigned int cmd,
		unsigned long arg);
int nvme_getgeo(struct block_device *bdev, struct hd_geometry *geo);

extern const struct attribute_group *nvme_ns_id_attr_groups[];
extern const struct pr_ops nvme_pr_ops;
extern const struct block_device_operations nvme_ns_head_ops;

struct nvme_ns *nvme_find_path(struct nvme_ns_head *head);
#ifdef CONFIG_NVME_MULTIPATH
static inline bool nvme_ctrl_use_ana(struct nvme_ctrl *ctrl)
{
	return ctrl->ana_log_buf != NULL;
}

void nvme_mpath_unfreeze(struct nvme_subsystem *subsys);
void nvme_mpath_wait_freeze(struct nvme_subsystem *subsys);
void nvme_mpath_start_freeze(struct nvme_subsystem *subsys);
bool nvme_mpath_set_disk_name(struct nvme_ns *ns, char *disk_name, int *flags);
void nvme_failover_req(struct request *req);
void nvme_kick_requeue_lists(struct nvme_ctrl *ctrl);
int nvme_mpath_alloc_disk(struct nvme_ctrl *ctrl,struct nvme_ns_head *head);
void nvme_mpath_add_disk(struct nvme_ns *ns, struct nvme_id_ns *id);
void nvme_mpath_remove_disk(struct nvme_ns_head *head);
int nvme_mpath_init_identify(struct nvme_ctrl *ctrl, struct nvme_id_ctrl *id);
void nvme_mpath_init_ctrl(struct nvme_ctrl *ctrl);
void nvme_mpath_uninit(struct nvme_ctrl *ctrl);
void nvme_mpath_stop(struct nvme_ctrl *ctrl);
bool nvme_mpath_clear_current_path(struct nvme_ns *ns);
void nvme_mpath_revalidate_paths(struct nvme_ns *ns);
void nvme_mpath_clear_ctrl_paths(struct nvme_ctrl *ctrl);
void nvme_mpath_shutdown_disk(struct nvme_ns_head *head);

static inline void nvme_trace_bio_complete(struct request *req)
{
	struct nvme_ns *ns = req->q->queuedata;

	if (req->cmd_flags & REQ_NVME_MPATH)
		trace_block_bio_complete(ns->head->disk->queue, req->bio);
}

extern struct device_attribute dev_attr_ana_grpid;
extern struct device_attribute dev_attr_ana_state;
extern struct device_attribute subsys_attr_iopolicy;

#else
static inline bool nvme_ctrl_use_ana(struct nvme_ctrl *ctrl)
{
	return false;
}
static inline bool nvme_mpath_set_disk_name(struct nvme_ns *ns, char *disk_name,
		int *flags)
{
	return false;
}
static inline void nvme_failover_req(struct request *req)
{
}
static inline void nvme_kick_requeue_lists(struct nvme_ctrl *ctrl)
{
}
static inline int nvme_mpath_alloc_disk(struct nvme_ctrl *ctrl,
		struct nvme_ns_head *head)
{
	return 0;
}
static inline void nvme_mpath_add_disk(struct nvme_ns *ns,
		struct nvme_id_ns *id)
{
}
static inline void nvme_mpath_remove_disk(struct nvme_ns_head *head)
{
}
static inline bool nvme_mpath_clear_current_path(struct nvme_ns *ns)
{
	return false;
}
static inline void nvme_mpath_revalidate_paths(struct nvme_ns *ns)
{
}
static inline void nvme_mpath_clear_ctrl_paths(struct nvme_ctrl *ctrl)
{
}
static inline void nvme_mpath_shutdown_disk(struct nvme_ns_head *head)
{
}
static inline void nvme_trace_bio_complete(struct request *req)
{
}
static inline void nvme_mpath_init_ctrl(struct nvme_ctrl *ctrl)
{
}
<<<<<<< HEAD
static inline void nvme_mpath_init_ctrl(struct nvme_ctrl *ctrl)
{
}
=======
>>>>>>> 3b17187f
static inline int nvme_mpath_init_identify(struct nvme_ctrl *ctrl,
		struct nvme_id_ctrl *id)
{
	if (ctrl->subsys->cmic & NVME_CTRL_CMIC_ANA)
		dev_warn(ctrl->device,
"Please enable CONFIG_NVME_MULTIPATH for full support of multi-port devices.\n");
	return 0;
}
static inline void nvme_mpath_uninit(struct nvme_ctrl *ctrl)
{
}
static inline void nvme_mpath_stop(struct nvme_ctrl *ctrl)
{
}
static inline void nvme_mpath_unfreeze(struct nvme_subsystem *subsys)
{
}
static inline void nvme_mpath_wait_freeze(struct nvme_subsystem *subsys)
{
}
static inline void nvme_mpath_start_freeze(struct nvme_subsystem *subsys)
{
}
#endif /* CONFIG_NVME_MULTIPATH */

int nvme_revalidate_zones(struct nvme_ns *ns);
int nvme_ns_report_zones(struct nvme_ns *ns, sector_t sector,
		unsigned int nr_zones, report_zones_cb cb, void *data);
#ifdef CONFIG_BLK_DEV_ZONED
int nvme_update_zone_info(struct nvme_ns *ns, unsigned lbaf);
blk_status_t nvme_setup_zone_mgmt_send(struct nvme_ns *ns, struct request *req,
				       struct nvme_command *cmnd,
				       enum nvme_zone_mgmt_action action);
#else
static inline blk_status_t nvme_setup_zone_mgmt_send(struct nvme_ns *ns,
		struct request *req, struct nvme_command *cmnd,
		enum nvme_zone_mgmt_action action)
{
	return BLK_STS_NOTSUPP;
}

static inline int nvme_update_zone_info(struct nvme_ns *ns, unsigned lbaf)
{
	dev_warn(ns->ctrl->device,
		 "Please enable CONFIG_BLK_DEV_ZONED to support ZNS devices\n");
	return -EPROTONOSUPPORT;
}
#endif

static inline struct nvme_ns *nvme_get_ns_from_dev(struct device *dev)
{
	return dev_to_disk(dev)->private_data;
}

#ifdef CONFIG_NVME_HWMON
int nvme_hwmon_init(struct nvme_ctrl *ctrl);
void nvme_hwmon_exit(struct nvme_ctrl *ctrl);
#else
static inline int nvme_hwmon_init(struct nvme_ctrl *ctrl)
{
	return 0;
}

static inline void nvme_hwmon_exit(struct nvme_ctrl *ctrl)
{
}
#endif

static inline bool nvme_ctrl_sgl_supported(struct nvme_ctrl *ctrl)
{
	return ctrl->sgls & ((1 << 0) | (1 << 1));
}

u32 nvme_command_effects(struct nvme_ctrl *ctrl, struct nvme_ns *ns,
			 u8 opcode);
int nvme_execute_passthru_rq(struct request *rq);
struct nvme_ctrl *nvme_ctrl_from_file(struct file *file);
struct nvme_ns *nvme_find_get_ns(struct nvme_ctrl *ctrl, unsigned nsid);
void nvme_put_ns(struct nvme_ns *ns);

static inline bool nvme_multi_css(struct nvme_ctrl *ctrl)
{
	return (ctrl->ctrl_config & NVME_CC_CSS_MASK) == NVME_CC_CSS_CSI;
}

#endif /* _NVME_H */<|MERGE_RESOLUTION|>--- conflicted
+++ resolved
@@ -134,15 +134,12 @@
 	NVME_QUIRK_NO_NS_DESC_LIST		= (1 << 15),
 
 	/*
-<<<<<<< HEAD
-=======
 	 * The controller does not properly handle DMA addresses over
 	 * 48 bits.
 	 */
 	NVME_QUIRK_DMA_ADDRESS_BITS_48		= (1 << 16),
 
 	/*
->>>>>>> 3b17187f
 	 * The controller requires the command_id value be be limited, so skip
 	 * encoding the generation sequence number.
 	 */
@@ -821,12 +818,6 @@
 static inline void nvme_mpath_init_ctrl(struct nvme_ctrl *ctrl)
 {
 }
-<<<<<<< HEAD
-static inline void nvme_mpath_init_ctrl(struct nvme_ctrl *ctrl)
-{
-}
-=======
->>>>>>> 3b17187f
 static inline int nvme_mpath_init_identify(struct nvme_ctrl *ctrl,
 		struct nvme_id_ctrl *id)
 {
