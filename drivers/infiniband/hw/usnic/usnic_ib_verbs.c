--- conflicted
+++ resolved
@@ -243,10 +243,6 @@
 		usnic_err("Failed to allocate qp_grp\n");
 		if (usnic_ib_share_vf)
 			usnic_uiom_free_dev_list(dev_list);
-<<<<<<< HEAD
-		return ERR_PTR(qp_grp ? PTR_ERR(qp_grp) : -ENOMEM);
-=======
->>>>>>> 3b17187f
 	}
 	return ret;
 }
