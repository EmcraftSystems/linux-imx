--- conflicted
+++ resolved
@@ -30,91 +30,14 @@
 module_param(batch_mapping, int, 0444);
 MODULE_PARM_DESC(batch_mapping, "Batched mapping 1 -Enable; 0 - Disable");
 
-<<<<<<< HEAD
-static char *macaddr;
-module_param(macaddr, charp, 0);
-MODULE_PARM_DESC(macaddr, "Ethernet MAC address");
-
-u8 macaddr_buf[ETH_ALEN];
-
-struct vdpasim_virtqueue {
-	struct vringh vring;
-	struct vringh_kiov iov;
-	unsigned short head;
-	bool ready;
-	u64 desc_addr;
-	u64 device_addr;
-	u64 driver_addr;
-	u32 num;
-	void *private;
-	irqreturn_t (*cb)(void *data);
-};
-=======
 static int max_iotlb_entries = 2048;
 module_param(max_iotlb_entries, int, 0444);
 MODULE_PARM_DESC(max_iotlb_entries,
 		 "Maximum number of iotlb entries. 0 means unlimited. (default: 2048)");
->>>>>>> 3b17187f
 
 #define VDPASIM_QUEUE_ALIGN PAGE_SIZE
 #define VDPASIM_QUEUE_MAX 256
 #define VDPASIM_VENDOR_ID 0
-<<<<<<< HEAD
-#define VDPASIM_VQ_NUM 0x2
-#define VDPASIM_NAME "vdpasim-netdev"
-
-static u64 vdpasim_features = (1ULL << VIRTIO_F_ANY_LAYOUT) |
-			      (1ULL << VIRTIO_F_VERSION_1)  |
-			      (1ULL << VIRTIO_F_ACCESS_PLATFORM) |
-			      (1ULL << VIRTIO_NET_F_MAC);
-
-struct vdpasim;
-
-struct vdpasim_dev_attr {
-	size_t config_size;
-	int nvqs;
-	void (*get_config)(struct vdpasim *vdpasim, void *config);
-};
-
-/* State of each vdpasim device */
-struct vdpasim {
-	struct vdpa_device vdpa;
-	struct vdpasim_virtqueue *vqs;
-	struct work_struct work;
-	struct vdpasim_dev_attr dev_attr;
-	/* spinlock to synchronize virtqueue state */
-	spinlock_t lock;
-	/* virtio config according to device type */
-	void *config;
-	struct vhost_iotlb *iommu;
-	void *buffer;
-	u32 status;
-	u32 generation;
-	u64 features;
-	/* spinlock to synchronize iommu table */
-	spinlock_t iommu_lock;
-};
-
-/* TODO: cross-endian support */
-static inline bool vdpasim_is_little_endian(struct vdpasim *vdpasim)
-{
-	return virtio_legacy_is_little_endian() ||
-		(vdpasim->features & (1ULL << VIRTIO_F_VERSION_1));
-}
-
-static inline u16 vdpasim16_to_cpu(struct vdpasim *vdpasim, __virtio16 val)
-{
-	return __virtio16_to_cpu(vdpasim_is_little_endian(vdpasim), val);
-}
-
-static inline __virtio16 cpu_to_vdpasim16(struct vdpasim *vdpasim, u16 val)
-{
-	return __cpu_to_virtio16(vdpasim_is_little_endian(vdpasim), val);
-}
-
-static struct vdpasim *vdpasim_dev;
-=======
->>>>>>> 3b17187f
 
 static struct vdpasim *vdpa_to_sim(struct vdpa_device *vdpa)
 {
@@ -174,11 +97,7 @@
 	int i;
 
 	for (i = 0; i < vdpasim->dev_attr.nvqs; i++)
-<<<<<<< HEAD
-		vdpasim_vq_reset(&vdpasim->vqs[i]);
-=======
 		vdpasim_vq_reset(vdpasim, &vdpasim->vqs[i]);
->>>>>>> 3b17187f
 
 	spin_lock(&vdpasim->iommu_lock);
 	vhost_iotlb_reset(vdpasim->iommu);
@@ -319,11 +238,7 @@
 static const struct vdpa_config_ops vdpasim_config_ops;
 static const struct vdpa_config_ops vdpasim_batch_config_ops;
 
-<<<<<<< HEAD
-static struct vdpasim *vdpasim_create(struct vdpasim_dev_attr *dev_attr)
-=======
 struct vdpasim *vdpasim_create(struct vdpasim_dev_attr *dev_attr)
->>>>>>> 3b17187f
 {
 	const struct vdpa_config_ops *ops;
 	struct vdpasim *vdpasim;
@@ -336,23 +251,14 @@
 		ops = &vdpasim_config_ops;
 
 	vdpasim = vdpa_alloc_device(struct vdpasim, vdpa, NULL, ops,
-<<<<<<< HEAD
-				    dev_attr->nvqs);
-	if (!vdpasim)
-=======
 				    dev_attr->name, false);
 	if (IS_ERR(vdpasim)) {
 		ret = PTR_ERR(vdpasim);
->>>>>>> 3b17187f
 		goto err_alloc;
 	}
 
 	vdpasim->dev_attr = *dev_attr;
-<<<<<<< HEAD
-	INIT_WORK(&vdpasim->work, vdpasim_work);
-=======
 	INIT_WORK(&vdpasim->work, dev_attr->work_fn);
->>>>>>> 3b17187f
 	spin_lock_init(&vdpasim->lock);
 	spin_lock_init(&vdpasim->iommu_lock);
 
@@ -367,23 +273,12 @@
 	if (!vdpasim->config)
 		goto err_iommu;
 
-<<<<<<< HEAD
-	vdpasim->config = kzalloc(dev_attr->config_size, GFP_KERNEL);
-	if (!vdpasim->config)
-		goto err_iommu;
-
-=======
->>>>>>> 3b17187f
 	vdpasim->vqs = kcalloc(dev_attr->nvqs, sizeof(struct vdpasim_virtqueue),
 			       GFP_KERNEL);
 	if (!vdpasim->vqs)
 		goto err_iommu;
 
-<<<<<<< HEAD
-	vdpasim->iommu = vhost_iotlb_alloc(2048, 0);
-=======
 	vdpasim->iommu = vhost_iotlb_alloc(max_iotlb_entries, 0);
->>>>>>> 3b17187f
 	if (!vdpasim->iommu)
 		goto err_iommu;
 
@@ -391,24 +286,9 @@
 	if (!vdpasim->buffer)
 		goto err_iommu;
 
-<<<<<<< HEAD
-	if (macaddr) {
-		mac_pton(macaddr, macaddr_buf);
-		if (!is_valid_ether_addr(macaddr_buf)) {
-			ret = -EADDRNOTAVAIL;
-			goto err_iommu;
-		}
-	} else {
-		eth_random_addr(macaddr_buf);
-	}
-
-	for (i = 0; i < dev_attr->nvqs; i++)
-		vringh_set_iotlb(&vdpasim->vqs[i].vring, vdpasim->iommu);
-=======
 	for (i = 0; i < dev_attr->nvqs; i++)
 		vringh_set_iotlb(&vdpasim->vqs[i].vring, vdpasim->iommu,
 				 &vdpasim->iommu_lock);
->>>>>>> 3b17187f
 
 	ret = iova_cache_get();
 	if (ret)
@@ -777,45 +657,6 @@
 	.free                   = vdpasim_free,
 };
 
-<<<<<<< HEAD
-static void vdpasim_net_get_config(struct vdpasim *vdpasim, void *config)
-{
-	struct virtio_net_config *net_config =
-		(struct virtio_net_config *)config;
-
-	net_config->mtu = cpu_to_vdpasim16(vdpasim, 1500);
-	net_config->status = cpu_to_vdpasim16(vdpasim, VIRTIO_NET_S_LINK_UP);
-	memcpy(net_config->mac, macaddr_buf, ETH_ALEN);
-}
-
-static int __init vdpasim_dev_init(void)
-{
-	struct vdpasim_dev_attr dev_attr = {};
-
-	dev_attr.nvqs = VDPASIM_VQ_NUM;
-	dev_attr.config_size = sizeof(struct virtio_net_config);
-	dev_attr.get_config = vdpasim_net_get_config;
-
-	vdpasim_dev = vdpasim_create(&dev_attr);
-
-	if (!IS_ERR(vdpasim_dev))
-		return 0;
-
-	return PTR_ERR(vdpasim_dev);
-}
-
-static void __exit vdpasim_dev_exit(void)
-{
-	struct vdpa_device *vdpa = &vdpasim_dev->vdpa;
-
-	vdpa_unregister_device(vdpa);
-}
-
-module_init(vdpasim_dev_init)
-module_exit(vdpasim_dev_exit)
-
-=======
->>>>>>> 3b17187f
 MODULE_VERSION(DRV_VERSION);
 MODULE_LICENSE(DRV_LICENSE);
 MODULE_AUTHOR(DRV_AUTHOR);
