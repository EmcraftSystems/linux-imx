--- conflicted
+++ resolved
@@ -1953,11 +1953,7 @@
 	return idx;
 }
 
-<<<<<<< HEAD
-void send_msg_queue(struct vpu_ctx *ctx, struct event_msg *msg)
-=======
 static void send_msg_queue(struct vpu_ctx *ctx, struct event_msg *msg)
->>>>>>> efc4587b
 {
 	u_int32 ret;
 
@@ -1966,11 +1962,7 @@
 		vpu_dbg(LVL_ERR, "There is no memory for msg fifo, ret=%d\n", ret);
 }
 
-<<<<<<< HEAD
-bool receive_msg_queue(struct vpu_ctx *ctx, struct event_msg *msg)
-=======
 static bool receive_msg_queue(struct vpu_ctx *ctx, struct event_msg *msg)
->>>>>>> efc4587b
 {
 	u_int32 ret;
 
@@ -2961,20 +2953,12 @@
 	int strIdx = (~dev->hang_mask) & (dev->instance_mask);
 	/*figure out the first available instance*/
 	for (i = 0; i < VPU_MAX_NUM_STREAMS; i++) {
-<<<<<<< HEAD
-		if (CHECK_BIT(strIdx, i))
-		  break;
-	}
-
-	strIdx = i;
-=======
 		if (CHECK_BIT(strIdx, i)) {
 			strIdx = i;
 			break;
 		}
 	}
 
->>>>>>> efc4587b
 	v4l2_vpu_send_cmd(dev->ctx[strIdx], strIdx, VID_API_CMD_SNAPSHOT, 0, NULL);
 }
 
@@ -2988,11 +2972,7 @@
 		v4l2_vpu_send_snapshot(vpudev);
 
 		if (!wait_for_completion_timeout(&vpudev->snap_done_cmp, msecs_to_jiffies(1000))) {
-<<<<<<< HEAD
-			vpu_dbg(LVL_ERR, "error: wait for snapdone event timeouti\n");
-=======
 			vpu_dbg(LVL_ERR, "error: wait for vpu decoder snapdone event timeout!\n");
->>>>>>> efc4587b
 			return -1;
 		}
 	}
@@ -3026,14 +3006,11 @@
 		writel(vpudev->m0_p_fw_space_phy, csr_offset);
 		csr_cpuwait = ioremap(0x2d040004, 4);
 		writel(0x0, csr_cpuwait);
-<<<<<<< HEAD
-=======
 		/*wait for firmware resotre done*/
 		if (!wait_for_completion_timeout(&vpudev->start_cmp, msecs_to_jiffies(1000))) {
 			vpu_dbg(LVL_ERR, "error: wait for vpu decoder resume done timeout!\n");
 			return -1;
 		}
->>>>>>> efc4587b
 	}
 	return 0;
 }
