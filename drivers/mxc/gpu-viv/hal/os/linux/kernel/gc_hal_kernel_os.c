--- conflicted
+++ resolved
@@ -451,21 +451,9 @@
         if (!current->mm)
             return gcvSTATUS_NOT_FOUND;
 
-<<<<<<< HEAD
-#if LINUX_VERSION_CODE >= KERNEL_VERSION (5,9,0)
-        down_read(&current->mm->mmap_lock);
-        vma = find_vma(current->mm, logical);
-        up_read(&current->mm->mmap_lock);
-#else
-        down_read(&current->mm->mmap_sem);
-        vma = find_vma(current->mm, logical);
-        up_read(&current->mm->mmap_sem);
-#endif
-=======
         down_read(&current_mm_mmap_sem);
         vma = find_vma(current->mm, logical);
         up_read(&current_mm_mmap_sem);
->>>>>>> e3746dc9
 
         /* To check if mapped to user. */
         if (!vma)
