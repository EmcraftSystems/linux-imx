--- conflicted
+++ resolved
@@ -187,15 +187,9 @@
         flags |= gcvALLOC_FLAG_SECURITY;
     }
     if (args->flags & DRM_VIV_GEM_CMA_LIMIT)
-<<<<<<< HEAD
-    {
-        flags |= gcvALLOC_FLAG_CMA_LIMIT;
-    }
-=======
     {   
         flags |= gcvALLOC_FLAG_CMA_LIMIT;
     } 
->>>>>>> a6beaf45
 
     gckOS_ZeroMemory(&iface, sizeof(iface));
     iface.command = gcvHAL_ALLOCATE_LINEAR_VIDEO_MEMORY;
