/****************************************************************************
*
*    The MIT License (MIT)
*
*    Copyright (c) 2014 - 2016 Vivante Corporation
*
*    Permission is hereby granted, free of charge, to any person obtaining a
*    copy of this software and associated documentation files (the "Software"),
*    to deal in the Software without restriction, including without limitation
*    the rights to use, copy, modify, merge, publish, distribute, sublicense,
*    and/or sell copies of the Software, and to permit persons to whom the
*    Software is furnished to do so, subject to the following conditions:
*
*    The above copyright notice and this permission notice shall be included in
*    all copies or substantial portions of the Software.
*
*    THE SOFTWARE IS PROVIDED "AS IS", WITHOUT WARRANTY OF ANY KIND, EXPRESS OR
*    IMPLIED, INCLUDING BUT NOT LIMITED TO THE WARRANTIES OF MERCHANTABILITY,
*    FITNESS FOR A PARTICULAR PURPOSE AND NONINFRINGEMENT. IN NO EVENT SHALL THE
*    AUTHORS OR COPYRIGHT HOLDERS BE LIABLE FOR ANY CLAIM, DAMAGES OR OTHER
*    LIABILITY, WHETHER IN AN ACTION OF CONTRACT, TORT OR OTHERWISE, ARISING
*    FROM, OUT OF OR IN CONNECTION WITH THE SOFTWARE OR THE USE OR OTHER
*    DEALINGS IN THE SOFTWARE.
*
*****************************************************************************
*
*    The GPL License (GPL)
*
*    Copyright (C) 2014 - 2016 Vivante Corporation
*
*    This program is free software; you can redistribute it and/or
*    modify it under the terms of the GNU General Public License
*    as published by the Free Software Foundation; either version 2
*    of the License, or (at your option) any later version.
*
*    This program is distributed in the hope that it will be useful,
*    but WITHOUT ANY WARRANTY; without even the implied warranty of
*    MERCHANTABILITY or FITNESS FOR A PARTICULAR PURPOSE.  See the
*    GNU General Public License for more details.
*
*    You should have received a copy of the GNU General Public License
*    along with this program; if not, write to the Free Software Foundation,
*    Inc., 51 Franklin Street, Fifth Floor, Boston, MA 02110-1301, USA.
*
*****************************************************************************
*
*    Note: This software is released under dual MIT and GPL licenses. A
*    recipient may use this file under the terms of either the MIT license or
*    GPL License. If you wish to use only one license not the other, you can
*    indicate your decision by deleting one of the above license notices in your
*    version of this file.
*
*****************************************************************************/


#ifdef MODULE
#include <linux/module.h>
#endif
#include <linux/init.h>
#include <linux/debugfs.h>
#include <linux/slab.h>
#ifdef MODVERSIONS
#include <linux/modversions.h>
#endif
#include <linux/stddef.h>
#include <linux/sched.h>
#include <linux/kernel.h>
#include <linux/timer.h>
#include <linux/delay.h>
#include <linux/errno.h>
#include <linux/mutex.h>
#include <linux/vmalloc.h>
#include <linux/types.h>
#include <linux/fs.h>
#include <linux/poll.h>
#include <asm/uaccess.h>
#include <linux/completion.h>
#include <linux/seq_file.h>
#include "gc_hal_kernel_linux.h"
#include "gc_hal_kernel.h"
#include "gc_hal_kernel_debug.h"

/*
   Prequsite:

   1) Debugfs feature must be enabled in the kernel.
       1.a) You can enable this, in the compilation of the uImage, all you have to do is, In the "make menuconfig" part,
       you have to enable the debugfs in the kernel hacking part of the menu.

   HOW TO USE:
   1) insert the driver with the following option logFileSize, Ex: insmod galcore.ko ...... logFileSize=10240
   This gives a circular buffer of 10 MB

   2)Usually after inserting the driver, the debug file system is mounted under /sys/kernel/debug/

        2.a)If the debugfs is not mounted, you must do "mount -t debugfs none /sys/kernel/debug"

   3) To read what is being printed in the debugfs file system:
        Ex : cat /sys/kernel/debug/gc/galcore_trace

   4)To write into the debug file system from user side :
        Ex: echo "hello" > cat /sys/kernel/debug/gc/galcore_trace

   5)To write into debugfs from kernel side, Use the function called gckDEBUGFS_Print

   How to Get Video Memory Usage:
   1) Select a process whose video memory usage can be dump, no need to reset it until <pid> is needed to be change.
        echo <pid>  > /sys/kernel/debug/gc/vidmem

   2) Get video memory usage.
        cat /sys/kernel/debug/gc/vidmem

   USECASE Kernel Dump:

   1) Go to /hal/inc/gc_hal_options.h, and enable the following flags:
        - #   define gcdDUMP                              1
        - #   define gcdDUMP_IN_KERNEL          1
        - #   define gcdDUMP_COMMAND          1

    2) Go to /hal/kernel/gc_hal_kernel_command.c and disable the following flag
        -#define gcdSIMPLE_COMMAND_DUMP  0

    3) Compile the driver
    4) insmod it with the logFileSize option
    5) Run an application
    6) You can get the dump by cat /sys/kernel/debug/gpu/galcore_trace

 */

/**/
typedef va_list gctDBGARGS ;
#define gcmkARGS_START(argument, pointer)   va_start(argument, pointer)
#define gcmkARGS_END(argument)                        va_end(argument)

#define gcmkDEBUGFS_PRINT(ArgumentSize, Message) \
  { \
      gctDBGARGS __arguments__; \
      gcmkARGS_START(__arguments__, Message); \
      _debugfs_res = _DebugFSPrint(ArgumentSize, Message, &__arguments__);\
      gcmkARGS_END(__arguments__); \
  }


gcmkDECLARE_LOCK(traceLock);

/* Debug File System Node Struct. */
struct _gcsDEBUGFS_Node
{
    /*wait queues for read and write operations*/
#if defined(DECLARE_WAIT_QUEUE_HEAD)
    wait_queue_head_t read_q , write_q ;
#else
    struct wait_queue *read_q , *write_q ;
#endif
    struct dentry *parent ; /*parent directory*/
    struct dentry *filen ; /*filename*/
    struct semaphore sem ; /* mutual exclusion semaphore */
    char *data ; /* The circular buffer data */
    int size ; /* Size of the buffer pointed to by 'data' */
    int refcount ; /* Files that have this buffer open */
    int read_point ; /* Offset in circ. buffer of oldest data */
    int write_point ; /* Offset in circ. buffer of newest data */
    int offset ; /* Byte number of read_point in the stream */
    struct _gcsDEBUGFS_Node *next ;

    caddr_t temp;
    int tempSize;
};

/* amount of data in the queue */
#define gcmkNODE_QLEN(node) ( (node)->write_point >= (node)->read_point ? \
         (node)->write_point - (node)->read_point : \
         (node)->size - (node)->read_point + (node)->write_point)

/* byte number of the last byte in the queue */
#define gcmkNODE_FIRST_EMPTY_BYTE(node) ((node)->offset + gcmkNODE_QLEN(node))

/*Synchronization primitives*/
#define gcmkNODE_READQ(node) (&((node)->read_q))
#define gcmkNODE_WRITEQ(node) (&((node)->write_q))
#define gcmkNODE_SEM(node) (&((node)->sem))

/*Utilities*/
#define gcmkMIN(x, y) ((x) < (y) ? (x) : y)

/*Debug File System Struct*/
typedef struct _gcsDEBUGFS_
{
    gcsDEBUGFS_Node* linkedlist ;
    gcsDEBUGFS_Node* currentNode ;
    int isInited ;
} gcsDEBUGFS_ ;

/*debug file system*/
static gcsDEBUGFS_ gc_dbgfs ;

static int gc_debugfs_open(struct inode *inode, struct file *file)
{
    gcsINFO_NODE *node = inode->i_private;

    return single_open(file, node->info->show, node);
}

static ssize_t
gc_debugfs_write(
    struct file *file,
    const char __user *buf,
    size_t count,
    loff_t *pos
    )
{
    struct seq_file *s = file->private_data;
    gcsINFO_NODE *node = s->private;
    gcsINFO *info = node->info;

    if (info->write)
    {
        info->write(buf, count, node);
    }

    return count;
}

static const struct file_operations gc_debugfs_operations = {
    .owner = THIS_MODULE,
    .open = gc_debugfs_open,
    .write = gc_debugfs_write,
    .read = seq_read,
    .llseek = seq_lseek,
    .release = single_release,
};

gceSTATUS
gckDEBUGFS_DIR_Init(
    IN gckDEBUGFS_DIR Dir,
    IN struct dentry *root,
    IN gctCONST_STRING Name
    )
{
    Dir->root = debugfs_create_dir(Name, root);

    if (!Dir->root)
    {
        return gcvSTATUS_NOT_SUPPORTED;
    }

    INIT_LIST_HEAD(&Dir->nodeList);

    return gcvSTATUS_OK;
}

gceSTATUS
gckDEBUGFS_DIR_CreateFiles(
    IN gckDEBUGFS_DIR Dir,
    IN gcsINFO * List,
    IN int count,
    IN gctPOINTER Data
    )
{
    int i;
    gcsINFO_NODE * node;
    gceSTATUS status;

    for (i = 0; i < count; i++)
    {
        /* Create a node. */
        node = (gcsINFO_NODE *)kzalloc(sizeof(gcsINFO_NODE), GFP_KERNEL);

        node->info   = &List[i];
        node->device = Data;

        /* Bind to a file. TODO: clean up when fail. */
        node->entry = debugfs_create_file(
            List[i].name, S_IRUGO|S_IWUSR, Dir->root, node, &gc_debugfs_operations);

        if (!node->entry)
        {
            gcmkONERROR(gcvSTATUS_OUT_OF_MEMORY);
        }

        list_add(&(node->head), &(Dir->nodeList));
    }

    return gcvSTATUS_OK;

OnError:
    gcmkVERIFY_OK(gckDEBUGFS_DIR_RemoveFiles(Dir, List, count));
    return status;
}

gceSTATUS
gckDEBUGFS_DIR_RemoveFiles(
    IN gckDEBUGFS_DIR Dir,
    IN gcsINFO * List,
    IN int count
    )
{
    int i;
    gcsINFO_NODE * node;
    gcsINFO_NODE * temp;

    for (i = 0; i < count; i++)
    {
        list_for_each_entry_safe(node, temp, &Dir->nodeList, head)
        {
            if (node->info == &List[i])
            {
                debugfs_remove(node->entry);
                list_del(&node->head);
                kfree(node);
            }
        }
    }

    return gcvSTATUS_OK;
}

void
gckDEBUGFS_DIR_Deinit(
    IN gckDEBUGFS_DIR Dir
    )
{
    if (Dir->root != NULL)
    {
        debugfs_remove(Dir->root);
        Dir->root = NULL;
    }
}

/*******************************************************************************
 **
 **        READ & WRITE FUNCTIONS (START)
 **
 *******************************************************************************/

/*******************************************************************************
 **
 **  _ReadFromNode
 **
 **    1) reading bytes out of a circular buffer with wraparound.
 **    2)returns caddr_t, pointer to data read, which the caller must free.
 **    3) length is (a pointer to) the number of bytes to be read, which will be set by this function to
 **        be the number of bytes actually returned
 **
 *******************************************************************************/
static caddr_t
_ReadFromNode (
                gcsDEBUGFS_Node* Node ,
                size_t *Length ,
                loff_t *Offset
                )
{
    caddr_t retval ;
    int bytes_copied = 0 , n , start_point , remaining ;

    /* find the smaller of the total bytes we have available and what
     * the user is asking for */
    *Length = gcmkMIN ( *Length , gcmkNODE_QLEN(Node) ) ;

    remaining = * Length ;

    /* Get start point. */
    start_point = Node->read_point;

    /* allocate memory to return */
    if (remaining > Node->tempSize)
    {
        kfree(Node->temp);

        if ( ( retval = kmalloc ( sizeof (char ) * remaining , GFP_KERNEL ) ) == NULL )
            return NULL;

        Node->temp = retval;
        Node->tempSize = remaining;
    }
    else
    {
        retval = Node->temp;
    }

    /* copy the (possibly noncontiguous) data to our buffer */
    while ( remaining )
    {
        n = gcmkMIN ( remaining , Node->size - start_point ) ;
        memcpy ( retval + bytes_copied , Node->data + start_point , n ) ;
        bytes_copied += n ;
        remaining -= n ;
        start_point = ( start_point + n ) % Node->size ;
    }

    /* advance user's file pointer */
    Node->read_point = (Node->read_point + * Length) % Node->size ;

    return retval ;
}

/*******************************************************************************
 **
 **  _WriteToNode
 **
 ** 1) writes to a circular buffer with wraparound.
 ** 2)in case of an overflow, it overwrites the oldest unread data.
 **
 *********************************************************************************/
static void
_WriteToNode (
               gcsDEBUGFS_Node* Node ,
               caddr_t Buf ,
               int Length
               )
{
    int bytes_copied = 0 ;
    int overflow = 0 ;
    int n ;

    if ( Length + gcmkNODE_QLEN ( Node ) >= ( Node->size - 1 ) )
    {
        overflow = 1 ;
    }

    while ( Length )
    {
        /* how many contiguous bytes are available from the write point to
         * the end of the circular buffer? */
        n = gcmkMIN ( Length , Node->size - Node->write_point ) ;
        memcpy ( Node->data + Node->write_point , Buf + bytes_copied , n ) ;
        bytes_copied += n ;
        Length -= n ;
        Node->write_point = ( Node->write_point + n ) % Node->size ;
    }

    /* if there is an overflow, reset the read point to read whatever is
     * the oldest data that we have, that has not yet been
     * overwritten. */
    if ( overflow )
    {
        Node->read_point = ( Node->write_point + 1 ) % Node->size ;
    }
}

/*******************************************************************************
 **
 **         PRINTING UTILITY (START)
 **
 *******************************************************************************/

/*******************************************************************************
 **
 **  _GetArgumentSize
 **
 **
 *******************************************************************************/
static gctINT
_GetArgumentSize (
                   IN gctCONST_STRING Message
                   )
{
    gctINT i , count ;

    for ( i = 0 , count = 0 ; Message[i] ; i += 1 )
    {
        if ( Message[i] == '%' )
        {
            count += 1 ;
        }
    }
    return count * sizeof (unsigned int ) ;
}

/*******************************************************************************
 **
 ** _AppendString
 **
 **
 *******************************************************************************/
static ssize_t
_AppendString (
                IN gcsDEBUGFS_Node* Node ,
                IN gctCONST_STRING String ,
                IN int Length
                )
{
    int n ;

    /* if the message is longer than the buffer, just take the beginning
     * of it, in hopes that the reader (if any) will have time to read
     * before we wrap around and obliterate it */
    n = gcmkMIN ( Length , Node->size - 1 ) ;

    gcmkLOCKSECTION(traceLock);

    /* now copy it into the circular buffer and free our temp copy */
    _WriteToNode ( Node , (caddr_t)String , n ) ;

    gcmkUNLOCKSECTION(traceLock);

    return n ;
}

/*******************************************************************************
 **
 ** _DebugFSPrint
 **
 **
 *******************************************************************************/
static ssize_t
_DebugFSPrint (
                IN unsigned int ArgumentSize ,
                IN const char* Message ,
                IN gctDBGARGS * Arguments

                )
{
    char buffer[MAX_LINE_SIZE] ;
    int len ;
    ssize_t res=0;

    len = vsnprintf ( buffer , sizeof (buffer ) , Message , *( va_list * ) Arguments ) ;

    buffer[len] = '\0' ;

    /* Add end-of-line if missing. */
    if ( buffer[len - 1] != '\n' )
    {
        buffer[len ++] = '\n' ;
        buffer[len] = '\0' ;
    }

    res = _AppendString ( gc_dbgfs.currentNode , buffer , len ) ;

    wake_up_interruptible ( gcmkNODE_READQ ( gc_dbgfs.currentNode ) ) ; /* blocked in read*/

    return res;
}

/*******************************************************************************
 **
 **                     LINUX SYSTEM FUNCTIONS (START)
 **
 *******************************************************************************/
static int
_DebugFSOpen (
    struct inode* inode,
    struct file* filp
    )
{
    filp->private_data = inode->i_private;

    return 0;
}

/*******************************************************************************
 **
 **   _DebugFSRead
 **
 *******************************************************************************/
static ssize_t
_DebugFSRead (
               struct file *file ,
               char __user * buffer ,
               size_t length ,
               loff_t * offset
               )
{
    int retval ;
    caddr_t data_to_return ;
    gcsDEBUGFS_Node* node = file->private_data;

    if (node == NULL)
    {
        printk ( "debugfs_read: record not found\n" ) ;
        return - EIO ;
    }

    gcmkLOCKSECTION(traceLock);

    /* wait until there's data available (unless we do nonblocking reads) */
    while (!gcmkNODE_QLEN(node))
    {
        gcmkUNLOCKSECTION(traceLock);

        if ( file->f_flags & O_NONBLOCK )
        {
            return - EAGAIN ;
        }

        if ( wait_event_interruptible ( ( *( gcmkNODE_READQ ( node ) ) ) , ( *offset < gcmkNODE_FIRST_EMPTY_BYTE ( node ) ) ) )
        {
            return - ERESTARTSYS ; /* signal: tell the fs layer to handle it */
        }

        gcmkLOCKSECTION(traceLock);
    }

    data_to_return = _ReadFromNode ( node , &length , offset ) ;

    gcmkUNLOCKSECTION(traceLock);

    if ( data_to_return == NULL )
    {
        retval = 0 ;
        goto unlock ;
    }
    if ( copy_to_user ( buffer , data_to_return , length ) > 0 )
    {
        retval = - EFAULT ;
    }
    else
    {
        retval = length ;
    }
unlock:

    wake_up_interruptible ( gcmkNODE_WRITEQ ( node ) ) ;
    return retval ;
}

/*******************************************************************************
 **
 **_DebugFSWrite
 **
 *******************************************************************************/
static ssize_t
_DebugFSWrite (
                struct file *file ,
                const char __user * buffer ,
                size_t length ,
                loff_t * offset
                )
{
    caddr_t message = NULL ;
    int n ;
    gcsDEBUGFS_Node* node = file->private_data;

    /* get the metadata about this log */
    if (node == NULL)
    {
        return - EIO ;
    }

    if ( down_interruptible ( gcmkNODE_SEM ( node ) ) )
    {
        return - ERESTARTSYS ;
    }

    /* if the message is longer than the buffer, just take the beginning
     * of it, in hopes that the reader (if any) will have time to read
     * before we wrap around and obliterate it */
    n = gcmkMIN ( length , node->size - 1 ) ;

    /* make sure we have the memory for it */
    if ( ( message = kmalloc ( n , GFP_KERNEL ) ) == NULL )
    {
        up ( gcmkNODE_SEM ( node ) ) ;
        return - ENOMEM ;
    }


    /* copy into our temp buffer */
    if ( copy_from_user ( message , buffer , n ) > 0 )
    {
        up ( gcmkNODE_SEM ( node ) ) ;
        kfree ( message ) ;
        return - EFAULT ;
    }

    /* now copy it into the circular buffer and free our temp copy */
    _WriteToNode ( node , message , n ) ;

    kfree ( message ) ;
    up ( gcmkNODE_SEM ( node ) ) ;

    /* wake up any readers that might be waiting for the data.  we call
     * schedule in the vague hope that a reader will run before the
     * writer's next write, to avoid losing data. */
    wake_up_interruptible ( gcmkNODE_READQ ( node ) ) ;

    return n ;
}

/*******************************************************************************
 **
 ** File Operations Table
 **
 *******************************************************************************/
static const struct file_operations debugfs_operations = {
                                                          .owner = THIS_MODULE ,
                                                          .open = _DebugFSOpen ,
                                                          .read = _DebugFSRead ,
                                                          .write = _DebugFSWrite ,
} ;

<<<<<<< HEAD
static const struct file_operations vidmem_operations = {
    .owner = THIS_MODULE ,
    .open = vidmem_open,
    .read = seq_read,
    .write = vidmem_write,
    .llseek = seq_lseek,
    .release = single_release,
} ;

=======
>>>>>>> 6172c4e9
/*******************************************************************************
 **
 **                             INTERFACE FUNCTIONS (START)
 **
 *******************************************************************************/

/*******************************************************************************
 **
 **  gckDEBUGFS_IsEnabled
 **
 **
 **  INPUT:
 **
 **  OUTPUT:
 **
 *******************************************************************************/


gctINT
gckDEBUGFS_IsEnabled ( void )
{
    return gc_dbgfs.isInited ;
}
/*******************************************************************************
 **
 **  gckDEBUGFS_Initialize
 **
 **
 **  INPUT:
 **
 **  OUTPUT:
 **
 *******************************************************************************/

gctINT
gckDEBUGFS_Initialize ( void )
{
    if ( ! gc_dbgfs.isInited )
    {
        gc_dbgfs.linkedlist = gcvNULL ;
        gc_dbgfs.currentNode = gcvNULL ;
        gc_dbgfs.isInited = 1 ;
    }
    return gc_dbgfs.isInited ;
}
/*******************************************************************************
 **
 **  gckDEBUGFS_Terminate
 **
 **
 **  INPUT:
 **
 **  OUTPUT:
 **
 *******************************************************************************/

gctINT
gckDEBUGFS_Terminate ( void )
{
    gcsDEBUGFS_Node * next = gcvNULL ;
    gcsDEBUGFS_Node * temp = gcvNULL ;
    if ( gc_dbgfs.isInited )
    {
        temp = gc_dbgfs.linkedlist ;
        while ( temp != gcvNULL )
        {
            next = temp->next ;
            gckDEBUGFS_FreeNode ( temp ) ;
            kfree ( temp ) ;
            temp = next ;
        }
        gc_dbgfs.isInited = 0 ;
    }
    return 0 ;
}


/*******************************************************************************
 **
 **  gckDEBUGFS_CreateNode
 **
 **
 **  INPUT:
 **
 **  OUTPUT:
 **
 **     gckDEBUGFS_FreeNode * Device
 **          Pointer to a variable receiving the gcsDEBUGFS_Node object pointer on
 **          success.
 *********************************************************************************/

gctINT
gckDEBUGFS_CreateNode (
    IN gctPOINTER Device,
    IN gctINT SizeInKB ,
    IN struct dentry * Root ,
    IN gctCONST_STRING NodeName ,
    OUT gcsDEBUGFS_Node **Node
    )
{
    gcsDEBUGFS_Node*node ;
    /* allocate space for our metadata and initialize it */
    if ( ( node = kmalloc ( sizeof (gcsDEBUGFS_Node ) , GFP_KERNEL ) ) == NULL )
        goto struct_malloc_failed ;

    /*Zero it out*/
    memset ( node , 0 , sizeof (gcsDEBUGFS_Node ) ) ;

    /*Init the sync primitives*/
#if defined(DECLARE_WAIT_QUEUE_HEAD)
    init_waitqueue_head ( gcmkNODE_READQ ( node ) ) ;
#else
    init_waitqueue ( gcmkNODE_READQ ( node ) ) ;
#endif

#if defined(DECLARE_WAIT_QUEUE_HEAD)
    init_waitqueue_head ( gcmkNODE_WRITEQ ( node ) ) ;
#else
    init_waitqueue ( gcmkNODE_WRITEQ ( node ) ) ;
#endif
    sema_init ( gcmkNODE_SEM ( node ) , 1 ) ;
    /*End the sync primitives*/

    /*creating the debug file system*/
    node->parent = Root;

    if (SizeInKB)
    {
        /* figure out how much of a buffer this should be and allocate the buffer */
        node->size = 1024 * SizeInKB ;
        if ( ( node->data = ( char * ) vmalloc ( sizeof (char ) * node->size ) ) == NULL )
            goto data_malloc_failed ;

        node->tempSize = 0;
        node->temp = NULL;

        /*creating the file*/
        node->filen = debugfs_create_file(NodeName, S_IRUGO|S_IWUSR, node->parent, node,
                                          &debugfs_operations);
    }

    /* add it to our linked list */
    node->next = gc_dbgfs.linkedlist ;
    gc_dbgfs.linkedlist = node ;


    /* pass the struct back */
    *Node = node ;
    return 0 ;


data_malloc_failed:
    kfree ( node ) ;
struct_malloc_failed:
    return - ENOMEM ;
}

/*******************************************************************************
 **
 **  gckDEBUGFS_FreeNode
 **
 **
 **  INPUT:
 **
 **  OUTPUT:
 **
 *******************************************************************************/
void
gckDEBUGFS_FreeNode (
                             IN gcsDEBUGFS_Node * Node
                             )
{

    gcsDEBUGFS_Node **ptr ;

    if ( Node == NULL )
    {
        printk ( "null passed to free_vinfo\n" ) ;
        return ;
    }

    down ( gcmkNODE_SEM ( Node ) ) ;
    /*free data*/
    vfree ( Node->data ) ;

    kfree(Node->temp);

    /*Close Debug fs*/
    if ( Node->filen )
    {
        debugfs_remove ( Node->filen ) ;
    }

    /* now delete the node from the linked list */
    ptr = & ( gc_dbgfs.linkedlist ) ;
    while ( *ptr != Node )
    {
        if ( ! *ptr )
        {
            printk ( "corrupt info list!\n" ) ;
            break ;
        }
        else
            ptr = & ( ( **ptr ).next ) ;
    }
    *ptr = Node->next ;
    up ( gcmkNODE_SEM ( Node ) ) ;
}

/*******************************************************************************
 **
 **   gckDEBUGFS_SetCurrentNode
 **
 **
 **  INPUT:
 **
 **  OUTPUT:
 **
 *******************************************************************************/
void
gckDEBUGFS_SetCurrentNode (
                                   IN gcsDEBUGFS_Node * Node
                                   )
{
    gc_dbgfs.currentNode = Node ;
}

/*******************************************************************************
 **
 **   gckDEBUGFS_GetCurrentNode
 **
 **
 **  INPUT:
 **
 **  OUTPUT:
 **
 *******************************************************************************/
void
gckDEBUGFS_GetCurrentNode (
                                   OUT gcsDEBUGFS_Node ** Node
                                   )
{
    *Node = gc_dbgfs.currentNode ;
}

/*******************************************************************************
 **
 **   gckDEBUGFS_Print
 **
 **
 **  INPUT:
 **
 **  OUTPUT:
 **
 *******************************************************************************/
ssize_t
gckDEBUGFS_Print (
                          IN gctCONST_STRING Message ,
                          ...
                          )
{
    ssize_t _debugfs_res;
    gcmkDEBUGFS_PRINT ( _GetArgumentSize ( Message ) , Message ) ;
    return _debugfs_res;
}<|MERGE_RESOLUTION|>--- conflicted
+++ resolved
@@ -690,18 +690,6 @@
                                                           .write = _DebugFSWrite ,
 } ;
 
-<<<<<<< HEAD
-static const struct file_operations vidmem_operations = {
-    .owner = THIS_MODULE ,
-    .open = vidmem_open,
-    .read = seq_read,
-    .write = vidmem_write,
-    .llseek = seq_lseek,
-    .release = single_release,
-} ;
-
-=======
->>>>>>> 6172c4e9
 /*******************************************************************************
  **
  **                             INTERFACE FUNCTIONS (START)
