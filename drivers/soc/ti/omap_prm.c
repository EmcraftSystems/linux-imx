--- conflicted
+++ resolved
@@ -332,11 +332,7 @@
 	{
 		.name = "l3init", .base = 0x4ae07300,
 		.pwrstctrl = 0x0, .pwrstst = 0x4, .dmap = &omap_prm_alwon,
-<<<<<<< HEAD
-		.rstctrl = 0x10, .rstst = 0x14, .rstmap = rst_map_012,
-=======
 		.rstctrl = 0x10, .rstst = 0x14, .rstmap = rst_map_01,
->>>>>>> 7aef27f0
 		.clkdm_name = "pcie"
 	},
 	{
