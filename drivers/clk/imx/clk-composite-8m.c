// SPDX-License-Identifier: GPL-2.0
/*
 * Copyright 2018 NXP
 */

#include <linux/clk-provider.h>
#include <linux/errno.h>
#include <linux/export.h>
#include <linux/io.h>
#include <linux/slab.h>

#include "clk.h"

#define PCG_PREDIV_SHIFT	16
#define PCG_PREDIV_WIDTH	3
#define PCG_PREDIV_MAX		8

#define PCG_DIV_SHIFT		0
#define PCG_CORE_DIV_WIDTH	3
#define PCG_DIV_WIDTH		6
#define PCG_DIV_MAX		64

#define PCG_PCS_SHIFT		24
#define PCG_PCS_MASK		0x7

#define PCG_CGC_SHIFT		28

static unsigned long imx8m_clk_composite_divider_recalc_rate(struct clk_hw *hw,
						unsigned long parent_rate)
{
	struct clk_divider *divider = to_clk_divider(hw);
	unsigned long prediv_rate;
	unsigned int prediv_value;
	unsigned int div_value;

	prediv_value = readl(divider->reg) >> divider->shift;
	prediv_value &= clk_div_mask(divider->width);

	prediv_rate = divider_recalc_rate(hw, parent_rate, prediv_value,
						NULL, divider->flags,
						divider->width);

	div_value = readl(divider->reg) >> PCG_DIV_SHIFT;
	div_value &= clk_div_mask(PCG_DIV_WIDTH);

	return divider_recalc_rate(hw, prediv_rate, div_value, NULL,
				   divider->flags, PCG_DIV_WIDTH);
}

static int imx8m_clk_composite_compute_dividers(unsigned long rate,
						unsigned long parent_rate,
						int *prediv, int *postdiv)
{
	int div1, div2;
	int error = INT_MAX;
	int ret = -EINVAL;

	*prediv = 1;
	*postdiv = 1;

	for (div1 = 1; div1 <= PCG_PREDIV_MAX; div1++) {
		for (div2 = 1; div2 <= PCG_DIV_MAX; div2++) {
			int new_error = ((parent_rate / div1) / div2) - rate;

			if (abs(new_error) < abs(error)) {
				*prediv = div1;
				*postdiv = div2;
				error = new_error;
				ret = 0;
			}
		}
	}
	return ret;
}

static long imx8m_clk_composite_divider_round_rate(struct clk_hw *hw,
						unsigned long rate,
						unsigned long *prate)
{
	int prediv_value;
	int div_value;

	imx8m_clk_composite_compute_dividers(rate, *prate,
						&prediv_value, &div_value);
	rate = DIV_ROUND_UP(*prate, prediv_value);

	return DIV_ROUND_UP(rate, div_value);

}

static int imx8m_clk_composite_divider_set_rate(struct clk_hw *hw,
					unsigned long rate,
					unsigned long parent_rate)
{
	struct clk_divider *divider = to_clk_divider(hw);
	unsigned long flags;
	int prediv_value;
	int div_value;
	int ret;
	u32 val;

	ret = imx8m_clk_composite_compute_dividers(rate, parent_rate,
						&prediv_value, &div_value);
	if (ret)
		return -EINVAL;

	spin_lock_irqsave(divider->lock, flags);

	val = readl(divider->reg);
	val &= ~((clk_div_mask(divider->width) << divider->shift) |
			(clk_div_mask(PCG_DIV_WIDTH) << PCG_DIV_SHIFT));

	val |= (u32)(prediv_value  - 1) << divider->shift;
	val |= (u32)(div_value - 1) << PCG_DIV_SHIFT;
	writel(val, divider->reg);

	spin_unlock_irqrestore(divider->lock, flags);

	return ret;
}

static const struct clk_ops imx8m_clk_composite_divider_ops = {
	.recalc_rate = imx8m_clk_composite_divider_recalc_rate,
	.round_rate = imx8m_clk_composite_divider_round_rate,
	.set_rate = imx8m_clk_composite_divider_set_rate,
};

#ifdef CONFIG_CLK_POWER_SAVE
static char *m4_lpa_required_ccm_slices[ ] = {"audio_ahb","i2c3","sai1","sai2","sai3","sai5","uart4","gic","gpt1","pwm3","m7_core","arm_m4_core","audio_axi","ecspi2","dram_alt","dram_apb"};
#endif

static bool m4_lpa_required(const char *name){
#ifdef CONFIG_CLK_POWER_SAVE
	int i;

	for(i = 0; i < sizeof(m4_lpa_required_ccm_slices) / sizeof(m4_lpa_required_ccm_slices[0]); i++){
		if (strstr(m4_lpa_required_ccm_slices[i], name) != NULL)
			return true;
	}

	return false;
#else
	return true;
#endif
}

static u8 imx8m_clk_composite_mux_get_parent(struct clk_hw *hw)
{
	return clk_mux_ops.get_parent(hw);
}

static int imx8m_clk_composite_mux_set_parent(struct clk_hw *hw, u8 index)
{
	struct clk_mux *mux = to_clk_mux(hw);
	u32 val = clk_mux_index_to_val(mux->table, mux->flags, index);
	unsigned long flags = 0;
	u32 reg;

	if (mux->lock)
		spin_lock_irqsave(mux->lock, flags);

	reg = readl(mux->reg);
	reg &= ~(mux->mask << mux->shift);
	val = val << mux->shift;
	reg |= val;
	/*
	 * write twice to make sure non-target interface
	 * SEL_A/B point the same clk input.
	 */
	writel(reg, mux->reg);
	writel(reg, mux->reg);

	if (mux->lock)
		spin_unlock_irqrestore(mux->lock, flags);

	return 0;
}

static int
imx8m_clk_composite_mux_determine_rate(struct clk_hw *hw,
				       struct clk_rate_request *req)
{
	return clk_mux_ops.determine_rate(hw, req);
}


static const struct clk_ops imx8m_clk_composite_mux_ops = {
	.get_parent = imx8m_clk_composite_mux_get_parent,
	.set_parent = imx8m_clk_composite_mux_set_parent,
	.determine_rate = imx8m_clk_composite_mux_determine_rate,
};

struct clk_hw *imx8m_clk_hw_composite_flags(const char *name,
					const char * const *parent_names,
					int num_parents, void __iomem *reg,
					u32 composite_flags,
					unsigned long flags)
{
	struct clk_hw *hw = ERR_PTR(-ENOMEM), *mux_hw;
	struct clk_hw *div_hw, *gate_hw = NULL;
	struct clk_divider *div = NULL;
	struct clk_gate *gate = NULL;
	struct clk_mux *mux = NULL;
	const struct clk_ops *divider_ops;
	const struct clk_ops *mux_ops;
	u32 val;

	mux = kzalloc(sizeof(*mux), GFP_KERNEL);
	if (!mux)
		goto fail;

	mux_hw = &mux->hw;
	mux->reg = reg;
	mux->shift = PCG_PCS_SHIFT;
	mux->mask = PCG_PCS_MASK;
	mux->lock = &imx_ccm_lock;

	div = kzalloc(sizeof(*div), GFP_KERNEL);
	if (!div)
		goto fail;

	div_hw = &div->hw;
	div->reg = reg;
	if (composite_flags & IMX_COMPOSITE_CORE) {
		div->shift = PCG_DIV_SHIFT;
		div->width = PCG_CORE_DIV_WIDTH;
		divider_ops = &clk_divider_ops;
		mux_ops = &imx8m_clk_composite_mux_ops;
		if (!(flags & CLK_IS_CRITICAL) && !(imx_src_is_m4_enabled() && m4_lpa_required(name))) {
			val = readl(reg);
			val &= ~BIT(PCG_CGC_SHIFT);
			writel(val, reg);
		}
	} else if (composite_flags & IMX_COMPOSITE_BUS) {
		div->shift = PCG_PREDIV_SHIFT;
		div->width = PCG_PREDIV_WIDTH;
		divider_ops = &imx8m_clk_composite_divider_ops;
		mux_ops = &imx8m_clk_composite_mux_ops;
		if (!(flags & CLK_IS_CRITICAL) && !(imx_src_is_m4_enabled() && m4_lpa_required(name))) {
			val = readl(reg);
			val &= ~BIT(PCG_CGC_SHIFT);
			writel(val, reg);
		}
	} else {
		div->shift = PCG_PREDIV_SHIFT;
		div->width = PCG_PREDIV_WIDTH;
		divider_ops = &imx8m_clk_composite_divider_ops;
		mux_ops = &clk_mux_ops;
		if (!(composite_flags & IMX_COMPOSITE_FW_MANAGED)){
			flags |= CLK_SET_PARENT_GATE;
			if (!(flags & CLK_IS_CRITICAL) && !(imx_src_is_m4_enabled() && m4_lpa_required(name))) {
				val = readl(reg);
				val &= ~BIT(PCG_CGC_SHIFT);
				writel(val, reg);
			}
		}
	}

	div->lock = &imx_ccm_lock;
	div->flags = CLK_DIVIDER_ROUND_CLOSEST;

	/* skip registering the gate ops if M4 is enabled */
<<<<<<< HEAD
	if (imx_src_is_m4_enabled() && m4_lpa_required(name)) {
=======
	if (imx_src_is_m4_enabled() || mcore_booted) {
>>>>>>> 2a6c029a
		gate_hw = NULL;
	} else {
		gate = kzalloc(sizeof(*gate), GFP_KERNEL);
		if (!gate)
			goto fail;

		gate_hw = &gate->hw;
		gate->reg = reg;
		gate->bit_idx = PCG_CGC_SHIFT;
		gate->lock = &imx_ccm_lock;
	}

	hw = clk_hw_register_composite(NULL, name, parent_names, num_parents,
			mux_hw, mux_ops, div_hw,
			divider_ops, gate_hw, &clk_gate_ops, flags);
	if (IS_ERR(hw))
		goto fail;

	return hw;

fail:
	kfree(gate);
	kfree(div);
	kfree(mux);
	return ERR_CAST(hw);
}
EXPORT_SYMBOL_GPL(imx8m_clk_hw_composite_flags);<|MERGE_RESOLUTION|>--- conflicted
+++ resolved
@@ -260,11 +260,7 @@
 	div->flags = CLK_DIVIDER_ROUND_CLOSEST;
 
 	/* skip registering the gate ops if M4 is enabled */
-<<<<<<< HEAD
-	if (imx_src_is_m4_enabled() && m4_lpa_required(name)) {
-=======
-	if (imx_src_is_m4_enabled() || mcore_booted) {
->>>>>>> 2a6c029a
+	if ((imx_src_is_m4_enabled() || mcore_booted) && m4_lpa_required(name)) {
 		gate_hw = NULL;
 	} else {
 		gate = kzalloc(sizeof(*gate), GFP_KERNEL);
