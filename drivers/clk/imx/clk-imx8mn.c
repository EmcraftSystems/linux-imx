--- conflicted
+++ resolved
@@ -286,7 +286,6 @@
 static struct clk_hw_onecell_data *clk_hw_data;
 static struct clk_hw **hws;
 
-<<<<<<< HEAD
 static int __init imx_clk_init_on(struct device_node *np,
 				  struct clk_hw * const clks[])
 {
@@ -315,19 +314,14 @@
 	return 0;
 }
 
-=======
->>>>>>> 3de043c6
 static int imx8mn_clocks_probe(struct platform_device *pdev)
 {
 	struct device *dev = &pdev->dev;
 	struct device_node *np = dev->of_node;
 	void __iomem *base;
 	int ret;
-<<<<<<< HEAD
 
 	check_m4_enabled();
-=======
->>>>>>> 3de043c6
 
 	clk_hw_data = kzalloc(struct_size(clk_hw_data, hws,
 					  IMX8MN_CLK_END), GFP_KERNEL);
@@ -588,17 +582,13 @@
 		goto unregister_hws;
 	}
 
-<<<<<<< HEAD
 	imx_clk_init_on(np, hws);
 
 	clk_set_parent(hws[IMX8MN_CLK_AUDIO_AHB]->clk, hws[IMX8MN_SYS_PLL1_800M]->clk);
 	clk_set_rate(hws[IMX8MN_CLK_AUDIO_AHB]->clk, 400000000);
 	clk_set_rate(hws[IMX8MN_CLK_IPG_AUDIO_ROOT]->clk, 400000000);
 
-	imx_register_uart_clocks();
-=======
 	imx_register_uart_clocks(4);
->>>>>>> 3de043c6
 
 	return 0;
 
