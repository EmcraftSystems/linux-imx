--- conflicted
+++ resolved
@@ -2742,75 +2742,7 @@
 	region->type = type;
 	return region;
 }
-<<<<<<< HEAD
-
-static int
-request_default_domain_for_dev(struct device *dev, unsigned long type)
-{
-	struct iommu_domain *domain;
-	struct iommu_group *group;
-	int ret;
-
-	/* Device must already be in a group before calling this function */
-	group = iommu_group_get(dev);
-	if (!group)
-		return -EINVAL;
-
-	mutex_lock(&group->mutex);
-
-	ret = 0;
-	if (group->default_domain && group->default_domain->type == type)
-		goto out;
-
-	/* Don't change mappings of existing devices */
-	ret = -EBUSY;
-	if (iommu_group_device_count(group) != 1)
-		goto out;
-
-	ret = -ENOMEM;
-	domain = __iommu_domain_alloc(dev->bus, type);
-	if (!domain)
-		goto out;
-
-	/* Attach the device to the domain */
-	ret = __iommu_attach_group(domain, group);
-	if (ret) {
-		iommu_domain_free(domain);
-		goto out;
-	}
-
-	/* Make the domain the default for this group */
-	if (group->default_domain)
-		iommu_domain_free(group->default_domain);
-	group->default_domain = domain;
-
-	iommu_group_create_direct_mappings(group, dev);
-
-	dev_info(dev, "Using iommu %s mapping\n",
-		 type == IOMMU_DOMAIN_DMA ? "dma" : "direct");
-
-	ret = 0;
-out:
-	mutex_unlock(&group->mutex);
-	iommu_group_put(group);
-
-	return ret;
-}
-
-/* Request that a device is direct mapped by the IOMMU */
-int iommu_request_dm_for_dev(struct device *dev)
-{
-	return request_default_domain_for_dev(dev, IOMMU_DOMAIN_IDENTITY);
-}
-
-/* Request that a device can't be direct mapped by the IOMMU */
-int iommu_request_dma_domain_for_dev(struct device *dev)
-{
-	return request_default_domain_for_dev(dev, IOMMU_DOMAIN_DMA);
-}
-=======
 EXPORT_SYMBOL_GPL(iommu_alloc_resv_region);
->>>>>>> d1988041
 
 void iommu_set_default_passthrough(bool cmd_line)
 {
