// SPDX-License-Identifier: GPL-2.0+
/*
 *  Freescale lpuart serial port driver
 *
 *  Copyright 2012-2014 Freescale Semiconductor, Inc.
 */

#include <linux/clk.h>
#include <linux/console.h>
#include <linux/delay.h>
#include <linux/dma-mapping.h>
#include <linux/dmaengine.h>
#include <linux/dmapool.h>
#include <linux/io.h>
#include <linux/irq.h>
#include <linux/module.h>
#include <linux/of.h>
#include <linux/of_device.h>
#include <linux/of_dma.h>
#include <linux/pinctrl/consumer.h>
#include <linux/pm_domain.h>
#include <linux/pm_runtime.h>
#include <linux/reset.h>
#include <linux/serial_core.h>
#include <linux/slab.h>
#include <linux/tty_flip.h>

/* All registers are 8-bit width */
#define UARTBDH			0x00
#define UARTBDL			0x01
#define UARTCR1			0x02
#define UARTCR2			0x03
#define UARTSR1			0x04
#define UARTCR3			0x06
#define UARTDR			0x07
#define UARTCR4			0x0a
#define UARTCR5			0x0b
#define UARTMODEM		0x0d
#define UARTPFIFO		0x10
#define UARTCFIFO		0x11
#define UARTSFIFO		0x12
#define UARTTWFIFO		0x13
#define UARTTCFIFO		0x14
#define UARTRWFIFO		0x15

#define UARTBDH_LBKDIE		0x80
#define UARTBDH_RXEDGIE		0x40
#define UARTBDH_SBR_MASK	0x1f

#define UARTCR1_LOOPS		0x80
#define UARTCR1_RSRC		0x20
#define UARTCR1_M		0x10
#define UARTCR1_WAKE		0x08
#define UARTCR1_ILT		0x04
#define UARTCR1_PE		0x02
#define UARTCR1_PT		0x01

#define UARTCR2_TIE		0x80
#define UARTCR2_TCIE		0x40
#define UARTCR2_RIE		0x20
#define UARTCR2_ILIE		0x10
#define UARTCR2_TE		0x08
#define UARTCR2_RE		0x04
#define UARTCR2_RWU		0x02
#define UARTCR2_SBK		0x01

#define UARTSR1_TDRE		0x80
#define UARTSR1_TC		0x40
#define UARTSR1_RDRF		0x20
#define UARTSR1_IDLE		0x10
#define UARTSR1_OR		0x08
#define UARTSR1_NF		0x04
#define UARTSR1_FE		0x02
#define UARTSR1_PE		0x01

#define UARTCR3_R8		0x80
#define UARTCR3_T8		0x40
#define UARTCR3_TXDIR		0x20
#define UARTCR3_TXINV		0x10
#define UARTCR3_ORIE		0x08
#define UARTCR3_NEIE		0x04
#define UARTCR3_FEIE		0x02
#define UARTCR3_PEIE		0x01

#define UARTCR4_MAEN1		0x80
#define UARTCR4_MAEN2		0x40
#define UARTCR4_M10		0x20
#define UARTCR4_BRFA_MASK	0x1f
#define UARTCR4_BRFA_OFF	0

#define UARTCR5_TDMAS		0x80
#define UARTCR5_RDMAS		0x20

#define UARTMODEM_RXRTSE	0x08
#define UARTMODEM_TXRTSPOL	0x04
#define UARTMODEM_TXRTSE	0x02
#define UARTMODEM_TXCTSE	0x01

#define UARTPFIFO_TXFE		0x80
#define UARTPFIFO_FIFOSIZE_MASK	0x7
#define UARTPFIFO_TXSIZE_OFF	4
#define UARTPFIFO_RXFE		0x08
#define UARTPFIFO_RXSIZE_OFF	0

#define UARTCFIFO_TXFLUSH	0x80
#define UARTCFIFO_RXFLUSH	0x40
#define UARTCFIFO_RXOFE		0x04
#define UARTCFIFO_TXOFE		0x02
#define UARTCFIFO_RXUFE		0x01

#define UARTSFIFO_TXEMPT	0x80
#define UARTSFIFO_RXEMPT	0x40
#define UARTSFIFO_RXOF		0x04
#define UARTSFIFO_TXOF		0x02
#define UARTSFIFO_RXUF		0x01

/* 32-bit global registers only for i.MX7ULP/i.MX8x
 * Used to reset all internal logic and registers, except the Global Register.
 */
#define UART_GLOBAL		0x8

/* 32-bit register definition */
#define UARTBAUD		0x00
#define UARTSTAT		0x04
#define UARTCTRL		0x08
#define UARTDATA		0x0C
#define UARTMATCH		0x10
#define UARTMODIR		0x14
#define UARTFIFO		0x18
#define UARTWATER		0x1c

#define UARTBAUD_MAEN1		0x80000000
#define UARTBAUD_MAEN2		0x40000000
#define UARTBAUD_M10		0x20000000
#define UARTBAUD_TDMAE		0x00800000
#define UARTBAUD_RDMAE		0x00200000
#define UARTBAUD_RIDMAE		0x00100000
#define UARTBAUD_MATCFG		0x00400000
#define UARTBAUD_BOTHEDGE	0x00020000
#define UARTBAUD_RESYNCDIS	0x00010000
#define UARTBAUD_LBKDIE		0x00008000
#define UARTBAUD_RXEDGIE	0x00004000
#define UARTBAUD_SBNS		0x00002000
#define UARTBAUD_SBR		0x00000000
#define UARTBAUD_SBR_MASK	0x1fff
#define UARTBAUD_OSR_MASK       0x1f
#define UARTBAUD_OSR_SHIFT      24

#define UARTSTAT_LBKDIF		0x80000000
#define UARTSTAT_RXEDGIF	0x40000000
#define UARTSTAT_MSBF		0x20000000
#define UARTSTAT_RXINV		0x10000000
#define UARTSTAT_RWUID		0x08000000
#define UARTSTAT_BRK13		0x04000000
#define UARTSTAT_LBKDE		0x02000000
#define UARTSTAT_RAF		0x01000000
#define UARTSTAT_TDRE		0x00800000
#define UARTSTAT_TC		0x00400000
#define UARTSTAT_RDRF		0x00200000
#define UARTSTAT_IDLE		0x00100000
#define UARTSTAT_OR		0x00080000
#define UARTSTAT_NF		0x00040000
#define UARTSTAT_FE		0x00020000
#define UARTSTAT_PE		0x00010000
#define UARTSTAT_MA1F		0x00008000
#define UARTSTAT_M21F		0x00004000

#define UARTCTRL_R8T9		0x80000000
#define UARTCTRL_R9T8		0x40000000
#define UARTCTRL_TXDIR		0x20000000
#define UARTCTRL_TXINV		0x10000000
#define UARTCTRL_ORIE		0x08000000
#define UARTCTRL_NEIE		0x04000000
#define UARTCTRL_FEIE		0x02000000
#define UARTCTRL_PEIE		0x01000000
#define UARTCTRL_TIE		0x00800000
#define UARTCTRL_TCIE		0x00400000
#define UARTCTRL_RIE		0x00200000
#define UARTCTRL_ILIE		0x00100000
#define UARTCTRL_TE		0x00080000
#define UARTCTRL_RE		0x00040000
#define UARTCTRL_RWU		0x00020000
#define UARTCTRL_SBK		0x00010000
#define UARTCTRL_MA1IE		0x00008000
#define UARTCTRL_MA2IE		0x00004000
#define UARTCTRL_IDLECFG_OFF	0x8
#define UARTCTRL_LOOPS		0x00000080
#define UARTCTRL_DOZEEN		0x00000040
#define UARTCTRL_RSRC		0x00000020
#define UARTCTRL_M		0x00000010
#define UARTCTRL_WAKE		0x00000008
#define UARTCTRL_ILT		0x00000004
#define UARTCTRL_PE		0x00000002
#define UARTCTRL_PT		0x00000001

#define UARTDATA_NOISY		0x00008000
#define UARTDATA_PARITYE	0x00004000
#define UARTDATA_FRETSC		0x00002000
#define UARTDATA_RXEMPT		0x00001000
#define UARTDATA_IDLINE		0x00000800
#define UARTDATA_MASK		0x3ff

#define UARTMODIR_IREN		0x00020000
#define UARTMODIR_RTSWATER_S	0x8
#define UARTMODIR_TXCTSSRC	0x00000020
#define UARTMODIR_TXCTSC	0x00000010
#define UARTMODIR_RXRTSE	0x00000008
#define UARTMODIR_TXRTSPOL	0x00000004
#define UARTMODIR_TXRTSE	0x00000002
#define UARTMODIR_TXCTSE	0x00000001

#define UARTFIFO_TXEMPT		0x00800000
#define UARTFIFO_RXEMPT		0x00400000
#define UARTFIFO_TXOF		0x00020000
#define UARTFIFO_RXUF		0x00010000
#define UARTFIFO_TXFLUSH	0x00008000
#define UARTFIFO_RXFLUSH	0x00004000
#define UARTFIFO_RXIDEN_MASK	0x7
#define UARTFIFO_RXIDEN_OFF	10
#define UARTFIFO_TXOFE		0x00000200
#define UARTFIFO_RXUFE		0x00000100
#define UARTFIFO_TXFE		0x00000080
#define UARTFIFO_FIFOSIZE_MASK	0x7
#define UARTFIFO_TXSIZE_OFF	4
#define UARTFIFO_RXFE		0x00000008
#define UARTFIFO_RXSIZE_OFF	0
#define UARTFIFO_DEPTH(x)	(0x1 << ((x) ? ((x) + 1) : 0))

#define UARTWATER_COUNT_MASK	0xff
#define UARTWATER_TXCNT_OFF	8
#define UARTWATER_RXCNT_OFF	24
#define UARTWATER_WATER_MASK	0xff
#define UARTWATER_TXWATER_OFF	0
#define UARTWATER_RXWATER_OFF	16

#define UART_GLOBAL_RST	0x2
#define GLOBAL_RST_MIN_US	20
#define GLOBAL_RST_MAX_US	40

#define UARTFIFO_RXIDEN_RDRF	0x3
#define UARTCTRL_IDLECFG	0x7

/* Rx DMA timeout in ms, which is used to calculate Rx ring buffer size */
#define DMA_RX_TIMEOUT		(10)
#define UART_AUTOSUSPEND_TIMEOUT	3000

#define DRIVER_NAME	"fsl-lpuart"
#define DEV_NAME	"ttyLP"
#define UART_NR		6

/* IMX lpuart has four extra unused regs located at the beginning */
#define IMX_REG_OFF	0x10

enum lpuart_type {
	VF610_LPUART,
	LS1021A_LPUART,
	LS1028A_LPUART,
	IMX7ULP_LPUART,
	IMX8ULP_LPUART,
	IMX8QXP_LPUART,
};

struct lpuart_port {
	struct uart_port	port;
	enum lpuart_type	devtype;
	struct clk		*ipg_clk;
	struct clk		*baud_clk;
	unsigned int		txfifo_size;
	unsigned int		rxfifo_size;

	u8			rx_watermark;
	bool			dma_eeop;
	bool			lpuart_dma_tx_use;
	bool			lpuart_dma_rx_use;
	bool			dma_rx_chan_active;
	struct dma_chan		*dma_tx_chan;
	struct dma_chan		*dma_rx_chan;
	struct dma_async_tx_descriptor  *dma_tx_desc;
	struct dma_async_tx_descriptor  *dma_rx_desc;
	dma_cookie_t		dma_tx_cookie;
	dma_cookie_t		dma_rx_cookie;
	unsigned int		dma_tx_bytes;
	unsigned int		dma_rx_bytes;
	bool			dma_tx_in_progress;
	unsigned int		dma_rx_timeout;
	struct timer_list	lpuart_timer;
	struct scatterlist	rx_sgl, tx_sgl[2];
	struct circ_buf		rx_ring;
	int			rx_dma_rng_buf_len;
	int			rx_dma_periods;
	unsigned int		dma_tx_nents;
	wait_queue_head_t	dma_wait;
	bool		is_cs7; /* Set to true when character size is 7 */
						/* and the parity is enabled			*/
};

struct lpuart_soc_data {
	enum lpuart_type devtype;
	char iotype;
	u8 reg_off;
	u8 rx_watermark;
};

static const struct lpuart_soc_data vf_data = {
	.devtype = VF610_LPUART,
	.iotype = UPIO_MEM,
	.rx_watermark = 1,
};

static const struct lpuart_soc_data ls1021a_data = {
	.devtype = LS1021A_LPUART,
	.iotype = UPIO_MEM32BE,
	.rx_watermark = 0,
};

static const struct lpuart_soc_data ls1028a_data = {
	.devtype = LS1028A_LPUART,
	.iotype = UPIO_MEM32,
	.rx_watermark = 0,
};

static struct lpuart_soc_data imx7ulp_data = {
	.devtype = IMX7ULP_LPUART,
	.iotype = UPIO_MEM32,
	.reg_off = IMX_REG_OFF,
	.rx_watermark = 0,
};

static struct lpuart_soc_data imx8ulp_data = {
	.devtype = IMX8ULP_LPUART,
	.iotype = UPIO_MEM32,
	.reg_off = IMX_REG_OFF,
	.rx_watermark = 3,
};

static struct lpuart_soc_data imx8qxp_data = {
	.devtype = IMX8QXP_LPUART,
	.iotype = UPIO_MEM32,
	.reg_off = IMX_REG_OFF,
	.rx_watermark = 31,
};

static const struct of_device_id lpuart_dt_ids[] = {
	{ .compatible = "fsl,vf610-lpuart",	.data = &vf_data, },
	{ .compatible = "fsl,ls1021a-lpuart",	.data = &ls1021a_data, },
	{ .compatible = "fsl,ls1028a-lpuart",	.data = &ls1028a_data, },
	{ .compatible = "fsl,imx7ulp-lpuart",	.data = &imx7ulp_data, },
	{ .compatible = "fsl,imx8ulp-lpuart",	.data = &imx8ulp_data, },
	{ .compatible = "fsl,imx8qxp-lpuart",	.data = &imx8qxp_data, },
	{ /* sentinel */ }
};
MODULE_DEVICE_TABLE(of, lpuart_dt_ids);

/* Forward declare this for the dma callbacks*/
static void lpuart_dma_tx_complete(void *arg);
static void lpuart_dma_rx_free(struct uart_port *port, bool dma_terminate);

static inline bool is_layerscape_lpuart(struct lpuart_port *sport)
{
	return (sport->devtype == LS1021A_LPUART ||
		sport->devtype == LS1028A_LPUART);
}

static inline bool is_imx7ulp_lpuart(struct lpuart_port *sport)
{
	return sport->devtype == IMX7ULP_LPUART;
}

static inline bool is_imx8ulp_lpuart(struct lpuart_port *sport)
{
	return sport->devtype == IMX8ULP_LPUART;
}

static inline bool is_imx8qxp_lpuart(struct lpuart_port *sport)
{
	return sport->devtype == IMX8QXP_LPUART;
}

static inline u32 lpuart32_read(struct uart_port *port, u32 off)
{
	switch (port->iotype) {
	case UPIO_MEM32:
		return readl(port->membase + off);
	case UPIO_MEM32BE:
		return ioread32be(port->membase + off);
	default:
		return 0;
	}
}

static inline void lpuart32_write(struct uart_port *port, u32 val,
				  u32 off)
{
	switch (port->iotype) {
	case UPIO_MEM32:
		writel(val, port->membase + off);
		break;
	case UPIO_MEM32BE:
		iowrite32be(val, port->membase + off);
		break;
	}
}

static int __lpuart_enable_clks(struct lpuart_port *sport, bool is_en)
{
	int ret = 0;

	if (is_en) {
		ret = clk_prepare_enable(sport->ipg_clk);
		if (ret)
			return ret;

		ret = clk_prepare_enable(sport->baud_clk);
		if (ret) {
			clk_disable_unprepare(sport->ipg_clk);
			return ret;
		}
	} else {
		clk_disable_unprepare(sport->baud_clk);
		clk_disable_unprepare(sport->ipg_clk);
	}

	return 0;
}

static unsigned int lpuart_get_baud_clk_rate(struct lpuart_port *sport)
{
	if (is_imx8qxp_lpuart(sport))
		return clk_get_rate(sport->baud_clk);

	return clk_get_rate(sport->ipg_clk);
}

#define lpuart_enable_clks(x)	__lpuart_enable_clks(x, true)
#define lpuart_disable_clks(x)	__lpuart_enable_clks(x, false)

static int lpuart_global_reset(struct lpuart_port *sport)
{
	struct uart_port *port = &sport->port;
	void __iomem *global_addr;
	int ret;

	if (uart_console(port))
		return 0;

	ret = clk_prepare_enable(sport->ipg_clk);
	if (ret) {
		dev_err(sport->port.dev, "failed to enable uart ipg clk: %d\n", ret);
		return ret;
	}

	if (is_imx7ulp_lpuart(sport) || is_imx8ulp_lpuart(sport) || is_imx8qxp_lpuart(sport)) {
		global_addr = port->membase + UART_GLOBAL - IMX_REG_OFF;
		writel(UART_GLOBAL_RST, global_addr);
		usleep_range(GLOBAL_RST_MIN_US, GLOBAL_RST_MAX_US);
		writel(0, global_addr);
		usleep_range(GLOBAL_RST_MIN_US, GLOBAL_RST_MAX_US);
	}

	clk_disable_unprepare(sport->ipg_clk);
	return 0;
}

static void lpuart_stop_tx(struct uart_port *port)
{
	unsigned char temp;

	temp = readb(port->membase + UARTCR2);
	temp &= ~(UARTCR2_TIE | UARTCR2_TCIE);
	writeb(temp, port->membase + UARTCR2);
}

static void lpuart32_stop_tx(struct uart_port *port)
{
	unsigned long temp;

	temp = lpuart32_read(port, UARTCTRL);
	temp &= ~(UARTCTRL_TIE | UARTCTRL_TCIE);
	lpuart32_write(port, temp, UARTCTRL);
}

static void lpuart_stop_rx(struct uart_port *port)
{
	unsigned char temp;

	temp = readb(port->membase + UARTCR2);
	writeb(temp & ~UARTCR2_RE, port->membase + UARTCR2);
}

static void lpuart32_stop_rx(struct uart_port *port)
{
	unsigned long temp;

	temp = lpuart32_read(port, UARTCTRL);
	lpuart32_write(port, temp & ~UARTCTRL_RE, UARTCTRL);
}

static void lpuart_dma_tx(struct lpuart_port *sport)
{
	struct circ_buf *xmit = &sport->port.state->xmit;
	struct scatterlist *sgl = sport->tx_sgl;
	struct device *dev = sport->port.dev;
	struct dma_chan *chan = sport->dma_tx_chan;
	int ret;

	if (sport->dma_tx_in_progress)
		return;

	sport->dma_tx_bytes = uart_circ_chars_pending(xmit);

	if (xmit->tail < xmit->head || xmit->head == 0) {
		sport->dma_tx_nents = 1;
		sg_init_one(sgl, xmit->buf + xmit->tail, sport->dma_tx_bytes);
	} else {
		sport->dma_tx_nents = 2;
		sg_init_table(sgl, 2);
		sg_set_buf(sgl, xmit->buf + xmit->tail,
				UART_XMIT_SIZE - xmit->tail);
		sg_set_buf(sgl + 1, xmit->buf, xmit->head);
	}

	ret = dma_map_sg(chan->device->dev, sgl, sport->dma_tx_nents,
			 DMA_TO_DEVICE);
	if (!ret) {
		dev_err(dev, "DMA mapping error for TX.\n");
		return;
	}

	sport->dma_tx_desc = dmaengine_prep_slave_sg(chan, sgl,
					ret, DMA_MEM_TO_DEV,
					DMA_PREP_INTERRUPT);
	if (!sport->dma_tx_desc) {
		dma_unmap_sg(chan->device->dev, sgl, sport->dma_tx_nents,
			      DMA_TO_DEVICE);
		dev_err(dev, "Cannot prepare TX slave DMA!\n");
		return;
	}

	sport->dma_tx_desc->callback = lpuart_dma_tx_complete;
	sport->dma_tx_desc->callback_param = sport;
	sport->dma_tx_in_progress = true;
	sport->dma_tx_cookie = dmaengine_submit(sport->dma_tx_desc);
	dma_async_issue_pending(chan);
}

static bool lpuart_stopped_or_empty(struct uart_port *port)
{
	return uart_circ_empty(&port->state->xmit) || uart_tx_stopped(port);
}

static void lpuart_dma_tx_complete(void *arg)
{
	struct lpuart_port *sport = arg;
	struct scatterlist *sgl = &sport->tx_sgl[0];
	struct circ_buf *xmit = &sport->port.state->xmit;
	struct dma_chan *chan = sport->dma_tx_chan;
	unsigned long flags;

	spin_lock_irqsave(&sport->port.lock, flags);
	if (!sport->dma_tx_in_progress) {
		spin_unlock_irqrestore(&sport->port.lock, flags);
		return;
	}

	dma_unmap_sg(chan->device->dev, sgl, sport->dma_tx_nents,
		     DMA_TO_DEVICE);

	xmit->tail = (xmit->tail + sport->dma_tx_bytes) & (UART_XMIT_SIZE - 1);

	sport->port.icount.tx += sport->dma_tx_bytes;
	sport->dma_tx_in_progress = false;
	spin_unlock_irqrestore(&sport->port.lock, flags);

	if (uart_circ_chars_pending(xmit) < WAKEUP_CHARS)
		uart_write_wakeup(&sport->port);

	if (waitqueue_active(&sport->dma_wait)) {
		wake_up(&sport->dma_wait);
		return;
	}

	spin_lock_irqsave(&sport->port.lock, flags);

	if (!lpuart_stopped_or_empty(&sport->port))
		lpuart_dma_tx(sport);

	spin_unlock_irqrestore(&sport->port.lock, flags);
}

static dma_addr_t lpuart_dma_datareg_addr(struct lpuart_port *sport)
{
	switch (sport->port.iotype) {
	case UPIO_MEM32:
		return sport->port.mapbase + UARTDATA;
	case UPIO_MEM32BE:
		return sport->port.mapbase + UARTDATA + sizeof(u32) - 1;
	}
	return sport->port.mapbase + UARTDR;
}

static int lpuart_dma_tx_request(struct uart_port *port)
{
	struct lpuart_port *sport = container_of(port,
					struct lpuart_port, port);
	struct dma_slave_config dma_tx_sconfig = {};
	int ret;

	dma_tx_sconfig.dst_addr = lpuart_dma_datareg_addr(sport);
	dma_tx_sconfig.dst_addr_width = DMA_SLAVE_BUSWIDTH_1_BYTE;
	dma_tx_sconfig.dst_maxburst = 1;
	dma_tx_sconfig.direction = DMA_MEM_TO_DEV;
	ret = dmaengine_slave_config(sport->dma_tx_chan, &dma_tx_sconfig);

	if (ret) {
		dev_err(sport->port.dev,
				"DMA slave config failed, err = %d\n", ret);
		return ret;
	}

	return 0;
}

static bool lpuart_is_32(struct lpuart_port *sport)
{
	return sport->port.iotype == UPIO_MEM32 ||
	       sport->port.iotype ==  UPIO_MEM32BE;
}

static void lpuart_flush_buffer(struct uart_port *port)
{
	struct lpuart_port *sport = container_of(port, struct lpuart_port, port);
	struct dma_chan *chan = sport->dma_tx_chan;
	u32 val;

	if (sport->lpuart_dma_tx_use) {
		if (sport->dma_tx_in_progress) {
			dma_unmap_sg(chan->device->dev, &sport->tx_sgl[0],
				sport->dma_tx_nents, DMA_TO_DEVICE);
			sport->dma_tx_in_progress = false;
		}
		dmaengine_terminate_all(chan);
	}

	if (lpuart_is_32(sport)) {
		val = lpuart32_read(&sport->port, UARTFIFO);
		val |= UARTFIFO_TXFLUSH | UARTFIFO_RXFLUSH;
		lpuart32_write(&sport->port, val, UARTFIFO);
	} else {
		val = readb(sport->port.membase + UARTCFIFO);
		val |= UARTCFIFO_TXFLUSH | UARTCFIFO_RXFLUSH;
		writeb(val, sport->port.membase + UARTCFIFO);
	}
}

static void lpuart_wait_bit_set(struct uart_port *port, unsigned int offset,
				u8 bit)
{
	while (!(readb(port->membase + offset) & bit))
		cpu_relax();
}

static void lpuart32_wait_bit_set(struct uart_port *port, unsigned int offset,
				  u32 bit)
{
	while (!(lpuart32_read(port, offset) & bit))
		cpu_relax();
}

#if defined(CONFIG_CONSOLE_POLL)

static int lpuart_poll_init(struct uart_port *port)
{
	struct lpuart_port *sport = container_of(port,
					struct lpuart_port, port);
	unsigned long flags;
	unsigned char temp;

	sport->port.fifosize = 0;

	spin_lock_irqsave(&sport->port.lock, flags);
	/* Disable Rx & Tx */
	writeb(0, sport->port.membase + UARTCR2);

	temp = readb(sport->port.membase + UARTPFIFO);
	/* Enable Rx and Tx FIFO */
	writeb(temp | UARTPFIFO_RXFE | UARTPFIFO_TXFE,
			sport->port.membase + UARTPFIFO);

	/* flush Tx and Rx FIFO */
	writeb(UARTCFIFO_TXFLUSH | UARTCFIFO_RXFLUSH,
			sport->port.membase + UARTCFIFO);

	/* explicitly clear RDRF */
	if (readb(sport->port.membase + UARTSR1) & UARTSR1_RDRF) {
		readb(sport->port.membase + UARTDR);
		writeb(UARTSFIFO_RXUF, sport->port.membase + UARTSFIFO);
	}

	writeb(0, sport->port.membase + UARTTWFIFO);
	writeb(1, sport->port.membase + UARTRWFIFO);

	/* Enable Rx and Tx */
	writeb(UARTCR2_RE | UARTCR2_TE, sport->port.membase + UARTCR2);
	spin_unlock_irqrestore(&sport->port.lock, flags);

	return 0;
}

static void lpuart_poll_put_char(struct uart_port *port, unsigned char c)
{
	/* drain */
	lpuart_wait_bit_set(port, UARTSR1, UARTSR1_TDRE);
	writeb(c, port->membase + UARTDR);
}

static int lpuart_poll_get_char(struct uart_port *port)
{
	if (!(readb(port->membase + UARTSR1) & UARTSR1_RDRF))
		return NO_POLL_CHAR;

	return readb(port->membase + UARTDR);
}

static int lpuart32_poll_init(struct uart_port *port)
{
	unsigned long flags;
	struct lpuart_port *sport = container_of(port, struct lpuart_port, port);
	u32 temp;

	sport->port.fifosize = 0;

	spin_lock_irqsave(&sport->port.lock, flags);

	/* Disable Rx & Tx */
	lpuart32_write(&sport->port, 0, UARTCTRL);

	temp = lpuart32_read(&sport->port, UARTFIFO);

	/* Enable Rx and Tx FIFO */
	lpuart32_write(&sport->port, temp | UARTFIFO_RXFE | UARTFIFO_TXFE, UARTFIFO);

	/* flush Tx and Rx FIFO */
	lpuart32_write(&sport->port, UARTFIFO_TXFLUSH | UARTFIFO_RXFLUSH, UARTFIFO);

	/* explicitly clear RDRF */
	if (lpuart32_read(&sport->port, UARTSTAT) & UARTSTAT_RDRF) {
		lpuart32_read(&sport->port, UARTDATA);
		lpuart32_write(&sport->port, UARTFIFO_RXUF, UARTFIFO);
	}

	/* Enable Rx and Tx */
	lpuart32_write(&sport->port, UARTCTRL_RE | UARTCTRL_TE, UARTCTRL);
	spin_unlock_irqrestore(&sport->port.lock, flags);

	return 0;
}

static void lpuart32_poll_put_char(struct uart_port *port, unsigned char c)
{
	lpuart32_wait_bit_set(port, UARTSTAT, UARTSTAT_TDRE);
	lpuart32_write(port, c, UARTDATA);
}

static int lpuart32_poll_get_char(struct uart_port *port)
{
	if (!(lpuart32_read(port, UARTWATER) >> UARTWATER_RXCNT_OFF))
		return NO_POLL_CHAR;

	return lpuart32_read(port, UARTDATA);
}
#endif

static inline void lpuart_transmit_buffer(struct lpuart_port *sport)
{
	struct circ_buf *xmit = &sport->port.state->xmit;

	if (sport->port.x_char) {
		writeb(sport->port.x_char, sport->port.membase + UARTDR);
		sport->port.icount.tx++;
		sport->port.x_char = 0;
		return;
	}

	if (lpuart_stopped_or_empty(&sport->port)) {
		lpuart_stop_tx(&sport->port);
		return;
	}

	while (!uart_circ_empty(xmit) &&
		(readb(sport->port.membase + UARTTCFIFO) < sport->txfifo_size)) {
		writeb(xmit->buf[xmit->tail], sport->port.membase + UARTDR);
		xmit->tail = (xmit->tail + 1) & (UART_XMIT_SIZE - 1);
		sport->port.icount.tx++;
	}

	if (uart_circ_chars_pending(xmit) < WAKEUP_CHARS)
		uart_write_wakeup(&sport->port);

	if (uart_circ_empty(xmit))
		lpuart_stop_tx(&sport->port);
}

static inline void lpuart32_transmit_buffer(struct lpuart_port *sport)
{
	struct circ_buf *xmit = &sport->port.state->xmit;
	unsigned long txcnt;

	if (sport->port.x_char) {
		lpuart32_write(&sport->port, sport->port.x_char, UARTDATA);
		sport->port.icount.tx++;
		sport->port.x_char = 0;
		return;
	}

	if (lpuart_stopped_or_empty(&sport->port)) {
		lpuart32_stop_tx(&sport->port);
		return;
	}

	txcnt = lpuart32_read(&sport->port, UARTWATER);
	txcnt = txcnt >> UARTWATER_TXCNT_OFF;
	txcnt &= UARTWATER_COUNT_MASK;
	while (!uart_circ_empty(xmit) && (txcnt < sport->txfifo_size)) {
		lpuart32_write(&sport->port, xmit->buf[xmit->tail], UARTDATA);
		xmit->tail = (xmit->tail + 1) & (UART_XMIT_SIZE - 1);
		sport->port.icount.tx++;
		txcnt = lpuart32_read(&sport->port, UARTWATER);
		txcnt = txcnt >> UARTWATER_TXCNT_OFF;
		txcnt &= UARTWATER_COUNT_MASK;
	}

	if (uart_circ_chars_pending(xmit) < WAKEUP_CHARS)
		uart_write_wakeup(&sport->port);

	if (uart_circ_empty(xmit))
		lpuart32_stop_tx(&sport->port);
}

static void lpuart_start_tx(struct uart_port *port)
{
	struct lpuart_port *sport = container_of(port,
			struct lpuart_port, port);
	unsigned char temp;

	temp = readb(port->membase + UARTCR2);
	writeb(temp | UARTCR2_TIE, port->membase + UARTCR2);

	if (sport->lpuart_dma_tx_use) {
		if (!lpuart_stopped_or_empty(port))
			lpuart_dma_tx(sport);
	} else {
		if (readb(port->membase + UARTSR1) & UARTSR1_TDRE)
			lpuart_transmit_buffer(sport);
	}
}

static void lpuart32_start_tx(struct uart_port *port)
{
	struct lpuart_port *sport = container_of(port, struct lpuart_port, port);
	unsigned long temp;

	if (sport->lpuart_dma_tx_use) {
		if (!lpuart_stopped_or_empty(port))
			lpuart_dma_tx(sport);
	} else {
		temp = lpuart32_read(port, UARTCTRL);
		lpuart32_write(port, temp | UARTCTRL_TIE, UARTCTRL);

		if (lpuart32_read(port, UARTSTAT) & UARTSTAT_TDRE)
			lpuart32_transmit_buffer(sport);
	}
}

static void
lpuart_uart_pm(struct uart_port *port, unsigned int state, unsigned int oldstate)
{
	switch (state) {
	case UART_PM_STATE_OFF:
		pm_runtime_mark_last_busy(port->dev);
		pm_runtime_put_autosuspend(port->dev);
		break;
	default:
		pm_runtime_get_sync(port->dev);
		break;
	}
}

/* return TIOCSER_TEMT when transmitter is not busy */
static unsigned int lpuart_tx_empty(struct uart_port *port)
{
	struct lpuart_port *sport = container_of(port,
			struct lpuart_port, port);
	unsigned char sr1 = readb(port->membase + UARTSR1);
	unsigned char sfifo = readb(port->membase + UARTSFIFO);

	if (sport->dma_tx_in_progress)
		return 0;

	if (sr1 & UARTSR1_TC && sfifo & UARTSFIFO_TXEMPT)
		return TIOCSER_TEMT;

	return 0;
}

static unsigned int lpuart32_tx_empty(struct uart_port *port)
{
	struct lpuart_port *sport = container_of(port,
			struct lpuart_port, port);
	unsigned long stat = lpuart32_read(port, UARTSTAT);
	unsigned long sfifo = lpuart32_read(port, UARTFIFO);

	if (sport->dma_tx_in_progress)
		return 0;

	if (stat & UARTSTAT_TC && sfifo & UARTFIFO_TXEMPT)
		return TIOCSER_TEMT;

	return 0;
}

static void lpuart_txint(struct lpuart_port *sport)
{
	spin_lock(&sport->port.lock);
	lpuart_transmit_buffer(sport);
	spin_unlock(&sport->port.lock);
}

static void lpuart_rxint(struct lpuart_port *sport)
{
	unsigned int flg, ignored = 0, overrun = 0;
	struct tty_port *port = &sport->port.state->port;
	unsigned char rx, sr;

	spin_lock(&sport->port.lock);

	while (!(readb(sport->port.membase + UARTSFIFO) & UARTSFIFO_RXEMPT)) {
		flg = TTY_NORMAL;
		sport->port.icount.rx++;
		/*
		 * to clear the FE, OR, NF, FE, PE flags,
		 * read SR1 then read DR
		 */
		sr = readb(sport->port.membase + UARTSR1);
		rx = readb(sport->port.membase + UARTDR);

		if (uart_prepare_sysrq_char(&sport->port, rx))
			continue;

		if (sr & (UARTSR1_PE | UARTSR1_OR | UARTSR1_FE)) {
			if (sr & UARTSR1_PE)
				sport->port.icount.parity++;
			else if (sr & UARTSR1_FE)
				sport->port.icount.frame++;

			if (sr & UARTSR1_OR)
				overrun++;

			if (sr & sport->port.ignore_status_mask) {
				if (++ignored > 100)
					goto out;
				continue;
			}

			sr &= sport->port.read_status_mask;

			if (sr & UARTSR1_PE)
				flg = TTY_PARITY;
			else if (sr & UARTSR1_FE)
				flg = TTY_FRAME;

			if (sr & UARTSR1_OR)
				flg = TTY_OVERRUN;

			sport->port.sysrq = 0;
		}

		if (tty_insert_flip_char(port, rx, flg) == 0)
			sport->port.icount.buf_overrun++;
	}

out:
	if (overrun) {
		sport->port.icount.overrun += overrun;

		/*
		 * Overruns cause FIFO pointers to become missaligned.
		 * Flushing the receive FIFO reinitializes the pointers.
		 */
		writeb(UARTCFIFO_RXFLUSH, sport->port.membase + UARTCFIFO);
		writeb(UARTSFIFO_RXOF, sport->port.membase + UARTSFIFO);
	}

	uart_unlock_and_check_sysrq(&sport->port);

	tty_flip_buffer_push(port);
}

static void lpuart32_txint(struct lpuart_port *sport)
{
	spin_lock(&sport->port.lock);
	lpuart32_transmit_buffer(sport);
	spin_unlock(&sport->port.lock);
}

static void lpuart32_rxint(struct lpuart_port *sport)
{
	unsigned int flg, ignored = 0;
	struct tty_port *port = &sport->port.state->port;
	unsigned long rx, sr;
	bool is_break;

	spin_lock(&sport->port.lock);

	while (!(lpuart32_read(&sport->port, UARTFIFO) & UARTFIFO_RXEMPT)) {
		flg = TTY_NORMAL;
		sport->port.icount.rx++;
		/*
		 * to clear the FE, OR, NF, FE, PE flags,
		 * read STAT then read DATA reg
		 */
		sr = lpuart32_read(&sport->port, UARTSTAT);
		rx = lpuart32_read(&sport->port, UARTDATA);
		rx &= UARTDATA_MASK;

		/*
		 * The LPUART can't distinguish between a break and a framing error,
		 * thus we assume it is a break if the received data is zero.
		 */
		is_break = (sr & UARTSTAT_FE) && !rx;

		if (is_break && uart_handle_break(&sport->port))
			continue;

		if (uart_prepare_sysrq_char(&sport->port, rx))
			continue;

		if (sr & (UARTSTAT_PE | UARTSTAT_OR | UARTSTAT_FE)) {
			if (sr & UARTSTAT_PE) {
				sport->port.icount.parity++;
			} else if (sr & UARTSTAT_FE) {
				if (is_break)
					sport->port.icount.brk++;
				else
					sport->port.icount.frame++;
			}

			if (sr & UARTSTAT_OR)
				sport->port.icount.overrun++;

			if (sr & sport->port.ignore_status_mask) {
				if (++ignored > 100)
					goto out;
				continue;
			}

			sr &= sport->port.read_status_mask;

			if (sr & UARTSTAT_PE) {
				flg = TTY_PARITY;
			} else if (sr & UARTSTAT_FE) {
				if (is_break)
					flg = TTY_BREAK;
				else
					flg = TTY_FRAME;
			}

			if (sr & UARTSTAT_OR)
				flg = TTY_OVERRUN;
		}

		if (sport->is_cs7)
			rx &= 0x7F;

		if (tty_insert_flip_char(port, rx, flg) == 0)
			sport->port.icount.buf_overrun++;
	}

out:
	uart_unlock_and_check_sysrq(&sport->port);

	tty_flip_buffer_push(port);
}

static irqreturn_t lpuart_int(int irq, void *dev_id)
{
	struct lpuart_port *sport = dev_id;
	unsigned char sts;

	sts = readb(sport->port.membase + UARTSR1);

	/* SysRq, using dma, check for linebreak by framing err. */
	if (sts & UARTSR1_FE && sport->lpuart_dma_rx_use) {
		readb(sport->port.membase + UARTDR);
		uart_handle_break(&sport->port);
		/* linebreak produces some garbage, removing it */
		writeb(UARTCFIFO_RXFLUSH, sport->port.membase + UARTCFIFO);
		return IRQ_HANDLED;
	}

	if (sts & UARTSR1_RDRF && !sport->lpuart_dma_rx_use)
		lpuart_rxint(sport);

	if (sts & UARTSR1_TDRE && !sport->lpuart_dma_tx_use)
		lpuart_txint(sport);

	return IRQ_HANDLED;
}

static irqreturn_t lpuart32_int(int irq, void *dev_id)
{
	struct lpuart_port *sport = dev_id;
	unsigned long sts, rxcount;

	sts = lpuart32_read(&sport->port, UARTSTAT);
	rxcount = lpuart32_read(&sport->port, UARTWATER);
	rxcount = rxcount >> UARTWATER_RXCNT_OFF;

	if ((sts & UARTSTAT_RDRF || rxcount > 0) && !sport->lpuart_dma_rx_use)
		lpuart32_rxint(sport);

	if ((sts & UARTSTAT_TDRE) && !sport->lpuart_dma_tx_use)
		lpuart32_txint(sport);

	if (sport->lpuart_dma_rx_use && sport->dma_eeop)
		sts &= ~UARTSTAT_IDLE;

	lpuart32_write(&sport->port, sts, UARTSTAT);
	return IRQ_HANDLED;
}

static inline void lpuart_handle_sysrq_chars(struct uart_port *port,
					     unsigned char *p, int count)
{
	while (count--) {
		if (*p && uart_handle_sysrq_char(port, *p))
			return;
		p++;
	}
}

static void lpuart_handle_sysrq(struct lpuart_port *sport)
{
	struct circ_buf *ring = &sport->rx_ring;
	int count;

	if (ring->head < ring->tail) {
		count = sport->rx_sgl.length - ring->tail;
		lpuart_handle_sysrq_chars(&sport->port,
					  ring->buf + ring->tail, count);
		ring->tail = 0;
	}

	if (ring->head > ring->tail) {
		count = ring->head - ring->tail;
		lpuart_handle_sysrq_chars(&sport->port,
					  ring->buf + ring->tail, count);
		ring->tail = ring->head;
	}
}

static inline int lpuart_tty_insert_flip_string(struct tty_port *port,
		unsigned char *chars, size_t size, bool is_cs7)
{
	int i;

	if (is_cs7)
		for (i = 0; i < size; i++)
			chars[i] &= 0x7F;

	return tty_insert_flip_string(port, chars, size);
}

static void lpuart_copy_rx_to_tty(struct lpuart_port *sport)
{
	struct tty_port *port = &sport->port.state->port;
	struct dma_tx_state state;
	enum dma_status dmastat;
	struct dma_chan *chan = sport->dma_rx_chan;
	struct circ_buf *ring = &sport->rx_ring;
	unsigned long flags;
	int count = 0, copied;

	if (lpuart_is_32(sport)) {
		unsigned long sr = lpuart32_read(&sport->port, UARTSTAT);

		if (sr & (UARTSTAT_PE | UARTSTAT_FE)) {
			/* Read DR to clear the error flags */
			lpuart32_read(&sport->port, UARTDATA);

			if (sr & UARTSTAT_PE)
				sport->port.icount.parity++;
			else if (sr & UARTSTAT_FE)
				sport->port.icount.frame++;
		}
	} else {
		unsigned char sr = readb(sport->port.membase + UARTSR1);

		if (sr & (UARTSR1_PE | UARTSR1_FE)) {
			unsigned char cr2;

			/* Disable receiver during this operation... */
			cr2 = readb(sport->port.membase + UARTCR2);
			cr2 &= ~UARTCR2_RE;
			writeb(cr2, sport->port.membase + UARTCR2);

			/* Read DR to clear the error flags */
			readb(sport->port.membase + UARTDR);

			if (sr & UARTSR1_PE)
				sport->port.icount.parity++;
			else if (sr & UARTSR1_FE)
				sport->port.icount.frame++;
			/*
			 * At this point parity/framing error is
			 * cleared However, since the DMA already read
			 * the data register and we had to read it
			 * again after reading the status register to
			 * properly clear the flags, the FIFO actually
			 * underflowed... This requires a clearing of
			 * the FIFO...
			 */
			if (readb(sport->port.membase + UARTSFIFO) &
			    UARTSFIFO_RXUF) {
				writeb(UARTSFIFO_RXUF,
				       sport->port.membase + UARTSFIFO);
				writeb(UARTCFIFO_RXFLUSH,
				       sport->port.membase + UARTCFIFO);
			}

			cr2 |= UARTCR2_RE;
			writeb(cr2, sport->port.membase + UARTCR2);
		}
	}

	async_tx_ack(sport->dma_rx_desc);

	spin_lock_irqsave(&sport->port.lock, flags);

	dmastat = dmaengine_tx_status(chan, sport->dma_rx_cookie, &state);
	if (dmastat == DMA_ERROR) {
		dev_err(sport->port.dev, "Rx DMA transfer failed!\n");
		spin_unlock_irqrestore(&sport->port.lock, flags);
		return;
	}

	/* CPU claims ownership of RX DMA buffer */
	dma_sync_sg_for_cpu(chan->device->dev, &sport->rx_sgl, 1,
			    DMA_FROM_DEVICE);

	/*
	 * ring->head points to the end of data already written by the DMA.
	 * ring->tail points to the beginning of data to be read by the
	 * framework.
	 * The current transfer size should not be larger than the dma buffer
	 * length.
	 */
	ring->head = sport->rx_sgl.length - state.residue;
	BUG_ON(ring->head > sport->rx_sgl.length);

	if (sport->dma_eeop) {
		unsigned int tcd_size;

		/* Calculate the tail. */
		tcd_size = sg_dma_len(&sport->rx_sgl) / sport->rx_dma_periods;
		ring->tail = ((ring->head - 1) / tcd_size) * tcd_size;
	}
	/*
	 * Silent handling of keys pressed in the sysrq timeframe
	 */
	if (sport->port.sysrq) {
		lpuart_handle_sysrq(sport);
		goto exit;
	}

	/*
	 * At this point ring->head may point to the first byte right after the
	 * last byte of the dma buffer:
	 * 0 <= ring->head <= sport->rx_sgl.length
	 *
	 * However ring->tail must always points inside the dma buffer:
	 * 0 <= ring->tail <= sport->rx_sgl.length - 1
	 *
	 * Since we use a ring buffer, we have to handle the case
	 * where head is lower than tail. In such a case, we first read from
	 * tail to the end of the buffer then reset tail.
	 */
	if (ring->head < ring->tail) {
		count = sport->rx_sgl.length - ring->tail;

		copied = lpuart_tty_insert_flip_string(port, ring->buf + ring->tail,
					count, sport->is_cs7);
		if (copied != count)
			sport->port.icount.buf_overrun++;
		ring->tail = 0;
		sport->port.icount.rx += copied;
	}

	/* Finally we read data from tail to head */
	if (ring->tail < ring->head) {
		count = ring->head - ring->tail;
		copied = lpuart_tty_insert_flip_string(port, ring->buf + ring->tail,
					count, sport->is_cs7);
		if (copied != count)
			sport->port.icount.buf_overrun++;
		/* Wrap ring->head if needed */
		if (ring->head >= sport->rx_sgl.length)
			ring->head = 0;
		ring->tail = ring->head;
		sport->port.icount.rx += copied;
	}

exit:
	dma_sync_sg_for_device(chan->device->dev, &sport->rx_sgl, 1,
			       DMA_FROM_DEVICE);

	spin_unlock_irqrestore(&sport->port.lock, flags);

	tty_flip_buffer_push(port);

	if (!sport->dma_eeop)
		mod_timer(&sport->lpuart_timer,
			  jiffies + sport->dma_rx_timeout);
}

static void lpuart_dma_rx_complete(void *arg)
{
	struct lpuart_port *sport = arg;

	lpuart_copy_rx_to_tty(sport);
}

static void lpuart_timer_func(struct timer_list *t)
{
	struct lpuart_port *sport = from_timer(sport, t, lpuart_timer);

	lpuart_copy_rx_to_tty(sport);
}

static int lpuart_sched_rx_dma(struct lpuart_port *sport)
{
	unsigned long temp;

	if (!sport->dma_rx_chan_active)
		return -EINVAL;

	sport->rx_dma_periods = 2;
	sport->dma_rx_desc = dmaengine_prep_dma_cyclic(sport->dma_rx_chan,
				 sg_dma_address(&sport->rx_sgl),
				 sport->rx_sgl.length,
				 sport->rx_sgl.length / sport->rx_dma_periods,
				 DMA_DEV_TO_MEM,
				 DMA_PREP_INTERRUPT);
	if (!sport->dma_rx_desc) {
		dev_err(sport->port.dev, "Cannot prepare cyclic DMA\n");
		return -EFAULT;
	}

	sport->dma_rx_desc->callback = lpuart_dma_rx_complete;
	sport->dma_rx_desc->callback_param = sport;
	sport->dma_rx_cookie = dmaengine_submit(sport->dma_rx_desc);
	dma_async_issue_pending(sport->dma_rx_chan);

	if (lpuart_is_32(sport)) {
		temp = lpuart32_read(&sport->port, UARTBAUD);
		if (sport->dma_eeop)
			temp |= UARTBAUD_RIDMAE;
		temp |= UARTBAUD_RDMAE;
		lpuart32_write(&sport->port, temp, UARTBAUD);
	} else {
		writeb(readb(sport->port.membase + UARTCR5) | UARTCR5_RDMAS,
		       sport->port.membase + UARTCR5);
	}

	return 0;
}

static void lpuart_get_rx_dma_rng_len(struct lpuart_port *sport)
{
	int bits, baud;
	struct tty_port *port = &sport->port.state->port;
	struct tty_struct *tty = port->tty;
	struct ktermios *termios = &tty->termios;

	baud = tty_get_baud_rate(tty);

	bits = (termios->c_cflag & CSIZE) == CS7 ? 9 : 10;
	if (termios->c_cflag & PARENB)
		bits++;

	/*
	 * Calculate length of one DMA buffer size to keep latency below
	 * 10ms at any baud rate.
	 */
	sport->rx_dma_rng_buf_len = (DMA_RX_TIMEOUT * baud /  bits / 1000) * 2;
	sport->rx_dma_rng_buf_len = (1 << (fls(sport->rx_dma_rng_buf_len) - 1));
	if (sport->rx_dma_rng_buf_len < 16)
		sport->rx_dma_rng_buf_len = 16;
}

static inline int lpuart_start_rx_dma(struct lpuart_port *sport)
{
	struct dma_slave_config dma_rx_sconfig = {};
	struct circ_buf *ring = &sport->rx_ring;
	struct dma_chan *chan = sport->dma_rx_chan;
	int ret, nent;

	if (!sport->dma_eeop)
		lpuart_get_rx_dma_rng_len(sport);
	else
		sport->rx_dma_rng_buf_len = PAGE_SIZE;

	ring->buf = kzalloc(sport->rx_dma_rng_buf_len, GFP_ATOMIC);
	if (!ring->buf)
		return -ENOMEM;

	sg_init_one(&sport->rx_sgl, ring->buf, sport->rx_dma_rng_buf_len);
	nent = dma_map_sg(chan->device->dev, &sport->rx_sgl, 1,
			  DMA_FROM_DEVICE);

	if (!nent) {
		dev_err(sport->port.dev, "DMA Rx mapping error\n");
		return -EINVAL;
	}

	dma_rx_sconfig.src_addr = lpuart_dma_datareg_addr(sport);
	dma_rx_sconfig.src_addr_width = DMA_SLAVE_BUSWIDTH_1_BYTE;
	dma_rx_sconfig.src_maxburst = 1;
	dma_rx_sconfig.direction = DMA_DEV_TO_MEM;
	ret = dmaengine_slave_config(chan, &dma_rx_sconfig);

	if (ret < 0) {
		dev_err(sport->port.dev,
				"DMA Rx slave config failed, err = %d\n", ret);
		return ret;
	}

	sport->dma_rx_chan_active = true;
	ret = lpuart_sched_rx_dma(sport);
	if (ret) {
		sport->dma_rx_chan_active = false;
		lpuart_dma_rx_free(&sport->port, false);
	}

	return ret;
}

static void lpuart_dma_rx_free(struct uart_port *port, bool dma_terminate)
{
	struct lpuart_port *sport = container_of(port,
					struct lpuart_port, port);
	struct dma_chan *chan = sport->dma_rx_chan;

	if (dma_terminate)
		dmaengine_terminate_sync(sport->dma_rx_chan);

	dma_unmap_sg(chan->device->dev, &sport->rx_sgl, 1, DMA_FROM_DEVICE);
	kfree(sport->rx_ring.buf);
	sport->rx_ring.tail = 0;
	sport->rx_ring.head = 0;
	sport->dma_rx_desc = NULL;
	sport->dma_rx_cookie = -EINVAL;
}

static int lpuart_config_rs485(struct uart_port *port,
			struct serial_rs485 *rs485)
{
	struct lpuart_port *sport = container_of(port,
			struct lpuart_port, port);

	u8 modem = readb(sport->port.membase + UARTMODEM) &
		~(UARTMODEM_TXRTSPOL | UARTMODEM_TXRTSE);
	writeb(modem, sport->port.membase + UARTMODEM);

	/* clear unsupported configurations */
	rs485->delay_rts_before_send = 0;
	rs485->delay_rts_after_send = 0;
	rs485->flags &= ~SER_RS485_RX_DURING_TX;

	if (rs485->flags & SER_RS485_ENABLED) {
		/* Enable auto RS-485 RTS mode */
		modem |= UARTMODEM_TXRTSE;

		/*
		 * RTS needs to be logic HIGH either during transfer _or_ after
		 * transfer, other variants are not supported by the hardware.
		 */

		if (!(rs485->flags & (SER_RS485_RTS_ON_SEND |
				SER_RS485_RTS_AFTER_SEND)))
			rs485->flags |= SER_RS485_RTS_ON_SEND;

		if (rs485->flags & SER_RS485_RTS_ON_SEND &&
				rs485->flags & SER_RS485_RTS_AFTER_SEND)
			rs485->flags &= ~SER_RS485_RTS_AFTER_SEND;

		/*
		 * The hardware defaults to RTS logic HIGH while transfer.
		 * Switch polarity in case RTS shall be logic HIGH
		 * after transfer.
		 * Note: UART is assumed to be active high.
		 */
		if (rs485->flags & SER_RS485_RTS_ON_SEND)
			modem &= ~UARTMODEM_TXRTSPOL;
		else if (rs485->flags & SER_RS485_RTS_AFTER_SEND)
			modem |= UARTMODEM_TXRTSPOL;
	}

	/* Store the new configuration */
	sport->port.rs485 = *rs485;

	writeb(modem, sport->port.membase + UARTMODEM);
	return 0;
}

static int lpuart32_config_rs485(struct uart_port *port,
			struct serial_rs485 *rs485)
{
	struct lpuart_port *sport = container_of(port,
			struct lpuart_port, port);

	unsigned long modem = lpuart32_read(&sport->port, UARTMODIR)
				& ~(UARTMODEM_TXRTSPOL | UARTMODEM_TXRTSE);
	lpuart32_write(&sport->port, modem, UARTMODIR);

	/* clear unsupported configurations */
	rs485->delay_rts_before_send = 0;
	rs485->delay_rts_after_send = 0;
	rs485->flags &= ~SER_RS485_RX_DURING_TX;

	if (rs485->flags & SER_RS485_ENABLED) {
		/* Enable auto RS-485 RTS mode */
		modem |= UARTMODEM_TXRTSE;

		/*
		 * RTS needs to be logic HIGH either during transfer _or_ after
		 * transfer, other variants are not supported by the hardware.
		 */

		if (!(rs485->flags & (SER_RS485_RTS_ON_SEND |
				SER_RS485_RTS_AFTER_SEND)))
			rs485->flags |= SER_RS485_RTS_ON_SEND;

		if (rs485->flags & SER_RS485_RTS_ON_SEND &&
				rs485->flags & SER_RS485_RTS_AFTER_SEND)
			rs485->flags &= ~SER_RS485_RTS_AFTER_SEND;

		/*
		 * The hardware defaults to RTS logic HIGH while transfer.
		 * Switch polarity in case RTS shall be logic HIGH
		 * after transfer.
		 * Note: UART is assumed to be active high.
		 */
		if (rs485->flags & SER_RS485_RTS_ON_SEND)
			modem |= UARTMODEM_TXRTSPOL;
		else if (rs485->flags & SER_RS485_RTS_AFTER_SEND)
			modem &= ~UARTMODEM_TXRTSPOL;
	}

	/* Store the new configuration */
	sport->port.rs485 = *rs485;

	lpuart32_write(&sport->port, modem, UARTMODIR);
	return 0;
}

static unsigned int lpuart_get_mctrl(struct uart_port *port)
{
	unsigned int mctrl = 0;
	u8 reg;

	reg = readb(port->membase + UARTCR1);
	if (reg & UARTCR1_LOOPS)
		mctrl |= TIOCM_LOOP;

	return mctrl;
}

static unsigned int lpuart32_get_mctrl(struct uart_port *port)
{
	unsigned int mctrl = TIOCM_CAR | TIOCM_DSR | TIOCM_CTS;
	u32 reg;

	reg = lpuart32_read(port, UARTCTRL);
	if (reg & UARTCTRL_LOOPS)
		mctrl |= TIOCM_LOOP;

	return mctrl;
}

static void lpuart_set_mctrl(struct uart_port *port, unsigned int mctrl)
{
	u8 reg;

	reg = readb(port->membase + UARTCR1);

	/* for internal loopback we need LOOPS=1 and RSRC=0 */
	reg &= ~(UARTCR1_LOOPS | UARTCR1_RSRC);
	if (mctrl & TIOCM_LOOP)
		reg |= UARTCR1_LOOPS;

	writeb(reg, port->membase + UARTCR1);
}

static void lpuart32_set_mctrl(struct uart_port *port, unsigned int mctrl)
{
	u32 reg;

	reg = lpuart32_read(port, UARTCTRL);

	/* for internal loopback we need LOOPS=1 and RSRC=0 */
	reg &= ~(UARTCTRL_LOOPS | UARTCTRL_RSRC);
	if (mctrl & TIOCM_LOOP)
		reg |= UARTCTRL_LOOPS;

	lpuart32_write(port, reg, UARTCTRL);
}

static void lpuart_break_ctl(struct uart_port *port, int break_state)
{
	unsigned char temp;

	temp = readb(port->membase + UARTCR2) & ~UARTCR2_SBK;

	if (break_state != 0)
		temp |= UARTCR2_SBK;

	writeb(temp, port->membase + UARTCR2);
}

static void lpuart32_break_ctl(struct uart_port *port, int break_state)
{
	unsigned long temp;

	temp = lpuart32_read(port, UARTCTRL) & ~UARTCTRL_SBK;

	if (break_state != 0)
		temp |= UARTCTRL_SBK;

	lpuart32_write(port, temp, UARTCTRL);
}

static void lpuart_setup_watermark(struct lpuart_port *sport)
{
	unsigned char val, cr2;
	unsigned char cr2_saved;

	cr2 = readb(sport->port.membase + UARTCR2);
	cr2_saved = cr2;
	cr2 &= ~(UARTCR2_TIE | UARTCR2_TCIE | UARTCR2_TE |
			UARTCR2_RIE | UARTCR2_RE);
	writeb(cr2, sport->port.membase + UARTCR2);

	val = readb(sport->port.membase + UARTPFIFO);
	writeb(val | UARTPFIFO_TXFE | UARTPFIFO_RXFE,
			sport->port.membase + UARTPFIFO);

	/* flush Tx and Rx FIFO */
	writeb(UARTCFIFO_TXFLUSH | UARTCFIFO_RXFLUSH,
			sport->port.membase + UARTCFIFO);

	/* explicitly clear RDRF */
	if (readb(sport->port.membase + UARTSR1) & UARTSR1_RDRF) {
		readb(sport->port.membase + UARTDR);
		writeb(UARTSFIFO_RXUF, sport->port.membase + UARTSFIFO);
	}

	if (uart_console(&sport->port))
		sport->rx_watermark = 1;
	writeb(0, sport->port.membase + UARTTWFIFO);
	writeb(sport->rx_watermark, sport->port.membase + UARTRWFIFO);

	/* Restore cr2 */
	writeb(cr2_saved, sport->port.membase + UARTCR2);
}

static void lpuart_setup_watermark_enable(struct lpuart_port *sport)
{
	unsigned char cr2;

	lpuart_setup_watermark(sport);

	cr2 = readb(sport->port.membase + UARTCR2);
	cr2 |= UARTCR2_RIE | UARTCR2_RE | UARTCR2_TE;
	writeb(cr2, sport->port.membase + UARTCR2);
}

static void lpuart32_setup_watermark(struct lpuart_port *sport)
{
	unsigned long val, ctrl;
	unsigned long ctrl_saved;
	unsigned long rxiden_cnt;

	ctrl = lpuart32_read(&sport->port, UARTCTRL);
	ctrl_saved = ctrl;
	ctrl &= ~(UARTCTRL_TIE | UARTCTRL_TCIE | UARTCTRL_TE |
			UARTCTRL_RIE | UARTCTRL_RE);
	lpuart32_write(&sport->port, ctrl, UARTCTRL);

	/* enable FIFO mode */
	val = lpuart32_read(&sport->port, UARTFIFO);
	val |= UARTFIFO_TXFE | UARTFIFO_RXFE;
	val |= UARTFIFO_TXFLUSH | UARTFIFO_RXFLUSH;
	val &= ~(UARTFIFO_RXIDEN_MASK << UARTFIFO_RXIDEN_OFF);
	rxiden_cnt = sport->dma_eeop ? 0 : UARTFIFO_RXIDEN_RDRF;
	val |= ((rxiden_cnt & UARTFIFO_RXIDEN_MASK) <<
		UARTFIFO_RXIDEN_OFF);
	lpuart32_write(&sport->port, val, UARTFIFO);

	/* set the watermark */
	if (uart_console(&sport->port))
		sport->rx_watermark = 1;
	val = (sport->rx_watermark << UARTWATER_RXWATER_OFF) |
	      (0x0 << UARTWATER_TXWATER_OFF);
	lpuart32_write(&sport->port, val, UARTWATER);

	/* set RTS watermark */
	if (!uart_console(&sport->port)) {
		val = lpuart32_read(&sport->port, UARTMODIR);
		val = (sport->rxfifo_size >> 1) << UARTMODIR_RTSWATER_S;
		lpuart32_write(&sport->port, val, UARTMODIR);
	}

	/* Restore cr2 */
	lpuart32_write(&sport->port, ctrl_saved, UARTCTRL);
}

static void lpuart32_setup_watermark_enable(struct lpuart_port *sport)
{
	u32 temp;

	lpuart32_setup_watermark(sport);

	temp = lpuart32_read(&sport->port, UARTCTRL);
	temp |= UARTCTRL_RE | UARTCTRL_TE;
	temp |= UARTCTRL_IDLECFG << UARTCTRL_IDLECFG_OFF;
	lpuart32_write(&sport->port, temp, UARTCTRL);
}

static void rx_dma_timer_init(struct lpuart_port *sport)
{
	if (sport->dma_eeop)
		return;

	timer_setup(&sport->lpuart_timer, lpuart_timer_func, 0);
	sport->lpuart_timer.expires = jiffies + sport->dma_rx_timeout;
	add_timer(&sport->lpuart_timer);
}

static void lpuart_del_timer_sync(struct lpuart_port *sport)
{
	if (sport->dma_eeop)
		return;

	del_timer_sync(&sport->lpuart_timer);
}

static void lpuart_request_dma(struct lpuart_port *sport)
{
	sport->dma_tx_chan = dma_request_chan(sport->port.dev, "tx");
	if (IS_ERR(sport->dma_tx_chan)) {
		dev_dbg_once(sport->port.dev,
			     "DMA tx channel request failed, operating without tx DMA (%ld)\n",
			     PTR_ERR(sport->dma_tx_chan));
		sport->dma_tx_chan = NULL;
	}

	sport->dma_rx_chan = dma_request_chan(sport->port.dev, "rx");
	if (IS_ERR(sport->dma_rx_chan)) {
		dev_dbg_once(sport->port.dev,
			     "DMA rx channel request failed, operating without rx DMA (%ld)\n",
			     PTR_ERR(sport->dma_rx_chan));
		sport->dma_rx_chan = NULL;
	}
}

static void lpuart_tx_dma_startup(struct lpuart_port *sport)
{
	u32 uartbaud;
	int ret;

	if (uart_console(&sport->port))
		goto err;

	if (!sport->dma_tx_chan)
		goto err;

	ret = lpuart_dma_tx_request(&sport->port);
	if (ret)
		goto err;

	init_waitqueue_head(&sport->dma_wait);
	sport->lpuart_dma_tx_use = true;
	if (lpuart_is_32(sport)) {
		uartbaud = lpuart32_read(&sport->port, UARTBAUD);
		lpuart32_write(&sport->port,
			       uartbaud | UARTBAUD_TDMAE, UARTBAUD);
	} else {
		writeb(readb(sport->port.membase + UARTCR5) |
		       UARTCR5_TDMAS, sport->port.membase + UARTCR5);
	}

	return;

err:
	sport->lpuart_dma_tx_use = false;
}

static void lpuart_rx_dma_startup(struct lpuart_port *sport)
{
	int ret;
	unsigned char cr3;

	if (uart_console(&sport->port))
		goto err;

	if (!sport->dma_rx_chan)
		goto err;

	ret = lpuart_start_rx_dma(sport);
	if (ret)
		goto err;

	/* set Rx DMA timeout */
	sport->dma_rx_timeout = msecs_to_jiffies(DMA_RX_TIMEOUT);
	if (!sport->dma_rx_timeout)
		sport->dma_rx_timeout = 1;

	sport->lpuart_dma_rx_use = true;
	rx_dma_timer_init(sport);

	if (sport->port.has_sysrq && !lpuart_is_32(sport)) {
		cr3 = readb(sport->port.membase + UARTCR3);
		cr3 |= UARTCR3_FEIE;
		writeb(cr3, sport->port.membase + UARTCR3);
	}

	return;

err:
	sport->lpuart_dma_rx_use = false;
}

static void lpuart_hw_setup(struct lpuart_port *sport)
{
	unsigned long flags;

	spin_lock_irqsave(&sport->port.lock, flags);

	lpuart_setup_watermark_enable(sport);

	lpuart_rx_dma_startup(sport);
	lpuart_tx_dma_startup(sport);

	spin_unlock_irqrestore(&sport->port.lock, flags);
}

static int lpuart_startup(struct uart_port *port)
{
	struct lpuart_port *sport = container_of(port, struct lpuart_port, port);
	unsigned char temp;

	/* determine FIFO size and enable FIFO mode */
	temp = readb(sport->port.membase + UARTPFIFO);

	sport->txfifo_size = UARTFIFO_DEPTH((temp >> UARTPFIFO_TXSIZE_OFF) &
					    UARTPFIFO_FIFOSIZE_MASK);
	sport->port.fifosize = sport->txfifo_size;

	sport->rxfifo_size = UARTFIFO_DEPTH((temp >> UARTPFIFO_RXSIZE_OFF) &
					    UARTPFIFO_FIFOSIZE_MASK);

	lpuart_request_dma(sport);
	lpuart_hw_setup(sport);

	return 0;
}

static void lpuart32_hw_disable(struct lpuart_port *sport)
{
	unsigned long temp;

	temp = lpuart32_read(&sport->port, UARTCTRL);
	temp &= ~(UARTCTRL_RIE | UARTCTRL_ILIE | UARTCTRL_RE |
		  UARTCTRL_TIE | UARTCTRL_TE);
	lpuart32_write(&sport->port, temp, UARTCTRL);
}

static void lpuart32_configure(struct lpuart_port *sport)
{
	unsigned long temp;

	temp = lpuart32_read(&sport->port, UARTCTRL);
	if (!sport->lpuart_dma_rx_use)
		temp |= UARTCTRL_RIE | UARTCTRL_ILIE;
	if (!sport->lpuart_dma_tx_use)
		temp |= UARTCTRL_TIE;
	lpuart32_write(&sport->port, temp, UARTCTRL);
}

static void lpuart32_hw_setup(struct lpuart_port *sport)
{
	unsigned long flags;

	spin_lock_irqsave(&sport->port.lock, flags);

	lpuart32_hw_disable(sport);

	lpuart_rx_dma_startup(sport);
	lpuart_tx_dma_startup(sport);

	lpuart32_setup_watermark_enable(sport);
	lpuart32_configure(sport);

	spin_unlock_irqrestore(&sport->port.lock, flags);
}

static int lpuart32_startup(struct uart_port *port)
{
	struct lpuart_port *sport = container_of(port, struct lpuart_port, port);
	struct tty_port *tty_port = &sport->port.state->port;
	unsigned long temp;
	int ret;

	/* some modem may need reset */
	if (!tty_port_suspended(tty_port)) {
		ret = device_reset(sport->port.dev);
		if (ret && ret != -ENOENT)
			return ret;
	}

	/* determine FIFO size */
	temp = lpuart32_read(&sport->port, UARTFIFO);

	sport->txfifo_size = UARTFIFO_DEPTH((temp >> UARTFIFO_TXSIZE_OFF) &
					    UARTFIFO_FIFOSIZE_MASK);
	sport->port.fifosize = sport->txfifo_size;

	sport->rxfifo_size = UARTFIFO_DEPTH((temp >> UARTFIFO_RXSIZE_OFF) &
					    UARTFIFO_FIFOSIZE_MASK);

	/*
	 * The LS1021A and LS1028A have a fixed FIFO depth of 16 words.
	 * Although they support the RX/TXSIZE fields, their encoding is
	 * different. Eg the reference manual states 0b101 is 16 words.
	 */
	if (is_layerscape_lpuart(sport)) {
		sport->rxfifo_size = 16;
		sport->txfifo_size = 16;
		sport->port.fifosize = sport->txfifo_size;
	}

	lpuart_request_dma(sport);
	lpuart32_hw_setup(sport);

	return 0;
}

static void lpuart_dma_shutdown(struct lpuart_port *sport)
{
	if (sport->lpuart_dma_rx_use) {
		lpuart_del_timer_sync(sport);
		lpuart_dma_rx_free(&sport->port, true);
	}

	if (sport->lpuart_dma_tx_use) {
		if (wait_event_interruptible_timeout(sport->dma_wait,
			!sport->dma_tx_in_progress, msecs_to_jiffies(300)) <= 0) {
			sport->dma_tx_in_progress = false;
			dmaengine_terminate_sync(sport->dma_tx_chan);
		}
	}

	if (sport->dma_tx_chan)
		dma_release_channel(sport->dma_tx_chan);
	if (sport->dma_rx_chan)
		dma_release_channel(sport->dma_rx_chan);
}

static void lpuart_shutdown(struct uart_port *port)
{
	struct lpuart_port *sport = container_of(port, struct lpuart_port, port);
	unsigned char temp;
	unsigned long flags;

	spin_lock_irqsave(&port->lock, flags);

	/* disable Rx/Tx and interrupts */
	temp = readb(port->membase + UARTCR2);
	temp &= ~(UARTCR2_TE | UARTCR2_RE |
			UARTCR2_TIE | UARTCR2_TCIE | UARTCR2_RIE);
	writeb(temp, port->membase + UARTCR2);

	if (sport->lpuart_dma_rx_use)
		sport->dma_rx_chan_active = false;
	spin_unlock_irqrestore(&port->lock, flags);

	lpuart_dma_shutdown(sport);
}

static void lpuart32_shutdown(struct uart_port *port)
{
	struct lpuart_port *sport =
		container_of(port, struct lpuart_port, port);
	unsigned long temp;
	unsigned long flags;

	spin_lock_irqsave(&port->lock, flags);

	/* clear statue */
	temp = lpuart32_read(&sport->port, UARTSTAT);
	lpuart32_write(&sport->port, temp, UARTSTAT);

	/* disable Rx/Tx DMA */
	temp = lpuart32_read(port, UARTBAUD);
	temp &= ~(UARTBAUD_TDMAE | UARTBAUD_RDMAE | UARTBAUD_RIDMAE);
	lpuart32_write(port, temp, UARTBAUD);

	/* disable Rx/Tx and interrupts */
	temp = lpuart32_read(port, UARTCTRL);
	temp &= ~(UARTCTRL_TE | UARTCTRL_RE | UARTCTRL_TIE |
		UARTCTRL_TCIE | UARTCTRL_RIE | UARTCTRL_ILIE |
		UARTCTRL_LOOPS);
	lpuart32_write(port, temp, UARTCTRL);
	lpuart32_write(port, 0, UARTMODIR);

	if (sport->lpuart_dma_rx_use)
		sport->dma_rx_chan_active = false;
	spin_unlock_irqrestore(&port->lock, flags);

	lpuart_dma_shutdown(sport);
}

static void
lpuart_set_termios(struct uart_port *port, struct ktermios *termios,
		   struct ktermios *old)
{
	struct lpuart_port *sport = container_of(port, struct lpuart_port, port);
	unsigned long flags;
	unsigned char cr1, old_cr1, old_cr2, cr3, cr4, bdh, modem;
	unsigned int  baud;
	unsigned int old_csize = old ? old->c_cflag & CSIZE : CS8;
	unsigned int sbr, brfa;

	cr1 = old_cr1 = readb(sport->port.membase + UARTCR1);
	old_cr2 = readb(sport->port.membase + UARTCR2);
	cr3 = readb(sport->port.membase + UARTCR3);
	cr4 = readb(sport->port.membase + UARTCR4);
	bdh = readb(sport->port.membase + UARTBDH);
	modem = readb(sport->port.membase + UARTMODEM);
	/*
	 * only support CS8 and CS7, and for CS7 must enable PE.
	 * supported mode:
	 *  - (7,e/o,1)
	 *  - (8,n,1)
	 *  - (8,m/s,1)
	 *  - (8,e/o,1)
	 */
	while ((termios->c_cflag & CSIZE) != CS8 &&
		(termios->c_cflag & CSIZE) != CS7) {
		termios->c_cflag &= ~CSIZE;
		termios->c_cflag |= old_csize;
		old_csize = CS8;
	}

	if ((termios->c_cflag & CSIZE) == CS8 ||
		(termios->c_cflag & CSIZE) == CS7)
		cr1 = old_cr1 & ~UARTCR1_M;

	if (termios->c_cflag & CMSPAR) {
		if ((termios->c_cflag & CSIZE) != CS8) {
			termios->c_cflag &= ~CSIZE;
			termios->c_cflag |= CS8;
		}
		cr1 |= UARTCR1_M;
	}

	/*
	 * When auto RS-485 RTS mode is enabled,
	 * hardware flow control need to be disabled.
	 */
	if (sport->port.rs485.flags & SER_RS485_ENABLED)
		termios->c_cflag &= ~CRTSCTS;

	if (termios->c_cflag & CRTSCTS)
		modem |= UARTMODEM_RXRTSE | UARTMODEM_TXCTSE;
	else
		modem &= ~(UARTMODEM_RXRTSE | UARTMODEM_TXCTSE);

	termios->c_cflag &= ~CSTOPB;

	/* parity must be enabled when CS7 to match 8-bits format */
	if ((termios->c_cflag & CSIZE) == CS7)
		termios->c_cflag |= PARENB;

	if (termios->c_cflag & PARENB) {
		if (termios->c_cflag & CMSPAR) {
			cr1 &= ~UARTCR1_PE;
			if (termios->c_cflag & PARODD)
				cr3 |= UARTCR3_T8;
			else
				cr3 &= ~UARTCR3_T8;
		} else {
			cr1 |= UARTCR1_PE;
			if ((termios->c_cflag & CSIZE) == CS8)
				cr1 |= UARTCR1_M;
			if (termios->c_cflag & PARODD)
				cr1 |= UARTCR1_PT;
			else
				cr1 &= ~UARTCR1_PT;
		}
	} else {
		cr1 &= ~UARTCR1_PE;
	}

	/* ask the core to calculate the divisor */
	baud = uart_get_baud_rate(port, termios, old, 50, port->uartclk / 16);

	/*
	 * Need to update the Ring buffer length according to the selected
	 * baud rate and restart Rx DMA path.
	 *
	 * Since timer function acqures sport->port.lock, need to stop before
	 * acquring same lock because otherwise lpuart_del_timer_sync() can deadlock.
	 */
	if (old && sport->lpuart_dma_rx_use) {
		sport->dma_rx_chan_active = false;
		lpuart_del_timer_sync(sport);
		lpuart_dma_rx_free(&sport->port, true);
	}

	spin_lock_irqsave(&sport->port.lock, flags);

	sport->port.read_status_mask = 0;
	if (termios->c_iflag & INPCK)
		sport->port.read_status_mask |= UARTSR1_FE | UARTSR1_PE;
	if (termios->c_iflag & (IGNBRK | BRKINT | PARMRK))
		sport->port.read_status_mask |= UARTSR1_FE;

	/* characters to ignore */
	sport->port.ignore_status_mask = 0;
	if (termios->c_iflag & IGNPAR)
		sport->port.ignore_status_mask |= UARTSR1_PE;
	if (termios->c_iflag & IGNBRK) {
		sport->port.ignore_status_mask |= UARTSR1_FE;
		/*
		 * if we're ignoring parity and break indicators,
		 * ignore overruns too (for real raw support).
		 */
		if (termios->c_iflag & IGNPAR)
			sport->port.ignore_status_mask |= UARTSR1_OR;
	}

	/* update the per-port timeout */
	uart_update_timeout(port, termios->c_cflag, baud);

	/* wait transmit engin complete */
	lpuart_wait_bit_set(&sport->port, UARTSR1, UARTSR1_TC);

	/* disable transmit and receive */
	writeb(old_cr2 & ~(UARTCR2_TE | UARTCR2_RE),
			sport->port.membase + UARTCR2);

	sbr = sport->port.uartclk / (16 * baud);
	brfa = ((sport->port.uartclk - (16 * sbr * baud)) * 2) / baud;
	bdh &= ~UARTBDH_SBR_MASK;
	bdh |= (sbr >> 8) & 0x1F;
	cr4 &= ~UARTCR4_BRFA_MASK;
	brfa &= UARTCR4_BRFA_MASK;
	writeb(cr4 | brfa, sport->port.membase + UARTCR4);
	writeb(bdh, sport->port.membase + UARTBDH);
	writeb(sbr & 0xFF, sport->port.membase + UARTBDL);
	writeb(cr3, sport->port.membase + UARTCR3);
	writeb(cr1, sport->port.membase + UARTCR1);
	writeb(modem, sport->port.membase + UARTMODEM);

	/* restore control register */
	writeb(old_cr2, sport->port.membase + UARTCR2);

	if (old && sport->lpuart_dma_rx_use) {
		if (!lpuart_start_rx_dma(sport))
			rx_dma_timer_init(sport);
		else
			sport->lpuart_dma_rx_use = false;
	}

	spin_unlock_irqrestore(&sport->port.lock, flags);
}

static void __lpuart32_serial_setbrg(struct uart_port *port,
				     unsigned int baudrate, bool use_rx_dma,
				     bool use_tx_dma)
{
	u32 sbr, osr, baud_diff, tmp_osr, tmp_sbr, tmp_diff, tmp;
	u32 clk = port->uartclk;

	/*
	 * The idea is to use the best OSR (over-sampling rate) possible.
	 * Note, OSR is typically hard-set to 16 in other LPUART instantiations.
	 * Loop to find the best OSR value possible, one that generates minimum
	 * baud_diff iterate through the rest of the supported values of OSR.
	 *
	 * Calculation Formula:
	 *  Baud Rate = baud clock / ((OSR+1) × SBR)
	 */
	baud_diff = baudrate;
	osr = 0;
	sbr = 0;

	for (tmp_osr = 4; tmp_osr <= 32; tmp_osr++) {
		/* calculate the temporary sbr value  */
		tmp_sbr = (clk / (baudrate * tmp_osr));
		if (tmp_sbr == 0)
			tmp_sbr = 1;

		/*
		 * calculate the baud rate difference based on the temporary
		 * osr and sbr values
		 */
		tmp_diff = clk / (tmp_osr * tmp_sbr) - baudrate;

		/* select best values between sbr and sbr+1 */
		tmp = clk / (tmp_osr * (tmp_sbr + 1));
		if (tmp_diff > (baudrate - tmp)) {
			tmp_diff = baudrate - tmp;
			tmp_sbr++;
		}

		if (tmp_sbr > UARTBAUD_SBR_MASK)
			continue;

		if (tmp_diff <= baud_diff) {
			baud_diff = tmp_diff;
			osr = tmp_osr;
			sbr = tmp_sbr;

			if (!baud_diff)
				break;
		}
	}

	/* handle buadrate outside acceptable rate */
	if (baud_diff > ((baudrate / 100) * 3))
		dev_warn(port->dev,
			 "unacceptable baud rate difference of more than 3%%\n");

	tmp = lpuart32_read(port, UARTBAUD);

	if ((osr > 3) && (osr < 8))
		tmp |= UARTBAUD_BOTHEDGE;

	tmp &= ~(UARTBAUD_OSR_MASK << UARTBAUD_OSR_SHIFT);
	tmp |= ((osr-1) & UARTBAUD_OSR_MASK) << UARTBAUD_OSR_SHIFT;

	tmp &= ~UARTBAUD_SBR_MASK;
	tmp |= sbr & UARTBAUD_SBR_MASK;

	if (!use_rx_dma)
		tmp &= ~UARTBAUD_RDMAE;
	if (!use_tx_dma)
		tmp &= ~UARTBAUD_TDMAE;

	lpuart32_write(port, tmp, UARTBAUD);
}

static void lpuart32_serial_setbrg(struct lpuart_port *sport,
				   unsigned int baudrate)
{
	__lpuart32_serial_setbrg(&sport->port, baudrate,
				 sport->lpuart_dma_rx_use,
				 sport->lpuart_dma_tx_use);
}


static void
lpuart32_set_termios(struct uart_port *port, struct ktermios *termios,
		   struct ktermios *old)
{
	struct lpuart_port *sport = container_of(port, struct lpuart_port, port);
	unsigned long flags;
	unsigned long ctrl, old_ctrl, bd, modem;
	unsigned int  baud;
	unsigned int old_csize = old ? old->c_cflag & CSIZE : CS8;

	ctrl = old_ctrl = lpuart32_read(&sport->port, UARTCTRL);
	bd = lpuart32_read(&sport->port, UARTBAUD);
	modem = lpuart32_read(&sport->port, UARTMODIR);
	sport->is_cs7 = false;

	/*
	 * only support CS8 and CS7, and for CS7 must enable PE.
	 * supported mode:
	 *  - (7,e/o,1)
	 *  - (8,n,1)
	 *  - (8,m/s,1)
	 *  - (8,e/o,1)
	 */
	while ((termios->c_cflag & CSIZE) != CS8 &&
		(termios->c_cflag & CSIZE) != CS7) {
		termios->c_cflag &= ~CSIZE;
		termios->c_cflag |= old_csize;
		old_csize = CS8;
	}

	if ((termios->c_cflag & CSIZE) == CS8 ||
		(termios->c_cflag & CSIZE) == CS7)
		ctrl = old_ctrl & ~UARTCTRL_M;

	if (termios->c_cflag & CMSPAR) {
		if ((termios->c_cflag & CSIZE) != CS8) {
			termios->c_cflag &= ~CSIZE;
			termios->c_cflag |= CS8;
		}
		ctrl |= UARTCTRL_M;
	}

	/*
	 * When auto RS-485 RTS mode is enabled,
	 * hardware flow control need to be disabled.
	 */
	if (sport->port.rs485.flags & SER_RS485_ENABLED)
		termios->c_cflag &= ~CRTSCTS;

	if (termios->c_cflag & CRTSCTS) {
		modem |= (UARTMODIR_RXRTSE | UARTMODIR_TXCTSE);
	} else {
		termios->c_cflag &= ~CRTSCTS;
		modem &= ~(UARTMODIR_RXRTSE | UARTMODIR_TXCTSE);
	}

	if (termios->c_cflag & CSTOPB)
		bd |= UARTBAUD_SBNS;
	else
		bd &= ~UARTBAUD_SBNS;

	/* parity must be enabled when CS7 to match 8-bits format */
	if ((termios->c_cflag & CSIZE) == CS7)
		termios->c_cflag |= PARENB;

	if ((termios->c_cflag & PARENB)) {
		if (termios->c_cflag & CMSPAR) {
			ctrl &= ~UARTCTRL_PE;
			ctrl |= UARTCTRL_M;
		} else {
			ctrl |= UARTCTRL_PE;
			if ((termios->c_cflag & CSIZE) == CS8)
				ctrl |= UARTCTRL_M;
			if (termios->c_cflag & PARODD)
				ctrl |= UARTCTRL_PT;
			else
				ctrl &= ~UARTCTRL_PT;
		}
	} else {
		ctrl &= ~UARTCTRL_PE;
	}

	/* ask the core to calculate the divisor */
	baud = uart_get_baud_rate(port, termios, old, 50, port->uartclk / 4);

	/*
	 * Need to update the Ring buffer length according to the selected
	 * baud rate and restart Rx DMA path.
	 *
	 * Since timer function acqures sport->port.lock, need to stop before
	 * acquring same lock because otherwise lpuart_del_timer_sync() can deadlock.
	 */
	if (old && sport->lpuart_dma_rx_use) {
		sport->dma_rx_chan_active = false;
		lpuart_del_timer_sync(sport);
		lpuart_dma_rx_free(&sport->port, true);
	}

	spin_lock_irqsave(&sport->port.lock, flags);

	sport->port.read_status_mask = 0;
	if (termios->c_iflag & INPCK)
		sport->port.read_status_mask |= UARTSTAT_FE | UARTSTAT_PE;
	if (termios->c_iflag & (IGNBRK | BRKINT | PARMRK))
		sport->port.read_status_mask |= UARTSTAT_FE;

	/* characters to ignore */
	sport->port.ignore_status_mask = 0;
	if (termios->c_iflag & IGNPAR)
		sport->port.ignore_status_mask |= UARTSTAT_PE;
	if (termios->c_iflag & IGNBRK) {
		sport->port.ignore_status_mask |= UARTSTAT_FE;
		/*
		 * if we're ignoring parity and break indicators,
		 * ignore overruns too (for real raw support).
		 */
		if (termios->c_iflag & IGNPAR)
			sport->port.ignore_status_mask |= UARTSTAT_OR;
	}

	/* update the per-port timeout */
	uart_update_timeout(port, termios->c_cflag, baud);

	/* wait transmit engin complete */
	lpuart32_write(&sport->port, 0, UARTMODIR);
	lpuart32_wait_bit_set(&sport->port, UARTSTAT, UARTSTAT_TC);

	/* disable transmit and receive */
	lpuart32_write(&sport->port, old_ctrl & ~(UARTCTRL_TE | UARTCTRL_RE),
		       UARTCTRL);

	lpuart32_write(&sport->port, bd, UARTBAUD);
	lpuart32_serial_setbrg(sport, baud);
	lpuart32_write(&sport->port, modem, UARTMODIR);
	lpuart32_write(&sport->port, ctrl, UARTCTRL);
	/* restore control register */

	if ((ctrl & (UARTCTRL_PE | UARTCTRL_M)) == UARTCTRL_PE)
		sport->is_cs7 = true;

	if (old && sport->lpuart_dma_rx_use) {
		if (!lpuart_start_rx_dma(sport))
			rx_dma_timer_init(sport);
		else
			sport->lpuart_dma_rx_use = false;
	}

	spin_unlock_irqrestore(&sport->port.lock, flags);
}

static const char *lpuart_type(struct uart_port *port)
{
	return "FSL_LPUART";
}

static void lpuart_release_port(struct uart_port *port)
{
	/* nothing to do */
}

static int lpuart_request_port(struct uart_port *port)
{
	return  0;
}

/* configure/autoconfigure the port */
static void lpuart_config_port(struct uart_port *port, int flags)
{
	if (flags & UART_CONFIG_TYPE)
		port->type = PORT_LPUART;
}

static int lpuart_verify_port(struct uart_port *port, struct serial_struct *ser)
{
	int ret = 0;

	if (ser->type != PORT_UNKNOWN && ser->type != PORT_LPUART)
		ret = -EINVAL;
	if (port->irq != ser->irq)
		ret = -EINVAL;
	if (ser->io_type != UPIO_MEM)
		ret = -EINVAL;
	if (port->uartclk / 16 != ser->baud_base)
		ret = -EINVAL;
	if (port->iobase != ser->port)
		ret = -EINVAL;
	if (ser->hub6 != 0)
		ret = -EINVAL;
	return ret;
}

static const struct uart_ops lpuart_pops = {
	.tx_empty	= lpuart_tx_empty,
	.set_mctrl	= lpuart_set_mctrl,
	.get_mctrl	= lpuart_get_mctrl,
	.stop_tx	= lpuart_stop_tx,
	.start_tx	= lpuart_start_tx,
	.stop_rx	= lpuart_stop_rx,
	.break_ctl	= lpuart_break_ctl,
	.startup	= lpuart_startup,
	.shutdown	= lpuart_shutdown,
	.pm		= lpuart_uart_pm,
	.set_termios	= lpuart_set_termios,
	.type		= lpuart_type,
	.request_port	= lpuart_request_port,
	.release_port	= lpuart_release_port,
	.config_port	= lpuart_config_port,
	.verify_port	= lpuart_verify_port,
	.flush_buffer	= lpuart_flush_buffer,
#if defined(CONFIG_CONSOLE_POLL)
	.poll_init	= lpuart_poll_init,
	.poll_get_char	= lpuart_poll_get_char,
	.poll_put_char	= lpuart_poll_put_char,
#endif
};

static const struct uart_ops lpuart32_pops = {
	.tx_empty	= lpuart32_tx_empty,
	.set_mctrl	= lpuart32_set_mctrl,
	.get_mctrl	= lpuart32_get_mctrl,
	.stop_tx	= lpuart32_stop_tx,
	.start_tx	= lpuart32_start_tx,
	.stop_rx	= lpuart32_stop_rx,
	.break_ctl	= lpuart32_break_ctl,
	.startup	= lpuart32_startup,
	.shutdown	= lpuart32_shutdown,
	.pm		= lpuart_uart_pm,
	.set_termios	= lpuart32_set_termios,
	.type		= lpuart_type,
	.request_port	= lpuart_request_port,
	.release_port	= lpuart_release_port,
	.config_port	= lpuart_config_port,
	.verify_port	= lpuart_verify_port,
	.flush_buffer	= lpuart_flush_buffer,
#if defined(CONFIG_CONSOLE_POLL)
	.poll_init	= lpuart32_poll_init,
	.poll_get_char	= lpuart32_poll_get_char,
	.poll_put_char	= lpuart32_poll_put_char,
#endif
};

static struct lpuart_port *lpuart_ports[UART_NR];

#ifdef CONFIG_SERIAL_FSL_LPUART_CONSOLE
static void lpuart_console_putchar(struct uart_port *port, int ch)
{
	lpuart_wait_bit_set(port, UARTSR1, UARTSR1_TDRE);
	writeb(ch, port->membase + UARTDR);
}

static void lpuart32_console_putchar(struct uart_port *port, int ch)
{
	lpuart32_wait_bit_set(port, UARTSTAT, UARTSTAT_TDRE);
	lpuart32_write(port, ch, UARTDATA);
}

static void
lpuart_console_write(struct console *co, const char *s, unsigned int count)
{
	struct lpuart_port *sport = lpuart_ports[co->index];
	unsigned char  old_cr2, cr2;
	unsigned long flags;
	int locked = 1;

	if (oops_in_progress)
		locked = spin_trylock_irqsave(&sport->port.lock, flags);
	else
		spin_lock_irqsave(&sport->port.lock, flags);

	/* first save CR2 and then disable interrupts */
	cr2 = old_cr2 = readb(sport->port.membase + UARTCR2);
	cr2 |= UARTCR2_TE | UARTCR2_RE;
	cr2 &= ~(UARTCR2_TIE | UARTCR2_TCIE | UARTCR2_RIE);
	writeb(cr2, sport->port.membase + UARTCR2);

	uart_console_write(&sport->port, s, count, lpuart_console_putchar);

	/* wait for transmitter finish complete and restore CR2 */
	lpuart_wait_bit_set(&sport->port, UARTSR1, UARTSR1_TC);

	writeb(old_cr2, sport->port.membase + UARTCR2);

	if (locked)
		spin_unlock_irqrestore(&sport->port.lock, flags);
}

static void
lpuart32_console_write(struct console *co, const char *s, unsigned int count)
{
	struct lpuart_port *sport = lpuart_ports[co->index];
	unsigned long  old_cr, cr;
	unsigned long flags;
	int locked = 1;

	if (oops_in_progress)
		locked = spin_trylock_irqsave(&sport->port.lock, flags);
	else
		spin_lock_irqsave(&sport->port.lock, flags);

	/* first save CR2 and then disable interrupts */
	cr = old_cr = lpuart32_read(&sport->port, UARTCTRL);
	cr |= UARTCTRL_TE | UARTCTRL_RE;
	cr &= ~(UARTCTRL_TIE | UARTCTRL_TCIE | UARTCTRL_RIE);
	lpuart32_write(&sport->port, cr, UARTCTRL);

	uart_console_write(&sport->port, s, count, lpuart32_console_putchar);

	/* wait for transmitter finish complete and restore CR2 */
	lpuart32_wait_bit_set(&sport->port, UARTSTAT, UARTSTAT_TC);

	lpuart32_write(&sport->port, old_cr, UARTCTRL);

	if (locked)
		spin_unlock_irqrestore(&sport->port.lock, flags);
}

/*
 * if the port was already initialised (eg, by a boot loader),
 * try to determine the current setup.
 */
static void __init
lpuart_console_get_options(struct lpuart_port *sport, int *baud,
			   int *parity, int *bits)
{
	unsigned char cr, bdh, bdl, brfa;
	unsigned int sbr, uartclk, baud_raw;

	cr = readb(sport->port.membase + UARTCR2);
	cr &= UARTCR2_TE | UARTCR2_RE;
	if (!cr)
		return;

	/* ok, the port was enabled */

	cr = readb(sport->port.membase + UARTCR1);

	*parity = 'n';
	if (cr & UARTCR1_PE) {
		if (cr & UARTCR1_PT)
			*parity = 'o';
		else
			*parity = 'e';
	}

	if (cr & UARTCR1_M)
		*bits = 9;
	else
		*bits = 8;

	bdh = readb(sport->port.membase + UARTBDH);
	bdh &= UARTBDH_SBR_MASK;
	bdl = readb(sport->port.membase + UARTBDL);
	sbr = bdh;
	sbr <<= 8;
	sbr |= bdl;
	brfa = readb(sport->port.membase + UARTCR4);
	brfa &= UARTCR4_BRFA_MASK;

	uartclk = lpuart_get_baud_clk_rate(sport);
	/*
	 * baud = mod_clk/(16*(sbr[13]+(brfa)/32)
	 */
	baud_raw = uartclk / (16 * (sbr + brfa / 32));

	if (*baud != baud_raw)
		dev_info(sport->port.dev, "Serial: Console lpuart rounded baud rate"
				"from %d to %d\n", baud_raw, *baud);
}

static void __init
lpuart32_console_get_options(struct lpuart_port *sport, int *baud,
			   int *parity, int *bits)
{
	unsigned long cr, bd;
	unsigned int sbr, uartclk, baud_raw;

	cr = lpuart32_read(&sport->port, UARTCTRL);
	cr &= UARTCTRL_TE | UARTCTRL_RE;
	if (!cr)
		return;

	/* ok, the port was enabled */

	cr = lpuart32_read(&sport->port, UARTCTRL);

	*parity = 'n';
	if (cr & UARTCTRL_PE) {
		if (cr & UARTCTRL_PT)
			*parity = 'o';
		else
			*parity = 'e';
	}

	if (cr & UARTCTRL_M)
		*bits = 9;
	else
		*bits = 8;

	bd = lpuart32_read(&sport->port, UARTBAUD);
	bd &= UARTBAUD_SBR_MASK;
	if (!bd)
		return;

	sbr = bd;
	uartclk = lpuart_get_baud_clk_rate(sport);
	/*
	 * baud = mod_clk/(16*(sbr[13]+(brfa)/32)
	 */
	baud_raw = uartclk / (16 * sbr);

	if (*baud != baud_raw)
		dev_info(sport->port.dev, "Serial: Console lpuart rounded baud rate"
				"from %d to %d\n", baud_raw, *baud);
}

static int __init lpuart_console_setup(struct console *co, char *options)
{
	struct lpuart_port *sport;
	int baud = 115200;
	int bits = 8;
	int parity = 'n';
	int flow = 'n';

	/*
	 * check whether an invalid uart number has been specified, and
	 * if so, search for the first available port that does have
	 * console support.
	 */
	if (co->index == -1 || co->index >= ARRAY_SIZE(lpuart_ports))
		co->index = 0;

	sport = lpuart_ports[co->index];
	if (sport == NULL)
		return -ENODEV;

	if (options)
		uart_parse_options(options, &baud, &parity, &bits, &flow);
	else
		if (lpuart_is_32(sport))
			lpuart32_console_get_options(sport, &baud, &parity, &bits);
		else
			lpuart_console_get_options(sport, &baud, &parity, &bits);

	if (lpuart_is_32(sport))
		lpuart32_setup_watermark(sport);
	else
		lpuart_setup_watermark(sport);

	return uart_set_options(&sport->port, co, baud, parity, bits, flow);
}

static struct uart_driver lpuart_reg;
static struct console lpuart_console = {
	.name		= DEV_NAME,
	.write		= lpuart_console_write,
	.device		= uart_console_device,
	.setup		= lpuart_console_setup,
	.flags		= CON_PRINTBUFFER,
	.index		= -1,
	.data		= &lpuart_reg,
};

static struct console lpuart32_console = {
	.name		= DEV_NAME,
	.write		= lpuart32_console_write,
	.device		= uart_console_device,
	.setup		= lpuart_console_setup,
	.flags		= CON_PRINTBUFFER,
	.index		= -1,
	.data		= &lpuart_reg,
};

static void lpuart_early_write(struct console *con, const char *s, unsigned n)
{
	struct earlycon_device *dev = con->data;

	uart_console_write(&dev->port, s, n, lpuart_console_putchar);
}

static void lpuart32_early_write(struct console *con, const char *s, unsigned n)
{
	struct earlycon_device *dev = con->data;

	uart_console_write(&dev->port, s, n, lpuart32_console_putchar);
}

static int __init lpuart_early_console_setup(struct earlycon_device *device,
					  const char *opt)
{
	if (!device->port.membase)
		return -ENODEV;

	device->con->write = lpuart_early_write;
	return 0;
}

static int __init lpuart32_early_console_setup(struct earlycon_device *device,
					  const char *opt)
{
	if (!device->port.membase)
		return -ENODEV;

	if (device->port.iotype != UPIO_MEM32)
		device->port.iotype = UPIO_MEM32BE;

	device->con->write = lpuart32_early_write;
	return 0;
}

static int __init ls1028a_early_console_setup(struct earlycon_device *device,
					      const char *opt)
{
	u32 cr;

	if (!device->port.membase)
		return -ENODEV;

	device->port.iotype = UPIO_MEM32;
	device->con->write = lpuart32_early_write;

	/* set the baudrate */
	if (device->port.uartclk && device->baud)
		__lpuart32_serial_setbrg(&device->port, device->baud,
					 false, false);

	/* enable transmitter */
	cr = lpuart32_read(&device->port, UARTCTRL);
	cr |= UARTCTRL_TE;
	lpuart32_write(&device->port, cr, UARTCTRL);

	return 0;
}

OF_EARLYCON_DECLARE(lpuart, "fsl,vf610-lpuart", lpuart_early_console_setup);
OF_EARLYCON_DECLARE(lpuart32, "fsl,ls1021a-lpuart", lpuart32_early_console_setup);
OF_EARLYCON_DECLARE(lpuart32, "fsl,ls1028a-lpuart", ls1028a_early_console_setup);
EARLYCON_DECLARE(lpuart, lpuart_early_console_setup);
EARLYCON_DECLARE(lpuart32, lpuart32_early_console_setup);

#define LPUART_CONSOLE	(&lpuart_console)
#define LPUART32_CONSOLE	(&lpuart32_console)
#else
#define LPUART_CONSOLE	NULL
#define LPUART32_CONSOLE	NULL
#endif

static struct uart_driver lpuart_reg = {
	.owner		= THIS_MODULE,
	.driver_name	= DRIVER_NAME,
	.dev_name	= DEV_NAME,
	.nr		= ARRAY_SIZE(lpuart_ports),
	.cons		= LPUART_CONSOLE,
};

static int lpuart_attach_pd(struct device *dev)
{
	struct device *pd_uart;
	struct device_link *link;

	if (dev->pm_domain)
		return 0;

	pd_uart = dev_pm_domain_attach_by_name(dev, "uart");
	if (IS_ERR(pd_uart))
		return PTR_ERR(pd_uart);
	link = device_link_add(dev, pd_uart, DL_FLAG_STATELESS |
					     DL_FLAG_PM_RUNTIME |
					     DL_FLAG_RPM_ACTIVE);
	if (IS_ERR(link)) {
		dev_err(dev, "Failed to add device_link to uart pd: %ld\n",
			PTR_ERR(link));
		return PTR_ERR(link);
	}

	return 0;
}

static int lpuart_probe(struct platform_device *pdev)
{
	const struct lpuart_soc_data *sdata = of_device_get_match_data(&pdev->dev);
	struct device_node *np = pdev->dev.of_node;
	struct lpuart_port *sport;
	struct resource *res;
	irq_handler_t handler;
	int ret;

	sport = devm_kzalloc(&pdev->dev, sizeof(*sport), GFP_KERNEL);
	if (!sport)
		return -ENOMEM;

	res = platform_get_resource(pdev, IORESOURCE_MEM, 0);
	sport->port.membase = devm_ioremap_resource(&pdev->dev, res);
	if (IS_ERR(sport->port.membase))
		return PTR_ERR(sport->port.membase);

	sport->port.membase += sdata->reg_off;
	sport->port.mapbase = res->start + sdata->reg_off;
	sport->port.dev = &pdev->dev;
	sport->port.type = PORT_LPUART;
	sport->devtype = sdata->devtype;
	sport->rx_watermark = sdata->rx_watermark;
<<<<<<< HEAD
	/* Temporary disabled. DMA timer used instead. */
	sport->dma_eeop = 0;
=======
	sport->dma_eeop = false;
>>>>>>> 0ad4563f

	ret = platform_get_irq(pdev, 0);
	if (ret < 0)
		return ret;
	sport->port.irq = ret;
	sport->port.iotype = sdata->iotype;
	if (lpuart_is_32(sport))
		sport->port.ops = &lpuart32_pops;
	else
		sport->port.ops = &lpuart_pops;
	sport->port.has_sysrq = IS_ENABLED(CONFIG_SERIAL_FSL_LPUART_CONSOLE);
	sport->port.flags = UPF_BOOT_AUTOCONF;

	if (lpuart_is_32(sport))
		sport->port.rs485_config = lpuart32_config_rs485;
	else
		sport->port.rs485_config = lpuart_config_rs485;

	ret = lpuart_attach_pd(&pdev->dev);
	if (ret)
		return ret;

	sport->ipg_clk = devm_clk_get(&pdev->dev, "ipg");
	if (IS_ERR(sport->ipg_clk)) {
		ret = PTR_ERR(sport->ipg_clk);
		dev_err(&pdev->dev, "failed to get uart ipg clk: %d\n", ret);
		return ret;
	}

	sport->baud_clk = NULL;
	if (is_imx8qxp_lpuart(sport)) {
		sport->baud_clk = devm_clk_get(&pdev->dev, "baud");
		if (IS_ERR(sport->baud_clk)) {
			ret = PTR_ERR(sport->baud_clk);
			dev_err(&pdev->dev, "failed to get uart baud clk: %d\n", ret);
			return ret;
		}
	}

	ret = of_alias_get_id(np, "serial");
	if (ret < 0) {
		dev_err(&pdev->dev, "failed to get alias id, errno %d\n", ret);
		return ret;
	}
	if (ret >= ARRAY_SIZE(lpuart_ports)) {
		dev_err(&pdev->dev, "serial%d out of range\n", ret);
		return -EINVAL;
	}
	sport->port.line = ret;

	ret = lpuart_enable_clks(sport);
	if (ret)
		return ret;
	sport->port.uartclk = lpuart_get_baud_clk_rate(sport);

	lpuart_ports[sport->port.line] = sport;

	platform_set_drvdata(pdev, &sport->port);

	if (lpuart_is_32(sport)) {
		lpuart_reg.cons = LPUART32_CONSOLE;
		handler = lpuart32_int;
	} else {
		lpuart_reg.cons = LPUART_CONSOLE;
		handler = lpuart_int;
	}

	pm_runtime_use_autosuspend(&pdev->dev);
	pm_runtime_set_autosuspend_delay(&pdev->dev, UART_AUTOSUSPEND_TIMEOUT);
	pm_runtime_set_active(&pdev->dev);
	pm_runtime_enable(&pdev->dev);

	ret = uart_add_one_port(&lpuart_reg, &sport->port);
	if (ret)
		goto failed_attach_port;

	ret = lpuart_global_reset(sport);
	if (ret)
		goto failed_reset;

	ret = uart_get_rs485_mode(&sport->port);
	if (ret)
		goto failed_get_rs485;

	if (sport->port.rs485.flags & SER_RS485_RX_DURING_TX)
		dev_err(&pdev->dev, "driver doesn't support RX during TX\n");

	if (sport->port.rs485.delay_rts_before_send ||
	    sport->port.rs485.delay_rts_after_send)
		dev_err(&pdev->dev, "driver doesn't support RTS delays\n");

	sport->port.rs485_config(&sport->port, &sport->port.rs485);

	ret = devm_request_irq(&pdev->dev, sport->port.irq, handler, 0,
				DRIVER_NAME, sport);
	if (ret)
		goto failed_irq_request;

	return 0;

failed_irq_request:
failed_get_rs485:
failed_reset:
	uart_remove_one_port(&lpuart_reg, &sport->port);
failed_attach_port:
	pm_runtime_disable(&pdev->dev);
	pm_runtime_set_suspended(&pdev->dev);
	pm_runtime_dont_use_autosuspend(&pdev->dev);
	lpuart_disable_clks(sport);
	return ret;
}

static int lpuart_remove(struct platform_device *pdev)
{
	struct lpuart_port *sport = platform_get_drvdata(pdev);

	uart_remove_one_port(&lpuart_reg, &sport->port);

	lpuart_disable_clks(sport);

	if (sport->dma_tx_chan)
		dma_release_channel(sport->dma_tx_chan);

	if (sport->dma_rx_chan)
		dma_release_channel(sport->dma_rx_chan);

	pm_runtime_disable(&pdev->dev);
	pm_runtime_set_suspended(&pdev->dev);
	pm_runtime_dont_use_autosuspend(&pdev->dev);
	return 0;
}

static int __maybe_unused lpuart_runtime_suspend(struct device *dev)
{
	struct platform_device *pdev = to_platform_device(dev);
	struct lpuart_port *sport = platform_get_drvdata(pdev);

	lpuart_disable_clks(sport);

	return 0;
};

static int __maybe_unused lpuart_runtime_resume(struct device *dev)
{
	struct platform_device *pdev = to_platform_device(dev);
	struct lpuart_port *sport = platform_get_drvdata(pdev);

	return lpuart_enable_clks(sport);
};

static void serial_lpuart_enable_wakeup(struct lpuart_port *sport, bool on)
{
	unsigned int val;

	if (lpuart_is_32(sport)) {
		val = lpuart32_read(&sport->port, UARTCTRL);
		if (on) {
			/* set rx_watermark to 0 in wakeup source mode */
			lpuart32_write(&sport->port, 0, UARTWATER);
			val |= UARTCTRL_RIE;
		} else {
			val &= ~UARTCTRL_RIE;
		}
		lpuart32_write(&sport->port, val, UARTCTRL);
	} else {
		val = readb(sport->port.membase + UARTCR2);
		if (on)
			val |= UARTCR2_RIE;
		else
			val &= ~UARTCR2_RIE;
		writeb(val, sport->port.membase + UARTCR2);
	}
}

static bool lpuart_uport_is_active(struct lpuart_port *sport)
{
	struct tty_port *port = &sport->port.state->port;
	struct tty_struct *tty;
	struct device *tty_dev;
	int may_wake = 0;

	tty = tty_port_tty_get(port);
	if (tty) {
		tty_dev = tty->dev;
		may_wake = device_may_wakeup(tty_dev);
		tty_kref_put(tty);
	}

	if ((tty_port_initialized(port) && may_wake) ||
	    (!console_suspend_enabled && uart_console(&sport->port)))
		return true;

	return false;
}

static int lpuart_suspend_noirq(struct device *dev)
{
	struct lpuart_port *sport = dev_get_drvdata(dev);
	bool irq_wake = irqd_is_wakeup_set(irq_get_irq_data(sport->port.irq));

	if (lpuart_uport_is_active(sport))
		serial_lpuart_enable_wakeup(sport, !!irq_wake);

	pinctrl_pm_select_sleep_state(dev);

	return 0;
}

static int lpuart_resume_noirq(struct device *dev)
{
	struct lpuart_port *sport = dev_get_drvdata(dev);
	unsigned int val;

	pinctrl_pm_select_default_state(dev);

	if (lpuart_uport_is_active(sport)) {
		serial_lpuart_enable_wakeup(sport, false);

		/* clear the wakeup flags */
		if (lpuart_is_32(sport)) {
			val = lpuart32_read(&sport->port, UARTSTAT);
			lpuart32_write(&sport->port, val, UARTSTAT);
		}
	}

	return 0;
}

static int __maybe_unused lpuart_suspend(struct device *dev)
{
	struct lpuart_port *sport = dev_get_drvdata(dev);
	unsigned long temp;
	unsigned long flags;

	uart_suspend_port(&lpuart_reg, &sport->port);

	if (lpuart_uport_is_active(sport)) {
		spin_lock_irqsave(&sport->port.lock, flags);
		if (lpuart_is_32(sport)) {
			temp = lpuart32_read(&sport->port, UARTCTRL);
			temp &= ~(UARTCTRL_TE | UARTCTRL_TIE | UARTCTRL_TCIE);
			lpuart32_write(&sport->port, temp, UARTCTRL);
		} else {
			temp = readb(sport->port.membase + UARTCR2);
			temp &= ~(UARTCR2_TE | UARTCR2_TIE | UARTCR2_TCIE);
			writeb(temp, sport->port.membase + UARTCR2);
		}

		if (sport->lpuart_dma_rx_use)
			sport->dma_rx_chan_active = false;
		spin_unlock_irqrestore(&sport->port.lock, flags);

		if (sport->lpuart_dma_rx_use) {
			/*
			 * EDMA driver during suspend will forcefully release any
			 * non-idle DMA channels. If port wakeup is enabled or if port
			 * is console port or 'no_console_suspend' is set the Rx DMA
			 * cannot resume as as expected, hence gracefully release the
			 * Rx DMA path before suspend and start Rx DMA path on resume.
			 */
			lpuart_del_timer_sync(sport);
			lpuart_dma_rx_free(&sport->port, true);

			/* Disable Rx DMA to use UART port as wakeup source */
			spin_lock_irqsave(&sport->port.lock, flags);
			if (lpuart_is_32(sport)) {
				temp = lpuart32_read(&sport->port, UARTBAUD);
				lpuart32_write(&sport->port, temp & ~UARTBAUD_RDMAE,
					       UARTBAUD);
			} else {
				writeb(readb(sport->port.membase + UARTCR5) &
				       ~UARTCR5_RDMAS, sport->port.membase + UARTCR5);
			}
			spin_unlock_irqrestore(&sport->port.lock, flags);
		}

		if (sport->lpuart_dma_tx_use) {
			spin_lock_irqsave(&sport->port.lock, flags);
			if (lpuart_is_32(sport)) {
				temp = lpuart32_read(&sport->port, UARTBAUD);
				temp &= ~UARTBAUD_TDMAE;
				lpuart32_write(&sport->port, temp, UARTBAUD);
			} else {
				temp = readb(sport->port.membase + UARTCR5);
				temp &= ~UARTCR5_TDMAS;
				writeb(temp, sport->port.membase + UARTCR5);
			}
			spin_unlock_irqrestore(&sport->port.lock, flags);
			sport->dma_tx_in_progress = false;
			dmaengine_terminate_sync(sport->dma_tx_chan);
		}
	} else if (pm_runtime_active(sport->port.dev)) {
		lpuart_disable_clks(sport);
		pm_runtime_disable(sport->port.dev);
		pm_runtime_set_suspended(sport->port.dev);
	}

	return 0;
}

static void lpuart_console_fixup(struct lpuart_port *sport)
{
	struct tty_port *port = &sport->port.state->port;
	struct uart_port *uport = &sport->port;
	struct ktermios termios;

	/* i.MX7ULP enter VLLS mode that lpuart module power off and registers
	 * all lost no matter the port is wakeup source.
	 * For console port, console baud rate setting lost and print messy
	 * log when enable the console port as wakeup source. To avoid the
	 * issue happen, user should not enable uart port as wakeup source
	 * in VLLS mode, or restore console setting here.
	 */
	if (is_imx7ulp_lpuart(sport) && lpuart_uport_is_active(sport) &&
	    console_suspend_enabled && uart_console(&sport->port)) {

		mutex_lock(&port->mutex);
		memset(&termios, 0, sizeof(struct ktermios));
		termios.c_cflag = uport->cons->cflag;
		if (port->tty && termios.c_cflag == 0)
			termios = port->tty->termios;
		uport->ops->set_termios(uport, &termios, NULL);
		mutex_unlock(&port->mutex);
	}
}

static int __maybe_unused lpuart_resume(struct device *dev)
{
	struct lpuart_port *sport = dev_get_drvdata(dev);
	int ret;

	if (lpuart_uport_is_active(sport)) {
		if (lpuart_is_32(sport))
			lpuart32_hw_setup(sport);
		else
			lpuart_hw_setup(sport);
	} else if (pm_runtime_active(sport->port.dev)) {
		ret = lpuart_enable_clks(sport);
		if (ret)
			return ret;
		pm_runtime_set_active(sport->port.dev);
		pm_runtime_enable(sport->port.dev);
	}

	lpuart_console_fixup(sport);
	uart_resume_port(&lpuart_reg, &sport->port);

	return 0;
}

static const struct dev_pm_ops lpuart_pm_ops = {
	SET_RUNTIME_PM_OPS(lpuart_runtime_suspend,
			   lpuart_runtime_resume, NULL)
	SET_NOIRQ_SYSTEM_SLEEP_PM_OPS(lpuart_suspend_noirq,
				      lpuart_resume_noirq)
	SET_SYSTEM_SLEEP_PM_OPS(lpuart_suspend, lpuart_resume)
};

static struct platform_driver lpuart_driver = {
	.probe		= lpuart_probe,
	.remove		= lpuart_remove,
	.driver		= {
		.name	= "fsl-lpuart",
		.of_match_table = lpuart_dt_ids,
		.pm	= &lpuart_pm_ops,
	},
};

static int __init lpuart_serial_init(void)
{
	int ret = uart_register_driver(&lpuart_reg);

	if (ret)
		return ret;

	ret = platform_driver_register(&lpuart_driver);
	if (ret)
		uart_unregister_driver(&lpuart_reg);

	return ret;
}

static void __exit lpuart_serial_exit(void)
{
	platform_driver_unregister(&lpuart_driver);
	uart_unregister_driver(&lpuart_reg);
}

module_init(lpuart_serial_init);
module_exit(lpuart_serial_exit);

MODULE_DESCRIPTION("Freescale lpuart serial port driver");
MODULE_LICENSE("GPL v2");<|MERGE_RESOLUTION|>--- conflicted
+++ resolved
@@ -2872,12 +2872,7 @@
 	sport->port.type = PORT_LPUART;
 	sport->devtype = sdata->devtype;
 	sport->rx_watermark = sdata->rx_watermark;
-<<<<<<< HEAD
-	/* Temporary disabled. DMA timer used instead. */
-	sport->dma_eeop = 0;
-=======
 	sport->dma_eeop = false;
->>>>>>> 0ad4563f
 
 	ret = platform_get_irq(pdev, 0);
 	if (ret < 0)
