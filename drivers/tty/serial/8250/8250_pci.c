// SPDX-License-Identifier: GPL-2.0
/*
 *  Probe module for 8250/16550-type PCI serial ports.
 *
 *  Based on drivers/char/serial.c, by Linus Torvalds, Theodore Ts'o.
 *
 *  Copyright (C) 2001 Russell King, All Rights Reserved.
 */
#undef DEBUG
#include <linux/module.h>
#include <linux/pci.h>
#include <linux/string.h>
#include <linux/kernel.h>
#include <linux/slab.h>
#include <linux/delay.h>
#include <linux/tty.h>
#include <linux/serial_reg.h>
#include <linux/serial_core.h>
#include <linux/8250_pci.h>
#include <linux/bitops.h>

#include <asm/byteorder.h>
#include <asm/io.h>

#include "8250.h"

/*
 * init function returns:
 *  > 0 - number of ports
 *  = 0 - use board->num_ports
 *  < 0 - error
 */
struct pci_serial_quirk {
	u32	vendor;
	u32	device;
	u32	subvendor;
	u32	subdevice;
	int	(*probe)(struct pci_dev *dev);
	int	(*init)(struct pci_dev *dev);
	int	(*setup)(struct serial_private *,
			 const struct pciserial_board *,
			 struct uart_8250_port *, int);
	void	(*exit)(struct pci_dev *dev);
};

struct f815xxa_data {
	spinlock_t lock;
	int idx;
};

#define PCI_NUM_BAR_RESOURCES	6

struct serial_private {
	struct pci_dev		*dev;
	unsigned int		nr;
	struct pci_serial_quirk	*quirk;
	const struct pciserial_board *board;
	int			line[0];
};

static const struct pci_device_id pci_use_msi[] = {
	{ PCI_DEVICE_SUB(PCI_VENDOR_ID_NETMOS, PCI_DEVICE_ID_NETMOS_9900,
			 0xA000, 0x1000) },
	{ PCI_DEVICE_SUB(PCI_VENDOR_ID_NETMOS, PCI_DEVICE_ID_NETMOS_9912,
			 0xA000, 0x1000) },
	{ PCI_DEVICE_SUB(PCI_VENDOR_ID_NETMOS, PCI_DEVICE_ID_NETMOS_9922,
			 0xA000, 0x1000) },
	{ }
};

static int pci_default_setup(struct serial_private*,
	  const struct pciserial_board*, struct uart_8250_port *, int);

static void moan_device(const char *str, struct pci_dev *dev)
{
	dev_err(&dev->dev,
	       "%s: %s\n"
	       "Please send the output of lspci -vv, this\n"
	       "message (0x%04x,0x%04x,0x%04x,0x%04x), the\n"
	       "manufacturer and name of serial board or\n"
	       "modem board to <linux-serial@vger.kernel.org>.\n",
	       pci_name(dev), str, dev->vendor, dev->device,
	       dev->subsystem_vendor, dev->subsystem_device);
}

static int
setup_port(struct serial_private *priv, struct uart_8250_port *port,
	   int bar, int offset, int regshift)
{
	struct pci_dev *dev = priv->dev;

	if (bar >= PCI_NUM_BAR_RESOURCES)
		return -EINVAL;

	if (pci_resource_flags(dev, bar) & IORESOURCE_MEM) {
		if (!pcim_iomap(dev, bar, 0) && !pcim_iomap_table(dev))
			return -ENOMEM;

		port->port.iotype = UPIO_MEM;
		port->port.iobase = 0;
		port->port.mapbase = pci_resource_start(dev, bar) + offset;
		port->port.membase = pcim_iomap_table(dev)[bar] + offset;
		port->port.regshift = regshift;
	} else {
		port->port.iotype = UPIO_PORT;
		port->port.iobase = pci_resource_start(dev, bar) + offset;
		port->port.mapbase = 0;
		port->port.membase = NULL;
		port->port.regshift = 0;
	}
	return 0;
}

/*
 * ADDI-DATA GmbH communication cards <info@addi-data.com>
 */
static int addidata_apci7800_setup(struct serial_private *priv,
				const struct pciserial_board *board,
				struct uart_8250_port *port, int idx)
{
	unsigned int bar = 0, offset = board->first_offset;
	bar = FL_GET_BASE(board->flags);

	if (idx < 2) {
		offset += idx * board->uart_offset;
	} else if ((idx >= 2) && (idx < 4)) {
		bar += 1;
		offset += ((idx - 2) * board->uart_offset);
	} else if ((idx >= 4) && (idx < 6)) {
		bar += 2;
		offset += ((idx - 4) * board->uart_offset);
	} else if (idx >= 6) {
		bar += 3;
		offset += ((idx - 6) * board->uart_offset);
	}

	return setup_port(priv, port, bar, offset, board->reg_shift);
}

/*
 * AFAVLAB uses a different mixture of BARs and offsets
 * Not that ugly ;) -- HW
 */
static int
afavlab_setup(struct serial_private *priv, const struct pciserial_board *board,
	      struct uart_8250_port *port, int idx)
{
	unsigned int bar, offset = board->first_offset;

	bar = FL_GET_BASE(board->flags);
	if (idx < 4)
		bar += idx;
	else {
		bar = 4;
		offset += (idx - 4) * board->uart_offset;
	}

	return setup_port(priv, port, bar, offset, board->reg_shift);
}

/*
 * HP's Remote Management Console.  The Diva chip came in several
 * different versions.  N-class, L2000 and A500 have two Diva chips, each
 * with 3 UARTs (the third UART on the second chip is unused).  Superdome
 * and Keystone have one Diva chip with 3 UARTs.  Some later machines have
 * one Diva chip, but it has been expanded to 5 UARTs.
 */
static int pci_hp_diva_init(struct pci_dev *dev)
{
	int rc = 0;

	switch (dev->subsystem_device) {
	case PCI_DEVICE_ID_HP_DIVA_TOSCA1:
	case PCI_DEVICE_ID_HP_DIVA_HALFDOME:
	case PCI_DEVICE_ID_HP_DIVA_KEYSTONE:
	case PCI_DEVICE_ID_HP_DIVA_EVEREST:
		rc = 3;
		break;
	case PCI_DEVICE_ID_HP_DIVA_TOSCA2:
		rc = 2;
		break;
	case PCI_DEVICE_ID_HP_DIVA_MAESTRO:
		rc = 4;
		break;
	case PCI_DEVICE_ID_HP_DIVA_POWERBAR:
	case PCI_DEVICE_ID_HP_DIVA_HURRICANE:
		rc = 1;
		break;
	}

	return rc;
}

/*
 * HP's Diva chip puts the 4th/5th serial port further out, and
 * some serial ports are supposed to be hidden on certain models.
 */
static int
pci_hp_diva_setup(struct serial_private *priv,
		const struct pciserial_board *board,
		struct uart_8250_port *port, int idx)
{
	unsigned int offset = board->first_offset;
	unsigned int bar = FL_GET_BASE(board->flags);

	switch (priv->dev->subsystem_device) {
	case PCI_DEVICE_ID_HP_DIVA_MAESTRO:
		if (idx == 3)
			idx++;
		break;
	case PCI_DEVICE_ID_HP_DIVA_EVEREST:
		if (idx > 0)
			idx++;
		if (idx > 2)
			idx++;
		break;
	}
	if (idx > 2)
		offset = 0x18;

	offset += idx * board->uart_offset;

	return setup_port(priv, port, bar, offset, board->reg_shift);
}

/*
 * Added for EKF Intel i960 serial boards
 */
static int pci_inteli960ni_init(struct pci_dev *dev)
{
	u32 oldval;

	if (!(dev->subsystem_device & 0x1000))
		return -ENODEV;

	/* is firmware started? */
	pci_read_config_dword(dev, 0x44, &oldval);
	if (oldval == 0x00001000L) { /* RESET value */
		dev_dbg(&dev->dev, "Local i960 firmware missing\n");
		return -ENODEV;
	}
	return 0;
}

/*
 * Some PCI serial cards using the PLX 9050 PCI interface chip require
 * that the card interrupt be explicitly enabled or disabled.  This
 * seems to be mainly needed on card using the PLX which also use I/O
 * mapped memory.
 */
static int pci_plx9050_init(struct pci_dev *dev)
{
	u8 irq_config;
	void __iomem *p;

	if ((pci_resource_flags(dev, 0) & IORESOURCE_MEM) == 0) {
		moan_device("no memory in bar 0", dev);
		return 0;
	}

	irq_config = 0x41;
	if (dev->vendor == PCI_VENDOR_ID_PANACOM ||
	    dev->subsystem_vendor == PCI_SUBVENDOR_ID_EXSYS)
		irq_config = 0x43;

	if ((dev->vendor == PCI_VENDOR_ID_PLX) &&
	    (dev->device == PCI_DEVICE_ID_PLX_ROMULUS))
		/*
		 * As the megawolf cards have the int pins active
		 * high, and have 2 UART chips, both ints must be
		 * enabled on the 9050. Also, the UARTS are set in
		 * 16450 mode by default, so we have to enable the
		 * 16C950 'enhanced' mode so that we can use the
		 * deep FIFOs
		 */
		irq_config = 0x5b;
	/*
	 * enable/disable interrupts
	 */
	p = ioremap_nocache(pci_resource_start(dev, 0), 0x80);
	if (p == NULL)
		return -ENOMEM;
	writel(irq_config, p + 0x4c);

	/*
	 * Read the register back to ensure that it took effect.
	 */
	readl(p + 0x4c);
	iounmap(p);

	return 0;
}

static void pci_plx9050_exit(struct pci_dev *dev)
{
	u8 __iomem *p;

	if ((pci_resource_flags(dev, 0) & IORESOURCE_MEM) == 0)
		return;

	/*
	 * disable interrupts
	 */
	p = ioremap_nocache(pci_resource_start(dev, 0), 0x80);
	if (p != NULL) {
		writel(0, p + 0x4c);

		/*
		 * Read the register back to ensure that it took effect.
		 */
		readl(p + 0x4c);
		iounmap(p);
	}
}

#define NI8420_INT_ENABLE_REG	0x38
#define NI8420_INT_ENABLE_BIT	0x2000

static void pci_ni8420_exit(struct pci_dev *dev)
{
	void __iomem *p;
	unsigned int bar = 0;

	if ((pci_resource_flags(dev, bar) & IORESOURCE_MEM) == 0) {
		moan_device("no memory in bar", dev);
		return;
	}

	p = pci_ioremap_bar(dev, bar);
	if (p == NULL)
		return;

	/* Disable the CPU Interrupt */
	writel(readl(p + NI8420_INT_ENABLE_REG) & ~(NI8420_INT_ENABLE_BIT),
	       p + NI8420_INT_ENABLE_REG);
	iounmap(p);
}


/* MITE registers */
#define MITE_IOWBSR1	0xc4
#define MITE_IOWCR1	0xf4
#define MITE_LCIMR1	0x08
#define MITE_LCIMR2	0x10

#define MITE_LCIMR2_CLR_CPU_IE	(1 << 30)

static void pci_ni8430_exit(struct pci_dev *dev)
{
	void __iomem *p;
	unsigned int bar = 0;

	if ((pci_resource_flags(dev, bar) & IORESOURCE_MEM) == 0) {
		moan_device("no memory in bar", dev);
		return;
	}

	p = pci_ioremap_bar(dev, bar);
	if (p == NULL)
		return;

	/* Disable the CPU Interrupt */
	writel(MITE_LCIMR2_CLR_CPU_IE, p + MITE_LCIMR2);
	iounmap(p);
}

/* SBS Technologies Inc. PMC-OCTPRO and P-OCTAL cards */
static int
sbs_setup(struct serial_private *priv, const struct pciserial_board *board,
		struct uart_8250_port *port, int idx)
{
	unsigned int bar, offset = board->first_offset;

	bar = 0;

	if (idx < 4) {
		/* first four channels map to 0, 0x100, 0x200, 0x300 */
		offset += idx * board->uart_offset;
	} else if (idx < 8) {
		/* last four channels map to 0x1000, 0x1100, 0x1200, 0x1300 */
		offset += idx * board->uart_offset + 0xC00;
	} else /* we have only 8 ports on PMC-OCTALPRO */
		return 1;

	return setup_port(priv, port, bar, offset, board->reg_shift);
}

/*
* This does initialization for PMC OCTALPRO cards:
* maps the device memory, resets the UARTs (needed, bc
* if the module is removed and inserted again, the card
* is in the sleep mode) and enables global interrupt.
*/

/* global control register offset for SBS PMC-OctalPro */
#define OCT_REG_CR_OFF		0x500

static int sbs_init(struct pci_dev *dev)
{
	u8 __iomem *p;

	p = pci_ioremap_bar(dev, 0);

	if (p == NULL)
		return -ENOMEM;
	/* Set bit-4 Control Register (UART RESET) in to reset the uarts */
	writeb(0x10, p + OCT_REG_CR_OFF);
	udelay(50);
	writeb(0x0, p + OCT_REG_CR_OFF);

	/* Set bit-2 (INTENABLE) of Control Register */
	writeb(0x4, p + OCT_REG_CR_OFF);
	iounmap(p);

	return 0;
}

/*
 * Disables the global interrupt of PMC-OctalPro
 */

static void sbs_exit(struct pci_dev *dev)
{
	u8 __iomem *p;

	p = pci_ioremap_bar(dev, 0);
	/* FIXME: What if resource_len < OCT_REG_CR_OFF */
	if (p != NULL)
		writeb(0, p + OCT_REG_CR_OFF);
	iounmap(p);
}

/*
 * SIIG serial cards have an PCI interface chip which also controls
 * the UART clocking frequency. Each UART can be clocked independently
 * (except cards equipped with 4 UARTs) and initial clocking settings
 * are stored in the EEPROM chip. It can cause problems because this
 * version of serial driver doesn't support differently clocked UART's
 * on single PCI card. To prevent this, initialization functions set
 * high frequency clocking for all UART's on given card. It is safe (I
 * hope) because it doesn't touch EEPROM settings to prevent conflicts
 * with other OSes (like M$ DOS).
 *
 *  SIIG support added by Andrey Panin <pazke@donpac.ru>, 10/1999
 *
 * There is two family of SIIG serial cards with different PCI
 * interface chip and different configuration methods:
 *     - 10x cards have control registers in IO and/or memory space;
 *     - 20x cards have control registers in standard PCI configuration space.
 *
 * Note: all 10x cards have PCI device ids 0x10..
 *       all 20x cards have PCI device ids 0x20..
 *
 * There are also Quartet Serial cards which use Oxford Semiconductor
 * 16954 quad UART PCI chip clocked by 18.432 MHz quartz.
 *
 * Note: some SIIG cards are probed by the parport_serial object.
 */

#define PCI_DEVICE_ID_SIIG_1S_10x (PCI_DEVICE_ID_SIIG_1S_10x_550 & 0xfffc)
#define PCI_DEVICE_ID_SIIG_2S_10x (PCI_DEVICE_ID_SIIG_2S_10x_550 & 0xfff8)

static int pci_siig10x_init(struct pci_dev *dev)
{
	u16 data;
	void __iomem *p;

	switch (dev->device & 0xfff8) {
	case PCI_DEVICE_ID_SIIG_1S_10x:	/* 1S */
		data = 0xffdf;
		break;
	case PCI_DEVICE_ID_SIIG_2S_10x:	/* 2S, 2S1P */
		data = 0xf7ff;
		break;
	default:			/* 1S1P, 4S */
		data = 0xfffb;
		break;
	}

	p = ioremap_nocache(pci_resource_start(dev, 0), 0x80);
	if (p == NULL)
		return -ENOMEM;

	writew(readw(p + 0x28) & data, p + 0x28);
	readw(p + 0x28);
	iounmap(p);
	return 0;
}

#define PCI_DEVICE_ID_SIIG_2S_20x (PCI_DEVICE_ID_SIIG_2S_20x_550 & 0xfffc)
#define PCI_DEVICE_ID_SIIG_2S1P_20x (PCI_DEVICE_ID_SIIG_2S1P_20x_550 & 0xfffc)

static int pci_siig20x_init(struct pci_dev *dev)
{
	u8 data;

	/* Change clock frequency for the first UART. */
	pci_read_config_byte(dev, 0x6f, &data);
	pci_write_config_byte(dev, 0x6f, data & 0xef);

	/* If this card has 2 UART, we have to do the same with second UART. */
	if (((dev->device & 0xfffc) == PCI_DEVICE_ID_SIIG_2S_20x) ||
	    ((dev->device & 0xfffc) == PCI_DEVICE_ID_SIIG_2S1P_20x)) {
		pci_read_config_byte(dev, 0x73, &data);
		pci_write_config_byte(dev, 0x73, data & 0xef);
	}
	return 0;
}

static int pci_siig_init(struct pci_dev *dev)
{
	unsigned int type = dev->device & 0xff00;

	if (type == 0x1000)
		return pci_siig10x_init(dev);
	else if (type == 0x2000)
		return pci_siig20x_init(dev);

	moan_device("Unknown SIIG card", dev);
	return -ENODEV;
}

static int pci_siig_setup(struct serial_private *priv,
			  const struct pciserial_board *board,
			  struct uart_8250_port *port, int idx)
{
	unsigned int bar = FL_GET_BASE(board->flags) + idx, offset = 0;

	if (idx > 3) {
		bar = 4;
		offset = (idx - 4) * 8;
	}

	return setup_port(priv, port, bar, offset, 0);
}

/*
 * Timedia has an explosion of boards, and to avoid the PCI table from
 * growing *huge*, we use this function to collapse some 70 entries
 * in the PCI table into one, for sanity's and compactness's sake.
 */
static const unsigned short timedia_single_port[] = {
	0x4025, 0x4027, 0x4028, 0x5025, 0x5027, 0
};

static const unsigned short timedia_dual_port[] = {
	0x0002, 0x4036, 0x4037, 0x4038, 0x4078, 0x4079, 0x4085,
	0x4088, 0x4089, 0x5037, 0x5078, 0x5079, 0x5085, 0x6079,
	0x7079, 0x8079, 0x8137, 0x8138, 0x8237, 0x8238, 0x9079,
	0x9137, 0x9138, 0x9237, 0x9238, 0xA079, 0xB079, 0xC079,
	0xD079, 0
};

static const unsigned short timedia_quad_port[] = {
	0x4055, 0x4056, 0x4095, 0x4096, 0x5056, 0x8156, 0x8157,
	0x8256, 0x8257, 0x9056, 0x9156, 0x9157, 0x9158, 0x9159,
	0x9256, 0x9257, 0xA056, 0xA157, 0xA158, 0xA159, 0xB056,
	0xB157, 0
};

static const unsigned short timedia_eight_port[] = {
	0x4065, 0x4066, 0x5065, 0x5066, 0x8166, 0x9066, 0x9166,
	0x9167, 0x9168, 0xA066, 0xA167, 0xA168, 0
};

static const struct timedia_struct {
	int num;
	const unsigned short *ids;
} timedia_data[] = {
	{ 1, timedia_single_port },
	{ 2, timedia_dual_port },
	{ 4, timedia_quad_port },
	{ 8, timedia_eight_port }
};

/*
 * There are nearly 70 different Timedia/SUNIX PCI serial devices.  Instead of
 * listing them individually, this driver merely grabs them all with
 * PCI_ANY_ID.  Some of these devices, however, also feature a parallel port,
 * and should be left free to be claimed by parport_serial instead.
 */
static int pci_timedia_probe(struct pci_dev *dev)
{
	/*
	 * Check the third digit of the subdevice ID
	 * (0,2,3,5,6: serial only -- 7,8,9: serial + parallel)
	 */
	if ((dev->subsystem_device & 0x00f0) >= 0x70) {
		dev_info(&dev->dev,
			"ignoring Timedia subdevice %04x for parport_serial\n",
			dev->subsystem_device);
		return -ENODEV;
	}

	return 0;
}

static int pci_timedia_init(struct pci_dev *dev)
{
	const unsigned short *ids;
	int i, j;

	for (i = 0; i < ARRAY_SIZE(timedia_data); i++) {
		ids = timedia_data[i].ids;
		for (j = 0; ids[j]; j++)
			if (dev->subsystem_device == ids[j])
				return timedia_data[i].num;
	}
	return 0;
}

/*
 * Timedia/SUNIX uses a mixture of BARs and offsets
 * Ugh, this is ugly as all hell --- TYT
 */
static int
pci_timedia_setup(struct serial_private *priv,
		  const struct pciserial_board *board,
		  struct uart_8250_port *port, int idx)
{
	unsigned int bar = 0, offset = board->first_offset;

	switch (idx) {
	case 0:
		bar = 0;
		break;
	case 1:
		offset = board->uart_offset;
		bar = 0;
		break;
	case 2:
		bar = 1;
		break;
	case 3:
		offset = board->uart_offset;
		/* FALLTHROUGH */
	case 4: /* BAR 2 */
	case 5: /* BAR 3 */
	case 6: /* BAR 4 */
	case 7: /* BAR 5 */
		bar = idx - 2;
	}

	return setup_port(priv, port, bar, offset, board->reg_shift);
}

/*
 * Some Titan cards are also a little weird
 */
static int
titan_400l_800l_setup(struct serial_private *priv,
		      const struct pciserial_board *board,
		      struct uart_8250_port *port, int idx)
{
	unsigned int bar, offset = board->first_offset;

	switch (idx) {
	case 0:
		bar = 1;
		break;
	case 1:
		bar = 2;
		break;
	default:
		bar = 4;
		offset = (idx - 2) * board->uart_offset;
	}

	return setup_port(priv, port, bar, offset, board->reg_shift);
}

static int pci_xircom_init(struct pci_dev *dev)
{
	msleep(100);
	return 0;
}

static int pci_ni8420_init(struct pci_dev *dev)
{
	void __iomem *p;
	unsigned int bar = 0;

	if ((pci_resource_flags(dev, bar) & IORESOURCE_MEM) == 0) {
		moan_device("no memory in bar", dev);
		return 0;
	}

	p = pci_ioremap_bar(dev, bar);
	if (p == NULL)
		return -ENOMEM;

	/* Enable CPU Interrupt */
	writel(readl(p + NI8420_INT_ENABLE_REG) | NI8420_INT_ENABLE_BIT,
	       p + NI8420_INT_ENABLE_REG);

	iounmap(p);
	return 0;
}

#define MITE_IOWBSR1_WSIZE	0xa
#define MITE_IOWBSR1_WIN_OFFSET	0x800
#define MITE_IOWBSR1_WENAB	(1 << 7)
#define MITE_LCIMR1_IO_IE_0	(1 << 24)
#define MITE_LCIMR2_SET_CPU_IE	(1 << 31)
#define MITE_IOWCR1_RAMSEL_MASK	0xfffffffe

static int pci_ni8430_init(struct pci_dev *dev)
{
	void __iomem *p;
	struct pci_bus_region region;
	u32 device_window;
	unsigned int bar = 0;

	if ((pci_resource_flags(dev, bar) & IORESOURCE_MEM) == 0) {
		moan_device("no memory in bar", dev);
		return 0;
	}

	p = pci_ioremap_bar(dev, bar);
	if (p == NULL)
		return -ENOMEM;

	/*
	 * Set device window address and size in BAR0, while acknowledging that
	 * the resource structure may contain a translated address that differs
	 * from the address the device responds to.
	 */
	pcibios_resource_to_bus(dev->bus, &region, &dev->resource[bar]);
	device_window = ((region.start + MITE_IOWBSR1_WIN_OFFSET) & 0xffffff00)
			| MITE_IOWBSR1_WENAB | MITE_IOWBSR1_WSIZE;
	writel(device_window, p + MITE_IOWBSR1);

	/* Set window access to go to RAMSEL IO address space */
	writel((readl(p + MITE_IOWCR1) & MITE_IOWCR1_RAMSEL_MASK),
	       p + MITE_IOWCR1);

	/* Enable IO Bus Interrupt 0 */
	writel(MITE_LCIMR1_IO_IE_0, p + MITE_LCIMR1);

	/* Enable CPU Interrupt */
	writel(MITE_LCIMR2_SET_CPU_IE, p + MITE_LCIMR2);

	iounmap(p);
	return 0;
}

/* UART Port Control Register */
#define NI8430_PORTCON	0x0f
#define NI8430_PORTCON_TXVR_ENABLE	(1 << 3)

static int
pci_ni8430_setup(struct serial_private *priv,
		 const struct pciserial_board *board,
		 struct uart_8250_port *port, int idx)
{
	struct pci_dev *dev = priv->dev;
	void __iomem *p;
	unsigned int bar, offset = board->first_offset;

	if (idx >= board->num_ports)
		return 1;

	bar = FL_GET_BASE(board->flags);
	offset += idx * board->uart_offset;

	p = pci_ioremap_bar(dev, bar);
	if (!p)
		return -ENOMEM;

	/* enable the transceiver */
	writeb(readb(p + offset + NI8430_PORTCON) | NI8430_PORTCON_TXVR_ENABLE,
	       p + offset + NI8430_PORTCON);

	iounmap(p);

	return setup_port(priv, port, bar, offset, board->reg_shift);
}

static int pci_netmos_9900_setup(struct serial_private *priv,
				const struct pciserial_board *board,
				struct uart_8250_port *port, int idx)
{
	unsigned int bar;

	if ((priv->dev->device != PCI_DEVICE_ID_NETMOS_9865) &&
	    (priv->dev->subsystem_device & 0xff00) == 0x3000) {
		/* netmos apparently orders BARs by datasheet layout, so serial
		 * ports get BARs 0 and 3 (or 1 and 4 for memmapped)
		 */
		bar = 3 * idx;

		return setup_port(priv, port, bar, 0, board->reg_shift);
	} else {
		return pci_default_setup(priv, board, port, idx);
	}
}

/* the 99xx series comes with a range of device IDs and a variety
 * of capabilities:
 *
 * 9900 has varying capabilities and can cascade to sub-controllers
 *   (cascading should be purely internal)
 * 9904 is hardwired with 4 serial ports
 * 9912 and 9922 are hardwired with 2 serial ports
 */
static int pci_netmos_9900_numports(struct pci_dev *dev)
{
	unsigned int c = dev->class;
	unsigned int pi;
	unsigned short sub_serports;

	pi = c & 0xff;

	if (pi == 2)
		return 1;

	if ((pi == 0) && (dev->device == PCI_DEVICE_ID_NETMOS_9900)) {
		/* two possibilities: 0x30ps encodes number of parallel and
		 * serial ports, or 0x1000 indicates *something*. This is not
		 * immediately obvious, since the 2s1p+4s configuration seems
		 * to offer all functionality on functions 0..2, while still
		 * advertising the same function 3 as the 4s+2s1p config.
		 */
		sub_serports = dev->subsystem_device & 0xf;
		if (sub_serports > 0)
			return sub_serports;

		dev_err(&dev->dev,
			"NetMos/Mostech serial driver ignoring port on ambiguous config.\n");
		return 0;
	}

	moan_device("unknown NetMos/Mostech program interface", dev);
	return 0;
}

static int pci_netmos_init(struct pci_dev *dev)
{
	/* subdevice 0x00PS means <P> parallel, <S> serial */
	unsigned int num_serial = dev->subsystem_device & 0xf;

	if ((dev->device == PCI_DEVICE_ID_NETMOS_9901) ||
		(dev->device == PCI_DEVICE_ID_NETMOS_9865))
		return 0;

	if (dev->subsystem_vendor == PCI_VENDOR_ID_IBM &&
			dev->subsystem_device == 0x0299)
		return 0;

	switch (dev->device) { /* FALLTHROUGH on all */
	case PCI_DEVICE_ID_NETMOS_9904:
	case PCI_DEVICE_ID_NETMOS_9912:
	case PCI_DEVICE_ID_NETMOS_9922:
	case PCI_DEVICE_ID_NETMOS_9900:
		num_serial = pci_netmos_9900_numports(dev);
		break;

	default:
		break;
	}

	if (num_serial == 0) {
		moan_device("unknown NetMos/Mostech device", dev);
		return -ENODEV;
	}

	return num_serial;
}

/*
 * These chips are available with optionally one parallel port and up to
 * two serial ports. Unfortunately they all have the same product id.
 *
 * Basic configuration is done over a region of 32 I/O ports. The base
 * ioport is called INTA or INTC, depending on docs/other drivers.
 *
 * The region of the 32 I/O ports is configured in POSIO0R...
 */

/* registers */
#define ITE_887x_MISCR		0x9c
#define ITE_887x_INTCBAR	0x78
#define ITE_887x_UARTBAR	0x7c
#define ITE_887x_PS0BAR		0x10
#define ITE_887x_POSIO0		0x60

/* I/O space size */
#define ITE_887x_IOSIZE		32
/* I/O space size (bits 26-24; 8 bytes = 011b) */
#define ITE_887x_POSIO_IOSIZE_8		(3 << 24)
/* I/O space size (bits 26-24; 32 bytes = 101b) */
#define ITE_887x_POSIO_IOSIZE_32	(5 << 24)
/* Decoding speed (1 = slow, 2 = medium, 3 = fast) */
#define ITE_887x_POSIO_SPEED		(3 << 29)
/* enable IO_Space bit */
#define ITE_887x_POSIO_ENABLE		(1 << 31)

static int pci_ite887x_init(struct pci_dev *dev)
{
	/* inta_addr are the configuration addresses of the ITE */
	static const short inta_addr[] = { 0x2a0, 0x2c0, 0x220, 0x240, 0x1e0,
							0x200, 0x280, 0 };
	int ret, i, type;
	struct resource *iobase = NULL;
	u32 miscr, uartbar, ioport;

	/* search for the base-ioport */
	i = 0;
	while (inta_addr[i] && iobase == NULL) {
		iobase = request_region(inta_addr[i], ITE_887x_IOSIZE,
								"ite887x");
		if (iobase != NULL) {
			/* write POSIO0R - speed | size | ioport */
			pci_write_config_dword(dev, ITE_887x_POSIO0,
				ITE_887x_POSIO_ENABLE | ITE_887x_POSIO_SPEED |
				ITE_887x_POSIO_IOSIZE_32 | inta_addr[i]);
			/* write INTCBAR - ioport */
			pci_write_config_dword(dev, ITE_887x_INTCBAR,
								inta_addr[i]);
			ret = inb(inta_addr[i]);
			if (ret != 0xff) {
				/* ioport connected */
				break;
			}
			release_region(iobase->start, ITE_887x_IOSIZE);
			iobase = NULL;
		}
		i++;
	}

	if (!inta_addr[i]) {
		dev_err(&dev->dev, "ite887x: could not find iobase\n");
		return -ENODEV;
	}

	/* start of undocumented type checking (see parport_pc.c) */
	type = inb(iobase->start + 0x18) & 0x0f;

	switch (type) {
	case 0x2:	/* ITE8871 (1P) */
	case 0xa:	/* ITE8875 (1P) */
		ret = 0;
		break;
	case 0xe:	/* ITE8872 (2S1P) */
		ret = 2;
		break;
	case 0x6:	/* ITE8873 (1S) */
		ret = 1;
		break;
	case 0x8:	/* ITE8874 (2S) */
		ret = 2;
		break;
	default:
		moan_device("Unknown ITE887x", dev);
		ret = -ENODEV;
	}

	/* configure all serial ports */
	for (i = 0; i < ret; i++) {
		/* read the I/O port from the device */
		pci_read_config_dword(dev, ITE_887x_PS0BAR + (0x4 * (i + 1)),
								&ioport);
		ioport &= 0x0000FF00;	/* the actual base address */
		pci_write_config_dword(dev, ITE_887x_POSIO0 + (0x4 * (i + 1)),
			ITE_887x_POSIO_ENABLE | ITE_887x_POSIO_SPEED |
			ITE_887x_POSIO_IOSIZE_8 | ioport);

		/* write the ioport to the UARTBAR */
		pci_read_config_dword(dev, ITE_887x_UARTBAR, &uartbar);
		uartbar &= ~(0xffff << (16 * i));	/* clear half the reg */
		uartbar |= (ioport << (16 * i));	/* set the ioport */
		pci_write_config_dword(dev, ITE_887x_UARTBAR, uartbar);

		/* get current config */
		pci_read_config_dword(dev, ITE_887x_MISCR, &miscr);
		/* disable interrupts (UARTx_Routing[3:0]) */
		miscr &= ~(0xf << (12 - 4 * i));
		/* activate the UART (UARTx_En) */
		miscr |= 1 << (23 - i);
		/* write new config with activated UART */
		pci_write_config_dword(dev, ITE_887x_MISCR, miscr);
	}

	if (ret <= 0) {
		/* the device has no UARTs if we get here */
		release_region(iobase->start, ITE_887x_IOSIZE);
	}

	return ret;
}

static void pci_ite887x_exit(struct pci_dev *dev)
{
	u32 ioport;
	/* the ioport is bit 0-15 in POSIO0R */
	pci_read_config_dword(dev, ITE_887x_POSIO0, &ioport);
	ioport &= 0xffff;
	release_region(ioport, ITE_887x_IOSIZE);
}

/*
 * EndRun Technologies.
 * Determine the number of ports available on the device.
 */
#define PCI_VENDOR_ID_ENDRUN			0x7401
#define PCI_DEVICE_ID_ENDRUN_1588	0xe100

static int pci_endrun_init(struct pci_dev *dev)
{
	u8 __iomem *p;
	unsigned long deviceID;
	unsigned int  number_uarts = 0;

	/* EndRun device is all 0xexxx */
	if (dev->vendor == PCI_VENDOR_ID_ENDRUN &&
		(dev->device & 0xf000) != 0xe000)
		return 0;

	p = pci_iomap(dev, 0, 5);
	if (p == NULL)
		return -ENOMEM;

	deviceID = ioread32(p);
	/* EndRun device */
	if (deviceID == 0x07000200) {
		number_uarts = ioread8(p + 4);
		dev_dbg(&dev->dev,
			"%d ports detected on EndRun PCI Express device\n",
			number_uarts);
	}
	pci_iounmap(dev, p);
	return number_uarts;
}

/*
 * Oxford Semiconductor Inc.
 * Check that device is part of the Tornado range of devices, then determine
 * the number of ports available on the device.
 */
static int pci_oxsemi_tornado_init(struct pci_dev *dev)
{
	u8 __iomem *p;
	unsigned long deviceID;
	unsigned int  number_uarts = 0;

	/* OxSemi Tornado devices are all 0xCxxx */
	if (dev->vendor == PCI_VENDOR_ID_OXSEMI &&
	    (dev->device & 0xF000) != 0xC000)
		return 0;

	p = pci_iomap(dev, 0, 5);
	if (p == NULL)
		return -ENOMEM;

	deviceID = ioread32(p);
	/* Tornado device */
	if (deviceID == 0x07000200) {
		number_uarts = ioread8(p + 4);
		dev_dbg(&dev->dev,
			"%d ports detected on Oxford PCI Express device\n",
			number_uarts);
	}
	pci_iounmap(dev, p);
	return number_uarts;
}

static int pci_asix_setup(struct serial_private *priv,
		  const struct pciserial_board *board,
		  struct uart_8250_port *port, int idx)
{
	port->bugs |= UART_BUG_PARITY;
	return pci_default_setup(priv, board, port, idx);
}

/* Quatech devices have their own extra interface features */

struct quatech_feature {
	u16 devid;
	bool amcc;
};

#define QPCR_TEST_FOR1		0x3F
#define QPCR_TEST_GET1		0x00
#define QPCR_TEST_FOR2		0x40
#define QPCR_TEST_GET2		0x40
#define QPCR_TEST_FOR3		0x80
#define QPCR_TEST_GET3		0x40
#define QPCR_TEST_FOR4		0xC0
#define QPCR_TEST_GET4		0x80

#define QOPR_CLOCK_X1		0x0000
#define QOPR_CLOCK_X2		0x0001
#define QOPR_CLOCK_X4		0x0002
#define QOPR_CLOCK_X8		0x0003
#define QOPR_CLOCK_RATE_MASK	0x0003


static struct quatech_feature quatech_cards[] = {
	{ PCI_DEVICE_ID_QUATECH_QSC100,   1 },
	{ PCI_DEVICE_ID_QUATECH_DSC100,   1 },
	{ PCI_DEVICE_ID_QUATECH_DSC100E,  0 },
	{ PCI_DEVICE_ID_QUATECH_DSC200,   1 },
	{ PCI_DEVICE_ID_QUATECH_DSC200E,  0 },
	{ PCI_DEVICE_ID_QUATECH_ESC100D,  1 },
	{ PCI_DEVICE_ID_QUATECH_ESC100M,  1 },
	{ PCI_DEVICE_ID_QUATECH_QSCP100,  1 },
	{ PCI_DEVICE_ID_QUATECH_DSCP100,  1 },
	{ PCI_DEVICE_ID_QUATECH_QSCP200,  1 },
	{ PCI_DEVICE_ID_QUATECH_DSCP200,  1 },
	{ PCI_DEVICE_ID_QUATECH_ESCLP100, 0 },
	{ PCI_DEVICE_ID_QUATECH_QSCLP100, 0 },
	{ PCI_DEVICE_ID_QUATECH_DSCLP100, 0 },
	{ PCI_DEVICE_ID_QUATECH_SSCLP100, 0 },
	{ PCI_DEVICE_ID_QUATECH_QSCLP200, 0 },
	{ PCI_DEVICE_ID_QUATECH_DSCLP200, 0 },
	{ PCI_DEVICE_ID_QUATECH_SSCLP200, 0 },
	{ PCI_DEVICE_ID_QUATECH_SPPXP_100, 0 },
	{ 0, }
};

static int pci_quatech_amcc(u16 devid)
{
	struct quatech_feature *qf = &quatech_cards[0];
	while (qf->devid) {
		if (qf->devid == devid)
			return qf->amcc;
		qf++;
	}
	pr_err("quatech: unknown port type '0x%04X'.\n", devid);
	return 0;
};

static int pci_quatech_rqopr(struct uart_8250_port *port)
{
	unsigned long base = port->port.iobase;
	u8 LCR, val;

	LCR = inb(base + UART_LCR);
	outb(0xBF, base + UART_LCR);
	val = inb(base + UART_SCR);
	outb(LCR, base + UART_LCR);
	return val;
}

static void pci_quatech_wqopr(struct uart_8250_port *port, u8 qopr)
{
	unsigned long base = port->port.iobase;
	u8 LCR;

	LCR = inb(base + UART_LCR);
	outb(0xBF, base + UART_LCR);
	inb(base + UART_SCR);
	outb(qopr, base + UART_SCR);
	outb(LCR, base + UART_LCR);
}

static int pci_quatech_rqmcr(struct uart_8250_port *port)
{
	unsigned long base = port->port.iobase;
	u8 LCR, val, qmcr;

	LCR = inb(base + UART_LCR);
	outb(0xBF, base + UART_LCR);
	val = inb(base + UART_SCR);
	outb(val | 0x10, base + UART_SCR);
	qmcr = inb(base + UART_MCR);
	outb(val, base + UART_SCR);
	outb(LCR, base + UART_LCR);

	return qmcr;
}

static void pci_quatech_wqmcr(struct uart_8250_port *port, u8 qmcr)
{
	unsigned long base = port->port.iobase;
	u8 LCR, val;

	LCR = inb(base + UART_LCR);
	outb(0xBF, base + UART_LCR);
	val = inb(base + UART_SCR);
	outb(val | 0x10, base + UART_SCR);
	outb(qmcr, base + UART_MCR);
	outb(val, base + UART_SCR);
	outb(LCR, base + UART_LCR);
}

static int pci_quatech_has_qmcr(struct uart_8250_port *port)
{
	unsigned long base = port->port.iobase;
	u8 LCR, val;

	LCR = inb(base + UART_LCR);
	outb(0xBF, base + UART_LCR);
	val = inb(base + UART_SCR);
	if (val & 0x20) {
		outb(0x80, UART_LCR);
		if (!(inb(UART_SCR) & 0x20)) {
			outb(LCR, base + UART_LCR);
			return 1;
		}
	}
	return 0;
}

static int pci_quatech_test(struct uart_8250_port *port)
{
	u8 reg, qopr;

	qopr = pci_quatech_rqopr(port);
	pci_quatech_wqopr(port, qopr & QPCR_TEST_FOR1);
	reg = pci_quatech_rqopr(port) & 0xC0;
	if (reg != QPCR_TEST_GET1)
		return -EINVAL;
	pci_quatech_wqopr(port, (qopr & QPCR_TEST_FOR1)|QPCR_TEST_FOR2);
	reg = pci_quatech_rqopr(port) & 0xC0;
	if (reg != QPCR_TEST_GET2)
		return -EINVAL;
	pci_quatech_wqopr(port, (qopr & QPCR_TEST_FOR1)|QPCR_TEST_FOR3);
	reg = pci_quatech_rqopr(port) & 0xC0;
	if (reg != QPCR_TEST_GET3)
		return -EINVAL;
	pci_quatech_wqopr(port, (qopr & QPCR_TEST_FOR1)|QPCR_TEST_FOR4);
	reg = pci_quatech_rqopr(port) & 0xC0;
	if (reg != QPCR_TEST_GET4)
		return -EINVAL;

	pci_quatech_wqopr(port, qopr);
	return 0;
}

static int pci_quatech_clock(struct uart_8250_port *port)
{
	u8 qopr, reg, set;
	unsigned long clock;

	if (pci_quatech_test(port) < 0)
		return 1843200;

	qopr = pci_quatech_rqopr(port);

	pci_quatech_wqopr(port, qopr & ~QOPR_CLOCK_X8);
	reg = pci_quatech_rqopr(port);
	if (reg & QOPR_CLOCK_X8) {
		clock = 1843200;
		goto out;
	}
	pci_quatech_wqopr(port, qopr | QOPR_CLOCK_X8);
	reg = pci_quatech_rqopr(port);
	if (!(reg & QOPR_CLOCK_X8)) {
		clock = 1843200;
		goto out;
	}
	reg &= QOPR_CLOCK_X8;
	if (reg == QOPR_CLOCK_X2) {
		clock =  3685400;
		set = QOPR_CLOCK_X2;
	} else if (reg == QOPR_CLOCK_X4) {
		clock = 7372800;
		set = QOPR_CLOCK_X4;
	} else if (reg == QOPR_CLOCK_X8) {
		clock = 14745600;
		set = QOPR_CLOCK_X8;
	} else {
		clock = 1843200;
		set = QOPR_CLOCK_X1;
	}
	qopr &= ~QOPR_CLOCK_RATE_MASK;
	qopr |= set;

out:
	pci_quatech_wqopr(port, qopr);
	return clock;
}

static int pci_quatech_rs422(struct uart_8250_port *port)
{
	u8 qmcr;
	int rs422 = 0;

	if (!pci_quatech_has_qmcr(port))
		return 0;
	qmcr = pci_quatech_rqmcr(port);
	pci_quatech_wqmcr(port, 0xFF);
	if (pci_quatech_rqmcr(port))
		rs422 = 1;
	pci_quatech_wqmcr(port, qmcr);
	return rs422;
}

static int pci_quatech_init(struct pci_dev *dev)
{
	if (pci_quatech_amcc(dev->device)) {
		unsigned long base = pci_resource_start(dev, 0);
		if (base) {
			u32 tmp;

			outl(inl(base + 0x38) | 0x00002000, base + 0x38);
			tmp = inl(base + 0x3c);
			outl(tmp | 0x01000000, base + 0x3c);
			outl(tmp &= ~0x01000000, base + 0x3c);
		}
	}
	return 0;
}

static int pci_quatech_setup(struct serial_private *priv,
		  const struct pciserial_board *board,
		  struct uart_8250_port *port, int idx)
{
	/* Needed by pci_quatech calls below */
	port->port.iobase = pci_resource_start(priv->dev, FL_GET_BASE(board->flags));
	/* Set up the clocking */
	port->port.uartclk = pci_quatech_clock(port);
	/* For now just warn about RS422 */
	if (pci_quatech_rs422(port))
		pr_warn("quatech: software control of RS422 features not currently supported.\n");
	return pci_default_setup(priv, board, port, idx);
}

static void pci_quatech_exit(struct pci_dev *dev)
{
}

static int pci_default_setup(struct serial_private *priv,
		  const struct pciserial_board *board,
		  struct uart_8250_port *port, int idx)
{
	unsigned int bar, offset = board->first_offset, maxnr;

	bar = FL_GET_BASE(board->flags);
	if (board->flags & FL_BASE_BARS)
		bar += idx;
	else
		offset += idx * board->uart_offset;

	maxnr = (pci_resource_len(priv->dev, bar) - board->first_offset) >>
		(board->reg_shift + 3);

	if (board->flags & FL_REGION_SZ_CAP && idx >= maxnr)
		return 1;

	return setup_port(priv, port, bar, offset, board->reg_shift);
}
static void
pericom_do_set_divisor(struct uart_port *port, unsigned int baud,
			       unsigned int quot, unsigned int quot_frac)
{
	int scr;
	int lcr;
	int actual_baud;
	int tolerance;

	for (scr = 5 ; scr <= 15 ; scr++) {
		actual_baud = 921600 * 16 / scr;
		tolerance = actual_baud / 50;

		if ((baud < actual_baud + tolerance) &&
			(baud > actual_baud - tolerance)) {

			lcr = serial_port_in(port, UART_LCR);
			serial_port_out(port, UART_LCR, lcr | 0x80);

			serial_port_out(port, UART_DLL, 1);
			serial_port_out(port, UART_DLM, 0);
			serial_port_out(port, 2, 16 - scr);
			serial_port_out(port, UART_LCR, lcr);
			return;
		} else if (baud > actual_baud) {
			break;
		}
	}
	serial8250_do_set_divisor(port, baud, quot, quot_frac);
}
static int pci_pericom_setup(struct serial_private *priv,
		  const struct pciserial_board *board,
		  struct uart_8250_port *port, int idx)
{
	unsigned int bar, offset = board->first_offset, maxnr;

	bar = FL_GET_BASE(board->flags);
	if (board->flags & FL_BASE_BARS)
		bar += idx;
	else
		offset += idx * board->uart_offset;


	maxnr = (pci_resource_len(priv->dev, bar) - board->first_offset) >>
		(board->reg_shift + 3);

	if (board->flags & FL_REGION_SZ_CAP && idx >= maxnr)
		return 1;

	port->port.set_divisor = pericom_do_set_divisor;

	return setup_port(priv, port, bar, offset, board->reg_shift);
}

static int pci_pericom_setup_four_at_eight(struct serial_private *priv,
		  const struct pciserial_board *board,
		  struct uart_8250_port *port, int idx)
{
	unsigned int bar, offset = board->first_offset, maxnr;

	bar = FL_GET_BASE(board->flags);
	if (board->flags & FL_BASE_BARS)
		bar += idx;
	else
		offset += idx * board->uart_offset;

	if (idx==3)
		offset = 0x38;

	maxnr = (pci_resource_len(priv->dev, bar) - board->first_offset) >>
		(board->reg_shift + 3);

	if (board->flags & FL_REGION_SZ_CAP && idx >= maxnr)
		return 1;

	port->port.set_divisor = pericom_do_set_divisor;

	return setup_port(priv, port, bar, offset, board->reg_shift);
}

static int
ce4100_serial_setup(struct serial_private *priv,
		  const struct pciserial_board *board,
		  struct uart_8250_port *port, int idx)
{
	int ret;

	ret = setup_port(priv, port, idx, 0, board->reg_shift);
	port->port.iotype = UPIO_MEM32;
	port->port.type = PORT_XSCALE;
	port->port.flags = (port->port.flags | UPF_FIXED_PORT | UPF_FIXED_TYPE);
	port->port.regshift = 2;

	return ret;
}

static int
pci_omegapci_setup(struct serial_private *priv,
		      const struct pciserial_board *board,
		      struct uart_8250_port *port, int idx)
{
	return setup_port(priv, port, 2, idx * 8, 0);
}

static int
pci_brcm_trumanage_setup(struct serial_private *priv,
			 const struct pciserial_board *board,
			 struct uart_8250_port *port, int idx)
{
	int ret = pci_default_setup(priv, board, port, idx);

	port->port.type = PORT_BRCM_TRUMANAGE;
	port->port.flags = (port->port.flags | UPF_FIXED_PORT | UPF_FIXED_TYPE);
	return ret;
}

/* RTS will control by MCR if this bit is 0 */
#define FINTEK_RTS_CONTROL_BY_HW	BIT(4)
/* only worked with FINTEK_RTS_CONTROL_BY_HW on */
#define FINTEK_RTS_INVERT		BIT(5)

/* We should do proper H/W transceiver setting before change to RS485 mode */
static int pci_fintek_rs485_config(struct uart_port *port,
			       struct serial_rs485 *rs485)
{
	struct pci_dev *pci_dev = to_pci_dev(port->dev);
	u8 setting;
	u8 *index = (u8 *) port->private_data;

	pci_read_config_byte(pci_dev, 0x40 + 8 * *index + 7, &setting);

	if (!rs485)
		rs485 = &port->rs485;
	else if (rs485->flags & SER_RS485_ENABLED)
		memset(rs485->padding, 0, sizeof(rs485->padding));
	else
		memset(rs485, 0, sizeof(*rs485));

	/* F81504/508/512 not support RTS delay before or after send */
	rs485->flags &= SER_RS485_ENABLED | SER_RS485_RTS_ON_SEND;

	if (rs485->flags & SER_RS485_ENABLED) {
		/* Enable RTS H/W control mode */
		setting |= FINTEK_RTS_CONTROL_BY_HW;

		if (rs485->flags & SER_RS485_RTS_ON_SEND) {
			/* RTS driving high on TX */
			setting &= ~FINTEK_RTS_INVERT;
		} else {
			/* RTS driving low on TX */
			setting |= FINTEK_RTS_INVERT;
		}

		rs485->delay_rts_after_send = 0;
		rs485->delay_rts_before_send = 0;
	} else {
		/* Disable RTS H/W control mode */
		setting &= ~(FINTEK_RTS_CONTROL_BY_HW | FINTEK_RTS_INVERT);
	}

	pci_write_config_byte(pci_dev, 0x40 + 8 * *index + 7, setting);

	if (rs485 != &port->rs485)
		port->rs485 = *rs485;

	return 0;
}

static int pci_fintek_setup(struct serial_private *priv,
			    const struct pciserial_board *board,
			    struct uart_8250_port *port, int idx)
{
	struct pci_dev *pdev = priv->dev;
	u8 *data;
	u8 config_base;
	u16 iobase;

	config_base = 0x40 + 0x08 * idx;

	/* Get the io address from configuration space */
	pci_read_config_word(pdev, config_base + 4, &iobase);

	dev_dbg(&pdev->dev, "%s: idx=%d iobase=0x%x", __func__, idx, iobase);

	port->port.iotype = UPIO_PORT;
	port->port.iobase = iobase;
	port->port.rs485_config = pci_fintek_rs485_config;

	data = devm_kzalloc(&pdev->dev, sizeof(u8), GFP_KERNEL);
	if (!data)
		return -ENOMEM;

	/* preserve index in PCI configuration space */
	*data = idx;
	port->port.private_data = data;

	return 0;
}

static int pci_fintek_init(struct pci_dev *dev)
{
	unsigned long iobase;
	u32 max_port, i;
	resource_size_t bar_data[3];
	u8 config_base;
	struct serial_private *priv = pci_get_drvdata(dev);
	struct uart_8250_port *port;

	if (!(pci_resource_flags(dev, 5) & IORESOURCE_IO) ||
			!(pci_resource_flags(dev, 4) & IORESOURCE_IO) ||
			!(pci_resource_flags(dev, 3) & IORESOURCE_IO))
		return -ENODEV;

	switch (dev->device) {
	case 0x1104: /* 4 ports */
	case 0x1108: /* 8 ports */
		max_port = dev->device & 0xff;
		break;
	case 0x1112: /* 12 ports */
		max_port = 12;
		break;
	default:
		return -EINVAL;
	}

	/* Get the io address dispatch from the BIOS */
	bar_data[0] = pci_resource_start(dev, 5);
	bar_data[1] = pci_resource_start(dev, 4);
	bar_data[2] = pci_resource_start(dev, 3);

	for (i = 0; i < max_port; ++i) {
		/* UART0 configuration offset start from 0x40 */
		config_base = 0x40 + 0x08 * i;

		/* Calculate Real IO Port */
		iobase = (bar_data[i / 4] & 0xffffffe0) + (i % 4) * 8;

		/* Enable UART I/O port */
		pci_write_config_byte(dev, config_base + 0x00, 0x01);

		/* Select 128-byte FIFO and 8x FIFO threshold */
		pci_write_config_byte(dev, config_base + 0x01, 0x33);

		/* LSB UART */
		pci_write_config_byte(dev, config_base + 0x04,
				(u8)(iobase & 0xff));

		/* MSB UART */
		pci_write_config_byte(dev, config_base + 0x05,
				(u8)((iobase & 0xff00) >> 8));

		pci_write_config_byte(dev, config_base + 0x06, dev->irq);

		if (priv) {
			/* re-apply RS232/485 mode when
			 * pciserial_resume_ports()
			 */
			port = serial8250_get_port(priv->line[i]);
			pci_fintek_rs485_config(&port->port, NULL);
		} else {
			/* First init without port data
			 * force init to RS232 Mode
			 */
			pci_write_config_byte(dev, config_base + 0x07, 0x01);
		}
	}

	return max_port;
}

static void f815xxa_mem_serial_out(struct uart_port *p, int offset, int value)
{
	struct f815xxa_data *data = p->private_data;
	unsigned long flags;

	spin_lock_irqsave(&data->lock, flags);
	writeb(value, p->membase + offset);
	readb(p->membase + UART_SCR); /* Dummy read for flush pcie tx queue */
	spin_unlock_irqrestore(&data->lock, flags);
}

static int pci_fintek_f815xxa_setup(struct serial_private *priv,
			    const struct pciserial_board *board,
			    struct uart_8250_port *port, int idx)
{
	struct pci_dev *pdev = priv->dev;
	struct f815xxa_data *data;

	data = devm_kzalloc(&pdev->dev, sizeof(*data), GFP_KERNEL);
	if (!data)
		return -ENOMEM;

	data->idx = idx;
	spin_lock_init(&data->lock);

	port->port.private_data = data;
	port->port.iotype = UPIO_MEM;
	port->port.flags |= UPF_IOREMAP;
	port->port.mapbase = pci_resource_start(pdev, 0) + 8 * idx;
	port->port.serial_out = f815xxa_mem_serial_out;

	return 0;
}

static int pci_fintek_f815xxa_init(struct pci_dev *dev)
{
	u32 max_port, i;
	int config_base;

	if (!(pci_resource_flags(dev, 0) & IORESOURCE_MEM))
		return -ENODEV;

	switch (dev->device) {
	case 0x1204: /* 4 ports */
	case 0x1208: /* 8 ports */
		max_port = dev->device & 0xff;
		break;
	case 0x1212: /* 12 ports */
		max_port = 12;
		break;
	default:
		return -EINVAL;
	}

	/* Set to mmio decode */
	pci_write_config_byte(dev, 0x209, 0x40);

	for (i = 0; i < max_port; ++i) {
		/* UART0 configuration offset start from 0x2A0 */
		config_base = 0x2A0 + 0x08 * i;

		/* Select 128-byte FIFO and 8x FIFO threshold */
		pci_write_config_byte(dev, config_base + 0x01, 0x33);

		/* Enable UART I/O port */
		pci_write_config_byte(dev, config_base + 0, 0x01);
	}

	return max_port;
}

static int skip_tx_en_setup(struct serial_private *priv,
			const struct pciserial_board *board,
			struct uart_8250_port *port, int idx)
{
	port->port.quirks |= UPQ_NO_TXEN_TEST;
	dev_dbg(&priv->dev->dev,
		"serial8250: skipping TxEn test for device [%04x:%04x] subsystem [%04x:%04x]\n",
		priv->dev->vendor, priv->dev->device,
		priv->dev->subsystem_vendor, priv->dev->subsystem_device);

	return pci_default_setup(priv, board, port, idx);
}

static void kt_handle_break(struct uart_port *p)
{
	struct uart_8250_port *up = up_to_u8250p(p);
	/*
	 * On receipt of a BI, serial device in Intel ME (Intel
	 * management engine) needs to have its fifos cleared for sane
	 * SOL (Serial Over Lan) output.
	 */
	serial8250_clear_and_reinit_fifos(up);
}

static unsigned int kt_serial_in(struct uart_port *p, int offset)
{
	struct uart_8250_port *up = up_to_u8250p(p);
	unsigned int val;

	/*
	 * When the Intel ME (management engine) gets reset its serial
	 * port registers could return 0 momentarily.  Functions like
	 * serial8250_console_write, read and save the IER, perform
	 * some operation and then restore it.  In order to avoid
	 * setting IER register inadvertently to 0, if the value read
	 * is 0, double check with ier value in uart_8250_port and use
	 * that instead.  up->ier should be the same value as what is
	 * currently configured.
	 */
	val = inb(p->iobase + offset);
	if (offset == UART_IER) {
		if (val == 0)
			val = up->ier;
	}
	return val;
}

static int kt_serial_setup(struct serial_private *priv,
			   const struct pciserial_board *board,
			   struct uart_8250_port *port, int idx)
{
	port->port.flags |= UPF_BUG_THRE;
	port->port.serial_in = kt_serial_in;
	port->port.handle_break = kt_handle_break;
	return skip_tx_en_setup(priv, board, port, idx);
}

static int pci_eg20t_init(struct pci_dev *dev)
{
#if defined(CONFIG_SERIAL_PCH_UART) || defined(CONFIG_SERIAL_PCH_UART_MODULE)
	return -ENODEV;
#else
	return 0;
#endif
}

static int
pci_wch_ch353_setup(struct serial_private *priv,
		    const struct pciserial_board *board,
		    struct uart_8250_port *port, int idx)
{
	port->port.flags |= UPF_FIXED_TYPE;
	port->port.type = PORT_16550A;
	return pci_default_setup(priv, board, port, idx);
}

static int
pci_wch_ch355_setup(struct serial_private *priv,
		const struct pciserial_board *board,
		struct uart_8250_port *port, int idx)
{
	port->port.flags |= UPF_FIXED_TYPE;
	port->port.type = PORT_16550A;
	return pci_default_setup(priv, board, port, idx);
}

static int
pci_wch_ch38x_setup(struct serial_private *priv,
		    const struct pciserial_board *board,
		    struct uart_8250_port *port, int idx)
{
	port->port.flags |= UPF_FIXED_TYPE;
	port->port.type = PORT_16850;
	return pci_default_setup(priv, board, port, idx);
}

static int
pci_sunix_setup(struct serial_private *priv,
		const struct pciserial_board *board,
		struct uart_8250_port *port, int idx)
{
	int bar;
	int offset;

	port->port.flags |= UPF_FIXED_TYPE;
	port->port.type = PORT_SUNIX;

	if (idx < 4) {
		bar = 0;
		offset = idx * board->uart_offset;
	} else {
		bar = 1;
		idx -= 4;
		idx = div_s64_rem(idx, 4, &offset);
		offset = idx * 64 + offset * board->uart_offset;
	}

	return setup_port(priv, port, bar, offset, 0);
}

static int
pci_moxa_setup(struct serial_private *priv,
		const struct pciserial_board *board,
		struct uart_8250_port *port, int idx)
{
	unsigned int bar = FL_GET_BASE(board->flags);
	int offset;

	if (board->num_ports == 4 && idx == 3)
		offset = 7 * board->uart_offset;
	else
		offset = idx * board->uart_offset;

	return setup_port(priv, port, bar, offset, 0);
}

#define PCI_VENDOR_ID_SBSMODULARIO	0x124B
#define PCI_SUBVENDOR_ID_SBSMODULARIO	0x124B
#define PCI_DEVICE_ID_OCTPRO		0x0001
#define PCI_SUBDEVICE_ID_OCTPRO232	0x0108
#define PCI_SUBDEVICE_ID_OCTPRO422	0x0208
#define PCI_SUBDEVICE_ID_POCTAL232	0x0308
#define PCI_SUBDEVICE_ID_POCTAL422	0x0408
#define PCI_SUBDEVICE_ID_SIIG_DUAL_00	0x2500
#define PCI_SUBDEVICE_ID_SIIG_DUAL_30	0x2530
#define PCI_VENDOR_ID_ADVANTECH		0x13fe
#define PCI_DEVICE_ID_INTEL_CE4100_UART 0x2e66
#define PCI_DEVICE_ID_ADVANTECH_PCI3620	0x3620
#define PCI_DEVICE_ID_ADVANTECH_PCI3618	0x3618
#define PCI_DEVICE_ID_ADVANTECH_PCIf618	0xf618
#define PCI_DEVICE_ID_TITAN_200I	0x8028
#define PCI_DEVICE_ID_TITAN_400I	0x8048
#define PCI_DEVICE_ID_TITAN_800I	0x8088
#define PCI_DEVICE_ID_TITAN_800EH	0xA007
#define PCI_DEVICE_ID_TITAN_800EHB	0xA008
#define PCI_DEVICE_ID_TITAN_400EH	0xA009
#define PCI_DEVICE_ID_TITAN_100E	0xA010
#define PCI_DEVICE_ID_TITAN_200E	0xA012
#define PCI_DEVICE_ID_TITAN_400E	0xA013
#define PCI_DEVICE_ID_TITAN_800E	0xA014
#define PCI_DEVICE_ID_TITAN_200EI	0xA016
#define PCI_DEVICE_ID_TITAN_200EISI	0xA017
#define PCI_DEVICE_ID_TITAN_200V3	0xA306
#define PCI_DEVICE_ID_TITAN_400V3	0xA310
#define PCI_DEVICE_ID_TITAN_410V3	0xA312
#define PCI_DEVICE_ID_TITAN_800V3	0xA314
#define PCI_DEVICE_ID_TITAN_800V3B	0xA315
#define PCI_DEVICE_ID_OXSEMI_16PCI958	0x9538
#define PCIE_DEVICE_ID_NEO_2_OX_IBM	0x00F6
#define PCI_DEVICE_ID_PLX_CRONYX_OMEGA	0xc001
#define PCI_DEVICE_ID_INTEL_PATSBURG_KT 0x1d3d
#define PCI_VENDOR_ID_WCH		0x4348
#define PCI_DEVICE_ID_WCH_CH352_2S	0x3253
#define PCI_DEVICE_ID_WCH_CH353_4S	0x3453
#define PCI_DEVICE_ID_WCH_CH353_2S1PF	0x5046
#define PCI_DEVICE_ID_WCH_CH353_1S1P	0x5053
#define PCI_DEVICE_ID_WCH_CH353_2S1P	0x7053
#define PCI_DEVICE_ID_WCH_CH355_4S	0x7173
#define PCI_VENDOR_ID_AGESTAR		0x5372
#define PCI_DEVICE_ID_AGESTAR_9375	0x6872
#define PCI_VENDOR_ID_ASIX		0x9710
#define PCI_DEVICE_ID_BROADCOM_TRUMANAGE 0x160a
#define PCI_DEVICE_ID_AMCC_ADDIDATA_APCI7800 0x818e

#define PCIE_VENDOR_ID_WCH		0x1c00
#define PCIE_DEVICE_ID_WCH_CH382_2S1P	0x3250
#define PCIE_DEVICE_ID_WCH_CH384_4S	0x3470
#define PCIE_DEVICE_ID_WCH_CH382_2S	0x3253

#define PCI_VENDOR_ID_PERICOM			0x12D8
#define PCI_DEVICE_ID_PERICOM_PI7C9X7951	0x7951
#define PCI_DEVICE_ID_PERICOM_PI7C9X7952	0x7952
#define PCI_DEVICE_ID_PERICOM_PI7C9X7954	0x7954
#define PCI_DEVICE_ID_PERICOM_PI7C9X7958	0x7958

#define PCI_VENDOR_ID_ACCESIO			0x494f
#define PCI_DEVICE_ID_ACCESIO_PCIE_COM_2SDB	0x1051
#define PCI_DEVICE_ID_ACCESIO_MPCIE_COM_2S	0x1053
#define PCI_DEVICE_ID_ACCESIO_PCIE_COM_4SDB	0x105C
#define PCI_DEVICE_ID_ACCESIO_MPCIE_COM_4S	0x105E
#define PCI_DEVICE_ID_ACCESIO_PCIE_COM232_2DB	0x1091
#define PCI_DEVICE_ID_ACCESIO_MPCIE_COM232_2	0x1093
#define PCI_DEVICE_ID_ACCESIO_PCIE_COM232_4DB	0x1099
#define PCI_DEVICE_ID_ACCESIO_MPCIE_COM232_4	0x109B
#define PCI_DEVICE_ID_ACCESIO_PCIE_COM_2SMDB	0x10D1
#define PCI_DEVICE_ID_ACCESIO_MPCIE_COM_2SM	0x10D3
#define PCI_DEVICE_ID_ACCESIO_PCIE_COM_4SMDB	0x10DA
#define PCI_DEVICE_ID_ACCESIO_MPCIE_COM_4SM	0x10DC
#define PCI_DEVICE_ID_ACCESIO_MPCIE_ICM485_1	0x1108
#define PCI_DEVICE_ID_ACCESIO_MPCIE_ICM422_2	0x1110
#define PCI_DEVICE_ID_ACCESIO_MPCIE_ICM485_2	0x1111
#define PCI_DEVICE_ID_ACCESIO_MPCIE_ICM422_4	0x1118
#define PCI_DEVICE_ID_ACCESIO_MPCIE_ICM485_4	0x1119
#define PCI_DEVICE_ID_ACCESIO_PCIE_ICM_2S	0x1152
#define PCI_DEVICE_ID_ACCESIO_PCIE_ICM_4S	0x115A
#define PCI_DEVICE_ID_ACCESIO_PCIE_ICM232_2	0x1190
#define PCI_DEVICE_ID_ACCESIO_MPCIE_ICM232_2	0x1191
#define PCI_DEVICE_ID_ACCESIO_PCIE_ICM232_4	0x1198
#define PCI_DEVICE_ID_ACCESIO_MPCIE_ICM232_4	0x1199
#define PCI_DEVICE_ID_ACCESIO_PCIE_ICM_2SM	0x11D0
#define PCI_DEVICE_ID_ACCESIO_PCIE_COM422_4	0x105A
#define PCI_DEVICE_ID_ACCESIO_PCIE_COM485_4	0x105B
#define PCI_DEVICE_ID_ACCESIO_PCIE_COM422_8	0x106A
#define PCI_DEVICE_ID_ACCESIO_PCIE_COM485_8	0x106B
#define PCI_DEVICE_ID_ACCESIO_PCIE_COM232_4	0x1098
#define PCI_DEVICE_ID_ACCESIO_PCIE_COM232_8	0x10A9
#define PCI_DEVICE_ID_ACCESIO_PCIE_COM_4SM	0x10D9
#define PCI_DEVICE_ID_ACCESIO_PCIE_COM_8SM	0x10E9
#define PCI_DEVICE_ID_ACCESIO_PCIE_ICM_4SM	0x11D8


#define	PCI_DEVICE_ID_MOXA_CP102E	0x1024
#define	PCI_DEVICE_ID_MOXA_CP102EL	0x1025
#define	PCI_DEVICE_ID_MOXA_CP104EL_A	0x1045
#define	PCI_DEVICE_ID_MOXA_CP114EL	0x1144
#define	PCI_DEVICE_ID_MOXA_CP116E_A_A	0x1160
#define	PCI_DEVICE_ID_MOXA_CP116E_A_B	0x1161
#define	PCI_DEVICE_ID_MOXA_CP118EL_A	0x1182
#define	PCI_DEVICE_ID_MOXA_CP118E_A_I	0x1183
#define	PCI_DEVICE_ID_MOXA_CP132EL	0x1322
#define	PCI_DEVICE_ID_MOXA_CP134EL_A	0x1342
#define	PCI_DEVICE_ID_MOXA_CP138E_A	0x1381
#define	PCI_DEVICE_ID_MOXA_CP168EL_A	0x1683

/* Unknown vendors/cards - this should not be in linux/pci_ids.h */
#define PCI_SUBDEVICE_ID_UNKNOWN_0x1584	0x1584
#define PCI_SUBDEVICE_ID_UNKNOWN_0x1588	0x1588

/*
 * Master list of serial port init/setup/exit quirks.
 * This does not describe the general nature of the port.
 * (ie, baud base, number and location of ports, etc)
 *
 * This list is ordered alphabetically by vendor then device.
 * Specific entries must come before more generic entries.
 */
static struct pci_serial_quirk pci_serial_quirks[] __refdata = {
	/*
	* ADDI-DATA GmbH communication cards <info@addi-data.com>
	*/
	{
		.vendor         = PCI_VENDOR_ID_AMCC,
		.device         = PCI_DEVICE_ID_AMCC_ADDIDATA_APCI7800,
		.subvendor      = PCI_ANY_ID,
		.subdevice      = PCI_ANY_ID,
		.setup          = addidata_apci7800_setup,
	},
	/*
	 * AFAVLAB cards - these may be called via parport_serial
	 *  It is not clear whether this applies to all products.
	 */
	{
		.vendor		= PCI_VENDOR_ID_AFAVLAB,
		.device		= PCI_ANY_ID,
		.subvendor	= PCI_ANY_ID,
		.subdevice	= PCI_ANY_ID,
		.setup		= afavlab_setup,
	},
	/*
	 * HP Diva
	 */
	{
		.vendor		= PCI_VENDOR_ID_HP,
		.device		= PCI_DEVICE_ID_HP_DIVA,
		.subvendor	= PCI_ANY_ID,
		.subdevice	= PCI_ANY_ID,
		.init		= pci_hp_diva_init,
		.setup		= pci_hp_diva_setup,
	},
	/*
	 * Intel
	 */
	{
		.vendor		= PCI_VENDOR_ID_INTEL,
		.device		= PCI_DEVICE_ID_INTEL_80960_RP,
		.subvendor	= 0xe4bf,
		.subdevice	= PCI_ANY_ID,
		.init		= pci_inteli960ni_init,
		.setup		= pci_default_setup,
	},
	{
		.vendor		= PCI_VENDOR_ID_INTEL,
		.device		= PCI_DEVICE_ID_INTEL_8257X_SOL,
		.subvendor	= PCI_ANY_ID,
		.subdevice	= PCI_ANY_ID,
		.setup		= skip_tx_en_setup,
	},
	{
		.vendor		= PCI_VENDOR_ID_INTEL,
		.device		= PCI_DEVICE_ID_INTEL_82573L_SOL,
		.subvendor	= PCI_ANY_ID,
		.subdevice	= PCI_ANY_ID,
		.setup		= skip_tx_en_setup,
	},
	{
		.vendor		= PCI_VENDOR_ID_INTEL,
		.device		= PCI_DEVICE_ID_INTEL_82573E_SOL,
		.subvendor	= PCI_ANY_ID,
		.subdevice	= PCI_ANY_ID,
		.setup		= skip_tx_en_setup,
	},
	{
		.vendor		= PCI_VENDOR_ID_INTEL,
		.device		= PCI_DEVICE_ID_INTEL_CE4100_UART,
		.subvendor	= PCI_ANY_ID,
		.subdevice	= PCI_ANY_ID,
		.setup		= ce4100_serial_setup,
	},
	{
		.vendor		= PCI_VENDOR_ID_INTEL,
		.device		= PCI_DEVICE_ID_INTEL_PATSBURG_KT,
		.subvendor	= PCI_ANY_ID,
		.subdevice	= PCI_ANY_ID,
		.setup		= kt_serial_setup,
	},
	/*
	 * ITE
	 */
	{
		.vendor		= PCI_VENDOR_ID_ITE,
		.device		= PCI_DEVICE_ID_ITE_8872,
		.subvendor	= PCI_ANY_ID,
		.subdevice	= PCI_ANY_ID,
		.init		= pci_ite887x_init,
		.setup		= pci_default_setup,
		.exit		= pci_ite887x_exit,
	},
	/*
	 * National Instruments
	 */
	{
		.vendor		= PCI_VENDOR_ID_NI,
		.device		= PCI_DEVICE_ID_NI_PCI23216,
		.subvendor	= PCI_ANY_ID,
		.subdevice	= PCI_ANY_ID,
		.init		= pci_ni8420_init,
		.setup		= pci_default_setup,
		.exit		= pci_ni8420_exit,
	},
	{
		.vendor		= PCI_VENDOR_ID_NI,
		.device		= PCI_DEVICE_ID_NI_PCI2328,
		.subvendor	= PCI_ANY_ID,
		.subdevice	= PCI_ANY_ID,
		.init		= pci_ni8420_init,
		.setup		= pci_default_setup,
		.exit		= pci_ni8420_exit,
	},
	{
		.vendor		= PCI_VENDOR_ID_NI,
		.device		= PCI_DEVICE_ID_NI_PCI2324,
		.subvendor	= PCI_ANY_ID,
		.subdevice	= PCI_ANY_ID,
		.init		= pci_ni8420_init,
		.setup		= pci_default_setup,
		.exit		= pci_ni8420_exit,
	},
	{
		.vendor		= PCI_VENDOR_ID_NI,
		.device		= PCI_DEVICE_ID_NI_PCI2322,
		.subvendor	= PCI_ANY_ID,
		.subdevice	= PCI_ANY_ID,
		.init		= pci_ni8420_init,
		.setup		= pci_default_setup,
		.exit		= pci_ni8420_exit,
	},
	{
		.vendor		= PCI_VENDOR_ID_NI,
		.device		= PCI_DEVICE_ID_NI_PCI2324I,
		.subvendor	= PCI_ANY_ID,
		.subdevice	= PCI_ANY_ID,
		.init		= pci_ni8420_init,
		.setup		= pci_default_setup,
		.exit		= pci_ni8420_exit,
	},
	{
		.vendor		= PCI_VENDOR_ID_NI,
		.device		= PCI_DEVICE_ID_NI_PCI2322I,
		.subvendor	= PCI_ANY_ID,
		.subdevice	= PCI_ANY_ID,
		.init		= pci_ni8420_init,
		.setup		= pci_default_setup,
		.exit		= pci_ni8420_exit,
	},
	{
		.vendor		= PCI_VENDOR_ID_NI,
		.device		= PCI_DEVICE_ID_NI_PXI8420_23216,
		.subvendor	= PCI_ANY_ID,
		.subdevice	= PCI_ANY_ID,
		.init		= pci_ni8420_init,
		.setup		= pci_default_setup,
		.exit		= pci_ni8420_exit,
	},
	{
		.vendor		= PCI_VENDOR_ID_NI,
		.device		= PCI_DEVICE_ID_NI_PXI8420_2328,
		.subvendor	= PCI_ANY_ID,
		.subdevice	= PCI_ANY_ID,
		.init		= pci_ni8420_init,
		.setup		= pci_default_setup,
		.exit		= pci_ni8420_exit,
	},
	{
		.vendor		= PCI_VENDOR_ID_NI,
		.device		= PCI_DEVICE_ID_NI_PXI8420_2324,
		.subvendor	= PCI_ANY_ID,
		.subdevice	= PCI_ANY_ID,
		.init		= pci_ni8420_init,
		.setup		= pci_default_setup,
		.exit		= pci_ni8420_exit,
	},
	{
		.vendor		= PCI_VENDOR_ID_NI,
		.device		= PCI_DEVICE_ID_NI_PXI8420_2322,
		.subvendor	= PCI_ANY_ID,
		.subdevice	= PCI_ANY_ID,
		.init		= pci_ni8420_init,
		.setup		= pci_default_setup,
		.exit		= pci_ni8420_exit,
	},
	{
		.vendor		= PCI_VENDOR_ID_NI,
		.device		= PCI_DEVICE_ID_NI_PXI8422_2324,
		.subvendor	= PCI_ANY_ID,
		.subdevice	= PCI_ANY_ID,
		.init		= pci_ni8420_init,
		.setup		= pci_default_setup,
		.exit		= pci_ni8420_exit,
	},
	{
		.vendor		= PCI_VENDOR_ID_NI,
		.device		= PCI_DEVICE_ID_NI_PXI8422_2322,
		.subvendor	= PCI_ANY_ID,
		.subdevice	= PCI_ANY_ID,
		.init		= pci_ni8420_init,
		.setup		= pci_default_setup,
		.exit		= pci_ni8420_exit,
	},
	{
		.vendor		= PCI_VENDOR_ID_NI,
		.device		= PCI_ANY_ID,
		.subvendor	= PCI_ANY_ID,
		.subdevice	= PCI_ANY_ID,
		.init		= pci_ni8430_init,
		.setup		= pci_ni8430_setup,
		.exit		= pci_ni8430_exit,
	},
	/* Quatech */
	{
		.vendor		= PCI_VENDOR_ID_QUATECH,
		.device		= PCI_ANY_ID,
		.subvendor	= PCI_ANY_ID,
		.subdevice	= PCI_ANY_ID,
		.init		= pci_quatech_init,
		.setup		= pci_quatech_setup,
		.exit		= pci_quatech_exit,
	},
	/*
	 * Panacom
	 */
	{
		.vendor		= PCI_VENDOR_ID_PANACOM,
		.device		= PCI_DEVICE_ID_PANACOM_QUADMODEM,
		.subvendor	= PCI_ANY_ID,
		.subdevice	= PCI_ANY_ID,
		.init		= pci_plx9050_init,
		.setup		= pci_default_setup,
		.exit		= pci_plx9050_exit,
	},
	{
		.vendor		= PCI_VENDOR_ID_PANACOM,
		.device		= PCI_DEVICE_ID_PANACOM_DUALMODEM,
		.subvendor	= PCI_ANY_ID,
		.subdevice	= PCI_ANY_ID,
		.init		= pci_plx9050_init,
		.setup		= pci_default_setup,
		.exit		= pci_plx9050_exit,
	},
	/*
	 * Pericom (Only 7954 - It have a offset jump for port 4)
	 */
	{
		.vendor		= PCI_VENDOR_ID_PERICOM,
		.device		= PCI_DEVICE_ID_PERICOM_PI7C9X7954,
		.subvendor	= PCI_ANY_ID,
		.subdevice	= PCI_ANY_ID,
		.setup		= pci_pericom_setup_four_at_eight,
	},
	/*
	 * PLX
	 */
	{
		.vendor		= PCI_VENDOR_ID_PLX,
		.device		= PCI_DEVICE_ID_PLX_9050,
		.subvendor	= PCI_SUBVENDOR_ID_EXSYS,
		.subdevice	= PCI_SUBDEVICE_ID_EXSYS_4055,
		.init		= pci_plx9050_init,
		.setup		= pci_default_setup,
		.exit		= pci_plx9050_exit,
	},
	{
		.vendor		= PCI_VENDOR_ID_PLX,
		.device		= PCI_DEVICE_ID_PLX_9050,
		.subvendor	= PCI_SUBVENDOR_ID_KEYSPAN,
		.subdevice	= PCI_SUBDEVICE_ID_KEYSPAN_SX2,
		.init		= pci_plx9050_init,
		.setup		= pci_default_setup,
		.exit		= pci_plx9050_exit,
	},
	{
		.vendor		= PCI_VENDOR_ID_PLX,
		.device		= PCI_DEVICE_ID_PLX_ROMULUS,
		.subvendor	= PCI_VENDOR_ID_PLX,
		.subdevice	= PCI_DEVICE_ID_PLX_ROMULUS,
		.init		= pci_plx9050_init,
		.setup		= pci_default_setup,
		.exit		= pci_plx9050_exit,
	},
	{
		.vendor     = PCI_VENDOR_ID_ACCESIO,
		.device     = PCI_DEVICE_ID_ACCESIO_PCIE_COM_4SDB,
		.subvendor  = PCI_ANY_ID,
		.subdevice  = PCI_ANY_ID,
<<<<<<< HEAD
		.setup      = pci_pericom_setup,
=======
		.setup      = pci_pericom_setup_four_at_eight,
>>>>>>> f7688b48
	},
	{
		.vendor     = PCI_VENDOR_ID_ACCESIO,
		.device     = PCI_DEVICE_ID_ACCESIO_MPCIE_COM_4S,
		.subvendor  = PCI_ANY_ID,
		.subdevice  = PCI_ANY_ID,
<<<<<<< HEAD
		.setup      = pci_pericom_setup,
=======
		.setup      = pci_pericom_setup_four_at_eight,
>>>>>>> f7688b48
	},
	{
		.vendor     = PCI_VENDOR_ID_ACCESIO,
		.device     = PCI_DEVICE_ID_ACCESIO_PCIE_COM232_4DB,
		.subvendor  = PCI_ANY_ID,
		.subdevice  = PCI_ANY_ID,
<<<<<<< HEAD
		.setup      = pci_pericom_setup,
=======
		.setup      = pci_pericom_setup_four_at_eight,
>>>>>>> f7688b48
	},
	{
		.vendor     = PCI_VENDOR_ID_ACCESIO,
		.device     = PCI_DEVICE_ID_ACCESIO_MPCIE_COM232_4,
		.subvendor  = PCI_ANY_ID,
		.subdevice  = PCI_ANY_ID,
<<<<<<< HEAD
		.setup      = pci_pericom_setup,
=======
		.setup      = pci_pericom_setup_four_at_eight,
>>>>>>> f7688b48
	},
	{
		.vendor     = PCI_VENDOR_ID_ACCESIO,
		.device     = PCI_DEVICE_ID_ACCESIO_PCIE_COM_4SMDB,
		.subvendor  = PCI_ANY_ID,
		.subdevice  = PCI_ANY_ID,
<<<<<<< HEAD
		.setup      = pci_pericom_setup,
=======
		.setup      = pci_pericom_setup_four_at_eight,
>>>>>>> f7688b48
	},
	{
		.vendor     = PCI_VENDOR_ID_ACCESIO,
		.device     = PCI_DEVICE_ID_ACCESIO_MPCIE_COM_4SM,
		.subvendor  = PCI_ANY_ID,
		.subdevice  = PCI_ANY_ID,
<<<<<<< HEAD
		.setup      = pci_pericom_setup,
=======
		.setup      = pci_pericom_setup_four_at_eight,
>>>>>>> f7688b48
	},
	{
		.vendor     = PCI_VENDOR_ID_ACCESIO,
		.device     = PCI_DEVICE_ID_ACCESIO_MPCIE_ICM422_4,
		.subvendor  = PCI_ANY_ID,
		.subdevice  = PCI_ANY_ID,
<<<<<<< HEAD
		.setup      = pci_pericom_setup,
=======
		.setup      = pci_pericom_setup_four_at_eight,
>>>>>>> f7688b48
	},
	{
		.vendor     = PCI_VENDOR_ID_ACCESIO,
		.device     = PCI_DEVICE_ID_ACCESIO_MPCIE_ICM485_4,
		.subvendor  = PCI_ANY_ID,
		.subdevice  = PCI_ANY_ID,
<<<<<<< HEAD
		.setup      = pci_pericom_setup,
=======
		.setup      = pci_pericom_setup_four_at_eight,
>>>>>>> f7688b48
	},
	{
		.vendor     = PCI_DEVICE_ID_ACCESIO_PCIE_ICM_4S,
		.device     = PCI_DEVICE_ID_ACCESIO_PCIE_ICM232_4,
		.subvendor  = PCI_ANY_ID,
		.subdevice  = PCI_ANY_ID,
<<<<<<< HEAD
		.setup      = pci_pericom_setup,
=======
		.setup      = pci_pericom_setup_four_at_eight,
>>>>>>> f7688b48
	},
	{
		.vendor     = PCI_VENDOR_ID_ACCESIO,
		.device     = PCI_DEVICE_ID_ACCESIO_MPCIE_ICM232_4,
		.subvendor  = PCI_ANY_ID,
		.subdevice  = PCI_ANY_ID,
<<<<<<< HEAD
		.setup      = pci_pericom_setup,
=======
		.setup      = pci_pericom_setup_four_at_eight,
>>>>>>> f7688b48
	},
	{
		.vendor     = PCI_VENDOR_ID_ACCESIO,
		.device     = PCI_DEVICE_ID_ACCESIO_PCIE_COM422_4,
		.subvendor  = PCI_ANY_ID,
		.subdevice  = PCI_ANY_ID,
<<<<<<< HEAD
		.setup      = pci_pericom_setup,
=======
		.setup      = pci_pericom_setup_four_at_eight,
>>>>>>> f7688b48
	},
	{
		.vendor     = PCI_VENDOR_ID_ACCESIO,
		.device     = PCI_DEVICE_ID_ACCESIO_PCIE_COM485_4,
		.subvendor  = PCI_ANY_ID,
		.subdevice  = PCI_ANY_ID,
<<<<<<< HEAD
		.setup      = pci_pericom_setup,
=======
		.setup      = pci_pericom_setup_four_at_eight,
>>>>>>> f7688b48
	},
	{
		.vendor     = PCI_VENDOR_ID_ACCESIO,
		.device     = PCI_DEVICE_ID_ACCESIO_PCIE_COM232_4,
		.subvendor  = PCI_ANY_ID,
		.subdevice  = PCI_ANY_ID,
<<<<<<< HEAD
		.setup      = pci_pericom_setup,
=======
		.setup      = pci_pericom_setup_four_at_eight,
>>>>>>> f7688b48
	},
	{
		.vendor     = PCI_VENDOR_ID_ACCESIO,
		.device     = PCI_DEVICE_ID_ACCESIO_PCIE_COM_4SM,
		.subvendor  = PCI_ANY_ID,
		.subdevice  = PCI_ANY_ID,
<<<<<<< HEAD
		.setup      = pci_pericom_setup,
=======
		.setup      = pci_pericom_setup_four_at_eight,
>>>>>>> f7688b48
	},
	{
		.vendor     = PCI_VENDOR_ID_ACCESIO,
		.device     = PCI_DEVICE_ID_ACCESIO_PCIE_ICM_4SM,
		.subvendor  = PCI_ANY_ID,
		.subdevice  = PCI_ANY_ID,
<<<<<<< HEAD
		.setup      = pci_pericom_setup,
	},
	/*
=======
		.setup      = pci_pericom_setup_four_at_eight,
	},
	{
		.vendor     = PCI_VENDOR_ID_ACCESIO,
		.device     = PCI_ANY_ID,
		.subvendor  = PCI_ANY_ID,
		.subdevice  = PCI_ANY_ID,
		.setup      = pci_pericom_setup,
	},	/*
>>>>>>> f7688b48
	 * SBS Technologies, Inc., PMC-OCTALPRO 232
	 */
	{
		.vendor		= PCI_VENDOR_ID_SBSMODULARIO,
		.device		= PCI_DEVICE_ID_OCTPRO,
		.subvendor	= PCI_SUBVENDOR_ID_SBSMODULARIO,
		.subdevice	= PCI_SUBDEVICE_ID_OCTPRO232,
		.init		= sbs_init,
		.setup		= sbs_setup,
		.exit		= sbs_exit,
	},
	/*
	 * SBS Technologies, Inc., PMC-OCTALPRO 422
	 */
	{
		.vendor		= PCI_VENDOR_ID_SBSMODULARIO,
		.device		= PCI_DEVICE_ID_OCTPRO,
		.subvendor	= PCI_SUBVENDOR_ID_SBSMODULARIO,
		.subdevice	= PCI_SUBDEVICE_ID_OCTPRO422,
		.init		= sbs_init,
		.setup		= sbs_setup,
		.exit		= sbs_exit,
	},
	/*
	 * SBS Technologies, Inc., P-Octal 232
	 */
	{
		.vendor		= PCI_VENDOR_ID_SBSMODULARIO,
		.device		= PCI_DEVICE_ID_OCTPRO,
		.subvendor	= PCI_SUBVENDOR_ID_SBSMODULARIO,
		.subdevice	= PCI_SUBDEVICE_ID_POCTAL232,
		.init		= sbs_init,
		.setup		= sbs_setup,
		.exit		= sbs_exit,
	},
	/*
	 * SBS Technologies, Inc., P-Octal 422
	 */
	{
		.vendor		= PCI_VENDOR_ID_SBSMODULARIO,
		.device		= PCI_DEVICE_ID_OCTPRO,
		.subvendor	= PCI_SUBVENDOR_ID_SBSMODULARIO,
		.subdevice	= PCI_SUBDEVICE_ID_POCTAL422,
		.init		= sbs_init,
		.setup		= sbs_setup,
		.exit		= sbs_exit,
	},
	/*
	 * SIIG cards - these may be called via parport_serial
	 */
	{
		.vendor		= PCI_VENDOR_ID_SIIG,
		.device		= PCI_ANY_ID,
		.subvendor	= PCI_ANY_ID,
		.subdevice	= PCI_ANY_ID,
		.init		= pci_siig_init,
		.setup		= pci_siig_setup,
	},
	/*
	 * Titan cards
	 */
	{
		.vendor		= PCI_VENDOR_ID_TITAN,
		.device		= PCI_DEVICE_ID_TITAN_400L,
		.subvendor	= PCI_ANY_ID,
		.subdevice	= PCI_ANY_ID,
		.setup		= titan_400l_800l_setup,
	},
	{
		.vendor		= PCI_VENDOR_ID_TITAN,
		.device		= PCI_DEVICE_ID_TITAN_800L,
		.subvendor	= PCI_ANY_ID,
		.subdevice	= PCI_ANY_ID,
		.setup		= titan_400l_800l_setup,
	},
	/*
	 * Timedia cards
	 */
	{
		.vendor		= PCI_VENDOR_ID_TIMEDIA,
		.device		= PCI_DEVICE_ID_TIMEDIA_1889,
		.subvendor	= PCI_VENDOR_ID_TIMEDIA,
		.subdevice	= PCI_ANY_ID,
		.probe		= pci_timedia_probe,
		.init		= pci_timedia_init,
		.setup		= pci_timedia_setup,
	},
	{
		.vendor		= PCI_VENDOR_ID_TIMEDIA,
		.device		= PCI_ANY_ID,
		.subvendor	= PCI_ANY_ID,
		.subdevice	= PCI_ANY_ID,
		.setup		= pci_timedia_setup,
	},
	/*
	 * Sunix PCI serial boards
	 */
	{
		.vendor		= PCI_VENDOR_ID_SUNIX,
		.device		= PCI_DEVICE_ID_SUNIX_1999,
		.subvendor	= PCI_VENDOR_ID_SUNIX,
		.subdevice	= PCI_ANY_ID,
		.setup		= pci_sunix_setup,
	},
	/*
	 * Xircom cards
	 */
	{
		.vendor		= PCI_VENDOR_ID_XIRCOM,
		.device		= PCI_DEVICE_ID_XIRCOM_X3201_MDM,
		.subvendor	= PCI_ANY_ID,
		.subdevice	= PCI_ANY_ID,
		.init		= pci_xircom_init,
		.setup		= pci_default_setup,
	},
	/*
	 * Netmos cards - these may be called via parport_serial
	 */
	{
		.vendor		= PCI_VENDOR_ID_NETMOS,
		.device		= PCI_ANY_ID,
		.subvendor	= PCI_ANY_ID,
		.subdevice	= PCI_ANY_ID,
		.init		= pci_netmos_init,
		.setup		= pci_netmos_9900_setup,
	},
	/*
	 * EndRun Technologies
	*/
	{
		.vendor		= PCI_VENDOR_ID_ENDRUN,
		.device		= PCI_ANY_ID,
		.subvendor	= PCI_ANY_ID,
		.subdevice	= PCI_ANY_ID,
		.init		= pci_endrun_init,
		.setup		= pci_default_setup,
	},
	/*
	 * For Oxford Semiconductor Tornado based devices
	 */
	{
		.vendor		= PCI_VENDOR_ID_OXSEMI,
		.device		= PCI_ANY_ID,
		.subvendor	= PCI_ANY_ID,
		.subdevice	= PCI_ANY_ID,
		.init		= pci_oxsemi_tornado_init,
		.setup		= pci_default_setup,
	},
	{
		.vendor		= PCI_VENDOR_ID_MAINPINE,
		.device		= PCI_ANY_ID,
		.subvendor	= PCI_ANY_ID,
		.subdevice	= PCI_ANY_ID,
		.init		= pci_oxsemi_tornado_init,
		.setup		= pci_default_setup,
	},
	{
		.vendor		= PCI_VENDOR_ID_DIGI,
		.device		= PCIE_DEVICE_ID_NEO_2_OX_IBM,
		.subvendor		= PCI_SUBVENDOR_ID_IBM,
		.subdevice		= PCI_ANY_ID,
		.init			= pci_oxsemi_tornado_init,
		.setup		= pci_default_setup,
	},
	{
		.vendor         = PCI_VENDOR_ID_INTEL,
		.device         = 0x8811,
		.subvendor	= PCI_ANY_ID,
		.subdevice	= PCI_ANY_ID,
		.init		= pci_eg20t_init,
		.setup		= pci_default_setup,
	},
	{
		.vendor         = PCI_VENDOR_ID_INTEL,
		.device         = 0x8812,
		.subvendor	= PCI_ANY_ID,
		.subdevice	= PCI_ANY_ID,
		.init		= pci_eg20t_init,
		.setup		= pci_default_setup,
	},
	{
		.vendor         = PCI_VENDOR_ID_INTEL,
		.device         = 0x8813,
		.subvendor	= PCI_ANY_ID,
		.subdevice	= PCI_ANY_ID,
		.init		= pci_eg20t_init,
		.setup		= pci_default_setup,
	},
	{
		.vendor         = PCI_VENDOR_ID_INTEL,
		.device         = 0x8814,
		.subvendor	= PCI_ANY_ID,
		.subdevice	= PCI_ANY_ID,
		.init		= pci_eg20t_init,
		.setup		= pci_default_setup,
	},
	{
		.vendor         = 0x10DB,
		.device         = 0x8027,
		.subvendor	= PCI_ANY_ID,
		.subdevice	= PCI_ANY_ID,
		.init		= pci_eg20t_init,
		.setup		= pci_default_setup,
	},
	{
		.vendor         = 0x10DB,
		.device         = 0x8028,
		.subvendor	= PCI_ANY_ID,
		.subdevice	= PCI_ANY_ID,
		.init		= pci_eg20t_init,
		.setup		= pci_default_setup,
	},
	{
		.vendor         = 0x10DB,
		.device         = 0x8029,
		.subvendor	= PCI_ANY_ID,
		.subdevice	= PCI_ANY_ID,
		.init		= pci_eg20t_init,
		.setup		= pci_default_setup,
	},
	{
		.vendor         = 0x10DB,
		.device         = 0x800C,
		.subvendor	= PCI_ANY_ID,
		.subdevice	= PCI_ANY_ID,
		.init		= pci_eg20t_init,
		.setup		= pci_default_setup,
	},
	{
		.vendor         = 0x10DB,
		.device         = 0x800D,
		.subvendor	= PCI_ANY_ID,
		.subdevice	= PCI_ANY_ID,
		.init		= pci_eg20t_init,
		.setup		= pci_default_setup,
	},
	/*
	 * Cronyx Omega PCI (PLX-chip based)
	 */
	{
		.vendor		= PCI_VENDOR_ID_PLX,
		.device		= PCI_DEVICE_ID_PLX_CRONYX_OMEGA,
		.subvendor	= PCI_ANY_ID,
		.subdevice	= PCI_ANY_ID,
		.setup		= pci_omegapci_setup,
	},
	/* WCH CH353 1S1P card (16550 clone) */
	{
		.vendor         = PCI_VENDOR_ID_WCH,
		.device         = PCI_DEVICE_ID_WCH_CH353_1S1P,
		.subvendor      = PCI_ANY_ID,
		.subdevice      = PCI_ANY_ID,
		.setup          = pci_wch_ch353_setup,
	},
	/* WCH CH353 2S1P card (16550 clone) */
	{
		.vendor         = PCI_VENDOR_ID_WCH,
		.device         = PCI_DEVICE_ID_WCH_CH353_2S1P,
		.subvendor      = PCI_ANY_ID,
		.subdevice      = PCI_ANY_ID,
		.setup          = pci_wch_ch353_setup,
	},
	/* WCH CH353 4S card (16550 clone) */
	{
		.vendor         = PCI_VENDOR_ID_WCH,
		.device         = PCI_DEVICE_ID_WCH_CH353_4S,
		.subvendor      = PCI_ANY_ID,
		.subdevice      = PCI_ANY_ID,
		.setup          = pci_wch_ch353_setup,
	},
	/* WCH CH353 2S1PF card (16550 clone) */
	{
		.vendor         = PCI_VENDOR_ID_WCH,
		.device         = PCI_DEVICE_ID_WCH_CH353_2S1PF,
		.subvendor      = PCI_ANY_ID,
		.subdevice      = PCI_ANY_ID,
		.setup          = pci_wch_ch353_setup,
	},
	/* WCH CH352 2S card (16550 clone) */
	{
		.vendor		= PCI_VENDOR_ID_WCH,
		.device		= PCI_DEVICE_ID_WCH_CH352_2S,
		.subvendor	= PCI_ANY_ID,
		.subdevice	= PCI_ANY_ID,
		.setup		= pci_wch_ch353_setup,
	},
	/* WCH CH355 4S card (16550 clone) */
	{
		.vendor		= PCI_VENDOR_ID_WCH,
		.device		= PCI_DEVICE_ID_WCH_CH355_4S,
		.subvendor	= PCI_ANY_ID,
		.subdevice	= PCI_ANY_ID,
		.setup		= pci_wch_ch355_setup,
	},
	/* WCH CH382 2S card (16850 clone) */
	{
		.vendor         = PCIE_VENDOR_ID_WCH,
		.device         = PCIE_DEVICE_ID_WCH_CH382_2S,
		.subvendor      = PCI_ANY_ID,
		.subdevice      = PCI_ANY_ID,
		.setup          = pci_wch_ch38x_setup,
	},
	/* WCH CH382 2S1P card (16850 clone) */
	{
		.vendor         = PCIE_VENDOR_ID_WCH,
		.device         = PCIE_DEVICE_ID_WCH_CH382_2S1P,
		.subvendor      = PCI_ANY_ID,
		.subdevice      = PCI_ANY_ID,
		.setup          = pci_wch_ch38x_setup,
	},
	/* WCH CH384 4S card (16850 clone) */
	{
		.vendor         = PCIE_VENDOR_ID_WCH,
		.device         = PCIE_DEVICE_ID_WCH_CH384_4S,
		.subvendor      = PCI_ANY_ID,
		.subdevice      = PCI_ANY_ID,
		.setup          = pci_wch_ch38x_setup,
	},
	/*
	 * ASIX devices with FIFO bug
	 */
	{
		.vendor		= PCI_VENDOR_ID_ASIX,
		.device		= PCI_ANY_ID,
		.subvendor	= PCI_ANY_ID,
		.subdevice	= PCI_ANY_ID,
		.setup		= pci_asix_setup,
	},
	/*
	 * Broadcom TruManage (NetXtreme)
	 */
	{
		.vendor		= PCI_VENDOR_ID_BROADCOM,
		.device		= PCI_DEVICE_ID_BROADCOM_TRUMANAGE,
		.subvendor	= PCI_ANY_ID,
		.subdevice	= PCI_ANY_ID,
		.setup		= pci_brcm_trumanage_setup,
	},
	{
		.vendor		= 0x1c29,
		.device		= 0x1104,
		.subvendor	= PCI_ANY_ID,
		.subdevice	= PCI_ANY_ID,
		.setup		= pci_fintek_setup,
		.init		= pci_fintek_init,
	},
	{
		.vendor		= 0x1c29,
		.device		= 0x1108,
		.subvendor	= PCI_ANY_ID,
		.subdevice	= PCI_ANY_ID,
		.setup		= pci_fintek_setup,
		.init		= pci_fintek_init,
	},
	{
		.vendor		= 0x1c29,
		.device		= 0x1112,
		.subvendor	= PCI_ANY_ID,
		.subdevice	= PCI_ANY_ID,
		.setup		= pci_fintek_setup,
		.init		= pci_fintek_init,
	},
	/*
	 * MOXA
	 */
	{
		.vendor		= PCI_VENDOR_ID_MOXA,
		.device		= PCI_ANY_ID,
		.subvendor	= PCI_ANY_ID,
		.subdevice	= PCI_ANY_ID,
		.setup		= pci_moxa_setup,
	},
	{
		.vendor		= 0x1c29,
		.device		= 0x1204,
		.subvendor	= PCI_ANY_ID,
		.subdevice	= PCI_ANY_ID,
		.setup		= pci_fintek_f815xxa_setup,
		.init		= pci_fintek_f815xxa_init,
	},
	{
		.vendor		= 0x1c29,
		.device		= 0x1208,
		.subvendor	= PCI_ANY_ID,
		.subdevice	= PCI_ANY_ID,
		.setup		= pci_fintek_f815xxa_setup,
		.init		= pci_fintek_f815xxa_init,
	},
	{
		.vendor		= 0x1c29,
		.device		= 0x1212,
		.subvendor	= PCI_ANY_ID,
		.subdevice	= PCI_ANY_ID,
		.setup		= pci_fintek_f815xxa_setup,
		.init		= pci_fintek_f815xxa_init,
	},

	/*
	 * Default "match everything" terminator entry
	 */
	{
		.vendor		= PCI_ANY_ID,
		.device		= PCI_ANY_ID,
		.subvendor	= PCI_ANY_ID,
		.subdevice	= PCI_ANY_ID,
		.setup		= pci_default_setup,
	}
};

static inline int quirk_id_matches(u32 quirk_id, u32 dev_id)
{
	return quirk_id == PCI_ANY_ID || quirk_id == dev_id;
}

static struct pci_serial_quirk *find_quirk(struct pci_dev *dev)
{
	struct pci_serial_quirk *quirk;

	for (quirk = pci_serial_quirks; ; quirk++)
		if (quirk_id_matches(quirk->vendor, dev->vendor) &&
		    quirk_id_matches(quirk->device, dev->device) &&
		    quirk_id_matches(quirk->subvendor, dev->subsystem_vendor) &&
		    quirk_id_matches(quirk->subdevice, dev->subsystem_device))
			break;
	return quirk;
}

static inline int get_pci_irq(struct pci_dev *dev,
				const struct pciserial_board *board)
{
	if (board->flags & FL_NOIRQ)
		return 0;
	else
		return dev->irq;
}

/*
 * This is the configuration table for all of the PCI serial boards
 * which we support.  It is directly indexed by the pci_board_num_t enum
 * value, which is encoded in the pci_device_id PCI probe table's
 * driver_data member.
 *
 * The makeup of these names are:
 *  pbn_bn{_bt}_n_baud{_offsetinhex}
 *
 *  bn		= PCI BAR number
 *  bt		= Index using PCI BARs
 *  n		= number of serial ports
 *  baud	= baud rate
 *  offsetinhex	= offset for each sequential port (in hex)
 *
 * This table is sorted by (in order): bn, bt, baud, offsetindex, n.
 *
 * Please note: in theory if n = 1, _bt infix should make no difference.
 * ie, pbn_b0_1_115200 is the same as pbn_b0_bt_1_115200
 */
enum pci_board_num_t {
	pbn_default = 0,

	pbn_b0_1_115200,
	pbn_b0_2_115200,
	pbn_b0_4_115200,
	pbn_b0_5_115200,
	pbn_b0_8_115200,

	pbn_b0_1_921600,
	pbn_b0_2_921600,
	pbn_b0_4_921600,

	pbn_b0_2_1130000,

	pbn_b0_4_1152000,

	pbn_b0_4_1250000,

	pbn_b0_2_1843200,
	pbn_b0_4_1843200,

	pbn_b0_1_4000000,

	pbn_b0_bt_1_115200,
	pbn_b0_bt_2_115200,
	pbn_b0_bt_4_115200,
	pbn_b0_bt_8_115200,

	pbn_b0_bt_1_460800,
	pbn_b0_bt_2_460800,
	pbn_b0_bt_4_460800,

	pbn_b0_bt_1_921600,
	pbn_b0_bt_2_921600,
	pbn_b0_bt_4_921600,
	pbn_b0_bt_8_921600,

	pbn_b1_1_115200,
	pbn_b1_2_115200,
	pbn_b1_4_115200,
	pbn_b1_8_115200,
	pbn_b1_16_115200,

	pbn_b1_1_921600,
	pbn_b1_2_921600,
	pbn_b1_4_921600,
	pbn_b1_8_921600,

	pbn_b1_2_1250000,

	pbn_b1_bt_1_115200,
	pbn_b1_bt_2_115200,
	pbn_b1_bt_4_115200,

	pbn_b1_bt_2_921600,

	pbn_b1_1_1382400,
	pbn_b1_2_1382400,
	pbn_b1_4_1382400,
	pbn_b1_8_1382400,

	pbn_b2_1_115200,
	pbn_b2_2_115200,
	pbn_b2_4_115200,
	pbn_b2_8_115200,

	pbn_b2_1_460800,
	pbn_b2_4_460800,
	pbn_b2_8_460800,
	pbn_b2_16_460800,

	pbn_b2_1_921600,
	pbn_b2_4_921600,
	pbn_b2_8_921600,

	pbn_b2_8_1152000,

	pbn_b2_bt_1_115200,
	pbn_b2_bt_2_115200,
	pbn_b2_bt_4_115200,

	pbn_b2_bt_2_921600,
	pbn_b2_bt_4_921600,

	pbn_b3_2_115200,
	pbn_b3_4_115200,
	pbn_b3_8_115200,

	pbn_b4_bt_2_921600,
	pbn_b4_bt_4_921600,
	pbn_b4_bt_8_921600,

	/*
	 * Board-specific versions.
	 */
	pbn_panacom,
	pbn_panacom2,
	pbn_panacom4,
	pbn_plx_romulus,
	pbn_endrun_2_4000000,
	pbn_oxsemi,
	pbn_oxsemi_1_4000000,
	pbn_oxsemi_2_4000000,
	pbn_oxsemi_4_4000000,
	pbn_oxsemi_8_4000000,
	pbn_intel_i960,
	pbn_sgi_ioc3,
	pbn_computone_4,
	pbn_computone_6,
	pbn_computone_8,
	pbn_sbsxrsio,
	pbn_pasemi_1682M,
	pbn_ni8430_2,
	pbn_ni8430_4,
	pbn_ni8430_8,
	pbn_ni8430_16,
	pbn_ADDIDATA_PCIe_1_3906250,
	pbn_ADDIDATA_PCIe_2_3906250,
	pbn_ADDIDATA_PCIe_4_3906250,
	pbn_ADDIDATA_PCIe_8_3906250,
	pbn_ce4100_1_115200,
	pbn_omegapci,
	pbn_NETMOS9900_2s_115200,
	pbn_brcm_trumanage,
	pbn_fintek_4,
	pbn_fintek_8,
	pbn_fintek_12,
	pbn_fintek_F81504A,
	pbn_fintek_F81508A,
	pbn_fintek_F81512A,
	pbn_wch382_2,
	pbn_wch384_4,
	pbn_pericom_PI7C9X7951,
	pbn_pericom_PI7C9X7952,
	pbn_pericom_PI7C9X7954,
	pbn_pericom_PI7C9X7958,
	pbn_sunix_pci_1s,
	pbn_sunix_pci_2s,
	pbn_sunix_pci_4s,
	pbn_sunix_pci_8s,
	pbn_sunix_pci_16s,
	pbn_moxa8250_2p,
	pbn_moxa8250_4p,
	pbn_moxa8250_8p,
};

/*
 * uart_offset - the space between channels
 * reg_shift   - describes how the UART registers are mapped
 *               to PCI memory by the card.
 * For example IER register on SBS, Inc. PMC-OctPro is located at
 * offset 0x10 from the UART base, while UART_IER is defined as 1
 * in include/linux/serial_reg.h,
 * see first lines of serial_in() and serial_out() in 8250.c
*/

static struct pciserial_board pci_boards[] = {
	[pbn_default] = {
		.flags		= FL_BASE0,
		.num_ports	= 1,
		.base_baud	= 115200,
		.uart_offset	= 8,
	},
	[pbn_b0_1_115200] = {
		.flags		= FL_BASE0,
		.num_ports	= 1,
		.base_baud	= 115200,
		.uart_offset	= 8,
	},
	[pbn_b0_2_115200] = {
		.flags		= FL_BASE0,
		.num_ports	= 2,
		.base_baud	= 115200,
		.uart_offset	= 8,
	},
	[pbn_b0_4_115200] = {
		.flags		= FL_BASE0,
		.num_ports	= 4,
		.base_baud	= 115200,
		.uart_offset	= 8,
	},
	[pbn_b0_5_115200] = {
		.flags		= FL_BASE0,
		.num_ports	= 5,
		.base_baud	= 115200,
		.uart_offset	= 8,
	},
	[pbn_b0_8_115200] = {
		.flags		= FL_BASE0,
		.num_ports	= 8,
		.base_baud	= 115200,
		.uart_offset	= 8,
	},
	[pbn_b0_1_921600] = {
		.flags		= FL_BASE0,
		.num_ports	= 1,
		.base_baud	= 921600,
		.uart_offset	= 8,
	},
	[pbn_b0_2_921600] = {
		.flags		= FL_BASE0,
		.num_ports	= 2,
		.base_baud	= 921600,
		.uart_offset	= 8,
	},
	[pbn_b0_4_921600] = {
		.flags		= FL_BASE0,
		.num_ports	= 4,
		.base_baud	= 921600,
		.uart_offset	= 8,
	},

	[pbn_b0_2_1130000] = {
		.flags          = FL_BASE0,
		.num_ports      = 2,
		.base_baud      = 1130000,
		.uart_offset    = 8,
	},

	[pbn_b0_4_1152000] = {
		.flags		= FL_BASE0,
		.num_ports	= 4,
		.base_baud	= 1152000,
		.uart_offset	= 8,
	},

	[pbn_b0_4_1250000] = {
		.flags		= FL_BASE0,
		.num_ports	= 4,
		.base_baud	= 1250000,
		.uart_offset	= 8,
	},

	[pbn_b0_2_1843200] = {
		.flags		= FL_BASE0,
		.num_ports	= 2,
		.base_baud	= 1843200,
		.uart_offset	= 8,
	},
	[pbn_b0_4_1843200] = {
		.flags		= FL_BASE0,
		.num_ports	= 4,
		.base_baud	= 1843200,
		.uart_offset	= 8,
	},

	[pbn_b0_1_4000000] = {
		.flags		= FL_BASE0,
		.num_ports	= 1,
		.base_baud	= 4000000,
		.uart_offset	= 8,
	},

	[pbn_b0_bt_1_115200] = {
		.flags		= FL_BASE0|FL_BASE_BARS,
		.num_ports	= 1,
		.base_baud	= 115200,
		.uart_offset	= 8,
	},
	[pbn_b0_bt_2_115200] = {
		.flags		= FL_BASE0|FL_BASE_BARS,
		.num_ports	= 2,
		.base_baud	= 115200,
		.uart_offset	= 8,
	},
	[pbn_b0_bt_4_115200] = {
		.flags		= FL_BASE0|FL_BASE_BARS,
		.num_ports	= 4,
		.base_baud	= 115200,
		.uart_offset	= 8,
	},
	[pbn_b0_bt_8_115200] = {
		.flags		= FL_BASE0|FL_BASE_BARS,
		.num_ports	= 8,
		.base_baud	= 115200,
		.uart_offset	= 8,
	},

	[pbn_b0_bt_1_460800] = {
		.flags		= FL_BASE0|FL_BASE_BARS,
		.num_ports	= 1,
		.base_baud	= 460800,
		.uart_offset	= 8,
	},
	[pbn_b0_bt_2_460800] = {
		.flags		= FL_BASE0|FL_BASE_BARS,
		.num_ports	= 2,
		.base_baud	= 460800,
		.uart_offset	= 8,
	},
	[pbn_b0_bt_4_460800] = {
		.flags		= FL_BASE0|FL_BASE_BARS,
		.num_ports	= 4,
		.base_baud	= 460800,
		.uart_offset	= 8,
	},

	[pbn_b0_bt_1_921600] = {
		.flags		= FL_BASE0|FL_BASE_BARS,
		.num_ports	= 1,
		.base_baud	= 921600,
		.uart_offset	= 8,
	},
	[pbn_b0_bt_2_921600] = {
		.flags		= FL_BASE0|FL_BASE_BARS,
		.num_ports	= 2,
		.base_baud	= 921600,
		.uart_offset	= 8,
	},
	[pbn_b0_bt_4_921600] = {
		.flags		= FL_BASE0|FL_BASE_BARS,
		.num_ports	= 4,
		.base_baud	= 921600,
		.uart_offset	= 8,
	},
	[pbn_b0_bt_8_921600] = {
		.flags		= FL_BASE0|FL_BASE_BARS,
		.num_ports	= 8,
		.base_baud	= 921600,
		.uart_offset	= 8,
	},

	[pbn_b1_1_115200] = {
		.flags		= FL_BASE1,
		.num_ports	= 1,
		.base_baud	= 115200,
		.uart_offset	= 8,
	},
	[pbn_b1_2_115200] = {
		.flags		= FL_BASE1,
		.num_ports	= 2,
		.base_baud	= 115200,
		.uart_offset	= 8,
	},
	[pbn_b1_4_115200] = {
		.flags		= FL_BASE1,
		.num_ports	= 4,
		.base_baud	= 115200,
		.uart_offset	= 8,
	},
	[pbn_b1_8_115200] = {
		.flags		= FL_BASE1,
		.num_ports	= 8,
		.base_baud	= 115200,
		.uart_offset	= 8,
	},
	[pbn_b1_16_115200] = {
		.flags		= FL_BASE1,
		.num_ports	= 16,
		.base_baud	= 115200,
		.uart_offset	= 8,
	},

	[pbn_b1_1_921600] = {
		.flags		= FL_BASE1,
		.num_ports	= 1,
		.base_baud	= 921600,
		.uart_offset	= 8,
	},
	[pbn_b1_2_921600] = {
		.flags		= FL_BASE1,
		.num_ports	= 2,
		.base_baud	= 921600,
		.uart_offset	= 8,
	},
	[pbn_b1_4_921600] = {
		.flags		= FL_BASE1,
		.num_ports	= 4,
		.base_baud	= 921600,
		.uart_offset	= 8,
	},
	[pbn_b1_8_921600] = {
		.flags		= FL_BASE1,
		.num_ports	= 8,
		.base_baud	= 921600,
		.uart_offset	= 8,
	},
	[pbn_b1_2_1250000] = {
		.flags		= FL_BASE1,
		.num_ports	= 2,
		.base_baud	= 1250000,
		.uart_offset	= 8,
	},

	[pbn_b1_bt_1_115200] = {
		.flags		= FL_BASE1|FL_BASE_BARS,
		.num_ports	= 1,
		.base_baud	= 115200,
		.uart_offset	= 8,
	},
	[pbn_b1_bt_2_115200] = {
		.flags		= FL_BASE1|FL_BASE_BARS,
		.num_ports	= 2,
		.base_baud	= 115200,
		.uart_offset	= 8,
	},
	[pbn_b1_bt_4_115200] = {
		.flags		= FL_BASE1|FL_BASE_BARS,
		.num_ports	= 4,
		.base_baud	= 115200,
		.uart_offset	= 8,
	},

	[pbn_b1_bt_2_921600] = {
		.flags		= FL_BASE1|FL_BASE_BARS,
		.num_ports	= 2,
		.base_baud	= 921600,
		.uart_offset	= 8,
	},

	[pbn_b1_1_1382400] = {
		.flags		= FL_BASE1,
		.num_ports	= 1,
		.base_baud	= 1382400,
		.uart_offset	= 8,
	},
	[pbn_b1_2_1382400] = {
		.flags		= FL_BASE1,
		.num_ports	= 2,
		.base_baud	= 1382400,
		.uart_offset	= 8,
	},
	[pbn_b1_4_1382400] = {
		.flags		= FL_BASE1,
		.num_ports	= 4,
		.base_baud	= 1382400,
		.uart_offset	= 8,
	},
	[pbn_b1_8_1382400] = {
		.flags		= FL_BASE1,
		.num_ports	= 8,
		.base_baud	= 1382400,
		.uart_offset	= 8,
	},

	[pbn_b2_1_115200] = {
		.flags		= FL_BASE2,
		.num_ports	= 1,
		.base_baud	= 115200,
		.uart_offset	= 8,
	},
	[pbn_b2_2_115200] = {
		.flags		= FL_BASE2,
		.num_ports	= 2,
		.base_baud	= 115200,
		.uart_offset	= 8,
	},
	[pbn_b2_4_115200] = {
		.flags          = FL_BASE2,
		.num_ports      = 4,
		.base_baud      = 115200,
		.uart_offset    = 8,
	},
	[pbn_b2_8_115200] = {
		.flags		= FL_BASE2,
		.num_ports	= 8,
		.base_baud	= 115200,
		.uart_offset	= 8,
	},

	[pbn_b2_1_460800] = {
		.flags		= FL_BASE2,
		.num_ports	= 1,
		.base_baud	= 460800,
		.uart_offset	= 8,
	},
	[pbn_b2_4_460800] = {
		.flags		= FL_BASE2,
		.num_ports	= 4,
		.base_baud	= 460800,
		.uart_offset	= 8,
	},
	[pbn_b2_8_460800] = {
		.flags		= FL_BASE2,
		.num_ports	= 8,
		.base_baud	= 460800,
		.uart_offset	= 8,
	},
	[pbn_b2_16_460800] = {
		.flags		= FL_BASE2,
		.num_ports	= 16,
		.base_baud	= 460800,
		.uart_offset	= 8,
	 },

	[pbn_b2_1_921600] = {
		.flags		= FL_BASE2,
		.num_ports	= 1,
		.base_baud	= 921600,
		.uart_offset	= 8,
	},
	[pbn_b2_4_921600] = {
		.flags		= FL_BASE2,
		.num_ports	= 4,
		.base_baud	= 921600,
		.uart_offset	= 8,
	},
	[pbn_b2_8_921600] = {
		.flags		= FL_BASE2,
		.num_ports	= 8,
		.base_baud	= 921600,
		.uart_offset	= 8,
	},

	[pbn_b2_8_1152000] = {
		.flags		= FL_BASE2,
		.num_ports	= 8,
		.base_baud	= 1152000,
		.uart_offset	= 8,
	},

	[pbn_b2_bt_1_115200] = {
		.flags		= FL_BASE2|FL_BASE_BARS,
		.num_ports	= 1,
		.base_baud	= 115200,
		.uart_offset	= 8,
	},
	[pbn_b2_bt_2_115200] = {
		.flags		= FL_BASE2|FL_BASE_BARS,
		.num_ports	= 2,
		.base_baud	= 115200,
		.uart_offset	= 8,
	},
	[pbn_b2_bt_4_115200] = {
		.flags		= FL_BASE2|FL_BASE_BARS,
		.num_ports	= 4,
		.base_baud	= 115200,
		.uart_offset	= 8,
	},

	[pbn_b2_bt_2_921600] = {
		.flags		= FL_BASE2|FL_BASE_BARS,
		.num_ports	= 2,
		.base_baud	= 921600,
		.uart_offset	= 8,
	},
	[pbn_b2_bt_4_921600] = {
		.flags		= FL_BASE2|FL_BASE_BARS,
		.num_ports	= 4,
		.base_baud	= 921600,
		.uart_offset	= 8,
	},

	[pbn_b3_2_115200] = {
		.flags		= FL_BASE3,
		.num_ports	= 2,
		.base_baud	= 115200,
		.uart_offset	= 8,
	},
	[pbn_b3_4_115200] = {
		.flags		= FL_BASE3,
		.num_ports	= 4,
		.base_baud	= 115200,
		.uart_offset	= 8,
	},
	[pbn_b3_8_115200] = {
		.flags		= FL_BASE3,
		.num_ports	= 8,
		.base_baud	= 115200,
		.uart_offset	= 8,
	},

	[pbn_b4_bt_2_921600] = {
		.flags		= FL_BASE4,
		.num_ports	= 2,
		.base_baud	= 921600,
		.uart_offset	= 8,
	},
	[pbn_b4_bt_4_921600] = {
		.flags		= FL_BASE4,
		.num_ports	= 4,
		.base_baud	= 921600,
		.uart_offset	= 8,
	},
	[pbn_b4_bt_8_921600] = {
		.flags		= FL_BASE4,
		.num_ports	= 8,
		.base_baud	= 921600,
		.uart_offset	= 8,
	},

	/*
	 * Entries following this are board-specific.
	 */

	/*
	 * Panacom - IOMEM
	 */
	[pbn_panacom] = {
		.flags		= FL_BASE2,
		.num_ports	= 2,
		.base_baud	= 921600,
		.uart_offset	= 0x400,
		.reg_shift	= 7,
	},
	[pbn_panacom2] = {
		.flags		= FL_BASE2|FL_BASE_BARS,
		.num_ports	= 2,
		.base_baud	= 921600,
		.uart_offset	= 0x400,
		.reg_shift	= 7,
	},
	[pbn_panacom4] = {
		.flags		= FL_BASE2|FL_BASE_BARS,
		.num_ports	= 4,
		.base_baud	= 921600,
		.uart_offset	= 0x400,
		.reg_shift	= 7,
	},

	/* I think this entry is broken - the first_offset looks wrong --rmk */
	[pbn_plx_romulus] = {
		.flags		= FL_BASE2,
		.num_ports	= 4,
		.base_baud	= 921600,
		.uart_offset	= 8 << 2,
		.reg_shift	= 2,
		.first_offset	= 0x03,
	},

	/*
	 * EndRun Technologies
	* Uses the size of PCI Base region 0 to
	* signal now many ports are available
	* 2 port 952 Uart support
	*/
	[pbn_endrun_2_4000000] = {
		.flags		= FL_BASE0,
		.num_ports	= 2,
		.base_baud	= 4000000,
		.uart_offset	= 0x200,
		.first_offset	= 0x1000,
	},

	/*
	 * This board uses the size of PCI Base region 0 to
	 * signal now many ports are available
	 */
	[pbn_oxsemi] = {
		.flags		= FL_BASE0|FL_REGION_SZ_CAP,
		.num_ports	= 32,
		.base_baud	= 115200,
		.uart_offset	= 8,
	},
	[pbn_oxsemi_1_4000000] = {
		.flags		= FL_BASE0,
		.num_ports	= 1,
		.base_baud	= 4000000,
		.uart_offset	= 0x200,
		.first_offset	= 0x1000,
	},
	[pbn_oxsemi_2_4000000] = {
		.flags		= FL_BASE0,
		.num_ports	= 2,
		.base_baud	= 4000000,
		.uart_offset	= 0x200,
		.first_offset	= 0x1000,
	},
	[pbn_oxsemi_4_4000000] = {
		.flags		= FL_BASE0,
		.num_ports	= 4,
		.base_baud	= 4000000,
		.uart_offset	= 0x200,
		.first_offset	= 0x1000,
	},
	[pbn_oxsemi_8_4000000] = {
		.flags		= FL_BASE0,
		.num_ports	= 8,
		.base_baud	= 4000000,
		.uart_offset	= 0x200,
		.first_offset	= 0x1000,
	},


	/*
	 * EKF addition for i960 Boards form EKF with serial port.
	 * Max 256 ports.
	 */
	[pbn_intel_i960] = {
		.flags		= FL_BASE0,
		.num_ports	= 32,
		.base_baud	= 921600,
		.uart_offset	= 8 << 2,
		.reg_shift	= 2,
		.first_offset	= 0x10000,
	},
	[pbn_sgi_ioc3] = {
		.flags		= FL_BASE0|FL_NOIRQ,
		.num_ports	= 1,
		.base_baud	= 458333,
		.uart_offset	= 8,
		.reg_shift	= 0,
		.first_offset	= 0x20178,
	},

	/*
	 * Computone - uses IOMEM.
	 */
	[pbn_computone_4] = {
		.flags		= FL_BASE0,
		.num_ports	= 4,
		.base_baud	= 921600,
		.uart_offset	= 0x40,
		.reg_shift	= 2,
		.first_offset	= 0x200,
	},
	[pbn_computone_6] = {
		.flags		= FL_BASE0,
		.num_ports	= 6,
		.base_baud	= 921600,
		.uart_offset	= 0x40,
		.reg_shift	= 2,
		.first_offset	= 0x200,
	},
	[pbn_computone_8] = {
		.flags		= FL_BASE0,
		.num_ports	= 8,
		.base_baud	= 921600,
		.uart_offset	= 0x40,
		.reg_shift	= 2,
		.first_offset	= 0x200,
	},
	[pbn_sbsxrsio] = {
		.flags		= FL_BASE0,
		.num_ports	= 8,
		.base_baud	= 460800,
		.uart_offset	= 256,
		.reg_shift	= 4,
	},
	/*
	 * PA Semi PWRficient PA6T-1682M on-chip UART
	 */
	[pbn_pasemi_1682M] = {
		.flags		= FL_BASE0,
		.num_ports	= 1,
		.base_baud	= 8333333,
	},
	/*
	 * National Instruments 843x
	 */
	[pbn_ni8430_16] = {
		.flags		= FL_BASE0,
		.num_ports	= 16,
		.base_baud	= 3686400,
		.uart_offset	= 0x10,
		.first_offset	= 0x800,
	},
	[pbn_ni8430_8] = {
		.flags		= FL_BASE0,
		.num_ports	= 8,
		.base_baud	= 3686400,
		.uart_offset	= 0x10,
		.first_offset	= 0x800,
	},
	[pbn_ni8430_4] = {
		.flags		= FL_BASE0,
		.num_ports	= 4,
		.base_baud	= 3686400,
		.uart_offset	= 0x10,
		.first_offset	= 0x800,
	},
	[pbn_ni8430_2] = {
		.flags		= FL_BASE0,
		.num_ports	= 2,
		.base_baud	= 3686400,
		.uart_offset	= 0x10,
		.first_offset	= 0x800,
	},
	/*
	 * ADDI-DATA GmbH PCI-Express communication cards <info@addi-data.com>
	 */
	[pbn_ADDIDATA_PCIe_1_3906250] = {
		.flags		= FL_BASE0,
		.num_ports	= 1,
		.base_baud	= 3906250,
		.uart_offset	= 0x200,
		.first_offset	= 0x1000,
	},
	[pbn_ADDIDATA_PCIe_2_3906250] = {
		.flags		= FL_BASE0,
		.num_ports	= 2,
		.base_baud	= 3906250,
		.uart_offset	= 0x200,
		.first_offset	= 0x1000,
	},
	[pbn_ADDIDATA_PCIe_4_3906250] = {
		.flags		= FL_BASE0,
		.num_ports	= 4,
		.base_baud	= 3906250,
		.uart_offset	= 0x200,
		.first_offset	= 0x1000,
	},
	[pbn_ADDIDATA_PCIe_8_3906250] = {
		.flags		= FL_BASE0,
		.num_ports	= 8,
		.base_baud	= 3906250,
		.uart_offset	= 0x200,
		.first_offset	= 0x1000,
	},
	[pbn_ce4100_1_115200] = {
		.flags		= FL_BASE_BARS,
		.num_ports	= 2,
		.base_baud	= 921600,
		.reg_shift      = 2,
	},
	[pbn_omegapci] = {
		.flags		= FL_BASE0,
		.num_ports	= 8,
		.base_baud	= 115200,
		.uart_offset	= 0x200,
	},
	[pbn_NETMOS9900_2s_115200] = {
		.flags		= FL_BASE0,
		.num_ports	= 2,
		.base_baud	= 115200,
	},
	[pbn_brcm_trumanage] = {
		.flags		= FL_BASE0,
		.num_ports	= 1,
		.reg_shift	= 2,
		.base_baud	= 115200,
	},
	[pbn_fintek_4] = {
		.num_ports	= 4,
		.uart_offset	= 8,
		.base_baud	= 115200,
		.first_offset	= 0x40,
	},
	[pbn_fintek_8] = {
		.num_ports	= 8,
		.uart_offset	= 8,
		.base_baud	= 115200,
		.first_offset	= 0x40,
	},
	[pbn_fintek_12] = {
		.num_ports	= 12,
		.uart_offset	= 8,
		.base_baud	= 115200,
		.first_offset	= 0x40,
	},
	[pbn_fintek_F81504A] = {
		.num_ports	= 4,
		.uart_offset	= 8,
		.base_baud	= 115200,
	},
	[pbn_fintek_F81508A] = {
		.num_ports	= 8,
		.uart_offset	= 8,
		.base_baud	= 115200,
	},
	[pbn_fintek_F81512A] = {
		.num_ports	= 12,
		.uart_offset	= 8,
		.base_baud	= 115200,
	},
	[pbn_wch382_2] = {
		.flags		= FL_BASE0,
		.num_ports	= 2,
		.base_baud	= 115200,
		.uart_offset	= 8,
		.first_offset	= 0xC0,
	},
	[pbn_wch384_4] = {
		.flags		= FL_BASE0,
		.num_ports	= 4,
		.base_baud      = 115200,
		.uart_offset    = 8,
		.first_offset   = 0xC0,
	},
	/*
	 * Pericom PI7C9X795[1248] Uno/Dual/Quad/Octal UART
	 */
	[pbn_pericom_PI7C9X7951] = {
		.flags          = FL_BASE0,
		.num_ports      = 1,
		.base_baud      = 921600,
		.uart_offset	= 0x8,
	},
	[pbn_pericom_PI7C9X7952] = {
		.flags          = FL_BASE0,
		.num_ports      = 2,
		.base_baud      = 921600,
		.uart_offset	= 0x8,
	},
	[pbn_pericom_PI7C9X7954] = {
		.flags          = FL_BASE0,
		.num_ports      = 4,
		.base_baud      = 921600,
		.uart_offset	= 0x8,
	},
	[pbn_pericom_PI7C9X7958] = {
		.flags          = FL_BASE0,
		.num_ports      = 8,
		.base_baud      = 921600,
		.uart_offset	= 0x8,
	},
	[pbn_sunix_pci_1s] = {
		.num_ports	= 1,
		.base_baud      = 921600,
		.uart_offset	= 0x8,
	},
	[pbn_sunix_pci_2s] = {
		.num_ports	= 2,
		.base_baud      = 921600,
		.uart_offset	= 0x8,
	},
	[pbn_sunix_pci_4s] = {
		.num_ports	= 4,
		.base_baud      = 921600,
		.uart_offset	= 0x8,
	},
	[pbn_sunix_pci_8s] = {
		.num_ports	= 8,
		.base_baud      = 921600,
		.uart_offset	= 0x8,
	},
	[pbn_sunix_pci_16s] = {
		.num_ports	= 16,
		.base_baud      = 921600,
		.uart_offset	= 0x8,
	},
	[pbn_moxa8250_2p] = {
		.flags		= FL_BASE1,
		.num_ports      = 2,
		.base_baud      = 921600,
		.uart_offset	= 0x200,
	},
	[pbn_moxa8250_4p] = {
		.flags		= FL_BASE1,
		.num_ports      = 4,
		.base_baud      = 921600,
		.uart_offset	= 0x200,
	},
	[pbn_moxa8250_8p] = {
		.flags		= FL_BASE1,
		.num_ports      = 8,
		.base_baud      = 921600,
		.uart_offset	= 0x200,
	},
};

static const struct pci_device_id blacklist[] = {
	/* softmodems */
	{ PCI_VDEVICE(AL, 0x5457), }, /* ALi Corporation M5457 AC'97 Modem */
	{ PCI_VDEVICE(MOTOROLA, 0x3052), }, /* Motorola Si3052-based modem */
	{ PCI_DEVICE(0x1543, 0x3052), }, /* Si3052-based modem, default IDs */

	/* multi-io cards handled by parport_serial */
	{ PCI_DEVICE(0x4348, 0x7053), }, /* WCH CH353 2S1P */
	{ PCI_DEVICE(0x4348, 0x5053), }, /* WCH CH353 1S1P */
	{ PCI_DEVICE(0x1c00, 0x3250), }, /* WCH CH382 2S1P */

	/* Intel platforms with MID UART */
	{ PCI_VDEVICE(INTEL, 0x081b), },
	{ PCI_VDEVICE(INTEL, 0x081c), },
	{ PCI_VDEVICE(INTEL, 0x081d), },
	{ PCI_VDEVICE(INTEL, 0x1191), },
	{ PCI_VDEVICE(INTEL, 0x18d8), },
	{ PCI_VDEVICE(INTEL, 0x19d8), },

	/* Intel platforms with DesignWare UART */
	{ PCI_VDEVICE(INTEL, 0x0936), },
	{ PCI_VDEVICE(INTEL, 0x0f0a), },
	{ PCI_VDEVICE(INTEL, 0x0f0c), },
	{ PCI_VDEVICE(INTEL, 0x228a), },
	{ PCI_VDEVICE(INTEL, 0x228c), },
	{ PCI_VDEVICE(INTEL, 0x9ce3), },
	{ PCI_VDEVICE(INTEL, 0x9ce4), },

	/* Exar devices */
	{ PCI_VDEVICE(EXAR, PCI_ANY_ID), },
	{ PCI_VDEVICE(COMMTECH, PCI_ANY_ID), },

	/* End of the black list */
	{ }
};

static int serial_pci_is_class_communication(struct pci_dev *dev)
{
	/*
	 * If it is not a communications device or the programming
	 * interface is greater than 6, give up.
	 */
	if ((((dev->class >> 8) != PCI_CLASS_COMMUNICATION_SERIAL) &&
	     ((dev->class >> 8) != PCI_CLASS_COMMUNICATION_MULTISERIAL) &&
	     ((dev->class >> 8) != PCI_CLASS_COMMUNICATION_MODEM)) ||
	    (dev->class & 0xff) > 6)
		return -ENODEV;

	return 0;
}

/*
 * Given a complete unknown PCI device, try to use some heuristics to
 * guess what the configuration might be, based on the pitiful PCI
 * serial specs.  Returns 0 on success, -ENODEV on failure.
 */
static int
serial_pci_guess_board(struct pci_dev *dev, struct pciserial_board *board)
{
	int num_iomem, num_port, first_port = -1, i;
	int rc;

	rc = serial_pci_is_class_communication(dev);
	if (rc)
		return rc;

	/*
	 * Should we try to make guesses for multiport serial devices later?
	 */
	if ((dev->class >> 8) == PCI_CLASS_COMMUNICATION_MULTISERIAL)
		return -ENODEV;

	num_iomem = num_port = 0;
	for (i = 0; i < PCI_NUM_BAR_RESOURCES; i++) {
		if (pci_resource_flags(dev, i) & IORESOURCE_IO) {
			num_port++;
			if (first_port == -1)
				first_port = i;
		}
		if (pci_resource_flags(dev, i) & IORESOURCE_MEM)
			num_iomem++;
	}

	/*
	 * If there is 1 or 0 iomem regions, and exactly one port,
	 * use it.  We guess the number of ports based on the IO
	 * region size.
	 */
	if (num_iomem <= 1 && num_port == 1) {
		board->flags = first_port;
		board->num_ports = pci_resource_len(dev, first_port) / 8;
		return 0;
	}

	/*
	 * Now guess if we've got a board which indexes by BARs.
	 * Each IO BAR should be 8 bytes, and they should follow
	 * consecutively.
	 */
	first_port = -1;
	num_port = 0;
	for (i = 0; i < PCI_NUM_BAR_RESOURCES; i++) {
		if (pci_resource_flags(dev, i) & IORESOURCE_IO &&
		    pci_resource_len(dev, i) == 8 &&
		    (first_port == -1 || (first_port + num_port) == i)) {
			num_port++;
			if (first_port == -1)
				first_port = i;
		}
	}

	if (num_port > 1) {
		board->flags = first_port | FL_BASE_BARS;
		board->num_ports = num_port;
		return 0;
	}

	return -ENODEV;
}

static inline int
serial_pci_matches(const struct pciserial_board *board,
		   const struct pciserial_board *guessed)
{
	return
	    board->num_ports == guessed->num_ports &&
	    board->base_baud == guessed->base_baud &&
	    board->uart_offset == guessed->uart_offset &&
	    board->reg_shift == guessed->reg_shift &&
	    board->first_offset == guessed->first_offset;
}

struct serial_private *
pciserial_init_ports(struct pci_dev *dev, const struct pciserial_board *board)
{
	struct uart_8250_port uart;
	struct serial_private *priv;
	struct pci_serial_quirk *quirk;
	int rc, nr_ports, i;

	nr_ports = board->num_ports;

	/*
	 * Find an init and setup quirks.
	 */
	quirk = find_quirk(dev);

	/*
	 * Run the new-style initialization function.
	 * The initialization function returns:
	 *  <0  - error
	 *   0  - use board->num_ports
	 *  >0  - number of ports
	 */
	if (quirk->init) {
		rc = quirk->init(dev);
		if (rc < 0) {
			priv = ERR_PTR(rc);
			goto err_out;
		}
		if (rc)
			nr_ports = rc;
	}

	priv = kzalloc(sizeof(struct serial_private) +
		       sizeof(unsigned int) * nr_ports,
		       GFP_KERNEL);
	if (!priv) {
		priv = ERR_PTR(-ENOMEM);
		goto err_deinit;
	}

	priv->dev = dev;
	priv->quirk = quirk;

	memset(&uart, 0, sizeof(uart));
	uart.port.flags = UPF_SKIP_TEST | UPF_BOOT_AUTOCONF | UPF_SHARE_IRQ;
	uart.port.uartclk = board->base_baud * 16;

	if (pci_match_id(pci_use_msi, dev)) {
		dev_dbg(&dev->dev, "Using MSI(-X) interrupts\n");
		pci_set_master(dev);
		rc = pci_alloc_irq_vectors(dev, 1, 1, PCI_IRQ_ALL_TYPES);
	} else {
		dev_dbg(&dev->dev, "Using legacy interrupts\n");
		rc = pci_alloc_irq_vectors(dev, 1, 1, PCI_IRQ_LEGACY);
	}
	if (rc < 0) {
		kfree(priv);
		priv = ERR_PTR(rc);
		goto err_deinit;
	}

	uart.port.irq = pci_irq_vector(dev, 0);
	uart.port.dev = &dev->dev;

	for (i = 0; i < nr_ports; i++) {
		if (quirk->setup(priv, board, &uart, i))
			break;

		dev_dbg(&dev->dev, "Setup PCI port: port %lx, irq %d, type %d\n",
			uart.port.iobase, uart.port.irq, uart.port.iotype);

		priv->line[i] = serial8250_register_8250_port(&uart);
		if (priv->line[i] < 0) {
			dev_err(&dev->dev,
				"Couldn't register serial port %lx, irq %d, type %d, error %d\n",
				uart.port.iobase, uart.port.irq,
				uart.port.iotype, priv->line[i]);
			break;
		}
	}
	priv->nr = i;
	priv->board = board;
	return priv;

err_deinit:
	if (quirk->exit)
		quirk->exit(dev);
err_out:
	return priv;
}
EXPORT_SYMBOL_GPL(pciserial_init_ports);

static void pciserial_detach_ports(struct serial_private *priv)
{
	struct pci_serial_quirk *quirk;
	int i;

	for (i = 0; i < priv->nr; i++)
		serial8250_unregister_port(priv->line[i]);

	/*
	 * Find the exit quirks.
	 */
	quirk = find_quirk(priv->dev);
	if (quirk->exit)
		quirk->exit(priv->dev);
}

void pciserial_remove_ports(struct serial_private *priv)
{
	pciserial_detach_ports(priv);
	kfree(priv);
}
EXPORT_SYMBOL_GPL(pciserial_remove_ports);

void pciserial_suspend_ports(struct serial_private *priv)
{
	int i;

	for (i = 0; i < priv->nr; i++)
		if (priv->line[i] >= 0)
			serial8250_suspend_port(priv->line[i]);

	/*
	 * Ensure that every init quirk is properly torn down
	 */
	if (priv->quirk->exit)
		priv->quirk->exit(priv->dev);
}
EXPORT_SYMBOL_GPL(pciserial_suspend_ports);

void pciserial_resume_ports(struct serial_private *priv)
{
	int i;

	/*
	 * Ensure that the board is correctly configured.
	 */
	if (priv->quirk->init)
		priv->quirk->init(priv->dev);

	for (i = 0; i < priv->nr; i++)
		if (priv->line[i] >= 0)
			serial8250_resume_port(priv->line[i]);
}
EXPORT_SYMBOL_GPL(pciserial_resume_ports);

/*
 * Probe one serial board.  Unfortunately, there is no rhyme nor reason
 * to the arrangement of serial ports on a PCI card.
 */
static int
pciserial_init_one(struct pci_dev *dev, const struct pci_device_id *ent)
{
	struct pci_serial_quirk *quirk;
	struct serial_private *priv;
	const struct pciserial_board *board;
	const struct pci_device_id *exclude;
	struct pciserial_board tmp;
	int rc;

	quirk = find_quirk(dev);
	if (quirk->probe) {
		rc = quirk->probe(dev);
		if (rc)
			return rc;
	}

	if (ent->driver_data >= ARRAY_SIZE(pci_boards)) {
		dev_err(&dev->dev, "invalid driver_data: %ld\n",
			ent->driver_data);
		return -EINVAL;
	}

	board = &pci_boards[ent->driver_data];

<<<<<<< HEAD
	rc = serial_pci_is_blacklisted(dev);
	if (rc)
		return rc;
=======
	exclude = pci_match_id(blacklist, dev);
	if (exclude)
		return -ENODEV;
>>>>>>> f7688b48

	rc = pcim_enable_device(dev);
	pci_save_state(dev);
	if (rc)
		return rc;

	if (ent->driver_data == pbn_default) {
		/*
		 * Use a copy of the pci_board entry for this;
		 * avoid changing entries in the table.
		 */
		memcpy(&tmp, board, sizeof(struct pciserial_board));
		board = &tmp;

		/*
		 * We matched one of our class entries.  Try to
		 * determine the parameters of this board.
		 */
		rc = serial_pci_guess_board(dev, &tmp);
		if (rc)
			return rc;
	} else {
		/*
		 * We matched an explicit entry.  If we are able to
		 * detect this boards settings with our heuristic,
		 * then we no longer need this entry.
		 */
		memcpy(&tmp, &pci_boards[pbn_default],
		       sizeof(struct pciserial_board));
		rc = serial_pci_guess_board(dev, &tmp);
		if (rc == 0 && serial_pci_matches(board, &tmp))
			moan_device("Redundant entry in serial pci_table.",
				    dev);
	}

	priv = pciserial_init_ports(dev, board);
	if (IS_ERR(priv))
		return PTR_ERR(priv);

	pci_set_drvdata(dev, priv);
	return 0;
}

static void pciserial_remove_one(struct pci_dev *dev)
{
	struct serial_private *priv = pci_get_drvdata(dev);

	pciserial_remove_ports(priv);
}

#ifdef CONFIG_PM_SLEEP
static int pciserial_suspend_one(struct device *dev)
{
	struct serial_private *priv = dev_get_drvdata(dev);

	if (priv)
		pciserial_suspend_ports(priv);

	return 0;
}

static int pciserial_resume_one(struct device *dev)
{
	struct pci_dev *pdev = to_pci_dev(dev);
	struct serial_private *priv = pci_get_drvdata(pdev);
	int err;

	if (priv) {
		/*
		 * The device may have been disabled.  Re-enable it.
		 */
		err = pci_enable_device(pdev);
		/* FIXME: We cannot simply error out here */
		if (err)
			dev_err(dev, "Unable to re-enable ports, trying to continue.\n");
		pciserial_resume_ports(priv);
	}
	return 0;
}
#endif

static SIMPLE_DEV_PM_OPS(pciserial_pm_ops, pciserial_suspend_one,
			 pciserial_resume_one);

static const struct pci_device_id serial_pci_tbl[] = {
	/* Advantech use PCI_DEVICE_ID_ADVANTECH_PCI3620 (0x3620) as 'PCI_SUBVENDOR_ID' */
	{	PCI_VENDOR_ID_ADVANTECH, PCI_DEVICE_ID_ADVANTECH_PCI3620,
		PCI_DEVICE_ID_ADVANTECH_PCI3620, 0x0001, 0, 0,
		pbn_b2_8_921600 },
	/* Advantech also use 0x3618 and 0xf618 */
	{	PCI_VENDOR_ID_ADVANTECH, PCI_DEVICE_ID_ADVANTECH_PCI3618,
		PCI_DEVICE_ID_ADVANTECH_PCI3618, PCI_ANY_ID, 0, 0,
		pbn_b0_4_921600 },
	{	PCI_VENDOR_ID_ADVANTECH, PCI_DEVICE_ID_ADVANTECH_PCIf618,
		PCI_DEVICE_ID_ADVANTECH_PCI3618, PCI_ANY_ID, 0, 0,
		pbn_b0_4_921600 },
	{	PCI_VENDOR_ID_V3, PCI_DEVICE_ID_V3_V960,
		PCI_SUBVENDOR_ID_CONNECT_TECH,
		PCI_SUBDEVICE_ID_CONNECT_TECH_BH8_232, 0, 0,
		pbn_b1_8_1382400 },
	{	PCI_VENDOR_ID_V3, PCI_DEVICE_ID_V3_V960,
		PCI_SUBVENDOR_ID_CONNECT_TECH,
		PCI_SUBDEVICE_ID_CONNECT_TECH_BH4_232, 0, 0,
		pbn_b1_4_1382400 },
	{	PCI_VENDOR_ID_V3, PCI_DEVICE_ID_V3_V960,
		PCI_SUBVENDOR_ID_CONNECT_TECH,
		PCI_SUBDEVICE_ID_CONNECT_TECH_BH2_232, 0, 0,
		pbn_b1_2_1382400 },
	{	PCI_VENDOR_ID_V3, PCI_DEVICE_ID_V3_V351,
		PCI_SUBVENDOR_ID_CONNECT_TECH,
		PCI_SUBDEVICE_ID_CONNECT_TECH_BH8_232, 0, 0,
		pbn_b1_8_1382400 },
	{	PCI_VENDOR_ID_V3, PCI_DEVICE_ID_V3_V351,
		PCI_SUBVENDOR_ID_CONNECT_TECH,
		PCI_SUBDEVICE_ID_CONNECT_TECH_BH4_232, 0, 0,
		pbn_b1_4_1382400 },
	{	PCI_VENDOR_ID_V3, PCI_DEVICE_ID_V3_V351,
		PCI_SUBVENDOR_ID_CONNECT_TECH,
		PCI_SUBDEVICE_ID_CONNECT_TECH_BH2_232, 0, 0,
		pbn_b1_2_1382400 },
	{	PCI_VENDOR_ID_V3, PCI_DEVICE_ID_V3_V351,
		PCI_SUBVENDOR_ID_CONNECT_TECH,
		PCI_SUBDEVICE_ID_CONNECT_TECH_BH8_485, 0, 0,
		pbn_b1_8_921600 },
	{	PCI_VENDOR_ID_V3, PCI_DEVICE_ID_V3_V351,
		PCI_SUBVENDOR_ID_CONNECT_TECH,
		PCI_SUBDEVICE_ID_CONNECT_TECH_BH8_485_4_4, 0, 0,
		pbn_b1_8_921600 },
	{	PCI_VENDOR_ID_V3, PCI_DEVICE_ID_V3_V351,
		PCI_SUBVENDOR_ID_CONNECT_TECH,
		PCI_SUBDEVICE_ID_CONNECT_TECH_BH4_485, 0, 0,
		pbn_b1_4_921600 },
	{	PCI_VENDOR_ID_V3, PCI_DEVICE_ID_V3_V351,
		PCI_SUBVENDOR_ID_CONNECT_TECH,
		PCI_SUBDEVICE_ID_CONNECT_TECH_BH4_485_2_2, 0, 0,
		pbn_b1_4_921600 },
	{	PCI_VENDOR_ID_V3, PCI_DEVICE_ID_V3_V351,
		PCI_SUBVENDOR_ID_CONNECT_TECH,
		PCI_SUBDEVICE_ID_CONNECT_TECH_BH2_485, 0, 0,
		pbn_b1_2_921600 },
	{	PCI_VENDOR_ID_V3, PCI_DEVICE_ID_V3_V351,
		PCI_SUBVENDOR_ID_CONNECT_TECH,
		PCI_SUBDEVICE_ID_CONNECT_TECH_BH8_485_2_6, 0, 0,
		pbn_b1_8_921600 },
	{	PCI_VENDOR_ID_V3, PCI_DEVICE_ID_V3_V351,
		PCI_SUBVENDOR_ID_CONNECT_TECH,
		PCI_SUBDEVICE_ID_CONNECT_TECH_BH081101V1, 0, 0,
		pbn_b1_8_921600 },
	{	PCI_VENDOR_ID_V3, PCI_DEVICE_ID_V3_V351,
		PCI_SUBVENDOR_ID_CONNECT_TECH,
		PCI_SUBDEVICE_ID_CONNECT_TECH_BH041101V1, 0, 0,
		pbn_b1_4_921600 },
	{	PCI_VENDOR_ID_V3, PCI_DEVICE_ID_V3_V351,
		PCI_SUBVENDOR_ID_CONNECT_TECH,
		PCI_SUBDEVICE_ID_CONNECT_TECH_BH2_20MHZ, 0, 0,
		pbn_b1_2_1250000 },
	{	PCI_VENDOR_ID_OXSEMI, PCI_DEVICE_ID_OXSEMI_16PCI954,
		PCI_SUBVENDOR_ID_CONNECT_TECH,
		PCI_SUBDEVICE_ID_CONNECT_TECH_TITAN_2, 0, 0,
		pbn_b0_2_1843200 },
	{	PCI_VENDOR_ID_OXSEMI, PCI_DEVICE_ID_OXSEMI_16PCI954,
		PCI_SUBVENDOR_ID_CONNECT_TECH,
		PCI_SUBDEVICE_ID_CONNECT_TECH_TITAN_4, 0, 0,
		pbn_b0_4_1843200 },
	{	PCI_VENDOR_ID_OXSEMI, PCI_DEVICE_ID_OXSEMI_16PCI954,
		PCI_VENDOR_ID_AFAVLAB,
		PCI_SUBDEVICE_ID_AFAVLAB_P061, 0, 0,
		pbn_b0_4_1152000 },
	{	PCI_VENDOR_ID_SEALEVEL, PCI_DEVICE_ID_SEALEVEL_U530,
		PCI_ANY_ID, PCI_ANY_ID, 0, 0,
		pbn_b2_bt_1_115200 },
	{	PCI_VENDOR_ID_SEALEVEL, PCI_DEVICE_ID_SEALEVEL_UCOMM2,
		PCI_ANY_ID, PCI_ANY_ID, 0, 0,
		pbn_b2_bt_2_115200 },
	{	PCI_VENDOR_ID_SEALEVEL, PCI_DEVICE_ID_SEALEVEL_UCOMM422,
		PCI_ANY_ID, PCI_ANY_ID, 0, 0,
		pbn_b2_bt_4_115200 },
	{	PCI_VENDOR_ID_SEALEVEL, PCI_DEVICE_ID_SEALEVEL_UCOMM232,
		PCI_ANY_ID, PCI_ANY_ID, 0, 0,
		pbn_b2_bt_2_115200 },
	{	PCI_VENDOR_ID_SEALEVEL, PCI_DEVICE_ID_SEALEVEL_COMM4,
		PCI_ANY_ID, PCI_ANY_ID, 0, 0,
		pbn_b2_bt_4_115200 },
	{	PCI_VENDOR_ID_SEALEVEL, PCI_DEVICE_ID_SEALEVEL_COMM8,
		PCI_ANY_ID, PCI_ANY_ID, 0, 0,
		pbn_b2_8_115200 },
	{	PCI_VENDOR_ID_SEALEVEL, PCI_DEVICE_ID_SEALEVEL_7803,
		PCI_ANY_ID, PCI_ANY_ID, 0, 0,
		pbn_b2_8_460800 },
	{	PCI_VENDOR_ID_SEALEVEL, PCI_DEVICE_ID_SEALEVEL_UCOMM8,
		PCI_ANY_ID, PCI_ANY_ID, 0, 0,
		pbn_b2_8_115200 },

	{	PCI_VENDOR_ID_PLX, PCI_DEVICE_ID_PLX_GTEK_SERIAL2,
		PCI_ANY_ID, PCI_ANY_ID, 0, 0,
		pbn_b2_bt_2_115200 },
	{	PCI_VENDOR_ID_PLX, PCI_DEVICE_ID_PLX_SPCOM200,
		PCI_ANY_ID, PCI_ANY_ID, 0, 0,
		pbn_b2_bt_2_921600 },
	/*
	 * VScom SPCOM800, from sl@s.pl
	 */
	{	PCI_VENDOR_ID_PLX, PCI_DEVICE_ID_PLX_SPCOM800,
		PCI_ANY_ID, PCI_ANY_ID, 0, 0,
		pbn_b2_8_921600 },
	{	PCI_VENDOR_ID_PLX, PCI_DEVICE_ID_PLX_1077,
		PCI_ANY_ID, PCI_ANY_ID, 0, 0,
		pbn_b2_4_921600 },
	/* Unknown card - subdevice 0x1584 */
	{	PCI_VENDOR_ID_PLX, PCI_DEVICE_ID_PLX_9050,
		PCI_VENDOR_ID_PLX,
		PCI_SUBDEVICE_ID_UNKNOWN_0x1584, 0, 0,
		pbn_b2_4_115200 },
	/* Unknown card - subdevice 0x1588 */
	{	PCI_VENDOR_ID_PLX, PCI_DEVICE_ID_PLX_9050,
		PCI_VENDOR_ID_PLX,
		PCI_SUBDEVICE_ID_UNKNOWN_0x1588, 0, 0,
		pbn_b2_8_115200 },
	{	PCI_VENDOR_ID_PLX, PCI_DEVICE_ID_PLX_9050,
		PCI_SUBVENDOR_ID_KEYSPAN,
		PCI_SUBDEVICE_ID_KEYSPAN_SX2, 0, 0,
		pbn_panacom },
	{	PCI_VENDOR_ID_PANACOM, PCI_DEVICE_ID_PANACOM_QUADMODEM,
		PCI_ANY_ID, PCI_ANY_ID, 0, 0,
		pbn_panacom4 },
	{	PCI_VENDOR_ID_PANACOM, PCI_DEVICE_ID_PANACOM_DUALMODEM,
		PCI_ANY_ID, PCI_ANY_ID, 0, 0,
		pbn_panacom2 },
	{	PCI_VENDOR_ID_PLX, PCI_DEVICE_ID_PLX_9030,
		PCI_VENDOR_ID_ESDGMBH,
		PCI_DEVICE_ID_ESDGMBH_CPCIASIO4, 0, 0,
		pbn_b2_4_115200 },
	{	PCI_VENDOR_ID_PLX, PCI_DEVICE_ID_PLX_9050,
		PCI_SUBVENDOR_ID_CHASE_PCIFAST,
		PCI_SUBDEVICE_ID_CHASE_PCIFAST4, 0, 0,
		pbn_b2_4_460800 },
	{	PCI_VENDOR_ID_PLX, PCI_DEVICE_ID_PLX_9050,
		PCI_SUBVENDOR_ID_CHASE_PCIFAST,
		PCI_SUBDEVICE_ID_CHASE_PCIFAST8, 0, 0,
		pbn_b2_8_460800 },
	{	PCI_VENDOR_ID_PLX, PCI_DEVICE_ID_PLX_9050,
		PCI_SUBVENDOR_ID_CHASE_PCIFAST,
		PCI_SUBDEVICE_ID_CHASE_PCIFAST16, 0, 0,
		pbn_b2_16_460800 },
	{	PCI_VENDOR_ID_PLX, PCI_DEVICE_ID_PLX_9050,
		PCI_SUBVENDOR_ID_CHASE_PCIFAST,
		PCI_SUBDEVICE_ID_CHASE_PCIFAST16FMC, 0, 0,
		pbn_b2_16_460800 },
	{	PCI_VENDOR_ID_PLX, PCI_DEVICE_ID_PLX_9050,
		PCI_SUBVENDOR_ID_CHASE_PCIRAS,
		PCI_SUBDEVICE_ID_CHASE_PCIRAS4, 0, 0,
		pbn_b2_4_460800 },
	{	PCI_VENDOR_ID_PLX, PCI_DEVICE_ID_PLX_9050,
		PCI_SUBVENDOR_ID_CHASE_PCIRAS,
		PCI_SUBDEVICE_ID_CHASE_PCIRAS8, 0, 0,
		pbn_b2_8_460800 },
	{	PCI_VENDOR_ID_PLX, PCI_DEVICE_ID_PLX_9050,
		PCI_SUBVENDOR_ID_EXSYS,
		PCI_SUBDEVICE_ID_EXSYS_4055, 0, 0,
		pbn_b2_4_115200 },
	/*
	 * Megawolf Romulus PCI Serial Card, from Mike Hudson
	 * (Exoray@isys.ca)
	 */
	{	PCI_VENDOR_ID_PLX, PCI_DEVICE_ID_PLX_ROMULUS,
		0x10b5, 0x106a, 0, 0,
		pbn_plx_romulus },
	/*
	* EndRun Technologies. PCI express device range.
	*    EndRun PTP/1588 has 2 Native UARTs.
	*/
	{	PCI_VENDOR_ID_ENDRUN, PCI_DEVICE_ID_ENDRUN_1588,
		PCI_ANY_ID, PCI_ANY_ID, 0, 0,
		pbn_endrun_2_4000000 },
	/*
	 * Quatech cards. These actually have configurable clocks but for
	 * now we just use the default.
	 *
	 * 100 series are RS232, 200 series RS422,
	 */
	{	PCI_VENDOR_ID_QUATECH, PCI_DEVICE_ID_QUATECH_QSC100,
		PCI_ANY_ID, PCI_ANY_ID, 0, 0,
		pbn_b1_4_115200 },
	{	PCI_VENDOR_ID_QUATECH, PCI_DEVICE_ID_QUATECH_DSC100,
		PCI_ANY_ID, PCI_ANY_ID, 0, 0,
		pbn_b1_2_115200 },
	{	PCI_VENDOR_ID_QUATECH, PCI_DEVICE_ID_QUATECH_DSC100E,
		PCI_ANY_ID, PCI_ANY_ID, 0, 0,
		pbn_b2_2_115200 },
	{	PCI_VENDOR_ID_QUATECH, PCI_DEVICE_ID_QUATECH_DSC200,
		PCI_ANY_ID, PCI_ANY_ID, 0, 0,
		pbn_b1_2_115200 },
	{	PCI_VENDOR_ID_QUATECH, PCI_DEVICE_ID_QUATECH_DSC200E,
		PCI_ANY_ID, PCI_ANY_ID, 0, 0,
		pbn_b2_2_115200 },
	{	PCI_VENDOR_ID_QUATECH, PCI_DEVICE_ID_QUATECH_QSC200,
		PCI_ANY_ID, PCI_ANY_ID, 0, 0,
		pbn_b1_4_115200 },
	{	PCI_VENDOR_ID_QUATECH, PCI_DEVICE_ID_QUATECH_ESC100D,
		PCI_ANY_ID, PCI_ANY_ID, 0, 0,
		pbn_b1_8_115200 },
	{	PCI_VENDOR_ID_QUATECH, PCI_DEVICE_ID_QUATECH_ESC100M,
		PCI_ANY_ID, PCI_ANY_ID, 0, 0,
		pbn_b1_8_115200 },
	{	PCI_VENDOR_ID_QUATECH, PCI_DEVICE_ID_QUATECH_QSCP100,
		PCI_ANY_ID, PCI_ANY_ID, 0, 0,
		pbn_b1_4_115200 },
	{	PCI_VENDOR_ID_QUATECH, PCI_DEVICE_ID_QUATECH_DSCP100,
		PCI_ANY_ID, PCI_ANY_ID, 0, 0,
		pbn_b1_2_115200 },
	{	PCI_VENDOR_ID_QUATECH, PCI_DEVICE_ID_QUATECH_QSCP200,
		PCI_ANY_ID, PCI_ANY_ID, 0, 0,
		pbn_b1_4_115200 },
	{	PCI_VENDOR_ID_QUATECH, PCI_DEVICE_ID_QUATECH_DSCP200,
		PCI_ANY_ID, PCI_ANY_ID, 0, 0,
		pbn_b1_2_115200 },
	{	PCI_VENDOR_ID_QUATECH, PCI_DEVICE_ID_QUATECH_QSCLP100,
		PCI_ANY_ID, PCI_ANY_ID, 0, 0,
		pbn_b2_4_115200 },
	{	PCI_VENDOR_ID_QUATECH, PCI_DEVICE_ID_QUATECH_DSCLP100,
		PCI_ANY_ID, PCI_ANY_ID, 0, 0,
		pbn_b2_2_115200 },
	{	PCI_VENDOR_ID_QUATECH, PCI_DEVICE_ID_QUATECH_SSCLP100,
		PCI_ANY_ID, PCI_ANY_ID, 0, 0,
		pbn_b2_1_115200 },
	{	PCI_VENDOR_ID_QUATECH, PCI_DEVICE_ID_QUATECH_QSCLP200,
		PCI_ANY_ID, PCI_ANY_ID, 0, 0,
		pbn_b2_4_115200 },
	{	PCI_VENDOR_ID_QUATECH, PCI_DEVICE_ID_QUATECH_DSCLP200,
		PCI_ANY_ID, PCI_ANY_ID, 0, 0,
		pbn_b2_2_115200 },
	{	PCI_VENDOR_ID_QUATECH, PCI_DEVICE_ID_QUATECH_SSCLP200,
		PCI_ANY_ID, PCI_ANY_ID, 0, 0,
		pbn_b2_1_115200 },
	{	PCI_VENDOR_ID_QUATECH, PCI_DEVICE_ID_QUATECH_ESCLP100,
		PCI_ANY_ID, PCI_ANY_ID, 0, 0,
		pbn_b0_8_115200 },

	{	PCI_VENDOR_ID_SPECIALIX, PCI_DEVICE_ID_OXSEMI_16PCI954,
		PCI_VENDOR_ID_SPECIALIX, PCI_SUBDEVICE_ID_SPECIALIX_SPEED4,
		0, 0,
		pbn_b0_4_921600 },
	{	PCI_VENDOR_ID_OXSEMI, PCI_DEVICE_ID_OXSEMI_16PCI954,
		PCI_SUBVENDOR_ID_SIIG, PCI_SUBDEVICE_ID_SIIG_QUARTET_SERIAL,
		0, 0,
		pbn_b0_4_1152000 },
	{	PCI_VENDOR_ID_OXSEMI, 0x9505,
		PCI_ANY_ID, PCI_ANY_ID, 0, 0,
		pbn_b0_bt_2_921600 },

		/*
		 * The below card is a little controversial since it is the
		 * subject of a PCI vendor/device ID clash.  (See
		 * www.ussg.iu.edu/hypermail/linux/kernel/0303.1/0516.html).
		 * For now just used the hex ID 0x950a.
		 */
	{	PCI_VENDOR_ID_OXSEMI, 0x950a,
		PCI_SUBVENDOR_ID_SIIG, PCI_SUBDEVICE_ID_SIIG_DUAL_00,
		0, 0, pbn_b0_2_115200 },
	{	PCI_VENDOR_ID_OXSEMI, 0x950a,
		PCI_SUBVENDOR_ID_SIIG, PCI_SUBDEVICE_ID_SIIG_DUAL_30,
		0, 0, pbn_b0_2_115200 },
	{	PCI_VENDOR_ID_OXSEMI, 0x950a,
		PCI_ANY_ID, PCI_ANY_ID, 0, 0,
		pbn_b0_2_1130000 },
	{	PCI_VENDOR_ID_OXSEMI, PCI_DEVICE_ID_OXSEMI_C950,
		PCI_VENDOR_ID_OXSEMI, PCI_SUBDEVICE_ID_OXSEMI_C950, 0, 0,
		pbn_b0_1_921600 },
	{	PCI_VENDOR_ID_OXSEMI, PCI_DEVICE_ID_OXSEMI_16PCI954,
		PCI_ANY_ID, PCI_ANY_ID, 0, 0,
		pbn_b0_4_115200 },
	{	PCI_VENDOR_ID_OXSEMI, PCI_DEVICE_ID_OXSEMI_16PCI952,
		PCI_ANY_ID, PCI_ANY_ID, 0, 0,
		pbn_b0_bt_2_921600 },
	{	PCI_VENDOR_ID_OXSEMI, PCI_DEVICE_ID_OXSEMI_16PCI958,
		PCI_ANY_ID, PCI_ANY_ID, 0, 0,
		pbn_b2_8_1152000 },

	/*
	 * Oxford Semiconductor Inc. Tornado PCI express device range.
	 */
	{	PCI_VENDOR_ID_OXSEMI, 0xc101,    /* OXPCIe952 1 Legacy UART */
		PCI_ANY_ID, PCI_ANY_ID, 0, 0,
		pbn_b0_1_4000000 },
	{	PCI_VENDOR_ID_OXSEMI, 0xc105,    /* OXPCIe952 1 Legacy UART */
		PCI_ANY_ID, PCI_ANY_ID, 0, 0,
		pbn_b0_1_4000000 },
	{	PCI_VENDOR_ID_OXSEMI, 0xc11b,    /* OXPCIe952 1 Native UART */
		PCI_ANY_ID, PCI_ANY_ID, 0, 0,
		pbn_oxsemi_1_4000000 },
	{	PCI_VENDOR_ID_OXSEMI, 0xc11f,    /* OXPCIe952 1 Native UART */
		PCI_ANY_ID, PCI_ANY_ID, 0, 0,
		pbn_oxsemi_1_4000000 },
	{	PCI_VENDOR_ID_OXSEMI, 0xc120,    /* OXPCIe952 1 Legacy UART */
		PCI_ANY_ID, PCI_ANY_ID, 0, 0,
		pbn_b0_1_4000000 },
	{	PCI_VENDOR_ID_OXSEMI, 0xc124,    /* OXPCIe952 1 Legacy UART */
		PCI_ANY_ID, PCI_ANY_ID, 0, 0,
		pbn_b0_1_4000000 },
	{	PCI_VENDOR_ID_OXSEMI, 0xc138,    /* OXPCIe952 1 Native UART */
		PCI_ANY_ID, PCI_ANY_ID, 0, 0,
		pbn_oxsemi_1_4000000 },
	{	PCI_VENDOR_ID_OXSEMI, 0xc13d,    /* OXPCIe952 1 Native UART */
		PCI_ANY_ID, PCI_ANY_ID, 0, 0,
		pbn_oxsemi_1_4000000 },
	{	PCI_VENDOR_ID_OXSEMI, 0xc140,    /* OXPCIe952 1 Legacy UART */
		PCI_ANY_ID, PCI_ANY_ID, 0, 0,
		pbn_b0_1_4000000 },
	{	PCI_VENDOR_ID_OXSEMI, 0xc141,    /* OXPCIe952 1 Legacy UART */
		PCI_ANY_ID, PCI_ANY_ID, 0, 0,
		pbn_b0_1_4000000 },
	{	PCI_VENDOR_ID_OXSEMI, 0xc144,    /* OXPCIe952 1 Legacy UART */
		PCI_ANY_ID, PCI_ANY_ID, 0, 0,
		pbn_b0_1_4000000 },
	{	PCI_VENDOR_ID_OXSEMI, 0xc145,    /* OXPCIe952 1 Legacy UART */
		PCI_ANY_ID, PCI_ANY_ID, 0, 0,
		pbn_b0_1_4000000 },
	{	PCI_VENDOR_ID_OXSEMI, 0xc158,    /* OXPCIe952 2 Native UART */
		PCI_ANY_ID, PCI_ANY_ID, 0, 0,
		pbn_oxsemi_2_4000000 },
	{	PCI_VENDOR_ID_OXSEMI, 0xc15d,    /* OXPCIe952 2 Native UART */
		PCI_ANY_ID, PCI_ANY_ID, 0, 0,
		pbn_oxsemi_2_4000000 },
	{	PCI_VENDOR_ID_OXSEMI, 0xc208,    /* OXPCIe954 4 Native UART */
		PCI_ANY_ID, PCI_ANY_ID, 0, 0,
		pbn_oxsemi_4_4000000 },
	{	PCI_VENDOR_ID_OXSEMI, 0xc20d,    /* OXPCIe954 4 Native UART */
		PCI_ANY_ID, PCI_ANY_ID, 0, 0,
		pbn_oxsemi_4_4000000 },
	{	PCI_VENDOR_ID_OXSEMI, 0xc308,    /* OXPCIe958 8 Native UART */
		PCI_ANY_ID, PCI_ANY_ID, 0, 0,
		pbn_oxsemi_8_4000000 },
	{	PCI_VENDOR_ID_OXSEMI, 0xc30d,    /* OXPCIe958 8 Native UART */
		PCI_ANY_ID, PCI_ANY_ID, 0, 0,
		pbn_oxsemi_8_4000000 },
	{	PCI_VENDOR_ID_OXSEMI, 0xc40b,    /* OXPCIe200 1 Native UART */
		PCI_ANY_ID, PCI_ANY_ID, 0, 0,
		pbn_oxsemi_1_4000000 },
	{	PCI_VENDOR_ID_OXSEMI, 0xc40f,    /* OXPCIe200 1 Native UART */
		PCI_ANY_ID, PCI_ANY_ID, 0, 0,
		pbn_oxsemi_1_4000000 },
	{	PCI_VENDOR_ID_OXSEMI, 0xc41b,    /* OXPCIe200 1 Native UART */
		PCI_ANY_ID, PCI_ANY_ID, 0, 0,
		pbn_oxsemi_1_4000000 },
	{	PCI_VENDOR_ID_OXSEMI, 0xc41f,    /* OXPCIe200 1 Native UART */
		PCI_ANY_ID, PCI_ANY_ID, 0, 0,
		pbn_oxsemi_1_4000000 },
	{	PCI_VENDOR_ID_OXSEMI, 0xc42b,    /* OXPCIe200 1 Native UART */
		PCI_ANY_ID, PCI_ANY_ID, 0, 0,
		pbn_oxsemi_1_4000000 },
	{	PCI_VENDOR_ID_OXSEMI, 0xc42f,    /* OXPCIe200 1 Native UART */
		PCI_ANY_ID, PCI_ANY_ID, 0, 0,
		pbn_oxsemi_1_4000000 },
	{	PCI_VENDOR_ID_OXSEMI, 0xc43b,    /* OXPCIe200 1 Native UART */
		PCI_ANY_ID, PCI_ANY_ID, 0, 0,
		pbn_oxsemi_1_4000000 },
	{	PCI_VENDOR_ID_OXSEMI, 0xc43f,    /* OXPCIe200 1 Native UART */
		PCI_ANY_ID, PCI_ANY_ID, 0, 0,
		pbn_oxsemi_1_4000000 },
	{	PCI_VENDOR_ID_OXSEMI, 0xc44b,    /* OXPCIe200 1 Native UART */
		PCI_ANY_ID, PCI_ANY_ID, 0, 0,
		pbn_oxsemi_1_4000000 },
	{	PCI_VENDOR_ID_OXSEMI, 0xc44f,    /* OXPCIe200 1 Native UART */
		PCI_ANY_ID, PCI_ANY_ID, 0, 0,
		pbn_oxsemi_1_4000000 },
	{	PCI_VENDOR_ID_OXSEMI, 0xc45b,    /* OXPCIe200 1 Native UART */
		PCI_ANY_ID, PCI_ANY_ID, 0, 0,
		pbn_oxsemi_1_4000000 },
	{	PCI_VENDOR_ID_OXSEMI, 0xc45f,    /* OXPCIe200 1 Native UART */
		PCI_ANY_ID, PCI_ANY_ID, 0, 0,
		pbn_oxsemi_1_4000000 },
	{	PCI_VENDOR_ID_OXSEMI, 0xc46b,    /* OXPCIe200 1 Native UART */
		PCI_ANY_ID, PCI_ANY_ID, 0, 0,
		pbn_oxsemi_1_4000000 },
	{	PCI_VENDOR_ID_OXSEMI, 0xc46f,    /* OXPCIe200 1 Native UART */
		PCI_ANY_ID, PCI_ANY_ID, 0, 0,
		pbn_oxsemi_1_4000000 },
	{	PCI_VENDOR_ID_OXSEMI, 0xc47b,    /* OXPCIe200 1 Native UART */
		PCI_ANY_ID, PCI_ANY_ID, 0, 0,
		pbn_oxsemi_1_4000000 },
	{	PCI_VENDOR_ID_OXSEMI, 0xc47f,    /* OXPCIe200 1 Native UART */
		PCI_ANY_ID, PCI_ANY_ID, 0, 0,
		pbn_oxsemi_1_4000000 },
	{	PCI_VENDOR_ID_OXSEMI, 0xc48b,    /* OXPCIe200 1 Native UART */
		PCI_ANY_ID, PCI_ANY_ID, 0, 0,
		pbn_oxsemi_1_4000000 },
	{	PCI_VENDOR_ID_OXSEMI, 0xc48f,    /* OXPCIe200 1 Native UART */
		PCI_ANY_ID, PCI_ANY_ID, 0, 0,
		pbn_oxsemi_1_4000000 },
	{	PCI_VENDOR_ID_OXSEMI, 0xc49b,    /* OXPCIe200 1 Native UART */
		PCI_ANY_ID, PCI_ANY_ID, 0, 0,
		pbn_oxsemi_1_4000000 },
	{	PCI_VENDOR_ID_OXSEMI, 0xc49f,    /* OXPCIe200 1 Native UART */
		PCI_ANY_ID, PCI_ANY_ID, 0, 0,
		pbn_oxsemi_1_4000000 },
	{	PCI_VENDOR_ID_OXSEMI, 0xc4ab,    /* OXPCIe200 1 Native UART */
		PCI_ANY_ID, PCI_ANY_ID, 0, 0,
		pbn_oxsemi_1_4000000 },
	{	PCI_VENDOR_ID_OXSEMI, 0xc4af,    /* OXPCIe200 1 Native UART */
		PCI_ANY_ID, PCI_ANY_ID, 0, 0,
		pbn_oxsemi_1_4000000 },
	{	PCI_VENDOR_ID_OXSEMI, 0xc4bb,    /* OXPCIe200 1 Native UART */
		PCI_ANY_ID, PCI_ANY_ID, 0, 0,
		pbn_oxsemi_1_4000000 },
	{	PCI_VENDOR_ID_OXSEMI, 0xc4bf,    /* OXPCIe200 1 Native UART */
		PCI_ANY_ID, PCI_ANY_ID, 0, 0,
		pbn_oxsemi_1_4000000 },
	{	PCI_VENDOR_ID_OXSEMI, 0xc4cb,    /* OXPCIe200 1 Native UART */
		PCI_ANY_ID, PCI_ANY_ID, 0, 0,
		pbn_oxsemi_1_4000000 },
	{	PCI_VENDOR_ID_OXSEMI, 0xc4cf,    /* OXPCIe200 1 Native UART */
		PCI_ANY_ID, PCI_ANY_ID, 0, 0,
		pbn_oxsemi_1_4000000 },
	/*
	 * Mainpine Inc. IQ Express "Rev3" utilizing OxSemi Tornado
	 */
	{	PCI_VENDOR_ID_MAINPINE, 0x4000,	/* IQ Express 1 Port V.34 Super-G3 Fax */
		PCI_VENDOR_ID_MAINPINE, 0x4001, 0, 0,
		pbn_oxsemi_1_4000000 },
	{	PCI_VENDOR_ID_MAINPINE, 0x4000,	/* IQ Express 2 Port V.34 Super-G3 Fax */
		PCI_VENDOR_ID_MAINPINE, 0x4002, 0, 0,
		pbn_oxsemi_2_4000000 },
	{	PCI_VENDOR_ID_MAINPINE, 0x4000,	/* IQ Express 4 Port V.34 Super-G3 Fax */
		PCI_VENDOR_ID_MAINPINE, 0x4004, 0, 0,
		pbn_oxsemi_4_4000000 },
	{	PCI_VENDOR_ID_MAINPINE, 0x4000,	/* IQ Express 8 Port V.34 Super-G3 Fax */
		PCI_VENDOR_ID_MAINPINE, 0x4008, 0, 0,
		pbn_oxsemi_8_4000000 },

	/*
	 * Digi/IBM PCIe 2-port Async EIA-232 Adapter utilizing OxSemi Tornado
	 */
	{	PCI_VENDOR_ID_DIGI, PCIE_DEVICE_ID_NEO_2_OX_IBM,
		PCI_SUBVENDOR_ID_IBM, PCI_ANY_ID, 0, 0,
		pbn_oxsemi_2_4000000 },

	/*
	 * SBS Technologies, Inc. P-Octal and PMC-OCTPRO cards,
	 * from skokodyn@yahoo.com
	 */
	{	PCI_VENDOR_ID_SBSMODULARIO, PCI_DEVICE_ID_OCTPRO,
		PCI_SUBVENDOR_ID_SBSMODULARIO, PCI_SUBDEVICE_ID_OCTPRO232, 0, 0,
		pbn_sbsxrsio },
	{	PCI_VENDOR_ID_SBSMODULARIO, PCI_DEVICE_ID_OCTPRO,
		PCI_SUBVENDOR_ID_SBSMODULARIO, PCI_SUBDEVICE_ID_OCTPRO422, 0, 0,
		pbn_sbsxrsio },
	{	PCI_VENDOR_ID_SBSMODULARIO, PCI_DEVICE_ID_OCTPRO,
		PCI_SUBVENDOR_ID_SBSMODULARIO, PCI_SUBDEVICE_ID_POCTAL232, 0, 0,
		pbn_sbsxrsio },
	{	PCI_VENDOR_ID_SBSMODULARIO, PCI_DEVICE_ID_OCTPRO,
		PCI_SUBVENDOR_ID_SBSMODULARIO, PCI_SUBDEVICE_ID_POCTAL422, 0, 0,
		pbn_sbsxrsio },

	/*
	 * Digitan DS560-558, from jimd@esoft.com
	 */
	{	PCI_VENDOR_ID_ATT, PCI_DEVICE_ID_ATT_VENUS_MODEM,
		PCI_ANY_ID, PCI_ANY_ID, 0, 0,
		pbn_b1_1_115200 },

	/*
	 * Titan Electronic cards
	 *  The 400L and 800L have a custom setup quirk.
	 */
	{	PCI_VENDOR_ID_TITAN, PCI_DEVICE_ID_TITAN_100,
		PCI_ANY_ID, PCI_ANY_ID, 0, 0,
		pbn_b0_1_921600 },
	{	PCI_VENDOR_ID_TITAN, PCI_DEVICE_ID_TITAN_200,
		PCI_ANY_ID, PCI_ANY_ID, 0, 0,
		pbn_b0_2_921600 },
	{	PCI_VENDOR_ID_TITAN, PCI_DEVICE_ID_TITAN_400,
		PCI_ANY_ID, PCI_ANY_ID, 0, 0,
		pbn_b0_4_921600 },
	{	PCI_VENDOR_ID_TITAN, PCI_DEVICE_ID_TITAN_800B,
		PCI_ANY_ID, PCI_ANY_ID, 0, 0,
		pbn_b0_4_921600 },
	{	PCI_VENDOR_ID_TITAN, PCI_DEVICE_ID_TITAN_100L,
		PCI_ANY_ID, PCI_ANY_ID, 0, 0,
		pbn_b1_1_921600 },
	{	PCI_VENDOR_ID_TITAN, PCI_DEVICE_ID_TITAN_200L,
		PCI_ANY_ID, PCI_ANY_ID, 0, 0,
		pbn_b1_bt_2_921600 },
	{	PCI_VENDOR_ID_TITAN, PCI_DEVICE_ID_TITAN_400L,
		PCI_ANY_ID, PCI_ANY_ID, 0, 0,
		pbn_b0_bt_4_921600 },
	{	PCI_VENDOR_ID_TITAN, PCI_DEVICE_ID_TITAN_800L,
		PCI_ANY_ID, PCI_ANY_ID, 0, 0,
		pbn_b0_bt_8_921600 },
	{	PCI_VENDOR_ID_TITAN, PCI_DEVICE_ID_TITAN_200I,
		PCI_ANY_ID, PCI_ANY_ID, 0, 0,
		pbn_b4_bt_2_921600 },
	{	PCI_VENDOR_ID_TITAN, PCI_DEVICE_ID_TITAN_400I,
		PCI_ANY_ID, PCI_ANY_ID, 0, 0,
		pbn_b4_bt_4_921600 },
	{	PCI_VENDOR_ID_TITAN, PCI_DEVICE_ID_TITAN_800I,
		PCI_ANY_ID, PCI_ANY_ID, 0, 0,
		pbn_b4_bt_8_921600 },
	{	PCI_VENDOR_ID_TITAN, PCI_DEVICE_ID_TITAN_400EH,
		PCI_ANY_ID, PCI_ANY_ID, 0, 0,
		pbn_b0_4_921600 },
	{	PCI_VENDOR_ID_TITAN, PCI_DEVICE_ID_TITAN_800EH,
		PCI_ANY_ID, PCI_ANY_ID, 0, 0,
		pbn_b0_4_921600 },
	{	PCI_VENDOR_ID_TITAN, PCI_DEVICE_ID_TITAN_800EHB,
		PCI_ANY_ID, PCI_ANY_ID, 0, 0,
		pbn_b0_4_921600 },
	{	PCI_VENDOR_ID_TITAN, PCI_DEVICE_ID_TITAN_100E,
		PCI_ANY_ID, PCI_ANY_ID, 0, 0,
		pbn_oxsemi_1_4000000 },
	{	PCI_VENDOR_ID_TITAN, PCI_DEVICE_ID_TITAN_200E,
		PCI_ANY_ID, PCI_ANY_ID, 0, 0,
		pbn_oxsemi_2_4000000 },
	{	PCI_VENDOR_ID_TITAN, PCI_DEVICE_ID_TITAN_400E,
		PCI_ANY_ID, PCI_ANY_ID, 0, 0,
		pbn_oxsemi_4_4000000 },
	{	PCI_VENDOR_ID_TITAN, PCI_DEVICE_ID_TITAN_800E,
		PCI_ANY_ID, PCI_ANY_ID, 0, 0,
		pbn_oxsemi_8_4000000 },
	{	PCI_VENDOR_ID_TITAN, PCI_DEVICE_ID_TITAN_200EI,
		PCI_ANY_ID, PCI_ANY_ID, 0, 0,
		pbn_oxsemi_2_4000000 },
	{	PCI_VENDOR_ID_TITAN, PCI_DEVICE_ID_TITAN_200EISI,
		PCI_ANY_ID, PCI_ANY_ID, 0, 0,
		pbn_oxsemi_2_4000000 },
	{	PCI_VENDOR_ID_TITAN, PCI_DEVICE_ID_TITAN_200V3,
		PCI_ANY_ID, PCI_ANY_ID, 0, 0,
		pbn_b0_bt_2_921600 },
	{	PCI_VENDOR_ID_TITAN, PCI_DEVICE_ID_TITAN_400V3,
		PCI_ANY_ID, PCI_ANY_ID, 0, 0,
		pbn_b0_4_921600 },
	{	PCI_VENDOR_ID_TITAN, PCI_DEVICE_ID_TITAN_410V3,
		PCI_ANY_ID, PCI_ANY_ID, 0, 0,
		pbn_b0_4_921600 },
	{	PCI_VENDOR_ID_TITAN, PCI_DEVICE_ID_TITAN_800V3,
		PCI_ANY_ID, PCI_ANY_ID, 0, 0,
		pbn_b0_4_921600 },
	{	PCI_VENDOR_ID_TITAN, PCI_DEVICE_ID_TITAN_800V3B,
		PCI_ANY_ID, PCI_ANY_ID, 0, 0,
		pbn_b0_4_921600 },

	{	PCI_VENDOR_ID_SIIG, PCI_DEVICE_ID_SIIG_1S_10x_550,
		PCI_ANY_ID, PCI_ANY_ID, 0, 0,
		pbn_b2_1_460800 },
	{	PCI_VENDOR_ID_SIIG, PCI_DEVICE_ID_SIIG_1S_10x_650,
		PCI_ANY_ID, PCI_ANY_ID, 0, 0,
		pbn_b2_1_460800 },
	{	PCI_VENDOR_ID_SIIG, PCI_DEVICE_ID_SIIG_1S_10x_850,
		PCI_ANY_ID, PCI_ANY_ID, 0, 0,
		pbn_b2_1_460800 },
	{	PCI_VENDOR_ID_SIIG, PCI_DEVICE_ID_SIIG_2S_10x_550,
		PCI_ANY_ID, PCI_ANY_ID, 0, 0,
		pbn_b2_bt_2_921600 },
	{	PCI_VENDOR_ID_SIIG, PCI_DEVICE_ID_SIIG_2S_10x_650,
		PCI_ANY_ID, PCI_ANY_ID, 0, 0,
		pbn_b2_bt_2_921600 },
	{	PCI_VENDOR_ID_SIIG, PCI_DEVICE_ID_SIIG_2S_10x_850,
		PCI_ANY_ID, PCI_ANY_ID, 0, 0,
		pbn_b2_bt_2_921600 },
	{	PCI_VENDOR_ID_SIIG, PCI_DEVICE_ID_SIIG_4S_10x_550,
		PCI_ANY_ID, PCI_ANY_ID, 0, 0,
		pbn_b2_bt_4_921600 },
	{	PCI_VENDOR_ID_SIIG, PCI_DEVICE_ID_SIIG_4S_10x_650,
		PCI_ANY_ID, PCI_ANY_ID, 0, 0,
		pbn_b2_bt_4_921600 },
	{	PCI_VENDOR_ID_SIIG, PCI_DEVICE_ID_SIIG_4S_10x_850,
		PCI_ANY_ID, PCI_ANY_ID, 0, 0,
		pbn_b2_bt_4_921600 },
	{	PCI_VENDOR_ID_SIIG, PCI_DEVICE_ID_SIIG_1S_20x_550,
		PCI_ANY_ID, PCI_ANY_ID, 0, 0,
		pbn_b0_1_921600 },
	{	PCI_VENDOR_ID_SIIG, PCI_DEVICE_ID_SIIG_1S_20x_650,
		PCI_ANY_ID, PCI_ANY_ID, 0, 0,
		pbn_b0_1_921600 },
	{	PCI_VENDOR_ID_SIIG, PCI_DEVICE_ID_SIIG_1S_20x_850,
		PCI_ANY_ID, PCI_ANY_ID, 0, 0,
		pbn_b0_1_921600 },
	{	PCI_VENDOR_ID_SIIG, PCI_DEVICE_ID_SIIG_2S_20x_550,
		PCI_ANY_ID, PCI_ANY_ID, 0, 0,
		pbn_b0_bt_2_921600 },
	{	PCI_VENDOR_ID_SIIG, PCI_DEVICE_ID_SIIG_2S_20x_650,
		PCI_ANY_ID, PCI_ANY_ID, 0, 0,
		pbn_b0_bt_2_921600 },
	{	PCI_VENDOR_ID_SIIG, PCI_DEVICE_ID_SIIG_2S_20x_850,
		PCI_ANY_ID, PCI_ANY_ID, 0, 0,
		pbn_b0_bt_2_921600 },
	{	PCI_VENDOR_ID_SIIG, PCI_DEVICE_ID_SIIG_4S_20x_550,
		PCI_ANY_ID, PCI_ANY_ID, 0, 0,
		pbn_b0_bt_4_921600 },
	{	PCI_VENDOR_ID_SIIG, PCI_DEVICE_ID_SIIG_4S_20x_650,
		PCI_ANY_ID, PCI_ANY_ID, 0, 0,
		pbn_b0_bt_4_921600 },
	{	PCI_VENDOR_ID_SIIG, PCI_DEVICE_ID_SIIG_4S_20x_850,
		PCI_ANY_ID, PCI_ANY_ID, 0, 0,
		pbn_b0_bt_4_921600 },
	{	PCI_VENDOR_ID_SIIG, PCI_DEVICE_ID_SIIG_8S_20x_550,
		PCI_ANY_ID, PCI_ANY_ID, 0, 0,
		pbn_b0_bt_8_921600 },
	{	PCI_VENDOR_ID_SIIG, PCI_DEVICE_ID_SIIG_8S_20x_650,
		PCI_ANY_ID, PCI_ANY_ID, 0, 0,
		pbn_b0_bt_8_921600 },
	{	PCI_VENDOR_ID_SIIG, PCI_DEVICE_ID_SIIG_8S_20x_850,
		PCI_ANY_ID, PCI_ANY_ID, 0, 0,
		pbn_b0_bt_8_921600 },

	/*
	 * Computone devices submitted by Doug McNash dmcnash@computone.com
	 */
	{	PCI_VENDOR_ID_COMPUTONE, PCI_DEVICE_ID_COMPUTONE_PG,
		PCI_SUBVENDOR_ID_COMPUTONE, PCI_SUBDEVICE_ID_COMPUTONE_PG4,
		0, 0, pbn_computone_4 },
	{	PCI_VENDOR_ID_COMPUTONE, PCI_DEVICE_ID_COMPUTONE_PG,
		PCI_SUBVENDOR_ID_COMPUTONE, PCI_SUBDEVICE_ID_COMPUTONE_PG8,
		0, 0, pbn_computone_8 },
	{	PCI_VENDOR_ID_COMPUTONE, PCI_DEVICE_ID_COMPUTONE_PG,
		PCI_SUBVENDOR_ID_COMPUTONE, PCI_SUBDEVICE_ID_COMPUTONE_PG6,
		0, 0, pbn_computone_6 },

	{	PCI_VENDOR_ID_OXSEMI, PCI_DEVICE_ID_OXSEMI_16PCI95N,
		PCI_ANY_ID, PCI_ANY_ID, 0, 0,
		pbn_oxsemi },
	{	PCI_VENDOR_ID_TIMEDIA, PCI_DEVICE_ID_TIMEDIA_1889,
		PCI_VENDOR_ID_TIMEDIA, PCI_ANY_ID, 0, 0,
		pbn_b0_bt_1_921600 },

	/*
	 * Sunix PCI serial boards
	 */
	{	PCI_VENDOR_ID_SUNIX, PCI_DEVICE_ID_SUNIX_1999,
		PCI_VENDOR_ID_SUNIX, 0x0001, 0, 0,
		pbn_sunix_pci_1s },
	{	PCI_VENDOR_ID_SUNIX, PCI_DEVICE_ID_SUNIX_1999,
		PCI_VENDOR_ID_SUNIX, 0x0002, 0, 0,
		pbn_sunix_pci_2s },
	{	PCI_VENDOR_ID_SUNIX, PCI_DEVICE_ID_SUNIX_1999,
		PCI_VENDOR_ID_SUNIX, 0x0004, 0, 0,
		pbn_sunix_pci_4s },
	{	PCI_VENDOR_ID_SUNIX, PCI_DEVICE_ID_SUNIX_1999,
		PCI_VENDOR_ID_SUNIX, 0x0084, 0, 0,
		pbn_sunix_pci_4s },
	{	PCI_VENDOR_ID_SUNIX, PCI_DEVICE_ID_SUNIX_1999,
		PCI_VENDOR_ID_SUNIX, 0x0008, 0, 0,
		pbn_sunix_pci_8s },
	{	PCI_VENDOR_ID_SUNIX, PCI_DEVICE_ID_SUNIX_1999,
		PCI_VENDOR_ID_SUNIX, 0x0088, 0, 0,
		pbn_sunix_pci_8s },
	{	PCI_VENDOR_ID_SUNIX, PCI_DEVICE_ID_SUNIX_1999,
		PCI_VENDOR_ID_SUNIX, 0x0010, 0, 0,
		pbn_sunix_pci_16s },

	/*
	 * AFAVLAB serial card, from Harald Welte <laforge@gnumonks.org>
	 */
	{	PCI_VENDOR_ID_AFAVLAB, PCI_DEVICE_ID_AFAVLAB_P028,
		PCI_ANY_ID, PCI_ANY_ID, 0, 0,
		pbn_b0_bt_8_115200 },
	{	PCI_VENDOR_ID_AFAVLAB, PCI_DEVICE_ID_AFAVLAB_P030,
		PCI_ANY_ID, PCI_ANY_ID, 0, 0,
		pbn_b0_bt_8_115200 },

	{	PCI_VENDOR_ID_LAVA, PCI_DEVICE_ID_LAVA_DSERIAL,
		PCI_ANY_ID, PCI_ANY_ID, 0, 0,
		pbn_b0_bt_2_115200 },
	{	PCI_VENDOR_ID_LAVA, PCI_DEVICE_ID_LAVA_QUATRO_A,
		PCI_ANY_ID, PCI_ANY_ID, 0, 0,
		pbn_b0_bt_2_115200 },
	{	PCI_VENDOR_ID_LAVA, PCI_DEVICE_ID_LAVA_QUATRO_B,
		PCI_ANY_ID, PCI_ANY_ID, 0, 0,
		pbn_b0_bt_2_115200 },
	{	PCI_VENDOR_ID_LAVA, PCI_DEVICE_ID_LAVA_QUATTRO_A,
		PCI_ANY_ID, PCI_ANY_ID, 0, 0,
		pbn_b0_bt_2_115200 },
	{	PCI_VENDOR_ID_LAVA, PCI_DEVICE_ID_LAVA_QUATTRO_B,
		PCI_ANY_ID, PCI_ANY_ID, 0, 0,
		pbn_b0_bt_2_115200 },
	{	PCI_VENDOR_ID_LAVA, PCI_DEVICE_ID_LAVA_OCTO_A,
		PCI_ANY_ID, PCI_ANY_ID, 0, 0,
		pbn_b0_bt_4_460800 },
	{	PCI_VENDOR_ID_LAVA, PCI_DEVICE_ID_LAVA_OCTO_B,
		PCI_ANY_ID, PCI_ANY_ID, 0, 0,
		pbn_b0_bt_4_460800 },
	{	PCI_VENDOR_ID_LAVA, PCI_DEVICE_ID_LAVA_PORT_PLUS,
		PCI_ANY_ID, PCI_ANY_ID, 0, 0,
		pbn_b0_bt_2_460800 },
	{	PCI_VENDOR_ID_LAVA, PCI_DEVICE_ID_LAVA_QUAD_A,
		PCI_ANY_ID, PCI_ANY_ID, 0, 0,
		pbn_b0_bt_2_460800 },
	{	PCI_VENDOR_ID_LAVA, PCI_DEVICE_ID_LAVA_QUAD_B,
		PCI_ANY_ID, PCI_ANY_ID, 0, 0,
		pbn_b0_bt_2_460800 },
	{	PCI_VENDOR_ID_LAVA, PCI_DEVICE_ID_LAVA_SSERIAL,
		PCI_ANY_ID, PCI_ANY_ID, 0, 0,
		pbn_b0_bt_1_115200 },
	{	PCI_VENDOR_ID_LAVA, PCI_DEVICE_ID_LAVA_PORT_650,
		PCI_ANY_ID, PCI_ANY_ID, 0, 0,
		pbn_b0_bt_1_460800 },

	/*
	 * Korenix Jetcard F0/F1 cards (JC1204, JC1208, JC1404, JC1408).
	 * Cards are identified by their subsystem vendor IDs, which
	 * (in hex) match the model number.
	 *
	 * Note that JC140x are RS422/485 cards which require ox950
	 * ACR = 0x10, and as such are not currently fully supported.
	 */
	{	PCI_VENDOR_ID_KORENIX, PCI_DEVICE_ID_KORENIX_JETCARDF0,
		0x1204, 0x0004, 0, 0,
		pbn_b0_4_921600 },
	{	PCI_VENDOR_ID_KORENIX, PCI_DEVICE_ID_KORENIX_JETCARDF0,
		0x1208, 0x0004, 0, 0,
		pbn_b0_4_921600 },
/*	{	PCI_VENDOR_ID_KORENIX, PCI_DEVICE_ID_KORENIX_JETCARDF0,
		0x1402, 0x0002, 0, 0,
		pbn_b0_2_921600 }, */
/*	{	PCI_VENDOR_ID_KORENIX, PCI_DEVICE_ID_KORENIX_JETCARDF0,
		0x1404, 0x0004, 0, 0,
		pbn_b0_4_921600 }, */
	{	PCI_VENDOR_ID_KORENIX, PCI_DEVICE_ID_KORENIX_JETCARDF1,
		0x1208, 0x0004, 0, 0,
		pbn_b0_4_921600 },

	{	PCI_VENDOR_ID_KORENIX, PCI_DEVICE_ID_KORENIX_JETCARDF2,
		0x1204, 0x0004, 0, 0,
		pbn_b0_4_921600 },
	{	PCI_VENDOR_ID_KORENIX, PCI_DEVICE_ID_KORENIX_JETCARDF2,
		0x1208, 0x0004, 0, 0,
		pbn_b0_4_921600 },
	{	PCI_VENDOR_ID_KORENIX, PCI_DEVICE_ID_KORENIX_JETCARDF3,
		0x1208, 0x0004, 0, 0,
		pbn_b0_4_921600 },
	/*
	 * Dell Remote Access Card 4 - Tim_T_Murphy@Dell.com
	 */
	{	PCI_VENDOR_ID_DELL, PCI_DEVICE_ID_DELL_RAC4,
		PCI_ANY_ID, PCI_ANY_ID, 0, 0,
		pbn_b1_1_1382400 },

	/*
	 * Dell Remote Access Card III - Tim_T_Murphy@Dell.com
	 */
	{	PCI_VENDOR_ID_DELL, PCI_DEVICE_ID_DELL_RACIII,
		PCI_ANY_ID, PCI_ANY_ID, 0, 0,
		pbn_b1_1_1382400 },

	/*
	 * RAStel 2 port modem, gerg@moreton.com.au
	 */
	{	PCI_VENDOR_ID_MORETON, PCI_DEVICE_ID_RASTEL_2PORT,
		PCI_ANY_ID, PCI_ANY_ID, 0, 0,
		pbn_b2_bt_2_115200 },

	/*
	 * EKF addition for i960 Boards form EKF with serial port
	 */
	{	PCI_VENDOR_ID_INTEL, PCI_DEVICE_ID_INTEL_80960_RP,
		0xE4BF, PCI_ANY_ID, 0, 0,
		pbn_intel_i960 },

	/*
	 * Xircom Cardbus/Ethernet combos
	 */
	{	PCI_VENDOR_ID_XIRCOM, PCI_DEVICE_ID_XIRCOM_X3201_MDM,
		PCI_ANY_ID, PCI_ANY_ID, 0, 0,
		pbn_b0_1_115200 },
	/*
	 * Xircom RBM56G cardbus modem - Dirk Arnold (temp entry)
	 */
	{	PCI_VENDOR_ID_XIRCOM, PCI_DEVICE_ID_XIRCOM_RBM56G,
		PCI_ANY_ID, PCI_ANY_ID, 0, 0,
		pbn_b0_1_115200 },

	/*
	 * Untested PCI modems, sent in from various folks...
	 */

	/*
	 * Elsa Model 56K PCI Modem, from Andreas Rath <arh@01019freenet.de>
	 */
	{	PCI_VENDOR_ID_ROCKWELL, 0x1004,
		0x1048, 0x1500, 0, 0,
		pbn_b1_1_115200 },

	{	PCI_VENDOR_ID_SGI, PCI_DEVICE_ID_SGI_IOC3,
		0xFF00, 0, 0, 0,
		pbn_sgi_ioc3 },

	/*
	 * HP Diva card
	 */
	{	PCI_VENDOR_ID_HP, PCI_DEVICE_ID_HP_DIVA,
		PCI_VENDOR_ID_HP, PCI_DEVICE_ID_HP_DIVA_RMP3, 0, 0,
		pbn_b1_1_115200 },
	{	PCI_VENDOR_ID_HP, PCI_DEVICE_ID_HP_DIVA,
		PCI_ANY_ID, PCI_ANY_ID, 0, 0,
		pbn_b0_5_115200 },
	{	PCI_VENDOR_ID_HP, PCI_DEVICE_ID_HP_DIVA_AUX,
		PCI_ANY_ID, PCI_ANY_ID, 0, 0,
		pbn_b2_1_115200 },

	{	PCI_VENDOR_ID_DCI, PCI_DEVICE_ID_DCI_PCCOM2,
		PCI_ANY_ID, PCI_ANY_ID, 0, 0,
		pbn_b3_2_115200 },
	{	PCI_VENDOR_ID_DCI, PCI_DEVICE_ID_DCI_PCCOM4,
		PCI_ANY_ID, PCI_ANY_ID, 0, 0,
		pbn_b3_4_115200 },
	{	PCI_VENDOR_ID_DCI, PCI_DEVICE_ID_DCI_PCCOM8,
		PCI_ANY_ID, PCI_ANY_ID, 0, 0,
		pbn_b3_8_115200 },
	/*
	 * Pericom PI7C9X795[1248] Uno/Dual/Quad/Octal UART
	 */
	{   PCI_VENDOR_ID_PERICOM, PCI_DEVICE_ID_PERICOM_PI7C9X7951,
		PCI_ANY_ID, PCI_ANY_ID,
		0,
		0, pbn_pericom_PI7C9X7951 },
	{   PCI_VENDOR_ID_PERICOM, PCI_DEVICE_ID_PERICOM_PI7C9X7952,
		PCI_ANY_ID, PCI_ANY_ID,
		0,
		0, pbn_pericom_PI7C9X7952 },
	{   PCI_VENDOR_ID_PERICOM, PCI_DEVICE_ID_PERICOM_PI7C9X7954,
		PCI_ANY_ID, PCI_ANY_ID,
		0,
		0, pbn_pericom_PI7C9X7954 },
	{   PCI_VENDOR_ID_PERICOM, PCI_DEVICE_ID_PERICOM_PI7C9X7958,
		PCI_ANY_ID, PCI_ANY_ID,
		0,
		0, pbn_pericom_PI7C9X7958 },
	/*
	 * ACCES I/O Products quad
	 */
	{	PCI_VENDOR_ID_ACCESIO, PCI_DEVICE_ID_ACCESIO_PCIE_COM_2SDB,
		PCI_ANY_ID, PCI_ANY_ID, 0, 0,
		pbn_pericom_PI7C9X7952 },
	{	PCI_VENDOR_ID_ACCESIO, PCI_DEVICE_ID_ACCESIO_MPCIE_COM_2S,
		PCI_ANY_ID, PCI_ANY_ID, 0, 0,
		pbn_pericom_PI7C9X7952 },
	{	PCI_VENDOR_ID_ACCESIO, PCI_DEVICE_ID_ACCESIO_PCIE_COM_4SDB,
		PCI_ANY_ID, PCI_ANY_ID, 0, 0,
		pbn_pericom_PI7C9X7954 },
	{	PCI_VENDOR_ID_ACCESIO, PCI_DEVICE_ID_ACCESIO_MPCIE_COM_4S,
		PCI_ANY_ID, PCI_ANY_ID, 0, 0,
		pbn_pericom_PI7C9X7954 },
	{	PCI_VENDOR_ID_ACCESIO, PCI_DEVICE_ID_ACCESIO_PCIE_COM232_2DB,
		PCI_ANY_ID, PCI_ANY_ID, 0, 0,
		pbn_pericom_PI7C9X7952 },
	{	PCI_VENDOR_ID_ACCESIO, PCI_DEVICE_ID_ACCESIO_MPCIE_COM232_2,
		PCI_ANY_ID, PCI_ANY_ID, 0, 0,
		pbn_pericom_PI7C9X7952 },
	{	PCI_VENDOR_ID_ACCESIO, PCI_DEVICE_ID_ACCESIO_PCIE_COM232_4DB,
		PCI_ANY_ID, PCI_ANY_ID, 0, 0,
		pbn_pericom_PI7C9X7954 },
	{	PCI_VENDOR_ID_ACCESIO, PCI_DEVICE_ID_ACCESIO_MPCIE_COM232_4,
		PCI_ANY_ID, PCI_ANY_ID, 0, 0,
		pbn_pericom_PI7C9X7954 },
	{	PCI_VENDOR_ID_ACCESIO, PCI_DEVICE_ID_ACCESIO_PCIE_COM_2SMDB,
		PCI_ANY_ID, PCI_ANY_ID, 0, 0,
		pbn_pericom_PI7C9X7952 },
	{	PCI_VENDOR_ID_ACCESIO, PCI_DEVICE_ID_ACCESIO_MPCIE_COM_2SM,
		PCI_ANY_ID, PCI_ANY_ID, 0, 0,
		pbn_pericom_PI7C9X7952 },
	{	PCI_VENDOR_ID_ACCESIO, PCI_DEVICE_ID_ACCESIO_PCIE_COM_4SMDB,
		PCI_ANY_ID, PCI_ANY_ID, 0, 0,
		pbn_pericom_PI7C9X7954 },
	{	PCI_VENDOR_ID_ACCESIO, PCI_DEVICE_ID_ACCESIO_MPCIE_COM_4SM,
		PCI_ANY_ID, PCI_ANY_ID, 0, 0,
		pbn_pericom_PI7C9X7954 },
	{	PCI_VENDOR_ID_ACCESIO, PCI_DEVICE_ID_ACCESIO_MPCIE_ICM485_1,
		PCI_ANY_ID, PCI_ANY_ID, 0, 0,
		pbn_pericom_PI7C9X7951 },
	{	PCI_VENDOR_ID_ACCESIO, PCI_DEVICE_ID_ACCESIO_MPCIE_ICM422_2,
		PCI_ANY_ID, PCI_ANY_ID, 0, 0,
		pbn_pericom_PI7C9X7952 },
	{	PCI_VENDOR_ID_ACCESIO, PCI_DEVICE_ID_ACCESIO_MPCIE_ICM485_2,
		PCI_ANY_ID, PCI_ANY_ID, 0, 0,
		pbn_pericom_PI7C9X7952 },
	{	PCI_VENDOR_ID_ACCESIO, PCI_DEVICE_ID_ACCESIO_MPCIE_ICM422_4,
		PCI_ANY_ID, PCI_ANY_ID, 0, 0,
		pbn_pericom_PI7C9X7954 },
	{	PCI_VENDOR_ID_ACCESIO, PCI_DEVICE_ID_ACCESIO_MPCIE_ICM485_4,
		PCI_ANY_ID, PCI_ANY_ID, 0, 0,
		pbn_pericom_PI7C9X7954 },
	{	PCI_VENDOR_ID_ACCESIO, PCI_DEVICE_ID_ACCESIO_PCIE_ICM_2S,
		PCI_ANY_ID, PCI_ANY_ID, 0, 0,
		pbn_pericom_PI7C9X7952 },
	{	PCI_VENDOR_ID_ACCESIO, PCI_DEVICE_ID_ACCESIO_PCIE_ICM_4S,
		PCI_ANY_ID, PCI_ANY_ID, 0, 0,
		pbn_pericom_PI7C9X7954 },
	{	PCI_VENDOR_ID_ACCESIO, PCI_DEVICE_ID_ACCESIO_PCIE_ICM232_2,
		PCI_ANY_ID, PCI_ANY_ID, 0, 0,
		pbn_pericom_PI7C9X7952 },
	{	PCI_VENDOR_ID_ACCESIO, PCI_DEVICE_ID_ACCESIO_MPCIE_ICM232_2,
		PCI_ANY_ID, PCI_ANY_ID, 0, 0,
		pbn_pericom_PI7C9X7952 },
	{	PCI_VENDOR_ID_ACCESIO, PCI_DEVICE_ID_ACCESIO_PCIE_ICM232_4,
		PCI_ANY_ID, PCI_ANY_ID, 0, 0,
		pbn_pericom_PI7C9X7954 },
	{	PCI_VENDOR_ID_ACCESIO, PCI_DEVICE_ID_ACCESIO_MPCIE_ICM232_4,
		PCI_ANY_ID, PCI_ANY_ID, 0, 0,
		pbn_pericom_PI7C9X7954 },
	{	PCI_VENDOR_ID_ACCESIO, PCI_DEVICE_ID_ACCESIO_PCIE_ICM_2SM,
		PCI_ANY_ID, PCI_ANY_ID, 0, 0,
		pbn_pericom_PI7C9X7952 },
	{	PCI_VENDOR_ID_ACCESIO, PCI_DEVICE_ID_ACCESIO_PCIE_COM422_4,
		PCI_ANY_ID, PCI_ANY_ID, 0, 0,
		pbn_pericom_PI7C9X7954 },
	{	PCI_VENDOR_ID_ACCESIO, PCI_DEVICE_ID_ACCESIO_PCIE_COM485_4,
		PCI_ANY_ID, PCI_ANY_ID, 0, 0,
		pbn_pericom_PI7C9X7954 },
	{	PCI_VENDOR_ID_ACCESIO, PCI_DEVICE_ID_ACCESIO_PCIE_COM422_8,
		PCI_ANY_ID, PCI_ANY_ID, 0, 0,
		pbn_pericom_PI7C9X7958 },
	{	PCI_VENDOR_ID_ACCESIO, PCI_DEVICE_ID_ACCESIO_PCIE_COM485_8,
		PCI_ANY_ID, PCI_ANY_ID, 0, 0,
		pbn_pericom_PI7C9X7958 },
	{	PCI_VENDOR_ID_ACCESIO, PCI_DEVICE_ID_ACCESIO_PCIE_COM232_4,
		PCI_ANY_ID, PCI_ANY_ID, 0, 0,
		pbn_pericom_PI7C9X7954 },
	{	PCI_VENDOR_ID_ACCESIO, PCI_DEVICE_ID_ACCESIO_PCIE_COM232_8,
		PCI_ANY_ID, PCI_ANY_ID, 0, 0,
		pbn_pericom_PI7C9X7958 },
	{	PCI_VENDOR_ID_ACCESIO, PCI_DEVICE_ID_ACCESIO_PCIE_COM_4SM,
		PCI_ANY_ID, PCI_ANY_ID, 0, 0,
		pbn_pericom_PI7C9X7954 },
	{	PCI_VENDOR_ID_ACCESIO, PCI_DEVICE_ID_ACCESIO_PCIE_COM_8SM,
		PCI_ANY_ID, PCI_ANY_ID, 0, 0,
		pbn_pericom_PI7C9X7958 },
	{	PCI_VENDOR_ID_ACCESIO, PCI_DEVICE_ID_ACCESIO_PCIE_ICM_4SM,
		PCI_ANY_ID, PCI_ANY_ID, 0, 0,
		pbn_pericom_PI7C9X7954 },
	/*
	 * Topic TP560 Data/Fax/Voice 56k modem (reported by Evan Clarke)
	 */
	{	PCI_VENDOR_ID_TOPIC, PCI_DEVICE_ID_TOPIC_TP560,
		PCI_ANY_ID, PCI_ANY_ID, 0, 0,
		pbn_b0_1_115200 },
	/*
	 * ITE
	 */
	{	PCI_VENDOR_ID_ITE, PCI_DEVICE_ID_ITE_8872,
		PCI_ANY_ID, PCI_ANY_ID,
		0, 0,
		pbn_b1_bt_1_115200 },

	/*
	 * IntaShield IS-200
	 */
	{	PCI_VENDOR_ID_INTASHIELD, PCI_DEVICE_ID_INTASHIELD_IS200,
		PCI_ANY_ID, PCI_ANY_ID, 0, 0,	/* 135a.0811 */
		pbn_b2_2_115200 },
	/*
	 * IntaShield IS-400
	 */
	{	PCI_VENDOR_ID_INTASHIELD, PCI_DEVICE_ID_INTASHIELD_IS400,
		PCI_ANY_ID, PCI_ANY_ID, 0, 0,    /* 135a.0dc0 */
		pbn_b2_4_115200 },
	/*
	 * BrainBoxes UC-260
	 */
	{	PCI_VENDOR_ID_INTASHIELD, 0x0D21,
		PCI_ANY_ID, PCI_ANY_ID,
		PCI_CLASS_COMMUNICATION_MULTISERIAL << 8, 0xffff00,
		pbn_b2_4_115200 },
	{	PCI_VENDOR_ID_INTASHIELD, 0x0E34,
		PCI_ANY_ID, PCI_ANY_ID,
		 PCI_CLASS_COMMUNICATION_MULTISERIAL << 8, 0xffff00,
		pbn_b2_4_115200 },
	/*
	 * Perle PCI-RAS cards
	 */
	{       PCI_VENDOR_ID_PLX, PCI_DEVICE_ID_PLX_9030,
		PCI_SUBVENDOR_ID_PERLE, PCI_SUBDEVICE_ID_PCI_RAS4,
		0, 0, pbn_b2_4_921600 },
	{       PCI_VENDOR_ID_PLX, PCI_DEVICE_ID_PLX_9030,
		PCI_SUBVENDOR_ID_PERLE, PCI_SUBDEVICE_ID_PCI_RAS8,
		0, 0, pbn_b2_8_921600 },

	/*
	 * Mainpine series cards: Fairly standard layout but fools
	 * parts of the autodetect in some cases and uses otherwise
	 * unmatched communications subclasses in the PCI Express case
	 */

	{	/* RockForceDUO */
		PCI_VENDOR_ID_MAINPINE, PCI_DEVICE_ID_MAINPINE_PBRIDGE,
		PCI_VENDOR_ID_MAINPINE, 0x0200,
		0, 0, pbn_b0_2_115200 },
	{	/* RockForceQUATRO */
		PCI_VENDOR_ID_MAINPINE, PCI_DEVICE_ID_MAINPINE_PBRIDGE,
		PCI_VENDOR_ID_MAINPINE, 0x0300,
		0, 0, pbn_b0_4_115200 },
	{	/* RockForceDUO+ */
		PCI_VENDOR_ID_MAINPINE, PCI_DEVICE_ID_MAINPINE_PBRIDGE,
		PCI_VENDOR_ID_MAINPINE, 0x0400,
		0, 0, pbn_b0_2_115200 },
	{	/* RockForceQUATRO+ */
		PCI_VENDOR_ID_MAINPINE, PCI_DEVICE_ID_MAINPINE_PBRIDGE,
		PCI_VENDOR_ID_MAINPINE, 0x0500,
		0, 0, pbn_b0_4_115200 },
	{	/* RockForce+ */
		PCI_VENDOR_ID_MAINPINE, PCI_DEVICE_ID_MAINPINE_PBRIDGE,
		PCI_VENDOR_ID_MAINPINE, 0x0600,
		0, 0, pbn_b0_2_115200 },
	{	/* RockForce+ */
		PCI_VENDOR_ID_MAINPINE, PCI_DEVICE_ID_MAINPINE_PBRIDGE,
		PCI_VENDOR_ID_MAINPINE, 0x0700,
		0, 0, pbn_b0_4_115200 },
	{	/* RockForceOCTO+ */
		PCI_VENDOR_ID_MAINPINE, PCI_DEVICE_ID_MAINPINE_PBRIDGE,
		PCI_VENDOR_ID_MAINPINE, 0x0800,
		0, 0, pbn_b0_8_115200 },
	{	/* RockForceDUO+ */
		PCI_VENDOR_ID_MAINPINE, PCI_DEVICE_ID_MAINPINE_PBRIDGE,
		PCI_VENDOR_ID_MAINPINE, 0x0C00,
		0, 0, pbn_b0_2_115200 },
	{	/* RockForceQUARTRO+ */
		PCI_VENDOR_ID_MAINPINE, PCI_DEVICE_ID_MAINPINE_PBRIDGE,
		PCI_VENDOR_ID_MAINPINE, 0x0D00,
		0, 0, pbn_b0_4_115200 },
	{	/* RockForceOCTO+ */
		PCI_VENDOR_ID_MAINPINE, PCI_DEVICE_ID_MAINPINE_PBRIDGE,
		PCI_VENDOR_ID_MAINPINE, 0x1D00,
		0, 0, pbn_b0_8_115200 },
	{	/* RockForceD1 */
		PCI_VENDOR_ID_MAINPINE, PCI_DEVICE_ID_MAINPINE_PBRIDGE,
		PCI_VENDOR_ID_MAINPINE, 0x2000,
		0, 0, pbn_b0_1_115200 },
	{	/* RockForceF1 */
		PCI_VENDOR_ID_MAINPINE, PCI_DEVICE_ID_MAINPINE_PBRIDGE,
		PCI_VENDOR_ID_MAINPINE, 0x2100,
		0, 0, pbn_b0_1_115200 },
	{	/* RockForceD2 */
		PCI_VENDOR_ID_MAINPINE, PCI_DEVICE_ID_MAINPINE_PBRIDGE,
		PCI_VENDOR_ID_MAINPINE, 0x2200,
		0, 0, pbn_b0_2_115200 },
	{	/* RockForceF2 */
		PCI_VENDOR_ID_MAINPINE, PCI_DEVICE_ID_MAINPINE_PBRIDGE,
		PCI_VENDOR_ID_MAINPINE, 0x2300,
		0, 0, pbn_b0_2_115200 },
	{	/* RockForceD4 */
		PCI_VENDOR_ID_MAINPINE, PCI_DEVICE_ID_MAINPINE_PBRIDGE,
		PCI_VENDOR_ID_MAINPINE, 0x2400,
		0, 0, pbn_b0_4_115200 },
	{	/* RockForceF4 */
		PCI_VENDOR_ID_MAINPINE, PCI_DEVICE_ID_MAINPINE_PBRIDGE,
		PCI_VENDOR_ID_MAINPINE, 0x2500,
		0, 0, pbn_b0_4_115200 },
	{	/* RockForceD8 */
		PCI_VENDOR_ID_MAINPINE, PCI_DEVICE_ID_MAINPINE_PBRIDGE,
		PCI_VENDOR_ID_MAINPINE, 0x2600,
		0, 0, pbn_b0_8_115200 },
	{	/* RockForceF8 */
		PCI_VENDOR_ID_MAINPINE, PCI_DEVICE_ID_MAINPINE_PBRIDGE,
		PCI_VENDOR_ID_MAINPINE, 0x2700,
		0, 0, pbn_b0_8_115200 },
	{	/* IQ Express D1 */
		PCI_VENDOR_ID_MAINPINE, PCI_DEVICE_ID_MAINPINE_PBRIDGE,
		PCI_VENDOR_ID_MAINPINE, 0x3000,
		0, 0, pbn_b0_1_115200 },
	{	/* IQ Express F1 */
		PCI_VENDOR_ID_MAINPINE, PCI_DEVICE_ID_MAINPINE_PBRIDGE,
		PCI_VENDOR_ID_MAINPINE, 0x3100,
		0, 0, pbn_b0_1_115200 },
	{	/* IQ Express D2 */
		PCI_VENDOR_ID_MAINPINE, PCI_DEVICE_ID_MAINPINE_PBRIDGE,
		PCI_VENDOR_ID_MAINPINE, 0x3200,
		0, 0, pbn_b0_2_115200 },
	{	/* IQ Express F2 */
		PCI_VENDOR_ID_MAINPINE, PCI_DEVICE_ID_MAINPINE_PBRIDGE,
		PCI_VENDOR_ID_MAINPINE, 0x3300,
		0, 0, pbn_b0_2_115200 },
	{	/* IQ Express D4 */
		PCI_VENDOR_ID_MAINPINE, PCI_DEVICE_ID_MAINPINE_PBRIDGE,
		PCI_VENDOR_ID_MAINPINE, 0x3400,
		0, 0, pbn_b0_4_115200 },
	{	/* IQ Express F4 */
		PCI_VENDOR_ID_MAINPINE, PCI_DEVICE_ID_MAINPINE_PBRIDGE,
		PCI_VENDOR_ID_MAINPINE, 0x3500,
		0, 0, pbn_b0_4_115200 },
	{	/* IQ Express D8 */
		PCI_VENDOR_ID_MAINPINE, PCI_DEVICE_ID_MAINPINE_PBRIDGE,
		PCI_VENDOR_ID_MAINPINE, 0x3C00,
		0, 0, pbn_b0_8_115200 },
	{	/* IQ Express F8 */
		PCI_VENDOR_ID_MAINPINE, PCI_DEVICE_ID_MAINPINE_PBRIDGE,
		PCI_VENDOR_ID_MAINPINE, 0x3D00,
		0, 0, pbn_b0_8_115200 },


	/*
	 * PA Semi PA6T-1682M on-chip UART
	 */
	{	PCI_VENDOR_ID_PASEMI, 0xa004,
		PCI_ANY_ID, PCI_ANY_ID, 0, 0,
		pbn_pasemi_1682M },

	/*
	 * National Instruments
	 */
	{	PCI_VENDOR_ID_NI, PCI_DEVICE_ID_NI_PCI23216,
		PCI_ANY_ID, PCI_ANY_ID, 0, 0,
		pbn_b1_16_115200 },
	{	PCI_VENDOR_ID_NI, PCI_DEVICE_ID_NI_PCI2328,
		PCI_ANY_ID, PCI_ANY_ID, 0, 0,
		pbn_b1_8_115200 },
	{	PCI_VENDOR_ID_NI, PCI_DEVICE_ID_NI_PCI2324,
		PCI_ANY_ID, PCI_ANY_ID, 0, 0,
		pbn_b1_bt_4_115200 },
	{	PCI_VENDOR_ID_NI, PCI_DEVICE_ID_NI_PCI2322,
		PCI_ANY_ID, PCI_ANY_ID, 0, 0,
		pbn_b1_bt_2_115200 },
	{	PCI_VENDOR_ID_NI, PCI_DEVICE_ID_NI_PCI2324I,
		PCI_ANY_ID, PCI_ANY_ID, 0, 0,
		pbn_b1_bt_4_115200 },
	{	PCI_VENDOR_ID_NI, PCI_DEVICE_ID_NI_PCI2322I,
		PCI_ANY_ID, PCI_ANY_ID, 0, 0,
		pbn_b1_bt_2_115200 },
	{	PCI_VENDOR_ID_NI, PCI_DEVICE_ID_NI_PXI8420_23216,
		PCI_ANY_ID, PCI_ANY_ID, 0, 0,
		pbn_b1_16_115200 },
	{	PCI_VENDOR_ID_NI, PCI_DEVICE_ID_NI_PXI8420_2328,
		PCI_ANY_ID, PCI_ANY_ID, 0, 0,
		pbn_b1_8_115200 },
	{	PCI_VENDOR_ID_NI, PCI_DEVICE_ID_NI_PXI8420_2324,
		PCI_ANY_ID, PCI_ANY_ID, 0, 0,
		pbn_b1_bt_4_115200 },
	{	PCI_VENDOR_ID_NI, PCI_DEVICE_ID_NI_PXI8420_2322,
		PCI_ANY_ID, PCI_ANY_ID, 0, 0,
		pbn_b1_bt_2_115200 },
	{	PCI_VENDOR_ID_NI, PCI_DEVICE_ID_NI_PXI8422_2324,
		PCI_ANY_ID, PCI_ANY_ID, 0, 0,
		pbn_b1_bt_4_115200 },
	{	PCI_VENDOR_ID_NI, PCI_DEVICE_ID_NI_PXI8422_2322,
		PCI_ANY_ID, PCI_ANY_ID, 0, 0,
		pbn_b1_bt_2_115200 },
	{	PCI_VENDOR_ID_NI, PCI_DEVICE_ID_NI_PXI8430_2322,
		PCI_ANY_ID, PCI_ANY_ID, 0, 0,
		pbn_ni8430_2 },
	{	PCI_VENDOR_ID_NI, PCI_DEVICE_ID_NI_PCI8430_2322,
		PCI_ANY_ID, PCI_ANY_ID, 0, 0,
		pbn_ni8430_2 },
	{	PCI_VENDOR_ID_NI, PCI_DEVICE_ID_NI_PXI8430_2324,
		PCI_ANY_ID, PCI_ANY_ID, 0, 0,
		pbn_ni8430_4 },
	{	PCI_VENDOR_ID_NI, PCI_DEVICE_ID_NI_PCI8430_2324,
		PCI_ANY_ID, PCI_ANY_ID, 0, 0,
		pbn_ni8430_4 },
	{	PCI_VENDOR_ID_NI, PCI_DEVICE_ID_NI_PXI8430_2328,
		PCI_ANY_ID, PCI_ANY_ID, 0, 0,
		pbn_ni8430_8 },
	{	PCI_VENDOR_ID_NI, PCI_DEVICE_ID_NI_PCI8430_2328,
		PCI_ANY_ID, PCI_ANY_ID, 0, 0,
		pbn_ni8430_8 },
	{	PCI_VENDOR_ID_NI, PCI_DEVICE_ID_NI_PXI8430_23216,
		PCI_ANY_ID, PCI_ANY_ID, 0, 0,
		pbn_ni8430_16 },
	{	PCI_VENDOR_ID_NI, PCI_DEVICE_ID_NI_PCI8430_23216,
		PCI_ANY_ID, PCI_ANY_ID, 0, 0,
		pbn_ni8430_16 },
	{	PCI_VENDOR_ID_NI, PCI_DEVICE_ID_NI_PXI8432_2322,
		PCI_ANY_ID, PCI_ANY_ID, 0, 0,
		pbn_ni8430_2 },
	{	PCI_VENDOR_ID_NI, PCI_DEVICE_ID_NI_PCI8432_2322,
		PCI_ANY_ID, PCI_ANY_ID, 0, 0,
		pbn_ni8430_2 },
	{	PCI_VENDOR_ID_NI, PCI_DEVICE_ID_NI_PXI8432_2324,
		PCI_ANY_ID, PCI_ANY_ID, 0, 0,
		pbn_ni8430_4 },
	{	PCI_VENDOR_ID_NI, PCI_DEVICE_ID_NI_PCI8432_2324,
		PCI_ANY_ID, PCI_ANY_ID, 0, 0,
		pbn_ni8430_4 },

	/*
	 * MOXA
	 */
	{	PCI_VENDOR_ID_MOXA, PCI_DEVICE_ID_MOXA_CP102E,
		PCI_ANY_ID, PCI_ANY_ID, 0, 0,
		pbn_moxa8250_2p },
	{	PCI_VENDOR_ID_MOXA, PCI_DEVICE_ID_MOXA_CP102EL,
		PCI_ANY_ID, PCI_ANY_ID, 0, 0,
		pbn_moxa8250_2p },
	{	PCI_VENDOR_ID_MOXA, PCI_DEVICE_ID_MOXA_CP104EL_A,
		PCI_ANY_ID, PCI_ANY_ID, 0, 0,
		pbn_moxa8250_4p },
	{	PCI_VENDOR_ID_MOXA, PCI_DEVICE_ID_MOXA_CP114EL,
		PCI_ANY_ID, PCI_ANY_ID, 0, 0,
		pbn_moxa8250_4p },
	{	PCI_VENDOR_ID_MOXA, PCI_DEVICE_ID_MOXA_CP116E_A_A,
		PCI_ANY_ID, PCI_ANY_ID, 0, 0,
		pbn_moxa8250_8p },
	{	PCI_VENDOR_ID_MOXA, PCI_DEVICE_ID_MOXA_CP116E_A_B,
		PCI_ANY_ID, PCI_ANY_ID, 0, 0,
		pbn_moxa8250_8p },
	{	PCI_VENDOR_ID_MOXA, PCI_DEVICE_ID_MOXA_CP118EL_A,
		PCI_ANY_ID, PCI_ANY_ID, 0, 0,
		pbn_moxa8250_8p },
	{	PCI_VENDOR_ID_MOXA, PCI_DEVICE_ID_MOXA_CP118E_A_I,
		PCI_ANY_ID, PCI_ANY_ID, 0, 0,
		pbn_moxa8250_8p },
	{	PCI_VENDOR_ID_MOXA, PCI_DEVICE_ID_MOXA_CP132EL,
		PCI_ANY_ID, PCI_ANY_ID, 0, 0,
		pbn_moxa8250_2p },
	{	PCI_VENDOR_ID_MOXA, PCI_DEVICE_ID_MOXA_CP134EL_A,
		PCI_ANY_ID, PCI_ANY_ID, 0, 0,
		pbn_moxa8250_4p },
	{	PCI_VENDOR_ID_MOXA, PCI_DEVICE_ID_MOXA_CP138E_A,
		PCI_ANY_ID, PCI_ANY_ID, 0, 0,
		pbn_moxa8250_8p },
	{	PCI_VENDOR_ID_MOXA, PCI_DEVICE_ID_MOXA_CP168EL_A,
		PCI_ANY_ID, PCI_ANY_ID, 0, 0,
		pbn_moxa8250_8p },

	/*
	* ADDI-DATA GmbH communication cards <info@addi-data.com>
	*/
	{	PCI_VENDOR_ID_ADDIDATA,
		PCI_DEVICE_ID_ADDIDATA_APCI7500,
		PCI_ANY_ID,
		PCI_ANY_ID,
		0,
		0,
		pbn_b0_4_115200 },

	{	PCI_VENDOR_ID_ADDIDATA,
		PCI_DEVICE_ID_ADDIDATA_APCI7420,
		PCI_ANY_ID,
		PCI_ANY_ID,
		0,
		0,
		pbn_b0_2_115200 },

	{	PCI_VENDOR_ID_ADDIDATA,
		PCI_DEVICE_ID_ADDIDATA_APCI7300,
		PCI_ANY_ID,
		PCI_ANY_ID,
		0,
		0,
		pbn_b0_1_115200 },

	{	PCI_VENDOR_ID_AMCC,
		PCI_DEVICE_ID_AMCC_ADDIDATA_APCI7800,
		PCI_ANY_ID,
		PCI_ANY_ID,
		0,
		0,
		pbn_b1_8_115200 },

	{	PCI_VENDOR_ID_ADDIDATA,
		PCI_DEVICE_ID_ADDIDATA_APCI7500_2,
		PCI_ANY_ID,
		PCI_ANY_ID,
		0,
		0,
		pbn_b0_4_115200 },

	{	PCI_VENDOR_ID_ADDIDATA,
		PCI_DEVICE_ID_ADDIDATA_APCI7420_2,
		PCI_ANY_ID,
		PCI_ANY_ID,
		0,
		0,
		pbn_b0_2_115200 },

	{	PCI_VENDOR_ID_ADDIDATA,
		PCI_DEVICE_ID_ADDIDATA_APCI7300_2,
		PCI_ANY_ID,
		PCI_ANY_ID,
		0,
		0,
		pbn_b0_1_115200 },

	{	PCI_VENDOR_ID_ADDIDATA,
		PCI_DEVICE_ID_ADDIDATA_APCI7500_3,
		PCI_ANY_ID,
		PCI_ANY_ID,
		0,
		0,
		pbn_b0_4_115200 },

	{	PCI_VENDOR_ID_ADDIDATA,
		PCI_DEVICE_ID_ADDIDATA_APCI7420_3,
		PCI_ANY_ID,
		PCI_ANY_ID,
		0,
		0,
		pbn_b0_2_115200 },

	{	PCI_VENDOR_ID_ADDIDATA,
		PCI_DEVICE_ID_ADDIDATA_APCI7300_3,
		PCI_ANY_ID,
		PCI_ANY_ID,
		0,
		0,
		pbn_b0_1_115200 },

	{	PCI_VENDOR_ID_ADDIDATA,
		PCI_DEVICE_ID_ADDIDATA_APCI7800_3,
		PCI_ANY_ID,
		PCI_ANY_ID,
		0,
		0,
		pbn_b0_8_115200 },

	{	PCI_VENDOR_ID_ADDIDATA,
		PCI_DEVICE_ID_ADDIDATA_APCIe7500,
		PCI_ANY_ID,
		PCI_ANY_ID,
		0,
		0,
		pbn_ADDIDATA_PCIe_4_3906250 },

	{	PCI_VENDOR_ID_ADDIDATA,
		PCI_DEVICE_ID_ADDIDATA_APCIe7420,
		PCI_ANY_ID,
		PCI_ANY_ID,
		0,
		0,
		pbn_ADDIDATA_PCIe_2_3906250 },

	{	PCI_VENDOR_ID_ADDIDATA,
		PCI_DEVICE_ID_ADDIDATA_APCIe7300,
		PCI_ANY_ID,
		PCI_ANY_ID,
		0,
		0,
		pbn_ADDIDATA_PCIe_1_3906250 },

	{	PCI_VENDOR_ID_ADDIDATA,
		PCI_DEVICE_ID_ADDIDATA_APCIe7800,
		PCI_ANY_ID,
		PCI_ANY_ID,
		0,
		0,
		pbn_ADDIDATA_PCIe_8_3906250 },

	{	PCI_VENDOR_ID_NETMOS, PCI_DEVICE_ID_NETMOS_9835,
		PCI_VENDOR_ID_IBM, 0x0299,
		0, 0, pbn_b0_bt_2_115200 },

	/*
	 * other NetMos 9835 devices are most likely handled by the
	 * parport_serial driver, check drivers/parport/parport_serial.c
	 * before adding them here.
	 */

	{	PCI_VENDOR_ID_NETMOS, PCI_DEVICE_ID_NETMOS_9901,
		0xA000, 0x1000,
		0, 0, pbn_b0_1_115200 },

	/* the 9901 is a rebranded 9912 */
	{	PCI_VENDOR_ID_NETMOS, PCI_DEVICE_ID_NETMOS_9912,
		0xA000, 0x1000,
		0, 0, pbn_b0_1_115200 },

	{	PCI_VENDOR_ID_NETMOS, PCI_DEVICE_ID_NETMOS_9922,
		0xA000, 0x1000,
		0, 0, pbn_b0_1_115200 },

	{	PCI_VENDOR_ID_NETMOS, PCI_DEVICE_ID_NETMOS_9904,
		0xA000, 0x1000,
		0, 0, pbn_b0_1_115200 },

	{	PCI_VENDOR_ID_NETMOS, PCI_DEVICE_ID_NETMOS_9900,
		0xA000, 0x1000,
		0, 0, pbn_b0_1_115200 },

	{	PCI_VENDOR_ID_NETMOS, PCI_DEVICE_ID_NETMOS_9900,
		0xA000, 0x3002,
		0, 0, pbn_NETMOS9900_2s_115200 },

	/*
	 * Best Connectivity and Rosewill PCI Multi I/O cards
	 */

	{	PCI_VENDOR_ID_NETMOS, PCI_DEVICE_ID_NETMOS_9865,
		0xA000, 0x1000,
		0, 0, pbn_b0_1_115200 },

	{	PCI_VENDOR_ID_NETMOS, PCI_DEVICE_ID_NETMOS_9865,
		0xA000, 0x3002,
		0, 0, pbn_b0_bt_2_115200 },

	{	PCI_VENDOR_ID_NETMOS, PCI_DEVICE_ID_NETMOS_9865,
		0xA000, 0x3004,
		0, 0, pbn_b0_bt_4_115200 },
	/* Intel CE4100 */
	{	PCI_VENDOR_ID_INTEL, PCI_DEVICE_ID_INTEL_CE4100_UART,
		PCI_ANY_ID,  PCI_ANY_ID, 0, 0,
		pbn_ce4100_1_115200 },

	/*
	 * Cronyx Omega PCI
	 */
	{	PCI_VENDOR_ID_PLX, PCI_DEVICE_ID_PLX_CRONYX_OMEGA,
		PCI_ANY_ID, PCI_ANY_ID, 0, 0,
		pbn_omegapci },

	/*
	 * Broadcom TruManage
	 */
	{	PCI_VENDOR_ID_BROADCOM, PCI_DEVICE_ID_BROADCOM_TRUMANAGE,
		PCI_ANY_ID, PCI_ANY_ID, 0, 0,
		pbn_brcm_trumanage },

	/*
	 * AgeStar as-prs2-009
	 */
	{	PCI_VENDOR_ID_AGESTAR, PCI_DEVICE_ID_AGESTAR_9375,
		PCI_ANY_ID, PCI_ANY_ID,
		0, 0, pbn_b0_bt_2_115200 },

	/*
	 * WCH CH353 series devices: The 2S1P is handled by parport_serial
	 * so not listed here.
	 */
	{	PCI_VENDOR_ID_WCH, PCI_DEVICE_ID_WCH_CH353_4S,
		PCI_ANY_ID, PCI_ANY_ID,
		0, 0, pbn_b0_bt_4_115200 },

	{	PCI_VENDOR_ID_WCH, PCI_DEVICE_ID_WCH_CH353_2S1PF,
		PCI_ANY_ID, PCI_ANY_ID,
		0, 0, pbn_b0_bt_2_115200 },

	{	PCI_VENDOR_ID_WCH, PCI_DEVICE_ID_WCH_CH355_4S,
		PCI_ANY_ID, PCI_ANY_ID,
		0, 0, pbn_b0_bt_4_115200 },

	{	PCIE_VENDOR_ID_WCH, PCIE_DEVICE_ID_WCH_CH382_2S,
		PCI_ANY_ID, PCI_ANY_ID,
		0, 0, pbn_wch382_2 },

	{	PCIE_VENDOR_ID_WCH, PCIE_DEVICE_ID_WCH_CH384_4S,
		PCI_ANY_ID, PCI_ANY_ID,
		0, 0, pbn_wch384_4 },

	/* Fintek PCI serial cards */
	{ PCI_DEVICE(0x1c29, 0x1104), .driver_data = pbn_fintek_4 },
	{ PCI_DEVICE(0x1c29, 0x1108), .driver_data = pbn_fintek_8 },
	{ PCI_DEVICE(0x1c29, 0x1112), .driver_data = pbn_fintek_12 },
	{ PCI_DEVICE(0x1c29, 0x1204), .driver_data = pbn_fintek_F81504A },
	{ PCI_DEVICE(0x1c29, 0x1208), .driver_data = pbn_fintek_F81508A },
	{ PCI_DEVICE(0x1c29, 0x1212), .driver_data = pbn_fintek_F81512A },

	/* MKS Tenta SCOM-080x serial cards */
	{ PCI_DEVICE(0x1601, 0x0800), .driver_data = pbn_b0_4_1250000 },
	{ PCI_DEVICE(0x1601, 0xa801), .driver_data = pbn_b0_4_1250000 },

	/* Amazon PCI serial device */
	{ PCI_DEVICE(0x1d0f, 0x8250), .driver_data = pbn_b0_1_115200 },

	/*
	 * These entries match devices with class COMMUNICATION_SERIAL,
	 * COMMUNICATION_MODEM or COMMUNICATION_MULTISERIAL
	 */
	{	PCI_ANY_ID, PCI_ANY_ID,
		PCI_ANY_ID, PCI_ANY_ID,
		PCI_CLASS_COMMUNICATION_SERIAL << 8,
		0xffff00, pbn_default },
	{	PCI_ANY_ID, PCI_ANY_ID,
		PCI_ANY_ID, PCI_ANY_ID,
		PCI_CLASS_COMMUNICATION_MODEM << 8,
		0xffff00, pbn_default },
	{	PCI_ANY_ID, PCI_ANY_ID,
		PCI_ANY_ID, PCI_ANY_ID,
		PCI_CLASS_COMMUNICATION_MULTISERIAL << 8,
		0xffff00, pbn_default },
	{ 0, }
};

static pci_ers_result_t serial8250_io_error_detected(struct pci_dev *dev,
						pci_channel_state_t state)
{
	struct serial_private *priv = pci_get_drvdata(dev);

	if (state == pci_channel_io_perm_failure)
		return PCI_ERS_RESULT_DISCONNECT;

	if (priv)
		pciserial_detach_ports(priv);

	pci_disable_device(dev);

	return PCI_ERS_RESULT_NEED_RESET;
}

static pci_ers_result_t serial8250_io_slot_reset(struct pci_dev *dev)
{
	int rc;

	rc = pci_enable_device(dev);

	if (rc)
		return PCI_ERS_RESULT_DISCONNECT;

	pci_restore_state(dev);
	pci_save_state(dev);

	return PCI_ERS_RESULT_RECOVERED;
}

static void serial8250_io_resume(struct pci_dev *dev)
{
	struct serial_private *priv = pci_get_drvdata(dev);
	struct serial_private *new;

	if (!priv)
		return;

	new = pciserial_init_ports(dev, priv->board);
	if (!IS_ERR(new)) {
		pci_set_drvdata(dev, new);
		kfree(priv);
	}
}

static const struct pci_error_handlers serial8250_err_handler = {
	.error_detected = serial8250_io_error_detected,
	.slot_reset = serial8250_io_slot_reset,
	.resume = serial8250_io_resume,
};

static struct pci_driver serial_pci_driver = {
	.name		= "serial",
	.probe		= pciserial_init_one,
	.remove		= pciserial_remove_one,
	.driver         = {
		.pm     = &pciserial_pm_ops,
	},
	.id_table	= serial_pci_tbl,
	.err_handler	= &serial8250_err_handler,
};

module_pci_driver(serial_pci_driver);

MODULE_LICENSE("GPL");
MODULE_DESCRIPTION("Generic 8250/16x50 PCI serial probe module");
MODULE_DEVICE_TABLE(pci, serial_pci_tbl);<|MERGE_RESOLUTION|>--- conflicted
+++ resolved
@@ -2225,165 +2225,104 @@
 		.device     = PCI_DEVICE_ID_ACCESIO_PCIE_COM_4SDB,
 		.subvendor  = PCI_ANY_ID,
 		.subdevice  = PCI_ANY_ID,
-<<<<<<< HEAD
-		.setup      = pci_pericom_setup,
-=======
 		.setup      = pci_pericom_setup_four_at_eight,
->>>>>>> f7688b48
 	},
 	{
 		.vendor     = PCI_VENDOR_ID_ACCESIO,
 		.device     = PCI_DEVICE_ID_ACCESIO_MPCIE_COM_4S,
 		.subvendor  = PCI_ANY_ID,
 		.subdevice  = PCI_ANY_ID,
-<<<<<<< HEAD
-		.setup      = pci_pericom_setup,
-=======
 		.setup      = pci_pericom_setup_four_at_eight,
->>>>>>> f7688b48
 	},
 	{
 		.vendor     = PCI_VENDOR_ID_ACCESIO,
 		.device     = PCI_DEVICE_ID_ACCESIO_PCIE_COM232_4DB,
 		.subvendor  = PCI_ANY_ID,
 		.subdevice  = PCI_ANY_ID,
-<<<<<<< HEAD
-		.setup      = pci_pericom_setup,
-=======
 		.setup      = pci_pericom_setup_four_at_eight,
->>>>>>> f7688b48
 	},
 	{
 		.vendor     = PCI_VENDOR_ID_ACCESIO,
 		.device     = PCI_DEVICE_ID_ACCESIO_MPCIE_COM232_4,
 		.subvendor  = PCI_ANY_ID,
 		.subdevice  = PCI_ANY_ID,
-<<<<<<< HEAD
-		.setup      = pci_pericom_setup,
-=======
 		.setup      = pci_pericom_setup_four_at_eight,
->>>>>>> f7688b48
 	},
 	{
 		.vendor     = PCI_VENDOR_ID_ACCESIO,
 		.device     = PCI_DEVICE_ID_ACCESIO_PCIE_COM_4SMDB,
 		.subvendor  = PCI_ANY_ID,
 		.subdevice  = PCI_ANY_ID,
-<<<<<<< HEAD
-		.setup      = pci_pericom_setup,
-=======
 		.setup      = pci_pericom_setup_four_at_eight,
->>>>>>> f7688b48
 	},
 	{
 		.vendor     = PCI_VENDOR_ID_ACCESIO,
 		.device     = PCI_DEVICE_ID_ACCESIO_MPCIE_COM_4SM,
 		.subvendor  = PCI_ANY_ID,
 		.subdevice  = PCI_ANY_ID,
-<<<<<<< HEAD
-		.setup      = pci_pericom_setup,
-=======
 		.setup      = pci_pericom_setup_four_at_eight,
->>>>>>> f7688b48
 	},
 	{
 		.vendor     = PCI_VENDOR_ID_ACCESIO,
 		.device     = PCI_DEVICE_ID_ACCESIO_MPCIE_ICM422_4,
 		.subvendor  = PCI_ANY_ID,
 		.subdevice  = PCI_ANY_ID,
-<<<<<<< HEAD
-		.setup      = pci_pericom_setup,
-=======
 		.setup      = pci_pericom_setup_four_at_eight,
->>>>>>> f7688b48
 	},
 	{
 		.vendor     = PCI_VENDOR_ID_ACCESIO,
 		.device     = PCI_DEVICE_ID_ACCESIO_MPCIE_ICM485_4,
 		.subvendor  = PCI_ANY_ID,
 		.subdevice  = PCI_ANY_ID,
-<<<<<<< HEAD
-		.setup      = pci_pericom_setup,
-=======
 		.setup      = pci_pericom_setup_four_at_eight,
->>>>>>> f7688b48
 	},
 	{
 		.vendor     = PCI_DEVICE_ID_ACCESIO_PCIE_ICM_4S,
 		.device     = PCI_DEVICE_ID_ACCESIO_PCIE_ICM232_4,
 		.subvendor  = PCI_ANY_ID,
 		.subdevice  = PCI_ANY_ID,
-<<<<<<< HEAD
-		.setup      = pci_pericom_setup,
-=======
 		.setup      = pci_pericom_setup_four_at_eight,
->>>>>>> f7688b48
 	},
 	{
 		.vendor     = PCI_VENDOR_ID_ACCESIO,
 		.device     = PCI_DEVICE_ID_ACCESIO_MPCIE_ICM232_4,
 		.subvendor  = PCI_ANY_ID,
 		.subdevice  = PCI_ANY_ID,
-<<<<<<< HEAD
-		.setup      = pci_pericom_setup,
-=======
 		.setup      = pci_pericom_setup_four_at_eight,
->>>>>>> f7688b48
 	},
 	{
 		.vendor     = PCI_VENDOR_ID_ACCESIO,
 		.device     = PCI_DEVICE_ID_ACCESIO_PCIE_COM422_4,
 		.subvendor  = PCI_ANY_ID,
 		.subdevice  = PCI_ANY_ID,
-<<<<<<< HEAD
-		.setup      = pci_pericom_setup,
-=======
 		.setup      = pci_pericom_setup_four_at_eight,
->>>>>>> f7688b48
 	},
 	{
 		.vendor     = PCI_VENDOR_ID_ACCESIO,
 		.device     = PCI_DEVICE_ID_ACCESIO_PCIE_COM485_4,
 		.subvendor  = PCI_ANY_ID,
 		.subdevice  = PCI_ANY_ID,
-<<<<<<< HEAD
-		.setup      = pci_pericom_setup,
-=======
 		.setup      = pci_pericom_setup_four_at_eight,
->>>>>>> f7688b48
 	},
 	{
 		.vendor     = PCI_VENDOR_ID_ACCESIO,
 		.device     = PCI_DEVICE_ID_ACCESIO_PCIE_COM232_4,
 		.subvendor  = PCI_ANY_ID,
 		.subdevice  = PCI_ANY_ID,
-<<<<<<< HEAD
-		.setup      = pci_pericom_setup,
-=======
 		.setup      = pci_pericom_setup_four_at_eight,
->>>>>>> f7688b48
 	},
 	{
 		.vendor     = PCI_VENDOR_ID_ACCESIO,
 		.device     = PCI_DEVICE_ID_ACCESIO_PCIE_COM_4SM,
 		.subvendor  = PCI_ANY_ID,
 		.subdevice  = PCI_ANY_ID,
-<<<<<<< HEAD
-		.setup      = pci_pericom_setup,
-=======
 		.setup      = pci_pericom_setup_four_at_eight,
->>>>>>> f7688b48
 	},
 	{
 		.vendor     = PCI_VENDOR_ID_ACCESIO,
 		.device     = PCI_DEVICE_ID_ACCESIO_PCIE_ICM_4SM,
 		.subvendor  = PCI_ANY_ID,
 		.subdevice  = PCI_ANY_ID,
-<<<<<<< HEAD
-		.setup      = pci_pericom_setup,
-	},
-	/*
-=======
 		.setup      = pci_pericom_setup_four_at_eight,
 	},
 	{
@@ -2393,7 +2332,6 @@
 		.subdevice  = PCI_ANY_ID,
 		.setup      = pci_pericom_setup,
 	},	/*
->>>>>>> f7688b48
 	 * SBS Technologies, Inc., PMC-OCTALPRO 232
 	 */
 	{
@@ -4100,15 +4038,9 @@
 
 	board = &pci_boards[ent->driver_data];
 
-<<<<<<< HEAD
-	rc = serial_pci_is_blacklisted(dev);
-	if (rc)
-		return rc;
-=======
 	exclude = pci_match_id(blacklist, dev);
 	if (exclude)
 		return -ENODEV;
->>>>>>> f7688b48
 
 	rc = pcim_enable_device(dev);
 	pci_save_state(dev);
