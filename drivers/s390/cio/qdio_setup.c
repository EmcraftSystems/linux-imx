// SPDX-License-Identifier: GPL-2.0
/*
 * qdio queue initialization
 *
 * Copyright IBM Corp. 2008
 * Author(s): Jan Glauber <jang@linux.vnet.ibm.com>
 */
#include <linux/kernel.h>
#include <linux/slab.h>
#include <linux/export.h>
#include <linux/io.h>
<<<<<<< HEAD
=======

#include <asm/ebcdic.h>
>>>>>>> d1988041
#include <asm/qdio.h>

#include "cio.h"
#include "css.h"
#include "device.h"
#include "ioasm.h"
#include "chsc.h"
#include "qdio.h"
#include "qdio_debug.h"

#define QBUFF_PER_PAGE (PAGE_SIZE / sizeof(struct qdio_buffer))

static struct kmem_cache *qdio_q_cache;
static struct kmem_cache *qdio_aob_cache;

struct qaob *qdio_allocate_aob(void)
{
	return kmem_cache_zalloc(qdio_aob_cache, GFP_ATOMIC);
}

void qdio_release_aob(struct qaob *aob)
{
	kmem_cache_free(qdio_aob_cache, aob);
}
EXPORT_SYMBOL_GPL(qdio_release_aob);

/**
 * qdio_free_buffers() - free qdio buffers
 * @buf: array of pointers to qdio buffers
 * @count: number of qdio buffers to free
 */
void qdio_free_buffers(struct qdio_buffer **buf, unsigned int count)
{
	int pos;

	for (pos = 0; pos < count; pos += QBUFF_PER_PAGE)
		free_page((unsigned long) buf[pos]);
}
EXPORT_SYMBOL_GPL(qdio_free_buffers);

/**
 * qdio_alloc_buffers() - allocate qdio buffers
 * @buf: array of pointers to qdio buffers
 * @count: number of qdio buffers to allocate
 */
int qdio_alloc_buffers(struct qdio_buffer **buf, unsigned int count)
{
	int pos;

	for (pos = 0; pos < count; pos += QBUFF_PER_PAGE) {
		buf[pos] = (void *) get_zeroed_page(GFP_KERNEL);
		if (!buf[pos]) {
			qdio_free_buffers(buf, count);
			return -ENOMEM;
		}
	}
	for (pos = 0; pos < count; pos++)
		if (pos % QBUFF_PER_PAGE)
			buf[pos] = buf[pos - 1] + 1;
	return 0;
}
EXPORT_SYMBOL_GPL(qdio_alloc_buffers);

/**
 * qdio_reset_buffers() - reset qdio buffers
 * @buf: array of pointers to qdio buffers
 * @count: number of qdio buffers that will be zeroed
 */
void qdio_reset_buffers(struct qdio_buffer **buf, unsigned int count)
{
	int pos;

	for (pos = 0; pos < count; pos++)
		memset(buf[pos], 0, sizeof(struct qdio_buffer));
}
EXPORT_SYMBOL_GPL(qdio_reset_buffers);

/*
 * qebsm is only available under 64bit but the adapter sets the feature
 * flag anyway, so we manually override it.
 */
static inline int qebsm_possible(void)
{
	return css_general_characteristics.qebsm;
}

/*
 * qib_param_field: pointer to 128 bytes or NULL, if no param field
 * nr_input_qs: pointer to nr_queues*128 words of data or NULL
 */
static void set_impl_params(struct qdio_irq *irq_ptr,
			    unsigned int qib_param_field_format,
			    unsigned char *qib_param_field,
			    unsigned long *input_slib_elements,
			    unsigned long *output_slib_elements)
{
	struct qdio_q *q;
	int i, j;

	if (!irq_ptr)
		return;

	irq_ptr->qib.pfmt = qib_param_field_format;
	if (qib_param_field)
		memcpy(irq_ptr->qib.parm, qib_param_field,
		       sizeof(irq_ptr->qib.parm));

	if (!input_slib_elements)
		goto output;

	for_each_input_queue(irq_ptr, q, i) {
		for (j = 0; j < QDIO_MAX_BUFFERS_PER_Q; j++)
			q->slib->slibe[j].parms =
				input_slib_elements[i * QDIO_MAX_BUFFERS_PER_Q + j];
	}
output:
	if (!output_slib_elements)
		return;

	for_each_output_queue(irq_ptr, q, i) {
		for (j = 0; j < QDIO_MAX_BUFFERS_PER_Q; j++)
			q->slib->slibe[j].parms =
				output_slib_elements[i * QDIO_MAX_BUFFERS_PER_Q + j];
	}
}

static void __qdio_free_queues(struct qdio_q **queues, unsigned int count)
{
	struct qdio_q *q;
	unsigned int i;

	for (i = 0; i < count; i++) {
		q = queues[i];
		free_page((unsigned long) q->slib);
		kmem_cache_free(qdio_q_cache, q);
	}
}

void qdio_free_queues(struct qdio_irq *irq_ptr)
{
	__qdio_free_queues(irq_ptr->input_qs, irq_ptr->max_input_qs);
	irq_ptr->max_input_qs = 0;

	__qdio_free_queues(irq_ptr->output_qs, irq_ptr->max_output_qs);
	irq_ptr->max_output_qs = 0;
}

static int __qdio_allocate_qs(struct qdio_q **irq_ptr_qs, int nr_queues)
{
	struct qdio_q *q;
	int i;

	for (i = 0; i < nr_queues; i++) {
		q = kmem_cache_zalloc(qdio_q_cache, GFP_KERNEL);
		if (!q) {
			__qdio_free_queues(irq_ptr_qs, i);
			return -ENOMEM;
		}

		q->slib = (struct slib *) __get_free_page(GFP_KERNEL);
		if (!q->slib) {
			kmem_cache_free(qdio_q_cache, q);
			__qdio_free_queues(irq_ptr_qs, i);
			return -ENOMEM;
		}
		irq_ptr_qs[i] = q;
	}
	return 0;
}

int qdio_allocate_qs(struct qdio_irq *irq_ptr, int nr_input_qs, int nr_output_qs)
{
	int rc;

	rc = __qdio_allocate_qs(irq_ptr->input_qs, nr_input_qs);
	if (rc)
		return rc;

	rc = __qdio_allocate_qs(irq_ptr->output_qs, nr_output_qs);
	if (rc) {
		__qdio_free_queues(irq_ptr->input_qs, nr_input_qs);
		return rc;
	}

	irq_ptr->max_input_qs = nr_input_qs;
	irq_ptr->max_output_qs = nr_output_qs;
	return 0;
}

static void setup_queues_misc(struct qdio_q *q, struct qdio_irq *irq_ptr,
			      qdio_handler_t *handler, int i)
{
	struct slib *slib = q->slib;

	/* queue must be cleared for qdio_establish */
	memset(q, 0, sizeof(*q));
	memset(slib, 0, PAGE_SIZE);
	q->slib = slib;
	q->irq_ptr = irq_ptr;
	q->mask = 1 << (31 - i);
	q->nr = i;
	q->handler = handler;
}

static void setup_storage_lists(struct qdio_q *q, struct qdio_irq *irq_ptr,
				struct qdio_buffer **sbals_array, int i)
{
	struct qdio_q *prev;
	int j;

	DBF_HEX(&q, sizeof(void *));
	q->sl = (struct sl *)((char *)q->slib + PAGE_SIZE / 2);

	/* fill in sbal */
	for (j = 0; j < QDIO_MAX_BUFFERS_PER_Q; j++)
		q->sbal[j] = *sbals_array++;

	/* fill in slib */
	if (i > 0) {
		prev = (q->is_input_q) ? irq_ptr->input_qs[i - 1]
			: irq_ptr->output_qs[i - 1];
		prev->slib->nsliba = (unsigned long)q->slib;
	}

	q->slib->sla = (unsigned long)q->sl;
	q->slib->slsba = (unsigned long)&q->slsb.val[0];

	/* fill in sl */
	for (j = 0; j < QDIO_MAX_BUFFERS_PER_Q; j++)
		q->sl->element[j].sbal = virt_to_phys(q->sbal[j]);
}

static void setup_queues(struct qdio_irq *irq_ptr,
			 struct qdio_initialize *qdio_init)
{
	struct qdio_q *q;
	struct qdio_outbuf_state *output_sbal_state_array =
				  qdio_init->output_sbal_state_array;
	int i;

	for_each_input_queue(irq_ptr, q, i) {
		DBF_EVENT("inq:%1d", i);
		setup_queues_misc(q, irq_ptr, qdio_init->input_handler, i);

		q->is_input_q = 1;

		setup_storage_lists(q, irq_ptr,
				    qdio_init->input_sbal_addr_array[i], i);

		if (is_thinint_irq(irq_ptr)) {
			tasklet_init(&q->tasklet, tiqdio_inbound_processing,
				     (unsigned long) q);
		} else {
			tasklet_init(&q->tasklet, qdio_inbound_processing,
				     (unsigned long) q);
		}
	}

	for_each_output_queue(irq_ptr, q, i) {
		DBF_EVENT("outq:%1d", i);
		setup_queues_misc(q, irq_ptr, qdio_init->output_handler, i);

		q->u.out.sbal_state = output_sbal_state_array;
		output_sbal_state_array += QDIO_MAX_BUFFERS_PER_Q;

		q->is_input_q = 0;
		setup_storage_lists(q, irq_ptr,
				    qdio_init->output_sbal_addr_array[i], i);

		tasklet_init(&q->tasklet, qdio_outbound_processing,
			     (unsigned long) q);
		timer_setup(&q->u.out.timer, qdio_outbound_timer, 0);
	}
}

static void process_ac_flags(struct qdio_irq *irq_ptr, unsigned char qdioac)
{
	if (qdioac & AC1_SIGA_INPUT_NEEDED)
		irq_ptr->siga_flag.input = 1;
	if (qdioac & AC1_SIGA_OUTPUT_NEEDED)
		irq_ptr->siga_flag.output = 1;
	if (qdioac & AC1_SIGA_SYNC_NEEDED)
		irq_ptr->siga_flag.sync = 1;
	if (!(qdioac & AC1_AUTOMATIC_SYNC_ON_THININT))
		irq_ptr->siga_flag.sync_after_ai = 1;
	if (!(qdioac & AC1_AUTOMATIC_SYNC_ON_OUT_PCI))
		irq_ptr->siga_flag.sync_out_after_pci = 1;
}

static void check_and_setup_qebsm(struct qdio_irq *irq_ptr,
				  unsigned char qdioac, unsigned long token)
{
	if (!(irq_ptr->qib.rflags & QIB_RFLAGS_ENABLE_QEBSM))
		goto no_qebsm;
	if (!(qdioac & AC1_SC_QEBSM_AVAILABLE) ||
	    (!(qdioac & AC1_SC_QEBSM_ENABLED)))
		goto no_qebsm;

	irq_ptr->sch_token = token;

	DBF_EVENT("V=V:1");
	DBF_EVENT("%8lx", irq_ptr->sch_token);
	return;

no_qebsm:
	irq_ptr->sch_token = 0;
	irq_ptr->qib.rflags &= ~QIB_RFLAGS_ENABLE_QEBSM;
	DBF_EVENT("noV=V");
}

/*
 * If there is a qdio_irq we use the chsc_page and store the information
 * in the qdio_irq, otherwise we copy it to the specified structure.
 */
int qdio_setup_get_ssqd(struct qdio_irq *irq_ptr,
			struct subchannel_id *schid,
			struct qdio_ssqd_desc *data)
{
	struct chsc_ssqd_area *ssqd;
	int rc;

	DBF_EVENT("getssqd:%4x", schid->sch_no);
	if (!irq_ptr) {
		ssqd = (struct chsc_ssqd_area *)__get_free_page(GFP_KERNEL);
		if (!ssqd)
			return -ENOMEM;
	} else {
		ssqd = (struct chsc_ssqd_area *)irq_ptr->chsc_page;
	}

	rc = chsc_ssqd(*schid, ssqd);
	if (rc)
		goto out;

	if (!(ssqd->qdio_ssqd.flags & CHSC_FLAG_QDIO_CAPABILITY) ||
	    !(ssqd->qdio_ssqd.flags & CHSC_FLAG_VALIDITY) ||
	    (ssqd->qdio_ssqd.sch != schid->sch_no))
		rc = -EINVAL;

	if (!rc)
		memcpy(data, &ssqd->qdio_ssqd, sizeof(*data));

out:
	if (!irq_ptr)
		free_page((unsigned long)ssqd);

	return rc;
}

void qdio_setup_ssqd_info(struct qdio_irq *irq_ptr)
{
	unsigned char qdioac;
	int rc;

	rc = qdio_setup_get_ssqd(irq_ptr, &irq_ptr->schid, &irq_ptr->ssqd_desc);
	if (rc) {
		DBF_ERROR("%4x ssqd ERR", irq_ptr->schid.sch_no);
		DBF_ERROR("rc:%x", rc);
		/* all flags set, worst case */
		qdioac = AC1_SIGA_INPUT_NEEDED | AC1_SIGA_OUTPUT_NEEDED |
			 AC1_SIGA_SYNC_NEEDED;
	} else
		qdioac = irq_ptr->ssqd_desc.qdioac1;

	check_and_setup_qebsm(irq_ptr, qdioac, irq_ptr->ssqd_desc.sch_token);
	process_ac_flags(irq_ptr, qdioac);
	DBF_EVENT("ac 1:%2x 2:%4x", qdioac, irq_ptr->ssqd_desc.qdioac2);
	DBF_EVENT("3:%4x qib:%4x", irq_ptr->ssqd_desc.qdioac3, irq_ptr->qib.ac);
}

void qdio_free_async_data(struct qdio_irq *irq_ptr)
{
	struct qdio_q *q;
	int i;

	for (i = 0; i < irq_ptr->max_output_qs; i++) {
		q = irq_ptr->output_qs[i];
		if (q->u.out.use_cq) {
			unsigned int n;

			for (n = 0; n < QDIO_MAX_BUFFERS_PER_Q; n++) {
				struct qaob *aob = q->u.out.aobs[n];

				if (aob) {
					qdio_release_aob(aob);
					q->u.out.aobs[n] = NULL;
				}
			}

			qdio_disable_async_operation(&q->u.out);
		}
	}
}

static void qdio_fill_qdr_desc(struct qdesfmt0 *desc, struct qdio_q *queue)
{
	desc->sliba = virt_to_phys(queue->slib);
	desc->sla = virt_to_phys(queue->sl);
	desc->slsba = virt_to_phys(&queue->slsb);

	desc->akey = PAGE_DEFAULT_KEY >> 4;
	desc->bkey = PAGE_DEFAULT_KEY >> 4;
	desc->ckey = PAGE_DEFAULT_KEY >> 4;
	desc->dkey = PAGE_DEFAULT_KEY >> 4;
}

static void setup_qdr(struct qdio_irq *irq_ptr,
		      struct qdio_initialize *qdio_init)
{
	struct qdesfmt0 *desc = &irq_ptr->qdr->qdf0[0];
	int i;

	irq_ptr->qdr->qfmt = qdio_init->q_format;
	irq_ptr->qdr->ac = qdio_init->qdr_ac;
	irq_ptr->qdr->iqdcnt = qdio_init->no_input_qs;
	irq_ptr->qdr->oqdcnt = qdio_init->no_output_qs;
	irq_ptr->qdr->iqdsz = sizeof(struct qdesfmt0) / 4; /* size in words */
	irq_ptr->qdr->oqdsz = sizeof(struct qdesfmt0) / 4;
	irq_ptr->qdr->qiba = virt_to_phys(&irq_ptr->qib);
	irq_ptr->qdr->qkey = PAGE_DEFAULT_KEY >> 4;

	for (i = 0; i < qdio_init->no_input_qs; i++)
		qdio_fill_qdr_desc(desc++, irq_ptr->input_qs[i]);

	for (i = 0; i < qdio_init->no_output_qs; i++)
		qdio_fill_qdr_desc(desc++, irq_ptr->output_qs[i]);
}

static void setup_qib(struct qdio_irq *irq_ptr,
		      struct qdio_initialize *init_data)
{
	if (qebsm_possible())
		irq_ptr->qib.rflags |= QIB_RFLAGS_ENABLE_QEBSM;

	irq_ptr->qib.rflags |= init_data->qib_rflags;

	irq_ptr->qib.qfmt = init_data->q_format;
	if (init_data->no_input_qs)
		irq_ptr->qib.isliba =
			(unsigned long)(irq_ptr->input_qs[0]->slib);
	if (init_data->no_output_qs)
		irq_ptr->qib.osliba =
			(unsigned long)(irq_ptr->output_qs[0]->slib);
	memcpy(irq_ptr->qib.ebcnam, dev_name(&irq_ptr->cdev->dev), 8);
	ASCEBC(irq_ptr->qib.ebcnam, 8);
}

int qdio_setup_irq(struct qdio_irq *irq_ptr, struct qdio_initialize *init_data)
{
	struct ccw_device *cdev = irq_ptr->cdev;
	struct ciw *ciw;

	memset(&irq_ptr->qib, 0, sizeof(irq_ptr->qib));
	memset(&irq_ptr->siga_flag, 0, sizeof(irq_ptr->siga_flag));
	memset(&irq_ptr->ccw, 0, sizeof(irq_ptr->ccw));
	memset(&irq_ptr->ssqd_desc, 0, sizeof(irq_ptr->ssqd_desc));
	memset(&irq_ptr->perf_stat, 0, sizeof(irq_ptr->perf_stat));

	irq_ptr->debugfs_dev = NULL;
	irq_ptr->sch_token = irq_ptr->perf_stat_enabled = 0;
	irq_ptr->state = QDIO_IRQ_STATE_INACTIVE;

	/* wipes qib.ac, required by ar7063 */
	memset(irq_ptr->qdr, 0, sizeof(struct qdr));

	irq_ptr->int_parm = init_data->int_parm;
	irq_ptr->nr_input_qs = init_data->no_input_qs;
	irq_ptr->nr_output_qs = init_data->no_output_qs;
	irq_ptr->scan_threshold = init_data->scan_threshold;
	ccw_device_get_schid(cdev, &irq_ptr->schid);
	setup_queues(irq_ptr, init_data);

	if (init_data->irq_poll) {
		irq_ptr->irq_poll = init_data->irq_poll;
		set_bit(QDIO_IRQ_DISABLED, &irq_ptr->poll_state);
	} else {
		irq_ptr->irq_poll = NULL;
	}

	setup_qib(irq_ptr, init_data);
	set_impl_params(irq_ptr, init_data->qib_param_field_format,
			init_data->qib_param_field,
			init_data->input_slib_elements,
			init_data->output_slib_elements);

	/* fill input and output descriptors */
	setup_qdr(irq_ptr, init_data);

	/* qdr, qib, sls, slsbs, slibs, sbales are filled now */

	/* set our IRQ handler */
	spin_lock_irq(get_ccwdev_lock(cdev));
	irq_ptr->orig_handler = cdev->handler;
	cdev->handler = qdio_int_handler;
	spin_unlock_irq(get_ccwdev_lock(cdev));

	/* get qdio commands */
	ciw = ccw_device_get_ciw(cdev, CIW_TYPE_EQUEUE);
	if (!ciw) {
		DBF_ERROR("%4x NO EQ", irq_ptr->schid.sch_no);
		return -EINVAL;
	}
	irq_ptr->equeue = *ciw;

	ciw = ccw_device_get_ciw(cdev, CIW_TYPE_AQUEUE);
	if (!ciw) {
		DBF_ERROR("%4x NO AQ", irq_ptr->schid.sch_no);
		return -EINVAL;
	}
	irq_ptr->aqueue = *ciw;

	return 0;
}

void qdio_shutdown_irq(struct qdio_irq *irq)
{
	struct ccw_device *cdev = irq->cdev;

	/* restore IRQ handler */
	spin_lock_irq(get_ccwdev_lock(cdev));
	cdev->handler = irq->orig_handler;
	cdev->private->intparm = 0;
	spin_unlock_irq(get_ccwdev_lock(cdev));
}

void qdio_print_subchannel_info(struct qdio_irq *irq_ptr)
{
	char s[80];

	snprintf(s, 80, "qdio: %s %s on SC %x using "
		 "AI:%d QEBSM:%d PRI:%d TDD:%d SIGA:%s%s%s%s%s\n",
		 dev_name(&irq_ptr->cdev->dev),
		 (irq_ptr->qib.qfmt == QDIO_QETH_QFMT) ? "OSA" :
			((irq_ptr->qib.qfmt == QDIO_ZFCP_QFMT) ? "ZFCP" : "HS"),
		 irq_ptr->schid.sch_no,
		 is_thinint_irq(irq_ptr),
		 (irq_ptr->sch_token) ? 1 : 0,
		 pci_out_supported(irq_ptr) ? 1 : 0,
		 css_general_characteristics.aif_tdd,
		 (irq_ptr->siga_flag.input) ? "R" : " ",
		 (irq_ptr->siga_flag.output) ? "W" : " ",
		 (irq_ptr->siga_flag.sync) ? "S" : " ",
		 (irq_ptr->siga_flag.sync_after_ai) ? "A" : " ",
		 (irq_ptr->siga_flag.sync_out_after_pci) ? "P" : " ");
	printk(KERN_INFO "%s", s);
}

int qdio_enable_async_operation(struct qdio_output_q *outq)
{
	outq->aobs = kcalloc(QDIO_MAX_BUFFERS_PER_Q, sizeof(struct qaob *),
			     GFP_KERNEL);
	if (!outq->aobs) {
		outq->use_cq = 0;
		return -ENOMEM;
	}
	outq->use_cq = 1;
	return 0;
}

void qdio_disable_async_operation(struct qdio_output_q *q)
{
	kfree(q->aobs);
	q->aobs = NULL;
	q->use_cq = 0;
}

int __init qdio_setup_init(void)
{
	int rc;

	qdio_q_cache = kmem_cache_create("qdio_q", sizeof(struct qdio_q),
					 256, 0, NULL);
	if (!qdio_q_cache)
		return -ENOMEM;

	qdio_aob_cache = kmem_cache_create("qdio_aob",
					sizeof(struct qaob),
					sizeof(struct qaob),
					0,
					NULL);
	if (!qdio_aob_cache) {
		rc = -ENOMEM;
		goto free_qdio_q_cache;
	}

	/* Check for OSA/FCP thin interrupts (bit 67). */
	DBF_EVENT("thinint:%1d",
		  (css_general_characteristics.aif_osa) ? 1 : 0);

	/* Check for QEBSM support in general (bit 58). */
	DBF_EVENT("cssQEBSM:%1d", (qebsm_possible()) ? 1 : 0);
	rc = 0;
out:
	return rc;
free_qdio_q_cache:
	kmem_cache_destroy(qdio_q_cache);
	goto out;
}

void qdio_setup_exit(void)
{
	kmem_cache_destroy(qdio_aob_cache);
	kmem_cache_destroy(qdio_q_cache);
}<|MERGE_RESOLUTION|>--- conflicted
+++ resolved
@@ -9,11 +9,8 @@
 #include <linux/slab.h>
 #include <linux/export.h>
 #include <linux/io.h>
-<<<<<<< HEAD
-=======
 
 #include <asm/ebcdic.h>
->>>>>>> d1988041
 #include <asm/qdio.h>
 
 #include "cio.h"
