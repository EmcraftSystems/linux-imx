--- conflicted
+++ resolved
@@ -288,12 +288,6 @@
 }
 
 static int nix_interface_init(struct rvu *rvu, u16 pcifunc, int type, int nixlf,
-<<<<<<< HEAD
-			      struct nix_lf_alloc_rsp *rsp)
-{
-	struct rvu_pfvf *pfvf = rvu_get_pfvf(rvu, pcifunc);
-	struct rvu_hwinfo *hw = rvu->hw;
-=======
 			      struct nix_lf_alloc_rsp *rsp, bool loop)
 {
 	struct rvu_pfvf *parent_pf, *pfvf = rvu_get_pfvf(rvu, pcifunc);
@@ -301,7 +295,6 @@
 	struct rvu_hwinfo *hw = rvu->hw;
 	struct sdp_node_info *sdp_info;
 	int pkind, pf, vf, lbkid, vfid;
->>>>>>> 3b17187f
 	struct mac_ops *mac_ops;
 	u8 cgx_id, lmac_id;
 	bool from_vf;
@@ -383,10 +376,7 @@
 		pfvf->rx_chan_cnt = 1;
 		pfvf->tx_chan_cnt = 1;
 		rsp->tx_link = hw->cgx_links + lbkid;
-<<<<<<< HEAD
-=======
 		pfvf->lbkid = lbkid;
->>>>>>> 3b17187f
 		rvu_npc_set_pkind(rvu, NPC_RX_LBK_PKIND, pfvf);
 		rvu_npc_install_promisc_entry(rvu, pcifunc, nixlf,
 					      pfvf->rx_chan_base,
@@ -1399,15 +1389,11 @@
 	rvu_write64(rvu, blkaddr, NIX_AF_LFX_TX_PARSE_CFG(nixlf), cfg);
 
 	intf = is_afvf(pcifunc) ? NIX_INTF_TYPE_LBK : NIX_INTF_TYPE_CGX;
-<<<<<<< HEAD
-	err = nix_interface_init(rvu, pcifunc, intf, nixlf, rsp);
-=======
 	if (is_sdp_pfvf(pcifunc))
 		intf = NIX_INTF_TYPE_SDP;
 
 	err = nix_interface_init(rvu, pcifunc, intf, nixlf, rsp,
 				 !!(req->flags & NIX_LF_LBK_BLK_SEL));
->>>>>>> 3b17187f
 	if (err)
 		goto free_mem;
 
@@ -4382,11 +4368,8 @@
 			kfree(txsch->schq.bmap);
 		}
 
-<<<<<<< HEAD
-=======
 		kfree(nix_hw->tx_credits);
 
->>>>>>> 3b17187f
 		nix_ipolicer_freemem(rvu, nix_hw);
 
 		vlan = &nix_hw->txvlan;
