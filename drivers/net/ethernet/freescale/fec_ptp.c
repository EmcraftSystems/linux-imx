--- conflicted
+++ resolved
@@ -111,12 +111,9 @@
 		return 0;
 	}
 
-<<<<<<< HEAD
 	fep->pps_channel = DEFAULT_PPS_CHANNEL;
 	fep->reload_period = PPS_OUPUT_RELOAD_PERIOD;
 
-=======
->>>>>>> 76d42e59
 	if (enable) {
 		/* clear capture or output compare interrupt status if have.
 		 */
