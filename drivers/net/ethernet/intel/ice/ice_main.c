// SPDX-License-Identifier: GPL-2.0
/* Copyright (c) 2018, Intel Corporation. */

/* Intel(R) Ethernet Connection E800 Series Linux Driver */

#define pr_fmt(fmt) KBUILD_MODNAME ": " fmt

#include <generated/utsrelease.h>
#include "ice.h"
#include "ice_base.h"
#include "ice_lib.h"
#include "ice_fltr.h"
#include "ice_dcb_lib.h"
#include "ice_dcb_nl.h"
#include "ice_devlink.h"
/* Including ice_trace.h with CREATE_TRACE_POINTS defined will generate the
 * ice tracepoint functions. This must be done exactly once across the
 * ice driver.
 */
#define CREATE_TRACE_POINTS
#include "ice_trace.h"

#define DRV_SUMMARY	"Intel(R) Ethernet Connection E800 Series Linux Driver"
static const char ice_driver_string[] = DRV_SUMMARY;
static const char ice_copyright[] = "Copyright (c) 2018, Intel Corporation.";

/* DDP Package file located in firmware search paths (e.g. /lib/firmware/) */
#define ICE_DDP_PKG_PATH	"intel/ice/ddp/"
#define ICE_DDP_PKG_FILE	ICE_DDP_PKG_PATH "ice.pkg"

MODULE_AUTHOR("Intel Corporation, <linux.nics@intel.com>");
MODULE_DESCRIPTION(DRV_SUMMARY);
MODULE_LICENSE("GPL v2");
MODULE_FIRMWARE(ICE_DDP_PKG_FILE);

static int debug = -1;
module_param(debug, int, 0644);
#ifndef CONFIG_DYNAMIC_DEBUG
MODULE_PARM_DESC(debug, "netif level (0=none,...,16=all), hw debug_mask (0x8XXXXXXX)");
#else
MODULE_PARM_DESC(debug, "netif level (0=none,...,16=all)");
#endif /* !CONFIG_DYNAMIC_DEBUG */

static DEFINE_IDA(ice_aux_ida);

static struct workqueue_struct *ice_wq;
static const struct net_device_ops ice_netdev_safe_mode_ops;
static const struct net_device_ops ice_netdev_ops;
static int ice_vsi_open(struct ice_vsi *vsi);

static void ice_rebuild(struct ice_pf *pf, enum ice_reset_req reset_type);

static void ice_vsi_release_all(struct ice_pf *pf);

bool netif_is_ice(struct net_device *dev)
{
	return dev && (dev->netdev_ops == &ice_netdev_ops);
}

/**
 * ice_get_tx_pending - returns number of Tx descriptors not processed
 * @ring: the ring of descriptors
 */
static u16 ice_get_tx_pending(struct ice_ring *ring)
{
	u16 head, tail;

	head = ring->next_to_clean;
	tail = ring->next_to_use;

	if (head != tail)
		return (head < tail) ?
			tail - head : (tail + ring->count - head);
	return 0;
}

/**
 * ice_check_for_hang_subtask - check for and recover hung queues
 * @pf: pointer to PF struct
 */
static void ice_check_for_hang_subtask(struct ice_pf *pf)
{
	struct ice_vsi *vsi = NULL;
	struct ice_hw *hw;
	unsigned int i;
	int packets;
	u32 v;

	ice_for_each_vsi(pf, v)
		if (pf->vsi[v] && pf->vsi[v]->type == ICE_VSI_PF) {
			vsi = pf->vsi[v];
			break;
		}

	if (!vsi || test_bit(ICE_VSI_DOWN, vsi->state))
		return;

	if (!(vsi->netdev && netif_carrier_ok(vsi->netdev)))
		return;

	hw = &vsi->back->hw;

	for (i = 0; i < vsi->num_txq; i++) {
		struct ice_ring *tx_ring = vsi->tx_rings[i];

		if (tx_ring && tx_ring->desc) {
			/* If packet counter has not changed the queue is
			 * likely stalled, so force an interrupt for this
			 * queue.
			 *
			 * prev_pkt would be negative if there was no
			 * pending work.
			 */
			packets = tx_ring->stats.pkts & INT_MAX;
			if (tx_ring->tx_stats.prev_pkt == packets) {
				/* Trigger sw interrupt to revive the queue */
				ice_trigger_sw_intr(hw, tx_ring->q_vector);
				continue;
			}

			/* Memory barrier between read of packet count and call
			 * to ice_get_tx_pending()
			 */
			smp_rmb();
			tx_ring->tx_stats.prev_pkt =
			    ice_get_tx_pending(tx_ring) ? packets : -1;
		}
	}
}

/**
 * ice_init_mac_fltr - Set initial MAC filters
 * @pf: board private structure
 *
 * Set initial set of MAC filters for PF VSI; configure filters for permanent
 * address and broadcast address. If an error is encountered, netdevice will be
 * unregistered.
 */
static int ice_init_mac_fltr(struct ice_pf *pf)
{
	enum ice_status status;
	struct ice_vsi *vsi;
	u8 *perm_addr;

	vsi = ice_get_main_vsi(pf);
	if (!vsi)
		return -EINVAL;

	perm_addr = vsi->port_info->mac.perm_addr;
	status = ice_fltr_add_mac_and_broadcast(vsi, perm_addr, ICE_FWD_TO_VSI);
	if (status)
		return -EIO;

	return 0;
}

/**
 * ice_add_mac_to_sync_list - creates list of MAC addresses to be synced
 * @netdev: the net device on which the sync is happening
 * @addr: MAC address to sync
 *
 * This is a callback function which is called by the in kernel device sync
 * functions (like __dev_uc_sync, __dev_mc_sync, etc). This function only
 * populates the tmp_sync_list, which is later used by ice_add_mac to add the
 * MAC filters from the hardware.
 */
static int ice_add_mac_to_sync_list(struct net_device *netdev, const u8 *addr)
{
	struct ice_netdev_priv *np = netdev_priv(netdev);
	struct ice_vsi *vsi = np->vsi;

	if (ice_fltr_add_mac_to_list(vsi, &vsi->tmp_sync_list, addr,
				     ICE_FWD_TO_VSI))
		return -EINVAL;

	return 0;
}

/**
 * ice_add_mac_to_unsync_list - creates list of MAC addresses to be unsynced
 * @netdev: the net device on which the unsync is happening
 * @addr: MAC address to unsync
 *
 * This is a callback function which is called by the in kernel device unsync
 * functions (like __dev_uc_unsync, __dev_mc_unsync, etc). This function only
 * populates the tmp_unsync_list, which is later used by ice_remove_mac to
 * delete the MAC filters from the hardware.
 */
static int ice_add_mac_to_unsync_list(struct net_device *netdev, const u8 *addr)
{
	struct ice_netdev_priv *np = netdev_priv(netdev);
	struct ice_vsi *vsi = np->vsi;

	/* Under some circumstances, we might receive a request to delete our
	 * own device address from our uc list. Because we store the device
	 * address in the VSI's MAC filter list, we need to ignore such
	 * requests and not delete our device address from this list.
	 */
	if (ether_addr_equal(addr, netdev->dev_addr))
		return 0;

	if (ice_fltr_add_mac_to_list(vsi, &vsi->tmp_unsync_list, addr,
				     ICE_FWD_TO_VSI))
		return -EINVAL;

	return 0;
}

/**
 * ice_vsi_fltr_changed - check if filter state changed
 * @vsi: VSI to be checked
 *
 * returns true if filter state has changed, false otherwise.
 */
static bool ice_vsi_fltr_changed(struct ice_vsi *vsi)
{
	return test_bit(ICE_VSI_UMAC_FLTR_CHANGED, vsi->state) ||
	       test_bit(ICE_VSI_MMAC_FLTR_CHANGED, vsi->state) ||
	       test_bit(ICE_VSI_VLAN_FLTR_CHANGED, vsi->state);
}

/**
 * ice_cfg_promisc - Enable or disable promiscuous mode for a given PF
 * @vsi: the VSI being configured
 * @promisc_m: mask of promiscuous config bits
 * @set_promisc: enable or disable promisc flag request
 *
 */
static int ice_cfg_promisc(struct ice_vsi *vsi, u8 promisc_m, bool set_promisc)
{
	struct ice_hw *hw = &vsi->back->hw;
	enum ice_status status = 0;

	if (vsi->type != ICE_VSI_PF)
		return 0;

	if (vsi->num_vlan > 1) {
		status = ice_set_vlan_vsi_promisc(hw, vsi->idx, promisc_m,
						  set_promisc);
	} else {
		if (set_promisc)
			status = ice_set_vsi_promisc(hw, vsi->idx, promisc_m,
						     0);
		else
			status = ice_clear_vsi_promisc(hw, vsi->idx, promisc_m,
						       0);
	}

	if (status)
		return -EIO;

	return 0;
}

/**
 * ice_vsi_sync_fltr - Update the VSI filter list to the HW
 * @vsi: ptr to the VSI
 *
 * Push any outstanding VSI filter changes through the AdminQ.
 */
static int ice_vsi_sync_fltr(struct ice_vsi *vsi)
{
	struct device *dev = ice_pf_to_dev(vsi->back);
	struct net_device *netdev = vsi->netdev;
	bool promisc_forced_on = false;
	struct ice_pf *pf = vsi->back;
	struct ice_hw *hw = &pf->hw;
	enum ice_status status = 0;
	u32 changed_flags = 0;
	u8 promisc_m;
	int err = 0;

	if (!vsi->netdev)
		return -EINVAL;

	while (test_and_set_bit(ICE_CFG_BUSY, vsi->state))
		usleep_range(1000, 2000);

	changed_flags = vsi->current_netdev_flags ^ vsi->netdev->flags;
	vsi->current_netdev_flags = vsi->netdev->flags;

	INIT_LIST_HEAD(&vsi->tmp_sync_list);
	INIT_LIST_HEAD(&vsi->tmp_unsync_list);

	if (ice_vsi_fltr_changed(vsi)) {
		clear_bit(ICE_VSI_UMAC_FLTR_CHANGED, vsi->state);
		clear_bit(ICE_VSI_MMAC_FLTR_CHANGED, vsi->state);
		clear_bit(ICE_VSI_VLAN_FLTR_CHANGED, vsi->state);

		/* grab the netdev's addr_list_lock */
		netif_addr_lock_bh(netdev);
		__dev_uc_sync(netdev, ice_add_mac_to_sync_list,
			      ice_add_mac_to_unsync_list);
		__dev_mc_sync(netdev, ice_add_mac_to_sync_list,
			      ice_add_mac_to_unsync_list);
		/* our temp lists are populated. release lock */
		netif_addr_unlock_bh(netdev);
	}

	/* Remove MAC addresses in the unsync list */
	status = ice_fltr_remove_mac_list(vsi, &vsi->tmp_unsync_list);
	ice_fltr_free_list(dev, &vsi->tmp_unsync_list);
	if (status) {
		netdev_err(netdev, "Failed to delete MAC filters\n");
		/* if we failed because of alloc failures, just bail */
		if (status == ICE_ERR_NO_MEMORY) {
			err = -ENOMEM;
			goto out;
		}
	}

	/* Add MAC addresses in the sync list */
	status = ice_fltr_add_mac_list(vsi, &vsi->tmp_sync_list);
	ice_fltr_free_list(dev, &vsi->tmp_sync_list);
	/* If filter is added successfully or already exists, do not go into
	 * 'if' condition and report it as error. Instead continue processing
	 * rest of the function.
	 */
	if (status && status != ICE_ERR_ALREADY_EXISTS) {
		netdev_err(netdev, "Failed to add MAC filters\n");
		/* If there is no more space for new umac filters, VSI
		 * should go into promiscuous mode. There should be some
		 * space reserved for promiscuous filters.
		 */
		if (hw->adminq.sq_last_status == ICE_AQ_RC_ENOSPC &&
		    !test_and_set_bit(ICE_FLTR_OVERFLOW_PROMISC,
				      vsi->state)) {
			promisc_forced_on = true;
			netdev_warn(netdev, "Reached MAC filter limit, forcing promisc mode on VSI %d\n",
				    vsi->vsi_num);
		} else {
			err = -EIO;
			goto out;
		}
	}
	/* check for changes in promiscuous modes */
	if (changed_flags & IFF_ALLMULTI) {
		if (vsi->current_netdev_flags & IFF_ALLMULTI) {
			if (vsi->num_vlan > 1)
				promisc_m = ICE_MCAST_VLAN_PROMISC_BITS;
			else
				promisc_m = ICE_MCAST_PROMISC_BITS;

			err = ice_cfg_promisc(vsi, promisc_m, true);
			if (err) {
				netdev_err(netdev, "Error setting Multicast promiscuous mode on VSI %i\n",
					   vsi->vsi_num);
				vsi->current_netdev_flags &= ~IFF_ALLMULTI;
				goto out_promisc;
			}
		} else {
			/* !(vsi->current_netdev_flags & IFF_ALLMULTI) */
			if (vsi->num_vlan > 1)
				promisc_m = ICE_MCAST_VLAN_PROMISC_BITS;
			else
				promisc_m = ICE_MCAST_PROMISC_BITS;

			err = ice_cfg_promisc(vsi, promisc_m, false);
			if (err) {
				netdev_err(netdev, "Error clearing Multicast promiscuous mode on VSI %i\n",
					   vsi->vsi_num);
				vsi->current_netdev_flags |= IFF_ALLMULTI;
				goto out_promisc;
			}
		}
	}

	if (((changed_flags & IFF_PROMISC) || promisc_forced_on) ||
	    test_bit(ICE_VSI_PROMISC_CHANGED, vsi->state)) {
		clear_bit(ICE_VSI_PROMISC_CHANGED, vsi->state);
		if (vsi->current_netdev_flags & IFF_PROMISC) {
			/* Apply Rx filter rule to get traffic from wire */
			if (!ice_is_dflt_vsi_in_use(pf->first_sw)) {
				err = ice_set_dflt_vsi(pf->first_sw, vsi);
				if (err && err != -EEXIST) {
					netdev_err(netdev, "Error %d setting default VSI %i Rx rule\n",
						   err, vsi->vsi_num);
					vsi->current_netdev_flags &=
						~IFF_PROMISC;
					goto out_promisc;
				}
				ice_cfg_vlan_pruning(vsi, false, false);
			}
		} else {
			/* Clear Rx filter to remove traffic from wire */
			if (ice_is_vsi_dflt_vsi(pf->first_sw, vsi)) {
				err = ice_clear_dflt_vsi(pf->first_sw);
				if (err) {
					netdev_err(netdev, "Error %d clearing default VSI %i Rx rule\n",
						   err, vsi->vsi_num);
					vsi->current_netdev_flags |=
						IFF_PROMISC;
					goto out_promisc;
				}
				if (vsi->num_vlan > 1)
					ice_cfg_vlan_pruning(vsi, true, false);
			}
		}
	}
	goto exit;

out_promisc:
	set_bit(ICE_VSI_PROMISC_CHANGED, vsi->state);
	goto exit;
out:
	/* if something went wrong then set the changed flag so we try again */
	set_bit(ICE_VSI_UMAC_FLTR_CHANGED, vsi->state);
	set_bit(ICE_VSI_MMAC_FLTR_CHANGED, vsi->state);
exit:
	clear_bit(ICE_CFG_BUSY, vsi->state);
	return err;
}

/**
 * ice_sync_fltr_subtask - Sync the VSI filter list with HW
 * @pf: board private structure
 */
static void ice_sync_fltr_subtask(struct ice_pf *pf)
{
	int v;

	if (!pf || !(test_bit(ICE_FLAG_FLTR_SYNC, pf->flags)))
		return;

	clear_bit(ICE_FLAG_FLTR_SYNC, pf->flags);

	ice_for_each_vsi(pf, v)
		if (pf->vsi[v] && ice_vsi_fltr_changed(pf->vsi[v]) &&
		    ice_vsi_sync_fltr(pf->vsi[v])) {
			/* come back and try again later */
			set_bit(ICE_FLAG_FLTR_SYNC, pf->flags);
			break;
		}
}

/**
 * ice_pf_dis_all_vsi - Pause all VSIs on a PF
 * @pf: the PF
 * @locked: is the rtnl_lock already held
 */
static void ice_pf_dis_all_vsi(struct ice_pf *pf, bool locked)
{
	int node;
	int v;

	ice_for_each_vsi(pf, v)
		if (pf->vsi[v])
			ice_dis_vsi(pf->vsi[v], locked);

	for (node = 0; node < ICE_MAX_PF_AGG_NODES; node++)
		pf->pf_agg_node[node].num_vsis = 0;

	for (node = 0; node < ICE_MAX_VF_AGG_NODES; node++)
		pf->vf_agg_node[node].num_vsis = 0;
}

/**
 * ice_prepare_for_reset - prep for the core to reset
 * @pf: board private structure
 *
 * Inform or close all dependent features in prep for reset.
 */
static void
ice_prepare_for_reset(struct ice_pf *pf)
{
	struct ice_hw *hw = &pf->hw;
	unsigned int i;

	/* already prepared for reset */
	if (test_bit(ICE_PREPARED_FOR_RESET, pf->state))
		return;

	ice_unplug_aux_dev(pf);

	/* Notify VFs of impending reset */
	if (ice_check_sq_alive(hw, &hw->mailboxq))
		ice_vc_notify_reset(pf);

	/* Disable VFs until reset is completed */
	ice_for_each_vf(pf, i)
		ice_set_vf_state_qs_dis(&pf->vf[i]);

	/* clear SW filtering DB */
	ice_clear_hw_tbls(hw);
	/* disable the VSIs and their queues that are not already DOWN */
	ice_pf_dis_all_vsi(pf, false);

	if (test_bit(ICE_FLAG_PTP_SUPPORTED, pf->flags))
		ice_ptp_release(pf);

	if (hw->port_info)
		ice_sched_clear_port(hw->port_info);

	ice_shutdown_all_ctrlq(hw);

	set_bit(ICE_PREPARED_FOR_RESET, pf->state);
}

/**
 * ice_do_reset - Initiate one of many types of resets
 * @pf: board private structure
 * @reset_type: reset type requested
 * before this function was called.
 */
static void ice_do_reset(struct ice_pf *pf, enum ice_reset_req reset_type)
{
	struct device *dev = ice_pf_to_dev(pf);
	struct ice_hw *hw = &pf->hw;

	dev_dbg(dev, "reset_type 0x%x requested\n", reset_type);

	ice_prepare_for_reset(pf);

	/* trigger the reset */
	if (ice_reset(hw, reset_type)) {
		dev_err(dev, "reset %d failed\n", reset_type);
		set_bit(ICE_RESET_FAILED, pf->state);
		clear_bit(ICE_RESET_OICR_RECV, pf->state);
		clear_bit(ICE_PREPARED_FOR_RESET, pf->state);
		clear_bit(ICE_PFR_REQ, pf->state);
		clear_bit(ICE_CORER_REQ, pf->state);
		clear_bit(ICE_GLOBR_REQ, pf->state);
		wake_up(&pf->reset_wait_queue);
		return;
	}

	/* PFR is a bit of a special case because it doesn't result in an OICR
	 * interrupt. So for PFR, rebuild after the reset and clear the reset-
	 * associated state bits.
	 */
	if (reset_type == ICE_RESET_PFR) {
		pf->pfr_count++;
		ice_rebuild(pf, reset_type);
		clear_bit(ICE_PREPARED_FOR_RESET, pf->state);
		clear_bit(ICE_PFR_REQ, pf->state);
		wake_up(&pf->reset_wait_queue);
		ice_reset_all_vfs(pf, true);
	}
}

/**
 * ice_reset_subtask - Set up for resetting the device and driver
 * @pf: board private structure
 */
static void ice_reset_subtask(struct ice_pf *pf)
{
	enum ice_reset_req reset_type = ICE_RESET_INVAL;

	/* When a CORER/GLOBR/EMPR is about to happen, the hardware triggers an
	 * OICR interrupt. The OICR handler (ice_misc_intr) determines what type
	 * of reset is pending and sets bits in pf->state indicating the reset
	 * type and ICE_RESET_OICR_RECV. So, if the latter bit is set
	 * prepare for pending reset if not already (for PF software-initiated
	 * global resets the software should already be prepared for it as
	 * indicated by ICE_PREPARED_FOR_RESET; for global resets initiated
	 * by firmware or software on other PFs, that bit is not set so prepare
	 * for the reset now), poll for reset done, rebuild and return.
	 */
	if (test_bit(ICE_RESET_OICR_RECV, pf->state)) {
		/* Perform the largest reset requested */
		if (test_and_clear_bit(ICE_CORER_RECV, pf->state))
			reset_type = ICE_RESET_CORER;
		if (test_and_clear_bit(ICE_GLOBR_RECV, pf->state))
			reset_type = ICE_RESET_GLOBR;
		if (test_and_clear_bit(ICE_EMPR_RECV, pf->state))
			reset_type = ICE_RESET_EMPR;
		/* return if no valid reset type requested */
		if (reset_type == ICE_RESET_INVAL)
			return;
		ice_prepare_for_reset(pf);

		/* make sure we are ready to rebuild */
		if (ice_check_reset(&pf->hw)) {
			set_bit(ICE_RESET_FAILED, pf->state);
		} else {
			/* done with reset. start rebuild */
			pf->hw.reset_ongoing = false;
			ice_rebuild(pf, reset_type);
			/* clear bit to resume normal operations, but
			 * ICE_NEEDS_RESTART bit is set in case rebuild failed
			 */
			clear_bit(ICE_RESET_OICR_RECV, pf->state);
			clear_bit(ICE_PREPARED_FOR_RESET, pf->state);
			clear_bit(ICE_PFR_REQ, pf->state);
			clear_bit(ICE_CORER_REQ, pf->state);
			clear_bit(ICE_GLOBR_REQ, pf->state);
			wake_up(&pf->reset_wait_queue);
			ice_reset_all_vfs(pf, true);
		}

		return;
	}

	/* No pending resets to finish processing. Check for new resets */
	if (test_bit(ICE_PFR_REQ, pf->state))
		reset_type = ICE_RESET_PFR;
	if (test_bit(ICE_CORER_REQ, pf->state))
		reset_type = ICE_RESET_CORER;
	if (test_bit(ICE_GLOBR_REQ, pf->state))
		reset_type = ICE_RESET_GLOBR;
	/* If no valid reset type requested just return */
	if (reset_type == ICE_RESET_INVAL)
		return;

	/* reset if not already down or busy */
	if (!test_bit(ICE_DOWN, pf->state) &&
	    !test_bit(ICE_CFG_BUSY, pf->state)) {
		ice_do_reset(pf, reset_type);
	}
}

/**
 * ice_print_topo_conflict - print topology conflict message
 * @vsi: the VSI whose topology status is being checked
 */
static void ice_print_topo_conflict(struct ice_vsi *vsi)
{
	switch (vsi->port_info->phy.link_info.topo_media_conflict) {
	case ICE_AQ_LINK_TOPO_CONFLICT:
	case ICE_AQ_LINK_MEDIA_CONFLICT:
	case ICE_AQ_LINK_TOPO_UNREACH_PRT:
	case ICE_AQ_LINK_TOPO_UNDRUTIL_PRT:
	case ICE_AQ_LINK_TOPO_UNDRUTIL_MEDIA:
		netdev_info(vsi->netdev, "Potential misconfiguration of the Ethernet port detected. If it was not intended, please use the Intel (R) Ethernet Port Configuration Tool to address the issue.\n");
		break;
	case ICE_AQ_LINK_TOPO_UNSUPP_MEDIA:
		netdev_info(vsi->netdev, "Rx/Tx is disabled on this device because an unsupported module type was detected. Refer to the Intel(R) Ethernet Adapters and Devices User Guide for a list of supported modules.\n");
		break;
	default:
		break;
	}
}

/**
 * ice_print_link_msg - print link up or down message
 * @vsi: the VSI whose link status is being queried
 * @isup: boolean for if the link is now up or down
 */
void ice_print_link_msg(struct ice_vsi *vsi, bool isup)
{
	struct ice_aqc_get_phy_caps_data *caps;
	const char *an_advertised;
	enum ice_status status;
	const char *fec_req;
	const char *speed;
	const char *fec;
	const char *fc;
	const char *an;

	if (!vsi)
		return;

	if (vsi->current_isup == isup)
		return;

	vsi->current_isup = isup;

	if (!isup) {
		netdev_info(vsi->netdev, "NIC Link is Down\n");
		return;
	}

	switch (vsi->port_info->phy.link_info.link_speed) {
	case ICE_AQ_LINK_SPEED_100GB:
		speed = "100 G";
		break;
	case ICE_AQ_LINK_SPEED_50GB:
		speed = "50 G";
		break;
	case ICE_AQ_LINK_SPEED_40GB:
		speed = "40 G";
		break;
	case ICE_AQ_LINK_SPEED_25GB:
		speed = "25 G";
		break;
	case ICE_AQ_LINK_SPEED_20GB:
		speed = "20 G";
		break;
	case ICE_AQ_LINK_SPEED_10GB:
		speed = "10 G";
		break;
	case ICE_AQ_LINK_SPEED_5GB:
		speed = "5 G";
		break;
	case ICE_AQ_LINK_SPEED_2500MB:
		speed = "2.5 G";
		break;
	case ICE_AQ_LINK_SPEED_1000MB:
		speed = "1 G";
		break;
	case ICE_AQ_LINK_SPEED_100MB:
		speed = "100 M";
		break;
	default:
		speed = "Unknown ";
		break;
	}

	switch (vsi->port_info->fc.current_mode) {
	case ICE_FC_FULL:
		fc = "Rx/Tx";
		break;
	case ICE_FC_TX_PAUSE:
		fc = "Tx";
		break;
	case ICE_FC_RX_PAUSE:
		fc = "Rx";
		break;
	case ICE_FC_NONE:
		fc = "None";
		break;
	default:
		fc = "Unknown";
		break;
	}

	/* Get FEC mode based on negotiated link info */
	switch (vsi->port_info->phy.link_info.fec_info) {
	case ICE_AQ_LINK_25G_RS_528_FEC_EN:
	case ICE_AQ_LINK_25G_RS_544_FEC_EN:
		fec = "RS-FEC";
		break;
	case ICE_AQ_LINK_25G_KR_FEC_EN:
		fec = "FC-FEC/BASE-R";
		break;
	default:
		fec = "NONE";
		break;
	}

	/* check if autoneg completed, might be false due to not supported */
	if (vsi->port_info->phy.link_info.an_info & ICE_AQ_AN_COMPLETED)
		an = "True";
	else
		an = "False";

	/* Get FEC mode requested based on PHY caps last SW configuration */
	caps = kzalloc(sizeof(*caps), GFP_KERNEL);
	if (!caps) {
		fec_req = "Unknown";
		an_advertised = "Unknown";
		goto done;
	}

	status = ice_aq_get_phy_caps(vsi->port_info, false,
				     ICE_AQC_REPORT_ACTIVE_CFG, caps, NULL);
	if (status)
		netdev_info(vsi->netdev, "Get phy capability failed.\n");

	an_advertised = ice_is_phy_caps_an_enabled(caps) ? "On" : "Off";

	if (caps->link_fec_options & ICE_AQC_PHY_FEC_25G_RS_528_REQ ||
	    caps->link_fec_options & ICE_AQC_PHY_FEC_25G_RS_544_REQ)
		fec_req = "RS-FEC";
	else if (caps->link_fec_options & ICE_AQC_PHY_FEC_10G_KR_40G_KR4_REQ ||
		 caps->link_fec_options & ICE_AQC_PHY_FEC_25G_KR_REQ)
		fec_req = "FC-FEC/BASE-R";
	else
		fec_req = "NONE";

	kfree(caps);

done:
	netdev_info(vsi->netdev, "NIC Link is up %sbps Full Duplex, Requested FEC: %s, Negotiated FEC: %s, Autoneg Advertised: %s, Autoneg Negotiated: %s, Flow Control: %s\n",
		    speed, fec_req, fec, an_advertised, an, fc);
	ice_print_topo_conflict(vsi);
}

/**
 * ice_vsi_link_event - update the VSI's netdev
 * @vsi: the VSI on which the link event occurred
 * @link_up: whether or not the VSI needs to be set up or down
 */
static void ice_vsi_link_event(struct ice_vsi *vsi, bool link_up)
{
	if (!vsi)
		return;

	if (test_bit(ICE_VSI_DOWN, vsi->state) || !vsi->netdev)
		return;

	if (vsi->type == ICE_VSI_PF) {
		if (link_up == netif_carrier_ok(vsi->netdev))
			return;

		if (link_up) {
			netif_carrier_on(vsi->netdev);
			netif_tx_wake_all_queues(vsi->netdev);
		} else {
			netif_carrier_off(vsi->netdev);
			netif_tx_stop_all_queues(vsi->netdev);
		}
	}
}

/**
 * ice_set_dflt_mib - send a default config MIB to the FW
 * @pf: private PF struct
 *
 * This function sends a default configuration MIB to the FW.
 *
 * If this function errors out at any point, the driver is still able to
 * function.  The main impact is that LFC may not operate as expected.
 * Therefore an error state in this function should be treated with a DBG
 * message and continue on with driver rebuild/reenable.
 */
static void ice_set_dflt_mib(struct ice_pf *pf)
{
	struct device *dev = ice_pf_to_dev(pf);
	u8 mib_type, *buf, *lldpmib = NULL;
	u16 len, typelen, offset = 0;
	struct ice_lldp_org_tlv *tlv;
	struct ice_hw *hw = &pf->hw;
	u32 ouisubtype;

	mib_type = SET_LOCAL_MIB_TYPE_LOCAL_MIB;
	lldpmib = kzalloc(ICE_LLDPDU_SIZE, GFP_KERNEL);
	if (!lldpmib) {
		dev_dbg(dev, "%s Failed to allocate MIB memory\n",
			__func__);
		return;
	}

	/* Add ETS CFG TLV */
	tlv = (struct ice_lldp_org_tlv *)lldpmib;
	typelen = ((ICE_TLV_TYPE_ORG << ICE_LLDP_TLV_TYPE_S) |
		   ICE_IEEE_ETS_TLV_LEN);
	tlv->typelen = htons(typelen);
	ouisubtype = ((ICE_IEEE_8021QAZ_OUI << ICE_LLDP_TLV_OUI_S) |
		      ICE_IEEE_SUBTYPE_ETS_CFG);
	tlv->ouisubtype = htonl(ouisubtype);

	buf = tlv->tlvinfo;
	buf[0] = 0;

	/* ETS CFG all UPs map to TC 0. Next 4 (1 - 4) Octets = 0.
	 * Octets 5 - 12 are BW values, set octet 5 to 100% BW.
	 * Octets 13 - 20 are TSA values - leave as zeros
	 */
	buf[5] = 0x64;
	len = (typelen & ICE_LLDP_TLV_LEN_M) >> ICE_LLDP_TLV_LEN_S;
	offset += len + 2;
	tlv = (struct ice_lldp_org_tlv *)
		((char *)tlv + sizeof(tlv->typelen) + len);

	/* Add ETS REC TLV */
	buf = tlv->tlvinfo;
	tlv->typelen = htons(typelen);

	ouisubtype = ((ICE_IEEE_8021QAZ_OUI << ICE_LLDP_TLV_OUI_S) |
		      ICE_IEEE_SUBTYPE_ETS_REC);
	tlv->ouisubtype = htonl(ouisubtype);

	/* First octet of buf is reserved
	 * Octets 1 - 4 map UP to TC - all UPs map to zero
	 * Octets 5 - 12 are BW values - set TC 0 to 100%.
	 * Octets 13 - 20 are TSA value - leave as zeros
	 */
	buf[5] = 0x64;
	offset += len + 2;
	tlv = (struct ice_lldp_org_tlv *)
		((char *)tlv + sizeof(tlv->typelen) + len);

	/* Add PFC CFG TLV */
	typelen = ((ICE_TLV_TYPE_ORG << ICE_LLDP_TLV_TYPE_S) |
		   ICE_IEEE_PFC_TLV_LEN);
	tlv->typelen = htons(typelen);

	ouisubtype = ((ICE_IEEE_8021QAZ_OUI << ICE_LLDP_TLV_OUI_S) |
		      ICE_IEEE_SUBTYPE_PFC_CFG);
	tlv->ouisubtype = htonl(ouisubtype);

	/* Octet 1 left as all zeros - PFC disabled */
	buf[0] = 0x08;
	len = (typelen & ICE_LLDP_TLV_LEN_M) >> ICE_LLDP_TLV_LEN_S;
	offset += len + 2;

	if (ice_aq_set_lldp_mib(hw, mib_type, (void *)lldpmib, offset, NULL))
		dev_dbg(dev, "%s Failed to set default LLDP MIB\n", __func__);

	kfree(lldpmib);
}

/**
 * ice_check_module_power
 * @pf: pointer to PF struct
 * @link_cfg_err: bitmap from the link info structure
 *
 * check module power level returned by a previous call to aq_get_link_info
 * and print error messages if module power level is not supported
 */
static void ice_check_module_power(struct ice_pf *pf, u8 link_cfg_err)
{
	/* if module power level is supported, clear the flag */
	if (!(link_cfg_err & (ICE_AQ_LINK_INVAL_MAX_POWER_LIMIT |
			      ICE_AQ_LINK_MODULE_POWER_UNSUPPORTED))) {
		clear_bit(ICE_FLAG_MOD_POWER_UNSUPPORTED, pf->flags);
		return;
	}

	/* if ICE_FLAG_MOD_POWER_UNSUPPORTED was previously set and the
	 * above block didn't clear this bit, there's nothing to do
	 */
	if (test_bit(ICE_FLAG_MOD_POWER_UNSUPPORTED, pf->flags))
		return;

	if (link_cfg_err & ICE_AQ_LINK_INVAL_MAX_POWER_LIMIT) {
		dev_err(ice_pf_to_dev(pf), "The installed module is incompatible with the device's NVM image. Cannot start link\n");
		set_bit(ICE_FLAG_MOD_POWER_UNSUPPORTED, pf->flags);
	} else if (link_cfg_err & ICE_AQ_LINK_MODULE_POWER_UNSUPPORTED) {
		dev_err(ice_pf_to_dev(pf), "The module's power requirements exceed the device's power supply. Cannot start link\n");
		set_bit(ICE_FLAG_MOD_POWER_UNSUPPORTED, pf->flags);
	}
}

/**
 * ice_link_event - process the link event
 * @pf: PF that the link event is associated with
 * @pi: port_info for the port that the link event is associated with
 * @link_up: true if the physical link is up and false if it is down
 * @link_speed: current link speed received from the link event
 *
 * Returns 0 on success and negative on failure
 */
static int
ice_link_event(struct ice_pf *pf, struct ice_port_info *pi, bool link_up,
	       u16 link_speed)
{
	struct device *dev = ice_pf_to_dev(pf);
	struct ice_phy_info *phy_info;
	enum ice_status status;
	struct ice_vsi *vsi;
	u16 old_link_speed;
	bool old_link;

	phy_info = &pi->phy;
	phy_info->link_info_old = phy_info->link_info;

	old_link = !!(phy_info->link_info_old.link_info & ICE_AQ_LINK_UP);
	old_link_speed = phy_info->link_info_old.link_speed;

	/* update the link info structures and re-enable link events,
	 * don't bail on failure due to other book keeping needed
	 */
	status = ice_update_link_info(pi);
	if (status)
		dev_dbg(dev, "Failed to update link status on port %d, err %s aq_err %s\n",
			pi->lport, ice_stat_str(status),
			ice_aq_str(pi->hw->adminq.sq_last_status));

	ice_check_module_power(pf, pi->phy.link_info.link_cfg_err);

	/* Check if the link state is up after updating link info, and treat
	 * this event as an UP event since the link is actually UP now.
	 */
	if (phy_info->link_info.link_info & ICE_AQ_LINK_UP)
		link_up = true;

	vsi = ice_get_main_vsi(pf);
	if (!vsi || !vsi->port_info)
		return -EINVAL;

	/* turn off PHY if media was removed */
	if (!test_bit(ICE_FLAG_NO_MEDIA, pf->flags) &&
	    !(pi->phy.link_info.link_info & ICE_AQ_MEDIA_AVAILABLE)) {
		set_bit(ICE_FLAG_NO_MEDIA, pf->flags);
		ice_set_link(vsi, false);
	}

	/* if the old link up/down and speed is the same as the new */
	if (link_up == old_link && link_speed == old_link_speed)
		return 0;

	if (ice_is_dcb_active(pf)) {
		if (test_bit(ICE_FLAG_DCB_ENA, pf->flags))
			ice_dcb_rebuild(pf);
	} else {
		if (link_up)
			ice_set_dflt_mib(pf);
	}
	ice_vsi_link_event(vsi, link_up);
	ice_print_link_msg(vsi, link_up);

	ice_vc_notify_link_state(pf);

	return 0;
}

/**
 * ice_watchdog_subtask - periodic tasks not using event driven scheduling
 * @pf: board private structure
 */
static void ice_watchdog_subtask(struct ice_pf *pf)
{
	int i;

	/* if interface is down do nothing */
	if (test_bit(ICE_DOWN, pf->state) ||
	    test_bit(ICE_CFG_BUSY, pf->state))
		return;

	/* make sure we don't do these things too often */
	if (time_before(jiffies,
			pf->serv_tmr_prev + pf->serv_tmr_period))
		return;

	pf->serv_tmr_prev = jiffies;

	/* Update the stats for active netdevs so the network stack
	 * can look at updated numbers whenever it cares to
	 */
	ice_update_pf_stats(pf);
	ice_for_each_vsi(pf, i)
		if (pf->vsi[i] && pf->vsi[i]->netdev)
			ice_update_vsi_stats(pf->vsi[i]);
}

/**
 * ice_init_link_events - enable/initialize link events
 * @pi: pointer to the port_info instance
 *
 * Returns -EIO on failure, 0 on success
 */
static int ice_init_link_events(struct ice_port_info *pi)
{
	u16 mask;

	mask = ~((u16)(ICE_AQ_LINK_EVENT_UPDOWN | ICE_AQ_LINK_EVENT_MEDIA_NA |
		       ICE_AQ_LINK_EVENT_MODULE_QUAL_FAIL));

	if (ice_aq_set_event_mask(pi->hw, pi->lport, mask, NULL)) {
		dev_dbg(ice_hw_to_dev(pi->hw), "Failed to set link event mask for port %d\n",
			pi->lport);
		return -EIO;
	}

	if (ice_aq_get_link_info(pi, true, NULL, NULL)) {
		dev_dbg(ice_hw_to_dev(pi->hw), "Failed to enable link events for port %d\n",
			pi->lport);
		return -EIO;
	}

	return 0;
}

/**
 * ice_handle_link_event - handle link event via ARQ
 * @pf: PF that the link event is associated with
 * @event: event structure containing link status info
 */
static int
ice_handle_link_event(struct ice_pf *pf, struct ice_rq_event_info *event)
{
	struct ice_aqc_get_link_status_data *link_data;
	struct ice_port_info *port_info;
	int status;

	link_data = (struct ice_aqc_get_link_status_data *)event->msg_buf;
	port_info = pf->hw.port_info;
	if (!port_info)
		return -EINVAL;

	status = ice_link_event(pf, port_info,
				!!(link_data->link_info & ICE_AQ_LINK_UP),
				le16_to_cpu(link_data->link_speed));
	if (status)
		dev_dbg(ice_pf_to_dev(pf), "Could not process link event, error %d\n",
			status);

	return status;
}

enum ice_aq_task_state {
	ICE_AQ_TASK_WAITING = 0,
	ICE_AQ_TASK_COMPLETE,
	ICE_AQ_TASK_CANCELED,
};

struct ice_aq_task {
	struct hlist_node entry;

	u16 opcode;
	struct ice_rq_event_info *event;
	enum ice_aq_task_state state;
};

/**
 * ice_aq_wait_for_event - Wait for an AdminQ event from firmware
 * @pf: pointer to the PF private structure
 * @opcode: the opcode to wait for
 * @timeout: how long to wait, in jiffies
 * @event: storage for the event info
 *
 * Waits for a specific AdminQ completion event on the ARQ for a given PF. The
 * current thread will be put to sleep until the specified event occurs or
 * until the given timeout is reached.
 *
 * To obtain only the descriptor contents, pass an event without an allocated
 * msg_buf. If the complete data buffer is desired, allocate the
 * event->msg_buf with enough space ahead of time.
 *
 * Returns: zero on success, or a negative error code on failure.
 */
int ice_aq_wait_for_event(struct ice_pf *pf, u16 opcode, unsigned long timeout,
			  struct ice_rq_event_info *event)
{
	struct device *dev = ice_pf_to_dev(pf);
	struct ice_aq_task *task;
	unsigned long start;
	long ret;
	int err;

	task = kzalloc(sizeof(*task), GFP_KERNEL);
	if (!task)
		return -ENOMEM;

	INIT_HLIST_NODE(&task->entry);
	task->opcode = opcode;
	task->event = event;
	task->state = ICE_AQ_TASK_WAITING;

	spin_lock_bh(&pf->aq_wait_lock);
	hlist_add_head(&task->entry, &pf->aq_wait_list);
	spin_unlock_bh(&pf->aq_wait_lock);

	start = jiffies;

	ret = wait_event_interruptible_timeout(pf->aq_wait_queue, task->state,
					       timeout);
	switch (task->state) {
	case ICE_AQ_TASK_WAITING:
		err = ret < 0 ? ret : -ETIMEDOUT;
		break;
	case ICE_AQ_TASK_CANCELED:
		err = ret < 0 ? ret : -ECANCELED;
		break;
	case ICE_AQ_TASK_COMPLETE:
		err = ret < 0 ? ret : 0;
		break;
	default:
		WARN(1, "Unexpected AdminQ wait task state %u", task->state);
		err = -EINVAL;
		break;
	}

	dev_dbg(dev, "Waited %u msecs (max %u msecs) for firmware response to op 0x%04x\n",
		jiffies_to_msecs(jiffies - start),
		jiffies_to_msecs(timeout),
		opcode);

	spin_lock_bh(&pf->aq_wait_lock);
	hlist_del(&task->entry);
	spin_unlock_bh(&pf->aq_wait_lock);
	kfree(task);

	return err;
}

/**
 * ice_aq_check_events - Check if any thread is waiting for an AdminQ event
 * @pf: pointer to the PF private structure
 * @opcode: the opcode of the event
 * @event: the event to check
 *
 * Loops over the current list of pending threads waiting for an AdminQ event.
 * For each matching task, copy the contents of the event into the task
 * structure and wake up the thread.
 *
 * If multiple threads wait for the same opcode, they will all be woken up.
 *
 * Note that event->msg_buf will only be duplicated if the event has a buffer
 * with enough space already allocated. Otherwise, only the descriptor and
 * message length will be copied.
 *
 * Returns: true if an event was found, false otherwise
 */
static void ice_aq_check_events(struct ice_pf *pf, u16 opcode,
				struct ice_rq_event_info *event)
{
	struct ice_aq_task *task;
	bool found = false;

	spin_lock_bh(&pf->aq_wait_lock);
	hlist_for_each_entry(task, &pf->aq_wait_list, entry) {
		if (task->state || task->opcode != opcode)
			continue;

		memcpy(&task->event->desc, &event->desc, sizeof(event->desc));
		task->event->msg_len = event->msg_len;

		/* Only copy the data buffer if a destination was set */
		if (task->event->msg_buf &&
		    task->event->buf_len > event->buf_len) {
			memcpy(task->event->msg_buf, event->msg_buf,
			       event->buf_len);
			task->event->buf_len = event->buf_len;
		}

		task->state = ICE_AQ_TASK_COMPLETE;
		found = true;
	}
	spin_unlock_bh(&pf->aq_wait_lock);

	if (found)
		wake_up(&pf->aq_wait_queue);
}

/**
 * ice_aq_cancel_waiting_tasks - Immediately cancel all waiting tasks
 * @pf: the PF private structure
 *
 * Set all waiting tasks to ICE_AQ_TASK_CANCELED, and wake up their threads.
 * This will then cause ice_aq_wait_for_event to exit with -ECANCELED.
 */
static void ice_aq_cancel_waiting_tasks(struct ice_pf *pf)
{
	struct ice_aq_task *task;

	spin_lock_bh(&pf->aq_wait_lock);
	hlist_for_each_entry(task, &pf->aq_wait_list, entry)
		task->state = ICE_AQ_TASK_CANCELED;
	spin_unlock_bh(&pf->aq_wait_lock);

	wake_up(&pf->aq_wait_queue);
}

/**
 * __ice_clean_ctrlq - helper function to clean controlq rings
 * @pf: ptr to struct ice_pf
 * @q_type: specific Control queue type
 */
static int __ice_clean_ctrlq(struct ice_pf *pf, enum ice_ctl_q q_type)
{
	struct device *dev = ice_pf_to_dev(pf);
	struct ice_rq_event_info event;
	struct ice_hw *hw = &pf->hw;
	struct ice_ctl_q_info *cq;
	u16 pending, i = 0;
	const char *qtype;
	u32 oldval, val;

	/* Do not clean control queue if/when PF reset fails */
	if (test_bit(ICE_RESET_FAILED, pf->state))
		return 0;

	switch (q_type) {
	case ICE_CTL_Q_ADMIN:
		cq = &hw->adminq;
		qtype = "Admin";
		break;
	case ICE_CTL_Q_SB:
		cq = &hw->sbq;
		qtype = "Sideband";
		break;
	case ICE_CTL_Q_MAILBOX:
		cq = &hw->mailboxq;
		qtype = "Mailbox";
		/* we are going to try to detect a malicious VF, so set the
		 * state to begin detection
		 */
		hw->mbx_snapshot.mbx_buf.state = ICE_MAL_VF_DETECT_STATE_NEW_SNAPSHOT;
		break;
	default:
		dev_warn(dev, "Unknown control queue type 0x%x\n", q_type);
		return 0;
	}

	/* check for error indications - PF_xx_AxQLEN register layout for
	 * FW/MBX/SB are identical so just use defines for PF_FW_AxQLEN.
	 */
	val = rd32(hw, cq->rq.len);
	if (val & (PF_FW_ARQLEN_ARQVFE_M | PF_FW_ARQLEN_ARQOVFL_M |
		   PF_FW_ARQLEN_ARQCRIT_M)) {
		oldval = val;
		if (val & PF_FW_ARQLEN_ARQVFE_M)
			dev_dbg(dev, "%s Receive Queue VF Error detected\n",
				qtype);
		if (val & PF_FW_ARQLEN_ARQOVFL_M) {
			dev_dbg(dev, "%s Receive Queue Overflow Error detected\n",
				qtype);
		}
		if (val & PF_FW_ARQLEN_ARQCRIT_M)
			dev_dbg(dev, "%s Receive Queue Critical Error detected\n",
				qtype);
		val &= ~(PF_FW_ARQLEN_ARQVFE_M | PF_FW_ARQLEN_ARQOVFL_M |
			 PF_FW_ARQLEN_ARQCRIT_M);
		if (oldval != val)
			wr32(hw, cq->rq.len, val);
	}

	val = rd32(hw, cq->sq.len);
	if (val & (PF_FW_ATQLEN_ATQVFE_M | PF_FW_ATQLEN_ATQOVFL_M |
		   PF_FW_ATQLEN_ATQCRIT_M)) {
		oldval = val;
		if (val & PF_FW_ATQLEN_ATQVFE_M)
			dev_dbg(dev, "%s Send Queue VF Error detected\n",
				qtype);
		if (val & PF_FW_ATQLEN_ATQOVFL_M) {
			dev_dbg(dev, "%s Send Queue Overflow Error detected\n",
				qtype);
		}
		if (val & PF_FW_ATQLEN_ATQCRIT_M)
			dev_dbg(dev, "%s Send Queue Critical Error detected\n",
				qtype);
		val &= ~(PF_FW_ATQLEN_ATQVFE_M | PF_FW_ATQLEN_ATQOVFL_M |
			 PF_FW_ATQLEN_ATQCRIT_M);
		if (oldval != val)
			wr32(hw, cq->sq.len, val);
	}

	event.buf_len = cq->rq_buf_size;
	event.msg_buf = kzalloc(event.buf_len, GFP_KERNEL);
	if (!event.msg_buf)
		return 0;

	do {
		enum ice_status ret;
		u16 opcode;

		ret = ice_clean_rq_elem(hw, cq, &event, &pending);
		if (ret == ICE_ERR_AQ_NO_WORK)
			break;
		if (ret) {
			dev_err(dev, "%s Receive Queue event error %s\n", qtype,
				ice_stat_str(ret));
			break;
		}

		opcode = le16_to_cpu(event.desc.opcode);

		/* Notify any thread that might be waiting for this event */
		ice_aq_check_events(pf, opcode, &event);

		switch (opcode) {
		case ice_aqc_opc_get_link_status:
			if (ice_handle_link_event(pf, &event))
				dev_err(dev, "Could not handle link event\n");
			break;
		case ice_aqc_opc_event_lan_overflow:
			ice_vf_lan_overflow_event(pf, &event);
			break;
		case ice_mbx_opc_send_msg_to_pf:
			if (!ice_is_malicious_vf(pf, &event, i, pending))
				ice_vc_process_vf_msg(pf, &event);
			break;
		case ice_aqc_opc_fw_logging:
			ice_output_fw_log(hw, &event.desc, event.msg_buf);
			break;
		case ice_aqc_opc_lldp_set_mib_change:
			ice_dcb_process_lldp_set_mib_change(pf, &event);
			break;
		default:
			dev_dbg(dev, "%s Receive Queue unknown event 0x%04x ignored\n",
				qtype, opcode);
			break;
		}
	} while (pending && (i++ < ICE_DFLT_IRQ_WORK));

	kfree(event.msg_buf);

	return pending && (i == ICE_DFLT_IRQ_WORK);
}

/**
 * ice_ctrlq_pending - check if there is a difference between ntc and ntu
 * @hw: pointer to hardware info
 * @cq: control queue information
 *
 * returns true if there are pending messages in a queue, false if there aren't
 */
static bool ice_ctrlq_pending(struct ice_hw *hw, struct ice_ctl_q_info *cq)
{
	u16 ntu;

	ntu = (u16)(rd32(hw, cq->rq.head) & cq->rq.head_mask);
	return cq->rq.next_to_clean != ntu;
}

/**
 * ice_clean_adminq_subtask - clean the AdminQ rings
 * @pf: board private structure
 */
static void ice_clean_adminq_subtask(struct ice_pf *pf)
{
	struct ice_hw *hw = &pf->hw;

	if (!test_bit(ICE_ADMINQ_EVENT_PENDING, pf->state))
		return;

	if (__ice_clean_ctrlq(pf, ICE_CTL_Q_ADMIN))
		return;

	clear_bit(ICE_ADMINQ_EVENT_PENDING, pf->state);

	/* There might be a situation where new messages arrive to a control
	 * queue between processing the last message and clearing the
	 * EVENT_PENDING bit. So before exiting, check queue head again (using
	 * ice_ctrlq_pending) and process new messages if any.
	 */
	if (ice_ctrlq_pending(hw, &hw->adminq))
		__ice_clean_ctrlq(pf, ICE_CTL_Q_ADMIN);

	ice_flush(hw);
}

/**
 * ice_clean_mailboxq_subtask - clean the MailboxQ rings
 * @pf: board private structure
 */
static void ice_clean_mailboxq_subtask(struct ice_pf *pf)
{
	struct ice_hw *hw = &pf->hw;

	if (!test_bit(ICE_MAILBOXQ_EVENT_PENDING, pf->state))
		return;

	if (__ice_clean_ctrlq(pf, ICE_CTL_Q_MAILBOX))
		return;

	clear_bit(ICE_MAILBOXQ_EVENT_PENDING, pf->state);

	if (ice_ctrlq_pending(hw, &hw->mailboxq))
		__ice_clean_ctrlq(pf, ICE_CTL_Q_MAILBOX);

	ice_flush(hw);
}

/**
 * ice_clean_sbq_subtask - clean the Sideband Queue rings
 * @pf: board private structure
 */
static void ice_clean_sbq_subtask(struct ice_pf *pf)
{
	struct ice_hw *hw = &pf->hw;

	/* Nothing to do here if sideband queue is not supported */
	if (!ice_is_sbq_supported(hw)) {
		clear_bit(ICE_SIDEBANDQ_EVENT_PENDING, pf->state);
		return;
	}

	if (!test_bit(ICE_SIDEBANDQ_EVENT_PENDING, pf->state))
		return;

	if (__ice_clean_ctrlq(pf, ICE_CTL_Q_SB))
		return;

	clear_bit(ICE_SIDEBANDQ_EVENT_PENDING, pf->state);

	if (ice_ctrlq_pending(hw, &hw->sbq))
		__ice_clean_ctrlq(pf, ICE_CTL_Q_SB);

	ice_flush(hw);
}

/**
 * ice_service_task_schedule - schedule the service task to wake up
 * @pf: board private structure
 *
 * If not already scheduled, this puts the task into the work queue.
 */
void ice_service_task_schedule(struct ice_pf *pf)
{
	if (!test_bit(ICE_SERVICE_DIS, pf->state) &&
	    !test_and_set_bit(ICE_SERVICE_SCHED, pf->state) &&
	    !test_bit(ICE_NEEDS_RESTART, pf->state))
		queue_work(ice_wq, &pf->serv_task);
}

/**
 * ice_service_task_complete - finish up the service task
 * @pf: board private structure
 */
static void ice_service_task_complete(struct ice_pf *pf)
{
	WARN_ON(!test_bit(ICE_SERVICE_SCHED, pf->state));

	/* force memory (pf->state) to sync before next service task */
	smp_mb__before_atomic();
	clear_bit(ICE_SERVICE_SCHED, pf->state);
}

/**
 * ice_service_task_stop - stop service task and cancel works
 * @pf: board private structure
 *
 * Return 0 if the ICE_SERVICE_DIS bit was not already set,
 * 1 otherwise.
 */
static int ice_service_task_stop(struct ice_pf *pf)
{
	int ret;

	ret = test_and_set_bit(ICE_SERVICE_DIS, pf->state);

	if (pf->serv_tmr.function)
		del_timer_sync(&pf->serv_tmr);
	if (pf->serv_task.func)
		cancel_work_sync(&pf->serv_task);

	clear_bit(ICE_SERVICE_SCHED, pf->state);
	return ret;
}

/**
 * ice_service_task_restart - restart service task and schedule works
 * @pf: board private structure
 *
 * This function is needed for suspend and resume works (e.g WoL scenario)
 */
static void ice_service_task_restart(struct ice_pf *pf)
{
	clear_bit(ICE_SERVICE_DIS, pf->state);
	ice_service_task_schedule(pf);
}

/**
 * ice_service_timer - timer callback to schedule service task
 * @t: pointer to timer_list
 */
static void ice_service_timer(struct timer_list *t)
{
	struct ice_pf *pf = from_timer(pf, t, serv_tmr);

	mod_timer(&pf->serv_tmr, round_jiffies(pf->serv_tmr_period + jiffies));
	ice_service_task_schedule(pf);
}

/**
 * ice_handle_mdd_event - handle malicious driver detect event
 * @pf: pointer to the PF structure
 *
 * Called from service task. OICR interrupt handler indicates MDD event.
 * VF MDD logging is guarded by net_ratelimit. Additional PF and VF log
 * messages are wrapped by netif_msg_[rx|tx]_err. Since VF Rx MDD events
 * disable the queue, the PF can be configured to reset the VF using ethtool
 * private flag mdd-auto-reset-vf.
 */
static void ice_handle_mdd_event(struct ice_pf *pf)
{
	struct device *dev = ice_pf_to_dev(pf);
	struct ice_hw *hw = &pf->hw;
	unsigned int i;
	u32 reg;

	if (!test_and_clear_bit(ICE_MDD_EVENT_PENDING, pf->state)) {
		/* Since the VF MDD event logging is rate limited, check if
		 * there are pending MDD events.
		 */
		ice_print_vfs_mdd_events(pf);
		return;
	}

	/* find what triggered an MDD event */
	reg = rd32(hw, GL_MDET_TX_PQM);
	if (reg & GL_MDET_TX_PQM_VALID_M) {
		u8 pf_num = (reg & GL_MDET_TX_PQM_PF_NUM_M) >>
				GL_MDET_TX_PQM_PF_NUM_S;
		u16 vf_num = (reg & GL_MDET_TX_PQM_VF_NUM_M) >>
				GL_MDET_TX_PQM_VF_NUM_S;
		u8 event = (reg & GL_MDET_TX_PQM_MAL_TYPE_M) >>
				GL_MDET_TX_PQM_MAL_TYPE_S;
		u16 queue = ((reg & GL_MDET_TX_PQM_QNUM_M) >>
				GL_MDET_TX_PQM_QNUM_S);

		if (netif_msg_tx_err(pf))
			dev_info(dev, "Malicious Driver Detection event %d on TX queue %d PF# %d VF# %d\n",
				 event, queue, pf_num, vf_num);
		wr32(hw, GL_MDET_TX_PQM, 0xffffffff);
	}

	reg = rd32(hw, GL_MDET_TX_TCLAN);
	if (reg & GL_MDET_TX_TCLAN_VALID_M) {
		u8 pf_num = (reg & GL_MDET_TX_TCLAN_PF_NUM_M) >>
				GL_MDET_TX_TCLAN_PF_NUM_S;
		u16 vf_num = (reg & GL_MDET_TX_TCLAN_VF_NUM_M) >>
				GL_MDET_TX_TCLAN_VF_NUM_S;
		u8 event = (reg & GL_MDET_TX_TCLAN_MAL_TYPE_M) >>
				GL_MDET_TX_TCLAN_MAL_TYPE_S;
		u16 queue = ((reg & GL_MDET_TX_TCLAN_QNUM_M) >>
				GL_MDET_TX_TCLAN_QNUM_S);

		if (netif_msg_tx_err(pf))
			dev_info(dev, "Malicious Driver Detection event %d on TX queue %d PF# %d VF# %d\n",
				 event, queue, pf_num, vf_num);
		wr32(hw, GL_MDET_TX_TCLAN, 0xffffffff);
	}

	reg = rd32(hw, GL_MDET_RX);
	if (reg & GL_MDET_RX_VALID_M) {
		u8 pf_num = (reg & GL_MDET_RX_PF_NUM_M) >>
				GL_MDET_RX_PF_NUM_S;
		u16 vf_num = (reg & GL_MDET_RX_VF_NUM_M) >>
				GL_MDET_RX_VF_NUM_S;
		u8 event = (reg & GL_MDET_RX_MAL_TYPE_M) >>
				GL_MDET_RX_MAL_TYPE_S;
		u16 queue = ((reg & GL_MDET_RX_QNUM_M) >>
				GL_MDET_RX_QNUM_S);

		if (netif_msg_rx_err(pf))
			dev_info(dev, "Malicious Driver Detection event %d on RX queue %d PF# %d VF# %d\n",
				 event, queue, pf_num, vf_num);
		wr32(hw, GL_MDET_RX, 0xffffffff);
	}

	/* check to see if this PF caused an MDD event */
	reg = rd32(hw, PF_MDET_TX_PQM);
	if (reg & PF_MDET_TX_PQM_VALID_M) {
		wr32(hw, PF_MDET_TX_PQM, 0xFFFF);
		if (netif_msg_tx_err(pf))
			dev_info(dev, "Malicious Driver Detection event TX_PQM detected on PF\n");
	}

	reg = rd32(hw, PF_MDET_TX_TCLAN);
	if (reg & PF_MDET_TX_TCLAN_VALID_M) {
		wr32(hw, PF_MDET_TX_TCLAN, 0xFFFF);
		if (netif_msg_tx_err(pf))
			dev_info(dev, "Malicious Driver Detection event TX_TCLAN detected on PF\n");
	}

	reg = rd32(hw, PF_MDET_RX);
	if (reg & PF_MDET_RX_VALID_M) {
		wr32(hw, PF_MDET_RX, 0xFFFF);
		if (netif_msg_rx_err(pf))
			dev_info(dev, "Malicious Driver Detection event RX detected on PF\n");
	}

	/* Check to see if one of the VFs caused an MDD event, and then
	 * increment counters and set print pending
	 */
	ice_for_each_vf(pf, i) {
		struct ice_vf *vf = &pf->vf[i];

		reg = rd32(hw, VP_MDET_TX_PQM(i));
		if (reg & VP_MDET_TX_PQM_VALID_M) {
			wr32(hw, VP_MDET_TX_PQM(i), 0xFFFF);
			vf->mdd_tx_events.count++;
			set_bit(ICE_MDD_VF_PRINT_PENDING, pf->state);
			if (netif_msg_tx_err(pf))
				dev_info(dev, "Malicious Driver Detection event TX_PQM detected on VF %d\n",
					 i);
		}

		reg = rd32(hw, VP_MDET_TX_TCLAN(i));
		if (reg & VP_MDET_TX_TCLAN_VALID_M) {
			wr32(hw, VP_MDET_TX_TCLAN(i), 0xFFFF);
			vf->mdd_tx_events.count++;
			set_bit(ICE_MDD_VF_PRINT_PENDING, pf->state);
			if (netif_msg_tx_err(pf))
				dev_info(dev, "Malicious Driver Detection event TX_TCLAN detected on VF %d\n",
					 i);
		}

		reg = rd32(hw, VP_MDET_TX_TDPU(i));
		if (reg & VP_MDET_TX_TDPU_VALID_M) {
			wr32(hw, VP_MDET_TX_TDPU(i), 0xFFFF);
			vf->mdd_tx_events.count++;
			set_bit(ICE_MDD_VF_PRINT_PENDING, pf->state);
			if (netif_msg_tx_err(pf))
				dev_info(dev, "Malicious Driver Detection event TX_TDPU detected on VF %d\n",
					 i);
		}

		reg = rd32(hw, VP_MDET_RX(i));
		if (reg & VP_MDET_RX_VALID_M) {
			wr32(hw, VP_MDET_RX(i), 0xFFFF);
			vf->mdd_rx_events.count++;
			set_bit(ICE_MDD_VF_PRINT_PENDING, pf->state);
			if (netif_msg_rx_err(pf))
				dev_info(dev, "Malicious Driver Detection event RX detected on VF %d\n",
					 i);

			/* Since the queue is disabled on VF Rx MDD events, the
			 * PF can be configured to reset the VF through ethtool
			 * private flag mdd-auto-reset-vf.
			 */
			if (test_bit(ICE_FLAG_MDD_AUTO_RESET_VF, pf->flags)) {
				/* VF MDD event counters will be cleared by
				 * reset, so print the event prior to reset.
				 */
				ice_print_vf_rx_mdd_event(vf);
				mutex_lock(&pf->vf[i].cfg_lock);
				ice_reset_vf(&pf->vf[i], false);
				mutex_unlock(&pf->vf[i].cfg_lock);
			}
		}
	}

	ice_print_vfs_mdd_events(pf);
}

/**
 * ice_force_phys_link_state - Force the physical link state
 * @vsi: VSI to force the physical link state to up/down
 * @link_up: true/false indicates to set the physical link to up/down
 *
 * Force the physical link state by getting the current PHY capabilities from
 * hardware and setting the PHY config based on the determined capabilities. If
 * link changes a link event will be triggered because both the Enable Automatic
 * Link Update and LESM Enable bits are set when setting the PHY capabilities.
 *
 * Returns 0 on success, negative on failure
 */
static int ice_force_phys_link_state(struct ice_vsi *vsi, bool link_up)
{
	struct ice_aqc_get_phy_caps_data *pcaps;
	struct ice_aqc_set_phy_cfg_data *cfg;
	struct ice_port_info *pi;
	struct device *dev;
	int retcode;

	if (!vsi || !vsi->port_info || !vsi->back)
		return -EINVAL;
	if (vsi->type != ICE_VSI_PF)
		return 0;

	dev = ice_pf_to_dev(vsi->back);

	pi = vsi->port_info;

	pcaps = kzalloc(sizeof(*pcaps), GFP_KERNEL);
	if (!pcaps)
		return -ENOMEM;

	retcode = ice_aq_get_phy_caps(pi, false, ICE_AQC_REPORT_ACTIVE_CFG, pcaps,
				      NULL);
	if (retcode) {
		dev_err(dev, "Failed to get phy capabilities, VSI %d error %d\n",
			vsi->vsi_num, retcode);
		retcode = -EIO;
		goto out;
	}

	/* No change in link */
	if (link_up == !!(pcaps->caps & ICE_AQC_PHY_EN_LINK) &&
	    link_up == !!(pi->phy.link_info.link_info & ICE_AQ_LINK_UP))
		goto out;

	/* Use the current user PHY configuration. The current user PHY
	 * configuration is initialized during probe from PHY capabilities
	 * software mode, and updated on set PHY configuration.
	 */
	cfg = kmemdup(&pi->phy.curr_user_phy_cfg, sizeof(*cfg), GFP_KERNEL);
	if (!cfg) {
		retcode = -ENOMEM;
		goto out;
	}

	cfg->caps |= ICE_AQ_PHY_ENA_AUTO_LINK_UPDT;
	if (link_up)
		cfg->caps |= ICE_AQ_PHY_ENA_LINK;
	else
		cfg->caps &= ~ICE_AQ_PHY_ENA_LINK;

	retcode = ice_aq_set_phy_cfg(&vsi->back->hw, pi, cfg, NULL);
	if (retcode) {
		dev_err(dev, "Failed to set phy config, VSI %d error %d\n",
			vsi->vsi_num, retcode);
		retcode = -EIO;
	}

	kfree(cfg);
out:
	kfree(pcaps);
	return retcode;
}

/**
 * ice_init_nvm_phy_type - Initialize the NVM PHY type
 * @pi: port info structure
 *
 * Initialize nvm_phy_type_[low|high] for link lenient mode support
 */
static int ice_init_nvm_phy_type(struct ice_port_info *pi)
{
	struct ice_aqc_get_phy_caps_data *pcaps;
	struct ice_pf *pf = pi->hw->back;
	enum ice_status status;
	int err = 0;

	pcaps = kzalloc(sizeof(*pcaps), GFP_KERNEL);
	if (!pcaps)
		return -ENOMEM;

	status = ice_aq_get_phy_caps(pi, false, ICE_AQC_REPORT_TOPO_CAP_NO_MEDIA, pcaps,
				     NULL);

	if (status) {
		dev_err(ice_pf_to_dev(pf), "Get PHY capability failed.\n");
		err = -EIO;
		goto out;
	}

	pf->nvm_phy_type_hi = pcaps->phy_type_high;
	pf->nvm_phy_type_lo = pcaps->phy_type_low;

out:
	kfree(pcaps);
	return err;
}

/**
 * ice_init_link_dflt_override - Initialize link default override
 * @pi: port info structure
 *
 * Initialize link default override and PHY total port shutdown during probe
 */
static void ice_init_link_dflt_override(struct ice_port_info *pi)
{
	struct ice_link_default_override_tlv *ldo;
	struct ice_pf *pf = pi->hw->back;

	ldo = &pf->link_dflt_override;
	if (ice_get_link_default_override(ldo, pi))
		return;

	if (!(ldo->options & ICE_LINK_OVERRIDE_PORT_DIS))
		return;

	/* Enable Total Port Shutdown (override/replace link-down-on-close
	 * ethtool private flag) for ports with Port Disable bit set.
	 */
	set_bit(ICE_FLAG_TOTAL_PORT_SHUTDOWN_ENA, pf->flags);
	set_bit(ICE_FLAG_LINK_DOWN_ON_CLOSE_ENA, pf->flags);
}

/**
 * ice_init_phy_cfg_dflt_override - Initialize PHY cfg default override settings
 * @pi: port info structure
 *
 * If default override is enabled, initialize the user PHY cfg speed and FEC
 * settings using the default override mask from the NVM.
 *
 * The PHY should only be configured with the default override settings the
 * first time media is available. The ICE_LINK_DEFAULT_OVERRIDE_PENDING state
 * is used to indicate that the user PHY cfg default override is initialized
 * and the PHY has not been configured with the default override settings. The
 * state is set here, and cleared in ice_configure_phy the first time the PHY is
 * configured.
 *
 * This function should be called only if the FW doesn't support default
 * configuration mode, as reported by ice_fw_supports_report_dflt_cfg.
 */
static void ice_init_phy_cfg_dflt_override(struct ice_port_info *pi)
{
	struct ice_link_default_override_tlv *ldo;
	struct ice_aqc_set_phy_cfg_data *cfg;
	struct ice_phy_info *phy = &pi->phy;
	struct ice_pf *pf = pi->hw->back;

	ldo = &pf->link_dflt_override;

	/* If link default override is enabled, use to mask NVM PHY capabilities
	 * for speed and FEC default configuration.
	 */
	cfg = &phy->curr_user_phy_cfg;

	if (ldo->phy_type_low || ldo->phy_type_high) {
		cfg->phy_type_low = pf->nvm_phy_type_lo &
				    cpu_to_le64(ldo->phy_type_low);
		cfg->phy_type_high = pf->nvm_phy_type_hi &
				     cpu_to_le64(ldo->phy_type_high);
	}
	cfg->link_fec_opt = ldo->fec_options;
	phy->curr_user_fec_req = ICE_FEC_AUTO;

	set_bit(ICE_LINK_DEFAULT_OVERRIDE_PENDING, pf->state);
}

/**
 * ice_init_phy_user_cfg - Initialize the PHY user configuration
 * @pi: port info structure
 *
 * Initialize the current user PHY configuration, speed, FEC, and FC requested
 * mode to default. The PHY defaults are from get PHY capabilities topology
 * with media so call when media is first available. An error is returned if
 * called when media is not available. The PHY initialization completed state is
 * set here.
 *
 * These configurations are used when setting PHY
 * configuration. The user PHY configuration is updated on set PHY
 * configuration. Returns 0 on success, negative on failure
 */
static int ice_init_phy_user_cfg(struct ice_port_info *pi)
{
	struct ice_aqc_get_phy_caps_data *pcaps;
	struct ice_phy_info *phy = &pi->phy;
	struct ice_pf *pf = pi->hw->back;
	enum ice_status status;
	int err = 0;

	if (!(phy->link_info.link_info & ICE_AQ_MEDIA_AVAILABLE))
		return -EIO;

	pcaps = kzalloc(sizeof(*pcaps), GFP_KERNEL);
	if (!pcaps)
		return -ENOMEM;

	if (ice_fw_supports_report_dflt_cfg(pi->hw))
		status = ice_aq_get_phy_caps(pi, false, ICE_AQC_REPORT_DFLT_CFG,
					     pcaps, NULL);
	else
		status = ice_aq_get_phy_caps(pi, false, ICE_AQC_REPORT_TOPO_CAP_MEDIA,
					     pcaps, NULL);
	if (status) {
		dev_err(ice_pf_to_dev(pf), "Get PHY capability failed.\n");
		err = -EIO;
		goto err_out;
	}

	ice_copy_phy_caps_to_cfg(pi, pcaps, &pi->phy.curr_user_phy_cfg);

	/* check if lenient mode is supported and enabled */
	if (ice_fw_supports_link_override(pi->hw) &&
	    !(pcaps->module_compliance_enforcement &
	      ICE_AQC_MOD_ENFORCE_STRICT_MODE)) {
		set_bit(ICE_FLAG_LINK_LENIENT_MODE_ENA, pf->flags);

		/* if the FW supports default PHY configuration mode, then the driver
		 * does not have to apply link override settings. If not,
		 * initialize user PHY configuration with link override values
		 */
		if (!ice_fw_supports_report_dflt_cfg(pi->hw) &&
		    (pf->link_dflt_override.options & ICE_LINK_OVERRIDE_EN)) {
			ice_init_phy_cfg_dflt_override(pi);
			goto out;
		}
	}

	/* if link default override is not enabled, set user flow control and
	 * FEC settings based on what get_phy_caps returned
	 */
	phy->curr_user_fec_req = ice_caps_to_fec_mode(pcaps->caps,
						      pcaps->link_fec_options);
	phy->curr_user_fc_req = ice_caps_to_fc_mode(pcaps->caps);

out:
	phy->curr_user_speed_req = ICE_AQ_LINK_SPEED_M;
	set_bit(ICE_PHY_INIT_COMPLETE, pf->state);
err_out:
	kfree(pcaps);
	return err;
}

/**
 * ice_configure_phy - configure PHY
 * @vsi: VSI of PHY
 *
 * Set the PHY configuration. If the current PHY configuration is the same as
 * the curr_user_phy_cfg, then do nothing to avoid link flap. Otherwise
 * configure the based get PHY capabilities for topology with media.
 */
static int ice_configure_phy(struct ice_vsi *vsi)
{
	struct device *dev = ice_pf_to_dev(vsi->back);
	struct ice_port_info *pi = vsi->port_info;
	struct ice_aqc_get_phy_caps_data *pcaps;
	struct ice_aqc_set_phy_cfg_data *cfg;
	struct ice_phy_info *phy = &pi->phy;
	struct ice_pf *pf = vsi->back;
	enum ice_status status;
	int err = 0;

	/* Ensure we have media as we cannot configure a medialess port */
	if (!(phy->link_info.link_info & ICE_AQ_MEDIA_AVAILABLE))
		return -EPERM;

	ice_print_topo_conflict(vsi);

	if (phy->link_info.topo_media_conflict == ICE_AQ_LINK_TOPO_UNSUPP_MEDIA)
		return -EPERM;

	if (test_bit(ICE_FLAG_LINK_DOWN_ON_CLOSE_ENA, pf->flags))
		return ice_force_phys_link_state(vsi, true);

	pcaps = kzalloc(sizeof(*pcaps), GFP_KERNEL);
	if (!pcaps)
		return -ENOMEM;

	/* Get current PHY config */
	status = ice_aq_get_phy_caps(pi, false, ICE_AQC_REPORT_ACTIVE_CFG, pcaps,
				     NULL);
	if (status) {
		dev_err(dev, "Failed to get PHY configuration, VSI %d error %s\n",
			vsi->vsi_num, ice_stat_str(status));
		err = -EIO;
		goto done;
	}

	/* If PHY enable link is configured and configuration has not changed,
	 * there's nothing to do
	 */
	if (pcaps->caps & ICE_AQC_PHY_EN_LINK &&
	    ice_phy_caps_equals_cfg(pcaps, &phy->curr_user_phy_cfg))
		goto done;

	/* Use PHY topology as baseline for configuration */
	memset(pcaps, 0, sizeof(*pcaps));
	if (ice_fw_supports_report_dflt_cfg(pi->hw))
		status = ice_aq_get_phy_caps(pi, false, ICE_AQC_REPORT_DFLT_CFG,
					     pcaps, NULL);
	else
		status = ice_aq_get_phy_caps(pi, false, ICE_AQC_REPORT_TOPO_CAP_MEDIA,
					     pcaps, NULL);
	if (status) {
		dev_err(dev, "Failed to get PHY caps, VSI %d error %s\n",
			vsi->vsi_num, ice_stat_str(status));
		err = -EIO;
		goto done;
	}

	cfg = kzalloc(sizeof(*cfg), GFP_KERNEL);
	if (!cfg) {
		err = -ENOMEM;
		goto done;
	}

	ice_copy_phy_caps_to_cfg(pi, pcaps, cfg);

	/* Speed - If default override pending, use curr_user_phy_cfg set in
	 * ice_init_phy_user_cfg_ldo.
	 */
	if (test_and_clear_bit(ICE_LINK_DEFAULT_OVERRIDE_PENDING,
			       vsi->back->state)) {
		cfg->phy_type_low = phy->curr_user_phy_cfg.phy_type_low;
		cfg->phy_type_high = phy->curr_user_phy_cfg.phy_type_high;
	} else {
		u64 phy_low = 0, phy_high = 0;

		ice_update_phy_type(&phy_low, &phy_high,
				    pi->phy.curr_user_speed_req);
		cfg->phy_type_low = pcaps->phy_type_low & cpu_to_le64(phy_low);
		cfg->phy_type_high = pcaps->phy_type_high &
				     cpu_to_le64(phy_high);
	}

	/* Can't provide what was requested; use PHY capabilities */
	if (!cfg->phy_type_low && !cfg->phy_type_high) {
		cfg->phy_type_low = pcaps->phy_type_low;
		cfg->phy_type_high = pcaps->phy_type_high;
	}

	/* FEC */
	ice_cfg_phy_fec(pi, cfg, phy->curr_user_fec_req);

	/* Can't provide what was requested; use PHY capabilities */
	if (cfg->link_fec_opt !=
	    (cfg->link_fec_opt & pcaps->link_fec_options)) {
		cfg->caps |= pcaps->caps & ICE_AQC_PHY_EN_AUTO_FEC;
		cfg->link_fec_opt = pcaps->link_fec_options;
	}

	/* Flow Control - always supported; no need to check against
	 * capabilities
	 */
	ice_cfg_phy_fc(pi, cfg, phy->curr_user_fc_req);

	/* Enable link and link update */
	cfg->caps |= ICE_AQ_PHY_ENA_AUTO_LINK_UPDT | ICE_AQ_PHY_ENA_LINK;

	status = ice_aq_set_phy_cfg(&pf->hw, pi, cfg, NULL);
	if (status) {
		dev_err(dev, "Failed to set phy config, VSI %d error %s\n",
			vsi->vsi_num, ice_stat_str(status));
		err = -EIO;
	}

	kfree(cfg);
done:
	kfree(pcaps);
	return err;
}

/**
 * ice_check_media_subtask - Check for media
 * @pf: pointer to PF struct
 *
 * If media is available, then initialize PHY user configuration if it is not
 * been, and configure the PHY if the interface is up.
 */
static void ice_check_media_subtask(struct ice_pf *pf)
{
	struct ice_port_info *pi;
	struct ice_vsi *vsi;
	int err;

	/* No need to check for media if it's already present */
	if (!test_bit(ICE_FLAG_NO_MEDIA, pf->flags))
		return;

	vsi = ice_get_main_vsi(pf);
	if (!vsi)
		return;

	/* Refresh link info and check if media is present */
	pi = vsi->port_info;
	err = ice_update_link_info(pi);
	if (err)
		return;

	ice_check_module_power(pf, pi->phy.link_info.link_cfg_err);

	if (pi->phy.link_info.link_info & ICE_AQ_MEDIA_AVAILABLE) {
		if (!test_bit(ICE_PHY_INIT_COMPLETE, pf->state))
			ice_init_phy_user_cfg(pi);

		/* PHY settings are reset on media insertion, reconfigure
		 * PHY to preserve settings.
		 */
		if (test_bit(ICE_VSI_DOWN, vsi->state) &&
		    test_bit(ICE_FLAG_LINK_DOWN_ON_CLOSE_ENA, vsi->back->flags))
			return;

		err = ice_configure_phy(vsi);
		if (!err)
			clear_bit(ICE_FLAG_NO_MEDIA, pf->flags);

		/* A Link Status Event will be generated; the event handler
		 * will complete bringing the interface up
		 */
	}
}

/**
 * ice_service_task - manage and run subtasks
 * @work: pointer to work_struct contained by the PF struct
 */
static void ice_service_task(struct work_struct *work)
{
	struct ice_pf *pf = container_of(work, struct ice_pf, serv_task);
	unsigned long start_time = jiffies;

	/* subtasks */

	/* process reset requests first */
	ice_reset_subtask(pf);

	/* bail if a reset/recovery cycle is pending or rebuild failed */
	if (ice_is_reset_in_progress(pf->state) ||
	    test_bit(ICE_SUSPENDED, pf->state) ||
	    test_bit(ICE_NEEDS_RESTART, pf->state)) {
		ice_service_task_complete(pf);
		return;
	}

<<<<<<< HEAD
	if (test_and_clear_bit(ICE_FLAG_PLUG_AUX_DEV, pf->flags))
		ice_plug_aux_dev(pf);

=======
	if (test_bit(ICE_FLAG_PLUG_AUX_DEV, pf->flags)) {
		/* Plug aux device per request */
		ice_plug_aux_dev(pf);

		/* Mark plugging as done but check whether unplug was
		 * requested during ice_plug_aux_dev() call
		 * (e.g. from ice_clear_rdma_cap()) and if so then
		 * plug aux device.
		 */
		if (!test_and_clear_bit(ICE_FLAG_PLUG_AUX_DEV, pf->flags))
			ice_unplug_aux_dev(pf);
	}

	if (test_and_clear_bit(ICE_FLAG_MTU_CHANGED, pf->flags)) {
		struct iidc_event *event;

		event = kzalloc(sizeof(*event), GFP_KERNEL);
		if (event) {
			set_bit(IIDC_EVENT_AFTER_MTU_CHANGE, event->type);
			ice_send_event_to_aux(pf, event);
			kfree(event);
		}
	}

>>>>>>> e16cdba0
	ice_clean_adminq_subtask(pf);
	ice_check_media_subtask(pf);
	ice_check_for_hang_subtask(pf);
	ice_sync_fltr_subtask(pf);
	ice_handle_mdd_event(pf);
	ice_watchdog_subtask(pf);

	if (ice_is_safe_mode(pf)) {
		ice_service_task_complete(pf);
		return;
	}

	ice_process_vflr_event(pf);
	ice_clean_mailboxq_subtask(pf);
	ice_clean_sbq_subtask(pf);
	ice_sync_arfs_fltrs(pf);
	ice_flush_fdir_ctx(pf);

	/* Clear ICE_SERVICE_SCHED flag to allow scheduling next event */
	ice_service_task_complete(pf);

	/* If the tasks have taken longer than one service timer period
	 * or there is more work to be done, reset the service timer to
	 * schedule the service task now.
	 */
	if (time_after(jiffies, (start_time + pf->serv_tmr_period)) ||
	    test_bit(ICE_MDD_EVENT_PENDING, pf->state) ||
	    test_bit(ICE_VFLR_EVENT_PENDING, pf->state) ||
	    test_bit(ICE_MAILBOXQ_EVENT_PENDING, pf->state) ||
	    test_bit(ICE_FD_VF_FLUSH_CTX, pf->state) ||
	    test_bit(ICE_SIDEBANDQ_EVENT_PENDING, pf->state) ||
	    test_bit(ICE_ADMINQ_EVENT_PENDING, pf->state))
		mod_timer(&pf->serv_tmr, jiffies);
}

/**
 * ice_set_ctrlq_len - helper function to set controlq length
 * @hw: pointer to the HW instance
 */
static void ice_set_ctrlq_len(struct ice_hw *hw)
{
	hw->adminq.num_rq_entries = ICE_AQ_LEN;
	hw->adminq.num_sq_entries = ICE_AQ_LEN;
	hw->adminq.rq_buf_size = ICE_AQ_MAX_BUF_LEN;
	hw->adminq.sq_buf_size = ICE_AQ_MAX_BUF_LEN;
	hw->mailboxq.num_rq_entries = PF_MBX_ARQLEN_ARQLEN_M;
	hw->mailboxq.num_sq_entries = ICE_MBXSQ_LEN;
	hw->mailboxq.rq_buf_size = ICE_MBXQ_MAX_BUF_LEN;
	hw->mailboxq.sq_buf_size = ICE_MBXQ_MAX_BUF_LEN;
	hw->sbq.num_rq_entries = ICE_SBQ_LEN;
	hw->sbq.num_sq_entries = ICE_SBQ_LEN;
	hw->sbq.rq_buf_size = ICE_SBQ_MAX_BUF_LEN;
	hw->sbq.sq_buf_size = ICE_SBQ_MAX_BUF_LEN;
}

/**
 * ice_schedule_reset - schedule a reset
 * @pf: board private structure
 * @reset: reset being requested
 */
int ice_schedule_reset(struct ice_pf *pf, enum ice_reset_req reset)
{
	struct device *dev = ice_pf_to_dev(pf);

	/* bail out if earlier reset has failed */
	if (test_bit(ICE_RESET_FAILED, pf->state)) {
		dev_dbg(dev, "earlier reset has failed\n");
		return -EIO;
	}
	/* bail if reset/recovery already in progress */
	if (ice_is_reset_in_progress(pf->state)) {
		dev_dbg(dev, "Reset already in progress\n");
		return -EBUSY;
	}

	ice_unplug_aux_dev(pf);

	switch (reset) {
	case ICE_RESET_PFR:
		set_bit(ICE_PFR_REQ, pf->state);
		break;
	case ICE_RESET_CORER:
		set_bit(ICE_CORER_REQ, pf->state);
		break;
	case ICE_RESET_GLOBR:
		set_bit(ICE_GLOBR_REQ, pf->state);
		break;
	default:
		return -EINVAL;
	}

	ice_service_task_schedule(pf);
	return 0;
}

/**
 * ice_irq_affinity_notify - Callback for affinity changes
 * @notify: context as to what irq was changed
 * @mask: the new affinity mask
 *
 * This is a callback function used by the irq_set_affinity_notifier function
 * so that we may register to receive changes to the irq affinity masks.
 */
static void
ice_irq_affinity_notify(struct irq_affinity_notify *notify,
			const cpumask_t *mask)
{
	struct ice_q_vector *q_vector =
		container_of(notify, struct ice_q_vector, affinity_notify);

	cpumask_copy(&q_vector->affinity_mask, mask);
}

/**
 * ice_irq_affinity_release - Callback for affinity notifier release
 * @ref: internal core kernel usage
 *
 * This is a callback function used by the irq_set_affinity_notifier function
 * to inform the current notification subscriber that they will no longer
 * receive notifications.
 */
static void ice_irq_affinity_release(struct kref __always_unused *ref) {}

/**
 * ice_vsi_ena_irq - Enable IRQ for the given VSI
 * @vsi: the VSI being configured
 */
static int ice_vsi_ena_irq(struct ice_vsi *vsi)
{
	struct ice_hw *hw = &vsi->back->hw;
	int i;

	ice_for_each_q_vector(vsi, i)
		ice_irq_dynamic_ena(hw, vsi, vsi->q_vectors[i]);

	ice_flush(hw);
	return 0;
}

/**
 * ice_vsi_req_irq_msix - get MSI-X vectors from the OS for the VSI
 * @vsi: the VSI being configured
 * @basename: name for the vector
 */
static int ice_vsi_req_irq_msix(struct ice_vsi *vsi, char *basename)
{
	int q_vectors = vsi->num_q_vectors;
	struct ice_pf *pf = vsi->back;
	int base = vsi->base_vector;
	struct device *dev;
	int rx_int_idx = 0;
	int tx_int_idx = 0;
	int vector, err;
	int irq_num;

	dev = ice_pf_to_dev(pf);
	for (vector = 0; vector < q_vectors; vector++) {
		struct ice_q_vector *q_vector = vsi->q_vectors[vector];

		irq_num = pf->msix_entries[base + vector].vector;

		if (q_vector->tx.ring && q_vector->rx.ring) {
			snprintf(q_vector->name, sizeof(q_vector->name) - 1,
				 "%s-%s-%d", basename, "TxRx", rx_int_idx++);
			tx_int_idx++;
		} else if (q_vector->rx.ring) {
			snprintf(q_vector->name, sizeof(q_vector->name) - 1,
				 "%s-%s-%d", basename, "rx", rx_int_idx++);
		} else if (q_vector->tx.ring) {
			snprintf(q_vector->name, sizeof(q_vector->name) - 1,
				 "%s-%s-%d", basename, "tx", tx_int_idx++);
		} else {
			/* skip this unused q_vector */
			continue;
		}
		if (vsi->type == ICE_VSI_CTRL && vsi->vf_id != ICE_INVAL_VFID)
			err = devm_request_irq(dev, irq_num, vsi->irq_handler,
					       IRQF_SHARED, q_vector->name,
					       q_vector);
		else
			err = devm_request_irq(dev, irq_num, vsi->irq_handler,
					       0, q_vector->name, q_vector);
		if (err) {
			netdev_err(vsi->netdev, "MSIX request_irq failed, error: %d\n",
				   err);
			goto free_q_irqs;
		}

		/* register for affinity change notifications */
		if (!IS_ENABLED(CONFIG_RFS_ACCEL)) {
			struct irq_affinity_notify *affinity_notify;

			affinity_notify = &q_vector->affinity_notify;
			affinity_notify->notify = ice_irq_affinity_notify;
			affinity_notify->release = ice_irq_affinity_release;
			irq_set_affinity_notifier(irq_num, affinity_notify);
		}

		/* assign the mask for this irq */
		irq_set_affinity_hint(irq_num, &q_vector->affinity_mask);
	}

	vsi->irqs_ready = true;
	return 0;

free_q_irqs:
	while (vector) {
		vector--;
		irq_num = pf->msix_entries[base + vector].vector;
		if (!IS_ENABLED(CONFIG_RFS_ACCEL))
			irq_set_affinity_notifier(irq_num, NULL);
		irq_set_affinity_hint(irq_num, NULL);
		devm_free_irq(dev, irq_num, &vsi->q_vectors[vector]);
	}
	return err;
}

/**
 * ice_xdp_alloc_setup_rings - Allocate and setup Tx rings for XDP
 * @vsi: VSI to setup Tx rings used by XDP
 *
 * Return 0 on success and negative value on error
 */
static int ice_xdp_alloc_setup_rings(struct ice_vsi *vsi)
{
	struct device *dev = ice_pf_to_dev(vsi->back);
	int i;

	for (i = 0; i < vsi->num_xdp_txq; i++) {
		u16 xdp_q_idx = vsi->alloc_txq + i;
		struct ice_ring *xdp_ring;

		xdp_ring = kzalloc(sizeof(*xdp_ring), GFP_KERNEL);

		if (!xdp_ring)
			goto free_xdp_rings;

		xdp_ring->q_index = xdp_q_idx;
		xdp_ring->reg_idx = vsi->txq_map[xdp_q_idx];
		xdp_ring->ring_active = false;
		xdp_ring->vsi = vsi;
		xdp_ring->netdev = NULL;
		xdp_ring->dev = dev;
		xdp_ring->count = vsi->num_tx_desc;
		WRITE_ONCE(vsi->xdp_rings[i], xdp_ring);
		if (ice_setup_tx_ring(xdp_ring))
			goto free_xdp_rings;
		ice_set_ring_xdp(xdp_ring);
		xdp_ring->xsk_pool = ice_xsk_pool(xdp_ring);
	}

	return 0;

free_xdp_rings:
	for (; i >= 0; i--)
		if (vsi->xdp_rings[i] && vsi->xdp_rings[i]->desc)
			ice_free_tx_ring(vsi->xdp_rings[i]);
	return -ENOMEM;
}

/**
 * ice_vsi_assign_bpf_prog - set or clear bpf prog pointer on VSI
 * @vsi: VSI to set the bpf prog on
 * @prog: the bpf prog pointer
 */
static void ice_vsi_assign_bpf_prog(struct ice_vsi *vsi, struct bpf_prog *prog)
{
	struct bpf_prog *old_prog;
	int i;

	old_prog = xchg(&vsi->xdp_prog, prog);
	if (old_prog)
		bpf_prog_put(old_prog);

	ice_for_each_rxq(vsi, i)
		WRITE_ONCE(vsi->rx_rings[i]->xdp_prog, vsi->xdp_prog);
}

/**
 * ice_prepare_xdp_rings - Allocate, configure and setup Tx rings for XDP
 * @vsi: VSI to bring up Tx rings used by XDP
 * @prog: bpf program that will be assigned to VSI
 *
 * Return 0 on success and negative value on error
 */
int ice_prepare_xdp_rings(struct ice_vsi *vsi, struct bpf_prog *prog)
{
	u16 max_txqs[ICE_MAX_TRAFFIC_CLASS] = { 0 };
	int xdp_rings_rem = vsi->num_xdp_txq;
	struct ice_pf *pf = vsi->back;
	struct ice_qs_cfg xdp_qs_cfg = {
		.qs_mutex = &pf->avail_q_mutex,
		.pf_map = pf->avail_txqs,
		.pf_map_size = pf->max_pf_txqs,
		.q_count = vsi->num_xdp_txq,
		.scatter_count = ICE_MAX_SCATTER_TXQS,
		.vsi_map = vsi->txq_map,
		.vsi_map_offset = vsi->alloc_txq,
		.mapping_mode = ICE_VSI_MAP_CONTIG
	};
	enum ice_status status;
	struct device *dev;
	int i, v_idx;

	dev = ice_pf_to_dev(pf);
	vsi->xdp_rings = devm_kcalloc(dev, vsi->num_xdp_txq,
				      sizeof(*vsi->xdp_rings), GFP_KERNEL);
	if (!vsi->xdp_rings)
		return -ENOMEM;

	vsi->xdp_mapping_mode = xdp_qs_cfg.mapping_mode;
	if (__ice_vsi_get_qs(&xdp_qs_cfg))
		goto err_map_xdp;

	if (ice_xdp_alloc_setup_rings(vsi))
		goto clear_xdp_rings;

	/* follow the logic from ice_vsi_map_rings_to_vectors */
	ice_for_each_q_vector(vsi, v_idx) {
		struct ice_q_vector *q_vector = vsi->q_vectors[v_idx];
		int xdp_rings_per_v, q_id, q_base;

		xdp_rings_per_v = DIV_ROUND_UP(xdp_rings_rem,
					       vsi->num_q_vectors - v_idx);
		q_base = vsi->num_xdp_txq - xdp_rings_rem;

		for (q_id = q_base; q_id < (q_base + xdp_rings_per_v); q_id++) {
			struct ice_ring *xdp_ring = vsi->xdp_rings[q_id];

			xdp_ring->q_vector = q_vector;
			xdp_ring->next = q_vector->tx.ring;
			q_vector->tx.ring = xdp_ring;
		}
		xdp_rings_rem -= xdp_rings_per_v;
	}

	/* omit the scheduler update if in reset path; XDP queues will be
	 * taken into account at the end of ice_vsi_rebuild, where
	 * ice_cfg_vsi_lan is being called
	 */
	if (ice_is_reset_in_progress(pf->state))
		return 0;

	/* tell the Tx scheduler that right now we have
	 * additional queues
	 */
	for (i = 0; i < vsi->tc_cfg.numtc; i++)
		max_txqs[i] = vsi->num_txq + vsi->num_xdp_txq;

	status = ice_cfg_vsi_lan(vsi->port_info, vsi->idx, vsi->tc_cfg.ena_tc,
				 max_txqs);
	if (status) {
		dev_err(dev, "Failed VSI LAN queue config for XDP, error: %s\n",
			ice_stat_str(status));
		goto clear_xdp_rings;
	}

	/* assign the prog only when it's not already present on VSI;
	 * this flow is a subject of both ethtool -L and ndo_bpf flows;
	 * VSI rebuild that happens under ethtool -L can expose us to
	 * the bpf_prog refcount issues as we would be swapping same
	 * bpf_prog pointers from vsi->xdp_prog and calling bpf_prog_put
	 * on it as it would be treated as an 'old_prog'; for ndo_bpf
	 * this is not harmful as dev_xdp_install bumps the refcount
	 * before calling the op exposed by the driver;
	 */
	if (!ice_is_xdp_ena_vsi(vsi))
		ice_vsi_assign_bpf_prog(vsi, prog);

	return 0;
clear_xdp_rings:
	for (i = 0; i < vsi->num_xdp_txq; i++)
		if (vsi->xdp_rings[i]) {
			kfree_rcu(vsi->xdp_rings[i], rcu);
			vsi->xdp_rings[i] = NULL;
		}

err_map_xdp:
	mutex_lock(&pf->avail_q_mutex);
	for (i = 0; i < vsi->num_xdp_txq; i++) {
		clear_bit(vsi->txq_map[i + vsi->alloc_txq], pf->avail_txqs);
		vsi->txq_map[i + vsi->alloc_txq] = ICE_INVAL_Q_INDEX;
	}
	mutex_unlock(&pf->avail_q_mutex);

	devm_kfree(dev, vsi->xdp_rings);
	return -ENOMEM;
}

/**
 * ice_destroy_xdp_rings - undo the configuration made by ice_prepare_xdp_rings
 * @vsi: VSI to remove XDP rings
 *
 * Detach XDP rings from irq vectors, clean up the PF bitmap and free
 * resources
 */
int ice_destroy_xdp_rings(struct ice_vsi *vsi)
{
	u16 max_txqs[ICE_MAX_TRAFFIC_CLASS] = { 0 };
	struct ice_pf *pf = vsi->back;
	int i, v_idx;

	/* q_vectors are freed in reset path so there's no point in detaching
	 * rings; in case of rebuild being triggered not from reset bits
	 * in pf->state won't be set, so additionally check first q_vector
	 * against NULL
	 */
	if (ice_is_reset_in_progress(pf->state) || !vsi->q_vectors[0])
		goto free_qmap;

	ice_for_each_q_vector(vsi, v_idx) {
		struct ice_q_vector *q_vector = vsi->q_vectors[v_idx];
		struct ice_ring *ring;

		ice_for_each_ring(ring, q_vector->tx)
			if (!ring->tx_buf || !ice_ring_is_xdp(ring))
				break;

		/* restore the value of last node prior to XDP setup */
		q_vector->tx.ring = ring;
	}

free_qmap:
	mutex_lock(&pf->avail_q_mutex);
	for (i = 0; i < vsi->num_xdp_txq; i++) {
		clear_bit(vsi->txq_map[i + vsi->alloc_txq], pf->avail_txqs);
		vsi->txq_map[i + vsi->alloc_txq] = ICE_INVAL_Q_INDEX;
	}
	mutex_unlock(&pf->avail_q_mutex);

	for (i = 0; i < vsi->num_xdp_txq; i++)
		if (vsi->xdp_rings[i]) {
			if (vsi->xdp_rings[i]->desc)
				ice_free_tx_ring(vsi->xdp_rings[i]);
			kfree_rcu(vsi->xdp_rings[i], rcu);
			vsi->xdp_rings[i] = NULL;
		}

	devm_kfree(ice_pf_to_dev(pf), vsi->xdp_rings);
	vsi->xdp_rings = NULL;

	if (ice_is_reset_in_progress(pf->state) || !vsi->q_vectors[0])
		return 0;

	ice_vsi_assign_bpf_prog(vsi, NULL);

	/* notify Tx scheduler that we destroyed XDP queues and bring
	 * back the old number of child nodes
	 */
	for (i = 0; i < vsi->tc_cfg.numtc; i++)
		max_txqs[i] = vsi->num_txq;

	/* change number of XDP Tx queues to 0 */
	vsi->num_xdp_txq = 0;

	return ice_cfg_vsi_lan(vsi->port_info, vsi->idx, vsi->tc_cfg.ena_tc,
			       max_txqs);
}

/**
 * ice_vsi_rx_napi_schedule - Schedule napi on RX queues from VSI
 * @vsi: VSI to schedule napi on
 */
static void ice_vsi_rx_napi_schedule(struct ice_vsi *vsi)
{
	int i;

	ice_for_each_rxq(vsi, i) {
		struct ice_ring *rx_ring = vsi->rx_rings[i];

		if (rx_ring->xsk_pool)
			napi_schedule(&rx_ring->q_vector->napi);
	}
}

/**
 * ice_xdp_setup_prog - Add or remove XDP eBPF program
 * @vsi: VSI to setup XDP for
 * @prog: XDP program
 * @extack: netlink extended ack
 */
static int
ice_xdp_setup_prog(struct ice_vsi *vsi, struct bpf_prog *prog,
		   struct netlink_ext_ack *extack)
{
	int frame_size = vsi->netdev->mtu + ICE_ETH_PKT_HDR_PAD;
	bool if_running = netif_running(vsi->netdev);
	int ret = 0, xdp_ring_err = 0;

	if (frame_size > vsi->rx_buf_len) {
		NL_SET_ERR_MSG_MOD(extack, "MTU too large for loading XDP");
		return -EOPNOTSUPP;
	}

	/* need to stop netdev while setting up the program for Rx rings */
	if (if_running && !test_and_set_bit(ICE_VSI_DOWN, vsi->state)) {
		ret = ice_down(vsi);
		if (ret) {
			NL_SET_ERR_MSG_MOD(extack, "Preparing device for XDP attach failed");
			return ret;
		}
	}

	if (!ice_is_xdp_ena_vsi(vsi) && prog) {
		vsi->num_xdp_txq = vsi->alloc_rxq;
		xdp_ring_err = ice_prepare_xdp_rings(vsi, prog);
		if (xdp_ring_err)
			NL_SET_ERR_MSG_MOD(extack, "Setting up XDP Tx resources failed");
	} else if (ice_is_xdp_ena_vsi(vsi) && !prog) {
		xdp_ring_err = ice_destroy_xdp_rings(vsi);
		if (xdp_ring_err)
			NL_SET_ERR_MSG_MOD(extack, "Freeing XDP Tx resources failed");
	} else {
		/* safe to call even when prog == vsi->xdp_prog as
		 * dev_xdp_install in net/core/dev.c incremented prog's
		 * refcount so corresponding bpf_prog_put won't cause
		 * underflow
		 */
		ice_vsi_assign_bpf_prog(vsi, prog);
	}

	if (if_running)
		ret = ice_up(vsi);

	if (!ret && prog)
		ice_vsi_rx_napi_schedule(vsi);

	return (ret || xdp_ring_err) ? -ENOMEM : 0;
}

/**
 * ice_xdp_safe_mode - XDP handler for safe mode
 * @dev: netdevice
 * @xdp: XDP command
 */
static int ice_xdp_safe_mode(struct net_device __always_unused *dev,
			     struct netdev_bpf *xdp)
{
	NL_SET_ERR_MSG_MOD(xdp->extack,
			   "Please provide working DDP firmware package in order to use XDP\n"
			   "Refer to Documentation/networking/device_drivers/ethernet/intel/ice.rst");
	return -EOPNOTSUPP;
}

/**
 * ice_xdp - implements XDP handler
 * @dev: netdevice
 * @xdp: XDP command
 */
static int ice_xdp(struct net_device *dev, struct netdev_bpf *xdp)
{
	struct ice_netdev_priv *np = netdev_priv(dev);
	struct ice_vsi *vsi = np->vsi;

	if (vsi->type != ICE_VSI_PF) {
		NL_SET_ERR_MSG_MOD(xdp->extack, "XDP can be loaded only on PF VSI");
		return -EINVAL;
	}

	switch (xdp->command) {
	case XDP_SETUP_PROG:
		return ice_xdp_setup_prog(vsi, xdp->prog, xdp->extack);
	case XDP_SETUP_XSK_POOL:
		return ice_xsk_pool_setup(vsi, xdp->xsk.pool,
					  xdp->xsk.queue_id);
	default:
		return -EINVAL;
	}
}

/**
 * ice_ena_misc_vector - enable the non-queue interrupts
 * @pf: board private structure
 */
static void ice_ena_misc_vector(struct ice_pf *pf)
{
	struct ice_hw *hw = &pf->hw;
	u32 val;

	/* Disable anti-spoof detection interrupt to prevent spurious event
	 * interrupts during a function reset. Anti-spoof functionally is
	 * still supported.
	 */
	val = rd32(hw, GL_MDCK_TX_TDPU);
	val |= GL_MDCK_TX_TDPU_RCU_ANTISPOOF_ITR_DIS_M;
	wr32(hw, GL_MDCK_TX_TDPU, val);

	/* clear things first */
	wr32(hw, PFINT_OICR_ENA, 0);	/* disable all */
	rd32(hw, PFINT_OICR);		/* read to clear */

	val = (PFINT_OICR_ECC_ERR_M |
	       PFINT_OICR_MAL_DETECT_M |
	       PFINT_OICR_GRST_M |
	       PFINT_OICR_PCI_EXCEPTION_M |
	       PFINT_OICR_VFLR_M |
	       PFINT_OICR_HMC_ERR_M |
	       PFINT_OICR_PE_PUSH_M |
	       PFINT_OICR_PE_CRITERR_M);

	wr32(hw, PFINT_OICR_ENA, val);

	/* SW_ITR_IDX = 0, but don't change INTENA */
	wr32(hw, GLINT_DYN_CTL(pf->oicr_idx),
	     GLINT_DYN_CTL_SW_ITR_INDX_M | GLINT_DYN_CTL_INTENA_MSK_M);
}

/**
 * ice_misc_intr - misc interrupt handler
 * @irq: interrupt number
 * @data: pointer to a q_vector
 */
static irqreturn_t ice_misc_intr(int __always_unused irq, void *data)
{
	struct ice_pf *pf = (struct ice_pf *)data;
	struct ice_hw *hw = &pf->hw;
	irqreturn_t ret = IRQ_NONE;
	struct device *dev;
	u32 oicr, ena_mask;

	dev = ice_pf_to_dev(pf);
	set_bit(ICE_ADMINQ_EVENT_PENDING, pf->state);
	set_bit(ICE_MAILBOXQ_EVENT_PENDING, pf->state);
	set_bit(ICE_SIDEBANDQ_EVENT_PENDING, pf->state);

	oicr = rd32(hw, PFINT_OICR);
	ena_mask = rd32(hw, PFINT_OICR_ENA);

	if (oicr & PFINT_OICR_SWINT_M) {
		ena_mask &= ~PFINT_OICR_SWINT_M;
		pf->sw_int_count++;
	}

	if (oicr & PFINT_OICR_MAL_DETECT_M) {
		ena_mask &= ~PFINT_OICR_MAL_DETECT_M;
		set_bit(ICE_MDD_EVENT_PENDING, pf->state);
	}
	if (oicr & PFINT_OICR_VFLR_M) {
		/* disable any further VFLR event notifications */
		if (test_bit(ICE_VF_RESETS_DISABLED, pf->state)) {
			u32 reg = rd32(hw, PFINT_OICR_ENA);

			reg &= ~PFINT_OICR_VFLR_M;
			wr32(hw, PFINT_OICR_ENA, reg);
		} else {
			ena_mask &= ~PFINT_OICR_VFLR_M;
			set_bit(ICE_VFLR_EVENT_PENDING, pf->state);
		}
	}

	if (oicr & PFINT_OICR_GRST_M) {
		u32 reset;

		/* we have a reset warning */
		ena_mask &= ~PFINT_OICR_GRST_M;
		reset = (rd32(hw, GLGEN_RSTAT) & GLGEN_RSTAT_RESET_TYPE_M) >>
			GLGEN_RSTAT_RESET_TYPE_S;

		if (reset == ICE_RESET_CORER)
			pf->corer_count++;
		else if (reset == ICE_RESET_GLOBR)
			pf->globr_count++;
		else if (reset == ICE_RESET_EMPR)
			pf->empr_count++;
		else
			dev_dbg(dev, "Invalid reset type %d\n", reset);

		/* If a reset cycle isn't already in progress, we set a bit in
		 * pf->state so that the service task can start a reset/rebuild.
		 */
		if (!test_and_set_bit(ICE_RESET_OICR_RECV, pf->state)) {
			if (reset == ICE_RESET_CORER)
				set_bit(ICE_CORER_RECV, pf->state);
			else if (reset == ICE_RESET_GLOBR)
				set_bit(ICE_GLOBR_RECV, pf->state);
			else
				set_bit(ICE_EMPR_RECV, pf->state);

			/* There are couple of different bits at play here.
			 * hw->reset_ongoing indicates whether the hardware is
			 * in reset. This is set to true when a reset interrupt
			 * is received and set back to false after the driver
			 * has determined that the hardware is out of reset.
			 *
			 * ICE_RESET_OICR_RECV in pf->state indicates
			 * that a post reset rebuild is required before the
			 * driver is operational again. This is set above.
			 *
			 * As this is the start of the reset/rebuild cycle, set
			 * both to indicate that.
			 */
			hw->reset_ongoing = true;
		}
	}

	if (oicr & PFINT_OICR_TSYN_TX_M) {
		ena_mask &= ~PFINT_OICR_TSYN_TX_M;
		ice_ptp_process_ts(pf);
	}

	if (oicr & PFINT_OICR_TSYN_EVNT_M) {
		u8 tmr_idx = hw->func_caps.ts_func_info.tmr_index_owned;
		u32 gltsyn_stat = rd32(hw, GLTSYN_STAT(tmr_idx));

		/* Save EVENTs from GTSYN register */
		pf->ptp.ext_ts_irq |= gltsyn_stat & (GLTSYN_STAT_EVENT0_M |
						     GLTSYN_STAT_EVENT1_M |
						     GLTSYN_STAT_EVENT2_M);
		ena_mask &= ~PFINT_OICR_TSYN_EVNT_M;
		kthread_queue_work(pf->ptp.kworker, &pf->ptp.extts_work);
	}

#define ICE_AUX_CRIT_ERR (PFINT_OICR_PE_CRITERR_M | PFINT_OICR_HMC_ERR_M | PFINT_OICR_PE_PUSH_M)
	if (oicr & ICE_AUX_CRIT_ERR) {
		struct iidc_event *event;

		ena_mask &= ~ICE_AUX_CRIT_ERR;
		event = kzalloc(sizeof(*event), GFP_ATOMIC);
		if (event) {
			set_bit(IIDC_EVENT_CRIT_ERR, event->type);
			/* report the entire OICR value to AUX driver */
			event->reg = oicr;
			ice_send_event_to_aux(pf, event);
			kfree(event);
		}
	}

	/* Report any remaining unexpected interrupts */
	oicr &= ena_mask;
	if (oicr) {
		dev_dbg(dev, "unhandled interrupt oicr=0x%08x\n", oicr);
		/* If a critical error is pending there is no choice but to
		 * reset the device.
		 */
		if (oicr & (PFINT_OICR_PCI_EXCEPTION_M |
			    PFINT_OICR_ECC_ERR_M)) {
			set_bit(ICE_PFR_REQ, pf->state);
			ice_service_task_schedule(pf);
		}
	}
	ret = IRQ_HANDLED;

	ice_service_task_schedule(pf);
	ice_irq_dynamic_ena(hw, NULL, NULL);

	return ret;
}

/**
 * ice_dis_ctrlq_interrupts - disable control queue interrupts
 * @hw: pointer to HW structure
 */
static void ice_dis_ctrlq_interrupts(struct ice_hw *hw)
{
	/* disable Admin queue Interrupt causes */
	wr32(hw, PFINT_FW_CTL,
	     rd32(hw, PFINT_FW_CTL) & ~PFINT_FW_CTL_CAUSE_ENA_M);

	/* disable Mailbox queue Interrupt causes */
	wr32(hw, PFINT_MBX_CTL,
	     rd32(hw, PFINT_MBX_CTL) & ~PFINT_MBX_CTL_CAUSE_ENA_M);

	wr32(hw, PFINT_SB_CTL,
	     rd32(hw, PFINT_SB_CTL) & ~PFINT_SB_CTL_CAUSE_ENA_M);

	/* disable Control queue Interrupt causes */
	wr32(hw, PFINT_OICR_CTL,
	     rd32(hw, PFINT_OICR_CTL) & ~PFINT_OICR_CTL_CAUSE_ENA_M);

	ice_flush(hw);
}

/**
 * ice_free_irq_msix_misc - Unroll misc vector setup
 * @pf: board private structure
 */
static void ice_free_irq_msix_misc(struct ice_pf *pf)
{
	struct ice_hw *hw = &pf->hw;

	ice_dis_ctrlq_interrupts(hw);

	/* disable OICR interrupt */
	wr32(hw, PFINT_OICR_ENA, 0);
	ice_flush(hw);

	if (pf->msix_entries) {
		synchronize_irq(pf->msix_entries[pf->oicr_idx].vector);
		devm_free_irq(ice_pf_to_dev(pf),
			      pf->msix_entries[pf->oicr_idx].vector, pf);
	}

	pf->num_avail_sw_msix += 1;
	ice_free_res(pf->irq_tracker, pf->oicr_idx, ICE_RES_MISC_VEC_ID);
}

/**
 * ice_ena_ctrlq_interrupts - enable control queue interrupts
 * @hw: pointer to HW structure
 * @reg_idx: HW vector index to associate the control queue interrupts with
 */
static void ice_ena_ctrlq_interrupts(struct ice_hw *hw, u16 reg_idx)
{
	u32 val;

	val = ((reg_idx & PFINT_OICR_CTL_MSIX_INDX_M) |
	       PFINT_OICR_CTL_CAUSE_ENA_M);
	wr32(hw, PFINT_OICR_CTL, val);

	/* enable Admin queue Interrupt causes */
	val = ((reg_idx & PFINT_FW_CTL_MSIX_INDX_M) |
	       PFINT_FW_CTL_CAUSE_ENA_M);
	wr32(hw, PFINT_FW_CTL, val);

	/* enable Mailbox queue Interrupt causes */
	val = ((reg_idx & PFINT_MBX_CTL_MSIX_INDX_M) |
	       PFINT_MBX_CTL_CAUSE_ENA_M);
	wr32(hw, PFINT_MBX_CTL, val);

	/* This enables Sideband queue Interrupt causes */
	val = ((reg_idx & PFINT_SB_CTL_MSIX_INDX_M) |
	       PFINT_SB_CTL_CAUSE_ENA_M);
	wr32(hw, PFINT_SB_CTL, val);

	ice_flush(hw);
}

/**
 * ice_req_irq_msix_misc - Setup the misc vector to handle non queue events
 * @pf: board private structure
 *
 * This sets up the handler for MSIX 0, which is used to manage the
 * non-queue interrupts, e.g. AdminQ and errors. This is not used
 * when in MSI or Legacy interrupt mode.
 */
static int ice_req_irq_msix_misc(struct ice_pf *pf)
{
	struct device *dev = ice_pf_to_dev(pf);
	struct ice_hw *hw = &pf->hw;
	int oicr_idx, err = 0;

	if (!pf->int_name[0])
		snprintf(pf->int_name, sizeof(pf->int_name) - 1, "%s-%s:misc",
			 dev_driver_string(dev), dev_name(dev));

	/* Do not request IRQ but do enable OICR interrupt since settings are
	 * lost during reset. Note that this function is called only during
	 * rebuild path and not while reset is in progress.
	 */
	if (ice_is_reset_in_progress(pf->state))
		goto skip_req_irq;

	/* reserve one vector in irq_tracker for misc interrupts */
	oicr_idx = ice_get_res(pf, pf->irq_tracker, 1, ICE_RES_MISC_VEC_ID);
	if (oicr_idx < 0)
		return oicr_idx;

	pf->num_avail_sw_msix -= 1;
	pf->oicr_idx = (u16)oicr_idx;

	err = devm_request_irq(dev, pf->msix_entries[pf->oicr_idx].vector,
			       ice_misc_intr, 0, pf->int_name, pf);
	if (err) {
		dev_err(dev, "devm_request_irq for %s failed: %d\n",
			pf->int_name, err);
		ice_free_res(pf->irq_tracker, 1, ICE_RES_MISC_VEC_ID);
		pf->num_avail_sw_msix += 1;
		return err;
	}

skip_req_irq:
	ice_ena_misc_vector(pf);

	ice_ena_ctrlq_interrupts(hw, pf->oicr_idx);
	wr32(hw, GLINT_ITR(ICE_RX_ITR, pf->oicr_idx),
	     ITR_REG_ALIGN(ICE_ITR_8K) >> ICE_ITR_GRAN_S);

	ice_flush(hw);
	ice_irq_dynamic_ena(hw, NULL, NULL);

	return 0;
}

/**
 * ice_napi_add - register NAPI handler for the VSI
 * @vsi: VSI for which NAPI handler is to be registered
 *
 * This function is only called in the driver's load path. Registering the NAPI
 * handler is done in ice_vsi_alloc_q_vector() for all other cases (i.e. resume,
 * reset/rebuild, etc.)
 */
static void ice_napi_add(struct ice_vsi *vsi)
{
	int v_idx;

	if (!vsi->netdev)
		return;

	ice_for_each_q_vector(vsi, v_idx)
		netif_napi_add(vsi->netdev, &vsi->q_vectors[v_idx]->napi,
			       ice_napi_poll, NAPI_POLL_WEIGHT);
}

/**
 * ice_set_ops - set netdev and ethtools ops for the given netdev
 * @netdev: netdev instance
 */
static void ice_set_ops(struct net_device *netdev)
{
	struct ice_pf *pf = ice_netdev_to_pf(netdev);

	if (ice_is_safe_mode(pf)) {
		netdev->netdev_ops = &ice_netdev_safe_mode_ops;
		ice_set_ethtool_safe_mode_ops(netdev);
		return;
	}

	netdev->netdev_ops = &ice_netdev_ops;
	netdev->udp_tunnel_nic_info = &pf->hw.udp_tunnel_nic;
	ice_set_ethtool_ops(netdev);
}

/**
 * ice_set_netdev_features - set features for the given netdev
 * @netdev: netdev instance
 */
static void ice_set_netdev_features(struct net_device *netdev)
{
	struct ice_pf *pf = ice_netdev_to_pf(netdev);
	netdev_features_t csumo_features;
	netdev_features_t vlano_features;
	netdev_features_t dflt_features;
	netdev_features_t tso_features;

	if (ice_is_safe_mode(pf)) {
		/* safe mode */
		netdev->features = NETIF_F_SG | NETIF_F_HIGHDMA;
		netdev->hw_features = netdev->features;
		return;
	}

	dflt_features = NETIF_F_SG	|
			NETIF_F_HIGHDMA	|
			NETIF_F_NTUPLE	|
			NETIF_F_RXHASH;

	csumo_features = NETIF_F_RXCSUM	  |
			 NETIF_F_IP_CSUM  |
			 NETIF_F_SCTP_CRC |
			 NETIF_F_IPV6_CSUM;

	vlano_features = NETIF_F_HW_VLAN_CTAG_FILTER |
			 NETIF_F_HW_VLAN_CTAG_TX     |
			 NETIF_F_HW_VLAN_CTAG_RX;

	tso_features = NETIF_F_TSO			|
		       NETIF_F_TSO_ECN			|
		       NETIF_F_TSO6			|
		       NETIF_F_GSO_GRE			|
		       NETIF_F_GSO_UDP_TUNNEL		|
		       NETIF_F_GSO_GRE_CSUM		|
		       NETIF_F_GSO_UDP_TUNNEL_CSUM	|
		       NETIF_F_GSO_PARTIAL		|
		       NETIF_F_GSO_IPXIP4		|
		       NETIF_F_GSO_IPXIP6		|
		       NETIF_F_GSO_UDP_L4;

	netdev->gso_partial_features |= NETIF_F_GSO_UDP_TUNNEL_CSUM |
					NETIF_F_GSO_GRE_CSUM;
	/* set features that user can change */
	netdev->hw_features = dflt_features | csumo_features |
			      vlano_features | tso_features;

	/* add support for HW_CSUM on packets with MPLS header */
	netdev->mpls_features =  NETIF_F_HW_CSUM;

	/* enable features */
	netdev->features |= netdev->hw_features;
	/* encap and VLAN devices inherit default, csumo and tso features */
	netdev->hw_enc_features |= dflt_features | csumo_features |
				   tso_features;
	netdev->vlan_features |= dflt_features | csumo_features |
				 tso_features;
}

/**
 * ice_cfg_netdev - Allocate, configure and register a netdev
 * @vsi: the VSI associated with the new netdev
 *
 * Returns 0 on success, negative value on failure
 */
static int ice_cfg_netdev(struct ice_vsi *vsi)
{
	struct ice_netdev_priv *np;
	struct net_device *netdev;
	u8 mac_addr[ETH_ALEN];

	netdev = alloc_etherdev_mqs(sizeof(*np), vsi->alloc_txq,
				    vsi->alloc_rxq);
	if (!netdev)
		return -ENOMEM;

	set_bit(ICE_VSI_NETDEV_ALLOCD, vsi->state);
	vsi->netdev = netdev;
	np = netdev_priv(netdev);
	np->vsi = vsi;

	ice_set_netdev_features(netdev);

	ice_set_ops(netdev);

	if (vsi->type == ICE_VSI_PF) {
		SET_NETDEV_DEV(netdev, ice_pf_to_dev(vsi->back));
		ether_addr_copy(mac_addr, vsi->port_info->mac.perm_addr);
		ether_addr_copy(netdev->dev_addr, mac_addr);
		ether_addr_copy(netdev->perm_addr, mac_addr);
	}

	netdev->priv_flags |= IFF_UNICAST_FLT;

	/* Setup netdev TC information */
	ice_vsi_cfg_netdev_tc(vsi, vsi->tc_cfg.ena_tc);

	/* setup watchdog timeout value to be 5 second */
	netdev->watchdog_timeo = 5 * HZ;

	netdev->min_mtu = ETH_MIN_MTU;
	netdev->max_mtu = ICE_MAX_MTU;

	return 0;
}

/**
 * ice_fill_rss_lut - Fill the RSS lookup table with default values
 * @lut: Lookup table
 * @rss_table_size: Lookup table size
 * @rss_size: Range of queue number for hashing
 */
void ice_fill_rss_lut(u8 *lut, u16 rss_table_size, u16 rss_size)
{
	u16 i;

	for (i = 0; i < rss_table_size; i++)
		lut[i] = i % rss_size;
}

/**
 * ice_pf_vsi_setup - Set up a PF VSI
 * @pf: board private structure
 * @pi: pointer to the port_info instance
 *
 * Returns pointer to the successfully allocated VSI software struct
 * on success, otherwise returns NULL on failure.
 */
static struct ice_vsi *
ice_pf_vsi_setup(struct ice_pf *pf, struct ice_port_info *pi)
{
	return ice_vsi_setup(pf, pi, ICE_VSI_PF, ICE_INVAL_VFID);
}

/**
 * ice_ctrl_vsi_setup - Set up a control VSI
 * @pf: board private structure
 * @pi: pointer to the port_info instance
 *
 * Returns pointer to the successfully allocated VSI software struct
 * on success, otherwise returns NULL on failure.
 */
static struct ice_vsi *
ice_ctrl_vsi_setup(struct ice_pf *pf, struct ice_port_info *pi)
{
	return ice_vsi_setup(pf, pi, ICE_VSI_CTRL, ICE_INVAL_VFID);
}

/**
 * ice_lb_vsi_setup - Set up a loopback VSI
 * @pf: board private structure
 * @pi: pointer to the port_info instance
 *
 * Returns pointer to the successfully allocated VSI software struct
 * on success, otherwise returns NULL on failure.
 */
struct ice_vsi *
ice_lb_vsi_setup(struct ice_pf *pf, struct ice_port_info *pi)
{
	return ice_vsi_setup(pf, pi, ICE_VSI_LB, ICE_INVAL_VFID);
}

/**
 * ice_vlan_rx_add_vid - Add a VLAN ID filter to HW offload
 * @netdev: network interface to be adjusted
 * @proto: unused protocol
 * @vid: VLAN ID to be added
 *
 * net_device_ops implementation for adding VLAN IDs
 */
static int
ice_vlan_rx_add_vid(struct net_device *netdev, __always_unused __be16 proto,
		    u16 vid)
{
	struct ice_netdev_priv *np = netdev_priv(netdev);
	struct ice_vsi *vsi = np->vsi;
	int ret;

	/* VLAN 0 is added by default during load/reset */
	if (!vid)
		return 0;

	/* Enable VLAN pruning when a VLAN other than 0 is added */
	if (!ice_vsi_is_vlan_pruning_ena(vsi)) {
		ret = ice_cfg_vlan_pruning(vsi, true, false);
		if (ret)
			return ret;
	}

	/* Add a switch rule for this VLAN ID so its corresponding VLAN tagged
	 * packets aren't pruned by the device's internal switch on Rx
	 */
	ret = ice_vsi_add_vlan(vsi, vid, ICE_FWD_TO_VSI);
	if (!ret)
		set_bit(ICE_VSI_VLAN_FLTR_CHANGED, vsi->state);

	return ret;
}

/**
 * ice_vlan_rx_kill_vid - Remove a VLAN ID filter from HW offload
 * @netdev: network interface to be adjusted
 * @proto: unused protocol
 * @vid: VLAN ID to be removed
 *
 * net_device_ops implementation for removing VLAN IDs
 */
static int
ice_vlan_rx_kill_vid(struct net_device *netdev, __always_unused __be16 proto,
		     u16 vid)
{
	struct ice_netdev_priv *np = netdev_priv(netdev);
	struct ice_vsi *vsi = np->vsi;
	int ret;

	/* don't allow removal of VLAN 0 */
	if (!vid)
		return 0;

	/* Make sure ice_vsi_kill_vlan is successful before updating VLAN
	 * information
	 */
	ret = ice_vsi_kill_vlan(vsi, vid);
	if (ret)
		return ret;

	/* Disable pruning when VLAN 0 is the only VLAN rule */
	if (vsi->num_vlan == 1 && ice_vsi_is_vlan_pruning_ena(vsi))
		ret = ice_cfg_vlan_pruning(vsi, false, false);

	set_bit(ICE_VSI_VLAN_FLTR_CHANGED, vsi->state);
	return ret;
}

/**
 * ice_setup_pf_sw - Setup the HW switch on startup or after reset
 * @pf: board private structure
 *
 * Returns 0 on success, negative value on failure
 */
static int ice_setup_pf_sw(struct ice_pf *pf)
{
	struct ice_vsi *vsi;
	int status = 0;

	if (ice_is_reset_in_progress(pf->state))
		return -EBUSY;

	vsi = ice_pf_vsi_setup(pf, pf->hw.port_info);
	if (!vsi)
		return -ENOMEM;

	status = ice_cfg_netdev(vsi);
	if (status) {
		status = -ENODEV;
		goto unroll_vsi_setup;
	}
	/* netdev has to be configured before setting frame size */
	ice_vsi_cfg_frame_size(vsi);

	/* Setup DCB netlink interface */
	ice_dcbnl_setup(vsi);

	/* registering the NAPI handler requires both the queues and
	 * netdev to be created, which are done in ice_pf_vsi_setup()
	 * and ice_cfg_netdev() respectively
	 */
	ice_napi_add(vsi);

	status = ice_set_cpu_rx_rmap(vsi);
	if (status) {
		dev_err(ice_pf_to_dev(pf), "Failed to set CPU Rx map VSI %d error %d\n",
			vsi->vsi_num, status);
		status = -EINVAL;
		goto unroll_napi_add;
	}
	status = ice_init_mac_fltr(pf);
	if (status)
		goto free_cpu_rx_map;

	return status;

free_cpu_rx_map:
	ice_free_cpu_rx_rmap(vsi);

unroll_napi_add:
	if (vsi) {
		ice_napi_del(vsi);
		if (vsi->netdev) {
			clear_bit(ICE_VSI_NETDEV_ALLOCD, vsi->state);
			free_netdev(vsi->netdev);
			vsi->netdev = NULL;
		}
	}

unroll_vsi_setup:
	ice_vsi_release(vsi);
	return status;
}

/**
 * ice_get_avail_q_count - Get count of queues in use
 * @pf_qmap: bitmap to get queue use count from
 * @lock: pointer to a mutex that protects access to pf_qmap
 * @size: size of the bitmap
 */
static u16
ice_get_avail_q_count(unsigned long *pf_qmap, struct mutex *lock, u16 size)
{
	unsigned long bit;
	u16 count = 0;

	mutex_lock(lock);
	for_each_clear_bit(bit, pf_qmap, size)
		count++;
	mutex_unlock(lock);

	return count;
}

/**
 * ice_get_avail_txq_count - Get count of Tx queues in use
 * @pf: pointer to an ice_pf instance
 */
u16 ice_get_avail_txq_count(struct ice_pf *pf)
{
	return ice_get_avail_q_count(pf->avail_txqs, &pf->avail_q_mutex,
				     pf->max_pf_txqs);
}

/**
 * ice_get_avail_rxq_count - Get count of Rx queues in use
 * @pf: pointer to an ice_pf instance
 */
u16 ice_get_avail_rxq_count(struct ice_pf *pf)
{
	return ice_get_avail_q_count(pf->avail_rxqs, &pf->avail_q_mutex,
				     pf->max_pf_rxqs);
}

/**
 * ice_deinit_pf - Unrolls initialziations done by ice_init_pf
 * @pf: board private structure to initialize
 */
static void ice_deinit_pf(struct ice_pf *pf)
{
	ice_service_task_stop(pf);
	mutex_destroy(&pf->sw_mutex);
	mutex_destroy(&pf->tc_mutex);
	mutex_destroy(&pf->avail_q_mutex);

	if (pf->avail_txqs) {
		bitmap_free(pf->avail_txqs);
		pf->avail_txqs = NULL;
	}

	if (pf->avail_rxqs) {
		bitmap_free(pf->avail_rxqs);
		pf->avail_rxqs = NULL;
	}

	if (pf->ptp.clock)
		ptp_clock_unregister(pf->ptp.clock);
}

/**
 * ice_set_pf_caps - set PFs capability flags
 * @pf: pointer to the PF instance
 */
static void ice_set_pf_caps(struct ice_pf *pf)
{
	struct ice_hw_func_caps *func_caps = &pf->hw.func_caps;

	clear_bit(ICE_FLAG_RDMA_ENA, pf->flags);
	clear_bit(ICE_FLAG_AUX_ENA, pf->flags);
	if (func_caps->common_cap.rdma) {
		set_bit(ICE_FLAG_RDMA_ENA, pf->flags);
		set_bit(ICE_FLAG_AUX_ENA, pf->flags);
	}
	clear_bit(ICE_FLAG_DCB_CAPABLE, pf->flags);
	if (func_caps->common_cap.dcb)
		set_bit(ICE_FLAG_DCB_CAPABLE, pf->flags);
	clear_bit(ICE_FLAG_SRIOV_CAPABLE, pf->flags);
	if (func_caps->common_cap.sr_iov_1_1) {
		set_bit(ICE_FLAG_SRIOV_CAPABLE, pf->flags);
		pf->num_vfs_supported = min_t(int, func_caps->num_allocd_vfs,
					      ICE_MAX_VF_COUNT);
	}
	clear_bit(ICE_FLAG_RSS_ENA, pf->flags);
	if (func_caps->common_cap.rss_table_size)
		set_bit(ICE_FLAG_RSS_ENA, pf->flags);

	clear_bit(ICE_FLAG_FD_ENA, pf->flags);
	if (func_caps->fd_fltr_guar > 0 || func_caps->fd_fltr_best_effort > 0) {
		u16 unused;

		/* ctrl_vsi_idx will be set to a valid value when flow director
		 * is setup by ice_init_fdir
		 */
		pf->ctrl_vsi_idx = ICE_NO_VSI;
		set_bit(ICE_FLAG_FD_ENA, pf->flags);
		/* force guaranteed filter pool for PF */
		ice_alloc_fd_guar_item(&pf->hw, &unused,
				       func_caps->fd_fltr_guar);
		/* force shared filter pool for PF */
		ice_alloc_fd_shrd_item(&pf->hw, &unused,
				       func_caps->fd_fltr_best_effort);
	}

	clear_bit(ICE_FLAG_PTP_SUPPORTED, pf->flags);
	if (func_caps->common_cap.ieee_1588)
		set_bit(ICE_FLAG_PTP_SUPPORTED, pf->flags);

	pf->max_pf_txqs = func_caps->common_cap.num_txq;
	pf->max_pf_rxqs = func_caps->common_cap.num_rxq;
}

/**
 * ice_init_pf - Initialize general software structures (struct ice_pf)
 * @pf: board private structure to initialize
 */
static int ice_init_pf(struct ice_pf *pf)
{
	ice_set_pf_caps(pf);

	mutex_init(&pf->sw_mutex);
	mutex_init(&pf->tc_mutex);

	INIT_HLIST_HEAD(&pf->aq_wait_list);
	spin_lock_init(&pf->aq_wait_lock);
	init_waitqueue_head(&pf->aq_wait_queue);

	init_waitqueue_head(&pf->reset_wait_queue);

	/* setup service timer and periodic service task */
	timer_setup(&pf->serv_tmr, ice_service_timer, 0);
	pf->serv_tmr_period = HZ;
	INIT_WORK(&pf->serv_task, ice_service_task);
	clear_bit(ICE_SERVICE_SCHED, pf->state);

	mutex_init(&pf->avail_q_mutex);
	pf->avail_txqs = bitmap_zalloc(pf->max_pf_txqs, GFP_KERNEL);
	if (!pf->avail_txqs)
		return -ENOMEM;

	pf->avail_rxqs = bitmap_zalloc(pf->max_pf_rxqs, GFP_KERNEL);
	if (!pf->avail_rxqs) {
		devm_kfree(ice_pf_to_dev(pf), pf->avail_txqs);
		pf->avail_txqs = NULL;
		return -ENOMEM;
	}

	return 0;
}

/**
 * ice_ena_msix_range - Request a range of MSIX vectors from the OS
 * @pf: board private structure
 *
 * compute the number of MSIX vectors required (v_budget) and request from
 * the OS. Return the number of vectors reserved or negative on failure
 */
static int ice_ena_msix_range(struct ice_pf *pf)
{
	int num_cpus, v_left, v_actual, v_other, v_budget = 0;
	struct device *dev = ice_pf_to_dev(pf);
	int needed, err, i;

	v_left = pf->hw.func_caps.common_cap.num_msix_vectors;
	num_cpus = num_online_cpus();

	/* reserve for LAN miscellaneous handler */
	needed = ICE_MIN_LAN_OICR_MSIX;
	if (v_left < needed)
		goto no_hw_vecs_left_err;
	v_budget += needed;
	v_left -= needed;

	/* reserve for flow director */
	if (test_bit(ICE_FLAG_FD_ENA, pf->flags)) {
		needed = ICE_FDIR_MSIX;
		if (v_left < needed)
			goto no_hw_vecs_left_err;
		v_budget += needed;
		v_left -= needed;
	}

	/* total used for non-traffic vectors */
	v_other = v_budget;

	/* reserve vectors for LAN traffic */
	needed = num_cpus;
	if (v_left < needed)
		goto no_hw_vecs_left_err;
	pf->num_lan_msix = needed;
	v_budget += needed;
	v_left -= needed;

	/* reserve vectors for RDMA auxiliary driver */
	if (test_bit(ICE_FLAG_RDMA_ENA, pf->flags)) {
		needed = num_cpus + ICE_RDMA_NUM_AEQ_MSIX;
		if (v_left < needed)
			goto no_hw_vecs_left_err;
		pf->num_rdma_msix = needed;
		v_budget += needed;
		v_left -= needed;
	}

	pf->msix_entries = devm_kcalloc(dev, v_budget,
					sizeof(*pf->msix_entries), GFP_KERNEL);
	if (!pf->msix_entries) {
		err = -ENOMEM;
		goto exit_err;
	}

	for (i = 0; i < v_budget; i++)
		pf->msix_entries[i].entry = i;

	/* actually reserve the vectors */
	v_actual = pci_enable_msix_range(pf->pdev, pf->msix_entries,
					 ICE_MIN_MSIX, v_budget);
	if (v_actual < 0) {
		dev_err(dev, "unable to reserve MSI-X vectors\n");
		err = v_actual;
		goto msix_err;
	}

	if (v_actual < v_budget) {
		dev_warn(dev, "not enough OS MSI-X vectors. requested = %d, obtained = %d\n",
			 v_budget, v_actual);

		if (v_actual < ICE_MIN_MSIX) {
			/* error if we can't get minimum vectors */
			pci_disable_msix(pf->pdev);
			err = -ERANGE;
			goto msix_err;
		} else {
			int v_remain = v_actual - v_other;
			int v_rdma = 0, v_min_rdma = 0;

			if (test_bit(ICE_FLAG_RDMA_ENA, pf->flags)) {
				/* Need at least 1 interrupt in addition to
				 * AEQ MSIX
				 */
				v_rdma = ICE_RDMA_NUM_AEQ_MSIX + 1;
				v_min_rdma = ICE_MIN_RDMA_MSIX;
			}

			if (v_actual == ICE_MIN_MSIX ||
			    v_remain < ICE_MIN_LAN_TXRX_MSIX + v_min_rdma) {
				dev_warn(dev, "Not enough MSI-X vectors to support RDMA.\n");
				clear_bit(ICE_FLAG_RDMA_ENA, pf->flags);

				pf->num_rdma_msix = 0;
				pf->num_lan_msix = ICE_MIN_LAN_TXRX_MSIX;
			} else if ((v_remain < ICE_MIN_LAN_TXRX_MSIX + v_rdma) ||
				   (v_remain - v_rdma < v_rdma)) {
				/* Support minimum RDMA and give remaining
				 * vectors to LAN MSIX
				 */
				pf->num_rdma_msix = v_min_rdma;
				pf->num_lan_msix = v_remain - v_min_rdma;
			} else {
				/* Split remaining MSIX with RDMA after
				 * accounting for AEQ MSIX
				 */
				pf->num_rdma_msix = (v_remain - ICE_RDMA_NUM_AEQ_MSIX) / 2 +
						    ICE_RDMA_NUM_AEQ_MSIX;
				pf->num_lan_msix = v_remain - pf->num_rdma_msix;
			}

			dev_notice(dev, "Enabled %d MSI-X vectors for LAN traffic.\n",
				   pf->num_lan_msix);

			if (test_bit(ICE_FLAG_RDMA_ENA, pf->flags))
				dev_notice(dev, "Enabled %d MSI-X vectors for RDMA.\n",
					   pf->num_rdma_msix);
		}
	}

	return v_actual;

msix_err:
	devm_kfree(dev, pf->msix_entries);
	goto exit_err;

no_hw_vecs_left_err:
	dev_err(dev, "not enough device MSI-X vectors. requested = %d, available = %d\n",
		needed, v_left);
	err = -ERANGE;
exit_err:
	pf->num_rdma_msix = 0;
	pf->num_lan_msix = 0;
	return err;
}

/**
 * ice_dis_msix - Disable MSI-X interrupt setup in OS
 * @pf: board private structure
 */
static void ice_dis_msix(struct ice_pf *pf)
{
	pci_disable_msix(pf->pdev);
	devm_kfree(ice_pf_to_dev(pf), pf->msix_entries);
	pf->msix_entries = NULL;
}

/**
 * ice_clear_interrupt_scheme - Undo things done by ice_init_interrupt_scheme
 * @pf: board private structure
 */
static void ice_clear_interrupt_scheme(struct ice_pf *pf)
{
	ice_dis_msix(pf);

	if (pf->irq_tracker) {
		devm_kfree(ice_pf_to_dev(pf), pf->irq_tracker);
		pf->irq_tracker = NULL;
	}
}

/**
 * ice_init_interrupt_scheme - Determine proper interrupt scheme
 * @pf: board private structure to initialize
 */
static int ice_init_interrupt_scheme(struct ice_pf *pf)
{
	int vectors;

	vectors = ice_ena_msix_range(pf);

	if (vectors < 0)
		return vectors;

	/* set up vector assignment tracking */
	pf->irq_tracker = devm_kzalloc(ice_pf_to_dev(pf),
				       struct_size(pf->irq_tracker, list, vectors),
				       GFP_KERNEL);
	if (!pf->irq_tracker) {
		ice_dis_msix(pf);
		return -ENOMEM;
	}

	/* populate SW interrupts pool with number of OS granted IRQs. */
	pf->num_avail_sw_msix = (u16)vectors;
	pf->irq_tracker->num_entries = (u16)vectors;
	pf->irq_tracker->end = pf->irq_tracker->num_entries;

	return 0;
}

/**
 * ice_is_wol_supported - check if WoL is supported
 * @hw: pointer to hardware info
 *
 * Check if WoL is supported based on the HW configuration.
 * Returns true if NVM supports and enables WoL for this port, false otherwise
 */
bool ice_is_wol_supported(struct ice_hw *hw)
{
	u16 wol_ctrl;

	/* A bit set to 1 in the NVM Software Reserved Word 2 (WoL control
	 * word) indicates WoL is not supported on the corresponding PF ID.
	 */
	if (ice_read_sr_word(hw, ICE_SR_NVM_WOL_CFG, &wol_ctrl))
		return false;

	return !(BIT(hw->port_info->lport) & wol_ctrl);
}

/**
 * ice_vsi_recfg_qs - Change the number of queues on a VSI
 * @vsi: VSI being changed
 * @new_rx: new number of Rx queues
 * @new_tx: new number of Tx queues
 *
 * Only change the number of queues if new_tx, or new_rx is non-0.
 *
 * Returns 0 on success.
 */
int ice_vsi_recfg_qs(struct ice_vsi *vsi, int new_rx, int new_tx)
{
	struct ice_pf *pf = vsi->back;
	int err = 0, timeout = 50;

	if (!new_rx && !new_tx)
		return -EINVAL;

	while (test_and_set_bit(ICE_CFG_BUSY, pf->state)) {
		timeout--;
		if (!timeout)
			return -EBUSY;
		usleep_range(1000, 2000);
	}

	if (new_tx)
		vsi->req_txq = (u16)new_tx;
	if (new_rx)
		vsi->req_rxq = (u16)new_rx;

	/* set for the next time the netdev is started */
	if (!netif_running(vsi->netdev)) {
		ice_vsi_rebuild(vsi, false);
		dev_dbg(ice_pf_to_dev(pf), "Link is down, queue count change happens when link is brought up\n");
		goto done;
	}

	ice_vsi_close(vsi);
	ice_vsi_rebuild(vsi, false);
	ice_pf_dcb_recfg(pf);
	ice_vsi_open(vsi);
done:
	clear_bit(ICE_CFG_BUSY, pf->state);
	return err;
}

/**
 * ice_set_safe_mode_vlan_cfg - configure PF VSI to allow all VLANs in safe mode
 * @pf: PF to configure
 *
 * No VLAN offloads/filtering are advertised in safe mode so make sure the PF
 * VSI can still Tx/Rx VLAN tagged packets.
 */
static void ice_set_safe_mode_vlan_cfg(struct ice_pf *pf)
{
	struct ice_vsi *vsi = ice_get_main_vsi(pf);
	struct ice_vsi_ctx *ctxt;
	enum ice_status status;
	struct ice_hw *hw;

	if (!vsi)
		return;

	ctxt = kzalloc(sizeof(*ctxt), GFP_KERNEL);
	if (!ctxt)
		return;

	hw = &pf->hw;
	ctxt->info = vsi->info;

	ctxt->info.valid_sections =
		cpu_to_le16(ICE_AQ_VSI_PROP_VLAN_VALID |
			    ICE_AQ_VSI_PROP_SECURITY_VALID |
			    ICE_AQ_VSI_PROP_SW_VALID);

	/* disable VLAN anti-spoof */
	ctxt->info.sec_flags &= ~(ICE_AQ_VSI_SEC_TX_VLAN_PRUNE_ENA <<
				  ICE_AQ_VSI_SEC_TX_PRUNE_ENA_S);

	/* disable VLAN pruning and keep all other settings */
	ctxt->info.sw_flags2 &= ~ICE_AQ_VSI_SW_FLAG_RX_VLAN_PRUNE_ENA;

	/* allow all VLANs on Tx and don't strip on Rx */
	ctxt->info.vlan_flags = ICE_AQ_VSI_VLAN_MODE_ALL |
		ICE_AQ_VSI_VLAN_EMOD_NOTHING;

	status = ice_update_vsi(hw, vsi->idx, ctxt, NULL);
	if (status) {
		dev_err(ice_pf_to_dev(vsi->back), "Failed to update VSI for safe mode VLANs, err %s aq_err %s\n",
			ice_stat_str(status),
			ice_aq_str(hw->adminq.sq_last_status));
	} else {
		vsi->info.sec_flags = ctxt->info.sec_flags;
		vsi->info.sw_flags2 = ctxt->info.sw_flags2;
		vsi->info.vlan_flags = ctxt->info.vlan_flags;
	}

	kfree(ctxt);
}

/**
 * ice_log_pkg_init - log result of DDP package load
 * @hw: pointer to hardware info
 * @status: status of package load
 */
static void
ice_log_pkg_init(struct ice_hw *hw, enum ice_status *status)
{
	struct ice_pf *pf = (struct ice_pf *)hw->back;
	struct device *dev = ice_pf_to_dev(pf);

	switch (*status) {
	case ICE_SUCCESS:
		/* The package download AdminQ command returned success because
		 * this download succeeded or ICE_ERR_AQ_NO_WORK since there is
		 * already a package loaded on the device.
		 */
		if (hw->pkg_ver.major == hw->active_pkg_ver.major &&
		    hw->pkg_ver.minor == hw->active_pkg_ver.minor &&
		    hw->pkg_ver.update == hw->active_pkg_ver.update &&
		    hw->pkg_ver.draft == hw->active_pkg_ver.draft &&
		    !memcmp(hw->pkg_name, hw->active_pkg_name,
			    sizeof(hw->pkg_name))) {
			if (hw->pkg_dwnld_status == ICE_AQ_RC_EEXIST)
				dev_info(dev, "DDP package already present on device: %s version %d.%d.%d.%d\n",
					 hw->active_pkg_name,
					 hw->active_pkg_ver.major,
					 hw->active_pkg_ver.minor,
					 hw->active_pkg_ver.update,
					 hw->active_pkg_ver.draft);
			else
				dev_info(dev, "The DDP package was successfully loaded: %s version %d.%d.%d.%d\n",
					 hw->active_pkg_name,
					 hw->active_pkg_ver.major,
					 hw->active_pkg_ver.minor,
					 hw->active_pkg_ver.update,
					 hw->active_pkg_ver.draft);
		} else if (hw->active_pkg_ver.major != ICE_PKG_SUPP_VER_MAJ ||
			   hw->active_pkg_ver.minor != ICE_PKG_SUPP_VER_MNR) {
			dev_err(dev, "The device has a DDP package that is not supported by the driver.  The device has package '%s' version %d.%d.x.x.  The driver requires version %d.%d.x.x.  Entering Safe Mode.\n",
				hw->active_pkg_name,
				hw->active_pkg_ver.major,
				hw->active_pkg_ver.minor,
				ICE_PKG_SUPP_VER_MAJ, ICE_PKG_SUPP_VER_MNR);
			*status = ICE_ERR_NOT_SUPPORTED;
		} else if (hw->active_pkg_ver.major == ICE_PKG_SUPP_VER_MAJ &&
			   hw->active_pkg_ver.minor == ICE_PKG_SUPP_VER_MNR) {
			dev_info(dev, "The driver could not load the DDP package file because a compatible DDP package is already present on the device.  The device has package '%s' version %d.%d.%d.%d.  The package file found by the driver: '%s' version %d.%d.%d.%d.\n",
				 hw->active_pkg_name,
				 hw->active_pkg_ver.major,
				 hw->active_pkg_ver.minor,
				 hw->active_pkg_ver.update,
				 hw->active_pkg_ver.draft,
				 hw->pkg_name,
				 hw->pkg_ver.major,
				 hw->pkg_ver.minor,
				 hw->pkg_ver.update,
				 hw->pkg_ver.draft);
		} else {
			dev_err(dev, "An unknown error occurred when loading the DDP package, please reboot the system.  If the problem persists, update the NVM.  Entering Safe Mode.\n");
			*status = ICE_ERR_NOT_SUPPORTED;
		}
		break;
	case ICE_ERR_FW_DDP_MISMATCH:
		dev_err(dev, "The firmware loaded on the device is not compatible with the DDP package.  Please update the device's NVM.  Entering safe mode.\n");
		break;
	case ICE_ERR_BUF_TOO_SHORT:
	case ICE_ERR_CFG:
		dev_err(dev, "The DDP package file is invalid. Entering Safe Mode.\n");
		break;
	case ICE_ERR_NOT_SUPPORTED:
		/* Package File version not supported */
		if (hw->pkg_ver.major > ICE_PKG_SUPP_VER_MAJ ||
		    (hw->pkg_ver.major == ICE_PKG_SUPP_VER_MAJ &&
		     hw->pkg_ver.minor > ICE_PKG_SUPP_VER_MNR))
			dev_err(dev, "The DDP package file version is higher than the driver supports.  Please use an updated driver.  Entering Safe Mode.\n");
		else if (hw->pkg_ver.major < ICE_PKG_SUPP_VER_MAJ ||
			 (hw->pkg_ver.major == ICE_PKG_SUPP_VER_MAJ &&
			  hw->pkg_ver.minor < ICE_PKG_SUPP_VER_MNR))
			dev_err(dev, "The DDP package file version is lower than the driver supports.  The driver requires version %d.%d.x.x.  Please use an updated DDP Package file.  Entering Safe Mode.\n",
				ICE_PKG_SUPP_VER_MAJ, ICE_PKG_SUPP_VER_MNR);
		break;
	case ICE_ERR_AQ_ERROR:
		switch (hw->pkg_dwnld_status) {
		case ICE_AQ_RC_ENOSEC:
		case ICE_AQ_RC_EBADSIG:
			dev_err(dev, "The DDP package could not be loaded because its signature is not valid.  Please use a valid DDP Package.  Entering Safe Mode.\n");
			return;
		case ICE_AQ_RC_ESVN:
			dev_err(dev, "The DDP Package could not be loaded because its security revision is too low.  Please use an updated DDP Package.  Entering Safe Mode.\n");
			return;
		case ICE_AQ_RC_EBADMAN:
		case ICE_AQ_RC_EBADBUF:
			dev_err(dev, "An error occurred on the device while loading the DDP package.  The device will be reset.\n");
			/* poll for reset to complete */
			if (ice_check_reset(hw))
				dev_err(dev, "Error resetting device. Please reload the driver\n");
			return;
		default:
			break;
		}
		fallthrough;
	default:
		dev_err(dev, "An unknown error (%d) occurred when loading the DDP package.  Entering Safe Mode.\n",
			*status);
		break;
	}
}

/**
 * ice_load_pkg - load/reload the DDP Package file
 * @firmware: firmware structure when firmware requested or NULL for reload
 * @pf: pointer to the PF instance
 *
 * Called on probe and post CORER/GLOBR rebuild to load DDP Package and
 * initialize HW tables.
 */
static void
ice_load_pkg(const struct firmware *firmware, struct ice_pf *pf)
{
	enum ice_status status = ICE_ERR_PARAM;
	struct device *dev = ice_pf_to_dev(pf);
	struct ice_hw *hw = &pf->hw;

	/* Load DDP Package */
	if (firmware && !hw->pkg_copy) {
		status = ice_copy_and_init_pkg(hw, firmware->data,
					       firmware->size);
		ice_log_pkg_init(hw, &status);
	} else if (!firmware && hw->pkg_copy) {
		/* Reload package during rebuild after CORER/GLOBR reset */
		status = ice_init_pkg(hw, hw->pkg_copy, hw->pkg_size);
		ice_log_pkg_init(hw, &status);
	} else {
		dev_err(dev, "The DDP package file failed to load. Entering Safe Mode.\n");
	}

	if (status) {
		/* Safe Mode */
		clear_bit(ICE_FLAG_ADV_FEATURES, pf->flags);
		return;
	}

	/* Successful download package is the precondition for advanced
	 * features, hence setting the ICE_FLAG_ADV_FEATURES flag
	 */
	set_bit(ICE_FLAG_ADV_FEATURES, pf->flags);
}

/**
 * ice_verify_cacheline_size - verify driver's assumption of 64 Byte cache lines
 * @pf: pointer to the PF structure
 *
 * There is no error returned here because the driver should be able to handle
 * 128 Byte cache lines, so we only print a warning in case issues are seen,
 * specifically with Tx.
 */
static void ice_verify_cacheline_size(struct ice_pf *pf)
{
	if (rd32(&pf->hw, GLPCI_CNF2) & GLPCI_CNF2_CACHELINE_SIZE_M)
		dev_warn(ice_pf_to_dev(pf), "%d Byte cache line assumption is invalid, driver may have Tx timeouts!\n",
			 ICE_CACHE_LINE_BYTES);
}

/**
 * ice_send_version - update firmware with driver version
 * @pf: PF struct
 *
 * Returns ICE_SUCCESS on success, else error code
 */
static enum ice_status ice_send_version(struct ice_pf *pf)
{
	struct ice_driver_ver dv;

	dv.major_ver = 0xff;
	dv.minor_ver = 0xff;
	dv.build_ver = 0xff;
	dv.subbuild_ver = 0;
	strscpy((char *)dv.driver_string, UTS_RELEASE,
		sizeof(dv.driver_string));
	return ice_aq_send_driver_ver(&pf->hw, &dv, NULL);
}

/**
 * ice_init_fdir - Initialize flow director VSI and configuration
 * @pf: pointer to the PF instance
 *
 * returns 0 on success, negative on error
 */
static int ice_init_fdir(struct ice_pf *pf)
{
	struct device *dev = ice_pf_to_dev(pf);
	struct ice_vsi *ctrl_vsi;
	int err;

	/* Side Band Flow Director needs to have a control VSI.
	 * Allocate it and store it in the PF.
	 */
	ctrl_vsi = ice_ctrl_vsi_setup(pf, pf->hw.port_info);
	if (!ctrl_vsi) {
		dev_dbg(dev, "could not create control VSI\n");
		return -ENOMEM;
	}

	err = ice_vsi_open_ctrl(ctrl_vsi);
	if (err) {
		dev_dbg(dev, "could not open control VSI\n");
		goto err_vsi_open;
	}

	mutex_init(&pf->hw.fdir_fltr_lock);

	err = ice_fdir_create_dflt_rules(pf);
	if (err)
		goto err_fdir_rule;

	return 0;

err_fdir_rule:
	ice_fdir_release_flows(&pf->hw);
	ice_vsi_close(ctrl_vsi);
err_vsi_open:
	ice_vsi_release(ctrl_vsi);
	if (pf->ctrl_vsi_idx != ICE_NO_VSI) {
		pf->vsi[pf->ctrl_vsi_idx] = NULL;
		pf->ctrl_vsi_idx = ICE_NO_VSI;
	}
	return err;
}

/**
 * ice_get_opt_fw_name - return optional firmware file name or NULL
 * @pf: pointer to the PF instance
 */
static char *ice_get_opt_fw_name(struct ice_pf *pf)
{
	/* Optional firmware name same as default with additional dash
	 * followed by a EUI-64 identifier (PCIe Device Serial Number)
	 */
	struct pci_dev *pdev = pf->pdev;
	char *opt_fw_filename;
	u64 dsn;

	/* Determine the name of the optional file using the DSN (two
	 * dwords following the start of the DSN Capability).
	 */
	dsn = pci_get_dsn(pdev);
	if (!dsn)
		return NULL;

	opt_fw_filename = kzalloc(NAME_MAX, GFP_KERNEL);
	if (!opt_fw_filename)
		return NULL;

	snprintf(opt_fw_filename, NAME_MAX, "%sice-%016llx.pkg",
		 ICE_DDP_PKG_PATH, dsn);

	return opt_fw_filename;
}

/**
 * ice_request_fw - Device initialization routine
 * @pf: pointer to the PF instance
 */
static void ice_request_fw(struct ice_pf *pf)
{
	char *opt_fw_filename = ice_get_opt_fw_name(pf);
	const struct firmware *firmware = NULL;
	struct device *dev = ice_pf_to_dev(pf);
	int err = 0;

	/* optional device-specific DDP (if present) overrides the default DDP
	 * package file. kernel logs a debug message if the file doesn't exist,
	 * and warning messages for other errors.
	 */
	if (opt_fw_filename) {
		err = firmware_request_nowarn(&firmware, opt_fw_filename, dev);
		if (err) {
			kfree(opt_fw_filename);
			goto dflt_pkg_load;
		}

		/* request for firmware was successful. Download to device */
		ice_load_pkg(firmware, pf);
		kfree(opt_fw_filename);
		release_firmware(firmware);
		return;
	}

dflt_pkg_load:
	err = request_firmware(&firmware, ICE_DDP_PKG_FILE, dev);
	if (err) {
		dev_err(dev, "The DDP package file was not found or could not be read. Entering Safe Mode\n");
		return;
	}

	/* request for firmware was successful. Download to device */
	ice_load_pkg(firmware, pf);
	release_firmware(firmware);
}

/**
 * ice_print_wake_reason - show the wake up cause in the log
 * @pf: pointer to the PF struct
 */
static void ice_print_wake_reason(struct ice_pf *pf)
{
	u32 wus = pf->wakeup_reason;
	const char *wake_str;

	/* if no wake event, nothing to print */
	if (!wus)
		return;

	if (wus & PFPM_WUS_LNKC_M)
		wake_str = "Link\n";
	else if (wus & PFPM_WUS_MAG_M)
		wake_str = "Magic Packet\n";
	else if (wus & PFPM_WUS_MNG_M)
		wake_str = "Management\n";
	else if (wus & PFPM_WUS_FW_RST_WK_M)
		wake_str = "Firmware Reset\n";
	else
		wake_str = "Unknown\n";

	dev_info(ice_pf_to_dev(pf), "Wake reason: %s", wake_str);
}

/**
 * ice_register_netdev - register netdev and devlink port
 * @pf: pointer to the PF struct
 */
static int ice_register_netdev(struct ice_pf *pf)
{
	struct ice_vsi *vsi;
	int err = 0;

	vsi = ice_get_main_vsi(pf);
	if (!vsi || !vsi->netdev)
		return -EIO;

	err = register_netdev(vsi->netdev);
	if (err)
		goto err_register_netdev;

	set_bit(ICE_VSI_NETDEV_REGISTERED, vsi->state);
	netif_carrier_off(vsi->netdev);
	netif_tx_stop_all_queues(vsi->netdev);
	err = ice_devlink_create_pf_port(pf);
	if (err)
		goto err_devlink_create;

	devlink_port_type_eth_set(&pf->devlink_port, vsi->netdev);

	return 0;
err_devlink_create:
	unregister_netdev(vsi->netdev);
	clear_bit(ICE_VSI_NETDEV_REGISTERED, vsi->state);
err_register_netdev:
	free_netdev(vsi->netdev);
	vsi->netdev = NULL;
	clear_bit(ICE_VSI_NETDEV_ALLOCD, vsi->state);
	return err;
}

/**
 * ice_probe - Device initialization routine
 * @pdev: PCI device information struct
 * @ent: entry in ice_pci_tbl
 *
 * Returns 0 on success, negative on failure
 */
static int
ice_probe(struct pci_dev *pdev, const struct pci_device_id __always_unused *ent)
{
	struct device *dev = &pdev->dev;
	struct ice_pf *pf;
	struct ice_hw *hw;
	int i, err;

	if (pdev->is_virtfn) {
		dev_err(dev, "can't probe a virtual function\n");
		return -EINVAL;
	}

	/* this driver uses devres, see
	 * Documentation/driver-api/driver-model/devres.rst
	 */
	err = pcim_enable_device(pdev);
	if (err)
		return err;

	err = pcim_iomap_regions(pdev, BIT(ICE_BAR0), dev_driver_string(dev));
	if (err) {
		dev_err(dev, "BAR0 I/O map error %d\n", err);
		return err;
	}

	pf = ice_allocate_pf(dev);
	if (!pf)
		return -ENOMEM;

	/* initialize Auxiliary index to invalid value */
	pf->aux_idx = -1;

	/* set up for high or low DMA */
	err = dma_set_mask_and_coherent(dev, DMA_BIT_MASK(64));
	if (err)
		err = dma_set_mask_and_coherent(dev, DMA_BIT_MASK(32));
	if (err) {
		dev_err(dev, "DMA configuration failed: 0x%x\n", err);
		return err;
	}

	pci_enable_pcie_error_reporting(pdev);
	pci_set_master(pdev);

	pf->pdev = pdev;
	pci_set_drvdata(pdev, pf);
	set_bit(ICE_DOWN, pf->state);
	/* Disable service task until DOWN bit is cleared */
	set_bit(ICE_SERVICE_DIS, pf->state);

	hw = &pf->hw;
	hw->hw_addr = pcim_iomap_table(pdev)[ICE_BAR0];
	pci_save_state(pdev);

	hw->back = pf;
	hw->vendor_id = pdev->vendor;
	hw->device_id = pdev->device;
	pci_read_config_byte(pdev, PCI_REVISION_ID, &hw->revision_id);
	hw->subsystem_vendor_id = pdev->subsystem_vendor;
	hw->subsystem_device_id = pdev->subsystem_device;
	hw->bus.device = PCI_SLOT(pdev->devfn);
	hw->bus.func = PCI_FUNC(pdev->devfn);
	ice_set_ctrlq_len(hw);

	pf->msg_enable = netif_msg_init(debug, ICE_DFLT_NETIF_M);

	err = ice_devlink_register(pf);
	if (err) {
		dev_err(dev, "ice_devlink_register failed: %d\n", err);
		goto err_exit_unroll;
	}

#ifndef CONFIG_DYNAMIC_DEBUG
	if (debug < -1)
		hw->debug_mask = debug;
#endif

	err = ice_init_hw(hw);
	if (err) {
		dev_err(dev, "ice_init_hw failed: %d\n", err);
		err = -EIO;
		goto err_exit_unroll;
	}

	ice_request_fw(pf);

	/* if ice_request_fw fails, ICE_FLAG_ADV_FEATURES bit won't be
	 * set in pf->state, which will cause ice_is_safe_mode to return
	 * true
	 */
	if (ice_is_safe_mode(pf)) {
		dev_err(dev, "Package download failed. Advanced features disabled - Device now in Safe Mode\n");
		/* we already got function/device capabilities but these don't
		 * reflect what the driver needs to do in safe mode. Instead of
		 * adding conditional logic everywhere to ignore these
		 * device/function capabilities, override them.
		 */
		ice_set_safe_mode_caps(hw);
	}

	err = ice_init_pf(pf);
	if (err) {
		dev_err(dev, "ice_init_pf failed: %d\n", err);
		goto err_init_pf_unroll;
	}

	ice_devlink_init_regions(pf);

	pf->hw.udp_tunnel_nic.set_port = ice_udp_tunnel_set_port;
	pf->hw.udp_tunnel_nic.unset_port = ice_udp_tunnel_unset_port;
	pf->hw.udp_tunnel_nic.flags = UDP_TUNNEL_NIC_INFO_MAY_SLEEP;
	pf->hw.udp_tunnel_nic.shared = &pf->hw.udp_tunnel_shared;
	i = 0;
	if (pf->hw.tnl.valid_count[TNL_VXLAN]) {
		pf->hw.udp_tunnel_nic.tables[i].n_entries =
			pf->hw.tnl.valid_count[TNL_VXLAN];
		pf->hw.udp_tunnel_nic.tables[i].tunnel_types =
			UDP_TUNNEL_TYPE_VXLAN;
		i++;
	}
	if (pf->hw.tnl.valid_count[TNL_GENEVE]) {
		pf->hw.udp_tunnel_nic.tables[i].n_entries =
			pf->hw.tnl.valid_count[TNL_GENEVE];
		pf->hw.udp_tunnel_nic.tables[i].tunnel_types =
			UDP_TUNNEL_TYPE_GENEVE;
		i++;
	}

	pf->num_alloc_vsi = hw->func_caps.guar_num_vsi;
	if (!pf->num_alloc_vsi) {
		err = -EIO;
		goto err_init_pf_unroll;
	}
	if (pf->num_alloc_vsi > UDP_TUNNEL_NIC_MAX_SHARING_DEVICES) {
		dev_warn(&pf->pdev->dev,
			 "limiting the VSI count due to UDP tunnel limitation %d > %d\n",
			 pf->num_alloc_vsi, UDP_TUNNEL_NIC_MAX_SHARING_DEVICES);
		pf->num_alloc_vsi = UDP_TUNNEL_NIC_MAX_SHARING_DEVICES;
	}

	pf->vsi = devm_kcalloc(dev, pf->num_alloc_vsi, sizeof(*pf->vsi),
			       GFP_KERNEL);
	if (!pf->vsi) {
		err = -ENOMEM;
		goto err_init_pf_unroll;
	}

	err = ice_init_interrupt_scheme(pf);
	if (err) {
		dev_err(dev, "ice_init_interrupt_scheme failed: %d\n", err);
		err = -EIO;
		goto err_init_vsi_unroll;
	}

	/* In case of MSIX we are going to setup the misc vector right here
	 * to handle admin queue events etc. In case of legacy and MSI
	 * the misc functionality and queue processing is combined in
	 * the same vector and that gets setup at open.
	 */
	err = ice_req_irq_msix_misc(pf);
	if (err) {
		dev_err(dev, "setup of misc vector failed: %d\n", err);
		goto err_init_interrupt_unroll;
	}

	/* create switch struct for the switch element created by FW on boot */
	pf->first_sw = devm_kzalloc(dev, sizeof(*pf->first_sw), GFP_KERNEL);
	if (!pf->first_sw) {
		err = -ENOMEM;
		goto err_msix_misc_unroll;
	}

	if (hw->evb_veb)
		pf->first_sw->bridge_mode = BRIDGE_MODE_VEB;
	else
		pf->first_sw->bridge_mode = BRIDGE_MODE_VEPA;

	pf->first_sw->pf = pf;

	/* record the sw_id available for later use */
	pf->first_sw->sw_id = hw->port_info->sw_id;

	err = ice_setup_pf_sw(pf);
	if (err) {
		dev_err(dev, "probe failed due to setup PF switch: %d\n", err);
		goto err_alloc_sw_unroll;
	}

	clear_bit(ICE_SERVICE_DIS, pf->state);

	/* tell the firmware we are up */
	err = ice_send_version(pf);
	if (err) {
		dev_err(dev, "probe failed sending driver version %s. error: %d\n",
			UTS_RELEASE, err);
		goto err_send_version_unroll;
	}

	/* since everything is good, start the service timer */
	mod_timer(&pf->serv_tmr, round_jiffies(jiffies + pf->serv_tmr_period));

	err = ice_init_link_events(pf->hw.port_info);
	if (err) {
		dev_err(dev, "ice_init_link_events failed: %d\n", err);
		goto err_send_version_unroll;
	}

	/* not a fatal error if this fails */
	err = ice_init_nvm_phy_type(pf->hw.port_info);
	if (err)
		dev_err(dev, "ice_init_nvm_phy_type failed: %d\n", err);

	/* not a fatal error if this fails */
	err = ice_update_link_info(pf->hw.port_info);
	if (err)
		dev_err(dev, "ice_update_link_info failed: %d\n", err);

	ice_init_link_dflt_override(pf->hw.port_info);

	ice_check_module_power(pf, pf->hw.port_info->phy.link_info.link_cfg_err);

	/* if media available, initialize PHY settings */
	if (pf->hw.port_info->phy.link_info.link_info &
	    ICE_AQ_MEDIA_AVAILABLE) {
		/* not a fatal error if this fails */
		err = ice_init_phy_user_cfg(pf->hw.port_info);
		if (err)
			dev_err(dev, "ice_init_phy_user_cfg failed: %d\n", err);

		if (!test_bit(ICE_FLAG_LINK_DOWN_ON_CLOSE_ENA, pf->flags)) {
			struct ice_vsi *vsi = ice_get_main_vsi(pf);

			if (vsi)
				ice_configure_phy(vsi);
		}
	} else {
		set_bit(ICE_FLAG_NO_MEDIA, pf->flags);
	}

	ice_verify_cacheline_size(pf);

	/* Save wakeup reason register for later use */
	pf->wakeup_reason = rd32(hw, PFPM_WUS);

	/* check for a power management event */
	ice_print_wake_reason(pf);

	/* clear wake status, all bits */
	wr32(hw, PFPM_WUS, U32_MAX);

	/* Disable WoL at init, wait for user to enable */
	device_set_wakeup_enable(dev, false);

	if (ice_is_safe_mode(pf)) {
		ice_set_safe_mode_vlan_cfg(pf);
		goto probe_done;
	}

	/* initialize DDP driven features */
	if (test_bit(ICE_FLAG_PTP_SUPPORTED, pf->flags))
		ice_ptp_init(pf);

	/* Note: Flow director init failure is non-fatal to load */
	if (ice_init_fdir(pf))
		dev_err(dev, "could not initialize flow director\n");

	/* Note: DCB init failure is non-fatal to load */
	if (ice_init_pf_dcb(pf, false)) {
		clear_bit(ICE_FLAG_DCB_CAPABLE, pf->flags);
		clear_bit(ICE_FLAG_DCB_ENA, pf->flags);
	} else {
		ice_cfg_lldp_mib_change(&pf->hw, true);
	}

	if (ice_init_lag(pf))
		dev_warn(dev, "Failed to init link aggregation support\n");

	/* print PCI link speed and width */
	pcie_print_link_status(pf->pdev);

probe_done:
	err = ice_register_netdev(pf);
	if (err)
		goto err_netdev_reg;

	/* ready to go, so clear down state bit */
	clear_bit(ICE_DOWN, pf->state);
	if (ice_is_aux_ena(pf)) {
		pf->aux_idx = ida_alloc(&ice_aux_ida, GFP_KERNEL);
		if (pf->aux_idx < 0) {
			dev_err(dev, "Failed to allocate device ID for AUX driver\n");
			err = -ENOMEM;
			goto err_netdev_reg;
		}

		err = ice_init_rdma(pf);
		if (err) {
			dev_err(dev, "Failed to initialize RDMA: %d\n", err);
			err = -EIO;
			goto err_init_aux_unroll;
		}
	} else {
		dev_warn(dev, "RDMA is not supported on this device\n");
	}

	return 0;

err_init_aux_unroll:
	pf->adev = NULL;
	ida_free(&ice_aux_ida, pf->aux_idx);
err_netdev_reg:
err_send_version_unroll:
	ice_vsi_release_all(pf);
err_alloc_sw_unroll:
	set_bit(ICE_SERVICE_DIS, pf->state);
	set_bit(ICE_DOWN, pf->state);
	devm_kfree(dev, pf->first_sw);
err_msix_misc_unroll:
	ice_free_irq_msix_misc(pf);
err_init_interrupt_unroll:
	ice_clear_interrupt_scheme(pf);
err_init_vsi_unroll:
	devm_kfree(dev, pf->vsi);
err_init_pf_unroll:
	ice_deinit_pf(pf);
	ice_devlink_destroy_regions(pf);
	ice_deinit_hw(hw);
err_exit_unroll:
	ice_devlink_unregister(pf);
	pci_disable_pcie_error_reporting(pdev);
	pci_disable_device(pdev);
	return err;
}

/**
 * ice_set_wake - enable or disable Wake on LAN
 * @pf: pointer to the PF struct
 *
 * Simple helper for WoL control
 */
static void ice_set_wake(struct ice_pf *pf)
{
	struct ice_hw *hw = &pf->hw;
	bool wol = pf->wol_ena;

	/* clear wake state, otherwise new wake events won't fire */
	wr32(hw, PFPM_WUS, U32_MAX);

	/* enable / disable APM wake up, no RMW needed */
	wr32(hw, PFPM_APM, wol ? PFPM_APM_APME_M : 0);

	/* set magic packet filter enabled */
	wr32(hw, PFPM_WUFC, wol ? PFPM_WUFC_MAG_M : 0);
}

/**
 * ice_setup_mc_magic_wake - setup device to wake on multicast magic packet
 * @pf: pointer to the PF struct
 *
 * Issue firmware command to enable multicast magic wake, making
 * sure that any locally administered address (LAA) is used for
 * wake, and that PF reset doesn't undo the LAA.
 */
static void ice_setup_mc_magic_wake(struct ice_pf *pf)
{
	struct device *dev = ice_pf_to_dev(pf);
	struct ice_hw *hw = &pf->hw;
	enum ice_status status;
	u8 mac_addr[ETH_ALEN];
	struct ice_vsi *vsi;
	u8 flags;

	if (!pf->wol_ena)
		return;

	vsi = ice_get_main_vsi(pf);
	if (!vsi)
		return;

	/* Get current MAC address in case it's an LAA */
	if (vsi->netdev)
		ether_addr_copy(mac_addr, vsi->netdev->dev_addr);
	else
		ether_addr_copy(mac_addr, vsi->port_info->mac.perm_addr);

	flags = ICE_AQC_MAN_MAC_WR_MC_MAG_EN |
		ICE_AQC_MAN_MAC_UPDATE_LAA_WOL |
		ICE_AQC_MAN_MAC_WR_WOL_LAA_PFR_KEEP;

	status = ice_aq_manage_mac_write(hw, mac_addr, flags, NULL);
	if (status)
		dev_err(dev, "Failed to enable Multicast Magic Packet wake, err %s aq_err %s\n",
			ice_stat_str(status),
			ice_aq_str(hw->adminq.sq_last_status));
}

/**
 * ice_remove - Device removal routine
 * @pdev: PCI device information struct
 */
static void ice_remove(struct pci_dev *pdev)
{
	struct ice_pf *pf = pci_get_drvdata(pdev);
	int i;

	for (i = 0; i < ICE_MAX_RESET_WAIT; i++) {
		if (!ice_is_reset_in_progress(pf->state))
			break;
		msleep(100);
	}

	if (test_bit(ICE_FLAG_SRIOV_ENA, pf->flags)) {
		set_bit(ICE_VF_RESETS_DISABLED, pf->state);
		ice_free_vfs(pf);
	}

	ice_service_task_stop(pf);

	ice_aq_cancel_waiting_tasks(pf);
	ice_unplug_aux_dev(pf);
	if (pf->aux_idx >= 0)
		ida_free(&ice_aux_ida, pf->aux_idx);
	set_bit(ICE_DOWN, pf->state);

	mutex_destroy(&(&pf->hw)->fdir_fltr_lock);
	ice_deinit_lag(pf);
	if (test_bit(ICE_FLAG_PTP_SUPPORTED, pf->flags))
		ice_ptp_release(pf);
	if (!ice_is_safe_mode(pf))
		ice_remove_arfs(pf);
	ice_setup_mc_magic_wake(pf);
	ice_vsi_release_all(pf);
	ice_set_wake(pf);
	ice_free_irq_msix_misc(pf);
	ice_for_each_vsi(pf, i) {
		if (!pf->vsi[i])
			continue;
		ice_vsi_free_q_vectors(pf->vsi[i]);
	}
	ice_deinit_pf(pf);
	ice_devlink_destroy_regions(pf);
	ice_deinit_hw(&pf->hw);
	ice_devlink_unregister(pf);

	/* Issue a PFR as part of the prescribed driver unload flow.  Do not
	 * do it via ice_schedule_reset() since there is no need to rebuild
	 * and the service task is already stopped.
	 */
	ice_reset(&pf->hw, ICE_RESET_PFR);
	pci_wait_for_pending_transaction(pdev);
	ice_clear_interrupt_scheme(pf);
	pci_disable_pcie_error_reporting(pdev);
	pci_disable_device(pdev);
}

/**
 * ice_shutdown - PCI callback for shutting down device
 * @pdev: PCI device information struct
 */
static void ice_shutdown(struct pci_dev *pdev)
{
	struct ice_pf *pf = pci_get_drvdata(pdev);

	ice_remove(pdev);

	if (system_state == SYSTEM_POWER_OFF) {
		pci_wake_from_d3(pdev, pf->wol_ena);
		pci_set_power_state(pdev, PCI_D3hot);
	}
}

#ifdef CONFIG_PM
/**
 * ice_prepare_for_shutdown - prep for PCI shutdown
 * @pf: board private structure
 *
 * Inform or close all dependent features in prep for PCI device shutdown
 */
static void ice_prepare_for_shutdown(struct ice_pf *pf)
{
	struct ice_hw *hw = &pf->hw;
	u32 v;

	/* Notify VFs of impending reset */
	if (ice_check_sq_alive(hw, &hw->mailboxq))
		ice_vc_notify_reset(pf);

	dev_dbg(ice_pf_to_dev(pf), "Tearing down internal switch for shutdown\n");

	/* disable the VSIs and their queues that are not already DOWN */
	ice_pf_dis_all_vsi(pf, false);

	ice_for_each_vsi(pf, v)
		if (pf->vsi[v])
			pf->vsi[v]->vsi_num = 0;

	ice_shutdown_all_ctrlq(hw);
}

/**
 * ice_reinit_interrupt_scheme - Reinitialize interrupt scheme
 * @pf: board private structure to reinitialize
 *
 * This routine reinitialize interrupt scheme that was cleared during
 * power management suspend callback.
 *
 * This should be called during resume routine to re-allocate the q_vectors
 * and reacquire interrupts.
 */
static int ice_reinit_interrupt_scheme(struct ice_pf *pf)
{
	struct device *dev = ice_pf_to_dev(pf);
	int ret, v;

	/* Since we clear MSIX flag during suspend, we need to
	 * set it back during resume...
	 */

	ret = ice_init_interrupt_scheme(pf);
	if (ret) {
		dev_err(dev, "Failed to re-initialize interrupt %d\n", ret);
		return ret;
	}

	/* Remap vectors and rings, after successful re-init interrupts */
	ice_for_each_vsi(pf, v) {
		if (!pf->vsi[v])
			continue;

		ret = ice_vsi_alloc_q_vectors(pf->vsi[v]);
		if (ret)
			goto err_reinit;
		ice_vsi_map_rings_to_vectors(pf->vsi[v]);
	}

	ret = ice_req_irq_msix_misc(pf);
	if (ret) {
		dev_err(dev, "Setting up misc vector failed after device suspend %d\n",
			ret);
		goto err_reinit;
	}

	return 0;

err_reinit:
	while (v--)
		if (pf->vsi[v])
			ice_vsi_free_q_vectors(pf->vsi[v]);

	return ret;
}

/**
 * ice_suspend
 * @dev: generic device information structure
 *
 * Power Management callback to quiesce the device and prepare
 * for D3 transition.
 */
static int __maybe_unused ice_suspend(struct device *dev)
{
	struct pci_dev *pdev = to_pci_dev(dev);
	struct ice_pf *pf;
	int disabled, v;

	pf = pci_get_drvdata(pdev);

	if (!ice_pf_state_is_nominal(pf)) {
		dev_err(dev, "Device is not ready, no need to suspend it\n");
		return -EBUSY;
	}

	/* Stop watchdog tasks until resume completion.
	 * Even though it is most likely that the service task is
	 * disabled if the device is suspended or down, the service task's
	 * state is controlled by a different state bit, and we should
	 * store and honor whatever state that bit is in at this point.
	 */
	disabled = ice_service_task_stop(pf);

	ice_unplug_aux_dev(pf);

	/* Already suspended?, then there is nothing to do */
	if (test_and_set_bit(ICE_SUSPENDED, pf->state)) {
		if (!disabled)
			ice_service_task_restart(pf);
		return 0;
	}

	if (test_bit(ICE_DOWN, pf->state) ||
	    ice_is_reset_in_progress(pf->state)) {
		dev_err(dev, "can't suspend device in reset or already down\n");
		if (!disabled)
			ice_service_task_restart(pf);
		return 0;
	}

	ice_setup_mc_magic_wake(pf);

	ice_prepare_for_shutdown(pf);

	ice_set_wake(pf);

	/* Free vectors, clear the interrupt scheme and release IRQs
	 * for proper hibernation, especially with large number of CPUs.
	 * Otherwise hibernation might fail when mapping all the vectors back
	 * to CPU0.
	 */
	ice_free_irq_msix_misc(pf);
	ice_for_each_vsi(pf, v) {
		if (!pf->vsi[v])
			continue;
		ice_vsi_free_q_vectors(pf->vsi[v]);
	}
	ice_free_cpu_rx_rmap(ice_get_main_vsi(pf));
	ice_clear_interrupt_scheme(pf);

	pci_save_state(pdev);
	pci_wake_from_d3(pdev, pf->wol_ena);
	pci_set_power_state(pdev, PCI_D3hot);
	return 0;
}

/**
 * ice_resume - PM callback for waking up from D3
 * @dev: generic device information structure
 */
static int __maybe_unused ice_resume(struct device *dev)
{
	struct pci_dev *pdev = to_pci_dev(dev);
	enum ice_reset_req reset_type;
	struct ice_pf *pf;
	struct ice_hw *hw;
	int ret;

	pci_set_power_state(pdev, PCI_D0);
	pci_restore_state(pdev);
	pci_save_state(pdev);

	if (!pci_device_is_present(pdev))
		return -ENODEV;

	ret = pci_enable_device_mem(pdev);
	if (ret) {
		dev_err(dev, "Cannot enable device after suspend\n");
		return ret;
	}

	pf = pci_get_drvdata(pdev);
	hw = &pf->hw;

	pf->wakeup_reason = rd32(hw, PFPM_WUS);
	ice_print_wake_reason(pf);

	/* We cleared the interrupt scheme when we suspended, so we need to
	 * restore it now to resume device functionality.
	 */
	ret = ice_reinit_interrupt_scheme(pf);
	if (ret)
		dev_err(dev, "Cannot restore interrupt scheme: %d\n", ret);

	clear_bit(ICE_DOWN, pf->state);
	/* Now perform PF reset and rebuild */
	reset_type = ICE_RESET_PFR;
	/* re-enable service task for reset, but allow reset to schedule it */
	clear_bit(ICE_SERVICE_DIS, pf->state);

	if (ice_schedule_reset(pf, reset_type))
		dev_err(dev, "Reset during resume failed.\n");

	clear_bit(ICE_SUSPENDED, pf->state);
	ice_service_task_restart(pf);

	/* Restart the service task */
	mod_timer(&pf->serv_tmr, round_jiffies(jiffies + pf->serv_tmr_period));

	return 0;
}
#endif /* CONFIG_PM */

/**
 * ice_pci_err_detected - warning that PCI error has been detected
 * @pdev: PCI device information struct
 * @err: the type of PCI error
 *
 * Called to warn that something happened on the PCI bus and the error handling
 * is in progress.  Allows the driver to gracefully prepare/handle PCI errors.
 */
static pci_ers_result_t
ice_pci_err_detected(struct pci_dev *pdev, pci_channel_state_t err)
{
	struct ice_pf *pf = pci_get_drvdata(pdev);

	if (!pf) {
		dev_err(&pdev->dev, "%s: unrecoverable device error %d\n",
			__func__, err);
		return PCI_ERS_RESULT_DISCONNECT;
	}

	if (!test_bit(ICE_SUSPENDED, pf->state)) {
		ice_service_task_stop(pf);

		if (!test_bit(ICE_PREPARED_FOR_RESET, pf->state)) {
			set_bit(ICE_PFR_REQ, pf->state);
			ice_prepare_for_reset(pf);
		}
	}

	return PCI_ERS_RESULT_NEED_RESET;
}

/**
 * ice_pci_err_slot_reset - a PCI slot reset has just happened
 * @pdev: PCI device information struct
 *
 * Called to determine if the driver can recover from the PCI slot reset by
 * using a register read to determine if the device is recoverable.
 */
static pci_ers_result_t ice_pci_err_slot_reset(struct pci_dev *pdev)
{
	struct ice_pf *pf = pci_get_drvdata(pdev);
	pci_ers_result_t result;
	int err;
	u32 reg;

	err = pci_enable_device_mem(pdev);
	if (err) {
		dev_err(&pdev->dev, "Cannot re-enable PCI device after reset, error %d\n",
			err);
		result = PCI_ERS_RESULT_DISCONNECT;
	} else {
		pci_set_master(pdev);
		pci_restore_state(pdev);
		pci_save_state(pdev);
		pci_wake_from_d3(pdev, false);

		/* Check for life */
		reg = rd32(&pf->hw, GLGEN_RTRIG);
		if (!reg)
			result = PCI_ERS_RESULT_RECOVERED;
		else
			result = PCI_ERS_RESULT_DISCONNECT;
	}

	err = pci_aer_clear_nonfatal_status(pdev);
	if (err)
		dev_dbg(&pdev->dev, "pci_aer_clear_nonfatal_status() failed, error %d\n",
			err);
		/* non-fatal, continue */

	return result;
}

/**
 * ice_pci_err_resume - restart operations after PCI error recovery
 * @pdev: PCI device information struct
 *
 * Called to allow the driver to bring things back up after PCI error and/or
 * reset recovery have finished
 */
static void ice_pci_err_resume(struct pci_dev *pdev)
{
	struct ice_pf *pf = pci_get_drvdata(pdev);

	if (!pf) {
		dev_err(&pdev->dev, "%s failed, device is unrecoverable\n",
			__func__);
		return;
	}

	if (test_bit(ICE_SUSPENDED, pf->state)) {
		dev_dbg(&pdev->dev, "%s failed to resume normal operations!\n",
			__func__);
		return;
	}

	ice_restore_all_vfs_msi_state(pdev);

	ice_do_reset(pf, ICE_RESET_PFR);
	ice_service_task_restart(pf);
	mod_timer(&pf->serv_tmr, round_jiffies(jiffies + pf->serv_tmr_period));
}

/**
 * ice_pci_err_reset_prepare - prepare device driver for PCI reset
 * @pdev: PCI device information struct
 */
static void ice_pci_err_reset_prepare(struct pci_dev *pdev)
{
	struct ice_pf *pf = pci_get_drvdata(pdev);

	if (!test_bit(ICE_SUSPENDED, pf->state)) {
		ice_service_task_stop(pf);

		if (!test_bit(ICE_PREPARED_FOR_RESET, pf->state)) {
			set_bit(ICE_PFR_REQ, pf->state);
			ice_prepare_for_reset(pf);
		}
	}
}

/**
 * ice_pci_err_reset_done - PCI reset done, device driver reset can begin
 * @pdev: PCI device information struct
 */
static void ice_pci_err_reset_done(struct pci_dev *pdev)
{
	ice_pci_err_resume(pdev);
}

/* ice_pci_tbl - PCI Device ID Table
 *
 * Wildcard entries (PCI_ANY_ID) should come last
 * Last entry must be all 0s
 *
 * { Vendor ID, Device ID, SubVendor ID, SubDevice ID,
 *   Class, Class Mask, private data (not used) }
 */
static const struct pci_device_id ice_pci_tbl[] = {
	{ PCI_VDEVICE(INTEL, ICE_DEV_ID_E810C_BACKPLANE), 0 },
	{ PCI_VDEVICE(INTEL, ICE_DEV_ID_E810C_QSFP), 0 },
	{ PCI_VDEVICE(INTEL, ICE_DEV_ID_E810C_SFP), 0 },
	{ PCI_VDEVICE(INTEL, ICE_DEV_ID_E810_XXV_BACKPLANE), 0 },
	{ PCI_VDEVICE(INTEL, ICE_DEV_ID_E810_XXV_QSFP), 0 },
	{ PCI_VDEVICE(INTEL, ICE_DEV_ID_E810_XXV_SFP), 0 },
	{ PCI_VDEVICE(INTEL, ICE_DEV_ID_E823C_BACKPLANE), 0 },
	{ PCI_VDEVICE(INTEL, ICE_DEV_ID_E823C_QSFP), 0 },
	{ PCI_VDEVICE(INTEL, ICE_DEV_ID_E823C_SFP), 0 },
	{ PCI_VDEVICE(INTEL, ICE_DEV_ID_E823C_10G_BASE_T), 0 },
	{ PCI_VDEVICE(INTEL, ICE_DEV_ID_E823C_SGMII), 0 },
	{ PCI_VDEVICE(INTEL, ICE_DEV_ID_E822C_BACKPLANE), 0 },
	{ PCI_VDEVICE(INTEL, ICE_DEV_ID_E822C_QSFP), 0 },
	{ PCI_VDEVICE(INTEL, ICE_DEV_ID_E822C_SFP), 0 },
	{ PCI_VDEVICE(INTEL, ICE_DEV_ID_E822C_10G_BASE_T), 0 },
	{ PCI_VDEVICE(INTEL, ICE_DEV_ID_E822C_SGMII), 0 },
	{ PCI_VDEVICE(INTEL, ICE_DEV_ID_E822L_BACKPLANE), 0 },
	{ PCI_VDEVICE(INTEL, ICE_DEV_ID_E822L_SFP), 0 },
	{ PCI_VDEVICE(INTEL, ICE_DEV_ID_E822L_10G_BASE_T), 0 },
	{ PCI_VDEVICE(INTEL, ICE_DEV_ID_E822L_SGMII), 0 },
	{ PCI_VDEVICE(INTEL, ICE_DEV_ID_E823L_BACKPLANE), 0 },
	{ PCI_VDEVICE(INTEL, ICE_DEV_ID_E823L_SFP), 0 },
	{ PCI_VDEVICE(INTEL, ICE_DEV_ID_E823L_10G_BASE_T), 0 },
	{ PCI_VDEVICE(INTEL, ICE_DEV_ID_E823L_1GBE), 0 },
	{ PCI_VDEVICE(INTEL, ICE_DEV_ID_E823L_QSFP), 0 },
	/* required last entry */
	{ 0, }
};
MODULE_DEVICE_TABLE(pci, ice_pci_tbl);

static __maybe_unused SIMPLE_DEV_PM_OPS(ice_pm_ops, ice_suspend, ice_resume);

static const struct pci_error_handlers ice_pci_err_handler = {
	.error_detected = ice_pci_err_detected,
	.slot_reset = ice_pci_err_slot_reset,
	.reset_prepare = ice_pci_err_reset_prepare,
	.reset_done = ice_pci_err_reset_done,
	.resume = ice_pci_err_resume
};

static struct pci_driver ice_driver = {
	.name = KBUILD_MODNAME,
	.id_table = ice_pci_tbl,
	.probe = ice_probe,
	.remove = ice_remove,
#ifdef CONFIG_PM
	.driver.pm = &ice_pm_ops,
#endif /* CONFIG_PM */
	.shutdown = ice_shutdown,
	.sriov_configure = ice_sriov_configure,
	.err_handler = &ice_pci_err_handler
};

/**
 * ice_module_init - Driver registration routine
 *
 * ice_module_init is the first routine called when the driver is
 * loaded. All it does is register with the PCI subsystem.
 */
static int __init ice_module_init(void)
{
	int status;

	pr_info("%s\n", ice_driver_string);
	pr_info("%s\n", ice_copyright);

	ice_wq = alloc_workqueue("%s", WQ_MEM_RECLAIM, 0, KBUILD_MODNAME);
	if (!ice_wq) {
		pr_err("Failed to create workqueue\n");
		return -ENOMEM;
	}

	status = pci_register_driver(&ice_driver);
	if (status) {
		pr_err("failed to register PCI driver, err %d\n", status);
		destroy_workqueue(ice_wq);
	}

	return status;
}
module_init(ice_module_init);

/**
 * ice_module_exit - Driver exit cleanup routine
 *
 * ice_module_exit is called just before the driver is removed
 * from memory.
 */
static void __exit ice_module_exit(void)
{
	pci_unregister_driver(&ice_driver);
	destroy_workqueue(ice_wq);
	pr_info("module unloaded\n");
}
module_exit(ice_module_exit);

/**
 * ice_set_mac_address - NDO callback to set MAC address
 * @netdev: network interface device structure
 * @pi: pointer to an address structure
 *
 * Returns 0 on success, negative on failure
 */
static int ice_set_mac_address(struct net_device *netdev, void *pi)
{
	struct ice_netdev_priv *np = netdev_priv(netdev);
	struct ice_vsi *vsi = np->vsi;
	struct ice_pf *pf = vsi->back;
	struct ice_hw *hw = &pf->hw;
	struct sockaddr *addr = pi;
	enum ice_status status;
	u8 old_mac[ETH_ALEN];
	u8 flags = 0;
	int err = 0;
	u8 *mac;

	mac = (u8 *)addr->sa_data;

	if (!is_valid_ether_addr(mac))
		return -EADDRNOTAVAIL;

	if (ether_addr_equal(netdev->dev_addr, mac)) {
		netdev_dbg(netdev, "already using mac %pM\n", mac);
		return 0;
	}

	if (test_bit(ICE_DOWN, pf->state) ||
	    ice_is_reset_in_progress(pf->state)) {
		netdev_err(netdev, "can't set mac %pM. device not ready\n",
			   mac);
		return -EBUSY;
	}

	netif_addr_lock_bh(netdev);
	ether_addr_copy(old_mac, netdev->dev_addr);
	/* change the netdev's MAC address */
	memcpy(netdev->dev_addr, mac, netdev->addr_len);
	netif_addr_unlock_bh(netdev);

	/* Clean up old MAC filter. Not an error if old filter doesn't exist */
	status = ice_fltr_remove_mac(vsi, old_mac, ICE_FWD_TO_VSI);
	if (status && status != ICE_ERR_DOES_NOT_EXIST) {
		err = -EADDRNOTAVAIL;
		goto err_update_filters;
	}

	/* Add filter for new MAC. If filter exists, return success */
	status = ice_fltr_add_mac(vsi, mac, ICE_FWD_TO_VSI);
	if (status == ICE_ERR_ALREADY_EXISTS)
		/* Although this MAC filter is already present in hardware it's
		 * possible in some cases (e.g. bonding) that dev_addr was
		 * modified outside of the driver and needs to be restored back
		 * to this value.
		 */
		netdev_dbg(netdev, "filter for MAC %pM already exists\n", mac);
	else if (status)
		/* error if the new filter addition failed */
		err = -EADDRNOTAVAIL;

err_update_filters:
	if (err) {
		netdev_err(netdev, "can't set MAC %pM. filter update failed\n",
			   mac);
		netif_addr_lock_bh(netdev);
		ether_addr_copy(netdev->dev_addr, old_mac);
		netif_addr_unlock_bh(netdev);
		return err;
	}

	netdev_dbg(vsi->netdev, "updated MAC address to %pM\n",
		   netdev->dev_addr);

	/* write new MAC address to the firmware */
	flags = ICE_AQC_MAN_MAC_UPDATE_LAA_WOL;
	status = ice_aq_manage_mac_write(hw, mac, flags, NULL);
	if (status) {
		netdev_err(netdev, "can't set MAC %pM. write to firmware failed error %s\n",
			   mac, ice_stat_str(status));
	}
	return 0;
}

/**
 * ice_set_rx_mode - NDO callback to set the netdev filters
 * @netdev: network interface device structure
 */
static void ice_set_rx_mode(struct net_device *netdev)
{
	struct ice_netdev_priv *np = netdev_priv(netdev);
	struct ice_vsi *vsi = np->vsi;

	if (!vsi)
		return;

	/* Set the flags to synchronize filters
	 * ndo_set_rx_mode may be triggered even without a change in netdev
	 * flags
	 */
	set_bit(ICE_VSI_UMAC_FLTR_CHANGED, vsi->state);
	set_bit(ICE_VSI_MMAC_FLTR_CHANGED, vsi->state);
	set_bit(ICE_FLAG_FLTR_SYNC, vsi->back->flags);

	/* schedule our worker thread which will take care of
	 * applying the new filter changes
	 */
	ice_service_task_schedule(vsi->back);
}

/**
 * ice_set_tx_maxrate - NDO callback to set the maximum per-queue bitrate
 * @netdev: network interface device structure
 * @queue_index: Queue ID
 * @maxrate: maximum bandwidth in Mbps
 */
static int
ice_set_tx_maxrate(struct net_device *netdev, int queue_index, u32 maxrate)
{
	struct ice_netdev_priv *np = netdev_priv(netdev);
	struct ice_vsi *vsi = np->vsi;
	enum ice_status status;
	u16 q_handle;
	u8 tc;

	/* Validate maxrate requested is within permitted range */
	if (maxrate && (maxrate > (ICE_SCHED_MAX_BW / 1000))) {
		netdev_err(netdev, "Invalid max rate %d specified for the queue %d\n",
			   maxrate, queue_index);
		return -EINVAL;
	}

	q_handle = vsi->tx_rings[queue_index]->q_handle;
	tc = ice_dcb_get_tc(vsi, queue_index);

	/* Set BW back to default, when user set maxrate to 0 */
	if (!maxrate)
		status = ice_cfg_q_bw_dflt_lmt(vsi->port_info, vsi->idx, tc,
					       q_handle, ICE_MAX_BW);
	else
		status = ice_cfg_q_bw_lmt(vsi->port_info, vsi->idx, tc,
					  q_handle, ICE_MAX_BW, maxrate * 1000);
	if (status) {
		netdev_err(netdev, "Unable to set Tx max rate, error %s\n",
			   ice_stat_str(status));
		return -EIO;
	}

	return 0;
}

/**
 * ice_fdb_add - add an entry to the hardware database
 * @ndm: the input from the stack
 * @tb: pointer to array of nladdr (unused)
 * @dev: the net device pointer
 * @addr: the MAC address entry being added
 * @vid: VLAN ID
 * @flags: instructions from stack about fdb operation
 * @extack: netlink extended ack
 */
static int
ice_fdb_add(struct ndmsg *ndm, struct nlattr __always_unused *tb[],
	    struct net_device *dev, const unsigned char *addr, u16 vid,
	    u16 flags, struct netlink_ext_ack __always_unused *extack)
{
	int err;

	if (vid) {
		netdev_err(dev, "VLANs aren't supported yet for dev_uc|mc_add()\n");
		return -EINVAL;
	}
	if (ndm->ndm_state && !(ndm->ndm_state & NUD_PERMANENT)) {
		netdev_err(dev, "FDB only supports static addresses\n");
		return -EINVAL;
	}

	if (is_unicast_ether_addr(addr) || is_link_local_ether_addr(addr))
		err = dev_uc_add_excl(dev, addr);
	else if (is_multicast_ether_addr(addr))
		err = dev_mc_add_excl(dev, addr);
	else
		err = -EINVAL;

	/* Only return duplicate errors if NLM_F_EXCL is set */
	if (err == -EEXIST && !(flags & NLM_F_EXCL))
		err = 0;

	return err;
}

/**
 * ice_fdb_del - delete an entry from the hardware database
 * @ndm: the input from the stack
 * @tb: pointer to array of nladdr (unused)
 * @dev: the net device pointer
 * @addr: the MAC address entry being added
 * @vid: VLAN ID
 */
static int
ice_fdb_del(struct ndmsg *ndm, __always_unused struct nlattr *tb[],
	    struct net_device *dev, const unsigned char *addr,
	    __always_unused u16 vid)
{
	int err;

	if (ndm->ndm_state & NUD_PERMANENT) {
		netdev_err(dev, "FDB only supports static addresses\n");
		return -EINVAL;
	}

	if (is_unicast_ether_addr(addr))
		err = dev_uc_del(dev, addr);
	else if (is_multicast_ether_addr(addr))
		err = dev_mc_del(dev, addr);
	else
		err = -EINVAL;

	return err;
}

/**
 * ice_set_features - set the netdev feature flags
 * @netdev: ptr to the netdev being adjusted
 * @features: the feature set that the stack is suggesting
 */
static int
ice_set_features(struct net_device *netdev, netdev_features_t features)
{
	struct ice_netdev_priv *np = netdev_priv(netdev);
	struct ice_vsi *vsi = np->vsi;
	struct ice_pf *pf = vsi->back;
	int ret = 0;

	/* Don't set any netdev advanced features with device in Safe Mode */
	if (ice_is_safe_mode(vsi->back)) {
		dev_err(ice_pf_to_dev(vsi->back), "Device is in Safe Mode - not enabling advanced netdev features\n");
		return ret;
	}

	/* Do not change setting during reset */
	if (ice_is_reset_in_progress(pf->state)) {
		dev_err(ice_pf_to_dev(vsi->back), "Device is resetting, changing advanced netdev features temporarily unavailable.\n");
		return -EBUSY;
	}

	/* Multiple features can be changed in one call so keep features in
	 * separate if/else statements to guarantee each feature is checked
	 */
	if (features & NETIF_F_RXHASH && !(netdev->features & NETIF_F_RXHASH))
		ice_vsi_manage_rss_lut(vsi, true);
	else if (!(features & NETIF_F_RXHASH) &&
		 netdev->features & NETIF_F_RXHASH)
		ice_vsi_manage_rss_lut(vsi, false);

	if ((features & NETIF_F_HW_VLAN_CTAG_RX) &&
	    !(netdev->features & NETIF_F_HW_VLAN_CTAG_RX))
		ret = ice_vsi_manage_vlan_stripping(vsi, true);
	else if (!(features & NETIF_F_HW_VLAN_CTAG_RX) &&
		 (netdev->features & NETIF_F_HW_VLAN_CTAG_RX))
		ret = ice_vsi_manage_vlan_stripping(vsi, false);

	if ((features & NETIF_F_HW_VLAN_CTAG_TX) &&
	    !(netdev->features & NETIF_F_HW_VLAN_CTAG_TX))
		ret = ice_vsi_manage_vlan_insertion(vsi);
	else if (!(features & NETIF_F_HW_VLAN_CTAG_TX) &&
		 (netdev->features & NETIF_F_HW_VLAN_CTAG_TX))
		ret = ice_vsi_manage_vlan_insertion(vsi);

	if ((features & NETIF_F_HW_VLAN_CTAG_FILTER) &&
	    !(netdev->features & NETIF_F_HW_VLAN_CTAG_FILTER))
		ret = ice_cfg_vlan_pruning(vsi, true, false);
	else if (!(features & NETIF_F_HW_VLAN_CTAG_FILTER) &&
		 (netdev->features & NETIF_F_HW_VLAN_CTAG_FILTER))
		ret = ice_cfg_vlan_pruning(vsi, false, false);

	if ((features & NETIF_F_NTUPLE) &&
	    !(netdev->features & NETIF_F_NTUPLE)) {
		ice_vsi_manage_fdir(vsi, true);
		ice_init_arfs(vsi);
	} else if (!(features & NETIF_F_NTUPLE) &&
		 (netdev->features & NETIF_F_NTUPLE)) {
		ice_vsi_manage_fdir(vsi, false);
		ice_clear_arfs(vsi);
	}

	return ret;
}

/**
 * ice_vsi_vlan_setup - Setup VLAN offload properties on a VSI
 * @vsi: VSI to setup VLAN properties for
 */
static int ice_vsi_vlan_setup(struct ice_vsi *vsi)
{
	int ret = 0;

	if (vsi->netdev->features & NETIF_F_HW_VLAN_CTAG_RX)
		ret = ice_vsi_manage_vlan_stripping(vsi, true);
	if (vsi->netdev->features & NETIF_F_HW_VLAN_CTAG_TX)
		ret = ice_vsi_manage_vlan_insertion(vsi);

	return ret;
}

/**
 * ice_vsi_cfg - Setup the VSI
 * @vsi: the VSI being configured
 *
 * Return 0 on success and negative value on error
 */
int ice_vsi_cfg(struct ice_vsi *vsi)
{
	int err;

	if (vsi->netdev) {
		ice_set_rx_mode(vsi->netdev);

		err = ice_vsi_vlan_setup(vsi);

		if (err)
			return err;
	}
	ice_vsi_cfg_dcb_rings(vsi);

	err = ice_vsi_cfg_lan_txqs(vsi);
	if (!err && ice_is_xdp_ena_vsi(vsi))
		err = ice_vsi_cfg_xdp_txqs(vsi);
	if (!err)
		err = ice_vsi_cfg_rxqs(vsi);

	return err;
}

/* THEORY OF MODERATION:
 * The below code creates custom DIM profiles for use by this driver, because
 * the ice driver hardware works differently than the hardware that DIMLIB was
 * originally made for. ice hardware doesn't have packet count limits that
 * can trigger an interrupt, but it *does* have interrupt rate limit support,
 * and this code adds that capability to be used by the driver when it's using
 * DIMLIB. The DIMLIB code was always designed to be a suggestion to the driver
 * for how to "respond" to traffic and interrupts, so this driver uses a
 * slightly different set of moderation parameters to get best performance.
 */
struct ice_dim {
	/* the throttle rate for interrupts, basically worst case delay before
	 * an initial interrupt fires, value is stored in microseconds.
	 */
	u16 itr;
	/* the rate limit for interrupts, which can cap a delay from a small
	 * ITR at a certain amount of interrupts per second. f.e. a 2us ITR
	 * could yield as much as 500,000 interrupts per second, but with a
	 * 10us rate limit, it limits to 100,000 interrupts per second. Value
	 * is stored in microseconds.
	 */
	u16 intrl;
};

/* Make a different profile for Rx that doesn't allow quite so aggressive
 * moderation at the high end (it maxes out at 128us or about 8k interrupts a
 * second. The INTRL/rate parameters here are only useful to cap small ITR
 * values, which is why for larger ITR's - like 128, which can only generate
 * 8k interrupts per second, there is no point to rate limit and the values
 * are set to zero. The rate limit values do affect latency, and so must
 * be reasonably small so to not impact latency sensitive tests.
 */
static const struct ice_dim rx_profile[] = {
	{2, 10},
	{8, 16},
	{32, 0},
	{96, 0},
	{128, 0}
};

/* The transmit profile, which has the same sorts of values
 * as the previous struct
 */
static const struct ice_dim tx_profile[] = {
	{2, 10},
	{8, 16},
	{64, 0},
	{128, 0},
	{256, 0}
};

static void ice_tx_dim_work(struct work_struct *work)
{
	struct ice_ring_container *rc;
	struct ice_q_vector *q_vector;
	struct dim *dim;
	u16 itr, intrl;

	dim = container_of(work, struct dim, work);
	rc = container_of(dim, struct ice_ring_container, dim);
	q_vector = container_of(rc, struct ice_q_vector, tx);

	if (dim->profile_ix >= ARRAY_SIZE(tx_profile))
		dim->profile_ix = ARRAY_SIZE(tx_profile) - 1;

	/* look up the values in our local table */
	itr = tx_profile[dim->profile_ix].itr;
	intrl = tx_profile[dim->profile_ix].intrl;

	ice_trace(tx_dim_work, q_vector, dim);
	ice_write_itr(rc, itr);
	ice_write_intrl(q_vector, intrl);

	dim->state = DIM_START_MEASURE;
}

static void ice_rx_dim_work(struct work_struct *work)
{
	struct ice_ring_container *rc;
	struct ice_q_vector *q_vector;
	struct dim *dim;
	u16 itr, intrl;

	dim = container_of(work, struct dim, work);
	rc = container_of(dim, struct ice_ring_container, dim);
	q_vector = container_of(rc, struct ice_q_vector, rx);

	if (dim->profile_ix >= ARRAY_SIZE(rx_profile))
		dim->profile_ix = ARRAY_SIZE(rx_profile) - 1;

	/* look up the values in our local table */
	itr = rx_profile[dim->profile_ix].itr;
	intrl = rx_profile[dim->profile_ix].intrl;

	ice_trace(rx_dim_work, q_vector, dim);
	ice_write_itr(rc, itr);
	ice_write_intrl(q_vector, intrl);

	dim->state = DIM_START_MEASURE;
}

/**
 * ice_napi_enable_all - Enable NAPI for all q_vectors in the VSI
 * @vsi: the VSI being configured
 */
static void ice_napi_enable_all(struct ice_vsi *vsi)
{
	int q_idx;

	if (!vsi->netdev)
		return;

	ice_for_each_q_vector(vsi, q_idx) {
		struct ice_q_vector *q_vector = vsi->q_vectors[q_idx];

		INIT_WORK(&q_vector->tx.dim.work, ice_tx_dim_work);
		q_vector->tx.dim.mode = DIM_CQ_PERIOD_MODE_START_FROM_EQE;

		INIT_WORK(&q_vector->rx.dim.work, ice_rx_dim_work);
		q_vector->rx.dim.mode = DIM_CQ_PERIOD_MODE_START_FROM_EQE;

		if (q_vector->rx.ring || q_vector->tx.ring)
			napi_enable(&q_vector->napi);
	}
}

/**
 * ice_up_complete - Finish the last steps of bringing up a connection
 * @vsi: The VSI being configured
 *
 * Return 0 on success and negative value on error
 */
static int ice_up_complete(struct ice_vsi *vsi)
{
	struct ice_pf *pf = vsi->back;
	int err;

	ice_vsi_cfg_msix(vsi);

	/* Enable only Rx rings, Tx rings were enabled by the FW when the
	 * Tx queue group list was configured and the context bits were
	 * programmed using ice_vsi_cfg_txqs
	 */
	err = ice_vsi_start_all_rx_rings(vsi);
	if (err)
		return err;

	clear_bit(ICE_VSI_DOWN, vsi->state);
	ice_napi_enable_all(vsi);
	ice_vsi_ena_irq(vsi);

	if (vsi->port_info &&
	    (vsi->port_info->phy.link_info.link_info & ICE_AQ_LINK_UP) &&
	    vsi->netdev) {
		ice_print_link_msg(vsi, true);
		netif_tx_start_all_queues(vsi->netdev);
		netif_carrier_on(vsi->netdev);
	}

	/* clear this now, and the first stats read will be used as baseline */
	vsi->stat_offsets_loaded = false;

	ice_service_task_schedule(pf);

	return 0;
}

/**
 * ice_up - Bring the connection back up after being down
 * @vsi: VSI being configured
 */
int ice_up(struct ice_vsi *vsi)
{
	int err;

	err = ice_vsi_cfg(vsi);
	if (!err)
		err = ice_up_complete(vsi);

	return err;
}

/**
 * ice_fetch_u64_stats_per_ring - get packets and bytes stats per ring
 * @ring: Tx or Rx ring to read stats from
 * @pkts: packets stats counter
 * @bytes: bytes stats counter
 *
 * This function fetches stats from the ring considering the atomic operations
 * that needs to be performed to read u64 values in 32 bit machine.
 */
static void
ice_fetch_u64_stats_per_ring(struct ice_ring *ring, u64 *pkts, u64 *bytes)
{
	unsigned int start;
	*pkts = 0;
	*bytes = 0;

	if (!ring)
		return;
	do {
		start = u64_stats_fetch_begin_irq(&ring->syncp);
		*pkts = ring->stats.pkts;
		*bytes = ring->stats.bytes;
	} while (u64_stats_fetch_retry_irq(&ring->syncp, start));
}

/**
 * ice_update_vsi_tx_ring_stats - Update VSI Tx ring stats counters
 * @vsi: the VSI to be updated
 * @rings: rings to work on
 * @count: number of rings
 */
static void
ice_update_vsi_tx_ring_stats(struct ice_vsi *vsi, struct ice_ring **rings,
			     u16 count)
{
	struct rtnl_link_stats64 *vsi_stats = &vsi->net_stats;
	u16 i;

	for (i = 0; i < count; i++) {
		struct ice_ring *ring;
		u64 pkts, bytes;

		ring = READ_ONCE(rings[i]);
		ice_fetch_u64_stats_per_ring(ring, &pkts, &bytes);
		vsi_stats->tx_packets += pkts;
		vsi_stats->tx_bytes += bytes;
		vsi->tx_restart += ring->tx_stats.restart_q;
		vsi->tx_busy += ring->tx_stats.tx_busy;
		vsi->tx_linearize += ring->tx_stats.tx_linearize;
	}
}

/**
 * ice_update_vsi_ring_stats - Update VSI stats counters
 * @vsi: the VSI to be updated
 */
static void ice_update_vsi_ring_stats(struct ice_vsi *vsi)
{
	struct rtnl_link_stats64 *vsi_stats = &vsi->net_stats;
	u64 pkts, bytes;
	int i;

	/* reset netdev stats */
	vsi_stats->tx_packets = 0;
	vsi_stats->tx_bytes = 0;
	vsi_stats->rx_packets = 0;
	vsi_stats->rx_bytes = 0;

	/* reset non-netdev (extended) stats */
	vsi->tx_restart = 0;
	vsi->tx_busy = 0;
	vsi->tx_linearize = 0;
	vsi->rx_buf_failed = 0;
	vsi->rx_page_failed = 0;

	rcu_read_lock();

	/* update Tx rings counters */
	ice_update_vsi_tx_ring_stats(vsi, vsi->tx_rings, vsi->num_txq);

	/* update Rx rings counters */
	ice_for_each_rxq(vsi, i) {
		struct ice_ring *ring = READ_ONCE(vsi->rx_rings[i]);

		ice_fetch_u64_stats_per_ring(ring, &pkts, &bytes);
		vsi_stats->rx_packets += pkts;
		vsi_stats->rx_bytes += bytes;
		vsi->rx_buf_failed += ring->rx_stats.alloc_buf_failed;
		vsi->rx_page_failed += ring->rx_stats.alloc_page_failed;
	}

	/* update XDP Tx rings counters */
	if (ice_is_xdp_ena_vsi(vsi))
		ice_update_vsi_tx_ring_stats(vsi, vsi->xdp_rings,
					     vsi->num_xdp_txq);

	rcu_read_unlock();
}

/**
 * ice_update_vsi_stats - Update VSI stats counters
 * @vsi: the VSI to be updated
 */
void ice_update_vsi_stats(struct ice_vsi *vsi)
{
	struct rtnl_link_stats64 *cur_ns = &vsi->net_stats;
	struct ice_eth_stats *cur_es = &vsi->eth_stats;
	struct ice_pf *pf = vsi->back;

	if (test_bit(ICE_VSI_DOWN, vsi->state) ||
	    test_bit(ICE_CFG_BUSY, pf->state))
		return;

	/* get stats as recorded by Tx/Rx rings */
	ice_update_vsi_ring_stats(vsi);

	/* get VSI stats as recorded by the hardware */
	ice_update_eth_stats(vsi);

	cur_ns->tx_errors = cur_es->tx_errors;
	cur_ns->rx_dropped = cur_es->rx_discards;
	cur_ns->tx_dropped = cur_es->tx_discards;
	cur_ns->multicast = cur_es->rx_multicast;

	/* update some more netdev stats if this is main VSI */
	if (vsi->type == ICE_VSI_PF) {
		cur_ns->rx_crc_errors = pf->stats.crc_errors;
		cur_ns->rx_errors = pf->stats.crc_errors +
				    pf->stats.illegal_bytes +
				    pf->stats.rx_len_errors +
				    pf->stats.rx_undersize +
				    pf->hw_csum_rx_error +
				    pf->stats.rx_jabber +
				    pf->stats.rx_fragments +
				    pf->stats.rx_oversize;
		cur_ns->rx_length_errors = pf->stats.rx_len_errors;
		/* record drops from the port level */
		cur_ns->rx_missed_errors = pf->stats.eth.rx_discards;
	}
}

/**
 * ice_update_pf_stats - Update PF port stats counters
 * @pf: PF whose stats needs to be updated
 */
void ice_update_pf_stats(struct ice_pf *pf)
{
	struct ice_hw_port_stats *prev_ps, *cur_ps;
	struct ice_hw *hw = &pf->hw;
	u16 fd_ctr_base;
	u8 port;

	port = hw->port_info->lport;
	prev_ps = &pf->stats_prev;
	cur_ps = &pf->stats;

	ice_stat_update40(hw, GLPRT_GORCL(port), pf->stat_prev_loaded,
			  &prev_ps->eth.rx_bytes,
			  &cur_ps->eth.rx_bytes);

	ice_stat_update40(hw, GLPRT_UPRCL(port), pf->stat_prev_loaded,
			  &prev_ps->eth.rx_unicast,
			  &cur_ps->eth.rx_unicast);

	ice_stat_update40(hw, GLPRT_MPRCL(port), pf->stat_prev_loaded,
			  &prev_ps->eth.rx_multicast,
			  &cur_ps->eth.rx_multicast);

	ice_stat_update40(hw, GLPRT_BPRCL(port), pf->stat_prev_loaded,
			  &prev_ps->eth.rx_broadcast,
			  &cur_ps->eth.rx_broadcast);

	ice_stat_update32(hw, PRTRPB_RDPC, pf->stat_prev_loaded,
			  &prev_ps->eth.rx_discards,
			  &cur_ps->eth.rx_discards);

	ice_stat_update40(hw, GLPRT_GOTCL(port), pf->stat_prev_loaded,
			  &prev_ps->eth.tx_bytes,
			  &cur_ps->eth.tx_bytes);

	ice_stat_update40(hw, GLPRT_UPTCL(port), pf->stat_prev_loaded,
			  &prev_ps->eth.tx_unicast,
			  &cur_ps->eth.tx_unicast);

	ice_stat_update40(hw, GLPRT_MPTCL(port), pf->stat_prev_loaded,
			  &prev_ps->eth.tx_multicast,
			  &cur_ps->eth.tx_multicast);

	ice_stat_update40(hw, GLPRT_BPTCL(port), pf->stat_prev_loaded,
			  &prev_ps->eth.tx_broadcast,
			  &cur_ps->eth.tx_broadcast);

	ice_stat_update32(hw, GLPRT_TDOLD(port), pf->stat_prev_loaded,
			  &prev_ps->tx_dropped_link_down,
			  &cur_ps->tx_dropped_link_down);

	ice_stat_update40(hw, GLPRT_PRC64L(port), pf->stat_prev_loaded,
			  &prev_ps->rx_size_64, &cur_ps->rx_size_64);

	ice_stat_update40(hw, GLPRT_PRC127L(port), pf->stat_prev_loaded,
			  &prev_ps->rx_size_127, &cur_ps->rx_size_127);

	ice_stat_update40(hw, GLPRT_PRC255L(port), pf->stat_prev_loaded,
			  &prev_ps->rx_size_255, &cur_ps->rx_size_255);

	ice_stat_update40(hw, GLPRT_PRC511L(port), pf->stat_prev_loaded,
			  &prev_ps->rx_size_511, &cur_ps->rx_size_511);

	ice_stat_update40(hw, GLPRT_PRC1023L(port), pf->stat_prev_loaded,
			  &prev_ps->rx_size_1023, &cur_ps->rx_size_1023);

	ice_stat_update40(hw, GLPRT_PRC1522L(port), pf->stat_prev_loaded,
			  &prev_ps->rx_size_1522, &cur_ps->rx_size_1522);

	ice_stat_update40(hw, GLPRT_PRC9522L(port), pf->stat_prev_loaded,
			  &prev_ps->rx_size_big, &cur_ps->rx_size_big);

	ice_stat_update40(hw, GLPRT_PTC64L(port), pf->stat_prev_loaded,
			  &prev_ps->tx_size_64, &cur_ps->tx_size_64);

	ice_stat_update40(hw, GLPRT_PTC127L(port), pf->stat_prev_loaded,
			  &prev_ps->tx_size_127, &cur_ps->tx_size_127);

	ice_stat_update40(hw, GLPRT_PTC255L(port), pf->stat_prev_loaded,
			  &prev_ps->tx_size_255, &cur_ps->tx_size_255);

	ice_stat_update40(hw, GLPRT_PTC511L(port), pf->stat_prev_loaded,
			  &prev_ps->tx_size_511, &cur_ps->tx_size_511);

	ice_stat_update40(hw, GLPRT_PTC1023L(port), pf->stat_prev_loaded,
			  &prev_ps->tx_size_1023, &cur_ps->tx_size_1023);

	ice_stat_update40(hw, GLPRT_PTC1522L(port), pf->stat_prev_loaded,
			  &prev_ps->tx_size_1522, &cur_ps->tx_size_1522);

	ice_stat_update40(hw, GLPRT_PTC9522L(port), pf->stat_prev_loaded,
			  &prev_ps->tx_size_big, &cur_ps->tx_size_big);

	fd_ctr_base = hw->fd_ctr_base;

	ice_stat_update40(hw,
			  GLSTAT_FD_CNT0L(ICE_FD_SB_STAT_IDX(fd_ctr_base)),
			  pf->stat_prev_loaded, &prev_ps->fd_sb_match,
			  &cur_ps->fd_sb_match);
	ice_stat_update32(hw, GLPRT_LXONRXC(port), pf->stat_prev_loaded,
			  &prev_ps->link_xon_rx, &cur_ps->link_xon_rx);

	ice_stat_update32(hw, GLPRT_LXOFFRXC(port), pf->stat_prev_loaded,
			  &prev_ps->link_xoff_rx, &cur_ps->link_xoff_rx);

	ice_stat_update32(hw, GLPRT_LXONTXC(port), pf->stat_prev_loaded,
			  &prev_ps->link_xon_tx, &cur_ps->link_xon_tx);

	ice_stat_update32(hw, GLPRT_LXOFFTXC(port), pf->stat_prev_loaded,
			  &prev_ps->link_xoff_tx, &cur_ps->link_xoff_tx);

	ice_update_dcb_stats(pf);

	ice_stat_update32(hw, GLPRT_CRCERRS(port), pf->stat_prev_loaded,
			  &prev_ps->crc_errors, &cur_ps->crc_errors);

	ice_stat_update32(hw, GLPRT_ILLERRC(port), pf->stat_prev_loaded,
			  &prev_ps->illegal_bytes, &cur_ps->illegal_bytes);

	ice_stat_update32(hw, GLPRT_MLFC(port), pf->stat_prev_loaded,
			  &prev_ps->mac_local_faults,
			  &cur_ps->mac_local_faults);

	ice_stat_update32(hw, GLPRT_MRFC(port), pf->stat_prev_loaded,
			  &prev_ps->mac_remote_faults,
			  &cur_ps->mac_remote_faults);

	ice_stat_update32(hw, GLPRT_RLEC(port), pf->stat_prev_loaded,
			  &prev_ps->rx_len_errors, &cur_ps->rx_len_errors);

	ice_stat_update32(hw, GLPRT_RUC(port), pf->stat_prev_loaded,
			  &prev_ps->rx_undersize, &cur_ps->rx_undersize);

	ice_stat_update32(hw, GLPRT_RFC(port), pf->stat_prev_loaded,
			  &prev_ps->rx_fragments, &cur_ps->rx_fragments);

	ice_stat_update32(hw, GLPRT_ROC(port), pf->stat_prev_loaded,
			  &prev_ps->rx_oversize, &cur_ps->rx_oversize);

	ice_stat_update32(hw, GLPRT_RJC(port), pf->stat_prev_loaded,
			  &prev_ps->rx_jabber, &cur_ps->rx_jabber);

	cur_ps->fd_sb_status = test_bit(ICE_FLAG_FD_ENA, pf->flags) ? 1 : 0;

	pf->stat_prev_loaded = true;
}

/**
 * ice_get_stats64 - get statistics for network device structure
 * @netdev: network interface device structure
 * @stats: main device statistics structure
 */
static
void ice_get_stats64(struct net_device *netdev, struct rtnl_link_stats64 *stats)
{
	struct ice_netdev_priv *np = netdev_priv(netdev);
	struct rtnl_link_stats64 *vsi_stats;
	struct ice_vsi *vsi = np->vsi;

	vsi_stats = &vsi->net_stats;

	if (!vsi->num_txq || !vsi->num_rxq)
		return;

	/* netdev packet/byte stats come from ring counter. These are obtained
	 * by summing up ring counters (done by ice_update_vsi_ring_stats).
	 * But, only call the update routine and read the registers if VSI is
	 * not down.
	 */
	if (!test_bit(ICE_VSI_DOWN, vsi->state))
		ice_update_vsi_ring_stats(vsi);
	stats->tx_packets = vsi_stats->tx_packets;
	stats->tx_bytes = vsi_stats->tx_bytes;
	stats->rx_packets = vsi_stats->rx_packets;
	stats->rx_bytes = vsi_stats->rx_bytes;

	/* The rest of the stats can be read from the hardware but instead we
	 * just return values that the watchdog task has already obtained from
	 * the hardware.
	 */
	stats->multicast = vsi_stats->multicast;
	stats->tx_errors = vsi_stats->tx_errors;
	stats->tx_dropped = vsi_stats->tx_dropped;
	stats->rx_errors = vsi_stats->rx_errors;
	stats->rx_dropped = vsi_stats->rx_dropped;
	stats->rx_crc_errors = vsi_stats->rx_crc_errors;
	stats->rx_length_errors = vsi_stats->rx_length_errors;
}

/**
 * ice_napi_disable_all - Disable NAPI for all q_vectors in the VSI
 * @vsi: VSI having NAPI disabled
 */
static void ice_napi_disable_all(struct ice_vsi *vsi)
{
	int q_idx;

	if (!vsi->netdev)
		return;

	ice_for_each_q_vector(vsi, q_idx) {
		struct ice_q_vector *q_vector = vsi->q_vectors[q_idx];

		if (q_vector->rx.ring || q_vector->tx.ring)
			napi_disable(&q_vector->napi);

		cancel_work_sync(&q_vector->tx.dim.work);
		cancel_work_sync(&q_vector->rx.dim.work);
	}
}

/**
 * ice_down - Shutdown the connection
 * @vsi: The VSI being stopped
 */
int ice_down(struct ice_vsi *vsi)
{
	int i, tx_err, rx_err, link_err = 0;

	/* Caller of this function is expected to set the
	 * vsi->state ICE_DOWN bit
	 */
	if (vsi->netdev) {
		netif_carrier_off(vsi->netdev);
		netif_tx_disable(vsi->netdev);
	}

	ice_vsi_dis_irq(vsi);

	tx_err = ice_vsi_stop_lan_tx_rings(vsi, ICE_NO_RESET, 0);
	if (tx_err)
		netdev_err(vsi->netdev, "Failed stop Tx rings, VSI %d error %d\n",
			   vsi->vsi_num, tx_err);
	if (!tx_err && ice_is_xdp_ena_vsi(vsi)) {
		tx_err = ice_vsi_stop_xdp_tx_rings(vsi);
		if (tx_err)
			netdev_err(vsi->netdev, "Failed stop XDP rings, VSI %d error %d\n",
				   vsi->vsi_num, tx_err);
	}

	rx_err = ice_vsi_stop_all_rx_rings(vsi);
	if (rx_err)
		netdev_err(vsi->netdev, "Failed stop Rx rings, VSI %d error %d\n",
			   vsi->vsi_num, rx_err);

	ice_napi_disable_all(vsi);

	if (test_bit(ICE_FLAG_LINK_DOWN_ON_CLOSE_ENA, vsi->back->flags)) {
		link_err = ice_force_phys_link_state(vsi, false);
		if (link_err)
			netdev_err(vsi->netdev, "Failed to set physical link down, VSI %d error %d\n",
				   vsi->vsi_num, link_err);
	}

	ice_for_each_txq(vsi, i)
		ice_clean_tx_ring(vsi->tx_rings[i]);

	ice_for_each_rxq(vsi, i)
		ice_clean_rx_ring(vsi->rx_rings[i]);

	if (tx_err || rx_err || link_err) {
		netdev_err(vsi->netdev, "Failed to close VSI 0x%04X on switch 0x%04X\n",
			   vsi->vsi_num, vsi->vsw->sw_id);
		return -EIO;
	}

	return 0;
}

/**
 * ice_vsi_setup_tx_rings - Allocate VSI Tx queue resources
 * @vsi: VSI having resources allocated
 *
 * Return 0 on success, negative on failure
 */
int ice_vsi_setup_tx_rings(struct ice_vsi *vsi)
{
	int i, err = 0;

	if (!vsi->num_txq) {
		dev_err(ice_pf_to_dev(vsi->back), "VSI %d has 0 Tx queues\n",
			vsi->vsi_num);
		return -EINVAL;
	}

	ice_for_each_txq(vsi, i) {
		struct ice_ring *ring = vsi->tx_rings[i];

		if (!ring)
			return -EINVAL;

		ring->netdev = vsi->netdev;
		err = ice_setup_tx_ring(ring);
		if (err)
			break;
	}

	return err;
}

/**
 * ice_vsi_setup_rx_rings - Allocate VSI Rx queue resources
 * @vsi: VSI having resources allocated
 *
 * Return 0 on success, negative on failure
 */
int ice_vsi_setup_rx_rings(struct ice_vsi *vsi)
{
	int i, err = 0;

	if (!vsi->num_rxq) {
		dev_err(ice_pf_to_dev(vsi->back), "VSI %d has 0 Rx queues\n",
			vsi->vsi_num);
		return -EINVAL;
	}

	ice_for_each_rxq(vsi, i) {
		struct ice_ring *ring = vsi->rx_rings[i];

		if (!ring)
			return -EINVAL;

		ring->netdev = vsi->netdev;
		err = ice_setup_rx_ring(ring);
		if (err)
			break;
	}

	return err;
}

/**
 * ice_vsi_open_ctrl - open control VSI for use
 * @vsi: the VSI to open
 *
 * Initialization of the Control VSI
 *
 * Returns 0 on success, negative value on error
 */
int ice_vsi_open_ctrl(struct ice_vsi *vsi)
{
	char int_name[ICE_INT_NAME_STR_LEN];
	struct ice_pf *pf = vsi->back;
	struct device *dev;
	int err;

	dev = ice_pf_to_dev(pf);
	/* allocate descriptors */
	err = ice_vsi_setup_tx_rings(vsi);
	if (err)
		goto err_setup_tx;

	err = ice_vsi_setup_rx_rings(vsi);
	if (err)
		goto err_setup_rx;

	err = ice_vsi_cfg(vsi);
	if (err)
		goto err_setup_rx;

	snprintf(int_name, sizeof(int_name) - 1, "%s-%s:ctrl",
		 dev_driver_string(dev), dev_name(dev));
	err = ice_vsi_req_irq_msix(vsi, int_name);
	if (err)
		goto err_setup_rx;

	ice_vsi_cfg_msix(vsi);

	err = ice_vsi_start_all_rx_rings(vsi);
	if (err)
		goto err_up_complete;

	clear_bit(ICE_VSI_DOWN, vsi->state);
	ice_vsi_ena_irq(vsi);

	return 0;

err_up_complete:
	ice_down(vsi);
err_setup_rx:
	ice_vsi_free_rx_rings(vsi);
err_setup_tx:
	ice_vsi_free_tx_rings(vsi);

	return err;
}

/**
 * ice_vsi_open - Called when a network interface is made active
 * @vsi: the VSI to open
 *
 * Initialization of the VSI
 *
 * Returns 0 on success, negative value on error
 */
static int ice_vsi_open(struct ice_vsi *vsi)
{
	char int_name[ICE_INT_NAME_STR_LEN];
	struct ice_pf *pf = vsi->back;
	int err;

	/* allocate descriptors */
	err = ice_vsi_setup_tx_rings(vsi);
	if (err)
		goto err_setup_tx;

	err = ice_vsi_setup_rx_rings(vsi);
	if (err)
		goto err_setup_rx;

	err = ice_vsi_cfg(vsi);
	if (err)
		goto err_setup_rx;

	snprintf(int_name, sizeof(int_name) - 1, "%s-%s",
		 dev_driver_string(ice_pf_to_dev(pf)), vsi->netdev->name);
	err = ice_vsi_req_irq_msix(vsi, int_name);
	if (err)
		goto err_setup_rx;

	/* Notify the stack of the actual queue counts. */
	err = netif_set_real_num_tx_queues(vsi->netdev, vsi->num_txq);
	if (err)
		goto err_set_qs;

	err = netif_set_real_num_rx_queues(vsi->netdev, vsi->num_rxq);
	if (err)
		goto err_set_qs;

	err = ice_up_complete(vsi);
	if (err)
		goto err_up_complete;

	return 0;

err_up_complete:
	ice_down(vsi);
err_set_qs:
	ice_vsi_free_irq(vsi);
err_setup_rx:
	ice_vsi_free_rx_rings(vsi);
err_setup_tx:
	ice_vsi_free_tx_rings(vsi);

	return err;
}

/**
 * ice_vsi_release_all - Delete all VSIs
 * @pf: PF from which all VSIs are being removed
 */
static void ice_vsi_release_all(struct ice_pf *pf)
{
	int err, i;

	if (!pf->vsi)
		return;

	ice_for_each_vsi(pf, i) {
		if (!pf->vsi[i])
			continue;

		err = ice_vsi_release(pf->vsi[i]);
		if (err)
			dev_dbg(ice_pf_to_dev(pf), "Failed to release pf->vsi[%d], err %d, vsi_num = %d\n",
				i, err, pf->vsi[i]->vsi_num);
	}
}

/**
 * ice_vsi_rebuild_by_type - Rebuild VSI of a given type
 * @pf: pointer to the PF instance
 * @type: VSI type to rebuild
 *
 * Iterates through the pf->vsi array and rebuilds VSIs of the requested type
 */
static int ice_vsi_rebuild_by_type(struct ice_pf *pf, enum ice_vsi_type type)
{
	struct device *dev = ice_pf_to_dev(pf);
	enum ice_status status;
	int i, err;

	ice_for_each_vsi(pf, i) {
		struct ice_vsi *vsi = pf->vsi[i];

		if (!vsi || vsi->type != type)
			continue;

		/* rebuild the VSI */
		err = ice_vsi_rebuild(vsi, true);
		if (err) {
			dev_err(dev, "rebuild VSI failed, err %d, VSI index %d, type %s\n",
				err, vsi->idx, ice_vsi_type_str(type));
			return err;
		}

		/* replay filters for the VSI */
		status = ice_replay_vsi(&pf->hw, vsi->idx);
		if (status) {
			dev_err(dev, "replay VSI failed, status %s, VSI index %d, type %s\n",
				ice_stat_str(status), vsi->idx,
				ice_vsi_type_str(type));
			return -EIO;
		}

		/* Re-map HW VSI number, using VSI handle that has been
		 * previously validated in ice_replay_vsi() call above
		 */
		vsi->vsi_num = ice_get_hw_vsi_num(&pf->hw, vsi->idx);

		/* enable the VSI */
		err = ice_ena_vsi(vsi, false);
		if (err) {
			dev_err(dev, "enable VSI failed, err %d, VSI index %d, type %s\n",
				err, vsi->idx, ice_vsi_type_str(type));
			return err;
		}

		dev_info(dev, "VSI rebuilt. VSI index %d, type %s\n", vsi->idx,
			 ice_vsi_type_str(type));
	}

	return 0;
}

/**
 * ice_update_pf_netdev_link - Update PF netdev link status
 * @pf: pointer to the PF instance
 */
static void ice_update_pf_netdev_link(struct ice_pf *pf)
{
	bool link_up;
	int i;

	ice_for_each_vsi(pf, i) {
		struct ice_vsi *vsi = pf->vsi[i];

		if (!vsi || vsi->type != ICE_VSI_PF)
			return;

		ice_get_link_status(pf->vsi[i]->port_info, &link_up);
		if (link_up) {
			netif_carrier_on(pf->vsi[i]->netdev);
			netif_tx_wake_all_queues(pf->vsi[i]->netdev);
		} else {
			netif_carrier_off(pf->vsi[i]->netdev);
			netif_tx_stop_all_queues(pf->vsi[i]->netdev);
		}
	}
}

/**
 * ice_rebuild - rebuild after reset
 * @pf: PF to rebuild
 * @reset_type: type of reset
 *
 * Do not rebuild VF VSI in this flow because that is already handled via
 * ice_reset_all_vfs(). This is because requirements for resetting a VF after a
 * PFR/CORER/GLOBER/etc. are different than the normal flow. Also, we don't want
 * to reset/rebuild all the VF VSI twice.
 */
static void ice_rebuild(struct ice_pf *pf, enum ice_reset_req reset_type)
{
	struct device *dev = ice_pf_to_dev(pf);
	struct ice_hw *hw = &pf->hw;
	enum ice_status ret;
	int err;

	if (test_bit(ICE_DOWN, pf->state))
		goto clear_recovery;

	dev_dbg(dev, "rebuilding PF after reset_type=%d\n", reset_type);

	ret = ice_init_all_ctrlq(hw);
	if (ret) {
		dev_err(dev, "control queues init failed %s\n",
			ice_stat_str(ret));
		goto err_init_ctrlq;
	}

	/* if DDP was previously loaded successfully */
	if (!ice_is_safe_mode(pf)) {
		/* reload the SW DB of filter tables */
		if (reset_type == ICE_RESET_PFR)
			ice_fill_blk_tbls(hw);
		else
			/* Reload DDP Package after CORER/GLOBR reset */
			ice_load_pkg(NULL, pf);
	}

	ret = ice_clear_pf_cfg(hw);
	if (ret) {
		dev_err(dev, "clear PF configuration failed %s\n",
			ice_stat_str(ret));
		goto err_init_ctrlq;
	}

	if (pf->first_sw->dflt_vsi_ena)
		dev_info(dev, "Clearing default VSI, re-enable after reset completes\n");
	/* clear the default VSI configuration if it exists */
	pf->first_sw->dflt_vsi = NULL;
	pf->first_sw->dflt_vsi_ena = false;

	ice_clear_pxe_mode(hw);

	ret = ice_init_nvm(hw);
	if (ret) {
		dev_err(dev, "ice_init_nvm failed %s\n", ice_stat_str(ret));
		goto err_init_ctrlq;
	}

	ret = ice_get_caps(hw);
	if (ret) {
		dev_err(dev, "ice_get_caps failed %s\n", ice_stat_str(ret));
		goto err_init_ctrlq;
	}

	ret = ice_aq_set_mac_cfg(hw, ICE_AQ_SET_MAC_FRAME_SIZE_MAX, NULL);
	if (ret) {
		dev_err(dev, "set_mac_cfg failed %s\n", ice_stat_str(ret));
		goto err_init_ctrlq;
	}

	err = ice_sched_init_port(hw->port_info);
	if (err)
		goto err_sched_init_port;

	/* start misc vector */
	err = ice_req_irq_msix_misc(pf);
	if (err) {
		dev_err(dev, "misc vector setup failed: %d\n", err);
		goto err_sched_init_port;
	}

	if (test_bit(ICE_FLAG_FD_ENA, pf->flags)) {
		wr32(hw, PFQF_FD_ENA, PFQF_FD_ENA_FD_ENA_M);
		if (!rd32(hw, PFQF_FD_SIZE)) {
			u16 unused, guar, b_effort;

			guar = hw->func_caps.fd_fltr_guar;
			b_effort = hw->func_caps.fd_fltr_best_effort;

			/* force guaranteed filter pool for PF */
			ice_alloc_fd_guar_item(hw, &unused, guar);
			/* force shared filter pool for PF */
			ice_alloc_fd_shrd_item(hw, &unused, b_effort);
		}
	}

	if (test_bit(ICE_FLAG_DCB_ENA, pf->flags))
		ice_dcb_rebuild(pf);

	/* If the PF previously had enabled PTP, PTP init needs to happen before
	 * the VSI rebuild. If not, this causes the PTP link status events to
	 * fail.
	 */
	if (test_bit(ICE_FLAG_PTP_SUPPORTED, pf->flags))
		ice_ptp_init(pf);

	/* rebuild PF VSI */
	err = ice_vsi_rebuild_by_type(pf, ICE_VSI_PF);
	if (err) {
		dev_err(dev, "PF VSI rebuild failed: %d\n", err);
		goto err_vsi_rebuild;
	}

	/* If Flow Director is active */
	if (test_bit(ICE_FLAG_FD_ENA, pf->flags)) {
		err = ice_vsi_rebuild_by_type(pf, ICE_VSI_CTRL);
		if (err) {
			dev_err(dev, "control VSI rebuild failed: %d\n", err);
			goto err_vsi_rebuild;
		}

		/* replay HW Flow Director recipes */
		if (hw->fdir_prof)
			ice_fdir_replay_flows(hw);

		/* replay Flow Director filters */
		ice_fdir_replay_fltrs(pf);

		ice_rebuild_arfs(pf);
	}

	ice_update_pf_netdev_link(pf);

	/* tell the firmware we are up */
	ret = ice_send_version(pf);
	if (ret) {
		dev_err(dev, "Rebuild failed due to error sending driver version: %s\n",
			ice_stat_str(ret));
		goto err_vsi_rebuild;
	}

	ice_replay_post(hw);

	/* if we get here, reset flow is successful */
	clear_bit(ICE_RESET_FAILED, pf->state);

	ice_plug_aux_dev(pf);
	return;

err_vsi_rebuild:
err_sched_init_port:
	ice_sched_cleanup_all(hw);
err_init_ctrlq:
	ice_shutdown_all_ctrlq(hw);
	set_bit(ICE_RESET_FAILED, pf->state);
clear_recovery:
	/* set this bit in PF state to control service task scheduling */
	set_bit(ICE_NEEDS_RESTART, pf->state);
	dev_err(dev, "Rebuild failed, unload and reload driver\n");
}

/**
 * ice_max_xdp_frame_size - returns the maximum allowed frame size for XDP
 * @vsi: Pointer to VSI structure
 */
static int ice_max_xdp_frame_size(struct ice_vsi *vsi)
{
	if (PAGE_SIZE >= 8192 || test_bit(ICE_FLAG_LEGACY_RX, vsi->back->flags))
		return ICE_RXBUF_2048 - XDP_PACKET_HEADROOM;
	else
		return ICE_RXBUF_3072;
}

/**
 * ice_change_mtu - NDO callback to change the MTU
 * @netdev: network interface device structure
 * @new_mtu: new value for maximum frame size
 *
 * Returns 0 on success, negative on failure
 */
static int ice_change_mtu(struct net_device *netdev, int new_mtu)
{
	struct ice_netdev_priv *np = netdev_priv(netdev);
	struct ice_vsi *vsi = np->vsi;
	struct ice_pf *pf = vsi->back;
	u8 count = 0;
	int err = 0;

	if (new_mtu == (int)netdev->mtu) {
		netdev_warn(netdev, "MTU is already %u\n", netdev->mtu);
		return 0;
	}

	if (ice_is_xdp_ena_vsi(vsi)) {
		int frame_size = ice_max_xdp_frame_size(vsi);

		if (new_mtu + ICE_ETH_PKT_HDR_PAD > frame_size) {
			netdev_err(netdev, "max MTU for XDP usage is %d\n",
				   frame_size - ICE_ETH_PKT_HDR_PAD);
			return -EINVAL;
		}
	}

	/* if a reset is in progress, wait for some time for it to complete */
	do {
		if (ice_is_reset_in_progress(pf->state)) {
			count++;
			usleep_range(1000, 2000);
		} else {
			break;
		}

	} while (count < 100);

	if (count == 100) {
		netdev_err(netdev, "can't change MTU. Device is busy\n");
		return -EBUSY;
	}

	netdev->mtu = (unsigned int)new_mtu;

	/* if VSI is up, bring it down and then back up */
	if (!test_and_set_bit(ICE_VSI_DOWN, vsi->state)) {
		err = ice_down(vsi);
		if (err) {
			netdev_err(netdev, "change MTU if_down err %d\n", err);
			return err;
		}

		err = ice_up(vsi);
		if (err) {
			netdev_err(netdev, "change MTU if_up err %d\n", err);
			return err;
		}
	}

	netdev_dbg(netdev, "changed MTU to %d\n", new_mtu);
	set_bit(ICE_FLAG_MTU_CHANGED, pf->flags);

	return err;
}

/**
 * ice_eth_ioctl - Access the hwtstamp interface
 * @netdev: network interface device structure
 * @ifr: interface request data
 * @cmd: ioctl command
 */
static int ice_eth_ioctl(struct net_device *netdev, struct ifreq *ifr, int cmd)
{
	struct ice_netdev_priv *np = netdev_priv(netdev);
	struct ice_pf *pf = np->vsi->back;

	switch (cmd) {
	case SIOCGHWTSTAMP:
		return ice_ptp_get_ts_config(pf, ifr);
	case SIOCSHWTSTAMP:
		return ice_ptp_set_ts_config(pf, ifr);
	default:
		return -EOPNOTSUPP;
	}
}

/**
 * ice_aq_str - convert AQ err code to a string
 * @aq_err: the AQ error code to convert
 */
const char *ice_aq_str(enum ice_aq_err aq_err)
{
	switch (aq_err) {
	case ICE_AQ_RC_OK:
		return "OK";
	case ICE_AQ_RC_EPERM:
		return "ICE_AQ_RC_EPERM";
	case ICE_AQ_RC_ENOENT:
		return "ICE_AQ_RC_ENOENT";
	case ICE_AQ_RC_ENOMEM:
		return "ICE_AQ_RC_ENOMEM";
	case ICE_AQ_RC_EBUSY:
		return "ICE_AQ_RC_EBUSY";
	case ICE_AQ_RC_EEXIST:
		return "ICE_AQ_RC_EEXIST";
	case ICE_AQ_RC_EINVAL:
		return "ICE_AQ_RC_EINVAL";
	case ICE_AQ_RC_ENOSPC:
		return "ICE_AQ_RC_ENOSPC";
	case ICE_AQ_RC_ENOSYS:
		return "ICE_AQ_RC_ENOSYS";
	case ICE_AQ_RC_EMODE:
		return "ICE_AQ_RC_EMODE";
	case ICE_AQ_RC_ENOSEC:
		return "ICE_AQ_RC_ENOSEC";
	case ICE_AQ_RC_EBADSIG:
		return "ICE_AQ_RC_EBADSIG";
	case ICE_AQ_RC_ESVN:
		return "ICE_AQ_RC_ESVN";
	case ICE_AQ_RC_EBADMAN:
		return "ICE_AQ_RC_EBADMAN";
	case ICE_AQ_RC_EBADBUF:
		return "ICE_AQ_RC_EBADBUF";
	}

	return "ICE_AQ_RC_UNKNOWN";
}

/**
 * ice_stat_str - convert status err code to a string
 * @stat_err: the status error code to convert
 */
const char *ice_stat_str(enum ice_status stat_err)
{
	switch (stat_err) {
	case ICE_SUCCESS:
		return "OK";
	case ICE_ERR_PARAM:
		return "ICE_ERR_PARAM";
	case ICE_ERR_NOT_IMPL:
		return "ICE_ERR_NOT_IMPL";
	case ICE_ERR_NOT_READY:
		return "ICE_ERR_NOT_READY";
	case ICE_ERR_NOT_SUPPORTED:
		return "ICE_ERR_NOT_SUPPORTED";
	case ICE_ERR_BAD_PTR:
		return "ICE_ERR_BAD_PTR";
	case ICE_ERR_INVAL_SIZE:
		return "ICE_ERR_INVAL_SIZE";
	case ICE_ERR_DEVICE_NOT_SUPPORTED:
		return "ICE_ERR_DEVICE_NOT_SUPPORTED";
	case ICE_ERR_RESET_FAILED:
		return "ICE_ERR_RESET_FAILED";
	case ICE_ERR_FW_API_VER:
		return "ICE_ERR_FW_API_VER";
	case ICE_ERR_NO_MEMORY:
		return "ICE_ERR_NO_MEMORY";
	case ICE_ERR_CFG:
		return "ICE_ERR_CFG";
	case ICE_ERR_OUT_OF_RANGE:
		return "ICE_ERR_OUT_OF_RANGE";
	case ICE_ERR_ALREADY_EXISTS:
		return "ICE_ERR_ALREADY_EXISTS";
	case ICE_ERR_NVM:
		return "ICE_ERR_NVM";
	case ICE_ERR_NVM_CHECKSUM:
		return "ICE_ERR_NVM_CHECKSUM";
	case ICE_ERR_BUF_TOO_SHORT:
		return "ICE_ERR_BUF_TOO_SHORT";
	case ICE_ERR_NVM_BLANK_MODE:
		return "ICE_ERR_NVM_BLANK_MODE";
	case ICE_ERR_IN_USE:
		return "ICE_ERR_IN_USE";
	case ICE_ERR_MAX_LIMIT:
		return "ICE_ERR_MAX_LIMIT";
	case ICE_ERR_RESET_ONGOING:
		return "ICE_ERR_RESET_ONGOING";
	case ICE_ERR_HW_TABLE:
		return "ICE_ERR_HW_TABLE";
	case ICE_ERR_DOES_NOT_EXIST:
		return "ICE_ERR_DOES_NOT_EXIST";
	case ICE_ERR_FW_DDP_MISMATCH:
		return "ICE_ERR_FW_DDP_MISMATCH";
	case ICE_ERR_AQ_ERROR:
		return "ICE_ERR_AQ_ERROR";
	case ICE_ERR_AQ_TIMEOUT:
		return "ICE_ERR_AQ_TIMEOUT";
	case ICE_ERR_AQ_FULL:
		return "ICE_ERR_AQ_FULL";
	case ICE_ERR_AQ_NO_WORK:
		return "ICE_ERR_AQ_NO_WORK";
	case ICE_ERR_AQ_EMPTY:
		return "ICE_ERR_AQ_EMPTY";
	case ICE_ERR_AQ_FW_CRITICAL:
		return "ICE_ERR_AQ_FW_CRITICAL";
	}

	return "ICE_ERR_UNKNOWN";
}

/**
 * ice_set_rss_lut - Set RSS LUT
 * @vsi: Pointer to VSI structure
 * @lut: Lookup table
 * @lut_size: Lookup table size
 *
 * Returns 0 on success, negative on failure
 */
int ice_set_rss_lut(struct ice_vsi *vsi, u8 *lut, u16 lut_size)
{
	struct ice_aq_get_set_rss_lut_params params = {};
	struct ice_hw *hw = &vsi->back->hw;
	enum ice_status status;

	if (!lut)
		return -EINVAL;

	params.vsi_handle = vsi->idx;
	params.lut_size = lut_size;
	params.lut_type = vsi->rss_lut_type;
	params.lut = lut;

	status = ice_aq_set_rss_lut(hw, &params);
	if (status) {
		dev_err(ice_pf_to_dev(vsi->back), "Cannot set RSS lut, err %s aq_err %s\n",
			ice_stat_str(status),
			ice_aq_str(hw->adminq.sq_last_status));
		return -EIO;
	}

	return 0;
}

/**
 * ice_set_rss_key - Set RSS key
 * @vsi: Pointer to the VSI structure
 * @seed: RSS hash seed
 *
 * Returns 0 on success, negative on failure
 */
int ice_set_rss_key(struct ice_vsi *vsi, u8 *seed)
{
	struct ice_hw *hw = &vsi->back->hw;
	enum ice_status status;

	if (!seed)
		return -EINVAL;

	status = ice_aq_set_rss_key(hw, vsi->idx, (struct ice_aqc_get_set_rss_keys *)seed);
	if (status) {
		dev_err(ice_pf_to_dev(vsi->back), "Cannot set RSS key, err %s aq_err %s\n",
			ice_stat_str(status),
			ice_aq_str(hw->adminq.sq_last_status));
		return -EIO;
	}

	return 0;
}

/**
 * ice_get_rss_lut - Get RSS LUT
 * @vsi: Pointer to VSI structure
 * @lut: Buffer to store the lookup table entries
 * @lut_size: Size of buffer to store the lookup table entries
 *
 * Returns 0 on success, negative on failure
 */
int ice_get_rss_lut(struct ice_vsi *vsi, u8 *lut, u16 lut_size)
{
	struct ice_aq_get_set_rss_lut_params params = {};
	struct ice_hw *hw = &vsi->back->hw;
	enum ice_status status;

	if (!lut)
		return -EINVAL;

	params.vsi_handle = vsi->idx;
	params.lut_size = lut_size;
	params.lut_type = vsi->rss_lut_type;
	params.lut = lut;

	status = ice_aq_get_rss_lut(hw, &params);
	if (status) {
		dev_err(ice_pf_to_dev(vsi->back), "Cannot get RSS lut, err %s aq_err %s\n",
			ice_stat_str(status),
			ice_aq_str(hw->adminq.sq_last_status));
		return -EIO;
	}

	return 0;
}

/**
 * ice_get_rss_key - Get RSS key
 * @vsi: Pointer to VSI structure
 * @seed: Buffer to store the key in
 *
 * Returns 0 on success, negative on failure
 */
int ice_get_rss_key(struct ice_vsi *vsi, u8 *seed)
{
	struct ice_hw *hw = &vsi->back->hw;
	enum ice_status status;

	if (!seed)
		return -EINVAL;

	status = ice_aq_get_rss_key(hw, vsi->idx, (struct ice_aqc_get_set_rss_keys *)seed);
	if (status) {
		dev_err(ice_pf_to_dev(vsi->back), "Cannot get RSS key, err %s aq_err %s\n",
			ice_stat_str(status),
			ice_aq_str(hw->adminq.sq_last_status));
		return -EIO;
	}

	return 0;
}

/**
 * ice_bridge_getlink - Get the hardware bridge mode
 * @skb: skb buff
 * @pid: process ID
 * @seq: RTNL message seq
 * @dev: the netdev being configured
 * @filter_mask: filter mask passed in
 * @nlflags: netlink flags passed in
 *
 * Return the bridge mode (VEB/VEPA)
 */
static int
ice_bridge_getlink(struct sk_buff *skb, u32 pid, u32 seq,
		   struct net_device *dev, u32 filter_mask, int nlflags)
{
	struct ice_netdev_priv *np = netdev_priv(dev);
	struct ice_vsi *vsi = np->vsi;
	struct ice_pf *pf = vsi->back;
	u16 bmode;

	bmode = pf->first_sw->bridge_mode;

	return ndo_dflt_bridge_getlink(skb, pid, seq, dev, bmode, 0, 0, nlflags,
				       filter_mask, NULL);
}

/**
 * ice_vsi_update_bridge_mode - Update VSI for switching bridge mode (VEB/VEPA)
 * @vsi: Pointer to VSI structure
 * @bmode: Hardware bridge mode (VEB/VEPA)
 *
 * Returns 0 on success, negative on failure
 */
static int ice_vsi_update_bridge_mode(struct ice_vsi *vsi, u16 bmode)
{
	struct ice_aqc_vsi_props *vsi_props;
	struct ice_hw *hw = &vsi->back->hw;
	struct ice_vsi_ctx *ctxt;
	enum ice_status status;
	int ret = 0;

	vsi_props = &vsi->info;

	ctxt = kzalloc(sizeof(*ctxt), GFP_KERNEL);
	if (!ctxt)
		return -ENOMEM;

	ctxt->info = vsi->info;

	if (bmode == BRIDGE_MODE_VEB)
		/* change from VEPA to VEB mode */
		ctxt->info.sw_flags |= ICE_AQ_VSI_SW_FLAG_ALLOW_LB;
	else
		/* change from VEB to VEPA mode */
		ctxt->info.sw_flags &= ~ICE_AQ_VSI_SW_FLAG_ALLOW_LB;
	ctxt->info.valid_sections = cpu_to_le16(ICE_AQ_VSI_PROP_SW_VALID);

	status = ice_update_vsi(hw, vsi->idx, ctxt, NULL);
	if (status) {
		dev_err(ice_pf_to_dev(vsi->back), "update VSI for bridge mode failed, bmode = %d err %s aq_err %s\n",
			bmode, ice_stat_str(status),
			ice_aq_str(hw->adminq.sq_last_status));
		ret = -EIO;
		goto out;
	}
	/* Update sw flags for book keeping */
	vsi_props->sw_flags = ctxt->info.sw_flags;

out:
	kfree(ctxt);
	return ret;
}

/**
 * ice_bridge_setlink - Set the hardware bridge mode
 * @dev: the netdev being configured
 * @nlh: RTNL message
 * @flags: bridge setlink flags
 * @extack: netlink extended ack
 *
 * Sets the bridge mode (VEB/VEPA) of the switch to which the netdev (VSI) is
 * hooked up to. Iterates through the PF VSI list and sets the loopback mode (if
 * not already set for all VSIs connected to this switch. And also update the
 * unicast switch filter rules for the corresponding switch of the netdev.
 */
static int
ice_bridge_setlink(struct net_device *dev, struct nlmsghdr *nlh,
		   u16 __always_unused flags,
		   struct netlink_ext_ack __always_unused *extack)
{
	struct ice_netdev_priv *np = netdev_priv(dev);
	struct ice_pf *pf = np->vsi->back;
	struct nlattr *attr, *br_spec;
	struct ice_hw *hw = &pf->hw;
	enum ice_status status;
	struct ice_sw *pf_sw;
	int rem, v, err = 0;

	pf_sw = pf->first_sw;
	/* find the attribute in the netlink message */
	br_spec = nlmsg_find_attr(nlh, sizeof(struct ifinfomsg), IFLA_AF_SPEC);

	nla_for_each_nested(attr, br_spec, rem) {
		__u16 mode;

		if (nla_type(attr) != IFLA_BRIDGE_MODE)
			continue;
		mode = nla_get_u16(attr);
		if (mode != BRIDGE_MODE_VEPA && mode != BRIDGE_MODE_VEB)
			return -EINVAL;
		/* Continue  if bridge mode is not being flipped */
		if (mode == pf_sw->bridge_mode)
			continue;
		/* Iterates through the PF VSI list and update the loopback
		 * mode of the VSI
		 */
		ice_for_each_vsi(pf, v) {
			if (!pf->vsi[v])
				continue;
			err = ice_vsi_update_bridge_mode(pf->vsi[v], mode);
			if (err)
				return err;
		}

		hw->evb_veb = (mode == BRIDGE_MODE_VEB);
		/* Update the unicast switch filter rules for the corresponding
		 * switch of the netdev
		 */
		status = ice_update_sw_rule_bridge_mode(hw);
		if (status) {
			netdev_err(dev, "switch rule update failed, mode = %d err %s aq_err %s\n",
				   mode, ice_stat_str(status),
				   ice_aq_str(hw->adminq.sq_last_status));
			/* revert hw->evb_veb */
			hw->evb_veb = (pf_sw->bridge_mode == BRIDGE_MODE_VEB);
			return -EIO;
		}

		pf_sw->bridge_mode = mode;
	}

	return 0;
}

/**
 * ice_tx_timeout - Respond to a Tx Hang
 * @netdev: network interface device structure
 * @txqueue: Tx queue
 */
static void ice_tx_timeout(struct net_device *netdev, unsigned int txqueue)
{
	struct ice_netdev_priv *np = netdev_priv(netdev);
	struct ice_ring *tx_ring = NULL;
	struct ice_vsi *vsi = np->vsi;
	struct ice_pf *pf = vsi->back;
	u32 i;

	pf->tx_timeout_count++;

	/* Check if PFC is enabled for the TC to which the queue belongs
	 * to. If yes then Tx timeout is not caused by a hung queue, no
	 * need to reset and rebuild
	 */
	if (ice_is_pfc_causing_hung_q(pf, txqueue)) {
		dev_info(ice_pf_to_dev(pf), "Fake Tx hang detected on queue %u, timeout caused by PFC storm\n",
			 txqueue);
		return;
	}

	/* now that we have an index, find the tx_ring struct */
	for (i = 0; i < vsi->num_txq; i++)
		if (vsi->tx_rings[i] && vsi->tx_rings[i]->desc)
			if (txqueue == vsi->tx_rings[i]->q_index) {
				tx_ring = vsi->tx_rings[i];
				break;
			}

	/* Reset recovery level if enough time has elapsed after last timeout.
	 * Also ensure no new reset action happens before next timeout period.
	 */
	if (time_after(jiffies, (pf->tx_timeout_last_recovery + HZ * 20)))
		pf->tx_timeout_recovery_level = 1;
	else if (time_before(jiffies, (pf->tx_timeout_last_recovery +
				       netdev->watchdog_timeo)))
		return;

	if (tx_ring) {
		struct ice_hw *hw = &pf->hw;
		u32 head, val = 0;

		head = (rd32(hw, QTX_COMM_HEAD(vsi->txq_map[txqueue])) &
			QTX_COMM_HEAD_HEAD_M) >> QTX_COMM_HEAD_HEAD_S;
		/* Read interrupt register */
		val = rd32(hw, GLINT_DYN_CTL(tx_ring->q_vector->reg_idx));

		netdev_info(netdev, "tx_timeout: VSI_num: %d, Q %u, NTC: 0x%x, HW_HEAD: 0x%x, NTU: 0x%x, INT: 0x%x\n",
			    vsi->vsi_num, txqueue, tx_ring->next_to_clean,
			    head, tx_ring->next_to_use, val);
	}

	pf->tx_timeout_last_recovery = jiffies;
	netdev_info(netdev, "tx_timeout recovery level %d, txqueue %u\n",
		    pf->tx_timeout_recovery_level, txqueue);

	switch (pf->tx_timeout_recovery_level) {
	case 1:
		set_bit(ICE_PFR_REQ, pf->state);
		break;
	case 2:
		set_bit(ICE_CORER_REQ, pf->state);
		break;
	case 3:
		set_bit(ICE_GLOBR_REQ, pf->state);
		break;
	default:
		netdev_err(netdev, "tx_timeout recovery unsuccessful, device is in unrecoverable state.\n");
		set_bit(ICE_DOWN, pf->state);
		set_bit(ICE_VSI_NEEDS_RESTART, vsi->state);
		set_bit(ICE_SERVICE_DIS, pf->state);
		break;
	}

	ice_service_task_schedule(pf);
	pf->tx_timeout_recovery_level++;
}

/**
 * ice_open - Called when a network interface becomes active
 * @netdev: network interface device structure
 *
 * The open entry point is called when a network interface is made
 * active by the system (IFF_UP). At this point all resources needed
 * for transmit and receive operations are allocated, the interrupt
 * handler is registered with the OS, the netdev watchdog is enabled,
 * and the stack is notified that the interface is ready.
 *
 * Returns 0 on success, negative value on failure
 */
int ice_open(struct net_device *netdev)
{
	struct ice_netdev_priv *np = netdev_priv(netdev);
	struct ice_pf *pf = np->vsi->back;

	if (ice_is_reset_in_progress(pf->state)) {
		netdev_err(netdev, "can't open net device while reset is in progress");
		return -EBUSY;
	}

	return ice_open_internal(netdev);
}

/**
 * ice_open_internal - Called when a network interface becomes active
 * @netdev: network interface device structure
 *
 * Internal ice_open implementation. Should not be used directly except for ice_open and reset
 * handling routine
 *
 * Returns 0 on success, negative value on failure
 */
int ice_open_internal(struct net_device *netdev)
{
	struct ice_netdev_priv *np = netdev_priv(netdev);
	struct ice_vsi *vsi = np->vsi;
	struct ice_pf *pf = vsi->back;
	struct ice_port_info *pi;
	enum ice_status status;
	int err;

	if (test_bit(ICE_NEEDS_RESTART, pf->state)) {
		netdev_err(netdev, "driver needs to be unloaded and reloaded\n");
		return -EIO;
	}

	netif_carrier_off(netdev);

	pi = vsi->port_info;
	status = ice_update_link_info(pi);
	if (status) {
		netdev_err(netdev, "Failed to get link info, error %s\n",
			   ice_stat_str(status));
		return -EIO;
	}

	ice_check_module_power(pf, pi->phy.link_info.link_cfg_err);

	/* Set PHY if there is media, otherwise, turn off PHY */
	if (pi->phy.link_info.link_info & ICE_AQ_MEDIA_AVAILABLE) {
		clear_bit(ICE_FLAG_NO_MEDIA, pf->flags);
		if (!test_bit(ICE_PHY_INIT_COMPLETE, pf->state)) {
			err = ice_init_phy_user_cfg(pi);
			if (err) {
				netdev_err(netdev, "Failed to initialize PHY settings, error %d\n",
					   err);
				return err;
			}
		}

		err = ice_configure_phy(vsi);
		if (err) {
			netdev_err(netdev, "Failed to set physical link up, error %d\n",
				   err);
			return err;
		}
	} else {
		set_bit(ICE_FLAG_NO_MEDIA, pf->flags);
		ice_set_link(vsi, false);
	}

	err = ice_vsi_open(vsi);
	if (err)
		netdev_err(netdev, "Failed to open VSI 0x%04X on switch 0x%04X\n",
			   vsi->vsi_num, vsi->vsw->sw_id);

	/* Update existing tunnels information */
	udp_tunnel_get_rx_info(netdev);

	return err;
}

/**
 * ice_stop - Disables a network interface
 * @netdev: network interface device structure
 *
 * The stop entry point is called when an interface is de-activated by the OS,
 * and the netdevice enters the DOWN state. The hardware is still under the
 * driver's control, but the netdev interface is disabled.
 *
 * Returns success only - not allowed to fail
 */
int ice_stop(struct net_device *netdev)
{
	struct ice_netdev_priv *np = netdev_priv(netdev);
	struct ice_vsi *vsi = np->vsi;
	struct ice_pf *pf = vsi->back;

	if (ice_is_reset_in_progress(pf->state)) {
		netdev_err(netdev, "can't stop net device while reset is in progress");
		return -EBUSY;
	}

	ice_vsi_close(vsi);

	return 0;
}

/**
 * ice_features_check - Validate encapsulated packet conforms to limits
 * @skb: skb buffer
 * @netdev: This port's netdev
 * @features: Offload features that the stack believes apply
 */
static netdev_features_t
ice_features_check(struct sk_buff *skb,
		   struct net_device __always_unused *netdev,
		   netdev_features_t features)
{
	bool gso = skb_is_gso(skb);
	size_t len;

	/* No point in doing any of this if neither checksum nor GSO are
	 * being requested for this frame. We can rule out both by just
	 * checking for CHECKSUM_PARTIAL
	 */
	if (skb->ip_summed != CHECKSUM_PARTIAL)
		return features;

	/* We cannot support GSO if the MSS is going to be less than
	 * 64 bytes. If it is then we need to drop support for GSO.
	 */
	if (gso && (skb_shinfo(skb)->gso_size < ICE_TXD_CTX_MIN_MSS))
		features &= ~NETIF_F_GSO_MASK;

	len = skb_network_offset(skb);
	if (len > ICE_TXD_MACLEN_MAX || len & 0x1)
		goto out_rm_features;

	len = skb_network_header_len(skb);
	if (len > ICE_TXD_IPLEN_MAX || len & 0x1)
		goto out_rm_features;

	if (skb->encapsulation) {
		/* this must work for VXLAN frames AND IPIP/SIT frames, and in
		 * the case of IPIP frames, the transport header pointer is
		 * after the inner header! So check to make sure that this
		 * is a GRE or UDP_TUNNEL frame before doing that math.
		 */
		if (gso && (skb_shinfo(skb)->gso_type &
			    (SKB_GSO_GRE | SKB_GSO_UDP_TUNNEL))) {
			len = skb_inner_network_header(skb) -
			      skb_transport_header(skb);
			if (len > ICE_TXD_L4LEN_MAX || len & 0x1)
				goto out_rm_features;
		}

		len = skb_inner_network_header_len(skb);
		if (len > ICE_TXD_IPLEN_MAX || len & 0x1)
			goto out_rm_features;
	}

	return features;
out_rm_features:
	return features & ~(NETIF_F_CSUM_MASK | NETIF_F_GSO_MASK);
}

static const struct net_device_ops ice_netdev_safe_mode_ops = {
	.ndo_open = ice_open,
	.ndo_stop = ice_stop,
	.ndo_start_xmit = ice_start_xmit,
	.ndo_set_mac_address = ice_set_mac_address,
	.ndo_validate_addr = eth_validate_addr,
	.ndo_change_mtu = ice_change_mtu,
	.ndo_get_stats64 = ice_get_stats64,
	.ndo_tx_timeout = ice_tx_timeout,
	.ndo_bpf = ice_xdp_safe_mode,
};

static const struct net_device_ops ice_netdev_ops = {
	.ndo_open = ice_open,
	.ndo_stop = ice_stop,
	.ndo_start_xmit = ice_start_xmit,
	.ndo_features_check = ice_features_check,
	.ndo_set_rx_mode = ice_set_rx_mode,
	.ndo_set_mac_address = ice_set_mac_address,
	.ndo_validate_addr = eth_validate_addr,
	.ndo_change_mtu = ice_change_mtu,
	.ndo_get_stats64 = ice_get_stats64,
	.ndo_set_tx_maxrate = ice_set_tx_maxrate,
	.ndo_eth_ioctl = ice_eth_ioctl,
	.ndo_set_vf_spoofchk = ice_set_vf_spoofchk,
	.ndo_set_vf_mac = ice_set_vf_mac,
	.ndo_get_vf_config = ice_get_vf_cfg,
	.ndo_set_vf_trust = ice_set_vf_trust,
	.ndo_set_vf_vlan = ice_set_vf_port_vlan,
	.ndo_set_vf_link_state = ice_set_vf_link_state,
	.ndo_get_vf_stats = ice_get_vf_stats,
	.ndo_vlan_rx_add_vid = ice_vlan_rx_add_vid,
	.ndo_vlan_rx_kill_vid = ice_vlan_rx_kill_vid,
	.ndo_set_features = ice_set_features,
	.ndo_bridge_getlink = ice_bridge_getlink,
	.ndo_bridge_setlink = ice_bridge_setlink,
	.ndo_fdb_add = ice_fdb_add,
	.ndo_fdb_del = ice_fdb_del,
#ifdef CONFIG_RFS_ACCEL
	.ndo_rx_flow_steer = ice_rx_flow_steer,
#endif
	.ndo_tx_timeout = ice_tx_timeout,
	.ndo_bpf = ice_xdp,
	.ndo_xdp_xmit = ice_xdp_xmit,
	.ndo_xsk_wakeup = ice_xsk_wakeup,
};<|MERGE_RESOLUTION|>--- conflicted
+++ resolved
@@ -2143,11 +2143,6 @@
 		return;
 	}
 
-<<<<<<< HEAD
-	if (test_and_clear_bit(ICE_FLAG_PLUG_AUX_DEV, pf->flags))
-		ice_plug_aux_dev(pf);
-
-=======
 	if (test_bit(ICE_FLAG_PLUG_AUX_DEV, pf->flags)) {
 		/* Plug aux device per request */
 		ice_plug_aux_dev(pf);
@@ -2172,7 +2167,6 @@
 		}
 	}
 
->>>>>>> e16cdba0
 	ice_clean_adminq_subtask(pf);
 	ice_check_media_subtask(pf);
 	ice_check_for_hang_subtask(pf);
