--- conflicted
+++ resolved
@@ -65,15 +65,12 @@
 
 #else
 static inline void ice_dcb_rebuild(struct ice_pf *pf) { }
-<<<<<<< HEAD
-=======
 
 static inline void ice_vsi_set_dcb_tc_cfg(struct ice_vsi *vsi)
 {
 	vsi->tc_cfg.ena_tc = ICE_DFLT_TRAFFIC_CLASS;
 	vsi->tc_cfg.numtc = 1;
 }
->>>>>>> df0cc57e
 
 static inline u8 ice_dcb_get_ena_tc(struct ice_dcbx_cfg __always_unused *dcbcfg)
 {
@@ -126,24 +123,16 @@
 	return false;
 }
 
-<<<<<<< HEAD
-=======
 static inline u8 ice_get_pfc_mode(struct ice_pf *pf)
 {
 	return 0;
 }
 
->>>>>>> df0cc57e
 static inline void ice_pf_dcb_recfg(struct ice_pf *pf) { }
 static inline void ice_vsi_cfg_dcb_rings(struct ice_vsi *vsi) { }
 static inline void ice_update_dcb_stats(struct ice_pf *pf) { }
 static inline void
 ice_dcb_process_lldp_set_mib_change(struct ice_pf *pf, struct ice_rq_event_info *event) { }
-<<<<<<< HEAD
-static inline void ice_vsi_cfg_netdev_tc(struct ice_vsi *vsi, u8 ena_tc) { }
-static inline void ice_set_cgd_num(struct ice_tlan_ctx *tlan_ctx, struct ice_ring *ring) { }
-=======
 static inline void ice_set_cgd_num(struct ice_tlan_ctx *tlan_ctx, u8 dcb_tc) { }
->>>>>>> df0cc57e
 #endif /* CONFIG_DCB */
 #endif /* _ICE_DCB_LIB_H_ */