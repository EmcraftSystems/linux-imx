--- conflicted
+++ resolved
@@ -1954,11 +1954,8 @@
 int qed_mcp_get_media_type(struct qed_hwfn *p_hwfn,
 			   struct qed_ptt *p_ptt, u32 *p_media_type)
 {
-<<<<<<< HEAD
-=======
 	*p_media_type = MEDIA_UNSPECIFIED;
 
->>>>>>> f7688b48
 	if (IS_VF(p_hwfn->cdev))
 		return -EINVAL;
 
@@ -1971,13 +1968,6 @@
 		*p_media_type = MEDIA_UNSPECIFIED;
 		return -EINVAL;
 	}
-<<<<<<< HEAD
-
-	*p_media_type = qed_rd(p_hwfn, p_ptt,
-			       p_hwfn->mcp_info->port_addr +
-			       offsetof(struct public_port,
-					media_type));
-=======
 
 	*p_media_type = qed_rd(p_hwfn, p_ptt,
 			       p_hwfn->mcp_info->port_addr +
@@ -2166,7 +2156,6 @@
 				 port_cfg_addr +
 				 offsetof(struct nvm_cfg1_port,
 					  board_cfg));
->>>>>>> f7688b48
 
 	return 0;
 }
