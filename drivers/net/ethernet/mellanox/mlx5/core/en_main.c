/*
 * Copyright (c) 2015-2016, Mellanox Technologies. All rights reserved.
 *
 * This software is available to you under a choice of one of two
 * licenses.  You may choose to be licensed under the terms of the GNU
 * General Public License (GPL) Version 2, available from the file
 * COPYING in the main directory of this source tree, or the
 * OpenIB.org BSD license below:
 *
 *     Redistribution and use in source and binary forms, with or
 *     without modification, are permitted provided that the following
 *     conditions are met:
 *
 *      - Redistributions of source code must retain the above
 *        copyright notice, this list of conditions and the following
 *        disclaimer.
 *
 *      - Redistributions in binary form must reproduce the above
 *        copyright notice, this list of conditions and the following
 *        disclaimer in the documentation and/or other materials
 *        provided with the distribution.
 *
 * THE SOFTWARE IS PROVIDED "AS IS", WITHOUT WARRANTY OF ANY KIND,
 * EXPRESS OR IMPLIED, INCLUDING BUT NOT LIMITED TO THE WARRANTIES OF
 * MERCHANTABILITY, FITNESS FOR A PARTICULAR PURPOSE AND
 * NONINFRINGEMENT. IN NO EVENT SHALL THE AUTHORS OR COPYRIGHT HOLDERS
 * BE LIABLE FOR ANY CLAIM, DAMAGES OR OTHER LIABILITY, WHETHER IN AN
 * ACTION OF CONTRACT, TORT OR OTHERWISE, ARISING FROM, OUT OF OR IN
 * CONNECTION WITH THE SOFTWARE OR THE USE OR OTHER DEALINGS IN THE
 * SOFTWARE.
 */

#include <net/tc_act/tc_gact.h>
#include <net/pkt_cls.h>
#include <linux/mlx5/fs.h>
#include <net/vxlan.h>
#include <net/geneve.h>
#include <linux/bpf.h>
#include <linux/if_bridge.h>
#include <net/page_pool.h>
#include <net/xdp_sock_drv.h>
#include "eswitch.h"
#include "en.h"
#include "en/txrx.h"
#include "en_tc.h"
#include "en_rep.h"
#include "en_accel/ipsec.h"
#include "en_accel/en_accel.h"
#include "en_accel/tls.h"
#include "accel/ipsec.h"
#include "accel/tls.h"
#include "lib/vxlan.h"
#include "lib/clock.h"
#include "en/port.h"
#include "en/xdp.h"
#include "lib/eq.h"
#include "en/monitor_stats.h"
#include "en/health.h"
#include "en/params.h"
#include "en/xsk/pool.h"
#include "en/xsk/setup.h"
#include "en/xsk/rx.h"
#include "en/xsk/tx.h"
#include "en/hv_vhca_stats.h"
#include "en/devlink.h"
#include "lib/mlx5.h"
#include "en/ptp.h"
#include "qos.h"
#include "en/trap.h"
#include "fpga/ipsec.h"

bool mlx5e_check_fragmented_striding_rq_cap(struct mlx5_core_dev *mdev)
{
	bool striding_rq_umr = MLX5_CAP_GEN(mdev, striding_rq) &&
		MLX5_CAP_GEN(mdev, umr_ptr_rlky) &&
		MLX5_CAP_ETH(mdev, reg_umr_sq);
	u16 max_wqe_sz_cap = MLX5_CAP_GEN(mdev, max_wqe_sz_sq);
	bool inline_umr = MLX5E_UMR_WQE_INLINE_SZ <= max_wqe_sz_cap;

	if (!striding_rq_umr)
		return false;
	if (!inline_umr) {
		mlx5_core_warn(mdev, "Cannot support Striding RQ: UMR WQE size (%d) exceeds maximum supported (%d).\n",
			       (int)MLX5E_UMR_WQE_INLINE_SZ, max_wqe_sz_cap);
		return false;
	}
	return true;
}

void mlx5e_update_carrier(struct mlx5e_priv *priv)
{
	struct mlx5_core_dev *mdev = priv->mdev;
	u8 port_state;
	bool up;

	port_state = mlx5_query_vport_state(mdev,
					    MLX5_VPORT_STATE_OP_MOD_VNIC_VPORT,
					    0);

	up = port_state == VPORT_STATE_UP;
	if (up == netif_carrier_ok(priv->netdev))
		netif_carrier_event(priv->netdev);
	if (up) {
		netdev_info(priv->netdev, "Link up\n");
		netif_carrier_on(priv->netdev);
	} else {
		netdev_info(priv->netdev, "Link down\n");
		netif_carrier_off(priv->netdev);
	}
}

static void mlx5e_update_carrier_work(struct work_struct *work)
{
	struct mlx5e_priv *priv = container_of(work, struct mlx5e_priv,
					       update_carrier_work);

	mutex_lock(&priv->state_lock);
	if (test_bit(MLX5E_STATE_OPENED, &priv->state))
		if (priv->profile->update_carrier)
			priv->profile->update_carrier(priv);
	mutex_unlock(&priv->state_lock);
}

static void mlx5e_update_stats_work(struct work_struct *work)
{
	struct mlx5e_priv *priv = container_of(work, struct mlx5e_priv,
					       update_stats_work);

	mutex_lock(&priv->state_lock);
	priv->profile->update_stats(priv);
	mutex_unlock(&priv->state_lock);
}

void mlx5e_queue_update_stats(struct mlx5e_priv *priv)
{
	if (!priv->profile->update_stats)
		return;

	if (unlikely(test_bit(MLX5E_STATE_DESTROYING, &priv->state)))
		return;

	queue_work(priv->wq, &priv->update_stats_work);
}

static int async_event(struct notifier_block *nb, unsigned long event, void *data)
{
	struct mlx5e_priv *priv = container_of(nb, struct mlx5e_priv, events_nb);
	struct mlx5_eqe   *eqe = data;

	if (event != MLX5_EVENT_TYPE_PORT_CHANGE)
		return NOTIFY_DONE;

	switch (eqe->sub_type) {
	case MLX5_PORT_CHANGE_SUBTYPE_DOWN:
	case MLX5_PORT_CHANGE_SUBTYPE_ACTIVE:
		queue_work(priv->wq, &priv->update_carrier_work);
		break;
	default:
		return NOTIFY_DONE;
	}

	return NOTIFY_OK;
}

static void mlx5e_enable_async_events(struct mlx5e_priv *priv)
{
	priv->events_nb.notifier_call = async_event;
	mlx5_notifier_register(priv->mdev, &priv->events_nb);
}

static void mlx5e_disable_async_events(struct mlx5e_priv *priv)
{
	mlx5_notifier_unregister(priv->mdev, &priv->events_nb);
}

static int blocking_event(struct notifier_block *nb, unsigned long event, void *data)
{
	struct mlx5e_priv *priv = container_of(nb, struct mlx5e_priv, blocking_events_nb);
	int err;

	switch (event) {
	case MLX5_DRIVER_EVENT_TYPE_TRAP:
		err = mlx5e_handle_trap_event(priv, data);
		break;
	default:
		netdev_warn(priv->netdev, "Sync event: Unknown event %ld\n", event);
		err = -EINVAL;
	}
	return err;
}

static void mlx5e_enable_blocking_events(struct mlx5e_priv *priv)
{
	priv->blocking_events_nb.notifier_call = blocking_event;
	mlx5_blocking_notifier_register(priv->mdev, &priv->blocking_events_nb);
}

static void mlx5e_disable_blocking_events(struct mlx5e_priv *priv)
{
	mlx5_blocking_notifier_unregister(priv->mdev, &priv->blocking_events_nb);
}

static inline void mlx5e_build_umr_wqe(struct mlx5e_rq *rq,
				       struct mlx5e_icosq *sq,
				       struct mlx5e_umr_wqe *wqe)
{
	struct mlx5_wqe_ctrl_seg      *cseg = &wqe->ctrl;
	struct mlx5_wqe_umr_ctrl_seg *ucseg = &wqe->uctrl;
	u8 ds_cnt = DIV_ROUND_UP(MLX5E_UMR_WQE_INLINE_SZ, MLX5_SEND_WQE_DS);

	cseg->qpn_ds    = cpu_to_be32((sq->sqn << MLX5_WQE_CTRL_QPN_SHIFT) |
				      ds_cnt);
	cseg->umr_mkey  = rq->mkey_be;

	ucseg->flags = MLX5_UMR_TRANSLATION_OFFSET_EN | MLX5_UMR_INLINE;
	ucseg->xlt_octowords =
		cpu_to_be16(MLX5_MTT_OCTW(MLX5_MPWRQ_PAGES_PER_WQE));
	ucseg->mkey_mask     = cpu_to_be64(MLX5_MKEY_MASK_FREE);
}

static int mlx5e_rq_shampo_hd_alloc(struct mlx5e_rq *rq, int node)
{
	rq->mpwqe.shampo = kvzalloc_node(sizeof(*rq->mpwqe.shampo),
					 GFP_KERNEL, node);
	if (!rq->mpwqe.shampo)
		return -ENOMEM;
	return 0;
}

static void mlx5e_rq_shampo_hd_free(struct mlx5e_rq *rq)
{
	kvfree(rq->mpwqe.shampo);
}

static int mlx5e_rq_shampo_hd_info_alloc(struct mlx5e_rq *rq, int node)
{
	struct mlx5e_shampo_hd *shampo = rq->mpwqe.shampo;

	shampo->bitmap = bitmap_zalloc_node(shampo->hd_per_wq, GFP_KERNEL,
					    node);
	if (!shampo->bitmap)
		return -ENOMEM;

	shampo->info = kvzalloc_node(array_size(shampo->hd_per_wq,
						sizeof(*shampo->info)),
				     GFP_KERNEL, node);
	if (!shampo->info) {
		kvfree(shampo->bitmap);
		return -ENOMEM;
	}
	return 0;
}

static void mlx5e_rq_shampo_hd_info_free(struct mlx5e_rq *rq)
{
	kvfree(rq->mpwqe.shampo->bitmap);
	kvfree(rq->mpwqe.shampo->info);
}

static int mlx5e_rq_alloc_mpwqe_info(struct mlx5e_rq *rq, int node)
{
	int wq_sz = mlx5_wq_ll_get_size(&rq->mpwqe.wq);

	rq->mpwqe.info = kvzalloc_node(array_size(wq_sz,
						  sizeof(*rq->mpwqe.info)),
				       GFP_KERNEL, node);
	if (!rq->mpwqe.info)
		return -ENOMEM;

	mlx5e_build_umr_wqe(rq, rq->icosq, &rq->mpwqe.umr_wqe);

	return 0;
}

static int mlx5e_create_umr_mtt_mkey(struct mlx5_core_dev *mdev,
				     u64 npages, u8 page_shift, u32 *umr_mkey,
				     dma_addr_t filler_addr)
{
	struct mlx5_mtt *mtt;
	int inlen;
	void *mkc;
	u32 *in;
	int err;
	int i;

	inlen = MLX5_ST_SZ_BYTES(create_mkey_in) + sizeof(*mtt) * npages;

	in = kvzalloc(inlen, GFP_KERNEL);
	if (!in)
		return -ENOMEM;

	mkc = MLX5_ADDR_OF(create_mkey_in, in, memory_key_mkey_entry);

	MLX5_SET(mkc, mkc, free, 1);
	MLX5_SET(mkc, mkc, umr_en, 1);
	MLX5_SET(mkc, mkc, lw, 1);
	MLX5_SET(mkc, mkc, lr, 1);
	MLX5_SET(mkc, mkc, access_mode_1_0, MLX5_MKC_ACCESS_MODE_MTT);
	mlx5e_mkey_set_relaxed_ordering(mdev, mkc);
	MLX5_SET(mkc, mkc, qpn, 0xffffff);
	MLX5_SET(mkc, mkc, pd, mdev->mlx5e_res.hw_objs.pdn);
	MLX5_SET64(mkc, mkc, len, npages << page_shift);
	MLX5_SET(mkc, mkc, translations_octword_size,
		 MLX5_MTT_OCTW(npages));
	MLX5_SET(mkc, mkc, log_page_size, page_shift);
	MLX5_SET(create_mkey_in, in, translations_octword_actual_size,
		 MLX5_MTT_OCTW(npages));

	/* Initialize the mkey with all MTTs pointing to a default
	 * page (filler_addr). When the channels are activated, UMR
	 * WQEs will redirect the RX WQEs to the actual memory from
	 * the RQ's pool, while the gaps (wqe_overflow) remain mapped
	 * to the default page.
	 */
	mtt = MLX5_ADDR_OF(create_mkey_in, in, klm_pas_mtt);
	for (i = 0 ; i < npages ; i++)
		mtt[i].ptag = cpu_to_be64(filler_addr);

	err = mlx5_core_create_mkey(mdev, umr_mkey, in, inlen);

	kvfree(in);
	return err;
}

static int mlx5e_create_umr_klm_mkey(struct mlx5_core_dev *mdev,
				     u64 nentries,
				     u32 *umr_mkey)
{
	int inlen;
	void *mkc;
	u32 *in;
	int err;

	inlen = MLX5_ST_SZ_BYTES(create_mkey_in);

	in = kvzalloc(inlen, GFP_KERNEL);
	if (!in)
		return -ENOMEM;

	mkc = MLX5_ADDR_OF(create_mkey_in, in, memory_key_mkey_entry);

	MLX5_SET(mkc, mkc, free, 1);
	MLX5_SET(mkc, mkc, umr_en, 1);
	MLX5_SET(mkc, mkc, lw, 1);
	MLX5_SET(mkc, mkc, lr, 1);
	MLX5_SET(mkc, mkc, access_mode_1_0, MLX5_MKC_ACCESS_MODE_KLMS);
	mlx5e_mkey_set_relaxed_ordering(mdev, mkc);
	MLX5_SET(mkc, mkc, qpn, 0xffffff);
	MLX5_SET(mkc, mkc, pd, mdev->mlx5e_res.hw_objs.pdn);
	MLX5_SET(mkc, mkc, translations_octword_size, nentries);
	MLX5_SET(mkc, mkc, length64, 1);
	err = mlx5_core_create_mkey(mdev, umr_mkey, in, inlen);

	kvfree(in);
	return err;
}

static int mlx5e_create_rq_umr_mkey(struct mlx5_core_dev *mdev, struct mlx5e_rq *rq)
{
	u64 num_mtts = MLX5E_REQUIRED_MTTS(mlx5_wq_ll_get_size(&rq->mpwqe.wq));

	return mlx5e_create_umr_mtt_mkey(mdev, num_mtts, PAGE_SHIFT,
					 &rq->umr_mkey, rq->wqe_overflow.addr);
}

static int mlx5e_create_rq_hd_umr_mkey(struct mlx5_core_dev *mdev,
				       struct mlx5e_rq *rq)
{
	u32 max_klm_size = BIT(MLX5_CAP_GEN(mdev, log_max_klm_list_size));

	if (max_klm_size < rq->mpwqe.shampo->hd_per_wq) {
		mlx5_core_err(mdev, "max klm list size 0x%x is smaller than shampo header buffer list size 0x%x\n",
			      max_klm_size, rq->mpwqe.shampo->hd_per_wq);
		return -EINVAL;
	}
	return mlx5e_create_umr_klm_mkey(mdev, rq->mpwqe.shampo->hd_per_wq,
					 &rq->mpwqe.shampo->mkey);
}

static u64 mlx5e_get_mpwqe_offset(u16 wqe_ix)
{
	return MLX5E_REQUIRED_MTTS(wqe_ix) << PAGE_SHIFT;
}

static void mlx5e_init_frags_partition(struct mlx5e_rq *rq)
{
	struct mlx5e_wqe_frag_info next_frag = {};
	struct mlx5e_wqe_frag_info *prev = NULL;
	int i;

	next_frag.di = &rq->wqe.di[0];

	for (i = 0; i < mlx5_wq_cyc_get_size(&rq->wqe.wq); i++) {
		struct mlx5e_rq_frag_info *frag_info = &rq->wqe.info.arr[0];
		struct mlx5e_wqe_frag_info *frag =
			&rq->wqe.frags[i << rq->wqe.info.log_num_frags];
		int f;

		for (f = 0; f < rq->wqe.info.num_frags; f++, frag++) {
			if (next_frag.offset + frag_info[f].frag_stride > PAGE_SIZE) {
				next_frag.di++;
				next_frag.offset = 0;
				if (prev)
					prev->last_in_page = true;
			}
			*frag = next_frag;

			/* prepare next */
			next_frag.offset += frag_info[f].frag_stride;
			prev = frag;
		}
	}

	if (prev)
		prev->last_in_page = true;
}

int mlx5e_init_di_list(struct mlx5e_rq *rq, int wq_sz, int node)
{
	int len = wq_sz << rq->wqe.info.log_num_frags;

	rq->wqe.di = kvzalloc_node(array_size(len, sizeof(*rq->wqe.di)), GFP_KERNEL, node);
	if (!rq->wqe.di)
		return -ENOMEM;

	mlx5e_init_frags_partition(rq);

	return 0;
}

void mlx5e_free_di_list(struct mlx5e_rq *rq)
{
	kvfree(rq->wqe.di);
}

static void mlx5e_rq_err_cqe_work(struct work_struct *recover_work)
{
	struct mlx5e_rq *rq = container_of(recover_work, struct mlx5e_rq, recover_work);

	mlx5e_reporter_rq_cqe_err(rq);
}

static int mlx5e_alloc_mpwqe_rq_drop_page(struct mlx5e_rq *rq)
{
	rq->wqe_overflow.page = alloc_page(GFP_KERNEL);
	if (!rq->wqe_overflow.page)
		return -ENOMEM;

	rq->wqe_overflow.addr = dma_map_page(rq->pdev, rq->wqe_overflow.page, 0,
					     PAGE_SIZE, rq->buff.map_dir);
	if (dma_mapping_error(rq->pdev, rq->wqe_overflow.addr)) {
		__free_page(rq->wqe_overflow.page);
		return -ENOMEM;
	}
	return 0;
}

static void mlx5e_free_mpwqe_rq_drop_page(struct mlx5e_rq *rq)
{
	 dma_unmap_page(rq->pdev, rq->wqe_overflow.addr, PAGE_SIZE,
			rq->buff.map_dir);
	 __free_page(rq->wqe_overflow.page);
}

static int mlx5e_init_rxq_rq(struct mlx5e_channel *c, struct mlx5e_params *params,
			     struct mlx5e_rq *rq)
{
	struct mlx5_core_dev *mdev = c->mdev;
	int err;

	rq->wq_type      = params->rq_wq_type;
	rq->pdev         = c->pdev;
	rq->netdev       = c->netdev;
	rq->priv         = c->priv;
	rq->tstamp       = c->tstamp;
	rq->clock        = &mdev->clock;
	rq->icosq        = &c->icosq;
	rq->ix           = c->ix;
	rq->mdev         = mdev;
	rq->hw_mtu       = MLX5E_SW2HW_MTU(params, params->sw_mtu);
	rq->xdpsq        = &c->rq_xdpsq;
	rq->stats        = &c->priv->channel_stats[c->ix].rq;
	rq->ptp_cyc2time = mlx5_rq_ts_translator(mdev);
	err = mlx5e_rq_set_handlers(rq, params, NULL);
	if (err)
		return err;

	return xdp_rxq_info_reg(&rq->xdp_rxq, rq->netdev, rq->ix, 0);
}

static int mlx5_rq_shampo_alloc(struct mlx5_core_dev *mdev,
				struct mlx5e_params *params,
				struct mlx5e_rq_param *rqp,
				struct mlx5e_rq *rq,
				u32 *pool_size,
				int node)
{
	void *wqc = MLX5_ADDR_OF(rqc, rqp->rqc, wq);
	int wq_size;
	int err;

	if (!test_bit(MLX5E_RQ_STATE_SHAMPO, &rq->state))
		return 0;
	err = mlx5e_rq_shampo_hd_alloc(rq, node);
	if (err)
		goto out;
	rq->mpwqe.shampo->hd_per_wq =
		mlx5e_shampo_hd_per_wq(mdev, params, rqp);
	err = mlx5e_create_rq_hd_umr_mkey(mdev, rq);
	if (err)
		goto err_shampo_hd;
	err = mlx5e_rq_shampo_hd_info_alloc(rq, node);
	if (err)
		goto err_shampo_info;
	rq->hw_gro_data = kvzalloc_node(sizeof(*rq->hw_gro_data), GFP_KERNEL, node);
	if (!rq->hw_gro_data) {
		err = -ENOMEM;
		goto err_hw_gro_data;
	}
	rq->mpwqe.shampo->key =
		cpu_to_be32(rq->mpwqe.shampo->mkey);
	rq->mpwqe.shampo->hd_per_wqe =
		mlx5e_shampo_hd_per_wqe(mdev, params, rqp);
	wq_size = BIT(MLX5_GET(wq, wqc, log_wq_sz));
	*pool_size += (rq->mpwqe.shampo->hd_per_wqe * wq_size) /
		     MLX5E_SHAMPO_WQ_HEADER_PER_PAGE;
	return 0;

err_hw_gro_data:
	mlx5e_rq_shampo_hd_info_free(rq);
err_shampo_info:
	mlx5_core_destroy_mkey(mdev, rq->mpwqe.shampo->mkey);
err_shampo_hd:
	mlx5e_rq_shampo_hd_free(rq);
out:
	return err;
}

static void mlx5e_rq_free_shampo(struct mlx5e_rq *rq)
{
	if (!test_bit(MLX5E_RQ_STATE_SHAMPO, &rq->state))
		return;

	kvfree(rq->hw_gro_data);
	mlx5e_rq_shampo_hd_info_free(rq);
	mlx5_core_destroy_mkey(rq->mdev, rq->mpwqe.shampo->mkey);
	mlx5e_rq_shampo_hd_free(rq);
}

static int mlx5e_alloc_rq(struct mlx5e_params *params,
			  struct mlx5e_xsk_param *xsk,
			  struct mlx5e_rq_param *rqp,
			  int node, struct mlx5e_rq *rq)
{
	struct page_pool_params pp_params = { 0 };
	struct mlx5_core_dev *mdev = rq->mdev;
	void *rqc = rqp->rqc;
	void *rqc_wq = MLX5_ADDR_OF(rqc, rqc, wq);
	u32 pool_size;
	int wq_sz;
	int err;
	int i;

	rqp->wq.db_numa_node = node;
	INIT_WORK(&rq->recover_work, mlx5e_rq_err_cqe_work);

	if (params->xdp_prog)
		bpf_prog_inc(params->xdp_prog);
	RCU_INIT_POINTER(rq->xdp_prog, params->xdp_prog);

	rq->buff.map_dir = params->xdp_prog ? DMA_BIDIRECTIONAL : DMA_FROM_DEVICE;
	rq->buff.headroom = mlx5e_get_rq_headroom(mdev, params, xsk);
	pool_size = 1 << params->log_rq_mtu_frames;

	switch (rq->wq_type) {
	case MLX5_WQ_TYPE_LINKED_LIST_STRIDING_RQ:
		err = mlx5_wq_ll_create(mdev, &rqp->wq, rqc_wq, &rq->mpwqe.wq,
					&rq->wq_ctrl);
		if (err)
			goto err_rq_xdp_prog;

		err = mlx5e_alloc_mpwqe_rq_drop_page(rq);
		if (err)
			goto err_rq_wq_destroy;

		rq->mpwqe.wq.db = &rq->mpwqe.wq.db[MLX5_RCV_DBR];

		wq_sz = mlx5_wq_ll_get_size(&rq->mpwqe.wq);

		pool_size = MLX5_MPWRQ_PAGES_PER_WQE <<
			mlx5e_mpwqe_get_log_rq_size(params, xsk);

		rq->mpwqe.log_stride_sz = mlx5e_mpwqe_get_log_stride_size(mdev, params, xsk);
		rq->mpwqe.num_strides =
			BIT(mlx5e_mpwqe_get_log_num_strides(mdev, params, xsk));

		rq->buff.frame0_sz = (1 << rq->mpwqe.log_stride_sz);

		err = mlx5e_create_rq_umr_mkey(mdev, rq);
		if (err)
			goto err_rq_drop_page;
		rq->mkey_be = cpu_to_be32(rq->umr_mkey);

		err = mlx5e_rq_alloc_mpwqe_info(rq, node);
		if (err)
			goto err_rq_mkey;

		err = mlx5_rq_shampo_alloc(mdev, params, rqp, rq, &pool_size, node);
		if (err)
			goto err_free_by_rq_type;

		break;
	default: /* MLX5_WQ_TYPE_CYCLIC */
		err = mlx5_wq_cyc_create(mdev, &rqp->wq, rqc_wq, &rq->wqe.wq,
					 &rq->wq_ctrl);
		if (err)
			goto err_rq_xdp_prog;

		rq->wqe.wq.db = &rq->wqe.wq.db[MLX5_RCV_DBR];

		wq_sz = mlx5_wq_cyc_get_size(&rq->wqe.wq);

		rq->wqe.info = rqp->frags_info;
		rq->buff.frame0_sz = rq->wqe.info.arr[0].frag_stride;

		rq->wqe.frags =
			kvzalloc_node(array_size(sizeof(*rq->wqe.frags),
					(wq_sz << rq->wqe.info.log_num_frags)),
				      GFP_KERNEL, node);
		if (!rq->wqe.frags) {
			err = -ENOMEM;
			goto err_rq_wq_destroy;
		}

		err = mlx5e_init_di_list(rq, wq_sz, node);
		if (err)
			goto err_rq_frags;

		rq->mkey_be = cpu_to_be32(mdev->mlx5e_res.hw_objs.mkey);
	}

	if (xsk) {
		err = xdp_rxq_info_reg_mem_model(&rq->xdp_rxq,
						 MEM_TYPE_XSK_BUFF_POOL, NULL);
		xsk_pool_set_rxq_info(rq->xsk_pool, &rq->xdp_rxq);
	} else {
		/* Create a page_pool and register it with rxq */
		pp_params.order     = 0;
		pp_params.flags     = 0; /* No-internal DMA mapping in page_pool */
		pp_params.pool_size = pool_size;
		pp_params.nid       = node;
		pp_params.dev       = rq->pdev;
		pp_params.dma_dir   = rq->buff.map_dir;

		/* page_pool can be used even when there is no rq->xdp_prog,
		 * given page_pool does not handle DMA mapping there is no
		 * required state to clear. And page_pool gracefully handle
		 * elevated refcnt.
		 */
		rq->page_pool = page_pool_create(&pp_params);
		if (IS_ERR(rq->page_pool)) {
			err = PTR_ERR(rq->page_pool);
			rq->page_pool = NULL;
			goto err_free_shampo;
		}
		if (xdp_rxq_info_is_reg(&rq->xdp_rxq))
			err = xdp_rxq_info_reg_mem_model(&rq->xdp_rxq,
							 MEM_TYPE_PAGE_POOL, rq->page_pool);
	}
	if (err)
		goto err_free_shampo;

	for (i = 0; i < wq_sz; i++) {
		if (rq->wq_type == MLX5_WQ_TYPE_LINKED_LIST_STRIDING_RQ) {
			struct mlx5e_rx_wqe_ll *wqe =
				mlx5_wq_ll_get_wqe(&rq->mpwqe.wq, i);
			u32 byte_count =
				rq->mpwqe.num_strides << rq->mpwqe.log_stride_sz;
			u64 dma_offset = mlx5e_get_mpwqe_offset(i);
			u16 headroom = test_bit(MLX5E_RQ_STATE_SHAMPO, &rq->state) ?
				       0 : rq->buff.headroom;

			wqe->data[0].addr = cpu_to_be64(dma_offset + headroom);
			wqe->data[0].byte_count = cpu_to_be32(byte_count);
			wqe->data[0].lkey = rq->mkey_be;
		} else {
			struct mlx5e_rx_wqe_cyc *wqe =
				mlx5_wq_cyc_get_wqe(&rq->wqe.wq, i);
			int f;

			for (f = 0; f < rq->wqe.info.num_frags; f++) {
				u32 frag_size = rq->wqe.info.arr[f].frag_size |
					MLX5_HW_START_PADDING;

				wqe->data[f].byte_count = cpu_to_be32(frag_size);
				wqe->data[f].lkey = rq->mkey_be;
			}
			/* check if num_frags is not a pow of two */
			if (rq->wqe.info.num_frags < (1 << rq->wqe.info.log_num_frags)) {
				wqe->data[f].byte_count = 0;
				wqe->data[f].lkey = cpu_to_be32(MLX5_INVALID_LKEY);
				wqe->data[f].addr = 0;
			}
		}
	}

	INIT_WORK(&rq->dim.work, mlx5e_rx_dim_work);

	switch (params->rx_cq_moderation.cq_period_mode) {
	case MLX5_CQ_PERIOD_MODE_START_FROM_CQE:
		rq->dim.mode = DIM_CQ_PERIOD_MODE_START_FROM_CQE;
		break;
	case MLX5_CQ_PERIOD_MODE_START_FROM_EQE:
	default:
		rq->dim.mode = DIM_CQ_PERIOD_MODE_START_FROM_EQE;
	}

	rq->page_cache.head = 0;
	rq->page_cache.tail = 0;

	return 0;

err_free_shampo:
	mlx5e_rq_free_shampo(rq);
err_free_by_rq_type:
	switch (rq->wq_type) {
	case MLX5_WQ_TYPE_LINKED_LIST_STRIDING_RQ:
		kvfree(rq->mpwqe.info);
err_rq_mkey:
		mlx5_core_destroy_mkey(mdev, rq->umr_mkey);
err_rq_drop_page:
		mlx5e_free_mpwqe_rq_drop_page(rq);
		break;
	default: /* MLX5_WQ_TYPE_CYCLIC */
		mlx5e_free_di_list(rq);
err_rq_frags:
		kvfree(rq->wqe.frags);
	}
err_rq_wq_destroy:
	mlx5_wq_destroy(&rq->wq_ctrl);
err_rq_xdp_prog:
	if (params->xdp_prog)
		bpf_prog_put(params->xdp_prog);

	return err;
}

static void mlx5e_free_rq(struct mlx5e_rq *rq)
{
	struct bpf_prog *old_prog;
	int i;

	if (xdp_rxq_info_is_reg(&rq->xdp_rxq)) {
		old_prog = rcu_dereference_protected(rq->xdp_prog,
						     lockdep_is_held(&rq->priv->state_lock));
		if (old_prog)
			bpf_prog_put(old_prog);
	}

	switch (rq->wq_type) {
	case MLX5_WQ_TYPE_LINKED_LIST_STRIDING_RQ:
		kvfree(rq->mpwqe.info);
		mlx5_core_destroy_mkey(rq->mdev, rq->umr_mkey);
		mlx5e_free_mpwqe_rq_drop_page(rq);
		mlx5e_rq_free_shampo(rq);
		break;
	default: /* MLX5_WQ_TYPE_CYCLIC */
		kvfree(rq->wqe.frags);
		mlx5e_free_di_list(rq);
	}

	for (i = rq->page_cache.head; i != rq->page_cache.tail;
	     i = (i + 1) & (MLX5E_CACHE_SIZE - 1)) {
		struct mlx5e_dma_info *dma_info = &rq->page_cache.page_cache[i];

		/* With AF_XDP, page_cache is not used, so this loop is not
		 * entered, and it's safe to call mlx5e_page_release_dynamic
		 * directly.
		 */
		mlx5e_page_release_dynamic(rq, dma_info, false);
	}

	xdp_rxq_info_unreg(&rq->xdp_rxq);
	page_pool_destroy(rq->page_pool);
	mlx5_wq_destroy(&rq->wq_ctrl);
}

int mlx5e_create_rq(struct mlx5e_rq *rq, struct mlx5e_rq_param *param)
{
	struct mlx5_core_dev *mdev = rq->mdev;
	u8 ts_format;
	void *in;
	void *rqc;
	void *wq;
	int inlen;
	int err;

	inlen = MLX5_ST_SZ_BYTES(create_rq_in) +
		sizeof(u64) * rq->wq_ctrl.buf.npages;
	in = kvzalloc(inlen, GFP_KERNEL);
	if (!in)
		return -ENOMEM;

	ts_format = mlx5_is_real_time_rq(mdev) ?
			    MLX5_TIMESTAMP_FORMAT_REAL_TIME :
			    MLX5_TIMESTAMP_FORMAT_FREE_RUNNING;
	rqc = MLX5_ADDR_OF(create_rq_in, in, ctx);
	wq  = MLX5_ADDR_OF(rqc, rqc, wq);

	memcpy(rqc, param->rqc, sizeof(param->rqc));

	MLX5_SET(rqc,  rqc, cqn,		rq->cq.mcq.cqn);
	MLX5_SET(rqc,  rqc, state,		MLX5_RQC_STATE_RST);
	MLX5_SET(rqc,  rqc, ts_format,		ts_format);
	MLX5_SET(wq,   wq,  log_wq_pg_sz,	rq->wq_ctrl.buf.page_shift -
						MLX5_ADAPTER_PAGE_SHIFT);
	MLX5_SET64(wq, wq,  dbr_addr,		rq->wq_ctrl.db.dma);

	if (test_bit(MLX5E_RQ_STATE_SHAMPO, &rq->state)) {
		MLX5_SET(wq, wq, log_headers_buffer_entry_num,
			 order_base_2(rq->mpwqe.shampo->hd_per_wq));
		MLX5_SET(wq, wq, headers_mkey, rq->mpwqe.shampo->mkey);
	}

	mlx5_fill_page_frag_array(&rq->wq_ctrl.buf,
				  (__be64 *)MLX5_ADDR_OF(wq, wq, pas));

	err = mlx5_core_create_rq(mdev, in, inlen, &rq->rqn);

	kvfree(in);

	return err;
}

int mlx5e_modify_rq_state(struct mlx5e_rq *rq, int curr_state, int next_state)
{
	struct mlx5_core_dev *mdev = rq->mdev;

	void *in;
	void *rqc;
	int inlen;
	int err;

	inlen = MLX5_ST_SZ_BYTES(modify_rq_in);
	in = kvzalloc(inlen, GFP_KERNEL);
	if (!in)
		return -ENOMEM;

	if (curr_state == MLX5_RQC_STATE_RST && next_state == MLX5_RQC_STATE_RDY)
		mlx5e_rqwq_reset(rq);

	rqc = MLX5_ADDR_OF(modify_rq_in, in, ctx);

	MLX5_SET(modify_rq_in, in, rq_state, curr_state);
	MLX5_SET(rqc, rqc, state, next_state);

	err = mlx5_core_modify_rq(mdev, rq->rqn, in);

	kvfree(in);

	return err;
}

static int mlx5e_modify_rq_scatter_fcs(struct mlx5e_rq *rq, bool enable)
{
	struct mlx5_core_dev *mdev = rq->mdev;

	void *in;
	void *rqc;
	int inlen;
	int err;

	inlen = MLX5_ST_SZ_BYTES(modify_rq_in);
	in = kvzalloc(inlen, GFP_KERNEL);
	if (!in)
		return -ENOMEM;

	rqc = MLX5_ADDR_OF(modify_rq_in, in, ctx);

	MLX5_SET(modify_rq_in, in, rq_state, MLX5_RQC_STATE_RDY);
	MLX5_SET64(modify_rq_in, in, modify_bitmask,
		   MLX5_MODIFY_RQ_IN_MODIFY_BITMASK_SCATTER_FCS);
	MLX5_SET(rqc, rqc, scatter_fcs, enable);
	MLX5_SET(rqc, rqc, state, MLX5_RQC_STATE_RDY);

	err = mlx5_core_modify_rq(mdev, rq->rqn, in);

	kvfree(in);

	return err;
}

static int mlx5e_modify_rq_vsd(struct mlx5e_rq *rq, bool vsd)
{
	struct mlx5_core_dev *mdev = rq->mdev;
	void *in;
	void *rqc;
	int inlen;
	int err;

	inlen = MLX5_ST_SZ_BYTES(modify_rq_in);
	in = kvzalloc(inlen, GFP_KERNEL);
	if (!in)
		return -ENOMEM;

	rqc = MLX5_ADDR_OF(modify_rq_in, in, ctx);

	MLX5_SET(modify_rq_in, in, rq_state, MLX5_RQC_STATE_RDY);
	MLX5_SET64(modify_rq_in, in, modify_bitmask,
		   MLX5_MODIFY_RQ_IN_MODIFY_BITMASK_VSD);
	MLX5_SET(rqc, rqc, vsd, vsd);
	MLX5_SET(rqc, rqc, state, MLX5_RQC_STATE_RDY);

	err = mlx5_core_modify_rq(mdev, rq->rqn, in);

	kvfree(in);

	return err;
}

void mlx5e_destroy_rq(struct mlx5e_rq *rq)
{
	mlx5_core_destroy_rq(rq->mdev, rq->rqn);
}

int mlx5e_wait_for_min_rx_wqes(struct mlx5e_rq *rq, int wait_time)
{
	unsigned long exp_time = jiffies + msecs_to_jiffies(wait_time);

	u16 min_wqes = mlx5_min_rx_wqes(rq->wq_type, mlx5e_rqwq_get_size(rq));

	do {
		if (mlx5e_rqwq_get_cur_sz(rq) >= min_wqes)
			return 0;

		msleep(20);
	} while (time_before(jiffies, exp_time));

	netdev_warn(rq->netdev, "Failed to get min RX wqes on Channel[%d] RQN[0x%x] wq cur_sz(%d) min_rx_wqes(%d)\n",
		    rq->ix, rq->rqn, mlx5e_rqwq_get_cur_sz(rq), min_wqes);

	mlx5e_reporter_rx_timeout(rq);
	return -ETIMEDOUT;
}

void mlx5e_free_rx_in_progress_descs(struct mlx5e_rq *rq)
{
	struct mlx5_wq_ll *wq;
	u16 head;
	int i;

	if (rq->wq_type != MLX5_WQ_TYPE_LINKED_LIST_STRIDING_RQ)
		return;

	wq = &rq->mpwqe.wq;
	head = wq->head;

	/* Outstanding UMR WQEs (in progress) start at wq->head */
	for (i = 0; i < rq->mpwqe.umr_in_progress; i++) {
		rq->dealloc_wqe(rq, head);
		head = mlx5_wq_ll_get_wqe_next_ix(wq, head);
	}

	if (test_bit(MLX5E_RQ_STATE_SHAMPO, &rq->state)) {
		u16 len;

		len = (rq->mpwqe.shampo->pi - rq->mpwqe.shampo->ci) &
		      (rq->mpwqe.shampo->hd_per_wq - 1);
		mlx5e_shampo_dealloc_hd(rq, len, rq->mpwqe.shampo->ci, false);
		rq->mpwqe.shampo->pi = rq->mpwqe.shampo->ci;
	}

	rq->mpwqe.actual_wq_head = wq->head;
	rq->mpwqe.umr_in_progress = 0;
	rq->mpwqe.umr_completed = 0;
}

void mlx5e_free_rx_descs(struct mlx5e_rq *rq)
{
	__be16 wqe_ix_be;
	u16 wqe_ix;

	if (rq->wq_type == MLX5_WQ_TYPE_LINKED_LIST_STRIDING_RQ) {
		struct mlx5_wq_ll *wq = &rq->mpwqe.wq;

		mlx5e_free_rx_in_progress_descs(rq);

		while (!mlx5_wq_ll_is_empty(wq)) {
			struct mlx5e_rx_wqe_ll *wqe;

			wqe_ix_be = *wq->tail_next;
			wqe_ix    = be16_to_cpu(wqe_ix_be);
			wqe       = mlx5_wq_ll_get_wqe(wq, wqe_ix);
			rq->dealloc_wqe(rq, wqe_ix);
			mlx5_wq_ll_pop(wq, wqe_ix_be,
				       &wqe->next.next_wqe_index);
		}

		if (test_bit(MLX5E_RQ_STATE_SHAMPO, &rq->state))
			mlx5e_shampo_dealloc_hd(rq, rq->mpwqe.shampo->hd_per_wq,
						0, true);
	} else {
		struct mlx5_wq_cyc *wq = &rq->wqe.wq;

		while (!mlx5_wq_cyc_is_empty(wq)) {
			wqe_ix = mlx5_wq_cyc_get_tail(wq);
			rq->dealloc_wqe(rq, wqe_ix);
			mlx5_wq_cyc_pop(wq);
		}
	}

}

int mlx5e_open_rq(struct mlx5e_params *params, struct mlx5e_rq_param *param,
		  struct mlx5e_xsk_param *xsk, int node,
		  struct mlx5e_rq *rq)
{
	struct mlx5_core_dev *mdev = rq->mdev;
	int err;

	if (params->packet_merge.type == MLX5E_PACKET_MERGE_SHAMPO)
		__set_bit(MLX5E_RQ_STATE_SHAMPO, &rq->state);

	err = mlx5e_alloc_rq(params, xsk, param, node, rq);
	if (err)
		return err;

	err = mlx5e_create_rq(rq, param);
	if (err)
		goto err_free_rq;

	err = mlx5e_modify_rq_state(rq, MLX5_RQC_STATE_RST, MLX5_RQC_STATE_RDY);
	if (err)
		goto err_destroy_rq;

	if (mlx5e_is_tls_on(rq->priv) && !mlx5e_accel_is_ktls_device(mdev))
		__set_bit(MLX5E_RQ_STATE_FPGA_TLS, &rq->state); /* must be FPGA */

	if (MLX5_CAP_ETH(mdev, cqe_checksum_full))
		__set_bit(MLX5E_RQ_STATE_CSUM_FULL, &rq->state);

	if (params->rx_dim_enabled)
		__set_bit(MLX5E_RQ_STATE_AM, &rq->state);

	/* We disable csum_complete when XDP is enabled since
	 * XDP programs might manipulate packets which will render
	 * skb->checksum incorrect.
	 */
	if (MLX5E_GET_PFLAG(params, MLX5E_PFLAG_RX_NO_CSUM_COMPLETE) || params->xdp_prog)
		__set_bit(MLX5E_RQ_STATE_NO_CSUM_COMPLETE, &rq->state);

	/* For CQE compression on striding RQ, use stride index provided by
	 * HW if capability is supported.
	 */
	if (MLX5E_GET_PFLAG(params, MLX5E_PFLAG_RX_STRIDING_RQ) &&
	    MLX5_CAP_GEN(mdev, mini_cqe_resp_stride_index))
		__set_bit(MLX5E_RQ_STATE_MINI_CQE_HW_STRIDX, &rq->state);

	return 0;

err_destroy_rq:
	mlx5e_destroy_rq(rq);
err_free_rq:
	mlx5e_free_rq(rq);

	return err;
}

void mlx5e_activate_rq(struct mlx5e_rq *rq)
{
	set_bit(MLX5E_RQ_STATE_ENABLED, &rq->state);
	if (rq->icosq) {
		mlx5e_trigger_irq(rq->icosq);
	} else {
		local_bh_disable();
		napi_schedule(rq->cq.napi);
		local_bh_enable();
	}
}

void mlx5e_deactivate_rq(struct mlx5e_rq *rq)
{
	clear_bit(MLX5E_RQ_STATE_ENABLED, &rq->state);
	synchronize_net(); /* Sync with NAPI to prevent mlx5e_post_rx_wqes. */
}

void mlx5e_close_rq(struct mlx5e_rq *rq)
{
	cancel_work_sync(&rq->dim.work);
	cancel_work_sync(&rq->recover_work);
	mlx5e_destroy_rq(rq);
	mlx5e_free_rx_descs(rq);
	mlx5e_free_rq(rq);
}

static void mlx5e_free_xdpsq_db(struct mlx5e_xdpsq *sq)
{
	kvfree(sq->db.xdpi_fifo.xi);
	kvfree(sq->db.wqe_info);
}

static int mlx5e_alloc_xdpsq_fifo(struct mlx5e_xdpsq *sq, int numa)
{
	struct mlx5e_xdp_info_fifo *xdpi_fifo = &sq->db.xdpi_fifo;
	int wq_sz        = mlx5_wq_cyc_get_size(&sq->wq);
	int dsegs_per_wq = wq_sz * MLX5_SEND_WQEBB_NUM_DS;
	size_t size;

	size = array_size(sizeof(*xdpi_fifo->xi), dsegs_per_wq);
	xdpi_fifo->xi = kvzalloc_node(size, GFP_KERNEL, numa);
	if (!xdpi_fifo->xi)
		return -ENOMEM;

	xdpi_fifo->pc   = &sq->xdpi_fifo_pc;
	xdpi_fifo->cc   = &sq->xdpi_fifo_cc;
	xdpi_fifo->mask = dsegs_per_wq - 1;

	return 0;
}

static int mlx5e_alloc_xdpsq_db(struct mlx5e_xdpsq *sq, int numa)
{
	int wq_sz = mlx5_wq_cyc_get_size(&sq->wq);
	size_t size;
	int err;

	size = array_size(sizeof(*sq->db.wqe_info), wq_sz);
	sq->db.wqe_info = kvzalloc_node(size, GFP_KERNEL, numa);
	if (!sq->db.wqe_info)
		return -ENOMEM;

	err = mlx5e_alloc_xdpsq_fifo(sq, numa);
	if (err) {
		mlx5e_free_xdpsq_db(sq);
		return err;
	}

	return 0;
}

static int mlx5e_alloc_xdpsq(struct mlx5e_channel *c,
			     struct mlx5e_params *params,
			     struct xsk_buff_pool *xsk_pool,
			     struct mlx5e_sq_param *param,
			     struct mlx5e_xdpsq *sq,
			     bool is_redirect)
{
	void *sqc_wq               = MLX5_ADDR_OF(sqc, param->sqc, wq);
	struct mlx5_core_dev *mdev = c->mdev;
	struct mlx5_wq_cyc *wq = &sq->wq;
	int err;

	sq->pdev      = c->pdev;
	sq->mkey_be   = c->mkey_be;
	sq->channel   = c;
	sq->uar_map   = mdev->mlx5e_res.hw_objs.bfreg.map;
	sq->min_inline_mode = params->tx_min_inline_mode;
	sq->hw_mtu    = MLX5E_SW2HW_MTU(params, params->sw_mtu);
	sq->xsk_pool  = xsk_pool;

	sq->stats = sq->xsk_pool ?
		&c->priv->channel_stats[c->ix].xsksq :
		is_redirect ?
			&c->priv->channel_stats[c->ix].xdpsq :
			&c->priv->channel_stats[c->ix].rq_xdpsq;

	param->wq.db_numa_node = cpu_to_node(c->cpu);
	err = mlx5_wq_cyc_create(mdev, &param->wq, sqc_wq, wq, &sq->wq_ctrl);
	if (err)
		return err;
	wq->db = &wq->db[MLX5_SND_DBR];

	err = mlx5e_alloc_xdpsq_db(sq, cpu_to_node(c->cpu));
	if (err)
		goto err_sq_wq_destroy;

	return 0;

err_sq_wq_destroy:
	mlx5_wq_destroy(&sq->wq_ctrl);

	return err;
}

static void mlx5e_free_xdpsq(struct mlx5e_xdpsq *sq)
{
	mlx5e_free_xdpsq_db(sq);
	mlx5_wq_destroy(&sq->wq_ctrl);
}

static void mlx5e_free_icosq_db(struct mlx5e_icosq *sq)
{
	kvfree(sq->db.wqe_info);
}

static int mlx5e_alloc_icosq_db(struct mlx5e_icosq *sq, int numa)
{
	int wq_sz = mlx5_wq_cyc_get_size(&sq->wq);
	size_t size;

	size = array_size(wq_sz, sizeof(*sq->db.wqe_info));
	sq->db.wqe_info = kvzalloc_node(size, GFP_KERNEL, numa);
	if (!sq->db.wqe_info)
		return -ENOMEM;

	return 0;
}

static void mlx5e_icosq_err_cqe_work(struct work_struct *recover_work)
{
	struct mlx5e_icosq *sq = container_of(recover_work, struct mlx5e_icosq,
					      recover_work);

	mlx5e_reporter_icosq_cqe_err(sq);
}

static void mlx5e_async_icosq_err_cqe_work(struct work_struct *recover_work)
{
	struct mlx5e_icosq *sq = container_of(recover_work, struct mlx5e_icosq,
					      recover_work);

	/* Not implemented yet. */

	netdev_warn(sq->channel->netdev, "async_icosq recovery is not implemented\n");
}

static int mlx5e_alloc_icosq(struct mlx5e_channel *c,
			     struct mlx5e_sq_param *param,
			     struct mlx5e_icosq *sq,
			     work_func_t recover_work_func)
{
	void *sqc_wq               = MLX5_ADDR_OF(sqc, param->sqc, wq);
	struct mlx5_core_dev *mdev = c->mdev;
	struct mlx5_wq_cyc *wq = &sq->wq;
	int err;

	sq->channel   = c;
	sq->uar_map   = mdev->mlx5e_res.hw_objs.bfreg.map;
	sq->reserved_room = param->stop_room;

	param->wq.db_numa_node = cpu_to_node(c->cpu);
	err = mlx5_wq_cyc_create(mdev, &param->wq, sqc_wq, wq, &sq->wq_ctrl);
	if (err)
		return err;
	wq->db = &wq->db[MLX5_SND_DBR];

	err = mlx5e_alloc_icosq_db(sq, cpu_to_node(c->cpu));
	if (err)
		goto err_sq_wq_destroy;

	INIT_WORK(&sq->recover_work, recover_work_func);

	return 0;

err_sq_wq_destroy:
	mlx5_wq_destroy(&sq->wq_ctrl);

	return err;
}

static void mlx5e_free_icosq(struct mlx5e_icosq *sq)
{
	mlx5e_free_icosq_db(sq);
	mlx5_wq_destroy(&sq->wq_ctrl);
}

void mlx5e_free_txqsq_db(struct mlx5e_txqsq *sq)
{
	kvfree(sq->db.wqe_info);
	kvfree(sq->db.skb_fifo.fifo);
	kvfree(sq->db.dma_fifo);
}

int mlx5e_alloc_txqsq_db(struct mlx5e_txqsq *sq, int numa)
{
	int wq_sz = mlx5_wq_cyc_get_size(&sq->wq);
	int df_sz = wq_sz * MLX5_SEND_WQEBB_NUM_DS;

	sq->db.dma_fifo = kvzalloc_node(array_size(df_sz,
						   sizeof(*sq->db.dma_fifo)),
					GFP_KERNEL, numa);
	sq->db.skb_fifo.fifo = kvzalloc_node(array_size(df_sz,
							sizeof(*sq->db.skb_fifo.fifo)),
					GFP_KERNEL, numa);
	sq->db.wqe_info = kvzalloc_node(array_size(wq_sz,
						   sizeof(*sq->db.wqe_info)),
					GFP_KERNEL, numa);
	if (!sq->db.dma_fifo || !sq->db.skb_fifo.fifo || !sq->db.wqe_info) {
		mlx5e_free_txqsq_db(sq);
		return -ENOMEM;
	}

	sq->dma_fifo_mask = df_sz - 1;

	sq->db.skb_fifo.pc   = &sq->skb_fifo_pc;
	sq->db.skb_fifo.cc   = &sq->skb_fifo_cc;
	sq->db.skb_fifo.mask = df_sz - 1;

	return 0;
}

static int mlx5e_alloc_txqsq(struct mlx5e_channel *c,
			     int txq_ix,
			     struct mlx5e_params *params,
			     struct mlx5e_sq_param *param,
			     struct mlx5e_txqsq *sq,
			     int tc)
{
	void *sqc_wq               = MLX5_ADDR_OF(sqc, param->sqc, wq);
	struct mlx5_core_dev *mdev = c->mdev;
	struct mlx5_wq_cyc *wq = &sq->wq;
	int err;

	sq->pdev      = c->pdev;
	sq->tstamp    = c->tstamp;
	sq->clock     = &mdev->clock;
	sq->mkey_be   = c->mkey_be;
	sq->netdev    = c->netdev;
	sq->mdev      = c->mdev;
	sq->priv      = c->priv;
	sq->ch_ix     = c->ix;
	sq->txq_ix    = txq_ix;
	sq->uar_map   = mdev->mlx5e_res.hw_objs.bfreg.map;
	sq->min_inline_mode = params->tx_min_inline_mode;
	sq->hw_mtu    = MLX5E_SW2HW_MTU(params, params->sw_mtu);
	INIT_WORK(&sq->recover_work, mlx5e_tx_err_cqe_work);
	if (!MLX5_CAP_ETH(mdev, wqe_vlan_insert))
		set_bit(MLX5E_SQ_STATE_VLAN_NEED_L2_INLINE, &sq->state);
	if (MLX5_IPSEC_DEV(c->priv->mdev))
		set_bit(MLX5E_SQ_STATE_IPSEC, &sq->state);
	if (param->is_mpw)
		set_bit(MLX5E_SQ_STATE_MPWQE, &sq->state);
	sq->stop_room = param->stop_room;
	sq->ptp_cyc2time = mlx5_sq_ts_translator(mdev);

	param->wq.db_numa_node = cpu_to_node(c->cpu);
	err = mlx5_wq_cyc_create(mdev, &param->wq, sqc_wq, wq, &sq->wq_ctrl);
	if (err)
		return err;
	wq->db    = &wq->db[MLX5_SND_DBR];

	err = mlx5e_alloc_txqsq_db(sq, cpu_to_node(c->cpu));
	if (err)
		goto err_sq_wq_destroy;

	INIT_WORK(&sq->dim.work, mlx5e_tx_dim_work);
	sq->dim.mode = params->tx_cq_moderation.cq_period_mode;

	return 0;

err_sq_wq_destroy:
	mlx5_wq_destroy(&sq->wq_ctrl);

	return err;
}

void mlx5e_free_txqsq(struct mlx5e_txqsq *sq)
{
	mlx5e_free_txqsq_db(sq);
	mlx5_wq_destroy(&sq->wq_ctrl);
}

static int mlx5e_create_sq(struct mlx5_core_dev *mdev,
			   struct mlx5e_sq_param *param,
			   struct mlx5e_create_sq_param *csp,
			   u32 *sqn)
{
	u8 ts_format;
	void *in;
	void *sqc;
	void *wq;
	int inlen;
	int err;

	inlen = MLX5_ST_SZ_BYTES(create_sq_in) +
		sizeof(u64) * csp->wq_ctrl->buf.npages;
	in = kvzalloc(inlen, GFP_KERNEL);
	if (!in)
		return -ENOMEM;

	ts_format = mlx5_is_real_time_sq(mdev) ?
			    MLX5_TIMESTAMP_FORMAT_REAL_TIME :
			    MLX5_TIMESTAMP_FORMAT_FREE_RUNNING;
	sqc = MLX5_ADDR_OF(create_sq_in, in, ctx);
	wq = MLX5_ADDR_OF(sqc, sqc, wq);

	memcpy(sqc, param->sqc, sizeof(param->sqc));
	MLX5_SET(sqc,  sqc, tis_lst_sz, csp->tis_lst_sz);
	MLX5_SET(sqc,  sqc, tis_num_0, csp->tisn);
	MLX5_SET(sqc,  sqc, cqn, csp->cqn);
	MLX5_SET(sqc,  sqc, ts_cqe_to_dest_cqn, csp->ts_cqe_to_dest_cqn);
	MLX5_SET(sqc,  sqc, ts_format, ts_format);


	if (MLX5_CAP_ETH(mdev, wqe_inline_mode) == MLX5_CAP_INLINE_MODE_VPORT_CONTEXT)
		MLX5_SET(sqc,  sqc, min_wqe_inline_mode, csp->min_inline_mode);

	MLX5_SET(sqc,  sqc, state, MLX5_SQC_STATE_RST);
	MLX5_SET(sqc,  sqc, flush_in_error_en, 1);

	MLX5_SET(wq,   wq, wq_type,       MLX5_WQ_TYPE_CYCLIC);
	MLX5_SET(wq,   wq, uar_page,      mdev->mlx5e_res.hw_objs.bfreg.index);
	MLX5_SET(wq,   wq, log_wq_pg_sz,  csp->wq_ctrl->buf.page_shift -
					  MLX5_ADAPTER_PAGE_SHIFT);
	MLX5_SET64(wq, wq, dbr_addr,      csp->wq_ctrl->db.dma);

	mlx5_fill_page_frag_array(&csp->wq_ctrl->buf,
				  (__be64 *)MLX5_ADDR_OF(wq, wq, pas));

	err = mlx5_core_create_sq(mdev, in, inlen, sqn);

	kvfree(in);

	return err;
}

int mlx5e_modify_sq(struct mlx5_core_dev *mdev, u32 sqn,
		    struct mlx5e_modify_sq_param *p)
{
	u64 bitmask = 0;
	void *in;
	void *sqc;
	int inlen;
	int err;

	inlen = MLX5_ST_SZ_BYTES(modify_sq_in);
	in = kvzalloc(inlen, GFP_KERNEL);
	if (!in)
		return -ENOMEM;

	sqc = MLX5_ADDR_OF(modify_sq_in, in, ctx);

	MLX5_SET(modify_sq_in, in, sq_state, p->curr_state);
	MLX5_SET(sqc, sqc, state, p->next_state);
	if (p->rl_update && p->next_state == MLX5_SQC_STATE_RDY) {
		bitmask |= 1;
		MLX5_SET(sqc, sqc, packet_pacing_rate_limit_index, p->rl_index);
	}
	if (p->qos_update && p->next_state == MLX5_SQC_STATE_RDY) {
		bitmask |= 1 << 2;
		MLX5_SET(sqc, sqc, qos_queue_group_id, p->qos_queue_group_id);
	}
	MLX5_SET64(modify_sq_in, in, modify_bitmask, bitmask);

	err = mlx5_core_modify_sq(mdev, sqn, in);

	kvfree(in);

	return err;
}

static void mlx5e_destroy_sq(struct mlx5_core_dev *mdev, u32 sqn)
{
	mlx5_core_destroy_sq(mdev, sqn);
}

int mlx5e_create_sq_rdy(struct mlx5_core_dev *mdev,
			struct mlx5e_sq_param *param,
			struct mlx5e_create_sq_param *csp,
			u16 qos_queue_group_id,
			u32 *sqn)
{
	struct mlx5e_modify_sq_param msp = {0};
	int err;

	err = mlx5e_create_sq(mdev, param, csp, sqn);
	if (err)
		return err;

	msp.curr_state = MLX5_SQC_STATE_RST;
	msp.next_state = MLX5_SQC_STATE_RDY;
	if (qos_queue_group_id) {
		msp.qos_update = true;
		msp.qos_queue_group_id = qos_queue_group_id;
	}
	err = mlx5e_modify_sq(mdev, *sqn, &msp);
	if (err)
		mlx5e_destroy_sq(mdev, *sqn);

	return err;
}

static int mlx5e_set_sq_maxrate(struct net_device *dev,
				struct mlx5e_txqsq *sq, u32 rate);

int mlx5e_open_txqsq(struct mlx5e_channel *c, u32 tisn, int txq_ix,
		     struct mlx5e_params *params, struct mlx5e_sq_param *param,
		     struct mlx5e_txqsq *sq, int tc, u16 qos_queue_group_id,
		     struct mlx5e_sq_stats *sq_stats)
{
	struct mlx5e_create_sq_param csp = {};
	u32 tx_rate;
	int err;

	err = mlx5e_alloc_txqsq(c, txq_ix, params, param, sq, tc);
	if (err)
		return err;

	sq->stats = sq_stats;

	csp.tisn            = tisn;
	csp.tis_lst_sz      = 1;
	csp.cqn             = sq->cq.mcq.cqn;
	csp.wq_ctrl         = &sq->wq_ctrl;
	csp.min_inline_mode = sq->min_inline_mode;
	err = mlx5e_create_sq_rdy(c->mdev, param, &csp, qos_queue_group_id, &sq->sqn);
	if (err)
		goto err_free_txqsq;

	tx_rate = c->priv->tx_rates[sq->txq_ix];
	if (tx_rate)
		mlx5e_set_sq_maxrate(c->netdev, sq, tx_rate);

	if (params->tx_dim_enabled)
		sq->state |= BIT(MLX5E_SQ_STATE_AM);

	return 0;

err_free_txqsq:
	mlx5e_free_txqsq(sq);

	return err;
}

void mlx5e_activate_txqsq(struct mlx5e_txqsq *sq)
{
	sq->txq = netdev_get_tx_queue(sq->netdev, sq->txq_ix);
	set_bit(MLX5E_SQ_STATE_ENABLED, &sq->state);
	netdev_tx_reset_queue(sq->txq);
	netif_tx_start_queue(sq->txq);
}

void mlx5e_tx_disable_queue(struct netdev_queue *txq)
{
	__netif_tx_lock_bh(txq);
	netif_tx_stop_queue(txq);
	__netif_tx_unlock_bh(txq);
}

void mlx5e_deactivate_txqsq(struct mlx5e_txqsq *sq)
{
	struct mlx5_wq_cyc *wq = &sq->wq;

	clear_bit(MLX5E_SQ_STATE_ENABLED, &sq->state);
	synchronize_net(); /* Sync with NAPI to prevent netif_tx_wake_queue. */

	mlx5e_tx_disable_queue(sq->txq);

	/* last doorbell out, godspeed .. */
	if (mlx5e_wqc_has_room_for(wq, sq->cc, sq->pc, 1)) {
		u16 pi = mlx5_wq_cyc_ctr2ix(wq, sq->pc);
		struct mlx5e_tx_wqe *nop;

		sq->db.wqe_info[pi] = (struct mlx5e_tx_wqe_info) {
			.num_wqebbs = 1,
		};

		nop = mlx5e_post_nop(wq, sq->sqn, &sq->pc);
		mlx5e_notify_hw(wq, sq->pc, sq->uar_map, &nop->ctrl);
	}
}

void mlx5e_close_txqsq(struct mlx5e_txqsq *sq)
{
	struct mlx5_core_dev *mdev = sq->mdev;
	struct mlx5_rate_limit rl = {0};

	cancel_work_sync(&sq->dim.work);
	cancel_work_sync(&sq->recover_work);
	mlx5e_destroy_sq(mdev, sq->sqn);
	if (sq->rate_limit) {
		rl.rate = sq->rate_limit;
		mlx5_rl_remove_rate(mdev, &rl);
	}
	mlx5e_free_txqsq_descs(sq);
	mlx5e_free_txqsq(sq);
}

void mlx5e_tx_err_cqe_work(struct work_struct *recover_work)
{
	struct mlx5e_txqsq *sq = container_of(recover_work, struct mlx5e_txqsq,
					      recover_work);

	mlx5e_reporter_tx_err_cqe(sq);
}

static int mlx5e_open_icosq(struct mlx5e_channel *c, struct mlx5e_params *params,
			    struct mlx5e_sq_param *param, struct mlx5e_icosq *sq,
			    work_func_t recover_work_func)
{
	struct mlx5e_create_sq_param csp = {};
	int err;

	err = mlx5e_alloc_icosq(c, param, sq, recover_work_func);
	if (err)
		return err;

	csp.cqn             = sq->cq.mcq.cqn;
	csp.wq_ctrl         = &sq->wq_ctrl;
	csp.min_inline_mode = params->tx_min_inline_mode;
	err = mlx5e_create_sq_rdy(c->mdev, param, &csp, 0, &sq->sqn);
	if (err)
		goto err_free_icosq;

	if (param->is_tls) {
		sq->ktls_resync = mlx5e_ktls_rx_resync_create_resp_list();
		if (IS_ERR(sq->ktls_resync)) {
			err = PTR_ERR(sq->ktls_resync);
			goto err_destroy_icosq;
		}
	}
	return 0;

err_destroy_icosq:
	mlx5e_destroy_sq(c->mdev, sq->sqn);
err_free_icosq:
	mlx5e_free_icosq(sq);

	return err;
}

void mlx5e_activate_icosq(struct mlx5e_icosq *icosq)
{
	set_bit(MLX5E_SQ_STATE_ENABLED, &icosq->state);
}

void mlx5e_deactivate_icosq(struct mlx5e_icosq *icosq)
{
	clear_bit(MLX5E_SQ_STATE_ENABLED, &icosq->state);
	synchronize_net(); /* Sync with NAPI. */
}

static void mlx5e_close_icosq(struct mlx5e_icosq *sq)
{
	struct mlx5e_channel *c = sq->channel;

	if (sq->ktls_resync)
		mlx5e_ktls_rx_resync_destroy_resp_list(sq->ktls_resync);
	mlx5e_destroy_sq(c->mdev, sq->sqn);
	mlx5e_free_icosq_descs(sq);
	mlx5e_free_icosq(sq);
}

int mlx5e_open_xdpsq(struct mlx5e_channel *c, struct mlx5e_params *params,
		     struct mlx5e_sq_param *param, struct xsk_buff_pool *xsk_pool,
		     struct mlx5e_xdpsq *sq, bool is_redirect)
{
	struct mlx5e_create_sq_param csp = {};
	int err;

	err = mlx5e_alloc_xdpsq(c, params, xsk_pool, param, sq, is_redirect);
	if (err)
		return err;

	csp.tis_lst_sz      = 1;
	csp.tisn            = c->priv->tisn[c->lag_port][0]; /* tc = 0 */
	csp.cqn             = sq->cq.mcq.cqn;
	csp.wq_ctrl         = &sq->wq_ctrl;
	csp.min_inline_mode = sq->min_inline_mode;
	set_bit(MLX5E_SQ_STATE_ENABLED, &sq->state);
	err = mlx5e_create_sq_rdy(c->mdev, param, &csp, 0, &sq->sqn);
	if (err)
		goto err_free_xdpsq;

	mlx5e_set_xmit_fp(sq, param->is_mpw);

	if (!param->is_mpw) {
		unsigned int ds_cnt = MLX5E_XDP_TX_DS_COUNT;
		unsigned int inline_hdr_sz = 0;
		int i;

		if (sq->min_inline_mode != MLX5_INLINE_MODE_NONE) {
			inline_hdr_sz = MLX5E_XDP_MIN_INLINE;
			ds_cnt++;
		}

		/* Pre initialize fixed WQE fields */
		for (i = 0; i < mlx5_wq_cyc_get_size(&sq->wq); i++) {
			struct mlx5e_tx_wqe      *wqe  = mlx5_wq_cyc_get_wqe(&sq->wq, i);
			struct mlx5_wqe_ctrl_seg *cseg = &wqe->ctrl;
			struct mlx5_wqe_eth_seg  *eseg = &wqe->eth;
			struct mlx5_wqe_data_seg *dseg;

			sq->db.wqe_info[i] = (struct mlx5e_xdp_wqe_info) {
				.num_wqebbs = 1,
				.num_pkts   = 1,
			};

			cseg->qpn_ds = cpu_to_be32((sq->sqn << 8) | ds_cnt);
			eseg->inline_hdr.sz = cpu_to_be16(inline_hdr_sz);

			dseg = (struct mlx5_wqe_data_seg *)cseg + (ds_cnt - 1);
			dseg->lkey = sq->mkey_be;
		}
	}

	return 0;

err_free_xdpsq:
	clear_bit(MLX5E_SQ_STATE_ENABLED, &sq->state);
	mlx5e_free_xdpsq(sq);

	return err;
}

void mlx5e_close_xdpsq(struct mlx5e_xdpsq *sq)
{
	struct mlx5e_channel *c = sq->channel;

	clear_bit(MLX5E_SQ_STATE_ENABLED, &sq->state);
	synchronize_net(); /* Sync with NAPI. */

	mlx5e_destroy_sq(c->mdev, sq->sqn);
	mlx5e_free_xdpsq_descs(sq);
	mlx5e_free_xdpsq(sq);
}

static int mlx5e_alloc_cq_common(struct mlx5e_priv *priv,
				 struct mlx5e_cq_param *param,
				 struct mlx5e_cq *cq)
{
	struct mlx5_core_dev *mdev = priv->mdev;
	struct mlx5_core_cq *mcq = &cq->mcq;
	int err;
	u32 i;

	err = mlx5_cqwq_create(mdev, &param->wq, param->cqc, &cq->wq,
			       &cq->wq_ctrl);
	if (err)
		return err;

	mcq->cqe_sz     = 64;
	mcq->set_ci_db  = cq->wq_ctrl.db.db;
	mcq->arm_db     = cq->wq_ctrl.db.db + 1;
	*mcq->set_ci_db = 0;
	*mcq->arm_db    = 0;
	mcq->vector     = param->eq_ix;
	mcq->comp       = mlx5e_completion_event;
	mcq->event      = mlx5e_cq_error_event;

	for (i = 0; i < mlx5_cqwq_get_size(&cq->wq); i++) {
		struct mlx5_cqe64 *cqe = mlx5_cqwq_get_wqe(&cq->wq, i);

		cqe->op_own = 0xf1;
	}

	cq->mdev = mdev;
	cq->netdev = priv->netdev;
	cq->priv = priv;

	return 0;
}

static int mlx5e_alloc_cq(struct mlx5e_priv *priv,
			  struct mlx5e_cq_param *param,
			  struct mlx5e_create_cq_param *ccp,
			  struct mlx5e_cq *cq)
{
	int err;

	param->wq.buf_numa_node = ccp->node;
	param->wq.db_numa_node  = ccp->node;
	param->eq_ix            = ccp->ix;

	err = mlx5e_alloc_cq_common(priv, param, cq);

	cq->napi     = ccp->napi;
	cq->ch_stats = ccp->ch_stats;

	return err;
}

static void mlx5e_free_cq(struct mlx5e_cq *cq)
{
	mlx5_wq_destroy(&cq->wq_ctrl);
}

static int mlx5e_create_cq(struct mlx5e_cq *cq, struct mlx5e_cq_param *param)
{
	u32 out[MLX5_ST_SZ_DW(create_cq_out)];
	struct mlx5_core_dev *mdev = cq->mdev;
	struct mlx5_core_cq *mcq = &cq->mcq;

	void *in;
	void *cqc;
	int inlen;
	int eqn;
	int err;

	err = mlx5_vector2eqn(mdev, param->eq_ix, &eqn);
	if (err)
		return err;

	inlen = MLX5_ST_SZ_BYTES(create_cq_in) +
		sizeof(u64) * cq->wq_ctrl.buf.npages;
	in = kvzalloc(inlen, GFP_KERNEL);
	if (!in)
		return -ENOMEM;

	cqc = MLX5_ADDR_OF(create_cq_in, in, cq_context);

	memcpy(cqc, param->cqc, sizeof(param->cqc));

	mlx5_fill_page_frag_array(&cq->wq_ctrl.buf,
				  (__be64 *)MLX5_ADDR_OF(create_cq_in, in, pas));

	MLX5_SET(cqc,   cqc, cq_period_mode, param->cq_period_mode);
	MLX5_SET(cqc,   cqc, c_eqn_or_apu_element, eqn);
	MLX5_SET(cqc,   cqc, uar_page,      mdev->priv.uar->index);
	MLX5_SET(cqc,   cqc, log_page_size, cq->wq_ctrl.buf.page_shift -
					    MLX5_ADAPTER_PAGE_SHIFT);
	MLX5_SET64(cqc, cqc, dbr_addr,      cq->wq_ctrl.db.dma);

	err = mlx5_core_create_cq(mdev, mcq, in, inlen, out, sizeof(out));

	kvfree(in);

	if (err)
		return err;

	mlx5e_cq_arm(cq);

	return 0;
}

static void mlx5e_destroy_cq(struct mlx5e_cq *cq)
{
	mlx5_core_destroy_cq(cq->mdev, &cq->mcq);
}

int mlx5e_open_cq(struct mlx5e_priv *priv, struct dim_cq_moder moder,
		  struct mlx5e_cq_param *param, struct mlx5e_create_cq_param *ccp,
		  struct mlx5e_cq *cq)
{
	struct mlx5_core_dev *mdev = priv->mdev;
	int err;

	err = mlx5e_alloc_cq(priv, param, ccp, cq);
	if (err)
		return err;

	err = mlx5e_create_cq(cq, param);
	if (err)
		goto err_free_cq;

	if (MLX5_CAP_GEN(mdev, cq_moderation))
		mlx5_core_modify_cq_moderation(mdev, &cq->mcq, moder.usec, moder.pkts);
	return 0;

err_free_cq:
	mlx5e_free_cq(cq);

	return err;
}

void mlx5e_close_cq(struct mlx5e_cq *cq)
{
	mlx5e_destroy_cq(cq);
	mlx5e_free_cq(cq);
}

static int mlx5e_open_tx_cqs(struct mlx5e_channel *c,
			     struct mlx5e_params *params,
			     struct mlx5e_create_cq_param *ccp,
			     struct mlx5e_channel_param *cparam)
{
	int err;
	int tc;

	for (tc = 0; tc < c->num_tc; tc++) {
		err = mlx5e_open_cq(c->priv, params->tx_cq_moderation, &cparam->txq_sq.cqp,
				    ccp, &c->sq[tc].cq);
		if (err)
			goto err_close_tx_cqs;
	}

	return 0;

err_close_tx_cqs:
	for (tc--; tc >= 0; tc--)
		mlx5e_close_cq(&c->sq[tc].cq);

	return err;
}

static void mlx5e_close_tx_cqs(struct mlx5e_channel *c)
{
	int tc;

	for (tc = 0; tc < c->num_tc; tc++)
		mlx5e_close_cq(&c->sq[tc].cq);
}

static int mlx5e_mqprio_txq_to_tc(struct netdev_tc_txq *tc_to_txq, unsigned int txq)
{
	int tc;

	for (tc = 0; tc < TC_MAX_QUEUE; tc++)
		if (txq - tc_to_txq[tc].offset < tc_to_txq[tc].count)
			return tc;

	WARN(1, "Unexpected TCs configuration. No match found for txq %u", txq);
	return -ENOENT;
}

static int mlx5e_txq_get_qos_node_hw_id(struct mlx5e_params *params, int txq_ix,
					u32 *hw_id)
{
	int tc;

	if (params->mqprio.mode != TC_MQPRIO_MODE_CHANNEL ||
	    !params->mqprio.channel.rl) {
		*hw_id = 0;
		return 0;
	}

	tc = mlx5e_mqprio_txq_to_tc(params->mqprio.tc_to_txq, txq_ix);
	if (tc < 0)
		return tc;

	return mlx5e_mqprio_rl_get_node_hw_id(params->mqprio.channel.rl, tc, hw_id);
}

static int mlx5e_open_sqs(struct mlx5e_channel *c,
			  struct mlx5e_params *params,
			  struct mlx5e_channel_param *cparam)
{
	int err, tc;

	for (tc = 0; tc < mlx5e_get_dcb_num_tc(params); tc++) {
		int txq_ix = c->ix + tc * params->num_channels;
		u32 qos_queue_group_id;

		err = mlx5e_txq_get_qos_node_hw_id(params, txq_ix, &qos_queue_group_id);
		if (err)
			goto err_close_sqs;

		err = mlx5e_open_txqsq(c, c->priv->tisn[c->lag_port][tc], txq_ix,
				       params, &cparam->txq_sq, &c->sq[tc], tc,
				       qos_queue_group_id,
				       &c->priv->channel_stats[c->ix].sq[tc]);
		if (err)
			goto err_close_sqs;
	}

	return 0;

err_close_sqs:
	for (tc--; tc >= 0; tc--)
		mlx5e_close_txqsq(&c->sq[tc]);

	return err;
}

static void mlx5e_close_sqs(struct mlx5e_channel *c)
{
	int tc;

	for (tc = 0; tc < c->num_tc; tc++)
		mlx5e_close_txqsq(&c->sq[tc]);
}

static int mlx5e_set_sq_maxrate(struct net_device *dev,
				struct mlx5e_txqsq *sq, u32 rate)
{
	struct mlx5e_priv *priv = netdev_priv(dev);
	struct mlx5_core_dev *mdev = priv->mdev;
	struct mlx5e_modify_sq_param msp = {0};
	struct mlx5_rate_limit rl = {0};
	u16 rl_index = 0;
	int err;

	if (rate == sq->rate_limit)
		/* nothing to do */
		return 0;

	if (sq->rate_limit) {
		rl.rate = sq->rate_limit;
		/* remove current rl index to free space to next ones */
		mlx5_rl_remove_rate(mdev, &rl);
	}

	sq->rate_limit = 0;

	if (rate) {
		rl.rate = rate;
		err = mlx5_rl_add_rate(mdev, &rl_index, &rl);
		if (err) {
			netdev_err(dev, "Failed configuring rate %u: %d\n",
				   rate, err);
			return err;
		}
	}

	msp.curr_state = MLX5_SQC_STATE_RDY;
	msp.next_state = MLX5_SQC_STATE_RDY;
	msp.rl_index   = rl_index;
	msp.rl_update  = true;
	err = mlx5e_modify_sq(mdev, sq->sqn, &msp);
	if (err) {
		netdev_err(dev, "Failed configuring rate %u: %d\n",
			   rate, err);
		/* remove the rate from the table */
		if (rate)
			mlx5_rl_remove_rate(mdev, &rl);
		return err;
	}

	sq->rate_limit = rate;
	return 0;
}

static int mlx5e_set_tx_maxrate(struct net_device *dev, int index, u32 rate)
{
	struct mlx5e_priv *priv = netdev_priv(dev);
	struct mlx5_core_dev *mdev = priv->mdev;
	struct mlx5e_txqsq *sq = priv->txq2sq[index];
	int err = 0;

	if (!mlx5_rl_is_supported(mdev)) {
		netdev_err(dev, "Rate limiting is not supported on this device\n");
		return -EINVAL;
	}

	/* rate is given in Mb/sec, HW config is in Kb/sec */
	rate = rate << 10;

	/* Check whether rate in valid range, 0 is always valid */
	if (rate && !mlx5_rl_is_in_range(mdev, rate)) {
		netdev_err(dev, "TX rate %u, is not in range\n", rate);
		return -ERANGE;
	}

	mutex_lock(&priv->state_lock);
	if (test_bit(MLX5E_STATE_OPENED, &priv->state))
		err = mlx5e_set_sq_maxrate(dev, sq, rate);
	if (!err)
		priv->tx_rates[index] = rate;
	mutex_unlock(&priv->state_lock);

	return err;
}

static int mlx5e_open_rxq_rq(struct mlx5e_channel *c, struct mlx5e_params *params,
			     struct mlx5e_rq_param *rq_params)
{
	int err;

	err = mlx5e_init_rxq_rq(c, params, &c->rq);
	if (err)
		return err;

	return mlx5e_open_rq(params, rq_params, NULL, cpu_to_node(c->cpu), &c->rq);
}

static int mlx5e_open_queues(struct mlx5e_channel *c,
			     struct mlx5e_params *params,
			     struct mlx5e_channel_param *cparam)
{
	struct dim_cq_moder icocq_moder = {0, 0};
	struct mlx5e_create_cq_param ccp;
	int err;

	mlx5e_build_create_cq_param(&ccp, c);

	err = mlx5e_open_cq(c->priv, icocq_moder, &cparam->async_icosq.cqp, &ccp,
			    &c->async_icosq.cq);
	if (err)
		return err;

	err = mlx5e_open_cq(c->priv, icocq_moder, &cparam->icosq.cqp, &ccp,
			    &c->icosq.cq);
	if (err)
		goto err_close_async_icosq_cq;

	err = mlx5e_open_tx_cqs(c, params, &ccp, cparam);
	if (err)
		goto err_close_icosq_cq;

	err = mlx5e_open_cq(c->priv, params->tx_cq_moderation, &cparam->xdp_sq.cqp, &ccp,
			    &c->xdpsq.cq);
	if (err)
		goto err_close_tx_cqs;

	err = mlx5e_open_cq(c->priv, params->rx_cq_moderation, &cparam->rq.cqp, &ccp,
			    &c->rq.cq);
	if (err)
		goto err_close_xdp_tx_cqs;

	err = c->xdp ? mlx5e_open_cq(c->priv, params->tx_cq_moderation, &cparam->xdp_sq.cqp,
				     &ccp, &c->rq_xdpsq.cq) : 0;
	if (err)
		goto err_close_rx_cq;

	spin_lock_init(&c->async_icosq_lock);

	err = mlx5e_open_icosq(c, params, &cparam->async_icosq, &c->async_icosq,
			       mlx5e_async_icosq_err_cqe_work);
	if (err)
		goto err_close_xdpsq_cq;

	mutex_init(&c->icosq_recovery_lock);

	err = mlx5e_open_icosq(c, params, &cparam->icosq, &c->icosq,
			       mlx5e_icosq_err_cqe_work);
	if (err)
		goto err_close_async_icosq;

	err = mlx5e_open_sqs(c, params, cparam);
	if (err)
		goto err_close_icosq;

	err = mlx5e_open_rxq_rq(c, params, &cparam->rq);
	if (err)
		goto err_close_sqs;

	if (c->xdp) {
		err = mlx5e_open_xdpsq(c, params, &cparam->xdp_sq, NULL,
				       &c->rq_xdpsq, false);
		if (err)
			goto err_close_rq;
	}

	err = mlx5e_open_xdpsq(c, params, &cparam->xdp_sq, NULL, &c->xdpsq, true);
	if (err)
		goto err_close_xdp_sq;

	return 0;

err_close_xdp_sq:
	if (c->xdp)
		mlx5e_close_xdpsq(&c->rq_xdpsq);

err_close_rq:
	mlx5e_close_rq(&c->rq);

err_close_sqs:
	mlx5e_close_sqs(c);

err_close_icosq:
	mlx5e_close_icosq(&c->icosq);

err_close_async_icosq:
	mlx5e_close_icosq(&c->async_icosq);

err_close_xdpsq_cq:
	if (c->xdp)
		mlx5e_close_cq(&c->rq_xdpsq.cq);

err_close_rx_cq:
	mlx5e_close_cq(&c->rq.cq);

err_close_xdp_tx_cqs:
	mlx5e_close_cq(&c->xdpsq.cq);

err_close_tx_cqs:
	mlx5e_close_tx_cqs(c);

err_close_icosq_cq:
	mlx5e_close_cq(&c->icosq.cq);

err_close_async_icosq_cq:
	mlx5e_close_cq(&c->async_icosq.cq);

	return err;
}

static void mlx5e_close_queues(struct mlx5e_channel *c)
{
	mlx5e_close_xdpsq(&c->xdpsq);
	if (c->xdp)
		mlx5e_close_xdpsq(&c->rq_xdpsq);
	/* The same ICOSQ is used for UMRs for both RQ and XSKRQ. */
	cancel_work_sync(&c->icosq.recover_work);
	mlx5e_close_rq(&c->rq);
	mlx5e_close_sqs(c);
	mlx5e_close_icosq(&c->icosq);
	mutex_destroy(&c->icosq_recovery_lock);
	mlx5e_close_icosq(&c->async_icosq);
	if (c->xdp)
		mlx5e_close_cq(&c->rq_xdpsq.cq);
	mlx5e_close_cq(&c->rq.cq);
	mlx5e_close_cq(&c->xdpsq.cq);
	mlx5e_close_tx_cqs(c);
	mlx5e_close_cq(&c->icosq.cq);
	mlx5e_close_cq(&c->async_icosq.cq);
}

static u8 mlx5e_enumerate_lag_port(struct mlx5_core_dev *mdev, int ix)
{
	u16 port_aff_bias = mlx5_core_is_pf(mdev) ? 0 : MLX5_CAP_GEN(mdev, vhca_id);

	return (ix + port_aff_bias) % mlx5e_get_num_lag_ports(mdev);
}

static int mlx5e_open_channel(struct mlx5e_priv *priv, int ix,
			      struct mlx5e_params *params,
			      struct mlx5e_channel_param *cparam,
			      struct xsk_buff_pool *xsk_pool,
			      struct mlx5e_channel **cp)
{
	int cpu = cpumask_first(mlx5_comp_irq_get_affinity_mask(priv->mdev, ix));
	struct net_device *netdev = priv->netdev;
	struct mlx5e_xsk_param xsk;
	struct mlx5e_channel *c;
	unsigned int irq;
	int err;

	err = mlx5_vector2irqn(priv->mdev, ix, &irq);
	if (err)
		return err;

	c = kvzalloc_node(sizeof(*c), GFP_KERNEL, cpu_to_node(cpu));
	if (!c)
		return -ENOMEM;

	c->priv     = priv;
	c->mdev     = priv->mdev;
	c->tstamp   = &priv->tstamp;
	c->ix       = ix;
	c->cpu      = cpu;
	c->pdev     = mlx5_core_dma_dev(priv->mdev);
	c->netdev   = priv->netdev;
	c->mkey_be  = cpu_to_be32(priv->mdev->mlx5e_res.hw_objs.mkey);
	c->num_tc   = mlx5e_get_dcb_num_tc(params);
	c->xdp      = !!params->xdp_prog;
	c->stats    = &priv->channel_stats[ix].ch;
	c->aff_mask = irq_get_effective_affinity_mask(irq);
	c->lag_port = mlx5e_enumerate_lag_port(priv->mdev, ix);

	netif_napi_add(netdev, &c->napi, mlx5e_napi_poll, 64);

	err = mlx5e_open_queues(c, params, cparam);
	if (unlikely(err))
		goto err_napi_del;

	if (xsk_pool) {
		mlx5e_build_xsk_param(xsk_pool, &xsk);
		err = mlx5e_open_xsk(priv, params, &xsk, xsk_pool, c);
		if (unlikely(err))
			goto err_close_queues;
	}

	*cp = c;

	return 0;

err_close_queues:
	mlx5e_close_queues(c);

err_napi_del:
	netif_napi_del(&c->napi);

	kvfree(c);

	return err;
}

static void mlx5e_activate_channel(struct mlx5e_channel *c)
{
	int tc;

	napi_enable(&c->napi);

	for (tc = 0; tc < c->num_tc; tc++)
		mlx5e_activate_txqsq(&c->sq[tc]);
	mlx5e_activate_icosq(&c->icosq);
	mlx5e_activate_icosq(&c->async_icosq);
	mlx5e_activate_rq(&c->rq);

	if (test_bit(MLX5E_CHANNEL_STATE_XSK, c->state))
		mlx5e_activate_xsk(c);
}

static void mlx5e_deactivate_channel(struct mlx5e_channel *c)
{
	int tc;

	if (test_bit(MLX5E_CHANNEL_STATE_XSK, c->state))
		mlx5e_deactivate_xsk(c);

	mlx5e_deactivate_rq(&c->rq);
	mlx5e_deactivate_icosq(&c->async_icosq);
	mlx5e_deactivate_icosq(&c->icosq);
	for (tc = 0; tc < c->num_tc; tc++)
		mlx5e_deactivate_txqsq(&c->sq[tc]);
	mlx5e_qos_deactivate_queues(c);

	napi_disable(&c->napi);
}

static void mlx5e_close_channel(struct mlx5e_channel *c)
{
	if (test_bit(MLX5E_CHANNEL_STATE_XSK, c->state))
		mlx5e_close_xsk(c);
	mlx5e_close_queues(c);
	mlx5e_qos_close_queues(c);
	netif_napi_del(&c->napi);

	kvfree(c);
}

int mlx5e_open_channels(struct mlx5e_priv *priv,
			struct mlx5e_channels *chs)
{
	struct mlx5e_channel_param *cparam;
	int err = -ENOMEM;
	int i;

	chs->num = chs->params.num_channels;

	chs->c = kcalloc(chs->num, sizeof(struct mlx5e_channel *), GFP_KERNEL);
	cparam = kvzalloc(sizeof(struct mlx5e_channel_param), GFP_KERNEL);
	if (!chs->c || !cparam)
		goto err_free;

	err = mlx5e_build_channel_param(priv->mdev, &chs->params, priv->q_counter, cparam);
	if (err)
		goto err_free;

	for (i = 0; i < chs->num; i++) {
		struct xsk_buff_pool *xsk_pool = NULL;

		if (chs->params.xdp_prog)
			xsk_pool = mlx5e_xsk_get_pool(&chs->params, chs->params.xsk, i);

		err = mlx5e_open_channel(priv, i, &chs->params, cparam, xsk_pool, &chs->c[i]);
		if (err)
			goto err_close_channels;
	}

	if (MLX5E_GET_PFLAG(&chs->params, MLX5E_PFLAG_TX_PORT_TS) || chs->params.ptp_rx) {
		err = mlx5e_ptp_open(priv, &chs->params, chs->c[0]->lag_port, &chs->ptp);
		if (err)
			goto err_close_channels;
	}

	err = mlx5e_qos_open_queues(priv, chs);
	if (err)
		goto err_close_ptp;

	mlx5e_health_channels_update(priv);
	kvfree(cparam);
	return 0;

err_close_ptp:
	if (chs->ptp)
		mlx5e_ptp_close(chs->ptp);

err_close_channels:
	for (i--; i >= 0; i--)
		mlx5e_close_channel(chs->c[i]);

err_free:
	kfree(chs->c);
	kvfree(cparam);
	chs->num = 0;
	return err;
}

static void mlx5e_activate_channels(struct mlx5e_channels *chs)
{
	int i;

	for (i = 0; i < chs->num; i++)
		mlx5e_activate_channel(chs->c[i]);

	if (chs->ptp)
		mlx5e_ptp_activate_channel(chs->ptp);
}

#define MLX5E_RQ_WQES_TIMEOUT 20000 /* msecs */

static int mlx5e_wait_channels_min_rx_wqes(struct mlx5e_channels *chs)
{
	int err = 0;
	int i;

	for (i = 0; i < chs->num; i++) {
		int timeout = err ? 0 : MLX5E_RQ_WQES_TIMEOUT;

		err |= mlx5e_wait_for_min_rx_wqes(&chs->c[i]->rq, timeout);

		/* Don't wait on the XSK RQ, because the newer xdpsock sample
		 * doesn't provide any Fill Ring entries at the setup stage.
		 */
	}

	return err ? -ETIMEDOUT : 0;
}

static void mlx5e_deactivate_channels(struct mlx5e_channels *chs)
{
	int i;

	if (chs->ptp)
		mlx5e_ptp_deactivate_channel(chs->ptp);

	for (i = 0; i < chs->num; i++)
		mlx5e_deactivate_channel(chs->c[i]);
}

void mlx5e_close_channels(struct mlx5e_channels *chs)
{
	int i;

	if (chs->ptp) {
		mlx5e_ptp_close(chs->ptp);
		chs->ptp = NULL;
	}
	for (i = 0; i < chs->num; i++)
		mlx5e_close_channel(chs->c[i]);

	kfree(chs->c);
	chs->num = 0;
}

static int mlx5e_modify_tirs_packet_merge(struct mlx5e_priv *priv)
{
	struct mlx5e_rx_res *res = priv->rx_res;

	return mlx5e_rx_res_packet_merge_set_param(res, &priv->channels.params.packet_merge);
}

static MLX5E_DEFINE_PREACTIVATE_WRAPPER_CTX(mlx5e_modify_tirs_packet_merge);

static int mlx5e_set_mtu(struct mlx5_core_dev *mdev,
			 struct mlx5e_params *params, u16 mtu)
{
	u16 hw_mtu = MLX5E_SW2HW_MTU(params, mtu);
	int err;

	err = mlx5_set_port_mtu(mdev, hw_mtu, 1);
	if (err)
		return err;

	/* Update vport context MTU */
	mlx5_modify_nic_vport_mtu(mdev, hw_mtu);
	return 0;
}

static void mlx5e_query_mtu(struct mlx5_core_dev *mdev,
			    struct mlx5e_params *params, u16 *mtu)
{
	u16 hw_mtu = 0;
	int err;

	err = mlx5_query_nic_vport_mtu(mdev, &hw_mtu);
	if (err || !hw_mtu) /* fallback to port oper mtu */
		mlx5_query_port_oper_mtu(mdev, &hw_mtu, 1);

	*mtu = MLX5E_HW2SW_MTU(params, hw_mtu);
}

int mlx5e_set_dev_port_mtu(struct mlx5e_priv *priv)
{
	struct mlx5e_params *params = &priv->channels.params;
	struct net_device *netdev = priv->netdev;
	struct mlx5_core_dev *mdev = priv->mdev;
	u16 mtu;
	int err;

	err = mlx5e_set_mtu(mdev, params, params->sw_mtu);
	if (err)
		return err;

	mlx5e_query_mtu(mdev, params, &mtu);
	if (mtu != params->sw_mtu)
		netdev_warn(netdev, "%s: VPort MTU %d is different than netdev mtu %d\n",
			    __func__, mtu, params->sw_mtu);

	params->sw_mtu = mtu;
	return 0;
}

MLX5E_DEFINE_PREACTIVATE_WRAPPER_CTX(mlx5e_set_dev_port_mtu);

void mlx5e_set_netdev_mtu_boundaries(struct mlx5e_priv *priv)
{
	struct mlx5e_params *params = &priv->channels.params;
	struct net_device *netdev   = priv->netdev;
	struct mlx5_core_dev *mdev  = priv->mdev;
	u16 max_mtu;

	/* MTU range: 68 - hw-specific max */
	netdev->min_mtu = ETH_MIN_MTU;

	mlx5_query_port_max_mtu(mdev, &max_mtu, 1);
	netdev->max_mtu = min_t(unsigned int, MLX5E_HW2SW_MTU(params, max_mtu),
				ETH_MAX_MTU);
}

static int mlx5e_netdev_set_tcs(struct net_device *netdev, u16 nch, u8 ntc,
				struct netdev_tc_txq *tc_to_txq)
{
	int tc, err;

	netdev_reset_tc(netdev);

	if (ntc == 1)
		return 0;

	err = netdev_set_num_tc(netdev, ntc);
	if (err) {
		netdev_WARN(netdev, "netdev_set_num_tc failed (%d), ntc = %d\n", err, ntc);
		return err;
	}

	for (tc = 0; tc < ntc; tc++) {
		u16 count, offset;

		count = tc_to_txq[tc].count;
		offset = tc_to_txq[tc].offset;
		netdev_set_tc_queue(netdev, tc, count, offset);
	}

	return 0;
}

int mlx5e_update_tx_netdev_queues(struct mlx5e_priv *priv)
{
	int qos_queues, nch, ntc, num_txqs, err;

	qos_queues = mlx5e_qos_cur_leaf_nodes(priv);

	nch = priv->channels.params.num_channels;
	ntc = mlx5e_get_dcb_num_tc(&priv->channels.params);
	num_txqs = nch * ntc + qos_queues;
	if (MLX5E_GET_PFLAG(&priv->channels.params, MLX5E_PFLAG_TX_PORT_TS))
		num_txqs += ntc;

	mlx5e_dbg(DRV, priv, "Setting num_txqs %d\n", num_txqs);
	err = netif_set_real_num_tx_queues(priv->netdev, num_txqs);
	if (err)
		netdev_warn(priv->netdev, "netif_set_real_num_tx_queues failed, %d\n", err);

	return err;
}

static int mlx5e_update_netdev_queues(struct mlx5e_priv *priv)
{
	struct netdev_tc_txq old_tc_to_txq[TC_MAX_QUEUE], *tc_to_txq;
	struct net_device *netdev = priv->netdev;
	int old_num_txqs, old_ntc;
	int num_rxqs, nch, ntc;
	int err;
	int i;

	old_num_txqs = netdev->real_num_tx_queues;
	old_ntc = netdev->num_tc ? : 1;
	for (i = 0; i < ARRAY_SIZE(old_tc_to_txq); i++)
		old_tc_to_txq[i] = netdev->tc_to_txq[i];

	nch = priv->channels.params.num_channels;
	ntc = priv->channels.params.mqprio.num_tc;
	num_rxqs = nch * priv->profile->rq_groups;
	tc_to_txq = priv->channels.params.mqprio.tc_to_txq;

	err = mlx5e_netdev_set_tcs(netdev, nch, ntc, tc_to_txq);
	if (err)
		goto err_out;
	err = mlx5e_update_tx_netdev_queues(priv);
	if (err)
		goto err_tcs;
	err = netif_set_real_num_rx_queues(netdev, num_rxqs);
	if (err) {
		netdev_warn(netdev, "netif_set_real_num_rx_queues failed, %d\n", err);
		goto err_txqs;
	}
	if (priv->mqprio_rl != priv->channels.params.mqprio.channel.rl) {
		if (priv->mqprio_rl) {
			mlx5e_mqprio_rl_cleanup(priv->mqprio_rl);
			mlx5e_mqprio_rl_free(priv->mqprio_rl);
		}
		priv->mqprio_rl = priv->channels.params.mqprio.channel.rl;
	}

	return 0;

err_txqs:
	/* netif_set_real_num_rx_queues could fail only when nch increased. Only
	 * one of nch and ntc is changed in this function. That means, the call
	 * to netif_set_real_num_tx_queues below should not fail, because it
	 * decreases the number of TX queues.
	 */
	WARN_ON_ONCE(netif_set_real_num_tx_queues(netdev, old_num_txqs));

err_tcs:
	WARN_ON_ONCE(mlx5e_netdev_set_tcs(netdev, old_num_txqs / old_ntc, old_ntc,
					  old_tc_to_txq));
err_out:
	return err;
}

static MLX5E_DEFINE_PREACTIVATE_WRAPPER_CTX(mlx5e_update_netdev_queues);

static void mlx5e_set_default_xps_cpumasks(struct mlx5e_priv *priv,
					   struct mlx5e_params *params)
{
	struct mlx5_core_dev *mdev = priv->mdev;
	int num_comp_vectors, ix, irq;

	num_comp_vectors = mlx5_comp_vectors_count(mdev);

	for (ix = 0; ix < params->num_channels; ix++) {
		cpumask_clear(priv->scratchpad.cpumask);

		for (irq = ix; irq < num_comp_vectors; irq += params->num_channels) {
			int cpu = cpumask_first(mlx5_comp_irq_get_affinity_mask(mdev, irq));

			cpumask_set_cpu(cpu, priv->scratchpad.cpumask);
		}

		netif_set_xps_queue(priv->netdev, priv->scratchpad.cpumask, ix);
	}
}

int mlx5e_num_channels_changed(struct mlx5e_priv *priv)
{
	u16 count = priv->channels.params.num_channels;
	int err;

	err = mlx5e_update_netdev_queues(priv);
	if (err)
		return err;

	mlx5e_set_default_xps_cpumasks(priv, &priv->channels.params);

	/* This function may be called on attach, before priv->rx_res is created. */
	if (!netif_is_rxfh_configured(priv->netdev) && priv->rx_res)
		mlx5e_rx_res_rss_set_indir_uniform(priv->rx_res, count);

	return 0;
}

MLX5E_DEFINE_PREACTIVATE_WRAPPER_CTX(mlx5e_num_channels_changed);

static void mlx5e_build_txq_maps(struct mlx5e_priv *priv)
{
	int i, ch, tc, num_tc;

	ch = priv->channels.num;
	num_tc = mlx5e_get_dcb_num_tc(&priv->channels.params);

	for (i = 0; i < ch; i++) {
		for (tc = 0; tc < num_tc; tc++) {
			struct mlx5e_channel *c = priv->channels.c[i];
			struct mlx5e_txqsq *sq = &c->sq[tc];

			priv->txq2sq[sq->txq_ix] = sq;
			priv->channel_tc2realtxq[i][tc] = i + tc * ch;
		}
	}

	if (!priv->channels.ptp)
		return;

	if (!test_bit(MLX5E_PTP_STATE_TX, priv->channels.ptp->state))
		return;

	for (tc = 0; tc < num_tc; tc++) {
		struct mlx5e_ptp *c = priv->channels.ptp;
		struct mlx5e_txqsq *sq = &c->ptpsq[tc].txqsq;

		priv->txq2sq[sq->txq_ix] = sq;
		priv->port_ptp_tc2realtxq[tc] = priv->num_tc_x_num_ch + tc;
	}
}

static void mlx5e_update_num_tc_x_num_ch(struct mlx5e_priv *priv)
{
	/* Sync with mlx5e_select_queue. */
	WRITE_ONCE(priv->num_tc_x_num_ch,
		   mlx5e_get_dcb_num_tc(&priv->channels.params) * priv->channels.num);
}

void mlx5e_activate_priv_channels(struct mlx5e_priv *priv)
{
	mlx5e_update_num_tc_x_num_ch(priv);
	mlx5e_build_txq_maps(priv);
	mlx5e_activate_channels(&priv->channels);
	mlx5e_qos_activate_queues(priv);
	mlx5e_xdp_tx_enable(priv);
	netif_tx_start_all_queues(priv->netdev);

	if (mlx5e_is_vport_rep(priv))
		mlx5e_add_sqs_fwd_rules(priv);

	mlx5e_wait_channels_min_rx_wqes(&priv->channels);

	if (priv->rx_res)
		mlx5e_rx_res_channels_activate(priv->rx_res, &priv->channels);
}

void mlx5e_deactivate_priv_channels(struct mlx5e_priv *priv)
{
	if (priv->rx_res)
		mlx5e_rx_res_channels_deactivate(priv->rx_res);

	if (mlx5e_is_vport_rep(priv))
		mlx5e_remove_sqs_fwd_rules(priv);

	/* FIXME: This is a W/A only for tx timeout watch dog false alarm when
	 * polling for inactive tx queues.
	 */
	netif_tx_stop_all_queues(priv->netdev);
	netif_tx_disable(priv->netdev);
	mlx5e_xdp_tx_disable(priv);
	mlx5e_deactivate_channels(&priv->channels);
}

static int mlx5e_switch_priv_params(struct mlx5e_priv *priv,
				    struct mlx5e_params *new_params,
				    mlx5e_fp_preactivate preactivate,
				    void *context)
{
	struct mlx5e_params old_params;

	old_params = priv->channels.params;
	priv->channels.params = *new_params;

	if (preactivate) {
		int err;

		err = preactivate(priv, context);
		if (err) {
			priv->channels.params = old_params;
			return err;
		}
	}

	return 0;
}

static int mlx5e_switch_priv_channels(struct mlx5e_priv *priv,
				      struct mlx5e_channels *new_chs,
				      mlx5e_fp_preactivate preactivate,
				      void *context)
{
	struct net_device *netdev = priv->netdev;
	struct mlx5e_channels old_chs;
	int carrier_ok;
	int err = 0;

	carrier_ok = netif_carrier_ok(netdev);
	netif_carrier_off(netdev);

	mlx5e_deactivate_priv_channels(priv);

	old_chs = priv->channels;
	priv->channels = *new_chs;

	/* New channels are ready to roll, call the preactivate hook if needed
	 * to modify HW settings or update kernel parameters.
	 */
	if (preactivate) {
		err = preactivate(priv, context);
		if (err) {
			priv->channels = old_chs;
			goto out;
		}
	}

	mlx5e_close_channels(&old_chs);
	priv->profile->update_rx(priv);

out:
	mlx5e_activate_priv_channels(priv);

	/* return carrier back if needed */
	if (carrier_ok)
		netif_carrier_on(netdev);

	return err;
}

int mlx5e_safe_switch_params(struct mlx5e_priv *priv,
			     struct mlx5e_params *params,
			     mlx5e_fp_preactivate preactivate,
			     void *context, bool reset)
{
	struct mlx5e_channels new_chs = {};
	int err;

	reset &= test_bit(MLX5E_STATE_OPENED, &priv->state);
	if (!reset)
		return mlx5e_switch_priv_params(priv, params, preactivate, context);

	new_chs.params = *params;
	err = mlx5e_open_channels(priv, &new_chs);
	if (err)
		return err;
	err = mlx5e_switch_priv_channels(priv, &new_chs, preactivate, context);
	if (err)
		mlx5e_close_channels(&new_chs);

	return err;
}

int mlx5e_safe_reopen_channels(struct mlx5e_priv *priv)
{
	return mlx5e_safe_switch_params(priv, &priv->channels.params, NULL, NULL, true);
}

void mlx5e_timestamp_init(struct mlx5e_priv *priv)
{
	priv->tstamp.tx_type   = HWTSTAMP_TX_OFF;
	priv->tstamp.rx_filter = HWTSTAMP_FILTER_NONE;
}

static void mlx5e_modify_admin_state(struct mlx5_core_dev *mdev,
				     enum mlx5_port_status state)
{
	struct mlx5_eswitch *esw = mdev->priv.eswitch;
	int vport_admin_state;

	mlx5_set_port_admin_status(mdev, state);

	if (mlx5_eswitch_mode(mdev) == MLX5_ESWITCH_OFFLOADS ||
	    !MLX5_CAP_GEN(mdev, uplink_follow))
		return;

	if (state == MLX5_PORT_UP)
		vport_admin_state = MLX5_VPORT_ADMIN_STATE_AUTO;
	else
		vport_admin_state = MLX5_VPORT_ADMIN_STATE_DOWN;

	mlx5_eswitch_set_vport_state(esw, MLX5_VPORT_UPLINK, vport_admin_state);
}

int mlx5e_open_locked(struct net_device *netdev)
{
	struct mlx5e_priv *priv = netdev_priv(netdev);
	int err;

	set_bit(MLX5E_STATE_OPENED, &priv->state);

	err = mlx5e_open_channels(priv, &priv->channels);
	if (err)
		goto err_clear_state_opened_flag;

	priv->profile->update_rx(priv);
	mlx5e_activate_priv_channels(priv);
	mlx5e_apply_traps(priv, true);
	if (priv->profile->update_carrier)
		priv->profile->update_carrier(priv);

	mlx5e_queue_update_stats(priv);
	return 0;

err_clear_state_opened_flag:
	clear_bit(MLX5E_STATE_OPENED, &priv->state);
	return err;
}

int mlx5e_open(struct net_device *netdev)
{
	struct mlx5e_priv *priv = netdev_priv(netdev);
	int err;

	mutex_lock(&priv->state_lock);
	err = mlx5e_open_locked(netdev);
	if (!err)
		mlx5e_modify_admin_state(priv->mdev, MLX5_PORT_UP);
	mutex_unlock(&priv->state_lock);

	return err;
}

int mlx5e_close_locked(struct net_device *netdev)
{
	struct mlx5e_priv *priv = netdev_priv(netdev);

	/* May already be CLOSED in case a previous configuration operation
	 * (e.g RX/TX queue size change) that involves close&open failed.
	 */
	if (!test_bit(MLX5E_STATE_OPENED, &priv->state))
		return 0;

	mlx5e_apply_traps(priv, false);
	clear_bit(MLX5E_STATE_OPENED, &priv->state);

	netif_carrier_off(priv->netdev);
	mlx5e_deactivate_priv_channels(priv);
	mlx5e_close_channels(&priv->channels);

	return 0;
}

int mlx5e_close(struct net_device *netdev)
{
	struct mlx5e_priv *priv = netdev_priv(netdev);
	int err;

	if (!netif_device_present(netdev))
		return -ENODEV;

	mutex_lock(&priv->state_lock);
	mlx5e_modify_admin_state(priv->mdev, MLX5_PORT_DOWN);
	err = mlx5e_close_locked(netdev);
	mutex_unlock(&priv->state_lock);

	return err;
}

static void mlx5e_free_drop_rq(struct mlx5e_rq *rq)
{
	mlx5_wq_destroy(&rq->wq_ctrl);
}

static int mlx5e_alloc_drop_rq(struct mlx5_core_dev *mdev,
			       struct mlx5e_rq *rq,
			       struct mlx5e_rq_param *param)
{
	void *rqc = param->rqc;
	void *rqc_wq = MLX5_ADDR_OF(rqc, rqc, wq);
	int err;

	param->wq.db_numa_node = param->wq.buf_numa_node;

	err = mlx5_wq_cyc_create(mdev, &param->wq, rqc_wq, &rq->wqe.wq,
				 &rq->wq_ctrl);
	if (err)
		return err;

	/* Mark as unused given "Drop-RQ" packets never reach XDP */
	xdp_rxq_info_unused(&rq->xdp_rxq);

	rq->mdev = mdev;

	return 0;
}

static int mlx5e_alloc_drop_cq(struct mlx5e_priv *priv,
			       struct mlx5e_cq *cq,
			       struct mlx5e_cq_param *param)
{
	struct mlx5_core_dev *mdev = priv->mdev;

	param->wq.buf_numa_node = dev_to_node(mlx5_core_dma_dev(mdev));
	param->wq.db_numa_node  = dev_to_node(mlx5_core_dma_dev(mdev));

	return mlx5e_alloc_cq_common(priv, param, cq);
}

int mlx5e_open_drop_rq(struct mlx5e_priv *priv,
		       struct mlx5e_rq *drop_rq)
{
	struct mlx5_core_dev *mdev = priv->mdev;
	struct mlx5e_cq_param cq_param = {};
	struct mlx5e_rq_param rq_param = {};
	struct mlx5e_cq *cq = &drop_rq->cq;
	int err;

	mlx5e_build_drop_rq_param(mdev, priv->drop_rq_q_counter, &rq_param);

	err = mlx5e_alloc_drop_cq(priv, cq, &cq_param);
	if (err)
		return err;

	err = mlx5e_create_cq(cq, &cq_param);
	if (err)
		goto err_free_cq;

	err = mlx5e_alloc_drop_rq(mdev, drop_rq, &rq_param);
	if (err)
		goto err_destroy_cq;

	err = mlx5e_create_rq(drop_rq, &rq_param);
	if (err)
		goto err_free_rq;

	err = mlx5e_modify_rq_state(drop_rq, MLX5_RQC_STATE_RST, MLX5_RQC_STATE_RDY);
	if (err)
		mlx5_core_warn(priv->mdev, "modify_rq_state failed, rx_if_down_packets won't be counted %d\n", err);

	return 0;

err_free_rq:
	mlx5e_free_drop_rq(drop_rq);

err_destroy_cq:
	mlx5e_destroy_cq(cq);

err_free_cq:
	mlx5e_free_cq(cq);

	return err;
}

void mlx5e_close_drop_rq(struct mlx5e_rq *drop_rq)
{
	mlx5e_destroy_rq(drop_rq);
	mlx5e_free_drop_rq(drop_rq);
	mlx5e_destroy_cq(&drop_rq->cq);
	mlx5e_free_cq(&drop_rq->cq);
}

int mlx5e_create_tis(struct mlx5_core_dev *mdev, void *in, u32 *tisn)
{
	void *tisc = MLX5_ADDR_OF(create_tis_in, in, ctx);

	MLX5_SET(tisc, tisc, transport_domain, mdev->mlx5e_res.hw_objs.td.tdn);

	if (MLX5_GET(tisc, tisc, tls_en))
		MLX5_SET(tisc, tisc, pd, mdev->mlx5e_res.hw_objs.pdn);

	if (mlx5_lag_is_lacp_owner(mdev))
		MLX5_SET(tisc, tisc, strict_lag_tx_port_affinity, 1);

	return mlx5_core_create_tis(mdev, in, tisn);
}

void mlx5e_destroy_tis(struct mlx5_core_dev *mdev, u32 tisn)
{
	mlx5_core_destroy_tis(mdev, tisn);
}

void mlx5e_destroy_tises(struct mlx5e_priv *priv)
{
	int tc, i;

	for (i = 0; i < mlx5e_get_num_lag_ports(priv->mdev); i++)
		for (tc = 0; tc < priv->profile->max_tc; tc++)
			mlx5e_destroy_tis(priv->mdev, priv->tisn[i][tc]);
}

static bool mlx5e_lag_should_assign_affinity(struct mlx5_core_dev *mdev)
{
	return MLX5_CAP_GEN(mdev, lag_tx_port_affinity) && mlx5e_get_num_lag_ports(mdev) > 1;
}

int mlx5e_create_tises(struct mlx5e_priv *priv)
{
	int tc, i;
	int err;

	for (i = 0; i < mlx5e_get_num_lag_ports(priv->mdev); i++) {
		for (tc = 0; tc < priv->profile->max_tc; tc++) {
			u32 in[MLX5_ST_SZ_DW(create_tis_in)] = {};
			void *tisc;

			tisc = MLX5_ADDR_OF(create_tis_in, in, ctx);

			MLX5_SET(tisc, tisc, prio, tc << 1);

			if (mlx5e_lag_should_assign_affinity(priv->mdev))
				MLX5_SET(tisc, tisc, lag_tx_port_affinity, i + 1);

			err = mlx5e_create_tis(priv->mdev, in, &priv->tisn[i][tc]);
			if (err)
				goto err_close_tises;
		}
	}

	return 0;

err_close_tises:
	for (; i >= 0; i--) {
		for (tc--; tc >= 0; tc--)
			mlx5e_destroy_tis(priv->mdev, priv->tisn[i][tc]);
		tc = priv->profile->max_tc;
	}

	return err;
}

static void mlx5e_cleanup_nic_tx(struct mlx5e_priv *priv)
{
	mlx5e_destroy_tises(priv);
}

static int mlx5e_modify_channels_scatter_fcs(struct mlx5e_channels *chs, bool enable)
{
	int err = 0;
	int i;

	for (i = 0; i < chs->num; i++) {
		err = mlx5e_modify_rq_scatter_fcs(&chs->c[i]->rq, enable);
		if (err)
			return err;
	}

	return 0;
}

static int mlx5e_modify_channels_vsd(struct mlx5e_channels *chs, bool vsd)
{
	int err;
	int i;

	for (i = 0; i < chs->num; i++) {
		err = mlx5e_modify_rq_vsd(&chs->c[i]->rq, vsd);
		if (err)
			return err;
	}
	if (chs->ptp && test_bit(MLX5E_PTP_STATE_RX, chs->ptp->state))
		return mlx5e_modify_rq_vsd(&chs->ptp->rq, vsd);

	return 0;
}

static void mlx5e_mqprio_build_default_tc_to_txq(struct netdev_tc_txq *tc_to_txq,
						 int ntc, int nch)
{
	int tc;

	memset(tc_to_txq, 0, sizeof(*tc_to_txq) * TC_MAX_QUEUE);

	/* Map netdev TCs to offset 0.
	 * We have our own UP to TXQ mapping for DCB mode of QoS
	 */
	for (tc = 0; tc < ntc; tc++) {
		tc_to_txq[tc] = (struct netdev_tc_txq) {
			.count = nch,
			.offset = 0,
		};
	}
}

static void mlx5e_mqprio_build_tc_to_txq(struct netdev_tc_txq *tc_to_txq,
					 struct tc_mqprio_qopt *qopt)
{
	int tc;

	for (tc = 0; tc < TC_MAX_QUEUE; tc++) {
		tc_to_txq[tc] = (struct netdev_tc_txq) {
			.count = qopt->count[tc],
			.offset = qopt->offset[tc],
		};
	}
}

static void mlx5e_params_mqprio_dcb_set(struct mlx5e_params *params, u8 num_tc)
{
	params->mqprio.mode = TC_MQPRIO_MODE_DCB;
	params->mqprio.num_tc = num_tc;
	params->mqprio.channel.rl = NULL;
	mlx5e_mqprio_build_default_tc_to_txq(params->mqprio.tc_to_txq, num_tc,
					     params->num_channels);
}

static void mlx5e_params_mqprio_channel_set(struct mlx5e_params *params,
					    struct tc_mqprio_qopt *qopt,
					    struct mlx5e_mqprio_rl *rl)
{
	params->mqprio.mode = TC_MQPRIO_MODE_CHANNEL;
	params->mqprio.num_tc = qopt->num_tc;
	params->mqprio.channel.rl = rl;
	mlx5e_mqprio_build_tc_to_txq(params->mqprio.tc_to_txq, qopt);
}

static void mlx5e_params_mqprio_reset(struct mlx5e_params *params)
{
	mlx5e_params_mqprio_dcb_set(params, 1);
}

static int mlx5e_setup_tc_mqprio_dcb(struct mlx5e_priv *priv,
				     struct tc_mqprio_qopt *mqprio)
{
	struct mlx5e_params new_params;
	u8 tc = mqprio->num_tc;
	int err;

	mqprio->hw = TC_MQPRIO_HW_OFFLOAD_TCS;

	if (tc && tc != MLX5E_MAX_NUM_TC)
		return -EINVAL;

	new_params = priv->channels.params;
	mlx5e_params_mqprio_dcb_set(&new_params, tc ? tc : 1);

	err = mlx5e_safe_switch_params(priv, &new_params,
				       mlx5e_num_channels_changed_ctx, NULL, true);

	priv->max_opened_tc = max_t(u8, priv->max_opened_tc,
				    mlx5e_get_dcb_num_tc(&priv->channels.params));
	return err;
}

static int mlx5e_mqprio_channel_validate(struct mlx5e_priv *priv,
					 struct tc_mqprio_qopt_offload *mqprio)
{
	struct net_device *netdev = priv->netdev;
	struct mlx5e_ptp *ptp_channel;
	int agg_count = 0;
	int i;

	ptp_channel = priv->channels.ptp;
	if (ptp_channel && test_bit(MLX5E_PTP_STATE_TX, ptp_channel->state)) {
		netdev_err(netdev,
			   "Cannot activate MQPRIO mode channel since it conflicts with TX port TS\n");
		return -EINVAL;
	}

	if (mqprio->qopt.offset[0] != 0 || mqprio->qopt.num_tc < 1 ||
	    mqprio->qopt.num_tc > MLX5E_MAX_NUM_MQPRIO_CH_TC)
		return -EINVAL;

	for (i = 0; i < mqprio->qopt.num_tc; i++) {
		if (!mqprio->qopt.count[i]) {
			netdev_err(netdev, "Zero size for queue-group (%d) is not supported\n", i);
			return -EINVAL;
		}
		if (mqprio->min_rate[i]) {
			netdev_err(netdev, "Min tx rate is not supported\n");
			return -EINVAL;
		}

		if (mqprio->max_rate[i]) {
			int err;

			err = mlx5e_qos_bytes_rate_check(priv->mdev, mqprio->max_rate[i]);
			if (err)
				return err;
		}

		if (mqprio->qopt.offset[i] != agg_count) {
			netdev_err(netdev, "Discontinuous queues config is not supported\n");
			return -EINVAL;
		}
		agg_count += mqprio->qopt.count[i];
	}

	if (priv->channels.params.num_channels != agg_count) {
		netdev_err(netdev, "Num of queues (%d) does not match available (%d)\n",
			   agg_count, priv->channels.params.num_channels);
		return -EINVAL;
	}

	return 0;
}

static bool mlx5e_mqprio_rate_limit(struct tc_mqprio_qopt_offload *mqprio)
{
	int tc;

	for (tc = 0; tc < mqprio->qopt.num_tc; tc++)
		if (mqprio->max_rate[tc])
			return true;
	return false;
}

static int mlx5e_setup_tc_mqprio_channel(struct mlx5e_priv *priv,
					 struct tc_mqprio_qopt_offload *mqprio)
{
	mlx5e_fp_preactivate preactivate;
	struct mlx5e_params new_params;
	struct mlx5e_mqprio_rl *rl;
	bool nch_changed;
	int err;

	err = mlx5e_mqprio_channel_validate(priv, mqprio);
	if (err)
		return err;

	rl = NULL;
	if (mlx5e_mqprio_rate_limit(mqprio)) {
		rl = mlx5e_mqprio_rl_alloc();
		if (!rl)
			return -ENOMEM;
		err = mlx5e_mqprio_rl_init(rl, priv->mdev, mqprio->qopt.num_tc,
					   mqprio->max_rate);
		if (err) {
			mlx5e_mqprio_rl_free(rl);
			return err;
		}
	}

	new_params = priv->channels.params;
	mlx5e_params_mqprio_channel_set(&new_params, &mqprio->qopt, rl);

	nch_changed = mlx5e_get_dcb_num_tc(&priv->channels.params) > 1;
	preactivate = nch_changed ? mlx5e_num_channels_changed_ctx :
		mlx5e_update_netdev_queues_ctx;
	err = mlx5e_safe_switch_params(priv, &new_params, preactivate, NULL, true);
	if (err && rl) {
		mlx5e_mqprio_rl_cleanup(rl);
		mlx5e_mqprio_rl_free(rl);
	}

	return err;
}

static int mlx5e_setup_tc_mqprio(struct mlx5e_priv *priv,
				 struct tc_mqprio_qopt_offload *mqprio)
{
	/* MQPRIO is another toplevel qdisc that can't be attached
	 * simultaneously with the offloaded HTB.
	 */
	if (WARN_ON(priv->htb.maj_id))
		return -EINVAL;

	switch (mqprio->mode) {
	case TC_MQPRIO_MODE_DCB:
		return mlx5e_setup_tc_mqprio_dcb(priv, &mqprio->qopt);
	case TC_MQPRIO_MODE_CHANNEL:
		return mlx5e_setup_tc_mqprio_channel(priv, mqprio);
	default:
		return -EOPNOTSUPP;
	}
}

static int mlx5e_setup_tc_htb(struct mlx5e_priv *priv, struct tc_htb_qopt_offload *htb)
{
	int res;

	switch (htb->command) {
	case TC_HTB_CREATE:
		return mlx5e_htb_root_add(priv, htb->parent_classid, htb->classid,
					  htb->extack);
	case TC_HTB_DESTROY:
		return mlx5e_htb_root_del(priv);
	case TC_HTB_LEAF_ALLOC_QUEUE:
		res = mlx5e_htb_leaf_alloc_queue(priv, htb->classid, htb->parent_classid,
						 htb->rate, htb->ceil, htb->extack);
		if (res < 0)
			return res;
		htb->qid = res;
		return 0;
	case TC_HTB_LEAF_TO_INNER:
		return mlx5e_htb_leaf_to_inner(priv, htb->parent_classid, htb->classid,
					       htb->rate, htb->ceil, htb->extack);
	case TC_HTB_LEAF_DEL:
		return mlx5e_htb_leaf_del(priv, &htb->classid, htb->extack);
	case TC_HTB_LEAF_DEL_LAST:
	case TC_HTB_LEAF_DEL_LAST_FORCE:
		return mlx5e_htb_leaf_del_last(priv, htb->classid,
					       htb->command == TC_HTB_LEAF_DEL_LAST_FORCE,
					       htb->extack);
	case TC_HTB_NODE_MODIFY:
		return mlx5e_htb_node_modify(priv, htb->classid, htb->rate, htb->ceil,
					     htb->extack);
	case TC_HTB_LEAF_QUERY_QUEUE:
		res = mlx5e_get_txq_by_classid(priv, htb->classid);
		if (res < 0)
			return res;
		htb->qid = res;
		return 0;
	default:
		return -EOPNOTSUPP;
	}
}

static LIST_HEAD(mlx5e_block_cb_list);

static int mlx5e_setup_tc(struct net_device *dev, enum tc_setup_type type,
			  void *type_data)
{
	struct mlx5e_priv *priv = netdev_priv(dev);
	bool tc_unbind = false;
	int err;

	if (type == TC_SETUP_BLOCK &&
	    ((struct flow_block_offload *)type_data)->command == FLOW_BLOCK_UNBIND)
		tc_unbind = true;

	if (!netif_device_present(dev) && !tc_unbind)
		return -ENODEV;

	switch (type) {
	case TC_SETUP_BLOCK: {
		struct flow_block_offload *f = type_data;

		f->unlocked_driver_cb = true;
		return flow_block_cb_setup_simple(type_data,
						  &mlx5e_block_cb_list,
						  mlx5e_setup_tc_block_cb,
						  priv, priv, true);
	}
	case TC_SETUP_QDISC_MQPRIO:
		mutex_lock(&priv->state_lock);
		err = mlx5e_setup_tc_mqprio(priv, type_data);
		mutex_unlock(&priv->state_lock);
		return err;
	case TC_SETUP_QDISC_HTB:
		mutex_lock(&priv->state_lock);
		err = mlx5e_setup_tc_htb(priv, type_data);
		mutex_unlock(&priv->state_lock);
		return err;
	default:
		return -EOPNOTSUPP;
	}
}

void mlx5e_fold_sw_stats64(struct mlx5e_priv *priv, struct rtnl_link_stats64 *s)
{
	int i;

	for (i = 0; i < priv->stats_nch; i++) {
		struct mlx5e_channel_stats *channel_stats = &priv->channel_stats[i];
		struct mlx5e_rq_stats *xskrq_stats = &channel_stats->xskrq;
		struct mlx5e_rq_stats *rq_stats = &channel_stats->rq;
		int j;

		s->rx_packets   += rq_stats->packets + xskrq_stats->packets;
		s->rx_bytes     += rq_stats->bytes + xskrq_stats->bytes;
		s->multicast    += rq_stats->mcast_packets + xskrq_stats->mcast_packets;

		for (j = 0; j < priv->max_opened_tc; j++) {
			struct mlx5e_sq_stats *sq_stats = &channel_stats->sq[j];

			s->tx_packets    += sq_stats->packets;
			s->tx_bytes      += sq_stats->bytes;
			s->tx_dropped    += sq_stats->dropped;
		}
	}
	if (priv->tx_ptp_opened) {
		for (i = 0; i < priv->max_opened_tc; i++) {
			struct mlx5e_sq_stats *sq_stats = &priv->ptp_stats.sq[i];

			s->tx_packets    += sq_stats->packets;
			s->tx_bytes      += sq_stats->bytes;
			s->tx_dropped    += sq_stats->dropped;
		}
	}
	if (priv->rx_ptp_opened) {
		struct mlx5e_rq_stats *rq_stats = &priv->ptp_stats.rq;

		s->rx_packets   += rq_stats->packets;
		s->rx_bytes     += rq_stats->bytes;
		s->multicast    += rq_stats->mcast_packets;
	}
}

void
mlx5e_get_stats(struct net_device *dev, struct rtnl_link_stats64 *stats)
{
	struct mlx5e_priv *priv = netdev_priv(dev);
	struct mlx5e_pport_stats *pstats = &priv->stats.pport;

	if (!netif_device_present(dev))
		return;

	/* In switchdev mode, monitor counters doesn't monitor
	 * rx/tx stats of 802_3. The update stats mechanism
	 * should keep the 802_3 layout counters updated
	 */
	if (!mlx5e_monitor_counter_supported(priv) ||
	    mlx5e_is_uplink_rep(priv)) {
		/* update HW stats in background for next time */
		mlx5e_queue_update_stats(priv);
	}

	if (mlx5e_is_uplink_rep(priv)) {
		struct mlx5e_vport_stats *vstats = &priv->stats.vport;

		stats->rx_packets = PPORT_802_3_GET(pstats, a_frames_received_ok);
		stats->rx_bytes   = PPORT_802_3_GET(pstats, a_octets_received_ok);
		stats->tx_packets = PPORT_802_3_GET(pstats, a_frames_transmitted_ok);
		stats->tx_bytes   = PPORT_802_3_GET(pstats, a_octets_transmitted_ok);

		/* vport multicast also counts packets that are dropped due to steering
		 * or rx out of buffer
		 */
		stats->multicast = VPORT_COUNTER_GET(vstats, received_eth_multicast.packets);
	} else {
		mlx5e_fold_sw_stats64(priv, stats);
	}

	stats->rx_dropped = priv->stats.qcnt.rx_out_of_buffer;

	stats->rx_length_errors =
		PPORT_802_3_GET(pstats, a_in_range_length_errors) +
		PPORT_802_3_GET(pstats, a_out_of_range_length_field) +
		PPORT_802_3_GET(pstats, a_frame_too_long_errors);
	stats->rx_crc_errors =
		PPORT_802_3_GET(pstats, a_frame_check_sequence_errors);
	stats->rx_frame_errors = PPORT_802_3_GET(pstats, a_alignment_errors);
	stats->tx_aborted_errors = PPORT_2863_GET(pstats, if_out_discards);
	stats->rx_errors = stats->rx_length_errors + stats->rx_crc_errors +
			   stats->rx_frame_errors;
	stats->tx_errors = stats->tx_aborted_errors + stats->tx_carrier_errors;
}

static void mlx5e_nic_set_rx_mode(struct mlx5e_priv *priv)
{
	if (mlx5e_is_uplink_rep(priv))
		return; /* no rx mode for uplink rep */

	queue_work(priv->wq, &priv->set_rx_mode_work);
}

static void mlx5e_set_rx_mode(struct net_device *dev)
{
	struct mlx5e_priv *priv = netdev_priv(dev);

	mlx5e_nic_set_rx_mode(priv);
}

static int mlx5e_set_mac(struct net_device *netdev, void *addr)
{
	struct mlx5e_priv *priv = netdev_priv(netdev);
	struct sockaddr *saddr = addr;

	if (!is_valid_ether_addr(saddr->sa_data))
		return -EADDRNOTAVAIL;

	netif_addr_lock_bh(netdev);
	eth_hw_addr_set(netdev, saddr->sa_data);
	netif_addr_unlock_bh(netdev);

	mlx5e_nic_set_rx_mode(priv);

	return 0;
}

#define MLX5E_SET_FEATURE(features, feature, enable)	\
	do {						\
		if (enable)				\
			*features |= feature;		\
		else					\
			*features &= ~feature;		\
	} while (0)

typedef int (*mlx5e_feature_handler)(struct net_device *netdev, bool enable);

static int set_feature_lro(struct net_device *netdev, bool enable)
{
	struct mlx5e_priv *priv = netdev_priv(netdev);
	struct mlx5_core_dev *mdev = priv->mdev;
	struct mlx5e_params *cur_params;
	struct mlx5e_params new_params;
	bool reset = true;
	int err = 0;

	mutex_lock(&priv->state_lock);

	if (enable && priv->xsk.refcnt) {
		netdev_warn(netdev, "LRO is incompatible with AF_XDP (%u XSKs are active)\n",
			    priv->xsk.refcnt);
		err = -EINVAL;
		goto out;
	}

	cur_params = &priv->channels.params;
	if (enable && !MLX5E_GET_PFLAG(cur_params, MLX5E_PFLAG_RX_STRIDING_RQ)) {
		netdev_warn(netdev, "can't set LRO with legacy RQ\n");
		err = -EINVAL;
		goto out;
	}

	new_params = *cur_params;

	if (enable)
		new_params.packet_merge.type = MLX5E_PACKET_MERGE_LRO;
	else if (new_params.packet_merge.type == MLX5E_PACKET_MERGE_LRO)
		new_params.packet_merge.type = MLX5E_PACKET_MERGE_NONE;
	else
		goto out;

	if (!(cur_params->packet_merge.type == MLX5E_PACKET_MERGE_SHAMPO &&
	      new_params.packet_merge.type == MLX5E_PACKET_MERGE_LRO)) {
		if (cur_params->rq_wq_type == MLX5_WQ_TYPE_LINKED_LIST_STRIDING_RQ) {
			if (mlx5e_rx_mpwqe_is_linear_skb(mdev, cur_params, NULL) ==
			    mlx5e_rx_mpwqe_is_linear_skb(mdev, &new_params, NULL))
				reset = false;
		}
	}

	err = mlx5e_safe_switch_params(priv, &new_params,
				       mlx5e_modify_tirs_packet_merge_ctx, NULL, reset);
<<<<<<< HEAD
=======
out:
	mutex_unlock(&priv->state_lock);
	return err;
}

static int set_feature_hw_gro(struct net_device *netdev, bool enable)
{
	struct mlx5e_priv *priv = netdev_priv(netdev);
	struct mlx5e_params new_params;
	bool reset = true;
	int err = 0;

	mutex_lock(&priv->state_lock);
	new_params = priv->channels.params;

	if (enable) {
		if (MLX5E_GET_PFLAG(&new_params, MLX5E_PFLAG_RX_CQE_COMPRESS)) {
			netdev_warn(netdev, "Can't set HW-GRO when CQE compress is active\n");
			err = -EINVAL;
			goto out;
		}
		new_params.packet_merge.type = MLX5E_PACKET_MERGE_SHAMPO;
		new_params.packet_merge.shampo.match_criteria_type =
			MLX5_RQC_SHAMPO_MATCH_CRITERIA_TYPE_EXTENDED;
		new_params.packet_merge.shampo.alignment_granularity =
			MLX5_RQC_SHAMPO_NO_MATCH_ALIGNMENT_GRANULARITY_STRIDE;
	} else if (new_params.packet_merge.type == MLX5E_PACKET_MERGE_SHAMPO) {
		new_params.packet_merge.type = MLX5E_PACKET_MERGE_NONE;
	} else {
		goto out;
	}

	err = mlx5e_safe_switch_params(priv, &new_params,
				       mlx5e_modify_tirs_packet_merge_ctx, NULL, reset);
>>>>>>> 92b4b594
out:
	mutex_unlock(&priv->state_lock);
	return err;
}

static int set_feature_cvlan_filter(struct net_device *netdev, bool enable)
{
	struct mlx5e_priv *priv = netdev_priv(netdev);

	if (enable)
		mlx5e_enable_cvlan_filter(priv);
	else
		mlx5e_disable_cvlan_filter(priv);

	return 0;
}

static int set_feature_hw_tc(struct net_device *netdev, bool enable)
{
	struct mlx5e_priv *priv = netdev_priv(netdev);

#if IS_ENABLED(CONFIG_MLX5_CLS_ACT)
	if (!enable && mlx5e_tc_num_filters(priv, MLX5_TC_FLAG(NIC_OFFLOAD))) {
		netdev_err(netdev,
			   "Active offloaded tc filters, can't turn hw_tc_offload off\n");
		return -EINVAL;
	}
#endif

	if (!enable && priv->htb.maj_id) {
		netdev_err(netdev, "Active HTB offload, can't turn hw_tc_offload off\n");
		return -EINVAL;
	}

	return 0;
}

static int set_feature_rx_all(struct net_device *netdev, bool enable)
{
	struct mlx5e_priv *priv = netdev_priv(netdev);
	struct mlx5_core_dev *mdev = priv->mdev;

	return mlx5_set_port_fcs(mdev, !enable);
}

static int mlx5e_set_rx_port_ts(struct mlx5_core_dev *mdev, bool enable)
{
	u32 in[MLX5_ST_SZ_DW(pcmr_reg)] = {};
	bool supported, curr_state;
	int err;

	if (!MLX5_CAP_GEN(mdev, ports_check))
		return 0;

	err = mlx5_query_ports_check(mdev, in, sizeof(in));
	if (err)
		return err;

	supported = MLX5_GET(pcmr_reg, in, rx_ts_over_crc_cap);
	curr_state = MLX5_GET(pcmr_reg, in, rx_ts_over_crc);

	if (!supported || enable == curr_state)
		return 0;

	MLX5_SET(pcmr_reg, in, local_port, 1);
	MLX5_SET(pcmr_reg, in, rx_ts_over_crc, enable);

	return mlx5_set_ports_check(mdev, in, sizeof(in));
}

static int set_feature_rx_fcs(struct net_device *netdev, bool enable)
{
	struct mlx5e_priv *priv = netdev_priv(netdev);
	struct mlx5e_channels *chs = &priv->channels;
	struct mlx5_core_dev *mdev = priv->mdev;
	int err;

	mutex_lock(&priv->state_lock);

	if (enable) {
		err = mlx5e_set_rx_port_ts(mdev, false);
		if (err)
			goto out;

		chs->params.scatter_fcs_en = true;
		err = mlx5e_modify_channels_scatter_fcs(chs, true);
		if (err) {
			chs->params.scatter_fcs_en = false;
			mlx5e_set_rx_port_ts(mdev, true);
		}
	} else {
		chs->params.scatter_fcs_en = false;
		err = mlx5e_modify_channels_scatter_fcs(chs, false);
		if (err) {
			chs->params.scatter_fcs_en = true;
			goto out;
		}
		err = mlx5e_set_rx_port_ts(mdev, true);
		if (err) {
			mlx5_core_warn(mdev, "Failed to set RX port timestamp %d\n", err);
			err = 0;
		}
	}

out:
	mutex_unlock(&priv->state_lock);
	return err;
}

static int set_feature_rx_vlan(struct net_device *netdev, bool enable)
{
	struct mlx5e_priv *priv = netdev_priv(netdev);
	int err = 0;

	mutex_lock(&priv->state_lock);

	priv->channels.params.vlan_strip_disable = !enable;
	if (!test_bit(MLX5E_STATE_OPENED, &priv->state))
		goto unlock;

	err = mlx5e_modify_channels_vsd(&priv->channels, !enable);
	if (err)
		priv->channels.params.vlan_strip_disable = enable;

unlock:
	mutex_unlock(&priv->state_lock);

	return err;
}

#ifdef CONFIG_MLX5_EN_ARFS
static int set_feature_arfs(struct net_device *netdev, bool enable)
{
	struct mlx5e_priv *priv = netdev_priv(netdev);
	int err;

	if (enable)
		err = mlx5e_arfs_enable(priv);
	else
		err = mlx5e_arfs_disable(priv);

	return err;
}
#endif

static int mlx5e_handle_feature(struct net_device *netdev,
				netdev_features_t *features,
				netdev_features_t feature,
				mlx5e_feature_handler feature_handler)
{
	netdev_features_t changes = *features ^ netdev->features;
	bool enable = !!(*features & feature);
	int err;

	if (!(changes & feature))
		return 0;

	err = feature_handler(netdev, enable);
	if (err) {
		MLX5E_SET_FEATURE(features, feature, !enable);
		netdev_err(netdev, "%s feature %pNF failed, err %d\n",
			   enable ? "Enable" : "Disable", &feature, err);
		return err;
	}

	return 0;
}

int mlx5e_set_features(struct net_device *netdev, netdev_features_t features)
{
	netdev_features_t oper_features = features;
	int err = 0;

#define MLX5E_HANDLE_FEATURE(feature, handler) \
	mlx5e_handle_feature(netdev, &oper_features, feature, handler)

	err |= MLX5E_HANDLE_FEATURE(NETIF_F_LRO, set_feature_lro);
	err |= MLX5E_HANDLE_FEATURE(NETIF_F_GRO_HW, set_feature_hw_gro);
	err |= MLX5E_HANDLE_FEATURE(NETIF_F_HW_VLAN_CTAG_FILTER,
				    set_feature_cvlan_filter);
	err |= MLX5E_HANDLE_FEATURE(NETIF_F_HW_TC, set_feature_hw_tc);
	err |= MLX5E_HANDLE_FEATURE(NETIF_F_RXALL, set_feature_rx_all);
	err |= MLX5E_HANDLE_FEATURE(NETIF_F_RXFCS, set_feature_rx_fcs);
	err |= MLX5E_HANDLE_FEATURE(NETIF_F_HW_VLAN_CTAG_RX, set_feature_rx_vlan);
#ifdef CONFIG_MLX5_EN_ARFS
	err |= MLX5E_HANDLE_FEATURE(NETIF_F_NTUPLE, set_feature_arfs);
#endif
	err |= MLX5E_HANDLE_FEATURE(NETIF_F_HW_TLS_RX, mlx5e_ktls_set_feature_rx);

	if (err) {
		netdev->features = oper_features;
		return -EINVAL;
	}

	return 0;
}

static netdev_features_t mlx5e_fix_uplink_rep_features(struct net_device *netdev,
						       netdev_features_t features)
{
	features &= ~NETIF_F_HW_TLS_RX;
	if (netdev->features & NETIF_F_HW_TLS_RX)
		netdev_warn(netdev, "Disabling hw_tls_rx, not supported in switchdev mode\n");

	features &= ~NETIF_F_HW_TLS_TX;
	if (netdev->features & NETIF_F_HW_TLS_TX)
		netdev_warn(netdev, "Disabling hw_tls_tx, not supported in switchdev mode\n");

	features &= ~NETIF_F_NTUPLE;
	if (netdev->features & NETIF_F_NTUPLE)
		netdev_warn(netdev, "Disabling ntuple, not supported in switchdev mode\n");

	return features;
}

static netdev_features_t mlx5e_fix_features(struct net_device *netdev,
					    netdev_features_t features)
{
	struct mlx5e_priv *priv = netdev_priv(netdev);
	struct mlx5e_params *params;

	mutex_lock(&priv->state_lock);
	params = &priv->channels.params;
	if (!priv->fs.vlan ||
	    !bitmap_empty(mlx5e_vlan_get_active_svlans(priv->fs.vlan), VLAN_N_VID)) {
		/* HW strips the outer C-tag header, this is a problem
		 * for S-tag traffic.
		 */
		features &= ~NETIF_F_HW_VLAN_CTAG_RX;
		if (!params->vlan_strip_disable)
			netdev_warn(netdev, "Dropping C-tag vlan stripping offload due to S-tag vlan\n");
	}

	if (!MLX5E_GET_PFLAG(params, MLX5E_PFLAG_RX_STRIDING_RQ)) {
		if (features & NETIF_F_LRO) {
			netdev_warn(netdev, "Disabling LRO, not supported in legacy RQ\n");
			features &= ~NETIF_F_LRO;
		}
		if (features & NETIF_F_GRO_HW) {
			netdev_warn(netdev, "Disabling HW-GRO, not supported in legacy RQ\n");
			features &= ~NETIF_F_GRO_HW;
		}
	}

	if (MLX5E_GET_PFLAG(params, MLX5E_PFLAG_RX_CQE_COMPRESS)) {
		features &= ~NETIF_F_RXHASH;
		if (netdev->features & NETIF_F_RXHASH)
			netdev_warn(netdev, "Disabling rxhash, not supported when CQE compress is active\n");
	}

	if (mlx5e_is_uplink_rep(priv))
		features = mlx5e_fix_uplink_rep_features(netdev, features);

	mutex_unlock(&priv->state_lock);

	return features;
}

static bool mlx5e_xsk_validate_mtu(struct net_device *netdev,
				   struct mlx5e_channels *chs,
				   struct mlx5e_params *new_params,
				   struct mlx5_core_dev *mdev)
{
	u16 ix;

	for (ix = 0; ix < chs->params.num_channels; ix++) {
		struct xsk_buff_pool *xsk_pool =
			mlx5e_xsk_get_pool(&chs->params, chs->params.xsk, ix);
		struct mlx5e_xsk_param xsk;

		if (!xsk_pool)
			continue;

		mlx5e_build_xsk_param(xsk_pool, &xsk);

		if (!mlx5e_validate_xsk_param(new_params, &xsk, mdev)) {
			u32 hr = mlx5e_get_linear_rq_headroom(new_params, &xsk);
			int max_mtu_frame, max_mtu_page, max_mtu;

			/* Two criteria must be met:
			 * 1. HW MTU + all headrooms <= XSK frame size.
			 * 2. Size of SKBs allocated on XDP_PASS <= PAGE_SIZE.
			 */
			max_mtu_frame = MLX5E_HW2SW_MTU(new_params, xsk.chunk_size - hr);
			max_mtu_page = mlx5e_xdp_max_mtu(new_params, &xsk);
			max_mtu = min(max_mtu_frame, max_mtu_page);

			netdev_err(netdev, "MTU %d is too big for an XSK running on channel %u. Try MTU <= %d\n",
				   new_params->sw_mtu, ix, max_mtu);
			return false;
		}
	}

	return true;
}

int mlx5e_change_mtu(struct net_device *netdev, int new_mtu,
		     mlx5e_fp_preactivate preactivate)
{
	struct mlx5e_priv *priv = netdev_priv(netdev);
	struct mlx5e_params new_params;
	struct mlx5e_params *params;
	bool reset = true;
	int err = 0;

	mutex_lock(&priv->state_lock);

	params = &priv->channels.params;

	new_params = *params;
	new_params.sw_mtu = new_mtu;
	err = mlx5e_validate_params(priv->mdev, &new_params);
	if (err)
		goto out;

	if (params->xdp_prog &&
	    !mlx5e_rx_is_linear_skb(&new_params, NULL)) {
		netdev_err(netdev, "MTU(%d) > %d is not allowed while XDP enabled\n",
			   new_mtu, mlx5e_xdp_max_mtu(params, NULL));
		err = -EINVAL;
		goto out;
	}

	if (priv->xsk.refcnt &&
	    !mlx5e_xsk_validate_mtu(netdev, &priv->channels,
				    &new_params, priv->mdev)) {
		err = -EINVAL;
		goto out;
	}

	if (params->packet_merge.type == MLX5E_PACKET_MERGE_LRO)
		reset = false;

	if (params->rq_wq_type == MLX5_WQ_TYPE_LINKED_LIST_STRIDING_RQ) {
		bool is_linear_old = mlx5e_rx_mpwqe_is_linear_skb(priv->mdev, params, NULL);
		bool is_linear_new = mlx5e_rx_mpwqe_is_linear_skb(priv->mdev,
								  &new_params, NULL);
		u8 ppw_old = mlx5e_mpwqe_log_pkts_per_wqe(params, NULL);
		u8 ppw_new = mlx5e_mpwqe_log_pkts_per_wqe(&new_params, NULL);

		/* Always reset in linear mode - hw_mtu is used in data path.
		 * Check that the mode was non-linear and didn't change.
		 * If XSK is active, XSK RQs are linear.
		 */
		if (!is_linear_old && !is_linear_new && !priv->xsk.refcnt &&
		    ppw_old == ppw_new)
			reset = false;
	}

	err = mlx5e_safe_switch_params(priv, &new_params, preactivate, NULL, reset);

out:
	netdev->mtu = params->sw_mtu;
	mutex_unlock(&priv->state_lock);
	return err;
}

static int mlx5e_change_nic_mtu(struct net_device *netdev, int new_mtu)
{
	return mlx5e_change_mtu(netdev, new_mtu, mlx5e_set_dev_port_mtu_ctx);
}

int mlx5e_ptp_rx_manage_fs_ctx(struct mlx5e_priv *priv, void *ctx)
{
	bool set  = *(bool *)ctx;

	return mlx5e_ptp_rx_manage_fs(priv, set);
}

static int mlx5e_hwstamp_config_no_ptp_rx(struct mlx5e_priv *priv, bool rx_filter)
{
	bool rx_cqe_compress_def = priv->channels.params.rx_cqe_compress_def;
	int err;

	if (!rx_filter)
		/* Reset CQE compression to Admin default */
		return mlx5e_modify_rx_cqe_compression_locked(priv, rx_cqe_compress_def, false);

	if (!MLX5E_GET_PFLAG(&priv->channels.params, MLX5E_PFLAG_RX_CQE_COMPRESS))
		return 0;

	/* Disable CQE compression */
	netdev_warn(priv->netdev, "Disabling RX cqe compression\n");
	err = mlx5e_modify_rx_cqe_compression_locked(priv, false, true);
	if (err)
		netdev_err(priv->netdev, "Failed disabling cqe compression err=%d\n", err);

	return err;
}

static int mlx5e_hwstamp_config_ptp_rx(struct mlx5e_priv *priv, bool ptp_rx)
{
	struct mlx5e_params new_params;

	if (ptp_rx == priv->channels.params.ptp_rx)
		return 0;

	new_params = priv->channels.params;
	new_params.ptp_rx = ptp_rx;
	return mlx5e_safe_switch_params(priv, &new_params, mlx5e_ptp_rx_manage_fs_ctx,
					&new_params.ptp_rx, true);
}

int mlx5e_hwstamp_set(struct mlx5e_priv *priv, struct ifreq *ifr)
{
	struct hwtstamp_config config;
	bool rx_cqe_compress_def;
	bool ptp_rx;
	int err;

	if (!MLX5_CAP_GEN(priv->mdev, device_frequency_khz) ||
	    (mlx5_clock_get_ptp_index(priv->mdev) == -1))
		return -EOPNOTSUPP;

	if (copy_from_user(&config, ifr->ifr_data, sizeof(config)))
		return -EFAULT;

	/* TX HW timestamp */
	switch (config.tx_type) {
	case HWTSTAMP_TX_OFF:
	case HWTSTAMP_TX_ON:
		break;
	default:
		return -ERANGE;
	}

	mutex_lock(&priv->state_lock);
	rx_cqe_compress_def = priv->channels.params.rx_cqe_compress_def;

	/* RX HW timestamp */
	switch (config.rx_filter) {
	case HWTSTAMP_FILTER_NONE:
		ptp_rx = false;
		break;
	case HWTSTAMP_FILTER_ALL:
	case HWTSTAMP_FILTER_SOME:
	case HWTSTAMP_FILTER_PTP_V1_L4_EVENT:
	case HWTSTAMP_FILTER_PTP_V1_L4_SYNC:
	case HWTSTAMP_FILTER_PTP_V1_L4_DELAY_REQ:
	case HWTSTAMP_FILTER_PTP_V2_L4_EVENT:
	case HWTSTAMP_FILTER_PTP_V2_L4_SYNC:
	case HWTSTAMP_FILTER_PTP_V2_L4_DELAY_REQ:
	case HWTSTAMP_FILTER_PTP_V2_L2_EVENT:
	case HWTSTAMP_FILTER_PTP_V2_L2_SYNC:
	case HWTSTAMP_FILTER_PTP_V2_L2_DELAY_REQ:
	case HWTSTAMP_FILTER_PTP_V2_EVENT:
	case HWTSTAMP_FILTER_PTP_V2_SYNC:
	case HWTSTAMP_FILTER_PTP_V2_DELAY_REQ:
	case HWTSTAMP_FILTER_NTP_ALL:
		config.rx_filter = HWTSTAMP_FILTER_ALL;
		/* ptp_rx is set if both HW TS is set and CQE
		 * compression is set
		 */
		ptp_rx = rx_cqe_compress_def;
		break;
	default:
		err = -ERANGE;
		goto err_unlock;
	}

	if (!priv->profile->rx_ptp_support)
		err = mlx5e_hwstamp_config_no_ptp_rx(priv,
						     config.rx_filter != HWTSTAMP_FILTER_NONE);
	else
		err = mlx5e_hwstamp_config_ptp_rx(priv, ptp_rx);
	if (err)
		goto err_unlock;

	memcpy(&priv->tstamp, &config, sizeof(config));
	mutex_unlock(&priv->state_lock);

	/* might need to fix some features */
	netdev_update_features(priv->netdev);

	return copy_to_user(ifr->ifr_data, &config,
			    sizeof(config)) ? -EFAULT : 0;
err_unlock:
	mutex_unlock(&priv->state_lock);
	return err;
}

int mlx5e_hwstamp_get(struct mlx5e_priv *priv, struct ifreq *ifr)
{
	struct hwtstamp_config *cfg = &priv->tstamp;

	if (!MLX5_CAP_GEN(priv->mdev, device_frequency_khz))
		return -EOPNOTSUPP;

	return copy_to_user(ifr->ifr_data, cfg, sizeof(*cfg)) ? -EFAULT : 0;
}

static int mlx5e_ioctl(struct net_device *dev, struct ifreq *ifr, int cmd)
{
	struct mlx5e_priv *priv = netdev_priv(dev);

	switch (cmd) {
	case SIOCSHWTSTAMP:
		return mlx5e_hwstamp_set(priv, ifr);
	case SIOCGHWTSTAMP:
		return mlx5e_hwstamp_get(priv, ifr);
	default:
		return -EOPNOTSUPP;
	}
}

#ifdef CONFIG_MLX5_ESWITCH
int mlx5e_set_vf_mac(struct net_device *dev, int vf, u8 *mac)
{
	struct mlx5e_priv *priv = netdev_priv(dev);
	struct mlx5_core_dev *mdev = priv->mdev;

	return mlx5_eswitch_set_vport_mac(mdev->priv.eswitch, vf + 1, mac);
}

static int mlx5e_set_vf_vlan(struct net_device *dev, int vf, u16 vlan, u8 qos,
			     __be16 vlan_proto)
{
	struct mlx5e_priv *priv = netdev_priv(dev);
	struct mlx5_core_dev *mdev = priv->mdev;

	if (vlan_proto != htons(ETH_P_8021Q))
		return -EPROTONOSUPPORT;

	return mlx5_eswitch_set_vport_vlan(mdev->priv.eswitch, vf + 1,
					   vlan, qos);
}

static int mlx5e_set_vf_spoofchk(struct net_device *dev, int vf, bool setting)
{
	struct mlx5e_priv *priv = netdev_priv(dev);
	struct mlx5_core_dev *mdev = priv->mdev;

	return mlx5_eswitch_set_vport_spoofchk(mdev->priv.eswitch, vf + 1, setting);
}

static int mlx5e_set_vf_trust(struct net_device *dev, int vf, bool setting)
{
	struct mlx5e_priv *priv = netdev_priv(dev);
	struct mlx5_core_dev *mdev = priv->mdev;

	return mlx5_eswitch_set_vport_trust(mdev->priv.eswitch, vf + 1, setting);
}

int mlx5e_set_vf_rate(struct net_device *dev, int vf, int min_tx_rate,
		      int max_tx_rate)
{
	struct mlx5e_priv *priv = netdev_priv(dev);
	struct mlx5_core_dev *mdev = priv->mdev;

	return mlx5_eswitch_set_vport_rate(mdev->priv.eswitch, vf + 1,
					   max_tx_rate, min_tx_rate);
}

static int mlx5_vport_link2ifla(u8 esw_link)
{
	switch (esw_link) {
	case MLX5_VPORT_ADMIN_STATE_DOWN:
		return IFLA_VF_LINK_STATE_DISABLE;
	case MLX5_VPORT_ADMIN_STATE_UP:
		return IFLA_VF_LINK_STATE_ENABLE;
	}
	return IFLA_VF_LINK_STATE_AUTO;
}

static int mlx5_ifla_link2vport(u8 ifla_link)
{
	switch (ifla_link) {
	case IFLA_VF_LINK_STATE_DISABLE:
		return MLX5_VPORT_ADMIN_STATE_DOWN;
	case IFLA_VF_LINK_STATE_ENABLE:
		return MLX5_VPORT_ADMIN_STATE_UP;
	}
	return MLX5_VPORT_ADMIN_STATE_AUTO;
}

static int mlx5e_set_vf_link_state(struct net_device *dev, int vf,
				   int link_state)
{
	struct mlx5e_priv *priv = netdev_priv(dev);
	struct mlx5_core_dev *mdev = priv->mdev;

	if (mlx5e_is_uplink_rep(priv))
		return -EOPNOTSUPP;

	return mlx5_eswitch_set_vport_state(mdev->priv.eswitch, vf + 1,
					    mlx5_ifla_link2vport(link_state));
}

int mlx5e_get_vf_config(struct net_device *dev,
			int vf, struct ifla_vf_info *ivi)
{
	struct mlx5e_priv *priv = netdev_priv(dev);
	struct mlx5_core_dev *mdev = priv->mdev;
	int err;

	if (!netif_device_present(dev))
		return -EOPNOTSUPP;

	err = mlx5_eswitch_get_vport_config(mdev->priv.eswitch, vf + 1, ivi);
	if (err)
		return err;
	ivi->linkstate = mlx5_vport_link2ifla(ivi->linkstate);
	return 0;
}

int mlx5e_get_vf_stats(struct net_device *dev,
		       int vf, struct ifla_vf_stats *vf_stats)
{
	struct mlx5e_priv *priv = netdev_priv(dev);
	struct mlx5_core_dev *mdev = priv->mdev;

	return mlx5_eswitch_get_vport_stats(mdev->priv.eswitch, vf + 1,
					    vf_stats);
}

static bool
mlx5e_has_offload_stats(const struct net_device *dev, int attr_id)
{
	struct mlx5e_priv *priv = netdev_priv(dev);

	if (!netif_device_present(dev))
		return false;

	if (!mlx5e_is_uplink_rep(priv))
		return false;

	return mlx5e_rep_has_offload_stats(dev, attr_id);
}

static int
mlx5e_get_offload_stats(int attr_id, const struct net_device *dev,
			void *sp)
{
	struct mlx5e_priv *priv = netdev_priv(dev);

	if (!mlx5e_is_uplink_rep(priv))
		return -EOPNOTSUPP;

	return mlx5e_rep_get_offload_stats(attr_id, dev, sp);
}
#endif

static bool mlx5e_tunnel_proto_supported_tx(struct mlx5_core_dev *mdev, u8 proto_type)
{
	switch (proto_type) {
	case IPPROTO_GRE:
		return MLX5_CAP_ETH(mdev, tunnel_stateless_gre);
	case IPPROTO_IPIP:
	case IPPROTO_IPV6:
		return (MLX5_CAP_ETH(mdev, tunnel_stateless_ip_over_ip) ||
			MLX5_CAP_ETH(mdev, tunnel_stateless_ip_over_ip_tx));
	default:
		return false;
	}
}

static bool mlx5e_gre_tunnel_inner_proto_offload_supported(struct mlx5_core_dev *mdev,
							   struct sk_buff *skb)
{
	switch (skb->inner_protocol) {
	case htons(ETH_P_IP):
	case htons(ETH_P_IPV6):
	case htons(ETH_P_TEB):
		return true;
	case htons(ETH_P_MPLS_UC):
	case htons(ETH_P_MPLS_MC):
		return MLX5_CAP_ETH(mdev, tunnel_stateless_mpls_over_gre);
	}
	return false;
}

static netdev_features_t mlx5e_tunnel_features_check(struct mlx5e_priv *priv,
						     struct sk_buff *skb,
						     netdev_features_t features)
{
	unsigned int offset = 0;
	struct udphdr *udph;
	u8 proto;
	u16 port;

	switch (vlan_get_protocol(skb)) {
	case htons(ETH_P_IP):
		proto = ip_hdr(skb)->protocol;
		break;
	case htons(ETH_P_IPV6):
		proto = ipv6_find_hdr(skb, &offset, -1, NULL, NULL);
		break;
	default:
		goto out;
	}

	switch (proto) {
	case IPPROTO_GRE:
		if (mlx5e_gre_tunnel_inner_proto_offload_supported(priv->mdev, skb))
			return features;
		break;
	case IPPROTO_IPIP:
	case IPPROTO_IPV6:
		if (mlx5e_tunnel_proto_supported_tx(priv->mdev, IPPROTO_IPIP))
			return features;
		break;
	case IPPROTO_UDP:
		udph = udp_hdr(skb);
		port = be16_to_cpu(udph->dest);

		/* Verify if UDP port is being offloaded by HW */
		if (mlx5_vxlan_lookup_port(priv->mdev->vxlan, port))
			return features;

#if IS_ENABLED(CONFIG_GENEVE)
		/* Support Geneve offload for default UDP port */
		if (port == GENEVE_UDP_PORT && mlx5_geneve_tx_allowed(priv->mdev))
			return features;
#endif
		break;
#ifdef CONFIG_MLX5_EN_IPSEC
	case IPPROTO_ESP:
		return mlx5e_ipsec_feature_check(skb, features);
#endif
	}

out:
	/* Disable CSUM and GSO if the udp dport is not offloaded by HW */
	return features & ~(NETIF_F_CSUM_MASK | NETIF_F_GSO_MASK);
}

netdev_features_t mlx5e_features_check(struct sk_buff *skb,
				       struct net_device *netdev,
				       netdev_features_t features)
{
	struct mlx5e_priv *priv = netdev_priv(netdev);

	features = vlan_features_check(skb, features);
	features = vxlan_features_check(skb, features);

	/* Validate if the tunneled packet is being offloaded by HW */
	if (skb->encapsulation &&
	    (features & NETIF_F_CSUM_MASK || features & NETIF_F_GSO_MASK))
		return mlx5e_tunnel_features_check(priv, skb, features);

	return features;
}

static void mlx5e_tx_timeout_work(struct work_struct *work)
{
	struct mlx5e_priv *priv = container_of(work, struct mlx5e_priv,
					       tx_timeout_work);
	struct net_device *netdev = priv->netdev;
	int i;

	rtnl_lock();
	mutex_lock(&priv->state_lock);

	if (!test_bit(MLX5E_STATE_OPENED, &priv->state))
		goto unlock;

	for (i = 0; i < netdev->real_num_tx_queues; i++) {
		struct netdev_queue *dev_queue =
			netdev_get_tx_queue(netdev, i);
		struct mlx5e_txqsq *sq = priv->txq2sq[i];

		if (!netif_xmit_stopped(dev_queue))
			continue;

		if (mlx5e_reporter_tx_timeout(sq))
		/* break if tried to reopened channels */
			break;
	}

unlock:
	mutex_unlock(&priv->state_lock);
	rtnl_unlock();
}

static void mlx5e_tx_timeout(struct net_device *dev, unsigned int txqueue)
{
	struct mlx5e_priv *priv = netdev_priv(dev);

	netdev_err(dev, "TX timeout detected\n");
	queue_work(priv->wq, &priv->tx_timeout_work);
}

static int mlx5e_xdp_allowed(struct mlx5e_priv *priv, struct bpf_prog *prog)
{
	struct net_device *netdev = priv->netdev;
	struct mlx5e_params new_params;

	if (priv->channels.params.packet_merge.type != MLX5E_PACKET_MERGE_NONE) {
		netdev_warn(netdev, "can't set XDP while HW-GRO/LRO is on, disable them first\n");
		return -EINVAL;
	}

	if (mlx5_fpga_is_ipsec_device(priv->mdev)) {
		netdev_warn(netdev,
			    "XDP is not available on Innova cards with IPsec support\n");
		return -EINVAL;
	}

	new_params = priv->channels.params;
	new_params.xdp_prog = prog;

	/* No XSK params: AF_XDP can't be enabled yet at the point of setting
	 * the XDP program.
	 */
	if (!mlx5e_rx_is_linear_skb(&new_params, NULL)) {
		netdev_warn(netdev, "XDP is not allowed with MTU(%d) > %d\n",
			    new_params.sw_mtu,
			    mlx5e_xdp_max_mtu(&new_params, NULL));
		return -EINVAL;
	}

	return 0;
}

static void mlx5e_rq_replace_xdp_prog(struct mlx5e_rq *rq, struct bpf_prog *prog)
{
	struct bpf_prog *old_prog;

	old_prog = rcu_replace_pointer(rq->xdp_prog, prog,
				       lockdep_is_held(&rq->priv->state_lock));
	if (old_prog)
		bpf_prog_put(old_prog);
}

static int mlx5e_xdp_set(struct net_device *netdev, struct bpf_prog *prog)
{
	struct mlx5e_priv *priv = netdev_priv(netdev);
	struct mlx5e_params new_params;
	struct bpf_prog *old_prog;
	int err = 0;
	bool reset;
	int i;

	mutex_lock(&priv->state_lock);

	if (prog) {
		err = mlx5e_xdp_allowed(priv, prog);
		if (err)
			goto unlock;
	}

	/* no need for full reset when exchanging programs */
	reset = (!priv->channels.params.xdp_prog || !prog);

	new_params = priv->channels.params;
	new_params.xdp_prog = prog;
	if (reset)
		mlx5e_set_rq_type(priv->mdev, &new_params);
	old_prog = priv->channels.params.xdp_prog;

	err = mlx5e_safe_switch_params(priv, &new_params, NULL, NULL, reset);
	if (err)
		goto unlock;

	if (old_prog)
		bpf_prog_put(old_prog);

	if (!test_bit(MLX5E_STATE_OPENED, &priv->state) || reset)
		goto unlock;

	/* exchanging programs w/o reset, we update ref counts on behalf
	 * of the channels RQs here.
	 */
	bpf_prog_add(prog, priv->channels.num);
	for (i = 0; i < priv->channels.num; i++) {
		struct mlx5e_channel *c = priv->channels.c[i];

		mlx5e_rq_replace_xdp_prog(&c->rq, prog);
		if (test_bit(MLX5E_CHANNEL_STATE_XSK, c->state)) {
			bpf_prog_inc(prog);
			mlx5e_rq_replace_xdp_prog(&c->xskrq, prog);
		}
	}

unlock:
	mutex_unlock(&priv->state_lock);
	return err;
}

static int mlx5e_xdp(struct net_device *dev, struct netdev_bpf *xdp)
{
	switch (xdp->command) {
	case XDP_SETUP_PROG:
		return mlx5e_xdp_set(dev, xdp->prog);
	case XDP_SETUP_XSK_POOL:
		return mlx5e_xsk_setup_pool(dev, xdp->xsk.pool,
					    xdp->xsk.queue_id);
	default:
		return -EINVAL;
	}
}

#ifdef CONFIG_MLX5_ESWITCH
static int mlx5e_bridge_getlink(struct sk_buff *skb, u32 pid, u32 seq,
				struct net_device *dev, u32 filter_mask,
				int nlflags)
{
	struct mlx5e_priv *priv = netdev_priv(dev);
	struct mlx5_core_dev *mdev = priv->mdev;
	u8 mode, setting;
	int err;

	err = mlx5_eswitch_get_vepa(mdev->priv.eswitch, &setting);
	if (err)
		return err;
	mode = setting ? BRIDGE_MODE_VEPA : BRIDGE_MODE_VEB;
	return ndo_dflt_bridge_getlink(skb, pid, seq, dev,
				       mode,
				       0, 0, nlflags, filter_mask, NULL);
}

static int mlx5e_bridge_setlink(struct net_device *dev, struct nlmsghdr *nlh,
				u16 flags, struct netlink_ext_ack *extack)
{
	struct mlx5e_priv *priv = netdev_priv(dev);
	struct mlx5_core_dev *mdev = priv->mdev;
	struct nlattr *attr, *br_spec;
	u16 mode = BRIDGE_MODE_UNDEF;
	u8 setting;
	int rem;

	br_spec = nlmsg_find_attr(nlh, sizeof(struct ifinfomsg), IFLA_AF_SPEC);
	if (!br_spec)
		return -EINVAL;

	nla_for_each_nested(attr, br_spec, rem) {
		if (nla_type(attr) != IFLA_BRIDGE_MODE)
			continue;

		if (nla_len(attr) < sizeof(mode))
			return -EINVAL;

		mode = nla_get_u16(attr);
		if (mode > BRIDGE_MODE_VEPA)
			return -EINVAL;

		break;
	}

	if (mode == BRIDGE_MODE_UNDEF)
		return -EINVAL;

	setting = (mode == BRIDGE_MODE_VEPA) ?  1 : 0;
	return mlx5_eswitch_set_vepa(mdev->priv.eswitch, setting);
}
#endif

const struct net_device_ops mlx5e_netdev_ops = {
	.ndo_open                = mlx5e_open,
	.ndo_stop                = mlx5e_close,
	.ndo_start_xmit          = mlx5e_xmit,
	.ndo_setup_tc            = mlx5e_setup_tc,
	.ndo_select_queue        = mlx5e_select_queue,
	.ndo_get_stats64         = mlx5e_get_stats,
	.ndo_set_rx_mode         = mlx5e_set_rx_mode,
	.ndo_set_mac_address     = mlx5e_set_mac,
	.ndo_vlan_rx_add_vid     = mlx5e_vlan_rx_add_vid,
	.ndo_vlan_rx_kill_vid    = mlx5e_vlan_rx_kill_vid,
	.ndo_set_features        = mlx5e_set_features,
	.ndo_fix_features        = mlx5e_fix_features,
	.ndo_change_mtu          = mlx5e_change_nic_mtu,
	.ndo_eth_ioctl            = mlx5e_ioctl,
	.ndo_set_tx_maxrate      = mlx5e_set_tx_maxrate,
	.ndo_features_check      = mlx5e_features_check,
	.ndo_tx_timeout          = mlx5e_tx_timeout,
	.ndo_bpf		 = mlx5e_xdp,
	.ndo_xdp_xmit            = mlx5e_xdp_xmit,
	.ndo_xsk_wakeup          = mlx5e_xsk_wakeup,
#ifdef CONFIG_MLX5_EN_ARFS
	.ndo_rx_flow_steer	 = mlx5e_rx_flow_steer,
#endif
#ifdef CONFIG_MLX5_ESWITCH
	.ndo_bridge_setlink      = mlx5e_bridge_setlink,
	.ndo_bridge_getlink      = mlx5e_bridge_getlink,

	/* SRIOV E-Switch NDOs */
	.ndo_set_vf_mac          = mlx5e_set_vf_mac,
	.ndo_set_vf_vlan         = mlx5e_set_vf_vlan,
	.ndo_set_vf_spoofchk     = mlx5e_set_vf_spoofchk,
	.ndo_set_vf_trust        = mlx5e_set_vf_trust,
	.ndo_set_vf_rate         = mlx5e_set_vf_rate,
	.ndo_get_vf_config       = mlx5e_get_vf_config,
	.ndo_set_vf_link_state   = mlx5e_set_vf_link_state,
	.ndo_get_vf_stats        = mlx5e_get_vf_stats,
	.ndo_has_offload_stats   = mlx5e_has_offload_stats,
	.ndo_get_offload_stats   = mlx5e_get_offload_stats,
#endif
	.ndo_get_devlink_port    = mlx5e_get_devlink_port,
};

static u32 mlx5e_choose_lro_timeout(struct mlx5_core_dev *mdev, u32 wanted_timeout)
{
	int i;

	/* The supported periods are organized in ascending order */
	for (i = 0; i < MLX5E_LRO_TIMEOUT_ARR_SIZE - 1; i++)
		if (MLX5_CAP_ETH(mdev, lro_timer_supported_periods[i]) >= wanted_timeout)
			break;

	return MLX5_CAP_ETH(mdev, lro_timer_supported_periods[i]);
}

void mlx5e_build_nic_params(struct mlx5e_priv *priv, struct mlx5e_xsk *xsk, u16 mtu)
{
	struct mlx5e_params *params = &priv->channels.params;
	struct mlx5_core_dev *mdev = priv->mdev;
	u8 rx_cq_period_mode;

	params->sw_mtu = mtu;
	params->hard_mtu = MLX5E_ETH_HARD_MTU;
	params->num_channels = min_t(unsigned int, MLX5E_MAX_NUM_CHANNELS / 2,
				     priv->max_nch);
	mlx5e_params_mqprio_reset(params);

	/* Set an initial non-zero value, so that mlx5e_select_queue won't
	 * divide by zero if called before first activating channels.
	 */
	priv->num_tc_x_num_ch = params->num_channels * params->mqprio.num_tc;

	/* SQ */
	params->log_sq_size = is_kdump_kernel() ?
		MLX5E_PARAMS_MINIMUM_LOG_SQ_SIZE :
		MLX5E_PARAMS_DEFAULT_LOG_SQ_SIZE;
	MLX5E_SET_PFLAG(params, MLX5E_PFLAG_SKB_TX_MPWQE, mlx5e_tx_mpwqe_supported(mdev));

	/* XDP SQ */
	MLX5E_SET_PFLAG(params, MLX5E_PFLAG_XDP_TX_MPWQE, mlx5e_tx_mpwqe_supported(mdev));

	/* set CQE compression */
	params->rx_cqe_compress_def = false;
	if (MLX5_CAP_GEN(mdev, cqe_compression) &&
	    MLX5_CAP_GEN(mdev, vport_group_manager))
		params->rx_cqe_compress_def = slow_pci_heuristic(mdev);

	MLX5E_SET_PFLAG(params, MLX5E_PFLAG_RX_CQE_COMPRESS, params->rx_cqe_compress_def);
	MLX5E_SET_PFLAG(params, MLX5E_PFLAG_RX_NO_CSUM_COMPLETE, false);

	/* RQ */
	mlx5e_build_rq_params(mdev, params);

	/* HW LRO */
	if (MLX5_CAP_ETH(mdev, lro_cap) &&
	    params->rq_wq_type == MLX5_WQ_TYPE_LINKED_LIST_STRIDING_RQ) {
		/* No XSK params: checking the availability of striding RQ in general. */
		if (!mlx5e_rx_mpwqe_is_linear_skb(mdev, params, NULL))
			params->packet_merge.type = slow_pci_heuristic(mdev) ?
				MLX5E_PACKET_MERGE_NONE : MLX5E_PACKET_MERGE_LRO;
	}
	params->packet_merge.timeout = mlx5e_choose_lro_timeout(mdev, MLX5E_DEFAULT_LRO_TIMEOUT);

	/* CQ moderation params */
	rx_cq_period_mode = MLX5_CAP_GEN(mdev, cq_period_start_from_cqe) ?
			MLX5_CQ_PERIOD_MODE_START_FROM_CQE :
			MLX5_CQ_PERIOD_MODE_START_FROM_EQE;
	params->rx_dim_enabled = MLX5_CAP_GEN(mdev, cq_moderation);
	params->tx_dim_enabled = MLX5_CAP_GEN(mdev, cq_moderation);
	mlx5e_set_rx_cq_mode_params(params, rx_cq_period_mode);
	mlx5e_set_tx_cq_mode_params(params, MLX5_CQ_PERIOD_MODE_START_FROM_EQE);

	/* TX inline */
	mlx5_query_min_inline(mdev, &params->tx_min_inline_mode);

	params->tunneled_offload_en = mlx5_tunnel_inner_ft_supported(mdev);

	/* AF_XDP */
	params->xsk = xsk;

	/* Do not update netdev->features directly in here
	 * on mlx5e_attach_netdev() we will call mlx5e_update_features()
	 * To update netdev->features please modify mlx5e_fix_features()
	 */
}

static void mlx5e_set_netdev_dev_addr(struct net_device *netdev)
{
	struct mlx5e_priv *priv = netdev_priv(netdev);
	u8 addr[ETH_ALEN];

	mlx5_query_mac_address(priv->mdev, addr);
	if (is_zero_ether_addr(addr) &&
	    !MLX5_CAP_GEN(priv->mdev, vport_group_manager)) {
		eth_hw_addr_random(netdev);
		mlx5_core_info(priv->mdev, "Assigned random MAC address %pM\n", netdev->dev_addr);
		return;
	}

	eth_hw_addr_set(netdev, addr);
}

static int mlx5e_vxlan_set_port(struct net_device *netdev, unsigned int table,
				unsigned int entry, struct udp_tunnel_info *ti)
{
	struct mlx5e_priv *priv = netdev_priv(netdev);

	return mlx5_vxlan_add_port(priv->mdev->vxlan, ntohs(ti->port));
}

static int mlx5e_vxlan_unset_port(struct net_device *netdev, unsigned int table,
				  unsigned int entry, struct udp_tunnel_info *ti)
{
	struct mlx5e_priv *priv = netdev_priv(netdev);

	return mlx5_vxlan_del_port(priv->mdev->vxlan, ntohs(ti->port));
}

void mlx5e_vxlan_set_netdev_info(struct mlx5e_priv *priv)
{
	if (!mlx5_vxlan_allowed(priv->mdev->vxlan))
		return;

	priv->nic_info.set_port = mlx5e_vxlan_set_port;
	priv->nic_info.unset_port = mlx5e_vxlan_unset_port;
	priv->nic_info.flags = UDP_TUNNEL_NIC_INFO_MAY_SLEEP |
				UDP_TUNNEL_NIC_INFO_STATIC_IANA_VXLAN;
	priv->nic_info.tables[0].tunnel_types = UDP_TUNNEL_TYPE_VXLAN;
	/* Don't count the space hard-coded to the IANA port */
	priv->nic_info.tables[0].n_entries =
		mlx5_vxlan_max_udp_ports(priv->mdev) - 1;

	priv->netdev->udp_tunnel_nic_info = &priv->nic_info;
}

static bool mlx5e_tunnel_any_tx_proto_supported(struct mlx5_core_dev *mdev)
{
	int tt;

	for (tt = 0; tt < MLX5_NUM_TUNNEL_TT; tt++) {
		if (mlx5e_tunnel_proto_supported_tx(mdev, mlx5_get_proto_by_tunnel_type(tt)))
			return true;
	}
	return (mlx5_vxlan_allowed(mdev->vxlan) || mlx5_geneve_tx_allowed(mdev));
}

static void mlx5e_build_nic_netdev(struct net_device *netdev)
{
	struct mlx5e_priv *priv = netdev_priv(netdev);
	struct mlx5_core_dev *mdev = priv->mdev;
	bool fcs_supported;
	bool fcs_enabled;

	SET_NETDEV_DEV(netdev, mdev->device);

	netdev->netdev_ops = &mlx5e_netdev_ops;

	mlx5e_dcbnl_build_netdev(netdev);

	netdev->watchdog_timeo    = 15 * HZ;

	netdev->ethtool_ops	  = &mlx5e_ethtool_ops;

	netdev->vlan_features    |= NETIF_F_SG;
	netdev->vlan_features    |= NETIF_F_HW_CSUM;
	netdev->vlan_features    |= NETIF_F_GRO;
	netdev->vlan_features    |= NETIF_F_TSO;
	netdev->vlan_features    |= NETIF_F_TSO6;
	netdev->vlan_features    |= NETIF_F_RXCSUM;
	netdev->vlan_features    |= NETIF_F_RXHASH;

	netdev->mpls_features    |= NETIF_F_SG;
	netdev->mpls_features    |= NETIF_F_HW_CSUM;
	netdev->mpls_features    |= NETIF_F_TSO;
	netdev->mpls_features    |= NETIF_F_TSO6;

	netdev->hw_enc_features  |= NETIF_F_HW_VLAN_CTAG_TX;
	netdev->hw_enc_features  |= NETIF_F_HW_VLAN_CTAG_RX;

	/* Tunneled LRO is not supported in the driver, and the same RQs are
	 * shared between inner and outer TIRs, so the driver can't disable LRO
	 * for inner TIRs while having it enabled for outer TIRs. Due to this,
	 * block LRO altogether if the firmware declares tunneled LRO support.
	 */
	if (!!MLX5_CAP_ETH(mdev, lro_cap) &&
	    !MLX5_CAP_ETH(mdev, tunnel_lro_vxlan) &&
	    !MLX5_CAP_ETH(mdev, tunnel_lro_gre) &&
	    mlx5e_check_fragmented_striding_rq_cap(mdev))
		netdev->vlan_features    |= NETIF_F_LRO;

	netdev->hw_features       = netdev->vlan_features;
	netdev->hw_features      |= NETIF_F_HW_VLAN_CTAG_TX;
	netdev->hw_features      |= NETIF_F_HW_VLAN_CTAG_RX;
	netdev->hw_features      |= NETIF_F_HW_VLAN_CTAG_FILTER;
	netdev->hw_features      |= NETIF_F_HW_VLAN_STAG_TX;

	if (!!MLX5_CAP_GEN(mdev, shampo) &&
	    mlx5e_check_fragmented_striding_rq_cap(mdev))
		netdev->hw_features    |= NETIF_F_GRO_HW;

	if (mlx5e_tunnel_any_tx_proto_supported(mdev)) {
		netdev->hw_enc_features |= NETIF_F_HW_CSUM;
		netdev->hw_enc_features |= NETIF_F_TSO;
		netdev->hw_enc_features |= NETIF_F_TSO6;
		netdev->hw_enc_features |= NETIF_F_GSO_PARTIAL;
	}

	if (mlx5_vxlan_allowed(mdev->vxlan) || mlx5_geneve_tx_allowed(mdev)) {
		netdev->hw_features     |= NETIF_F_GSO_UDP_TUNNEL |
					   NETIF_F_GSO_UDP_TUNNEL_CSUM;
		netdev->hw_enc_features |= NETIF_F_GSO_UDP_TUNNEL |
					   NETIF_F_GSO_UDP_TUNNEL_CSUM;
		netdev->gso_partial_features = NETIF_F_GSO_UDP_TUNNEL_CSUM;
		netdev->vlan_features |= NETIF_F_GSO_UDP_TUNNEL |
					 NETIF_F_GSO_UDP_TUNNEL_CSUM;
	}

	if (mlx5e_tunnel_proto_supported_tx(mdev, IPPROTO_GRE)) {
		netdev->hw_features     |= NETIF_F_GSO_GRE |
					   NETIF_F_GSO_GRE_CSUM;
		netdev->hw_enc_features |= NETIF_F_GSO_GRE |
					   NETIF_F_GSO_GRE_CSUM;
		netdev->gso_partial_features |= NETIF_F_GSO_GRE |
						NETIF_F_GSO_GRE_CSUM;
	}

	if (mlx5e_tunnel_proto_supported_tx(mdev, IPPROTO_IPIP)) {
		netdev->hw_features |= NETIF_F_GSO_IPXIP4 |
				       NETIF_F_GSO_IPXIP6;
		netdev->hw_enc_features |= NETIF_F_GSO_IPXIP4 |
					   NETIF_F_GSO_IPXIP6;
		netdev->gso_partial_features |= NETIF_F_GSO_IPXIP4 |
						NETIF_F_GSO_IPXIP6;
	}

	netdev->hw_features	                 |= NETIF_F_GSO_PARTIAL;
	netdev->gso_partial_features             |= NETIF_F_GSO_UDP_L4;
	netdev->hw_features                      |= NETIF_F_GSO_UDP_L4;
	netdev->features                         |= NETIF_F_GSO_UDP_L4;

	mlx5_query_port_fcs(mdev, &fcs_supported, &fcs_enabled);

	if (fcs_supported)
		netdev->hw_features |= NETIF_F_RXALL;

	if (MLX5_CAP_ETH(mdev, scatter_fcs))
		netdev->hw_features |= NETIF_F_RXFCS;

	if (mlx5_qos_is_supported(mdev))
		netdev->hw_features |= NETIF_F_HW_TC;

	netdev->features          = netdev->hw_features;

	/* Defaults */
	if (fcs_enabled)
		netdev->features  &= ~NETIF_F_RXALL;
	netdev->features  &= ~NETIF_F_LRO;
	netdev->features  &= ~NETIF_F_GRO_HW;
	netdev->features  &= ~NETIF_F_RXFCS;

#define FT_CAP(f) MLX5_CAP_FLOWTABLE(mdev, flow_table_properties_nic_receive.f)
	if (FT_CAP(flow_modify_en) &&
	    FT_CAP(modify_root) &&
	    FT_CAP(identified_miss_table_mode) &&
	    FT_CAP(flow_table_modify)) {
#if IS_ENABLED(CONFIG_MLX5_CLS_ACT)
		netdev->hw_features      |= NETIF_F_HW_TC;
#endif
#ifdef CONFIG_MLX5_EN_ARFS
		netdev->hw_features	 |= NETIF_F_NTUPLE;
#endif
	}

	netdev->features         |= NETIF_F_HIGHDMA;
	netdev->features         |= NETIF_F_HW_VLAN_STAG_FILTER;

	netdev->priv_flags       |= IFF_UNICAST_FLT;

	mlx5e_set_netdev_dev_addr(netdev);
	mlx5e_ipsec_build_netdev(priv);
	mlx5e_tls_build_netdev(priv);
}

void mlx5e_create_q_counters(struct mlx5e_priv *priv)
{
	u32 out[MLX5_ST_SZ_DW(alloc_q_counter_out)] = {};
	u32 in[MLX5_ST_SZ_DW(alloc_q_counter_in)] = {};
	struct mlx5_core_dev *mdev = priv->mdev;
	int err;

	MLX5_SET(alloc_q_counter_in, in, opcode, MLX5_CMD_OP_ALLOC_Q_COUNTER);
	err = mlx5_cmd_exec_inout(mdev, alloc_q_counter, in, out);
	if (!err)
		priv->q_counter =
			MLX5_GET(alloc_q_counter_out, out, counter_set_id);

	err = mlx5_cmd_exec_inout(mdev, alloc_q_counter, in, out);
	if (!err)
		priv->drop_rq_q_counter =
			MLX5_GET(alloc_q_counter_out, out, counter_set_id);
}

void mlx5e_destroy_q_counters(struct mlx5e_priv *priv)
{
	u32 in[MLX5_ST_SZ_DW(dealloc_q_counter_in)] = {};

	MLX5_SET(dealloc_q_counter_in, in, opcode,
		 MLX5_CMD_OP_DEALLOC_Q_COUNTER);
	if (priv->q_counter) {
		MLX5_SET(dealloc_q_counter_in, in, counter_set_id,
			 priv->q_counter);
		mlx5_cmd_exec_in(priv->mdev, dealloc_q_counter, in);
	}

	if (priv->drop_rq_q_counter) {
		MLX5_SET(dealloc_q_counter_in, in, counter_set_id,
			 priv->drop_rq_q_counter);
		mlx5_cmd_exec_in(priv->mdev, dealloc_q_counter, in);
	}
}

static int mlx5e_nic_init(struct mlx5_core_dev *mdev,
			  struct net_device *netdev)
{
	struct mlx5e_priv *priv = netdev_priv(netdev);
	int err;

	mlx5e_build_nic_params(priv, &priv->xsk, netdev->mtu);
	mlx5e_vxlan_set_netdev_info(priv);

	mlx5e_timestamp_init(priv);

	err = mlx5e_fs_init(priv);
	if (err) {
		mlx5_core_err(mdev, "FS initialization failed, %d\n", err);
		return err;
	}

	err = mlx5e_ipsec_init(priv);
	if (err)
		mlx5_core_err(mdev, "IPSec initialization failed, %d\n", err);

	err = mlx5e_tls_init(priv);
	if (err)
		mlx5_core_err(mdev, "TLS initialization failed, %d\n", err);

	mlx5e_health_create_reporters(priv);
	return 0;
}

static void mlx5e_nic_cleanup(struct mlx5e_priv *priv)
{
	mlx5e_health_destroy_reporters(priv);
	mlx5e_tls_cleanup(priv);
	mlx5e_ipsec_cleanup(priv);
	mlx5e_fs_cleanup(priv);
}

static int mlx5e_init_nic_rx(struct mlx5e_priv *priv)
{
	struct mlx5_core_dev *mdev = priv->mdev;
	enum mlx5e_rx_res_features features;
	int err;

	priv->rx_res = mlx5e_rx_res_alloc();
	if (!priv->rx_res)
		return -ENOMEM;

	mlx5e_create_q_counters(priv);

	err = mlx5e_open_drop_rq(priv, &priv->drop_rq);
	if (err) {
		mlx5_core_err(mdev, "open drop rq failed, %d\n", err);
		goto err_destroy_q_counters;
	}

	features = MLX5E_RX_RES_FEATURE_XSK | MLX5E_RX_RES_FEATURE_PTP;
	if (priv->channels.params.tunneled_offload_en)
		features |= MLX5E_RX_RES_FEATURE_INNER_FT;
	err = mlx5e_rx_res_init(priv->rx_res, priv->mdev, features,
				priv->max_nch, priv->drop_rq.rqn,
				&priv->channels.params.packet_merge,
				priv->channels.params.num_channels);
	if (err)
		goto err_close_drop_rq;

	err = mlx5e_create_flow_steering(priv);
	if (err) {
		mlx5_core_warn(mdev, "create flow steering failed, %d\n", err);
		goto err_destroy_rx_res;
	}

	err = mlx5e_tc_nic_init(priv);
	if (err)
		goto err_destroy_flow_steering;

	err = mlx5e_accel_init_rx(priv);
	if (err)
		goto err_tc_nic_cleanup;

#ifdef CONFIG_MLX5_EN_ARFS
	priv->netdev->rx_cpu_rmap =  mlx5_eq_table_get_rmap(priv->mdev);
#endif

	return 0;

err_tc_nic_cleanup:
	mlx5e_tc_nic_cleanup(priv);
err_destroy_flow_steering:
	mlx5e_destroy_flow_steering(priv);
err_destroy_rx_res:
	mlx5e_rx_res_destroy(priv->rx_res);
err_close_drop_rq:
	mlx5e_close_drop_rq(&priv->drop_rq);
err_destroy_q_counters:
	mlx5e_destroy_q_counters(priv);
	mlx5e_rx_res_free(priv->rx_res);
	priv->rx_res = NULL;
	return err;
}

static void mlx5e_cleanup_nic_rx(struct mlx5e_priv *priv)
{
	mlx5e_accel_cleanup_rx(priv);
	mlx5e_tc_nic_cleanup(priv);
	mlx5e_destroy_flow_steering(priv);
	mlx5e_rx_res_destroy(priv->rx_res);
	mlx5e_close_drop_rq(&priv->drop_rq);
	mlx5e_destroy_q_counters(priv);
	mlx5e_rx_res_free(priv->rx_res);
	priv->rx_res = NULL;
}

static int mlx5e_init_nic_tx(struct mlx5e_priv *priv)
{
	int err;

	err = mlx5e_create_tises(priv);
	if (err) {
		mlx5_core_warn(priv->mdev, "create tises failed, %d\n", err);
		return err;
	}

	mlx5e_dcbnl_initialize(priv);
	return 0;
}

static void mlx5e_nic_enable(struct mlx5e_priv *priv)
{
	struct net_device *netdev = priv->netdev;
	struct mlx5_core_dev *mdev = priv->mdev;

	mlx5e_init_l2_addr(priv);

	/* Marking the link as currently not needed by the Driver */
	if (!netif_running(netdev))
		mlx5e_modify_admin_state(mdev, MLX5_PORT_DOWN);

	mlx5e_set_netdev_mtu_boundaries(priv);
	mlx5e_set_dev_port_mtu(priv);

	mlx5_lag_add_netdev(mdev, netdev);

	mlx5e_enable_async_events(priv);
	mlx5e_enable_blocking_events(priv);
	if (mlx5e_monitor_counter_supported(priv))
		mlx5e_monitor_counter_init(priv);

	mlx5e_hv_vhca_stats_create(priv);
	if (netdev->reg_state != NETREG_REGISTERED)
		return;
	mlx5e_dcbnl_init_app(priv);

	mlx5e_nic_set_rx_mode(priv);

	rtnl_lock();
	if (netif_running(netdev))
		mlx5e_open(netdev);
	udp_tunnel_nic_reset_ntf(priv->netdev);
	netif_device_attach(netdev);
	rtnl_unlock();
}

static void mlx5e_nic_disable(struct mlx5e_priv *priv)
{
	struct mlx5_core_dev *mdev = priv->mdev;

	if (priv->netdev->reg_state == NETREG_REGISTERED)
		mlx5e_dcbnl_delete_app(priv);

	rtnl_lock();
	if (netif_running(priv->netdev))
		mlx5e_close(priv->netdev);
	netif_device_detach(priv->netdev);
	rtnl_unlock();

	mlx5e_nic_set_rx_mode(priv);

	mlx5e_hv_vhca_stats_destroy(priv);
	if (mlx5e_monitor_counter_supported(priv))
		mlx5e_monitor_counter_cleanup(priv);

	mlx5e_disable_blocking_events(priv);
	if (priv->en_trap) {
		mlx5e_deactivate_trap(priv);
		mlx5e_close_trap(priv->en_trap);
		priv->en_trap = NULL;
	}
	mlx5e_disable_async_events(priv);
	mlx5_lag_remove_netdev(mdev, priv->netdev);
	mlx5_vxlan_reset_to_default(mdev->vxlan);
}

int mlx5e_update_nic_rx(struct mlx5e_priv *priv)
{
	return mlx5e_refresh_tirs(priv, false, false);
}

static const struct mlx5e_profile mlx5e_nic_profile = {
	.init		   = mlx5e_nic_init,
	.cleanup	   = mlx5e_nic_cleanup,
	.init_rx	   = mlx5e_init_nic_rx,
	.cleanup_rx	   = mlx5e_cleanup_nic_rx,
	.init_tx	   = mlx5e_init_nic_tx,
	.cleanup_tx	   = mlx5e_cleanup_nic_tx,
	.enable		   = mlx5e_nic_enable,
	.disable	   = mlx5e_nic_disable,
	.update_rx	   = mlx5e_update_nic_rx,
	.update_stats	   = mlx5e_stats_update_ndo_stats,
	.update_carrier	   = mlx5e_update_carrier,
	.rx_handlers       = &mlx5e_rx_handlers_nic,
	.max_tc		   = MLX5E_MAX_NUM_TC,
	.rq_groups	   = MLX5E_NUM_RQ_GROUPS(XSK),
	.stats_grps	   = mlx5e_nic_stats_grps,
	.stats_grps_num	   = mlx5e_nic_stats_grps_num,
	.rx_ptp_support    = true,
};

static unsigned int
mlx5e_calc_max_nch(struct mlx5_core_dev *mdev, struct net_device *netdev,
		   const struct mlx5e_profile *profile)

{
	unsigned int max_nch, tmp;

	/* core resources */
	max_nch = mlx5e_get_max_num_channels(mdev);

	/* netdev rx queues */
	tmp = netdev->num_rx_queues / max_t(u8, profile->rq_groups, 1);
	max_nch = min_t(unsigned int, max_nch, tmp);

	/* netdev tx queues */
	tmp = netdev->num_tx_queues;
	if (mlx5_qos_is_supported(mdev))
		tmp -= mlx5e_qos_max_leaf_nodes(mdev);
	if (MLX5_CAP_GEN(mdev, ts_cqe_to_dest_cqn))
		tmp -= profile->max_tc;
	tmp = tmp / profile->max_tc;
	max_nch = min_t(unsigned int, max_nch, tmp);

	return max_nch;
}

/* mlx5e generic netdev management API (move to en_common.c) */
int mlx5e_priv_init(struct mlx5e_priv *priv,
		    const struct mlx5e_profile *profile,
		    struct net_device *netdev,
		    struct mlx5_core_dev *mdev)
{
	/* priv init */
	priv->mdev        = mdev;
	priv->netdev      = netdev;
	priv->msglevel    = MLX5E_MSG_LEVEL;
	priv->max_nch     = mlx5e_calc_max_nch(mdev, netdev, profile);
	priv->stats_nch   = priv->max_nch;
	priv->max_opened_tc = 1;

	if (!alloc_cpumask_var(&priv->scratchpad.cpumask, GFP_KERNEL))
		return -ENOMEM;

	mutex_init(&priv->state_lock);
	hash_init(priv->htb.qos_tc2node);
	INIT_WORK(&priv->update_carrier_work, mlx5e_update_carrier_work);
	INIT_WORK(&priv->set_rx_mode_work, mlx5e_set_rx_mode_work);
	INIT_WORK(&priv->tx_timeout_work, mlx5e_tx_timeout_work);
	INIT_WORK(&priv->update_stats_work, mlx5e_update_stats_work);

	priv->wq = create_singlethread_workqueue("mlx5e");
	if (!priv->wq)
		goto err_free_cpumask;

	return 0;

err_free_cpumask:
	free_cpumask_var(priv->scratchpad.cpumask);

	return -ENOMEM;
}

void mlx5e_priv_cleanup(struct mlx5e_priv *priv)
{
	int i;

	/* bail if change profile failed and also rollback failed */
	if (!priv->mdev)
		return;

	destroy_workqueue(priv->wq);
	free_cpumask_var(priv->scratchpad.cpumask);

	for (i = 0; i < priv->htb.max_qos_sqs; i++)
		kfree(priv->htb.qos_sq_stats[i]);
	kvfree(priv->htb.qos_sq_stats);

	if (priv->mqprio_rl) {
		mlx5e_mqprio_rl_cleanup(priv->mqprio_rl);
		mlx5e_mqprio_rl_free(priv->mqprio_rl);
	}

	memset(priv, 0, sizeof(*priv));
}

struct net_device *
mlx5e_create_netdev(struct mlx5_core_dev *mdev, const struct mlx5e_profile *profile,
		    unsigned int txqs, unsigned int rxqs)
{
	struct net_device *netdev;
	int err;

	netdev = alloc_etherdev_mqs(sizeof(struct mlx5e_priv), txqs, rxqs);
	if (!netdev) {
		mlx5_core_err(mdev, "alloc_etherdev_mqs() failed\n");
		return NULL;
	}

	err = mlx5e_priv_init(netdev_priv(netdev), profile, netdev, mdev);
	if (err) {
		mlx5_core_err(mdev, "mlx5e_priv_init failed, err=%d\n", err);
		goto err_free_netdev;
	}

	netif_carrier_off(netdev);
	dev_net_set(netdev, mlx5_core_net(mdev));

	return netdev;

err_free_netdev:
	free_netdev(netdev);

	return NULL;
}

static void mlx5e_update_features(struct net_device *netdev)
{
	if (netdev->reg_state != NETREG_REGISTERED)
		return; /* features will be updated on netdev registration */

	rtnl_lock();
	netdev_update_features(netdev);
	rtnl_unlock();
}

static void mlx5e_reset_channels(struct net_device *netdev)
{
	netdev_reset_tc(netdev);
}

int mlx5e_attach_netdev(struct mlx5e_priv *priv)
{
	const bool take_rtnl = priv->netdev->reg_state == NETREG_REGISTERED;
	const struct mlx5e_profile *profile = priv->profile;
	int max_nch;
	int err;

	clear_bit(MLX5E_STATE_DESTROYING, &priv->state);

	/* max number of channels may have changed */
	max_nch = mlx5e_calc_max_nch(priv->mdev, priv->netdev, profile);
	if (priv->channels.params.num_channels > max_nch) {
		mlx5_core_warn(priv->mdev, "MLX5E: Reducing number of channels to %d\n", max_nch);
		/* Reducing the number of channels - RXFH has to be reset, and
		 * mlx5e_num_channels_changed below will build the RQT.
		 */
		priv->netdev->priv_flags &= ~IFF_RXFH_CONFIGURED;
		priv->channels.params.num_channels = max_nch;
		if (priv->channels.params.mqprio.mode == TC_MQPRIO_MODE_CHANNEL) {
			mlx5_core_warn(priv->mdev, "MLX5E: Disabling MQPRIO channel mode\n");
			mlx5e_params_mqprio_reset(&priv->channels.params);
		}
	}
	if (max_nch != priv->max_nch) {
		mlx5_core_warn(priv->mdev,
			       "MLX5E: Updating max number of channels from %u to %u\n",
			       priv->max_nch, max_nch);
		priv->max_nch = max_nch;
	}

	/* 1. Set the real number of queues in the kernel the first time.
	 * 2. Set our default XPS cpumask.
	 * 3. Build the RQT.
	 *
	 * rtnl_lock is required by netif_set_real_num_*_queues in case the
	 * netdev has been registered by this point (if this function was called
	 * in the reload or resume flow).
	 */
	if (take_rtnl)
		rtnl_lock();
	err = mlx5e_num_channels_changed(priv);
	if (take_rtnl)
		rtnl_unlock();
	if (err)
		goto out;

	err = profile->init_tx(priv);
	if (err)
		goto out;

	err = profile->init_rx(priv);
	if (err)
		goto err_cleanup_tx;

	if (profile->enable)
		profile->enable(priv);

	mlx5e_update_features(priv->netdev);

	return 0;

err_cleanup_tx:
	profile->cleanup_tx(priv);

out:
	mlx5e_reset_channels(priv->netdev);
	set_bit(MLX5E_STATE_DESTROYING, &priv->state);
	cancel_work_sync(&priv->update_stats_work);
	return err;
}

void mlx5e_detach_netdev(struct mlx5e_priv *priv)
{
	const struct mlx5e_profile *profile = priv->profile;

	set_bit(MLX5E_STATE_DESTROYING, &priv->state);

	if (profile->disable)
		profile->disable(priv);
	flush_workqueue(priv->wq);

	profile->cleanup_rx(priv);
	profile->cleanup_tx(priv);
	mlx5e_reset_channels(priv->netdev);
	cancel_work_sync(&priv->update_stats_work);
}

static int
mlx5e_netdev_attach_profile(struct net_device *netdev, struct mlx5_core_dev *mdev,
			    const struct mlx5e_profile *new_profile, void *new_ppriv)
{
	struct mlx5e_priv *priv = netdev_priv(netdev);
	int err;

	err = mlx5e_priv_init(priv, new_profile, netdev, mdev);
	if (err) {
		mlx5_core_err(mdev, "mlx5e_priv_init failed, err=%d\n", err);
		return err;
	}
	netif_carrier_off(netdev);
	priv->profile = new_profile;
	priv->ppriv = new_ppriv;
	err = new_profile->init(priv->mdev, priv->netdev);
	if (err)
		goto priv_cleanup;
	err = mlx5e_attach_netdev(priv);
	if (err)
		goto profile_cleanup;
	return err;

profile_cleanup:
	new_profile->cleanup(priv);
priv_cleanup:
	mlx5e_priv_cleanup(priv);
	return err;
}

int mlx5e_netdev_change_profile(struct mlx5e_priv *priv,
				const struct mlx5e_profile *new_profile, void *new_ppriv)
{
	const struct mlx5e_profile *orig_profile = priv->profile;
	struct net_device *netdev = priv->netdev;
	struct mlx5_core_dev *mdev = priv->mdev;
	void *orig_ppriv = priv->ppriv;
	int err, rollback_err;

	/* cleanup old profile */
	mlx5e_detach_netdev(priv);
	priv->profile->cleanup(priv);
	mlx5e_priv_cleanup(priv);

	err = mlx5e_netdev_attach_profile(netdev, mdev, new_profile, new_ppriv);
	if (err) { /* roll back to original profile */
		netdev_warn(netdev, "%s: new profile init failed, %d\n", __func__, err);
		goto rollback;
	}

	return 0;

rollback:
	rollback_err = mlx5e_netdev_attach_profile(netdev, mdev, orig_profile, orig_ppriv);
	if (rollback_err)
		netdev_err(netdev, "%s: failed to rollback to orig profile, %d\n",
			   __func__, rollback_err);
	return err;
}

void mlx5e_netdev_attach_nic_profile(struct mlx5e_priv *priv)
{
	mlx5e_netdev_change_profile(priv, &mlx5e_nic_profile, NULL);
}

void mlx5e_destroy_netdev(struct mlx5e_priv *priv)
{
	struct net_device *netdev = priv->netdev;

	mlx5e_priv_cleanup(priv);
	free_netdev(netdev);
}

static int mlx5e_resume(struct auxiliary_device *adev)
{
	struct mlx5_adev *edev = container_of(adev, struct mlx5_adev, adev);
	struct mlx5e_priv *priv = dev_get_drvdata(&adev->dev);
	struct net_device *netdev = priv->netdev;
	struct mlx5_core_dev *mdev = edev->mdev;
	int err;

	if (netif_device_present(netdev))
		return 0;

	err = mlx5e_create_mdev_resources(mdev);
	if (err)
		return err;

	err = mlx5e_attach_netdev(priv);
	if (err) {
		mlx5e_destroy_mdev_resources(mdev);
		return err;
	}

	return 0;
}

static int mlx5e_suspend(struct auxiliary_device *adev, pm_message_t state)
{
	struct mlx5e_priv *priv = dev_get_drvdata(&adev->dev);
	struct net_device *netdev = priv->netdev;
	struct mlx5_core_dev *mdev = priv->mdev;

	if (!netif_device_present(netdev))
		return -ENODEV;

	mlx5e_detach_netdev(priv);
	mlx5e_destroy_mdev_resources(mdev);
	return 0;
}

static int mlx5e_probe(struct auxiliary_device *adev,
		       const struct auxiliary_device_id *id)
{
	struct mlx5_adev *edev = container_of(adev, struct mlx5_adev, adev);
	const struct mlx5e_profile *profile = &mlx5e_nic_profile;
	struct mlx5_core_dev *mdev = edev->mdev;
	struct net_device *netdev;
	pm_message_t state = {};
	unsigned int txqs, rxqs, ptp_txqs = 0;
	struct mlx5e_priv *priv;
	int qos_sqs = 0;
	int err;
	int nch;

	if (MLX5_CAP_GEN(mdev, ts_cqe_to_dest_cqn))
		ptp_txqs = profile->max_tc;

	if (mlx5_qos_is_supported(mdev))
		qos_sqs = mlx5e_qos_max_leaf_nodes(mdev);

	nch = mlx5e_get_max_num_channels(mdev);
	txqs = nch * profile->max_tc + ptp_txqs + qos_sqs;
	rxqs = nch * profile->rq_groups;
	netdev = mlx5e_create_netdev(mdev, profile, txqs, rxqs);
	if (!netdev) {
		mlx5_core_err(mdev, "mlx5e_create_netdev failed\n");
		return -ENOMEM;
	}

	mlx5e_build_nic_netdev(netdev);

	priv = netdev_priv(netdev);
	dev_set_drvdata(&adev->dev, priv);

	priv->profile = profile;
	priv->ppriv = NULL;

	err = mlx5e_devlink_port_register(priv);
	if (err) {
		mlx5_core_err(mdev, "mlx5e_devlink_port_register failed, %d\n", err);
		goto err_destroy_netdev;
	}

	err = profile->init(mdev, netdev);
	if (err) {
		mlx5_core_err(mdev, "mlx5e_nic_profile init failed, %d\n", err);
		goto err_devlink_cleanup;
	}

	err = mlx5e_resume(adev);
	if (err) {
		mlx5_core_err(mdev, "mlx5e_resume failed, %d\n", err);
		goto err_profile_cleanup;
	}

	err = register_netdev(netdev);
	if (err) {
		mlx5_core_err(mdev, "register_netdev failed, %d\n", err);
		goto err_resume;
	}

	mlx5e_devlink_port_type_eth_set(priv);

	mlx5e_dcbnl_init_app(priv);
	mlx5_uplink_netdev_set(mdev, netdev);
	return 0;

err_resume:
	mlx5e_suspend(adev, state);
err_profile_cleanup:
	profile->cleanup(priv);
err_devlink_cleanup:
	mlx5e_devlink_port_unregister(priv);
err_destroy_netdev:
	mlx5e_destroy_netdev(priv);
	return err;
}

static void mlx5e_remove(struct auxiliary_device *adev)
{
	struct mlx5e_priv *priv = dev_get_drvdata(&adev->dev);
	pm_message_t state = {};

	mlx5e_dcbnl_delete_app(priv);
	unregister_netdev(priv->netdev);
	mlx5e_suspend(adev, state);
	priv->profile->cleanup(priv);
	mlx5e_devlink_port_unregister(priv);
	mlx5e_destroy_netdev(priv);
}

static const struct auxiliary_device_id mlx5e_id_table[] = {
	{ .name = MLX5_ADEV_NAME ".eth", },
	{},
};

MODULE_DEVICE_TABLE(auxiliary, mlx5e_id_table);

static struct auxiliary_driver mlx5e_driver = {
	.name = "eth",
	.probe = mlx5e_probe,
	.remove = mlx5e_remove,
	.suspend = mlx5e_suspend,
	.resume = mlx5e_resume,
	.id_table = mlx5e_id_table,
};

int mlx5e_init(void)
{
	int ret;

	mlx5e_ipsec_build_inverse_table();
	mlx5e_build_ptys2ethtool_map();
	ret = auxiliary_driver_register(&mlx5e_driver);
	if (ret)
		return ret;

	ret = mlx5e_rep_init();
	if (ret)
		auxiliary_driver_unregister(&mlx5e_driver);
	return ret;
}

void mlx5e_cleanup(void)
{
	mlx5e_rep_cleanup();
	auxiliary_driver_unregister(&mlx5e_driver);
}<|MERGE_RESOLUTION|>--- conflicted
+++ resolved
@@ -3560,8 +3560,6 @@
 
 	err = mlx5e_safe_switch_params(priv, &new_params,
 				       mlx5e_modify_tirs_packet_merge_ctx, NULL, reset);
-<<<<<<< HEAD
-=======
 out:
 	mutex_unlock(&priv->state_lock);
 	return err;
@@ -3596,7 +3594,6 @@
 
 	err = mlx5e_safe_switch_params(priv, &new_params,
 				       mlx5e_modify_tirs_packet_merge_ctx, NULL, reset);
->>>>>>> 92b4b594
 out:
 	mutex_unlock(&priv->state_lock);
 	return err;
