--- conflicted
+++ resolved
@@ -1783,10 +1783,6 @@
 		rq->dealloc_wqe = mlx5e_dealloc_rx_mpwqe;
 
 		rq->handle_rx_cqe = priv->profile->rx_handlers->handle_rx_cqe_mpwqe;
-<<<<<<< HEAD
-#ifdef CONFIG_MLX5_EN_IPSEC
-=======
->>>>>>> 4bcf3b75
 		if (mlx5_fpga_is_ipsec_device(mdev)) {
 			netdev_err(netdev, "MPWQE RQ with Innova IPSec offload not supported\n");
 			return -EINVAL;
