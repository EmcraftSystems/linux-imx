// SPDX-License-Identifier: GPL-2.0-only
/****************************************************************************
 * Driver for Solarflare network controllers and boards
 * Copyright 2005-2006 Fen Systems Ltd.
 * Copyright 2005-2013 Solarflare Communications Inc.
 */

#include <linux/module.h>
#include <linux/pci.h>
#include <linux/netdevice.h>
#include <linux/etherdevice.h>
#include <linux/delay.h>
#include <linux/notifier.h>
#include <linux/ip.h>
#include <linux/tcp.h>
#include <linux/in.h>
#include <linux/ethtool.h>
#include <linux/topology.h>
#include <linux/gfp.h>
#include <linux/aer.h>
#include <linux/interrupt.h>
#include "net_driver.h"
#include <net/gre.h>
#include <net/udp_tunnel.h>
#include "efx.h"
#include "efx_common.h"
#include "efx_channels.h"
#include "ef100.h"
#include "rx_common.h"
#include "tx_common.h"
#include "nic.h"
#include "io.h"
#include "selftest.h"
#include "sriov.h"

#include "mcdi_port_common.h"
#include "mcdi_pcol.h"
#include "workarounds.h"

/**************************************************************************
 *
 * Configurable values
 *
 *************************************************************************/

module_param_named(interrupt_mode, efx_interrupt_mode, uint, 0444);
MODULE_PARM_DESC(interrupt_mode,
		 "Interrupt mode (0=>MSIX 1=>MSI 2=>legacy)");

module_param(rss_cpus, uint, 0444);
MODULE_PARM_DESC(rss_cpus, "Number of CPUs to use for Receive-Side Scaling");

/*
 * Use separate channels for TX and RX events
 *
 * Set this to 1 to use separate channels for TX and RX. It allows us
 * to control interrupt affinity separately for TX and RX.
 *
 * This is only used in MSI-X interrupt mode
 */
bool efx_separate_tx_channels;
module_param(efx_separate_tx_channels, bool, 0444);
MODULE_PARM_DESC(efx_separate_tx_channels,
		 "Use separate channels for TX and RX");

/* Initial interrupt moderation settings.  They can be modified after
 * module load with ethtool.
 *
 * The default for RX should strike a balance between increasing the
 * round-trip latency and reducing overhead.
 */
static unsigned int rx_irq_mod_usec = 60;

/* Initial interrupt moderation settings.  They can be modified after
 * module load with ethtool.
 *
 * This default is chosen to ensure that a 10G link does not go idle
 * while a TX queue is stopped after it has become full.  A queue is
 * restarted when it drops below half full.  The time this takes (assuming
 * worst case 3 descriptors per packet and 1024 descriptors) is
 *   512 / 3 * 1.2 = 205 usec.
 */
static unsigned int tx_irq_mod_usec = 150;

static bool phy_flash_cfg;
module_param(phy_flash_cfg, bool, 0644);
MODULE_PARM_DESC(phy_flash_cfg, "Set PHYs into reflash mode initially");

static unsigned debug = (NETIF_MSG_DRV | NETIF_MSG_PROBE |
			 NETIF_MSG_LINK | NETIF_MSG_IFDOWN |
			 NETIF_MSG_IFUP | NETIF_MSG_RX_ERR |
			 NETIF_MSG_TX_ERR | NETIF_MSG_HW);
module_param(debug, uint, 0);
MODULE_PARM_DESC(debug, "Bitmapped debugging message enable value");

/**************************************************************************
 *
 * Utility functions and prototypes
 *
 *************************************************************************/

static void efx_remove_port(struct efx_nic *efx);
static int efx_xdp_setup_prog(struct efx_nic *efx, struct bpf_prog *prog);
static int efx_xdp(struct net_device *dev, struct netdev_bpf *xdp);
static int efx_xdp_xmit(struct net_device *dev, int n, struct xdp_frame **xdpfs,
			u32 flags);

#define EFX_ASSERT_RESET_SERIALISED(efx)		\
	do {						\
		if ((efx->state == STATE_READY) ||	\
		    (efx->state == STATE_RECOVERY) ||	\
		    (efx->state == STATE_DISABLED))	\
			ASSERT_RTNL();			\
	} while (0)

/**************************************************************************
 *
 * Port handling
 *
 **************************************************************************/

static void efx_fini_port(struct efx_nic *efx);

static int efx_probe_port(struct efx_nic *efx)
{
	int rc;

	netif_dbg(efx, probe, efx->net_dev, "create port\n");

	if (phy_flash_cfg)
		efx->phy_mode = PHY_MODE_SPECIAL;

	/* Connect up MAC/PHY operations table */
	rc = efx->type->probe_port(efx);
	if (rc)
		return rc;

	/* Initialise MAC address to permanent address */
	ether_addr_copy(efx->net_dev->dev_addr, efx->net_dev->perm_addr);

	return 0;
}

static int efx_init_port(struct efx_nic *efx)
{
	int rc;

	netif_dbg(efx, drv, efx->net_dev, "init port\n");

	mutex_lock(&efx->mac_lock);

	efx->port_initialized = true;

	/* Ensure the PHY advertises the correct flow control settings */
	rc = efx_mcdi_port_reconfigure(efx);
	if (rc && rc != -EPERM)
		goto fail;

	mutex_unlock(&efx->mac_lock);
	return 0;

fail:
	mutex_unlock(&efx->mac_lock);
	return rc;
}

static void efx_fini_port(struct efx_nic *efx)
{
	netif_dbg(efx, drv, efx->net_dev, "shut down port\n");

	if (!efx->port_initialized)
		return;

	efx->port_initialized = false;

	efx->link_state.up = false;
	efx_link_status_changed(efx);
}

static void efx_remove_port(struct efx_nic *efx)
{
	netif_dbg(efx, drv, efx->net_dev, "destroying port\n");

	efx->type->remove_port(efx);
}

/**************************************************************************
 *
 * NIC handling
 *
 **************************************************************************/

static LIST_HEAD(efx_primary_list);
static LIST_HEAD(efx_unassociated_list);

static bool efx_same_controller(struct efx_nic *left, struct efx_nic *right)
{
	return left->type == right->type &&
		left->vpd_sn && right->vpd_sn &&
		!strcmp(left->vpd_sn, right->vpd_sn);
}

static void efx_associate(struct efx_nic *efx)
{
	struct efx_nic *other, *next;

	if (efx->primary == efx) {
		/* Adding primary function; look for secondaries */

		netif_dbg(efx, probe, efx->net_dev, "adding to primary list\n");
		list_add_tail(&efx->node, &efx_primary_list);

		list_for_each_entry_safe(other, next, &efx_unassociated_list,
					 node) {
			if (efx_same_controller(efx, other)) {
				list_del(&other->node);
				netif_dbg(other, probe, other->net_dev,
					  "moving to secondary list of %s %s\n",
					  pci_name(efx->pci_dev),
					  efx->net_dev->name);
				list_add_tail(&other->node,
					      &efx->secondary_list);
				other->primary = efx;
			}
		}
	} else {
		/* Adding secondary function; look for primary */

		list_for_each_entry(other, &efx_primary_list, node) {
			if (efx_same_controller(efx, other)) {
				netif_dbg(efx, probe, efx->net_dev,
					  "adding to secondary list of %s %s\n",
					  pci_name(other->pci_dev),
					  other->net_dev->name);
				list_add_tail(&efx->node,
					      &other->secondary_list);
				efx->primary = other;
				return;
			}
		}

		netif_dbg(efx, probe, efx->net_dev,
			  "adding to unassociated list\n");
		list_add_tail(&efx->node, &efx_unassociated_list);
	}
}

static void efx_dissociate(struct efx_nic *efx)
{
<<<<<<< HEAD
	struct efx_channel *channel;
	struct efx_rx_queue *rx_queue;
	struct efx_tx_queue *tx_queue;
	int j;

	channel = kmalloc(sizeof(*channel), GFP_KERNEL);
	if (!channel)
		return NULL;

	*channel = *old_channel;

	channel->napi_dev = NULL;
	INIT_HLIST_NODE(&channel->napi_str.napi_hash_node);
	channel->napi_str.napi_id = 0;
	channel->napi_str.state = 0;
	memset(&channel->eventq, 0, sizeof(channel->eventq));

	for (j = 0; j < EFX_TXQ_TYPES; j++) {
		tx_queue = &channel->tx_queue[j];
		if (tx_queue->channel)
			tx_queue->channel = channel;
		tx_queue->buffer = NULL;
		tx_queue->cb_page = NULL;
		memset(&tx_queue->txd, 0, sizeof(tx_queue->txd));
	}
=======
	struct efx_nic *other, *next;
>>>>>>> d1988041

	list_del(&efx->node);
	efx->primary = NULL;

	list_for_each_entry_safe(other, next, &efx->secondary_list, node) {
		list_del(&other->node);
		netif_dbg(other, probe, other->net_dev,
			  "moving to unassociated list\n");
		list_add_tail(&other->node, &efx_unassociated_list);
		other->primary = NULL;
	}
}

static int efx_probe_nic(struct efx_nic *efx)
{
	int rc;

	netif_dbg(efx, probe, efx->net_dev, "creating NIC\n");

	/* Carry out hardware-type specific initialisation */
	rc = efx->type->probe(efx);
	if (rc)
		return rc;

	do {
		if (!efx->max_channels || !efx->max_tx_channels) {
			netif_err(efx, drv, efx->net_dev,
				  "Insufficient resources to allocate"
				  " any channels\n");
			rc = -ENOSPC;
			goto fail1;
		}

		/* Determine the number of channels and queues by trying
		 * to hook in MSI-X interrupts.
		 */
		rc = efx_probe_interrupts(efx);
		if (rc)
			goto fail1;

		rc = efx_set_channels(efx);
		if (rc)
			goto fail1;

		/* dimension_resources can fail with EAGAIN */
		rc = efx->type->dimension_resources(efx);
		if (rc != 0 && rc != -EAGAIN)
			goto fail2;

		if (rc == -EAGAIN)
			/* try again with new max_channels */
			efx_remove_interrupts(efx);

	} while (rc == -EAGAIN);

	if (efx->n_channels > 1)
		netdev_rss_key_fill(efx->rss_context.rx_hash_key,
				    sizeof(efx->rss_context.rx_hash_key));
	efx_set_default_rx_indir_table(efx, &efx->rss_context);

	/* Initialise the interrupt moderation settings */
	efx->irq_mod_step_us = DIV_ROUND_UP(efx->timer_quantum_ns, 1000);
	efx_init_irq_moderation(efx, tx_irq_mod_usec, rx_irq_mod_usec, true,
				true);

	return 0;

fail2:
	efx_remove_interrupts(efx);
fail1:
	efx->type->remove(efx);
	return rc;
}

static void efx_remove_nic(struct efx_nic *efx)
{
	netif_dbg(efx, drv, efx->net_dev, "destroying NIC\n");

	efx_remove_interrupts(efx);
	efx->type->remove(efx);
}

/**************************************************************************
 *
 * NIC startup/shutdown
 *
 *************************************************************************/

static int efx_probe_all(struct efx_nic *efx)
{
	int rc;

	rc = efx_probe_nic(efx);
	if (rc) {
		netif_err(efx, probe, efx->net_dev, "failed to create NIC\n");
		goto fail1;
	}

	rc = efx_probe_port(efx);
	if (rc) {
		netif_err(efx, probe, efx->net_dev, "failed to create port\n");
		goto fail2;
	}

	BUILD_BUG_ON(EFX_DEFAULT_DMAQ_SIZE < EFX_RXQ_MIN_ENT);
	if (WARN_ON(EFX_DEFAULT_DMAQ_SIZE < EFX_TXQ_MIN_ENT(efx))) {
		rc = -EINVAL;
		goto fail3;
	}

#ifdef CONFIG_SFC_SRIOV
	rc = efx->type->vswitching_probe(efx);
	if (rc) /* not fatal; the PF will still work fine */
		netif_warn(efx, probe, efx->net_dev,
			   "failed to setup vswitching rc=%d;"
			   " VFs may not function\n", rc);
#endif

	rc = efx_probe_filters(efx);
	if (rc) {
		netif_err(efx, probe, efx->net_dev,
			  "failed to create filter tables\n");
		goto fail4;
	}

	rc = efx_probe_channels(efx);
	if (rc)
		goto fail5;

	return 0;

 fail5:
	efx_remove_filters(efx);
 fail4:
#ifdef CONFIG_SFC_SRIOV
	efx->type->vswitching_remove(efx);
#endif
 fail3:
	efx_remove_port(efx);
 fail2:
	efx_remove_nic(efx);
 fail1:
	return rc;
}

static void efx_remove_all(struct efx_nic *efx)
{
	rtnl_lock();
	efx_xdp_setup_prog(efx, NULL);
	rtnl_unlock();

	efx_remove_channels(efx);
	efx_remove_filters(efx);
#ifdef CONFIG_SFC_SRIOV
	efx->type->vswitching_remove(efx);
#endif
	efx_remove_port(efx);
	efx_remove_nic(efx);
}

/**************************************************************************
 *
 * Interrupt moderation
 *
 **************************************************************************/
unsigned int efx_usecs_to_ticks(struct efx_nic *efx, unsigned int usecs)
{
	if (usecs == 0)
		return 0;
	if (usecs * 1000 < efx->timer_quantum_ns)
		return 1; /* never round down to 0 */
	return usecs * 1000 / efx->timer_quantum_ns;
}

unsigned int efx_ticks_to_usecs(struct efx_nic *efx, unsigned int ticks)
{
	/* We must round up when converting ticks to microseconds
	 * because we round down when converting the other way.
	 */
	return DIV_ROUND_UP(ticks * efx->timer_quantum_ns, 1000);
}

/* Set interrupt moderation parameters */
int efx_init_irq_moderation(struct efx_nic *efx, unsigned int tx_usecs,
			    unsigned int rx_usecs, bool rx_adaptive,
			    bool rx_may_override_tx)
{
	struct efx_channel *channel;
	unsigned int timer_max_us;

	EFX_ASSERT_RESET_SERIALISED(efx);

	timer_max_us = efx->timer_max_ns / 1000;

	if (tx_usecs > timer_max_us || rx_usecs > timer_max_us)
		return -EINVAL;

	if (tx_usecs != rx_usecs && efx->tx_channel_offset == 0 &&
	    !rx_may_override_tx) {
		netif_err(efx, drv, efx->net_dev, "Channels are shared. "
			  "RX and TX IRQ moderation must be equal\n");
		return -EINVAL;
	}

	efx->irq_rx_adaptive = rx_adaptive;
	efx->irq_rx_moderation_us = rx_usecs;
	efx_for_each_channel(channel, efx) {
		if (efx_channel_has_rx_queue(channel))
			channel->irq_moderation_us = rx_usecs;
		else if (efx_channel_has_tx_queues(channel))
			channel->irq_moderation_us = tx_usecs;
		else if (efx_channel_is_xdp_tx(channel))
			channel->irq_moderation_us = tx_usecs;
	}

	return 0;
}

void efx_get_irq_moderation(struct efx_nic *efx, unsigned int *tx_usecs,
			    unsigned int *rx_usecs, bool *rx_adaptive)
{
	*rx_adaptive = efx->irq_rx_adaptive;
	*rx_usecs = efx->irq_rx_moderation_us;

	/* If channels are shared between RX and TX, so is IRQ
	 * moderation.  Otherwise, IRQ moderation is the same for all
	 * TX channels and is not adaptive.
	 */
	if (efx->tx_channel_offset == 0) {
		*tx_usecs = *rx_usecs;
	} else {
		struct efx_channel *tx_channel;

		tx_channel = efx->channel[efx->tx_channel_offset];
		*tx_usecs = tx_channel->irq_moderation_us;
	}
}

/**************************************************************************
 *
 * ioctls
 *
 *************************************************************************/

/* Net device ioctl
 * Context: process, rtnl_lock() held.
 */
static int efx_ioctl(struct net_device *net_dev, struct ifreq *ifr, int cmd)
{
	struct efx_nic *efx = netdev_priv(net_dev);
	struct mii_ioctl_data *data = if_mii(ifr);

	if (cmd == SIOCSHWTSTAMP)
		return efx_ptp_set_ts_config(efx, ifr);
	if (cmd == SIOCGHWTSTAMP)
		return efx_ptp_get_ts_config(efx, ifr);

	/* Convert phy_id from older PRTAD/DEVAD format */
	if ((cmd == SIOCGMIIREG || cmd == SIOCSMIIREG) &&
	    (data->phy_id & 0xfc00) == 0x0400)
		data->phy_id ^= MDIO_PHY_ID_C45 | 0x0400;

	return mdio_mii_ioctl(&efx->mdio, data, cmd);
}

/**************************************************************************
 *
 * Kernel net device interface
 *
 *************************************************************************/

/* Context: process, rtnl_lock() held. */
int efx_net_open(struct net_device *net_dev)
{
	struct efx_nic *efx = netdev_priv(net_dev);
	int rc;

	netif_dbg(efx, ifup, efx->net_dev, "opening device on CPU %d\n",
		  raw_smp_processor_id());

	rc = efx_check_disabled(efx);
	if (rc)
		return rc;
	if (efx->phy_mode & PHY_MODE_SPECIAL)
		return -EBUSY;
	if (efx_mcdi_poll_reboot(efx) && efx_reset(efx, RESET_TYPE_ALL))
		return -EIO;

	/* Notify the kernel of the link state polled during driver load,
	 * before the monitor starts running */
	efx_link_status_changed(efx);

	efx_start_all(efx);
	if (efx->state == STATE_DISABLED || efx->reset_pending)
		netif_device_detach(efx->net_dev);
	efx_selftest_async_start(efx);
	return 0;
}

/* Context: process, rtnl_lock() held.
 * Note that the kernel will ignore our return code; this method
 * should really be a void.
 */
int efx_net_stop(struct net_device *net_dev)
{
	struct efx_nic *efx = netdev_priv(net_dev);

	netif_dbg(efx, ifdown, efx->net_dev, "closing on CPU %d\n",
		  raw_smp_processor_id());

	/* Stop the device and flush all the channels */
	efx_stop_all(efx);

	return 0;
}

static int efx_vlan_rx_add_vid(struct net_device *net_dev, __be16 proto, u16 vid)
{
	struct efx_nic *efx = netdev_priv(net_dev);

	if (efx->type->vlan_rx_add_vid)
		return efx->type->vlan_rx_add_vid(efx, proto, vid);
	else
		return -EOPNOTSUPP;
}

static int efx_vlan_rx_kill_vid(struct net_device *net_dev, __be16 proto, u16 vid)
{
	struct efx_nic *efx = netdev_priv(net_dev);

	if (efx->type->vlan_rx_kill_vid)
		return efx->type->vlan_rx_kill_vid(efx, proto, vid);
	else
		return -EOPNOTSUPP;
}

static const struct net_device_ops efx_netdev_ops = {
	.ndo_open		= efx_net_open,
	.ndo_stop		= efx_net_stop,
	.ndo_get_stats64	= efx_net_stats,
	.ndo_tx_timeout		= efx_watchdog,
	.ndo_start_xmit		= efx_hard_start_xmit,
	.ndo_validate_addr	= eth_validate_addr,
	.ndo_do_ioctl		= efx_ioctl,
	.ndo_change_mtu		= efx_change_mtu,
	.ndo_set_mac_address	= efx_set_mac_address,
	.ndo_set_rx_mode	= efx_set_rx_mode,
	.ndo_set_features	= efx_set_features,
	.ndo_features_check	= efx_features_check,
	.ndo_vlan_rx_add_vid	= efx_vlan_rx_add_vid,
	.ndo_vlan_rx_kill_vid	= efx_vlan_rx_kill_vid,
#ifdef CONFIG_SFC_SRIOV
	.ndo_set_vf_mac		= efx_sriov_set_vf_mac,
	.ndo_set_vf_vlan	= efx_sriov_set_vf_vlan,
	.ndo_set_vf_spoofchk	= efx_sriov_set_vf_spoofchk,
	.ndo_get_vf_config	= efx_sriov_get_vf_config,
	.ndo_set_vf_link_state  = efx_sriov_set_vf_link_state,
#endif
	.ndo_get_phys_port_id   = efx_get_phys_port_id,
	.ndo_get_phys_port_name	= efx_get_phys_port_name,
	.ndo_setup_tc		= efx_setup_tc,
#ifdef CONFIG_RFS_ACCEL
	.ndo_rx_flow_steer	= efx_filter_rfs,
#endif
	.ndo_udp_tunnel_add	= udp_tunnel_nic_add_port,
	.ndo_udp_tunnel_del	= udp_tunnel_nic_del_port,
	.ndo_xdp_xmit		= efx_xdp_xmit,
	.ndo_bpf		= efx_xdp
};

static int efx_xdp_setup_prog(struct efx_nic *efx, struct bpf_prog *prog)
{
	struct bpf_prog *old_prog;

	if (efx->xdp_rxq_info_failed) {
		netif_err(efx, drv, efx->net_dev,
			  "Unable to bind XDP program due to previous failure of rxq_info\n");
		return -EINVAL;
	}

	if (prog && efx->net_dev->mtu > efx_xdp_max_mtu(efx)) {
		netif_err(efx, drv, efx->net_dev,
			  "Unable to configure XDP with MTU of %d (max: %d)\n",
			  efx->net_dev->mtu, efx_xdp_max_mtu(efx));
		return -EINVAL;
	}

	old_prog = rtnl_dereference(efx->xdp_prog);
	rcu_assign_pointer(efx->xdp_prog, prog);
	/* Release the reference that was originally passed by the caller. */
	if (old_prog)
		bpf_prog_put(old_prog);

	return 0;
}

/* Context: process, rtnl_lock() held. */
static int efx_xdp(struct net_device *dev, struct netdev_bpf *xdp)
{
	struct efx_nic *efx = netdev_priv(dev);

	switch (xdp->command) {
	case XDP_SETUP_PROG:
		return efx_xdp_setup_prog(efx, xdp->prog);
	default:
		return -EINVAL;
	}
}

static int efx_xdp_xmit(struct net_device *dev, int n, struct xdp_frame **xdpfs,
			u32 flags)
{
	struct efx_nic *efx = netdev_priv(dev);

	if (!netif_running(dev))
		return -EINVAL;

	return efx_xdp_tx_buffers(efx, n, xdpfs, flags & XDP_XMIT_FLUSH);
}

static void efx_update_name(struct efx_nic *efx)
{
	strcpy(efx->name, efx->net_dev->name);
	efx_mtd_rename(efx);
	efx_set_channel_names(efx);
}

static int efx_netdev_event(struct notifier_block *this,
			    unsigned long event, void *ptr)
{
	struct net_device *net_dev = netdev_notifier_info_to_dev(ptr);

	if ((net_dev->netdev_ops == &efx_netdev_ops) &&
	    event == NETDEV_CHANGENAME)
		efx_update_name(netdev_priv(net_dev));

	return NOTIFY_DONE;
}

static struct notifier_block efx_netdev_notifier = {
	.notifier_call = efx_netdev_event,
};

static ssize_t
show_phy_type(struct device *dev, struct device_attribute *attr, char *buf)
{
	struct efx_nic *efx = dev_get_drvdata(dev);
	return sprintf(buf, "%d\n", efx->phy_type);
}
static DEVICE_ATTR(phy_type, 0444, show_phy_type, NULL);

static int efx_register_netdev(struct efx_nic *efx)
{
	struct net_device *net_dev = efx->net_dev;
	struct efx_channel *channel;
	int rc;

	net_dev->watchdog_timeo = 5 * HZ;
	net_dev->irq = efx->pci_dev->irq;
	net_dev->netdev_ops = &efx_netdev_ops;
	if (efx_nic_rev(efx) >= EFX_REV_HUNT_A0)
		net_dev->priv_flags |= IFF_UNICAST_FLT;
	net_dev->ethtool_ops = &efx_ethtool_ops;
	net_dev->gso_max_segs = EFX_TSO_MAX_SEGS;
	net_dev->min_mtu = EFX_MIN_MTU;
	net_dev->max_mtu = EFX_MAX_MTU;

	rtnl_lock();

	/* Enable resets to be scheduled and check whether any were
	 * already requested.  If so, the NIC is probably hosed so we
	 * abort.
	 */
	efx->state = STATE_READY;
	smp_mb(); /* ensure we change state before checking reset_pending */
	if (efx->reset_pending) {
		netif_err(efx, probe, efx->net_dev,
			  "aborting probe due to scheduled reset\n");
		rc = -EIO;
		goto fail_locked;
	}

	rc = dev_alloc_name(net_dev, net_dev->name);
	if (rc < 0)
		goto fail_locked;
	efx_update_name(efx);

	/* Always start with carrier off; PHY events will detect the link */
	netif_carrier_off(net_dev);

	rc = register_netdevice(net_dev);
	if (rc)
		goto fail_locked;

	efx_for_each_channel(channel, efx) {
		struct efx_tx_queue *tx_queue;
		efx_for_each_channel_tx_queue(tx_queue, channel)
			efx_init_tx_queue_core_txq(tx_queue);
	}

	efx_associate(efx);

	rtnl_unlock();

	rc = device_create_file(&efx->pci_dev->dev, &dev_attr_phy_type);
	if (rc) {
		netif_err(efx, drv, efx->net_dev,
			  "failed to init net dev attributes\n");
		goto fail_registered;
	}

	efx_init_mcdi_logging(efx);

	return 0;

fail_registered:
	rtnl_lock();
	efx_dissociate(efx);
	unregister_netdevice(net_dev);
fail_locked:
	efx->state = STATE_UNINIT;
	rtnl_unlock();
	netif_err(efx, drv, efx->net_dev, "could not register net dev\n");
	return rc;
}

static void efx_unregister_netdev(struct efx_nic *efx)
{
	if (!efx->net_dev)
		return;

	BUG_ON(netdev_priv(efx->net_dev) != efx);

	if (efx_dev_registered(efx)) {
		strlcpy(efx->name, pci_name(efx->pci_dev), sizeof(efx->name));
		efx_fini_mcdi_logging(efx);
		device_remove_file(&efx->pci_dev->dev, &dev_attr_phy_type);
		unregister_netdev(efx->net_dev);
	}
}

/**************************************************************************
 *
 * List of NICs we support
 *
 **************************************************************************/

/* PCI device ID table */
static const struct pci_device_id efx_pci_table[] = {
	{PCI_DEVICE(PCI_VENDOR_ID_SOLARFLARE, 0x0803),	/* SFC9020 */
	 .driver_data = (unsigned long) &siena_a0_nic_type},
	{PCI_DEVICE(PCI_VENDOR_ID_SOLARFLARE, 0x0813),	/* SFL9021 */
	 .driver_data = (unsigned long) &siena_a0_nic_type},
	{PCI_DEVICE(PCI_VENDOR_ID_SOLARFLARE, 0x0903),  /* SFC9120 PF */
	 .driver_data = (unsigned long) &efx_hunt_a0_nic_type},
	{PCI_DEVICE(PCI_VENDOR_ID_SOLARFLARE, 0x1903),  /* SFC9120 VF */
	 .driver_data = (unsigned long) &efx_hunt_a0_vf_nic_type},
	{PCI_DEVICE(PCI_VENDOR_ID_SOLARFLARE, 0x0923),  /* SFC9140 PF */
	 .driver_data = (unsigned long) &efx_hunt_a0_nic_type},
	{PCI_DEVICE(PCI_VENDOR_ID_SOLARFLARE, 0x1923),  /* SFC9140 VF */
	 .driver_data = (unsigned long) &efx_hunt_a0_vf_nic_type},
	{PCI_DEVICE(PCI_VENDOR_ID_SOLARFLARE, 0x0a03),  /* SFC9220 PF */
	 .driver_data = (unsigned long) &efx_hunt_a0_nic_type},
	{PCI_DEVICE(PCI_VENDOR_ID_SOLARFLARE, 0x1a03),  /* SFC9220 VF */
	 .driver_data = (unsigned long) &efx_hunt_a0_vf_nic_type},
	{PCI_DEVICE(PCI_VENDOR_ID_SOLARFLARE, 0x0b03),  /* SFC9250 PF */
	 .driver_data = (unsigned long) &efx_hunt_a0_nic_type},
	{PCI_DEVICE(PCI_VENDOR_ID_SOLARFLARE, 0x1b03),  /* SFC9250 VF */
	 .driver_data = (unsigned long) &efx_hunt_a0_vf_nic_type},
	{0}			/* end of list */
};

/**************************************************************************
 *
 * Data housekeeping
 *
 **************************************************************************/

void efx_update_sw_stats(struct efx_nic *efx, u64 *stats)
{
	u64 n_rx_nodesc_trunc = 0;
	struct efx_channel *channel;

	efx_for_each_channel(channel, efx)
		n_rx_nodesc_trunc += channel->n_rx_nodesc_trunc;
	stats[GENERIC_STAT_rx_nodesc_trunc] = n_rx_nodesc_trunc;
	stats[GENERIC_STAT_rx_noskb_drops] = atomic_read(&efx->n_rx_noskb_drops);
}

/**************************************************************************
 *
 * PCI interface
 *
 **************************************************************************/

/* Main body of final NIC shutdown code
 * This is called only at module unload (or hotplug removal).
 */
static void efx_pci_remove_main(struct efx_nic *efx)
{
	/* Flush reset_work. It can no longer be scheduled since we
	 * are not READY.
	 */
	BUG_ON(efx->state == STATE_READY);
	efx_flush_reset_workqueue(efx);

	efx_disable_interrupts(efx);
	efx_clear_interrupt_affinity(efx);
	efx_nic_fini_interrupt(efx);
	efx_fini_port(efx);
	efx->type->fini(efx);
	efx_fini_napi(efx);
	efx_remove_all(efx);
}

/* Final NIC shutdown
 * This is called only at module unload (or hotplug removal).  A PF can call
 * this on its VFs to ensure they are unbound first.
 */
static void efx_pci_remove(struct pci_dev *pci_dev)
{
	struct efx_nic *efx;

	efx = pci_get_drvdata(pci_dev);
	if (!efx)
		return;

	/* Mark the NIC as fini, then stop the interface */
	rtnl_lock();
	efx_dissociate(efx);
	dev_close(efx->net_dev);
	efx_disable_interrupts(efx);
	efx->state = STATE_UNINIT;
	rtnl_unlock();

	if (efx->type->sriov_fini)
		efx->type->sriov_fini(efx);

	efx_unregister_netdev(efx);

	efx_mtd_remove(efx);

	efx_pci_remove_main(efx);

	efx_fini_io(efx);
	netif_dbg(efx, drv, efx->net_dev, "shutdown successful\n");

	efx_fini_struct(efx);
	free_netdev(efx->net_dev);

	pci_disable_pcie_error_reporting(pci_dev);
};

/* NIC VPD information
 * Called during probe to display the part number of the
 * installed NIC.  VPD is potentially very large but this should
 * always appear within the first 512 bytes.
 */
#define SFC_VPD_LEN 512
static void efx_probe_vpd_strings(struct efx_nic *efx)
{
	struct pci_dev *dev = efx->pci_dev;
	char vpd_data[SFC_VPD_LEN];
	ssize_t vpd_size;
	int ro_start, ro_size, i, j;

	/* Get the vpd data from the device */
	vpd_size = pci_read_vpd(dev, 0, sizeof(vpd_data), vpd_data);
	if (vpd_size <= 0) {
		netif_err(efx, drv, efx->net_dev, "Unable to read VPD\n");
		return;
	}

	/* Get the Read only section */
	ro_start = pci_vpd_find_tag(vpd_data, 0, vpd_size, PCI_VPD_LRDT_RO_DATA);
	if (ro_start < 0) {
		netif_err(efx, drv, efx->net_dev, "VPD Read-only not found\n");
		return;
	}

	ro_size = pci_vpd_lrdt_size(&vpd_data[ro_start]);
	j = ro_size;
	i = ro_start + PCI_VPD_LRDT_TAG_SIZE;
	if (i + j > vpd_size)
		j = vpd_size - i;

	/* Get the Part number */
	i = pci_vpd_find_info_keyword(vpd_data, i, j, "PN");
	if (i < 0) {
		netif_err(efx, drv, efx->net_dev, "Part number not found\n");
		return;
	}

	j = pci_vpd_info_field_size(&vpd_data[i]);
	i += PCI_VPD_INFO_FLD_HDR_SIZE;
	if (i + j > vpd_size) {
		netif_err(efx, drv, efx->net_dev, "Incomplete part number\n");
		return;
	}

	netif_info(efx, drv, efx->net_dev,
		   "Part Number : %.*s\n", j, &vpd_data[i]);

	i = ro_start + PCI_VPD_LRDT_TAG_SIZE;
	j = ro_size;
	i = pci_vpd_find_info_keyword(vpd_data, i, j, "SN");
	if (i < 0) {
		netif_err(efx, drv, efx->net_dev, "Serial number not found\n");
		return;
	}

	j = pci_vpd_info_field_size(&vpd_data[i]);
	i += PCI_VPD_INFO_FLD_HDR_SIZE;
	if (i + j > vpd_size) {
		netif_err(efx, drv, efx->net_dev, "Incomplete serial number\n");
		return;
	}

	efx->vpd_sn = kmalloc(j + 1, GFP_KERNEL);
	if (!efx->vpd_sn)
		return;

	snprintf(efx->vpd_sn, j + 1, "%s", &vpd_data[i]);
}


/* Main body of NIC initialisation
 * This is called at module load (or hotplug insertion, theoretically).
 */
static int efx_pci_probe_main(struct efx_nic *efx)
{
	int rc;

	/* Do start-of-day initialisation */
	rc = efx_probe_all(efx);
	if (rc)
		goto fail1;

	efx_init_napi(efx);

	down_write(&efx->filter_sem);
	rc = efx->type->init(efx);
	up_write(&efx->filter_sem);
	if (rc) {
		netif_err(efx, probe, efx->net_dev,
			  "failed to initialise NIC\n");
		goto fail3;
	}

	rc = efx_init_port(efx);
	if (rc) {
		netif_err(efx, probe, efx->net_dev,
			  "failed to initialise port\n");
		goto fail4;
	}

	rc = efx_nic_init_interrupt(efx);
	if (rc)
		goto fail5;

	efx_set_interrupt_affinity(efx);
	rc = efx_enable_interrupts(efx);
	if (rc)
		goto fail6;

	return 0;

 fail6:
	efx_clear_interrupt_affinity(efx);
	efx_nic_fini_interrupt(efx);
 fail5:
	efx_fini_port(efx);
 fail4:
	efx->type->fini(efx);
 fail3:
	efx_fini_napi(efx);
	efx_remove_all(efx);
 fail1:
	return rc;
}

static int efx_pci_probe_post_io(struct efx_nic *efx)
{
	struct net_device *net_dev = efx->net_dev;
	int rc = efx_pci_probe_main(efx);

	if (rc)
		return rc;

	if (efx->type->sriov_init) {
		rc = efx->type->sriov_init(efx);
		if (rc)
			netif_err(efx, probe, efx->net_dev,
				  "SR-IOV can't be enabled rc %d\n", rc);
	}

	/* Determine netdevice features */
	net_dev->features |= (efx->type->offload_features | NETIF_F_SG |
			      NETIF_F_TSO | NETIF_F_RXCSUM | NETIF_F_RXALL);
	if (efx->type->offload_features & (NETIF_F_IPV6_CSUM | NETIF_F_HW_CSUM))
		net_dev->features |= NETIF_F_TSO6;
	/* Check whether device supports TSO */
	if (!efx->type->tso_versions || !efx->type->tso_versions(efx))
		net_dev->features &= ~NETIF_F_ALL_TSO;
	/* Mask for features that also apply to VLAN devices */
	net_dev->vlan_features |= (NETIF_F_HW_CSUM | NETIF_F_SG |
				   NETIF_F_HIGHDMA | NETIF_F_ALL_TSO |
				   NETIF_F_RXCSUM);

	net_dev->hw_features |= net_dev->features & ~efx->fixed_features;

	/* Disable receiving frames with bad FCS, by default. */
	net_dev->features &= ~NETIF_F_RXALL;

	/* Disable VLAN filtering by default.  It may be enforced if
	 * the feature is fixed (i.e. VLAN filters are required to
	 * receive VLAN tagged packets due to vPort restrictions).
	 */
	net_dev->features &= ~NETIF_F_HW_VLAN_CTAG_FILTER;
	net_dev->features |= efx->fixed_features;

	rc = efx_register_netdev(efx);
	if (!rc)
		return 0;

	efx_pci_remove_main(efx);
	return rc;
}

/* NIC initialisation
 *
 * This is called at module load (or hotplug insertion,
 * theoretically).  It sets up PCI mappings, resets the NIC,
 * sets up and registers the network devices with the kernel and hooks
 * the interrupt service routine.  It does not prepare the device for
 * transmission; this is left to the first time one of the network
 * interfaces is brought up (i.e. efx_net_open).
 */
static int efx_pci_probe(struct pci_dev *pci_dev,
			 const struct pci_device_id *entry)
{
	struct net_device *net_dev;
	struct efx_nic *efx;
	int rc;

	/* Allocate and initialise a struct net_device and struct efx_nic */
	net_dev = alloc_etherdev_mqs(sizeof(*efx), EFX_MAX_CORE_TX_QUEUES,
				     EFX_MAX_RX_QUEUES);
	if (!net_dev)
		return -ENOMEM;
	efx = netdev_priv(net_dev);
	efx->type = (const struct efx_nic_type *) entry->driver_data;
	efx->fixed_features |= NETIF_F_HIGHDMA;

	pci_set_drvdata(pci_dev, efx);
	SET_NETDEV_DEV(net_dev, &pci_dev->dev);
	rc = efx_init_struct(efx, pci_dev, net_dev);
	if (rc)
		goto fail1;

	netif_info(efx, probe, efx->net_dev,
		   "Solarflare NIC detected\n");

	if (!efx->type->is_vf)
		efx_probe_vpd_strings(efx);

	/* Set up basic I/O (BAR mappings etc) */
	rc = efx_init_io(efx, efx->type->mem_bar(efx), efx->type->max_dma_mask,
			 efx->type->mem_map_size(efx));
	if (rc)
		goto fail2;

	rc = efx_pci_probe_post_io(efx);
	if (rc) {
		/* On failure, retry once immediately.
		 * If we aborted probe due to a scheduled reset, dismiss it.
		 */
		efx->reset_pending = 0;
		rc = efx_pci_probe_post_io(efx);
		if (rc) {
			/* On another failure, retry once more
			 * after a 50-305ms delay.
			 */
			unsigned char r;

			get_random_bytes(&r, 1);
			msleep((unsigned int)r + 50);
			efx->reset_pending = 0;
			rc = efx_pci_probe_post_io(efx);
		}
	}
	if (rc)
		goto fail3;

	netif_dbg(efx, probe, efx->net_dev, "initialisation successful\n");

	/* Try to create MTDs, but allow this to fail */
	rtnl_lock();
	rc = efx_mtd_probe(efx);
	rtnl_unlock();
	if (rc && rc != -EPERM)
		netif_warn(efx, probe, efx->net_dev,
			   "failed to create MTDs (%d)\n", rc);

	(void)pci_enable_pcie_error_reporting(pci_dev);

	if (efx->type->udp_tnl_push_ports)
		efx->type->udp_tnl_push_ports(efx);

	return 0;

 fail3:
	efx_fini_io(efx);
 fail2:
	efx_fini_struct(efx);
 fail1:
	WARN_ON(rc > 0);
	netif_dbg(efx, drv, efx->net_dev, "initialisation failed. rc=%d\n", rc);
	free_netdev(net_dev);
	return rc;
}

/* efx_pci_sriov_configure returns the actual number of Virtual Functions
 * enabled on success
 */
#ifdef CONFIG_SFC_SRIOV
static int efx_pci_sriov_configure(struct pci_dev *dev, int num_vfs)
{
	int rc;
	struct efx_nic *efx = pci_get_drvdata(dev);

	if (efx->type->sriov_configure) {
		rc = efx->type->sriov_configure(efx, num_vfs);
		if (rc)
			return rc;
		else
			return num_vfs;
	} else
		return -EOPNOTSUPP;
}
#endif

static int efx_pm_freeze(struct device *dev)
{
	struct efx_nic *efx = dev_get_drvdata(dev);

	rtnl_lock();

	if (efx->state != STATE_DISABLED) {
		efx->state = STATE_UNINIT;

		efx_device_detach_sync(efx);

		efx_stop_all(efx);
		efx_disable_interrupts(efx);
	}

	rtnl_unlock();

	return 0;
}

static int efx_pm_thaw(struct device *dev)
{
	int rc;
	struct efx_nic *efx = dev_get_drvdata(dev);

	rtnl_lock();

	if (efx->state != STATE_DISABLED) {
		rc = efx_enable_interrupts(efx);
		if (rc)
			goto fail;

		mutex_lock(&efx->mac_lock);
		efx_mcdi_port_reconfigure(efx);
		mutex_unlock(&efx->mac_lock);

		efx_start_all(efx);

		efx_device_attach_if_not_resetting(efx);

		efx->state = STATE_READY;

		efx->type->resume_wol(efx);
	}

	rtnl_unlock();

	/* Reschedule any quenched resets scheduled during efx_pm_freeze() */
	efx_queue_reset_work(efx);

	return 0;

fail:
	rtnl_unlock();

	return rc;
}

static int efx_pm_poweroff(struct device *dev)
{
	struct pci_dev *pci_dev = to_pci_dev(dev);
	struct efx_nic *efx = pci_get_drvdata(pci_dev);

	efx->type->fini(efx);

	efx->reset_pending = 0;

	pci_save_state(pci_dev);
	return pci_set_power_state(pci_dev, PCI_D3hot);
}

/* Used for both resume and restore */
static int efx_pm_resume(struct device *dev)
{
	struct pci_dev *pci_dev = to_pci_dev(dev);
	struct efx_nic *efx = pci_get_drvdata(pci_dev);
	int rc;

	rc = pci_set_power_state(pci_dev, PCI_D0);
	if (rc)
		return rc;
	pci_restore_state(pci_dev);
	rc = pci_enable_device(pci_dev);
	if (rc)
		return rc;
	pci_set_master(efx->pci_dev);
	rc = efx->type->reset(efx, RESET_TYPE_ALL);
	if (rc)
		return rc;
	down_write(&efx->filter_sem);
	rc = efx->type->init(efx);
	up_write(&efx->filter_sem);
	if (rc)
		return rc;
	rc = efx_pm_thaw(dev);
	return rc;
}

static int efx_pm_suspend(struct device *dev)
{
	int rc;

	efx_pm_freeze(dev);
	rc = efx_pm_poweroff(dev);
	if (rc)
		efx_pm_resume(dev);
	return rc;
}

static const struct dev_pm_ops efx_pm_ops = {
	.suspend	= efx_pm_suspend,
	.resume		= efx_pm_resume,
	.freeze		= efx_pm_freeze,
	.thaw		= efx_pm_thaw,
	.poweroff	= efx_pm_poweroff,
	.restore	= efx_pm_resume,
};

static struct pci_driver efx_pci_driver = {
	.name		= KBUILD_MODNAME,
	.id_table	= efx_pci_table,
	.probe		= efx_pci_probe,
	.remove		= efx_pci_remove,
	.driver.pm	= &efx_pm_ops,
	.err_handler	= &efx_err_handlers,
#ifdef CONFIG_SFC_SRIOV
	.sriov_configure = efx_pci_sriov_configure,
#endif
};

/**************************************************************************
 *
 * Kernel module interface
 *
 *************************************************************************/

static int __init efx_init_module(void)
{
	int rc;

	printk(KERN_INFO "Solarflare NET driver\n");

	rc = register_netdevice_notifier(&efx_netdev_notifier);
	if (rc)
		goto err_notifier;

#ifdef CONFIG_SFC_SRIOV
	rc = efx_init_sriov();
	if (rc)
		goto err_sriov;
#endif

	rc = efx_create_reset_workqueue();
	if (rc)
		goto err_reset;

	rc = pci_register_driver(&efx_pci_driver);
	if (rc < 0)
		goto err_pci;

	rc = pci_register_driver(&ef100_pci_driver);
	if (rc < 0)
		goto err_pci_ef100;

	return 0;

 err_pci_ef100:
	pci_unregister_driver(&efx_pci_driver);
 err_pci:
	efx_destroy_reset_workqueue();
 err_reset:
#ifdef CONFIG_SFC_SRIOV
	efx_fini_sriov();
 err_sriov:
#endif
	unregister_netdevice_notifier(&efx_netdev_notifier);
 err_notifier:
	return rc;
}

static void __exit efx_exit_module(void)
{
	printk(KERN_INFO "Solarflare NET driver unloading\n");

	pci_unregister_driver(&ef100_pci_driver);
	pci_unregister_driver(&efx_pci_driver);
	efx_destroy_reset_workqueue();
#ifdef CONFIG_SFC_SRIOV
	efx_fini_sriov();
#endif
	unregister_netdevice_notifier(&efx_netdev_notifier);

}

module_init(efx_init_module);
module_exit(efx_exit_module);

MODULE_AUTHOR("Solarflare Communications and "
	      "Michael Brown <mbrown@fensystems.co.uk>");
MODULE_DESCRIPTION("Solarflare network driver");
MODULE_LICENSE("GPL");
MODULE_DEVICE_TABLE(pci, efx_pci_table);<|MERGE_RESOLUTION|>--- conflicted
+++ resolved
@@ -247,35 +247,7 @@
 
 static void efx_dissociate(struct efx_nic *efx)
 {
-<<<<<<< HEAD
-	struct efx_channel *channel;
-	struct efx_rx_queue *rx_queue;
-	struct efx_tx_queue *tx_queue;
-	int j;
-
-	channel = kmalloc(sizeof(*channel), GFP_KERNEL);
-	if (!channel)
-		return NULL;
-
-	*channel = *old_channel;
-
-	channel->napi_dev = NULL;
-	INIT_HLIST_NODE(&channel->napi_str.napi_hash_node);
-	channel->napi_str.napi_id = 0;
-	channel->napi_str.state = 0;
-	memset(&channel->eventq, 0, sizeof(channel->eventq));
-
-	for (j = 0; j < EFX_TXQ_TYPES; j++) {
-		tx_queue = &channel->tx_queue[j];
-		if (tx_queue->channel)
-			tx_queue->channel = channel;
-		tx_queue->buffer = NULL;
-		tx_queue->cb_page = NULL;
-		memset(&tx_queue->txd, 0, sizeof(tx_queue->txd));
-	}
-=======
 	struct efx_nic *other, *next;
->>>>>>> d1988041
 
 	list_del(&efx->node);
 	efx->primary = NULL;
