--- conflicted
+++ resolved
@@ -162,47 +162,8 @@
 	if (ret)
 		dev_err(&hdev->pdev->dev, "failed(%d) to alloc %s desc\n", ret,
 			(ring_type == HCLGEVF_TYPE_CSQ) ? "CSQ" : "CRQ");
-<<<<<<< HEAD
-		return ret;
-	}
-
-	/* initialize the hardware registers with csq/crq dma-address,
-	 * descriptor number, head & tail pointers
-	 */
-	switch (ring_type) {
-	case HCLGEVF_TYPE_CSQ:
-		reg_val = (u32)ring->desc_dma_addr;
-		hclgevf_write_dev(hw, HCLGEVF_NIC_CSQ_BASEADDR_L_REG, reg_val);
-		reg_val = (u32)((ring->desc_dma_addr >> 31) >> 1);
-		hclgevf_write_dev(hw, HCLGEVF_NIC_CSQ_BASEADDR_H_REG, reg_val);
-
-		reg_val = (ring->desc_num >> HCLGEVF_NIC_CMQ_DESC_NUM_S);
-		reg_val |= HCLGEVF_NIC_CMQ_ENABLE;
-		hclgevf_write_dev(hw, HCLGEVF_NIC_CSQ_DEPTH_REG, reg_val);
-
-		hclgevf_write_dev(hw, HCLGEVF_NIC_CSQ_HEAD_REG, 0);
-		hclgevf_write_dev(hw, HCLGEVF_NIC_CSQ_TAIL_REG, 0);
-		break;
-	case HCLGEVF_TYPE_CRQ:
-		reg_val = (u32)ring->desc_dma_addr;
-		hclgevf_write_dev(hw, HCLGEVF_NIC_CRQ_BASEADDR_L_REG, reg_val);
-		reg_val = (u32)((ring->desc_dma_addr >> 31) >> 1);
-		hclgevf_write_dev(hw, HCLGEVF_NIC_CRQ_BASEADDR_H_REG, reg_val);
-
-		reg_val = (ring->desc_num >> HCLGEVF_NIC_CMQ_DESC_NUM_S);
-		reg_val |= HCLGEVF_NIC_CMQ_ENABLE;
-		hclgevf_write_dev(hw, HCLGEVF_NIC_CRQ_DEPTH_REG, reg_val);
-
-		hclgevf_write_dev(hw, HCLGEVF_NIC_CRQ_HEAD_REG, 0);
-		hclgevf_write_dev(hw, HCLGEVF_NIC_CRQ_TAIL_REG, 0);
-		break;
-	}
-
-	return 0;
-=======
 
 	return ret;
->>>>>>> f7688b48
 }
 
 void hclgevf_cmd_setup_basic_desc(struct hclgevf_desc *desc,
