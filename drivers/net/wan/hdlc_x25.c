// SPDX-License-Identifier: GPL-2.0-only
/*
 * Generic HDLC support routines for Linux
 * X.25 support
 *
 * Copyright (C) 1999 - 2006 Krzysztof Halasa <khc@pm.waw.pl>
 */

#include <linux/errno.h>
#include <linux/gfp.h>
#include <linux/hdlc.h>
#include <linux/if_arp.h>
#include <linux/inetdevice.h>
#include <linux/init.h>
#include <linux/kernel.h>
#include <linux/lapb.h>
#include <linux/module.h>
#include <linux/pkt_sched.h>
#include <linux/poll.h>
#include <linux/rtnetlink.h>
#include <linux/skbuff.h>
#include <net/x25device.h>

struct x25_state {
	x25_hdlc_proto settings;
	bool up;
	spinlock_t up_lock; /* Protects "up" */
};

static int x25_ioctl(struct net_device *dev, struct ifreq *ifr);

static struct x25_state *state(hdlc_device *hdlc)
{
	return hdlc->state;
}

/* These functions are callbacks called by LAPB layer */

static void x25_connect_disconnect(struct net_device *dev, int reason, int code)
{
	struct sk_buff *skb;
	unsigned char *ptr;

	if ((skb = dev_alloc_skb(1)) == NULL) {
		netdev_err(dev, "out of memory\n");
		return;
	}

	ptr = skb_put(skb, 1);
	*ptr = code;

	skb->protocol = x25_type_trans(skb, dev);
	netif_rx(skb);
}



static void x25_connected(struct net_device *dev, int reason)
{
	x25_connect_disconnect(dev, reason, X25_IFACE_CONNECT);
}



static void x25_disconnected(struct net_device *dev, int reason)
{
	x25_connect_disconnect(dev, reason, X25_IFACE_DISCONNECT);
}



static int x25_data_indication(struct net_device *dev, struct sk_buff *skb)
{
	unsigned char *ptr;

	if (skb_cow(skb, 1)) {
		kfree_skb(skb);
		return NET_RX_DROP;
	}

	skb_push(skb, 1);
	skb_reset_network_header(skb);

	ptr  = skb->data;
	*ptr = X25_IFACE_DATA;

	skb->protocol = x25_type_trans(skb, dev);
	return netif_rx(skb);
}



static void x25_data_transmit(struct net_device *dev, struct sk_buff *skb)
{
	hdlc_device *hdlc = dev_to_hdlc(dev);

	skb_reset_network_header(skb);
	skb->protocol = hdlc_type_trans(skb, dev);

	if (dev_nit_active(dev))
		dev_queue_xmit_nit(skb, dev);

	hdlc->xmit(skb, dev); /* Ignore return value :-( */
}



static netdev_tx_t x25_xmit(struct sk_buff *skb, struct net_device *dev)
{
	hdlc_device *hdlc = dev_to_hdlc(dev);
	struct x25_state *x25st = state(hdlc);
	int result;

	/* There should be a pseudo header of 1 byte added by upper layers.
	 * Check to make sure it is there before reading it.
	 */
	if (skb->len < 1) {
		kfree_skb(skb);
		return NETDEV_TX_OK;
	}

	spin_lock_bh(&x25st->up_lock);
	if (!x25st->up) {
		spin_unlock_bh(&x25st->up_lock);
		kfree_skb(skb);
		return NETDEV_TX_OK;
	}

	switch (skb->data[0]) {
	case X25_IFACE_DATA:	/* Data to be transmitted */
		skb_pull(skb, 1);
		skb_reset_network_header(skb);
		if ((result = lapb_data_request(dev, skb)) != LAPB_OK)
			dev_kfree_skb(skb);
		spin_unlock_bh(&x25st->up_lock);
		return NETDEV_TX_OK;

	case X25_IFACE_CONNECT:
		if ((result = lapb_connect_request(dev))!= LAPB_OK) {
			if (result == LAPB_CONNECTED)
				/* Send connect confirm. msg to level 3 */
				x25_connected(dev, 0);
			else
				netdev_err(dev, "LAPB connect request failed, error code = %i\n",
					   result);
		}
		break;

	case X25_IFACE_DISCONNECT:
		if ((result = lapb_disconnect_request(dev)) != LAPB_OK) {
			if (result == LAPB_NOTCONNECTED)
				/* Send disconnect confirm. msg to level 3 */
				x25_disconnected(dev, 0);
			else
				netdev_err(dev, "LAPB disconnect request failed, error code = %i\n",
					   result);
		}
		break;

	default:		/* to be defined */
		break;
	}

	spin_unlock_bh(&x25st->up_lock);
	dev_kfree_skb(skb);
	return NETDEV_TX_OK;
}



static int x25_open(struct net_device *dev)
{
	static const struct lapb_register_struct cb = {
		.connect_confirmation = x25_connected,
		.connect_indication = x25_connected,
		.disconnect_confirmation = x25_disconnected,
		.disconnect_indication = x25_disconnected,
		.data_indication = x25_data_indication,
		.data_transmit = x25_data_transmit,
	};
	hdlc_device *hdlc = dev_to_hdlc(dev);
	struct x25_state *x25st = state(hdlc);
	struct lapb_parms_struct params;
	int result;

	result = lapb_register(dev, &cb);
	if (result != LAPB_OK)
		return -ENOMEM;

	result = lapb_getparms(dev, &params);
	if (result != LAPB_OK)
		return -EINVAL;

	if (state(hdlc)->settings.dce)
		params.mode = params.mode | LAPB_DCE;

	if (state(hdlc)->settings.modulo == 128)
		params.mode = params.mode | LAPB_EXTENDED;

	params.window = state(hdlc)->settings.window;
	params.t1 = state(hdlc)->settings.t1;
	params.t2 = state(hdlc)->settings.t2;
	params.n2 = state(hdlc)->settings.n2;

	result = lapb_setparms(dev, &params);
	if (result != LAPB_OK)
		return -EINVAL;
<<<<<<< HEAD
=======

	spin_lock_bh(&x25st->up_lock);
	x25st->up = true;
	spin_unlock_bh(&x25st->up_lock);
>>>>>>> 2bf9d1b4

	return 0;
}



static void x25_close(struct net_device *dev)
{
	hdlc_device *hdlc = dev_to_hdlc(dev);
	struct x25_state *x25st = state(hdlc);

	spin_lock_bh(&x25st->up_lock);
	x25st->up = false;
	spin_unlock_bh(&x25st->up_lock);

	lapb_unregister(dev);
}



static int x25_rx(struct sk_buff *skb)
{
	struct net_device *dev = skb->dev;
	hdlc_device *hdlc = dev_to_hdlc(dev);
	struct x25_state *x25st = state(hdlc);

	if ((skb = skb_share_check(skb, GFP_ATOMIC)) == NULL) {
		dev->stats.rx_dropped++;
		return NET_RX_DROP;
	}

	spin_lock_bh(&x25st->up_lock);
	if (!x25st->up) {
		spin_unlock_bh(&x25st->up_lock);
		kfree_skb(skb);
		dev->stats.rx_dropped++;
		return NET_RX_DROP;
	}

	if (lapb_data_received(dev, skb) == LAPB_OK) {
		spin_unlock_bh(&x25st->up_lock);
		return NET_RX_SUCCESS;
	}

	spin_unlock_bh(&x25st->up_lock);
	dev->stats.rx_errors++;
	dev_kfree_skb_any(skb);
	return NET_RX_DROP;
}


static struct hdlc_proto proto = {
	.open		= x25_open,
	.close		= x25_close,
	.ioctl		= x25_ioctl,
	.netif_rx	= x25_rx,
	.xmit		= x25_xmit,
	.module		= THIS_MODULE,
};


static int x25_ioctl(struct net_device *dev, struct ifreq *ifr)
{
	x25_hdlc_proto __user *x25_s = ifr->ifr_settings.ifs_ifsu.x25;
	const size_t size = sizeof(x25_hdlc_proto);
	hdlc_device *hdlc = dev_to_hdlc(dev);
	x25_hdlc_proto new_settings;
	int result;

	switch (ifr->ifr_settings.type) {
	case IF_GET_PROTO:
		if (dev_to_hdlc(dev)->proto != &proto)
			return -EINVAL;
		ifr->ifr_settings.type = IF_PROTO_X25;
		if (ifr->ifr_settings.size < size) {
			ifr->ifr_settings.size = size; /* data size wanted */
			return -ENOBUFS;
		}
		if (copy_to_user(x25_s, &state(hdlc)->settings, size))
			return -EFAULT;
		return 0;

	case IF_PROTO_X25:
		if (!capable(CAP_NET_ADMIN))
			return -EPERM;

		if (dev->flags & IFF_UP)
			return -EBUSY;

		/* backward compatibility */
		if (ifr->ifr_settings.size == 0) {
			new_settings.dce = 0;
			new_settings.modulo = 8;
			new_settings.window = 7;
			new_settings.t1 = 3;
			new_settings.t2 = 1;
			new_settings.n2 = 10;
		}
		else {
			if (copy_from_user(&new_settings, x25_s, size))
				return -EFAULT;

			if ((new_settings.dce != 0 &&
			new_settings.dce != 1) ||
			(new_settings.modulo != 8 &&
			new_settings.modulo != 128) ||
			new_settings.window < 1 ||
			(new_settings.modulo == 8 &&
			new_settings.window > 7) ||
			(new_settings.modulo == 128 &&
			new_settings.window > 127) ||
			new_settings.t1 < 1 ||
			new_settings.t1 > 255 ||
			new_settings.t2 < 1 ||
			new_settings.t2 > 255 ||
			new_settings.n2 < 1 ||
			new_settings.n2 > 255)
				return -EINVAL;
		}

		result=hdlc->attach(dev, ENCODING_NRZ,PARITY_CRC16_PR1_CCITT);
		if (result)
			return result;

		if ((result = attach_hdlc_protocol(dev, &proto,
						   sizeof(struct x25_state))))
			return result;

		memcpy(&state(hdlc)->settings, &new_settings, size);
		state(hdlc)->up = false;
		spin_lock_init(&state(hdlc)->up_lock);

		/* There's no header_ops so hard_header_len should be 0. */
		dev->hard_header_len = 0;
		/* When transmitting data:
		 * first we'll remove a pseudo header of 1 byte,
		 * then we'll prepend an LAPB header of at most 3 bytes.
		 */
		dev->needed_headroom = 3 - 1;

		dev->type = ARPHRD_X25;
		call_netdevice_notifiers(NETDEV_POST_TYPE_CHANGE, dev);
		netif_dormant_off(dev);
		return 0;
	}

	return -EINVAL;
}


static int __init mod_init(void)
{
	register_hdlc_protocol(&proto);
	return 0;
}



static void __exit mod_exit(void)
{
	unregister_hdlc_protocol(&proto);
}


module_init(mod_init);
module_exit(mod_exit);

MODULE_AUTHOR("Krzysztof Halasa <khc@pm.waw.pl>");
MODULE_DESCRIPTION("X.25 protocol support for generic HDLC");
MODULE_LICENSE("GPL v2");<|MERGE_RESOLUTION|>--- conflicted
+++ resolved
@@ -205,13 +205,10 @@
 	result = lapb_setparms(dev, &params);
 	if (result != LAPB_OK)
 		return -EINVAL;
-<<<<<<< HEAD
-=======
 
 	spin_lock_bh(&x25st->up_lock);
 	x25st->up = true;
 	spin_unlock_bh(&x25st->up_lock);
->>>>>>> 2bf9d1b4
 
 	return 0;
 }
