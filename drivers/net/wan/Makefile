--- conflicted
+++ resolved
@@ -47,19 +47,6 @@
   M68KLD = $(CROSS_COMPILE_M68K)ld
 endif
 
-<<<<<<< HEAD
-quiet_cmd_build_wanxlfw = BLD FW  $@
-      cmd_build_wanxlfw = \
-	$(M68KCC) -D__ASSEMBLY__ -Wp,-MD,$(depfile) -I$(srctree)/include/uapi -c -o $(obj)/wanxlfw.o $<; \
-	$(M68KLD) --oformat binary -Ttext 0x1000 $(obj)/wanxlfw.o -o $(obj)/wanxlfw.bin; \
-	hexdump -ve '"\n" 16/1 "0x%02X,"' $(obj)/wanxlfw.bin | sed 's/0x  ,//g;1s/^/static const u8 firmware[]={/;$$s/,$$/\n};\n/' >$(obj)/wanxlfw.inc; \
-	rm -f $(obj)/wanxlfw.bin $(obj)/wanxlfw.o
-
-$(obj)/wanxlfw.inc:	$(src)/wanxlfw.S
-	$(call if_changed_dep,build_wanxlfw)
-targets += wanxlfw.inc
-endif
-=======
 quiet_cmd_build_wanxlfw = BLDFW   $@
       cmd_build_wanxlfw = hexdump -ve '"\n" 16/1 "0x%02X,"' $< | \
 	sed 's/0x  ,//g;1s/^/static const u8 firmware[]={/;$$s/,$$/\n};\n/' > $@
@@ -79,5 +66,4 @@
 $(obj)/wanxlfw.o: $(src)/wanxlfw.S FORCE
 	$(call if_changed_dep,m68kas_o_S)
 endif
-targets += wanxlfw.inc wanxlfw.bin wanxlfw.o
->>>>>>> d1988041
+targets += wanxlfw.inc wanxlfw.bin wanxlfw.o