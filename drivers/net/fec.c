--- conflicted
+++ resolved
@@ -19,11 +19,7 @@
  * Copyright (c) 2004-2006 Macq Electronique SA.
  *
  * Support for FEC IEEE 1588.
-<<<<<<< HEAD
- * Copyright (C) 2012 Freescale Semiconductor, Inc.
-=======
  * Copyright (C) 2010-2013 Freescale Semiconductor, Inc.
->>>>>>> 2171b7d4
  */
 
 #include <linux/module.h>
