// SPDX-License-Identifier: GPL-2.0-only
/*
 * (c) Copyright 2002-2010, Ralink Technology, Inc.
 * Copyright (C) 2014 Felix Fietkau <nbd@openwrt.org>
 * Copyright (C) 2015 Jakub Kicinski <kubakici@wp.pl>
 * Copyright (C) 2018 Stanislaw Gruszka <stf_xl@wp.pl>
 */

#include <linux/kernel.h>
#include <linux/etherdevice.h>

#include "mt76x0.h"
#include "mcu.h"
#include "eeprom.h"
#include "phy.h"
#include "initvals.h"
#include "initvals_phy.h"
#include "../mt76x02_phy.h"

static int
mt76x0_rf_csr_wr(struct mt76x02_dev *dev, u32 offset, u8 value)
{
	int ret = 0;
	u8 bank, reg;

	if (test_bit(MT76_REMOVED, &dev->mt76.state))
		return -ENODEV;

	bank = MT_RF_BANK(offset);
	reg = MT_RF_REG(offset);

	if (WARN_ON_ONCE(reg > 127) || WARN_ON_ONCE(bank > 8))
		return -EINVAL;

	mutex_lock(&dev->phy_mutex);

	if (!mt76_poll(dev, MT_RF_CSR_CFG, MT_RF_CSR_CFG_KICK, 0, 100)) {
		ret = -ETIMEDOUT;
		goto out;
	}

	mt76_wr(dev, MT_RF_CSR_CFG,
		FIELD_PREP(MT_RF_CSR_CFG_DATA, value) |
		FIELD_PREP(MT_RF_CSR_CFG_REG_BANK, bank) |
		FIELD_PREP(MT_RF_CSR_CFG_REG_ID, reg) |
		MT_RF_CSR_CFG_WR |
		MT_RF_CSR_CFG_KICK);

out:
	mutex_unlock(&dev->phy_mutex);

	if (ret < 0)
		dev_err(dev->mt76.dev, "Error: RF write %d:%d failed:%d!!\n",
			bank, reg, ret);

	return ret;
}

static int mt76x0_rf_csr_rr(struct mt76x02_dev *dev, u32 offset)
{
	int ret = -ETIMEDOUT;
	u32 val;
	u8 bank, reg;

	if (test_bit(MT76_REMOVED, &dev->mt76.state))
		return -ENODEV;

	bank = MT_RF_BANK(offset);
	reg = MT_RF_REG(offset);

	if (WARN_ON_ONCE(reg > 127) || WARN_ON_ONCE(bank > 8))
		return -EINVAL;

	mutex_lock(&dev->phy_mutex);

	if (!mt76_poll(dev, MT_RF_CSR_CFG, MT_RF_CSR_CFG_KICK, 0, 100))
		goto out;

	mt76_wr(dev, MT_RF_CSR_CFG,
		FIELD_PREP(MT_RF_CSR_CFG_REG_BANK, bank) |
		FIELD_PREP(MT_RF_CSR_CFG_REG_ID, reg) |
		MT_RF_CSR_CFG_KICK);

	if (!mt76_poll(dev, MT_RF_CSR_CFG, MT_RF_CSR_CFG_KICK, 0, 100))
		goto out;

	val = mt76_rr(dev, MT_RF_CSR_CFG);
	if (FIELD_GET(MT_RF_CSR_CFG_REG_ID, val) == reg &&
	    FIELD_GET(MT_RF_CSR_CFG_REG_BANK, val) == bank)
		ret = FIELD_GET(MT_RF_CSR_CFG_DATA, val);

out:
	mutex_unlock(&dev->phy_mutex);

	if (ret < 0)
		dev_err(dev->mt76.dev, "Error: RF read %d:%d failed:%d!!\n",
			bank, reg, ret);

	return ret;
}

static int
mt76x0_rf_wr(struct mt76x02_dev *dev, u32 offset, u8 val)
{
	if (mt76_is_usb(dev)) {
		struct mt76_reg_pair pair = {
			.reg = offset,
			.value = val,
		};

		WARN_ON_ONCE(!test_bit(MT76_STATE_MCU_RUNNING,
				       &dev->mt76.state));
		return mt76_wr_rp(dev, MT_MCU_MEMMAP_RF, &pair, 1);
	} else {
		return mt76x0_rf_csr_wr(dev, offset, val);
	}
}

static int mt76x0_rf_rr(struct mt76x02_dev *dev, u32 offset)
{
	int ret;
	u32 val;

	if (mt76_is_usb(dev)) {
		struct mt76_reg_pair pair = {
			.reg = offset,
		};

		WARN_ON_ONCE(!test_bit(MT76_STATE_MCU_RUNNING,
				       &dev->mt76.state));
		ret = mt76_rd_rp(dev, MT_MCU_MEMMAP_RF, &pair, 1);
		val = pair.value;
	} else {
		ret = val = mt76x0_rf_csr_rr(dev, offset);
	}

	return (ret < 0) ? ret : val;
}

static int
mt76x0_rf_rmw(struct mt76x02_dev *dev, u32 offset, u8 mask, u8 val)
{
	int ret;

	ret = mt76x0_rf_rr(dev, offset);
	if (ret < 0)
		return ret;

	val |= ret & ~mask;

	ret = mt76x0_rf_wr(dev, offset, val);
	return ret ? ret : val;
}

static int
mt76x0_rf_set(struct mt76x02_dev *dev, u32 offset, u8 val)
{
	return mt76x0_rf_rmw(dev, offset, 0, val);
}

static int
mt76x0_rf_clear(struct mt76x02_dev *dev, u32 offset, u8 mask)
{
	return mt76x0_rf_rmw(dev, offset, mask, 0);
}

static void
mt76x0_phy_rf_csr_wr_rp(struct mt76x02_dev *dev,
			const struct mt76_reg_pair *data,
			int n)
{
	while (n-- > 0) {
		mt76x0_rf_csr_wr(dev, data->reg, data->value);
		data++;
	}
}

#define RF_RANDOM_WRITE(dev, tab) do {					\
	if (mt76_is_mmio(dev))						\
		mt76x0_phy_rf_csr_wr_rp(dev, tab, ARRAY_SIZE(tab));	\
	else								\
		mt76_wr_rp(dev, MT_MCU_MEMMAP_RF, tab, ARRAY_SIZE(tab));\
} while (0)

int mt76x0_phy_wait_bbp_ready(struct mt76x02_dev *dev)
{
	int i = 20;
	u32 val;

	do {
		val = mt76_rr(dev, MT_BBP(CORE, 0));
		if (val && ~val)
			break;
	} while (--i);

	if (!i) {
		dev_err(dev->mt76.dev, "Error: BBP is not ready\n");
		return -EIO;
	}

	dev_dbg(dev->mt76.dev, "BBP version %08x\n", val);
	return 0;
}

static void
mt76x0_phy_set_band(struct mt76x02_dev *dev, enum nl80211_band band)
{
	switch (band) {
	case NL80211_BAND_2GHZ:
		RF_RANDOM_WRITE(dev, mt76x0_rf_2g_channel_0_tab);

		mt76x0_rf_wr(dev, MT_RF(5, 0), 0x45);
		mt76x0_rf_wr(dev, MT_RF(6, 0), 0x44);

		mt76_wr(dev, MT_TX_ALC_VGA3, 0x00050007);
		mt76_wr(dev, MT_TX0_RF_GAIN_CORR, 0x003E0002);
		break;
	case NL80211_BAND_5GHZ:
		RF_RANDOM_WRITE(dev, mt76x0_rf_5g_channel_0_tab);

		mt76x0_rf_wr(dev, MT_RF(5, 0), 0x44);
		mt76x0_rf_wr(dev, MT_RF(6, 0), 0x45);

		mt76_wr(dev, MT_TX_ALC_VGA3, 0x00000005);
		mt76_wr(dev, MT_TX0_RF_GAIN_CORR, 0x01010102);
		break;
	default:
		break;
	}
}

static void
mt76x0_phy_set_chan_rf_params(struct mt76x02_dev *dev, u8 channel,
			      u16 rf_bw_band)
{
	const struct mt76x0_freq_item *freq_item;
	u16 rf_band = rf_bw_band & 0xff00;
	u16 rf_bw = rf_bw_band & 0x00ff;
	enum nl80211_band band;
	bool b_sdm = false;
	u32 mac_reg;
	int i;

	for (i = 0; i < ARRAY_SIZE(mt76x0_sdm_channel); i++) {
		if (channel == mt76x0_sdm_channel[i]) {
			b_sdm = true;
			break;
		}
	}

	for (i = 0; i < ARRAY_SIZE(mt76x0_frequency_plan); i++) {
		if (channel == mt76x0_frequency_plan[i].channel) {
			rf_band = mt76x0_frequency_plan[i].band;

			if (b_sdm)
				freq_item = &mt76x0_sdm_frequency_plan[i];
			else
				freq_item = &mt76x0_frequency_plan[i];

			mt76x0_rf_wr(dev, MT_RF(0, 37), freq_item->pllR37);
			mt76x0_rf_wr(dev, MT_RF(0, 36), freq_item->pllR36);
			mt76x0_rf_wr(dev, MT_RF(0, 35), freq_item->pllR35);
			mt76x0_rf_wr(dev, MT_RF(0, 34), freq_item->pllR34);
			mt76x0_rf_wr(dev, MT_RF(0, 33), freq_item->pllR33);

			mt76x0_rf_rmw(dev, MT_RF(0, 32), 0xe0,
				      freq_item->pllR32_b7b5);

			/* R32<4:0> pll_den: (Denomina - 8) */
			mt76x0_rf_rmw(dev, MT_RF(0, 32), MT_RF_PLL_DEN_MASK,
				      freq_item->pllR32_b4b0);

			/* R31<7:5> */
			mt76x0_rf_rmw(dev, MT_RF(0, 31), 0xe0,
				      freq_item->pllR31_b7b5);

			/* R31<4:0> pll_k(Nominator) */
			mt76x0_rf_rmw(dev, MT_RF(0, 31), MT_RF_PLL_K_MASK,
				      freq_item->pllR31_b4b0);

			/* R30<7> sdm_reset_n */
			if (b_sdm) {
				mt76x0_rf_clear(dev, MT_RF(0, 30),
						MT_RF_SDM_RESET_MASK);
				mt76x0_rf_set(dev, MT_RF(0, 30),
					      MT_RF_SDM_RESET_MASK);
			} else {
				mt76x0_rf_rmw(dev, MT_RF(0, 30),
					      MT_RF_SDM_RESET_MASK,
					      freq_item->pllR30_b7);
			}

			/* R30<6:2> sdmmash_prbs,sin */
			mt76x0_rf_rmw(dev, MT_RF(0, 30),
				      MT_RF_SDM_MASH_PRBS_MASK,
				      freq_item->pllR30_b6b2);

			/* R30<1> sdm_bp */
			mt76x0_rf_rmw(dev, MT_RF(0, 30), MT_RF_SDM_BP_MASK,
				      freq_item->pllR30_b1 << 1);

			/* R30<0> R29<7:0> (hex) pll_n */
			mt76x0_rf_wr(dev, MT_RF(0, 29),
				     freq_item->pll_n & 0xff);

			mt76x0_rf_rmw(dev, MT_RF(0, 30), 0x1,
				      (freq_item->pll_n >> 8) & 0x1);

			/* R28<7:6> isi_iso */
			mt76x0_rf_rmw(dev, MT_RF(0, 28), MT_RF_ISI_ISO_MASK,
				      freq_item->pllR28_b7b6);

			/* R28<5:4> pfd_dly */
			mt76x0_rf_rmw(dev, MT_RF(0, 28), MT_RF_PFD_DLY_MASK,
				      freq_item->pllR28_b5b4);

			/* R28<3:2> clksel option */
			mt76x0_rf_rmw(dev, MT_RF(0, 28), MT_RF_CLK_SEL_MASK,
				      freq_item->pllR28_b3b2);

			/* R28<1:0> R27<7:0> R26<7:0> (hex) sdm_k */
			mt76x0_rf_wr(dev, MT_RF(0, 26),
				     freq_item->pll_sdm_k & 0xff);
			mt76x0_rf_wr(dev, MT_RF(0, 27),
				     (freq_item->pll_sdm_k >> 8) & 0xff);

			mt76x0_rf_rmw(dev, MT_RF(0, 28), 0x3,
				      (freq_item->pll_sdm_k >> 16) & 0x3);

			/* R24<1:0> xo_div */
			mt76x0_rf_rmw(dev, MT_RF(0, 24), MT_RF_XO_DIV_MASK,
				      freq_item->pllR24_b1b0);

			break;
		}
	}

	for (i = 0; i < ARRAY_SIZE(mt76x0_rf_bw_switch_tab); i++) {
		if (rf_bw == mt76x0_rf_bw_switch_tab[i].bw_band) {
			mt76x0_rf_wr(dev,
				     mt76x0_rf_bw_switch_tab[i].rf_bank_reg,
				     mt76x0_rf_bw_switch_tab[i].value);
		} else if ((rf_bw == (mt76x0_rf_bw_switch_tab[i].bw_band & 0xFF)) &&
			   (rf_band & mt76x0_rf_bw_switch_tab[i].bw_band)) {
			mt76x0_rf_wr(dev,
				     mt76x0_rf_bw_switch_tab[i].rf_bank_reg,
				     mt76x0_rf_bw_switch_tab[i].value);
		}
	}

	for (i = 0; i < ARRAY_SIZE(mt76x0_rf_band_switch_tab); i++) {
		if (mt76x0_rf_band_switch_tab[i].bw_band & rf_band) {
			mt76x0_rf_wr(dev,
				     mt76x0_rf_band_switch_tab[i].rf_bank_reg,
				     mt76x0_rf_band_switch_tab[i].value);
		}
	}

	mt76_clear(dev, MT_RF_MISC, 0xc);

	band = (rf_band & RF_G_BAND) ? NL80211_BAND_2GHZ : NL80211_BAND_5GHZ;
	if (mt76x02_ext_pa_enabled(dev, band)) {
		/* MT_RF_MISC (offset: 0x0518)
		 * [2]1'b1: enable external A band PA
		 *    1'b0: disable external A band PA
		 * [3]1'b1: enable external G band PA
		 *    1'b0: disable external G band PA
		 */
		if (rf_band & RF_A_BAND)
			mt76_set(dev, MT_RF_MISC, BIT(2));
		else
			mt76_set(dev, MT_RF_MISC, BIT(3));

		/* External PA */
		for (i = 0; i < ARRAY_SIZE(mt76x0_rf_ext_pa_tab); i++)
			if (mt76x0_rf_ext_pa_tab[i].bw_band & rf_band)
				mt76x0_rf_wr(dev,
					mt76x0_rf_ext_pa_tab[i].rf_bank_reg,
					mt76x0_rf_ext_pa_tab[i].value);
	}

	if (rf_band & RF_G_BAND) {
		mt76_wr(dev, MT_TX0_RF_GAIN_ATTEN, 0x63707400);
		/* Set Atten mode = 2 For G band, Disable Tx Inc dcoc. */
		mac_reg = mt76_rr(dev, MT_TX_ALC_CFG_1);
		mac_reg &= 0x896400FF;
		mt76_wr(dev, MT_TX_ALC_CFG_1, mac_reg);
	} else {
		mt76_wr(dev, MT_TX0_RF_GAIN_ATTEN, 0x686A7800);
		/* Set Atten mode = 0
		 * For Ext A band, Disable Tx Inc dcoc Cal.
		 */
		mac_reg = mt76_rr(dev, MT_TX_ALC_CFG_1);
		mac_reg &= 0x890400FF;
		mt76_wr(dev, MT_TX_ALC_CFG_1, mac_reg);
	}
}

static void
mt76x0_phy_set_chan_bbp_params(struct mt76x02_dev *dev, u16 rf_bw_band)
{
	int i;

	for (i = 0; i < ARRAY_SIZE(mt76x0_bbp_switch_tab); i++) {
		const struct mt76x0_bbp_switch_item *item = &mt76x0_bbp_switch_tab[i];
		const struct mt76_reg_pair *pair = &item->reg_pair;

		if ((rf_bw_band & item->bw_band) != rf_bw_band)
			continue;

		if (pair->reg == MT_BBP(AGC, 8)) {
			u32 val = pair->value;
			u8 gain;

			gain = FIELD_GET(MT_BBP_AGC_GAIN, val);
			gain -= dev->cal.rx.lna_gain * 2;
			val &= ~MT_BBP_AGC_GAIN;
			val |= FIELD_PREP(MT_BBP_AGC_GAIN, gain);
			mt76_wr(dev, pair->reg, val);
		} else {
			mt76_wr(dev, pair->reg, pair->value);
		}
	}
}

static void mt76x0_phy_ant_select(struct mt76x02_dev *dev)
{
	u16 ee_ant = mt76x02_eeprom_get(dev, MT_EE_ANTENNA);
	u16 ee_cfg1 = mt76x02_eeprom_get(dev, MT_EE_CFG1_INIT);
	u16 nic_conf2 = mt76x02_eeprom_get(dev, MT_EE_NIC_CONF_2);
	u32 wlan, coex3;
	bool ant_div;

	wlan = mt76_rr(dev, MT_WLAN_FUN_CTRL);
	coex3 = mt76_rr(dev, MT_COEXCFG3);

	ee_ant &= ~(BIT(14) | BIT(12));
	wlan  &= ~(BIT(6) | BIT(5));
	coex3 &= ~GENMASK(5, 2);

	if (ee_ant & MT_EE_ANTENNA_DUAL) {
		/* dual antenna mode */
		ant_div = !(nic_conf2 & MT_EE_NIC_CONF_2_ANT_OPT) &&
			  (nic_conf2 & MT_EE_NIC_CONF_2_ANT_DIV);
		if (ant_div)
			ee_ant |= BIT(12);
		else
			coex3 |= BIT(4);
		coex3 |= BIT(3);
		if (dev->mt76.cap.has_2ghz)
			wlan |= BIT(6);
	} else {
		/* sigle antenna mode */
		if (dev->mt76.cap.has_5ghz) {
			coex3 |= BIT(3) | BIT(4);
		} else {
			wlan |= BIT(6);
			coex3 |= BIT(1);
		}
	}

	if (is_mt7630(dev))
		ee_ant |= BIT(14) | BIT(11);

	mt76_wr(dev, MT_WLAN_FUN_CTRL, wlan);
	mt76_rmw(dev, MT_CMB_CTRL, GENMASK(15, 0), ee_ant);
	mt76_rmw(dev, MT_CSR_EE_CFG1, GENMASK(15, 0), ee_cfg1);
	mt76_clear(dev, MT_COEXCFG0, BIT(2));
	mt76_wr(dev, MT_COEXCFG3, coex3);
}

static void
mt76x0_phy_bbp_set_bw(struct mt76x02_dev *dev, enum nl80211_chan_width width)
{
	enum { BW_20 = 0, BW_40 = 1, BW_80 = 2, BW_10 = 4};
	int bw;

	switch (width) {
	default:
	case NL80211_CHAN_WIDTH_20_NOHT:
	case NL80211_CHAN_WIDTH_20:
		bw = BW_20;
		break;
	case NL80211_CHAN_WIDTH_40:
		bw = BW_40;
		break;
	case NL80211_CHAN_WIDTH_80:
		bw = BW_80;
		break;
	case NL80211_CHAN_WIDTH_10:
		bw = BW_10;
		break;
	case NL80211_CHAN_WIDTH_80P80:
	case NL80211_CHAN_WIDTH_160:
	case NL80211_CHAN_WIDTH_5:
		/* TODO error */
		return;
	}

	mt76x02_mcu_function_select(dev, BW_SETTING, bw);
}

static void mt76x0_phy_tssi_dc_calibrate(struct mt76x02_dev *dev)
{
	struct ieee80211_channel *chan = dev->mt76.chandef.chan;
	u32 val;

	if (chan->band == NL80211_BAND_5GHZ)
		mt76x0_rf_clear(dev, MT_RF(0, 67), 0xf);

	/* bypass ADDA control */
	mt76_wr(dev, MT_RF_SETTING_0, 0x60002237);
	mt76_wr(dev, MT_RF_BYPASS_0, 0xffffffff);

	/* bbp sw reset */
	mt76_set(dev, MT_BBP(CORE, 4), BIT(0));
	usleep_range(500, 1000);
	mt76_clear(dev, MT_BBP(CORE, 4), BIT(0));

	val = (chan->band == NL80211_BAND_5GHZ) ? 0x80055 : 0x80050;
	mt76_wr(dev, MT_BBP(CORE, 34), val);

	/* enable TX with DAC0 input */
	mt76_wr(dev, MT_BBP(TXBE, 6), BIT(31));

	mt76_poll_msec(dev, MT_BBP(CORE, 34), BIT(4), 0, 200);
	dev->cal.tssi_dc = mt76_rr(dev, MT_BBP(CORE, 35)) & 0xff;

	/* stop bypass ADDA */
	mt76_wr(dev, MT_RF_BYPASS_0, 0);
	/* stop TX */
	mt76_wr(dev, MT_BBP(TXBE, 6), 0);
	/* bbp sw reset */
	mt76_set(dev, MT_BBP(CORE, 4), BIT(0));
	usleep_range(500, 1000);
	mt76_clear(dev, MT_BBP(CORE, 4), BIT(0));

	if (chan->band == NL80211_BAND_5GHZ)
		mt76x0_rf_rmw(dev, MT_RF(0, 67), 0xf, 0x4);
}

static int
mt76x0_phy_tssi_adc_calibrate(struct mt76x02_dev *dev, s16 *ltssi,
			      u8 *info)
{
	struct ieee80211_channel *chan = dev->mt76.chandef.chan;
	u32 val;

	val = (chan->band == NL80211_BAND_5GHZ) ? 0x80055 : 0x80050;
	mt76_wr(dev, MT_BBP(CORE, 34), val);

	if (!mt76_poll_msec(dev, MT_BBP(CORE, 34), BIT(4), 0, 200)) {
		mt76_clear(dev, MT_BBP(CORE, 34), BIT(4));
		return -ETIMEDOUT;
	}

	*ltssi = mt76_rr(dev, MT_BBP(CORE, 35)) & 0xff;
	if (chan->band == NL80211_BAND_5GHZ)
		*ltssi += 128;

	/* set packet info#1 mode */
	mt76_wr(dev, MT_BBP(CORE, 34), 0x80041);
	info[0] = mt76_rr(dev, MT_BBP(CORE, 35)) & 0xff;

	/* set packet info#2 mode */
	mt76_wr(dev, MT_BBP(CORE, 34), 0x80042);
	info[1] = mt76_rr(dev, MT_BBP(CORE, 35)) & 0xff;

	/* set packet info#3 mode */
	mt76_wr(dev, MT_BBP(CORE, 34), 0x80043);
	info[2] = mt76_rr(dev, MT_BBP(CORE, 35)) & 0xff;

	return 0;
}

static u8 mt76x0_phy_get_rf_pa_mode(struct mt76x02_dev *dev,
				    int index, u8 tx_rate)
{
	u32 val, reg;

	reg = (index == 1) ? MT_RF_PA_MODE_CFG1 : MT_RF_PA_MODE_CFG0;
	val = mt76_rr(dev, reg);
	return (val & (3 << (tx_rate * 2))) >> (tx_rate * 2);
}

static int
mt76x0_phy_get_target_power(struct mt76x02_dev *dev, u8 tx_mode,
			    u8 *info, s8 *target_power,
			    s8 *target_pa_power)
{
	u8 tx_rate, cur_power;

	cur_power = mt76_rr(dev, MT_TX_ALC_CFG_0) & MT_TX_ALC_CFG_0_CH_INIT_0;
	switch (tx_mode) {
	case 0:
		/* cck rates */
		tx_rate = (info[0] & 0x60) >> 5;
		if (tx_rate > 3)
			return -EINVAL;

		*target_power = cur_power + dev->mt76.rate_power.cck[tx_rate];
		*target_pa_power = mt76x0_phy_get_rf_pa_mode(dev, 0, tx_rate);
		break;
	case 1: {
		u8 index;

		/* ofdm rates */
		tx_rate = (info[0] & 0xf0) >> 4;
		switch (tx_rate) {
		case 0xb:
			index = 0;
			break;
		case 0xf:
			index = 1;
			break;
		case 0xa:
			index = 2;
			break;
		case 0xe:
			index = 3;
			break;
		case 0x9:
			index = 4;
			break;
		case 0xd:
			index = 5;
			break;
		case 0x8:
			index = 6;
			break;
		case 0xc:
			index = 7;
			break;
		default:
			return -EINVAL;
		}

		*target_power = cur_power + dev->mt76.rate_power.ofdm[index];
		*target_pa_power = mt76x0_phy_get_rf_pa_mode(dev, 0, index + 4);
		break;
	}
	case 4:
		/* vht rates */
		tx_rate = info[1] & 0xf;
		if (tx_rate > 9)
			return -EINVAL;

		*target_power = cur_power + dev->mt76.rate_power.vht[tx_rate];
		*target_pa_power = mt76x0_phy_get_rf_pa_mode(dev, 1, tx_rate);
		break;
	default:
		/* ht rates */
		tx_rate = info[1] & 0x7f;
		if (tx_rate > 9)
			return -EINVAL;

		*target_power = cur_power + dev->mt76.rate_power.ht[tx_rate];
		*target_pa_power = mt76x0_phy_get_rf_pa_mode(dev, 1, tx_rate);
		break;
	}

	return 0;
}

static s16 mt76x0_phy_lin2db(u16 val)
{
	u32 mantissa = val << 4;
	int ret, data;
	s16 exp = -4;

	while (mantissa < BIT(15)) {
		mantissa <<= 1;
		if (--exp < -20)
			return -10000;
	}
	while (mantissa > 0xffff) {
		mantissa >>= 1;
		if (++exp > 20)
			return -10000;
	}

	/* s(15,0) */
	if (mantissa <= 47104)
		data = mantissa + (mantissa >> 3) + (mantissa >> 4) - 38400;
	else
		data = mantissa - (mantissa >> 3) - (mantissa >> 6) - 23040;
	data = max_t(int, 0, data);

	ret = ((15 + exp) << 15) + data;
	ret = (ret << 2) + (ret << 1) + (ret >> 6) + (ret >> 7);
	return ret >> 10;
}

static int
mt76x0_phy_get_delta_power(struct mt76x02_dev *dev, u8 tx_mode,
			   s8 target_power, s8 target_pa_power,
			   s16 ltssi)
{
	struct ieee80211_channel *chan = dev->mt76.chandef.chan;
	int tssi_target = target_power << 12, tssi_slope;
	int tssi_offset, tssi_db, ret;
	u32 data;
	u16 val;

	if (chan->band == NL80211_BAND_5GHZ) {
		u8 bound[7];
		int i, err;

		err = mt76x02_eeprom_copy(dev, MT_EE_TSSI_BOUND1, bound,
					  sizeof(bound));
		if (err < 0)
			return err;

		for (i = 0; i < ARRAY_SIZE(bound); i++) {
			if (chan->hw_value <= bound[i] || !bound[i])
				break;
		}
		val = mt76x02_eeprom_get(dev, MT_EE_TSSI_SLOPE_5G + i * 2);

		tssi_offset = val >> 8;
		if ((tssi_offset >= 64 && tssi_offset <= 127) ||
		    (tssi_offset & BIT(7)))
			tssi_offset -= BIT(8);
	} else {
		val = mt76x02_eeprom_get(dev, MT_EE_TSSI_SLOPE_2G);

		tssi_offset = val >> 8;
		if (tssi_offset & BIT(7))
			tssi_offset -= BIT(8);
	}
	tssi_slope = val & 0xff;

	switch (target_pa_power) {
	case 1:
		if (chan->band == NL80211_BAND_2GHZ)
			tssi_target += 29491; /* 3.6 * 8192 */
		/* fall through */
	case 0:
		break;
	default:
		tssi_target += 4424; /* 0.54 * 8192 */
		break;
	}

	if (!tx_mode) {
		data = mt76_rr(dev, MT_BBP(CORE, 1));
		if (is_mt7630(dev) && mt76_is_mmio(dev)) {
			int offset;

			/* 2.3 * 8192 or 1.5 * 8192 */
			offset = (data & BIT(5)) ? 18841 : 12288;
			tssi_target += offset;
		} else if (data & BIT(5)) {
			/* 0.8 * 8192 */
			tssi_target += 6554;
		}
	}

	data = mt76_rr(dev, MT_BBP(TXBE, 4));
	switch (data & 0x3) {
	case 1:
		tssi_target -= 49152; /* -6db * 8192 */
		break;
	case 2:
		tssi_target -= 98304; /* -12db * 8192 */
		break;
	case 3:
		tssi_target += 49152; /* 6db * 8192 */
		break;
	default:
		break;
	}

	tssi_db = mt76x0_phy_lin2db(ltssi - dev->cal.tssi_dc) * tssi_slope;
	if (chan->band == NL80211_BAND_5GHZ) {
		tssi_db += ((tssi_offset - 50) << 10); /* offset s4.3 */
		tssi_target -= tssi_db;
		if (ltssi > 254 && tssi_target > 0) {
			/* upper saturate */
			tssi_target = 0;
		}
	} else {
		tssi_db += (tssi_offset << 9); /* offset s3.4 */
		tssi_target -= tssi_db;
		/* upper-lower saturate */
		if ((ltssi > 126 && tssi_target > 0) ||
		    ((ltssi - dev->cal.tssi_dc) < 1 && tssi_target < 0)) {
			tssi_target = 0;
		}
	}

	if ((dev->cal.tssi_target ^ tssi_target) < 0 &&
	    dev->cal.tssi_target > -4096 && dev->cal.tssi_target < 4096 &&
	    tssi_target > -4096 && tssi_target < 4096) {
		if ((tssi_target < 0 &&
		     tssi_target + dev->cal.tssi_target > 0) ||
		    (tssi_target > 0 &&
		     tssi_target + dev->cal.tssi_target <= 0))
			tssi_target = 0;
		else
			dev->cal.tssi_target = tssi_target;
	} else {
		dev->cal.tssi_target = tssi_target;
	}

	/* make the compensate value to the nearest compensate code */
	if (tssi_target > 0)
		tssi_target += 2048;
	else
		tssi_target -= 2048;
	tssi_target >>= 12;

	ret = mt76_get_field(dev, MT_TX_ALC_CFG_1, MT_TX_ALC_CFG_1_TEMP_COMP);
	if (ret & BIT(5))
		ret -= BIT(6);
	ret += tssi_target;

	ret = min_t(int, 31, ret);
	return max_t(int, -32, ret);
}

static void mt76x0_phy_tssi_calibrate(struct mt76x02_dev *dev)
{
	s8 target_power, target_pa_power;
	u8 tssi_info[3], tx_mode;
	s16 ltssi;
	s8 val;

	if (mt76x0_phy_tssi_adc_calibrate(dev, &ltssi, tssi_info) < 0)
		return;

	tx_mode = tssi_info[0] & 0x7;
	if (mt76x0_phy_get_target_power(dev, tx_mode, tssi_info,
					&target_power, &target_pa_power) < 0)
		return;

	val = mt76x0_phy_get_delta_power(dev, tx_mode, target_power,
					 target_pa_power, ltssi);
	mt76_rmw_field(dev, MT_TX_ALC_CFG_1, MT_TX_ALC_CFG_1_TEMP_COMP, val);
}

void mt76x0_phy_set_txpower(struct mt76x02_dev *dev)
{
	struct mt76_rate_power *t = &dev->mt76.rate_power;
	s8 info;

	mt76x0_get_tx_power_per_rate(dev, dev->mt76.chandef.chan, t);
	mt76x0_get_power_info(dev, dev->mt76.chandef.chan, &info);

	mt76x02_add_rate_power_offset(t, info);
	mt76x02_limit_rate_power(t, dev->mt76.txpower_conf);
	dev->mt76.txpower_cur = mt76x02_get_max_rate_power(t);
	mt76x02_add_rate_power_offset(t, -info);

	dev->target_power = info;
	mt76x02_phy_set_txpower(dev, info, info);
}

void mt76x0_phy_calibrate(struct mt76x02_dev *dev, bool power_on)
{
	struct ieee80211_channel *chan = dev->mt76.chandef.chan;
	int is_5ghz = (chan->band == NL80211_BAND_5GHZ) ? 1 : 0;
	u32 val, tx_alc, reg_val;

	if (is_mt7630(dev))
		return;

	if (power_on) {
		mt76x02_mcu_calibrate(dev, MCU_CAL_R, 0);
		mt76x02_mcu_calibrate(dev, MCU_CAL_VCO, chan->hw_value);
		usleep_range(10, 20);

		if (mt76x0_tssi_enabled(dev)) {
			mt76_wr(dev, MT_MAC_SYS_CTRL,
				MT_MAC_SYS_CTRL_ENABLE_RX);
			mt76x0_phy_tssi_dc_calibrate(dev);
			mt76_wr(dev, MT_MAC_SYS_CTRL,
				MT_MAC_SYS_CTRL_ENABLE_TX |
				MT_MAC_SYS_CTRL_ENABLE_RX);
		}
	}

	tx_alc = mt76_rr(dev, MT_TX_ALC_CFG_0);
	mt76_wr(dev, MT_TX_ALC_CFG_0, 0);
	usleep_range(500, 700);

	reg_val = mt76_rr(dev, MT_BBP(IBI, 9));
	mt76_wr(dev, MT_BBP(IBI, 9), 0xffffff7e);

	if (is_5ghz) {
		if (chan->hw_value < 100)
			val = 0x701;
		else if (chan->hw_value < 140)
			val = 0x801;
		else
			val = 0x901;
	} else {
		val = 0x600;
	}

	mt76x02_mcu_calibrate(dev, MCU_CAL_FULL, val);
	msleep(350);
	mt76x02_mcu_calibrate(dev, MCU_CAL_LC, is_5ghz);
	usleep_range(15000, 20000);

	mt76_wr(dev, MT_BBP(IBI, 9), reg_val);
	mt76_wr(dev, MT_TX_ALC_CFG_0, tx_alc);
	mt76x02_mcu_calibrate(dev, MCU_CAL_RXDCOC, 1);
}
EXPORT_SYMBOL_GPL(mt76x0_phy_calibrate);

void mt76x0_phy_set_channel(struct mt76x02_dev *dev,
			    struct cfg80211_chan_def *chandef)
{
	u32 ext_cca_chan[4] = {
		[0] = FIELD_PREP(MT_EXT_CCA_CFG_CCA0, 0) |
		      FIELD_PREP(MT_EXT_CCA_CFG_CCA1, 1) |
		      FIELD_PREP(MT_EXT_CCA_CFG_CCA2, 2) |
		      FIELD_PREP(MT_EXT_CCA_CFG_CCA3, 3) |
		      FIELD_PREP(MT_EXT_CCA_CFG_CCA_MASK, BIT(0)),
		[1] = FIELD_PREP(MT_EXT_CCA_CFG_CCA0, 1) |
		      FIELD_PREP(MT_EXT_CCA_CFG_CCA1, 0) |
		      FIELD_PREP(MT_EXT_CCA_CFG_CCA2, 2) |
		      FIELD_PREP(MT_EXT_CCA_CFG_CCA3, 3) |
		      FIELD_PREP(MT_EXT_CCA_CFG_CCA_MASK, BIT(1)),
		[2] = FIELD_PREP(MT_EXT_CCA_CFG_CCA0, 2) |
		      FIELD_PREP(MT_EXT_CCA_CFG_CCA1, 3) |
		      FIELD_PREP(MT_EXT_CCA_CFG_CCA2, 1) |
		      FIELD_PREP(MT_EXT_CCA_CFG_CCA3, 0) |
		      FIELD_PREP(MT_EXT_CCA_CFG_CCA_MASK, BIT(2)),
		[3] = FIELD_PREP(MT_EXT_CCA_CFG_CCA0, 3) |
		      FIELD_PREP(MT_EXT_CCA_CFG_CCA1, 2) |
		      FIELD_PREP(MT_EXT_CCA_CFG_CCA2, 1) |
		      FIELD_PREP(MT_EXT_CCA_CFG_CCA3, 0) |
		      FIELD_PREP(MT_EXT_CCA_CFG_CCA_MASK, BIT(3)),
	};
	bool scan = test_bit(MT76_SCANNING, &dev->mt76.state);
	int ch_group_index, freq, freq1;
	u8 channel;
	u32 val;
	u16 rf_bw_band;

	freq = chandef->chan->center_freq;
	freq1 = chandef->center_freq1;
	channel = chandef->chan->hw_value;
	rf_bw_band = (channel <= 14) ? RF_G_BAND : RF_A_BAND;

	switch (chandef->width) {
	case NL80211_CHAN_WIDTH_40:
		if (freq1 > freq)
			ch_group_index = 0;
		else
			ch_group_index = 1;
		channel += 2 - ch_group_index * 4;
		rf_bw_band |= RF_BW_40;
		break;
	case NL80211_CHAN_WIDTH_80:
		ch_group_index = (freq - freq1 + 30) / 20;
		if (WARN_ON(ch_group_index < 0 || ch_group_index > 3))
			ch_group_index = 0;
		channel += 6 - ch_group_index * 4;
		rf_bw_band |= RF_BW_80;
		break;
	default:
		ch_group_index = 0;
		rf_bw_band |= RF_BW_20;
		break;
	}

	if (mt76_is_usb(dev)) {
		mt76x0_phy_bbp_set_bw(dev, chandef->width);
	} else {
		if (chandef->width == NL80211_CHAN_WIDTH_80 ||
		    chandef->width == NL80211_CHAN_WIDTH_40)
			val = 0x201;
		else
			val = 0x601;
		mt76_wr(dev, MT_TX_SW_CFG0, val);
	}
	mt76x02_phy_set_bw(dev, chandef->width, ch_group_index);
	mt76x02_phy_set_band(dev, chandef->chan->band,
			     ch_group_index & 1);

	mt76_rmw(dev, MT_EXT_CCA_CFG,
		 (MT_EXT_CCA_CFG_CCA0 |
		  MT_EXT_CCA_CFG_CCA1 |
		  MT_EXT_CCA_CFG_CCA2 |
		  MT_EXT_CCA_CFG_CCA3 |
		  MT_EXT_CCA_CFG_CCA_MASK),
		 ext_cca_chan[ch_group_index]);

	mt76x0_phy_set_band(dev, chandef->chan->band);
	mt76x0_phy_set_chan_rf_params(dev, channel, rf_bw_band);

	/* set Japan Tx filter at channel 14 */
	if (channel == 14)
		mt76_set(dev, MT_BBP(CORE, 1), 0x20);
	else
		mt76_clear(dev, MT_BBP(CORE, 1), 0x20);

	mt76x0_read_rx_gain(dev);
	mt76x0_phy_set_chan_bbp_params(dev, rf_bw_band);

<<<<<<< HEAD
	mt76x0_vco_cal(dev, channel);
	if (scan)
		mt76x0_mcu_calibrate(dev, MCU_CAL_RXDCOC, 1);

	mt76x0_phy_set_chan_pwr(dev, channel);

	dev->mt76.chandef = *chandef;
	return 0;
}

int mt76x0_phy_set_channel(struct mt76x0_dev *dev,
			   struct cfg80211_chan_def *chandef)
{
	int ret;
=======
	/* enable vco */
	mt76x0_rf_set(dev, MT_RF(0, 4), BIT(7));
	if (scan)
		return;
>>>>>>> f7688b48

	mt76x02_init_agc_gain(dev);
	mt76x0_phy_calibrate(dev, false);
	mt76x0_phy_set_txpower(dev);

	ieee80211_queue_delayed_work(dev->mt76.hw, &dev->cal_work,
				     MT_CALIBRATE_INTERVAL);
}

static void mt76x0_phy_temp_sensor(struct mt76x02_dev *dev)
{
	u8 rf_b7_73, rf_b0_66, rf_b0_67;
	s8 val;

	rf_b7_73 = mt76x0_rf_rr(dev, MT_RF(7, 73));
	rf_b0_66 = mt76x0_rf_rr(dev, MT_RF(0, 66));
	rf_b0_67 = mt76x0_rf_rr(dev, MT_RF(0, 67));

	mt76x0_rf_wr(dev, MT_RF(7, 73), 0x02);
	mt76x0_rf_wr(dev, MT_RF(0, 66), 0x23);
	mt76x0_rf_wr(dev, MT_RF(0, 67), 0x01);

<<<<<<< HEAD
	reg_val = mt76_rr(dev, MT_BBP(IBI, 9));
	mt76_wr(dev, MT_BBP(IBI, 9), 0xffffff7e);

	mt76x0_mcu_calibrate(dev, MCU_CAL_RXDCOC, 0);
=======
	mt76_wr(dev, MT_BBP(CORE, 34), 0x00080055);
	if (!mt76_poll_msec(dev, MT_BBP(CORE, 34), BIT(4), 0, 200)) {
		mt76_clear(dev, MT_BBP(CORE, 34), BIT(4));
		goto done;
	}
>>>>>>> f7688b48

	val = mt76_rr(dev, MT_BBP(CORE, 35));
	val = (35 * (val - dev->cal.rx.temp_offset)) / 10 + 25;

<<<<<<< HEAD
	mt76_wr(dev, MT_BBP(IBI, 9), reg_val);
	mt76_wr(dev, MT_TX_ALC_CFG_0, tx_alc);
	msleep(100);
=======
	if (abs(val - dev->cal.temp_vco) > 20) {
		mt76x02_mcu_calibrate(dev, MCU_CAL_VCO,
				      dev->mt76.chandef.chan->hw_value);
		dev->cal.temp_vco = val;
	}
	if (abs(val - dev->cal.temp) > 30) {
		mt76x0_phy_calibrate(dev, false);
		dev->cal.temp = val;
	}
>>>>>>> f7688b48

done:
	mt76x0_rf_wr(dev, MT_RF(7, 73), rf_b7_73);
	mt76x0_rf_wr(dev, MT_RF(0, 66), rf_b0_66);
	mt76x0_rf_wr(dev, MT_RF(0, 67), rf_b0_67);
}

static void mt76x0_phy_set_gain_val(struct mt76x02_dev *dev)
{
	u8 gain = dev->cal.agc_gain_cur[0] - dev->cal.agc_gain_adjust;

	mt76_rmw_field(dev, MT_BBP(AGC, 8), MT_BBP_AGC_GAIN, gain);

	if ((dev->mt76.chandef.chan->flags & IEEE80211_CHAN_RADAR) &&
	    !is_mt7630(dev))
		mt76x02_phy_dfs_adjust_agc(dev);
}

static void
mt76x0_phy_update_channel_gain(struct mt76x02_dev *dev)
{
	bool gain_change;
	u8 gain_delta;
	int low_gain;

	dev->cal.avg_rssi_all = mt76_get_min_avg_rssi(&dev->mt76);
	if (!dev->cal.avg_rssi_all)
		dev->cal.avg_rssi_all = -75;

	low_gain = (dev->cal.avg_rssi_all > mt76x02_get_rssi_gain_thresh(dev)) +
		(dev->cal.avg_rssi_all > mt76x02_get_low_rssi_gain_thresh(dev));

	gain_change = dev->cal.low_gain < 0 ||
		      (dev->cal.low_gain & 2) ^ (low_gain & 2);
	dev->cal.low_gain = low_gain;

	if (!gain_change) {
		if (mt76x02_phy_adjust_vga_gain(dev))
			mt76x0_phy_set_gain_val(dev);
		return;
	}

	dev->cal.agc_gain_adjust = (low_gain == 2) ? 0 : 10;
	gain_delta = (low_gain == 2) ? 10 : 0;

	dev->cal.agc_gain_cur[0] = dev->cal.agc_gain_init[0] - gain_delta;
	mt76x0_phy_set_gain_val(dev);

	/* clear false CCA counters */
	mt76_rr(dev, MT_RX_STAT_1);
}

static void mt76x0_phy_calibration_work(struct work_struct *work)
{
	struct mt76x02_dev *dev = container_of(work, struct mt76x02_dev,
					       cal_work.work);

	mt76x0_phy_update_channel_gain(dev);
	if (mt76x0_tssi_enabled(dev))
		mt76x0_phy_tssi_calibrate(dev);
	else
		mt76x0_phy_temp_sensor(dev);

	ieee80211_queue_delayed_work(dev->mt76.hw, &dev->cal_work,
				     4 * MT_CALIBRATE_INTERVAL);
}

static void mt76x0_rf_patch_reg_array(struct mt76x02_dev *dev,
				      const struct mt76_reg_pair *rp, int len)
{
	int i;

	for (i = 0; i < len; i++) {
		u32 reg = rp[i].reg;
		u8 val = rp[i].value;

		switch (reg) {
		case MT_RF(0, 3):
			if (mt76_is_mmio(dev)) {
				if (is_mt7630(dev))
					val = 0x70;
				else
					val = 0x63;
			} else {
				val = 0x73;
			}
			break;
		case MT_RF(0, 21):
			if (is_mt7610e(dev))
				val = 0x10;
			else
				val = 0x12;
			break;
		case MT_RF(5, 2):
			if (is_mt7630(dev))
				val = 0x1d;
			else if (is_mt7610e(dev))
				val = 0x00;
			else
				val = 0x0c;
			break;
		default:
			break;
		}
		mt76x0_rf_wr(dev, reg, val);
	}
}

static void mt76x0_phy_rf_init(struct mt76x02_dev *dev)
{
	int i;
	u8 val;

	mt76x0_rf_patch_reg_array(dev, mt76x0_rf_central_tab,
				  ARRAY_SIZE(mt76x0_rf_central_tab));
	mt76x0_rf_patch_reg_array(dev, mt76x0_rf_2g_channel_0_tab,
				  ARRAY_SIZE(mt76x0_rf_2g_channel_0_tab));
	RF_RANDOM_WRITE(dev, mt76x0_rf_5g_channel_0_tab);
	RF_RANDOM_WRITE(dev, mt76x0_rf_vga_channel_0_tab);

	for (i = 0; i < ARRAY_SIZE(mt76x0_rf_bw_switch_tab); i++) {
		const struct mt76x0_rf_switch_item *item = &mt76x0_rf_bw_switch_tab[i];

		if (item->bw_band == RF_BW_20)
			mt76x0_rf_wr(dev, item->rf_bank_reg, item->value);
		else if (((RF_G_BAND | RF_BW_20) & item->bw_band) ==
			  (RF_G_BAND | RF_BW_20))
			mt76x0_rf_wr(dev, item->rf_bank_reg, item->value);
	}

	for (i = 0; i < ARRAY_SIZE(mt76x0_rf_band_switch_tab); i++) {
		if (mt76x0_rf_band_switch_tab[i].bw_band & RF_G_BAND) {
			mt76x0_rf_wr(dev,
				     mt76x0_rf_band_switch_tab[i].rf_bank_reg,
				     mt76x0_rf_band_switch_tab[i].value);
		}
	}

	/* Frequency calibration
	 * E1: B0.R22<6:0>: xo_cxo<6:0>
	 * E2: B0.R21<0>: xo_cxo<0>, B0.R22<7:0>: xo_cxo<8:1>
	 */
	mt76x0_rf_wr(dev, MT_RF(0, 22),
		     min_t(u8, dev->cal.rx.freq_offset, 0xbf));
	val = mt76x0_rf_rr(dev, MT_RF(0, 22));

	/* Reset procedure DAC during power-up:
	 * - set B0.R73<7>
	 * - clear B0.R73<7>
	 * - set B0.R73<7>
	 */
	mt76x0_rf_set(dev, MT_RF(0, 73), BIT(7));
	mt76x0_rf_clear(dev, MT_RF(0, 73), BIT(7));
	mt76x0_rf_set(dev, MT_RF(0, 73), BIT(7));

	/* vcocal_en: initiate VCO calibration (reset after completion)) */
	mt76x0_rf_set(dev, MT_RF(0, 4), 0x80);
}

void mt76x0_phy_init(struct mt76x02_dev *dev)
{
	INIT_DELAYED_WORK(&dev->cal_work, mt76x0_phy_calibration_work);

	mt76x0_phy_ant_select(dev);
	mt76x0_phy_rf_init(dev);
	mt76x02_phy_set_rxpath(dev);
	mt76x02_phy_set_txdac(dev);
}<|MERGE_RESOLUTION|>--- conflicted
+++ resolved
@@ -1001,27 +1001,10 @@
 	mt76x0_read_rx_gain(dev);
 	mt76x0_phy_set_chan_bbp_params(dev, rf_bw_band);
 
-<<<<<<< HEAD
-	mt76x0_vco_cal(dev, channel);
-	if (scan)
-		mt76x0_mcu_calibrate(dev, MCU_CAL_RXDCOC, 1);
-
-	mt76x0_phy_set_chan_pwr(dev, channel);
-
-	dev->mt76.chandef = *chandef;
-	return 0;
-}
-
-int mt76x0_phy_set_channel(struct mt76x0_dev *dev,
-			   struct cfg80211_chan_def *chandef)
-{
-	int ret;
-=======
 	/* enable vco */
 	mt76x0_rf_set(dev, MT_RF(0, 4), BIT(7));
 	if (scan)
 		return;
->>>>>>> f7688b48
 
 	mt76x02_init_agc_gain(dev);
 	mt76x0_phy_calibrate(dev, false);
@@ -1044,27 +1027,15 @@
 	mt76x0_rf_wr(dev, MT_RF(0, 66), 0x23);
 	mt76x0_rf_wr(dev, MT_RF(0, 67), 0x01);
 
-<<<<<<< HEAD
-	reg_val = mt76_rr(dev, MT_BBP(IBI, 9));
-	mt76_wr(dev, MT_BBP(IBI, 9), 0xffffff7e);
-
-	mt76x0_mcu_calibrate(dev, MCU_CAL_RXDCOC, 0);
-=======
 	mt76_wr(dev, MT_BBP(CORE, 34), 0x00080055);
 	if (!mt76_poll_msec(dev, MT_BBP(CORE, 34), BIT(4), 0, 200)) {
 		mt76_clear(dev, MT_BBP(CORE, 34), BIT(4));
 		goto done;
 	}
->>>>>>> f7688b48
 
 	val = mt76_rr(dev, MT_BBP(CORE, 35));
 	val = (35 * (val - dev->cal.rx.temp_offset)) / 10 + 25;
 
-<<<<<<< HEAD
-	mt76_wr(dev, MT_BBP(IBI, 9), reg_val);
-	mt76_wr(dev, MT_TX_ALC_CFG_0, tx_alc);
-	msleep(100);
-=======
 	if (abs(val - dev->cal.temp_vco) > 20) {
 		mt76x02_mcu_calibrate(dev, MCU_CAL_VCO,
 				      dev->mt76.chandef.chan->hw_value);
@@ -1074,7 +1045,6 @@
 		mt76x0_phy_calibrate(dev, false);
 		dev->cal.temp = val;
 	}
->>>>>>> f7688b48
 
 done:
 	mt76x0_rf_wr(dev, MT_RF(7, 73), rf_b7_73);
