// SPDX-License-Identifier: GPL-2.0
/* Copyright(c) 2009-2012  Realtek Corporation.*/

#include "wifi.h"
#include "core.h"
#include "pci.h"
#include "base.h"
#include "ps.h"
#include "efuse.h"
#include <linux/interrupt.h>
#include <linux/export.h>
#include <linux/module.h>

MODULE_AUTHOR("lizhaoming	<chaoming_li@realsil.com.cn>");
MODULE_AUTHOR("Realtek WlanFAE	<wlanfae@realtek.com>");
MODULE_AUTHOR("Larry Finger	<Larry.FInger@lwfinger.net>");
MODULE_LICENSE("GPL");
MODULE_DESCRIPTION("PCI basic driver for rtlwifi");

static const u16 pcibridge_vendors[PCI_BRIDGE_VENDOR_MAX] = {
	INTEL_VENDOR_ID,
	ATI_VENDOR_ID,
	AMD_VENDOR_ID,
	SIS_VENDOR_ID
};

static const u8 ac_to_hwq[] = {
	VO_QUEUE,
	VI_QUEUE,
	BE_QUEUE,
	BK_QUEUE
};

static u8 _rtl_mac_to_hwqueue(struct ieee80211_hw *hw, struct sk_buff *skb)
{
	struct rtl_hal *rtlhal = rtl_hal(rtl_priv(hw));
	__le16 fc = rtl_get_fc(skb);
	u8 queue_index = skb_get_queue_mapping(skb);
	struct ieee80211_hdr *hdr;

	if (unlikely(ieee80211_is_beacon(fc)))
		return BEACON_QUEUE;
	if (ieee80211_is_mgmt(fc) || ieee80211_is_ctl(fc))
		return MGNT_QUEUE;
	if (rtlhal->hw_type == HARDWARE_TYPE_RTL8192SE)
		if (ieee80211_is_nullfunc(fc))
			return HIGH_QUEUE;
	if (rtlhal->hw_type == HARDWARE_TYPE_RTL8822BE) {
		hdr = rtl_get_hdr(skb);

		if (is_multicast_ether_addr(hdr->addr1) ||
		    is_broadcast_ether_addr(hdr->addr1))
			return HIGH_QUEUE;
	}

	return ac_to_hwq[queue_index];
}

/* Update PCI dependent default settings*/
static void _rtl_pci_update_default_setting(struct ieee80211_hw *hw)
{
	struct rtl_priv *rtlpriv = rtl_priv(hw);
	struct rtl_pci_priv *pcipriv = rtl_pcipriv(hw);
	struct rtl_ps_ctl *ppsc = rtl_psc(rtl_priv(hw));
	struct rtl_pci *rtlpci = rtl_pcidev(rtl_pcipriv(hw));
	u8 pcibridge_vendor = pcipriv->ndis_adapter.pcibridge_vendor;
	u8 init_aspm;

	ppsc->reg_rfps_level = 0;
	ppsc->support_aspm = false;

	/*Update PCI ASPM setting */
	ppsc->const_amdpci_aspm = rtlpci->const_amdpci_aspm;
	switch (rtlpci->const_pci_aspm) {
	case 0:
		/*No ASPM */
		break;

	case 1:
		/*ASPM dynamically enabled/disable. */
		ppsc->reg_rfps_level |= RT_RF_LPS_LEVEL_ASPM;
		break;

	case 2:
		/*ASPM with Clock Req dynamically enabled/disable. */
		ppsc->reg_rfps_level |= (RT_RF_LPS_LEVEL_ASPM |
					 RT_RF_OFF_LEVL_CLK_REQ);
		break;

	case 3:
		/* Always enable ASPM and Clock Req
		 * from initialization to halt.
		 */
		ppsc->reg_rfps_level &= ~(RT_RF_LPS_LEVEL_ASPM);
		ppsc->reg_rfps_level |= (RT_RF_PS_LEVEL_ALWAYS_ASPM |
					 RT_RF_OFF_LEVL_CLK_REQ);
		break;

	case 4:
		/* Always enable ASPM without Clock Req
		 * from initialization to halt.
		 */
		ppsc->reg_rfps_level &= ~(RT_RF_LPS_LEVEL_ASPM |
					  RT_RF_OFF_LEVL_CLK_REQ);
		ppsc->reg_rfps_level |= RT_RF_PS_LEVEL_ALWAYS_ASPM;
		break;
	}

	ppsc->reg_rfps_level |= RT_RF_OFF_LEVL_HALT_NIC;

	/*Update Radio OFF setting */
	switch (rtlpci->const_hwsw_rfoff_d3) {
	case 1:
		if (ppsc->reg_rfps_level & RT_RF_LPS_LEVEL_ASPM)
			ppsc->reg_rfps_level |= RT_RF_OFF_LEVL_ASPM;
		break;

	case 2:
		if (ppsc->reg_rfps_level & RT_RF_LPS_LEVEL_ASPM)
			ppsc->reg_rfps_level |= RT_RF_OFF_LEVL_ASPM;
		ppsc->reg_rfps_level |= RT_RF_OFF_LEVL_HALT_NIC;
		break;

	case 3:
		ppsc->reg_rfps_level |= RT_RF_OFF_LEVL_PCI_D3;
		break;
	}

	/*Set HW definition to determine if it supports ASPM. */
	switch (rtlpci->const_support_pciaspm) {
	case 0:
		/*Not support ASPM. */
		ppsc->support_aspm = false;
		break;
	case 1:
		/*Support ASPM. */
		ppsc->support_aspm = true;
		ppsc->support_backdoor = true;
		break;
	case 2:
		/*ASPM value set by chipset. */
		if (pcibridge_vendor == PCI_BRIDGE_VENDOR_INTEL)
			ppsc->support_aspm = true;
		break;
	default:
		pr_err("switch case %#x not processed\n",
		       rtlpci->const_support_pciaspm);
		break;
	}

	/* toshiba aspm issue, toshiba will set aspm selfly
	 * so we should not set aspm in driver
	 */
	pci_read_config_byte(rtlpci->pdev, 0x80, &init_aspm);
	if (rtlpriv->rtlhal.hw_type == HARDWARE_TYPE_RTL8192SE &&
	    init_aspm == 0x43)
		ppsc->support_aspm = false;
}

static bool _rtl_pci_platform_switch_device_pci_aspm(
			struct ieee80211_hw *hw,
			u8 value)
{
	struct rtl_pci *rtlpci = rtl_pcidev(rtl_pcipriv(hw));
	struct rtl_hal *rtlhal = rtl_hal(rtl_priv(hw));

	if (rtlhal->hw_type != HARDWARE_TYPE_RTL8192SE)
		value |= 0x40;

	pci_write_config_byte(rtlpci->pdev, 0x80, value);

	return false;
}

/*When we set 0x01 to enable clk request. Set 0x0 to disable clk req.*/
static void _rtl_pci_switch_clk_req(struct ieee80211_hw *hw, u8 value)
{
	struct rtl_pci *rtlpci = rtl_pcidev(rtl_pcipriv(hw));
	struct rtl_hal *rtlhal = rtl_hal(rtl_priv(hw));

	pci_write_config_byte(rtlpci->pdev, 0x81, value);

	if (rtlhal->hw_type == HARDWARE_TYPE_RTL8192SE)
		udelay(100);
}

/*Disable RTL8192SE ASPM & Disable Pci Bridge ASPM*/
static void rtl_pci_disable_aspm(struct ieee80211_hw *hw)
{
	struct rtl_priv *rtlpriv = rtl_priv(hw);
	struct rtl_pci_priv *pcipriv = rtl_pcipriv(hw);
	struct rtl_ps_ctl *ppsc = rtl_psc(rtl_priv(hw));
	struct rtl_pci *rtlpci = rtl_pcidev(rtl_pcipriv(hw));
	u8 pcibridge_vendor = pcipriv->ndis_adapter.pcibridge_vendor;
	u8 num4bytes = pcipriv->ndis_adapter.num4bytes;
	/*Retrieve original configuration settings. */
	u8 linkctrl_reg = pcipriv->ndis_adapter.linkctrl_reg;
	u16 pcibridge_linkctrlreg = pcipriv->ndis_adapter.
				pcibridge_linkctrlreg;
	u16 aspmlevel = 0;
	u8 tmp_u1b = 0;

	if (!ppsc->support_aspm)
		return;

	if (pcibridge_vendor == PCI_BRIDGE_VENDOR_UNKNOWN) {
		rtl_dbg(rtlpriv, COMP_POWER, DBG_TRACE,
			"PCI(Bridge) UNKNOWN\n");

		return;
	}

	if (ppsc->reg_rfps_level & RT_RF_OFF_LEVL_CLK_REQ) {
		RT_CLEAR_PS_LEVEL(ppsc, RT_RF_OFF_LEVL_CLK_REQ);
		_rtl_pci_switch_clk_req(hw, 0x0);
	}

	/*for promising device will in L0 state after an I/O. */
	pci_read_config_byte(rtlpci->pdev, 0x80, &tmp_u1b);

	/*Set corresponding value. */
	aspmlevel |= BIT(0) | BIT(1);
	linkctrl_reg &= ~aspmlevel;
	pcibridge_linkctrlreg &= ~(BIT(0) | BIT(1));

	_rtl_pci_platform_switch_device_pci_aspm(hw, linkctrl_reg);
	udelay(50);

	/*4 Disable Pci Bridge ASPM */
	pci_write_config_byte(rtlpci->pdev, (num4bytes << 2),
			      pcibridge_linkctrlreg);

	udelay(50);
}

/*Enable RTL8192SE ASPM & Enable Pci Bridge ASPM for
 *power saving We should follow the sequence to enable
 *RTL8192SE first then enable Pci Bridge ASPM
 *or the system will show bluescreen.
 */
static void rtl_pci_enable_aspm(struct ieee80211_hw *hw)
{
	struct rtl_priv *rtlpriv = rtl_priv(hw);
	struct rtl_pci_priv *pcipriv = rtl_pcipriv(hw);
	struct rtl_ps_ctl *ppsc = rtl_psc(rtl_priv(hw));
	struct rtl_pci *rtlpci = rtl_pcidev(rtl_pcipriv(hw));
	u8 pcibridge_vendor = pcipriv->ndis_adapter.pcibridge_vendor;
	u8 num4bytes = pcipriv->ndis_adapter.num4bytes;
	u16 aspmlevel;
	u8 u_pcibridge_aspmsetting;
	u8 u_device_aspmsetting;

	if (!ppsc->support_aspm)
		return;

	if (pcibridge_vendor == PCI_BRIDGE_VENDOR_UNKNOWN) {
		rtl_dbg(rtlpriv, COMP_POWER, DBG_TRACE,
			"PCI(Bridge) UNKNOWN\n");
		return;
	}

	/*4 Enable Pci Bridge ASPM */

	u_pcibridge_aspmsetting =
	    pcipriv->ndis_adapter.pcibridge_linkctrlreg |
	    rtlpci->const_hostpci_aspm_setting;

	if (pcibridge_vendor == PCI_BRIDGE_VENDOR_INTEL)
		u_pcibridge_aspmsetting &= ~BIT(0);

	pci_write_config_byte(rtlpci->pdev, (num4bytes << 2),
			      u_pcibridge_aspmsetting);

	rtl_dbg(rtlpriv, COMP_INIT, DBG_LOUD,
		"PlatformEnableASPM(): Write reg[%x] = %x\n",
		(pcipriv->ndis_adapter.pcibridge_pciehdr_offset + 0x10),
		u_pcibridge_aspmsetting);

	udelay(50);

	/*Get ASPM level (with/without Clock Req) */
	aspmlevel = rtlpci->const_devicepci_aspm_setting;
	u_device_aspmsetting = pcipriv->ndis_adapter.linkctrl_reg;

	/*_rtl_pci_platform_switch_device_pci_aspm(dev,*/
	/*(priv->ndis_adapter.linkctrl_reg | ASPMLevel)); */

	u_device_aspmsetting |= aspmlevel;

	_rtl_pci_platform_switch_device_pci_aspm(hw, u_device_aspmsetting);

	if (ppsc->reg_rfps_level & RT_RF_OFF_LEVL_CLK_REQ) {
		_rtl_pci_switch_clk_req(hw, (ppsc->reg_rfps_level &
					     RT_RF_OFF_LEVL_CLK_REQ) ? 1 : 0);
		RT_SET_PS_LEVEL(ppsc, RT_RF_OFF_LEVL_CLK_REQ);
	}
	udelay(100);
}

static bool rtl_pci_get_amd_l1_patch(struct ieee80211_hw *hw)
{
	struct rtl_pci *rtlpci = rtl_pcidev(rtl_pcipriv(hw));

	bool status = false;
	u8 offset_e0;
	unsigned int offset_e4;

	pci_write_config_byte(rtlpci->pdev, 0xe0, 0xa0);

	pci_read_config_byte(rtlpci->pdev, 0xe0, &offset_e0);

	if (offset_e0 == 0xA0) {
		pci_read_config_dword(rtlpci->pdev, 0xe4, &offset_e4);
		if (offset_e4 & BIT(23))
			status = true;
	}

	return status;
}

static bool rtl_pci_check_buddy_priv(struct ieee80211_hw *hw,
				     struct rtl_priv **buddy_priv)
{
	struct rtl_priv *rtlpriv = rtl_priv(hw);
	struct rtl_pci_priv *pcipriv = rtl_pcipriv(hw);
	bool find_buddy_priv = false;
	struct rtl_priv *tpriv;
	struct rtl_pci_priv *tpcipriv = NULL;

	if (!list_empty(&rtlpriv->glb_var->glb_priv_list)) {
		list_for_each_entry(tpriv, &rtlpriv->glb_var->glb_priv_list,
				    list) {
			tpcipriv = (struct rtl_pci_priv *)tpriv->priv;
			rtl_dbg(rtlpriv, COMP_INIT, DBG_LOUD,
				"pcipriv->ndis_adapter.funcnumber %x\n",
				pcipriv->ndis_adapter.funcnumber);
			rtl_dbg(rtlpriv, COMP_INIT, DBG_LOUD,
				"tpcipriv->ndis_adapter.funcnumber %x\n",
				tpcipriv->ndis_adapter.funcnumber);

			if (pcipriv->ndis_adapter.busnumber ==
			    tpcipriv->ndis_adapter.busnumber &&
			    pcipriv->ndis_adapter.devnumber ==
			    tpcipriv->ndis_adapter.devnumber &&
			    pcipriv->ndis_adapter.funcnumber !=
			    tpcipriv->ndis_adapter.funcnumber) {
				find_buddy_priv = true;
				break;
			}
		}
	}

	rtl_dbg(rtlpriv, COMP_INIT, DBG_LOUD,
		"find_buddy_priv %d\n", find_buddy_priv);

	if (find_buddy_priv)
		*buddy_priv = tpriv;

	return find_buddy_priv;
}

static void rtl_pci_get_linkcontrol_field(struct ieee80211_hw *hw)
{
	struct rtl_pci_priv *pcipriv = rtl_pcipriv(hw);
	struct rtl_pci *rtlpci = rtl_pcidev(pcipriv);
	u8 capabilityoffset = pcipriv->ndis_adapter.pcibridge_pciehdr_offset;
	u8 linkctrl_reg;
	u8 num4bbytes;

	num4bbytes = (capabilityoffset + 0x10) / 4;

	/*Read  Link Control Register */
	pci_read_config_byte(rtlpci->pdev, (num4bbytes << 2), &linkctrl_reg);

	pcipriv->ndis_adapter.pcibridge_linkctrlreg = linkctrl_reg;
}

static void rtl_pci_parse_configuration(struct pci_dev *pdev,
					struct ieee80211_hw *hw)
{
	struct rtl_priv *rtlpriv = rtl_priv(hw);
	struct rtl_pci_priv *pcipriv = rtl_pcipriv(hw);

	u8 tmp;
	u16 linkctrl_reg;

	/*Link Control Register */
	pcie_capability_read_word(pdev, PCI_EXP_LNKCTL, &linkctrl_reg);
	pcipriv->ndis_adapter.linkctrl_reg = (u8)linkctrl_reg;

	rtl_dbg(rtlpriv, COMP_INIT, DBG_TRACE, "Link Control Register =%x\n",
		pcipriv->ndis_adapter.linkctrl_reg);

	pci_read_config_byte(pdev, 0x98, &tmp);
	tmp |= BIT(4);
	pci_write_config_byte(pdev, 0x98, tmp);

	tmp = 0x17;
	pci_write_config_byte(pdev, 0x70f, tmp);
}

static void rtl_pci_init_aspm(struct ieee80211_hw *hw)
{
	struct rtl_ps_ctl *ppsc = rtl_psc(rtl_priv(hw));

	_rtl_pci_update_default_setting(hw);

	if (ppsc->reg_rfps_level & RT_RF_PS_LEVEL_ALWAYS_ASPM) {
		/*Always enable ASPM & Clock Req. */
		rtl_pci_enable_aspm(hw);
		RT_SET_PS_LEVEL(ppsc, RT_RF_PS_LEVEL_ALWAYS_ASPM);
	}
}

static void _rtl_pci_io_handler_init(struct device *dev,
				     struct ieee80211_hw *hw)
{
	struct rtl_priv *rtlpriv = rtl_priv(hw);

	rtlpriv->io.dev = dev;

	rtlpriv->io.write8_async = pci_write8_async;
	rtlpriv->io.write16_async = pci_write16_async;
	rtlpriv->io.write32_async = pci_write32_async;

	rtlpriv->io.read8_sync = pci_read8_sync;
	rtlpriv->io.read16_sync = pci_read16_sync;
	rtlpriv->io.read32_sync = pci_read32_sync;
}

static bool _rtl_update_earlymode_info(struct ieee80211_hw *hw,
				       struct sk_buff *skb,
				       struct rtl_tcb_desc *tcb_desc, u8 tid)
{
	struct rtl_priv *rtlpriv = rtl_priv(hw);
	struct ieee80211_tx_info *info = IEEE80211_SKB_CB(skb);
	struct rtl_hal *rtlhal = rtl_hal(rtl_priv(hw));
	struct sk_buff *next_skb;
	u8 additionlen = FCS_LEN;

	/* here open is 4, wep/tkip is 8, aes is 12*/
	if (info->control.hw_key)
		additionlen += info->control.hw_key->icv_len;

	/* The most skb num is 6 */
	tcb_desc->empkt_num = 0;
	spin_lock_bh(&rtlpriv->locks.waitq_lock);
	skb_queue_walk(&rtlpriv->mac80211.skb_waitq[tid], next_skb) {
		struct ieee80211_tx_info *next_info;

		next_info = IEEE80211_SKB_CB(next_skb);
		if (next_info->flags & IEEE80211_TX_CTL_AMPDU) {
			tcb_desc->empkt_len[tcb_desc->empkt_num] =
				next_skb->len + additionlen;
			tcb_desc->empkt_num++;
		} else {
			break;
		}

		if (skb_queue_is_last(&rtlpriv->mac80211.skb_waitq[tid],
				      next_skb))
			break;

		if (tcb_desc->empkt_num >= rtlhal->max_earlymode_num)
			break;
	}
	spin_unlock_bh(&rtlpriv->locks.waitq_lock);

	return true;
}

/* just for early mode now */
static void _rtl_pci_tx_chk_waitq(struct ieee80211_hw *hw)
{
	struct rtl_priv *rtlpriv = rtl_priv(hw);
	struct rtl_mac *mac = rtl_mac(rtl_priv(hw));
	struct rtl_pci *rtlpci = rtl_pcidev(rtl_pcipriv(hw));
	struct sk_buff *skb = NULL;
	struct ieee80211_tx_info *info = NULL;
	struct rtl_hal *rtlhal = rtl_hal(rtl_priv(hw));
	int tid;

	if (!rtlpriv->rtlhal.earlymode_enable)
		return;

	if (rtlpriv->dm.supp_phymode_switch &&
	    (rtlpriv->easy_concurrent_ctl.switch_in_process ||
	    (rtlpriv->buddy_priv &&
	    rtlpriv->buddy_priv->easy_concurrent_ctl.switch_in_process)))
		return;
	/* we just use em for BE/BK/VI/VO */
	for (tid = 7; tid >= 0; tid--) {
		u8 hw_queue = ac_to_hwq[rtl_tid_to_ac(tid)];
		struct rtl8192_tx_ring *ring = &rtlpci->tx_ring[hw_queue];

		while (!mac->act_scanning &&
		       rtlpriv->psc.rfpwr_state == ERFON) {
			struct rtl_tcb_desc tcb_desc;

			memset(&tcb_desc, 0, sizeof(struct rtl_tcb_desc));

			spin_lock(&rtlpriv->locks.waitq_lock);
			if (!skb_queue_empty(&mac->skb_waitq[tid]) &&
			    (ring->entries - skb_queue_len(&ring->queue) >
			     rtlhal->max_earlymode_num)) {
				skb = skb_dequeue(&mac->skb_waitq[tid]);
			} else {
				spin_unlock(&rtlpriv->locks.waitq_lock);
				break;
			}
			spin_unlock(&rtlpriv->locks.waitq_lock);

			/* Some macaddr can't do early mode. like
			 * multicast/broadcast/no_qos data
			 */
			info = IEEE80211_SKB_CB(skb);
			if (info->flags & IEEE80211_TX_CTL_AMPDU)
				_rtl_update_earlymode_info(hw, skb,
							   &tcb_desc, tid);

			rtlpriv->intf_ops->adapter_tx(hw, NULL, skb, &tcb_desc);
		}
	}
}

static void _rtl_pci_tx_isr(struct ieee80211_hw *hw, int prio)
{
	struct rtl_priv *rtlpriv = rtl_priv(hw);
	struct rtl_pci *rtlpci = rtl_pcidev(rtl_pcipriv(hw));

	struct rtl8192_tx_ring *ring = &rtlpci->tx_ring[prio];

	while (skb_queue_len(&ring->queue)) {
		struct sk_buff *skb;
		struct ieee80211_tx_info *info;
		__le16 fc;
		u8 tid;
		u8 *entry;

		if (rtlpriv->use_new_trx_flow)
			entry = (u8 *)(&ring->buffer_desc[ring->idx]);
		else
			entry = (u8 *)(&ring->desc[ring->idx]);

		if (!rtlpriv->cfg->ops->is_tx_desc_closed(hw, prio, ring->idx))
			return;
		ring->idx = (ring->idx + 1) % ring->entries;

		skb = __skb_dequeue(&ring->queue);
		dma_unmap_single(&rtlpci->pdev->dev,
				 rtlpriv->cfg->ops->get_desc(hw, (u8 *)entry,
						true, HW_DESC_TXBUFF_ADDR),
				 skb->len, DMA_TO_DEVICE);

		/* remove early mode header */
		if (rtlpriv->rtlhal.earlymode_enable)
			skb_pull(skb, EM_HDR_LEN);

		rtl_dbg(rtlpriv, (COMP_INTR | COMP_SEND), DBG_TRACE,
			"new ring->idx:%d, free: skb_queue_len:%d, free: seq:%x\n",
			ring->idx,
			skb_queue_len(&ring->queue),
			*(u16 *)(skb->data + 22));

		if (prio == TXCMD_QUEUE) {
			dev_kfree_skb(skb);
			goto tx_status_ok;
		}

		/* for sw LPS, just after NULL skb send out, we can
		 * sure AP knows we are sleeping, we should not let
		 * rf sleep
		 */
		fc = rtl_get_fc(skb);
		if (ieee80211_is_nullfunc(fc)) {
			if (ieee80211_has_pm(fc)) {
				rtlpriv->mac80211.offchan_delay = true;
				rtlpriv->psc.state_inap = true;
			} else {
				rtlpriv->psc.state_inap = false;
			}
		}
		if (ieee80211_is_action(fc)) {
			struct ieee80211_mgmt *action_frame =
				(struct ieee80211_mgmt *)skb->data;
			if (action_frame->u.action.u.ht_smps.action ==
			    WLAN_HT_ACTION_SMPS) {
				dev_kfree_skb(skb);
				goto tx_status_ok;
			}
		}

		/* update tid tx pkt num */
		tid = rtl_get_tid(skb);
		if (tid <= 7)
			rtlpriv->link_info.tidtx_inperiod[tid]++;

		info = IEEE80211_SKB_CB(skb);

		if (likely(!ieee80211_is_nullfunc(fc))) {
			ieee80211_tx_info_clear_status(info);
			info->flags |= IEEE80211_TX_STAT_ACK;
			/*info->status.rates[0].count = 1; */
			ieee80211_tx_status_irqsafe(hw, skb);
		} else {
			rtl_tx_ackqueue(hw, skb);
		}

		if ((ring->entries - skb_queue_len(&ring->queue)) <= 4) {
			rtl_dbg(rtlpriv, COMP_ERR, DBG_DMESG,
				"more desc left, wake skb_queue@%d, ring->idx = %d, skb_queue_len = 0x%x\n",
				prio, ring->idx,
				skb_queue_len(&ring->queue));

			ieee80211_wake_queue(hw, skb_get_queue_mapping(skb));
		}
tx_status_ok:
		skb = NULL;
	}

	if (((rtlpriv->link_info.num_rx_inperiod +
	      rtlpriv->link_info.num_tx_inperiod) > 8) ||
	      rtlpriv->link_info.num_rx_inperiod > 2)
		rtl_lps_leave(hw, false);
}

static int _rtl_pci_init_one_rxdesc(struct ieee80211_hw *hw,
				    struct sk_buff *new_skb, u8 *entry,
				    int rxring_idx, int desc_idx)
{
	struct rtl_priv *rtlpriv = rtl_priv(hw);
	struct rtl_pci *rtlpci = rtl_pcidev(rtl_pcipriv(hw));
	u32 bufferaddress;
	u8 tmp_one = 1;
	struct sk_buff *skb;

	if (likely(new_skb)) {
		skb = new_skb;
		goto remap;
	}
	skb = dev_alloc_skb(rtlpci->rxbuffersize);
	if (!skb)
		return 0;

remap:
	/* just set skb->cb to mapping addr for pci_unmap_single use */
	*((dma_addr_t *)skb->cb) =
		dma_map_single(&rtlpci->pdev->dev, skb_tail_pointer(skb),
			       rtlpci->rxbuffersize, DMA_FROM_DEVICE);
	bufferaddress = *((dma_addr_t *)skb->cb);
	if (dma_mapping_error(&rtlpci->pdev->dev, bufferaddress))
		return 0;
	rtlpci->rx_ring[rxring_idx].rx_buf[desc_idx] = skb;
	if (rtlpriv->use_new_trx_flow) {
		/* skb->cb may be 64 bit address */
		rtlpriv->cfg->ops->set_desc(hw, (u8 *)entry, false,
					    HW_DESC_RX_PREPARE,
					    (u8 *)(dma_addr_t *)skb->cb);
	} else {
		rtlpriv->cfg->ops->set_desc(hw, (u8 *)entry, false,
					    HW_DESC_RXBUFF_ADDR,
					    (u8 *)&bufferaddress);
		rtlpriv->cfg->ops->set_desc(hw, (u8 *)entry, false,
					    HW_DESC_RXPKT_LEN,
					    (u8 *)&rtlpci->rxbuffersize);
		rtlpriv->cfg->ops->set_desc(hw, (u8 *)entry, false,
					    HW_DESC_RXOWN,
					    (u8 *)&tmp_one);
	}
	return 1;
}

/* inorder to receive 8K AMSDU we have set skb to
 * 9100bytes in init rx ring, but if this packet is
 * not a AMSDU, this large packet will be sent to
 * TCP/IP directly, this cause big packet ping fail
 * like: "ping -s 65507", so here we will realloc skb
 * based on the true size of packet, Mac80211
 * Probably will do it better, but does not yet.
 *
 * Some platform will fail when alloc skb sometimes.
 * in this condition, we will send the old skb to
 * mac80211 directly, this will not cause any other
 * issues, but only this packet will be lost by TCP/IP
 */
static void _rtl_pci_rx_to_mac80211(struct ieee80211_hw *hw,
				    struct sk_buff *skb,
				    struct ieee80211_rx_status rx_status)
{
	if (unlikely(!rtl_action_proc(hw, skb, false))) {
		dev_kfree_skb_any(skb);
	} else {
		struct sk_buff *uskb = NULL;

		uskb = dev_alloc_skb(skb->len + 128);
		if (likely(uskb)) {
			memcpy(IEEE80211_SKB_RXCB(uskb), &rx_status,
			       sizeof(rx_status));
			skb_put_data(uskb, skb->data, skb->len);
			dev_kfree_skb_any(skb);
			ieee80211_rx_irqsafe(hw, uskb);
		} else {
			ieee80211_rx_irqsafe(hw, skb);
		}
	}
}

/*hsisr interrupt handler*/
static void _rtl_pci_hs_interrupt(struct ieee80211_hw *hw)
{
	struct rtl_priv *rtlpriv = rtl_priv(hw);
	struct rtl_pci *rtlpci = rtl_pcidev(rtl_pcipriv(hw));

	rtl_write_byte(rtlpriv, rtlpriv->cfg->maps[MAC_HSISR],
		       rtl_read_byte(rtlpriv, rtlpriv->cfg->maps[MAC_HSISR]) |
		       rtlpci->sys_irq_mask);
}

static void _rtl_pci_rx_interrupt(struct ieee80211_hw *hw)
{
	struct rtl_priv *rtlpriv = rtl_priv(hw);
	struct rtl_pci *rtlpci = rtl_pcidev(rtl_pcipriv(hw));
	int rxring_idx = RTL_PCI_RX_MPDU_QUEUE;
	struct ieee80211_rx_status rx_status = { 0 };
	unsigned int count = rtlpci->rxringcount;
	u8 own;
	u8 tmp_one;
	bool unicast = false;
	u8 hw_queue = 0;
	unsigned int rx_remained_cnt = 0;
	struct rtl_stats stats = {
		.signal = 0,
		.rate = 0,
	};

	/*RX NORMAL PKT */
	while (count--) {
		struct ieee80211_hdr *hdr;
		__le16 fc;
		u16 len;
		/*rx buffer descriptor */
		struct rtl_rx_buffer_desc *buffer_desc = NULL;
		/*if use new trx flow, it means wifi info */
		struct rtl_rx_desc *pdesc = NULL;
		/*rx pkt */
		struct sk_buff *skb = rtlpci->rx_ring[rxring_idx].rx_buf[
				      rtlpci->rx_ring[rxring_idx].idx];
		struct sk_buff *new_skb;

		if (rtlpriv->use_new_trx_flow) {
			if (rx_remained_cnt == 0)
				rx_remained_cnt =
				rtlpriv->cfg->ops->rx_desc_buff_remained_cnt(hw,
								      hw_queue);
			if (rx_remained_cnt == 0)
				return;
			buffer_desc = &rtlpci->rx_ring[rxring_idx].buffer_desc[
				rtlpci->rx_ring[rxring_idx].idx];
			pdesc = (struct rtl_rx_desc *)skb->data;
		} else {	/* rx descriptor */
			pdesc = &rtlpci->rx_ring[rxring_idx].desc[
				rtlpci->rx_ring[rxring_idx].idx];

			own = (u8)rtlpriv->cfg->ops->get_desc(hw, (u8 *)pdesc,
							      false,
							      HW_DESC_OWN);
			if (own) /* wait data to be filled by hardware */
				return;
		}

		/* Reaching this point means: data is filled already
		 * AAAAAAttention !!!
		 * We can NOT access 'skb' before 'pci_unmap_single'
		 */
		dma_unmap_single(&rtlpci->pdev->dev, *((dma_addr_t *)skb->cb),
				 rtlpci->rxbuffersize, DMA_FROM_DEVICE);

		/* get a new skb - if fail, old one will be reused */
		new_skb = dev_alloc_skb(rtlpci->rxbuffersize);
		if (unlikely(!new_skb))
			goto no_new;
		memset(&rx_status, 0, sizeof(rx_status));
		rtlpriv->cfg->ops->query_rx_desc(hw, &stats,
						 &rx_status, (u8 *)pdesc, skb);

		if (rtlpriv->use_new_trx_flow)
			rtlpriv->cfg->ops->rx_check_dma_ok(hw,
							   (u8 *)buffer_desc,
							   hw_queue);

		len = rtlpriv->cfg->ops->get_desc(hw, (u8 *)pdesc, false,
						  HW_DESC_RXPKT_LEN);

		if (skb->end - skb->tail > len) {
			skb_put(skb, len);
			if (rtlpriv->use_new_trx_flow)
				skb_reserve(skb, stats.rx_drvinfo_size +
					    stats.rx_bufshift + 24);
			else
				skb_reserve(skb, stats.rx_drvinfo_size +
					    stats.rx_bufshift);
		} else {
			rtl_dbg(rtlpriv, COMP_ERR, DBG_WARNING,
				"skb->end - skb->tail = %d, len is %d\n",
				skb->end - skb->tail, len);
			dev_kfree_skb_any(skb);
			goto new_trx_end;
		}
		/* handle command packet here */
		if (stats.packet_report_type == C2H_PACKET) {
			rtl_c2hcmd_enqueue(hw, skb);
			goto new_trx_end;
		}

		/* NOTICE This can not be use for mac80211,
		 * this is done in mac80211 code,
		 * if done here sec DHCP will fail
		 * skb_trim(skb, skb->len - 4);
		 */

		hdr = rtl_get_hdr(skb);
		fc = rtl_get_fc(skb);

		if (!stats.crc && !stats.hwerror && (skb->len > FCS_LEN)) {
			memcpy(IEEE80211_SKB_RXCB(skb), &rx_status,
			       sizeof(rx_status));

			if (is_broadcast_ether_addr(hdr->addr1)) {
				;/*TODO*/
			} else if (is_multicast_ether_addr(hdr->addr1)) {
				;/*TODO*/
			} else {
				unicast = true;
				rtlpriv->stats.rxbytesunicast += skb->len;
			}
			rtl_is_special_data(hw, skb, false, true);

			if (ieee80211_is_data(fc)) {
				rtlpriv->cfg->ops->led_control(hw, LED_CTL_RX);
				if (unicast)
					rtlpriv->link_info.num_rx_inperiod++;
			}

			rtl_collect_scan_list(hw, skb);

			/* static bcn for roaming */
			rtl_beacon_statistic(hw, skb);
			rtl_p2p_info(hw, (void *)skb->data, skb->len);
			/* for sw lps */
			rtl_swlps_beacon(hw, (void *)skb->data, skb->len);
			rtl_recognize_peer(hw, (void *)skb->data, skb->len);
			if (rtlpriv->mac80211.opmode == NL80211_IFTYPE_AP &&
			    rtlpriv->rtlhal.current_bandtype == BAND_ON_2_4G &&
			    (ieee80211_is_beacon(fc) ||
			     ieee80211_is_probe_resp(fc))) {
				dev_kfree_skb_any(skb);
			} else {
				_rtl_pci_rx_to_mac80211(hw, skb, rx_status);
			}
		} else {
			/* drop packets with errors or those too short */
			dev_kfree_skb_any(skb);
		}
new_trx_end:
		if (rtlpriv->use_new_trx_flow) {
			rtlpci->rx_ring[hw_queue].next_rx_rp += 1;
			rtlpci->rx_ring[hw_queue].next_rx_rp %=
					RTL_PCI_MAX_RX_COUNT;

			rx_remained_cnt--;
			rtl_write_word(rtlpriv, 0x3B4,
				       rtlpci->rx_ring[hw_queue].next_rx_rp);
		}
		if (((rtlpriv->link_info.num_rx_inperiod +
		      rtlpriv->link_info.num_tx_inperiod) > 8) ||
		      rtlpriv->link_info.num_rx_inperiod > 2)
			rtl_lps_leave(hw, false);
		skb = new_skb;
no_new:
		if (rtlpriv->use_new_trx_flow) {
			_rtl_pci_init_one_rxdesc(hw, skb, (u8 *)buffer_desc,
						 rxring_idx,
						 rtlpci->rx_ring[rxring_idx].idx);
		} else {
			_rtl_pci_init_one_rxdesc(hw, skb, (u8 *)pdesc,
						 rxring_idx,
						 rtlpci->rx_ring[rxring_idx].idx);
			if (rtlpci->rx_ring[rxring_idx].idx ==
			    rtlpci->rxringcount - 1)
				rtlpriv->cfg->ops->set_desc(hw, (u8 *)pdesc,
							    false,
							    HW_DESC_RXERO,
							    (u8 *)&tmp_one);
		}
		rtlpci->rx_ring[rxring_idx].idx =
				(rtlpci->rx_ring[rxring_idx].idx + 1) %
				rtlpci->rxringcount;
	}
}

static irqreturn_t _rtl_pci_interrupt(int irq, void *dev_id)
{
	struct ieee80211_hw *hw = dev_id;
	struct rtl_pci *rtlpci = rtl_pcidev(rtl_pcipriv(hw));
	struct rtl_priv *rtlpriv = rtl_priv(hw);
	struct rtl_hal *rtlhal = rtl_hal(rtl_priv(hw));
	unsigned long flags;
	struct rtl_int intvec = {0};

	irqreturn_t ret = IRQ_HANDLED;

	if (rtlpci->irq_enabled == 0)
		return ret;

	spin_lock_irqsave(&rtlpriv->locks.irq_th_lock, flags);
	rtlpriv->cfg->ops->disable_interrupt(hw);

	/*read ISR: 4/8bytes */
	rtlpriv->cfg->ops->interrupt_recognized(hw, &intvec);

	/*Shared IRQ or HW disappeared */
	if (!intvec.inta || intvec.inta == 0xffff)
		goto done;

	/*<1> beacon related */
	if (intvec.inta & rtlpriv->cfg->maps[RTL_IMR_TBDOK])
		rtl_dbg(rtlpriv, COMP_INTR, DBG_TRACE,
			"beacon ok interrupt!\n");

	if (unlikely(intvec.inta & rtlpriv->cfg->maps[RTL_IMR_TBDER]))
		rtl_dbg(rtlpriv, COMP_INTR, DBG_TRACE,
			"beacon err interrupt!\n");

	if (intvec.inta & rtlpriv->cfg->maps[RTL_IMR_BDOK])
		rtl_dbg(rtlpriv, COMP_INTR, DBG_TRACE, "beacon interrupt!\n");

	if (intvec.inta & rtlpriv->cfg->maps[RTL_IMR_BCNINT]) {
		rtl_dbg(rtlpriv, COMP_INTR, DBG_TRACE,
			"prepare beacon for interrupt!\n");
		tasklet_schedule(&rtlpriv->works.irq_prepare_bcn_tasklet);
	}

	/*<2> Tx related */
	if (unlikely(intvec.intb & rtlpriv->cfg->maps[RTL_IMR_TXFOVW]))
		rtl_dbg(rtlpriv, COMP_ERR, DBG_WARNING, "IMR_TXFOVW!\n");

	if (intvec.inta & rtlpriv->cfg->maps[RTL_IMR_MGNTDOK]) {
		rtl_dbg(rtlpriv, COMP_INTR, DBG_TRACE,
			"Manage ok interrupt!\n");
		_rtl_pci_tx_isr(hw, MGNT_QUEUE);
	}

	if (intvec.inta & rtlpriv->cfg->maps[RTL_IMR_HIGHDOK]) {
		rtl_dbg(rtlpriv, COMP_INTR, DBG_TRACE,
			"HIGH_QUEUE ok interrupt!\n");
		_rtl_pci_tx_isr(hw, HIGH_QUEUE);
	}

	if (intvec.inta & rtlpriv->cfg->maps[RTL_IMR_BKDOK]) {
		rtlpriv->link_info.num_tx_inperiod++;

		rtl_dbg(rtlpriv, COMP_INTR, DBG_TRACE,
			"BK Tx OK interrupt!\n");
		_rtl_pci_tx_isr(hw, BK_QUEUE);
	}

	if (intvec.inta & rtlpriv->cfg->maps[RTL_IMR_BEDOK]) {
		rtlpriv->link_info.num_tx_inperiod++;

		rtl_dbg(rtlpriv, COMP_INTR, DBG_TRACE,
			"BE TX OK interrupt!\n");
		_rtl_pci_tx_isr(hw, BE_QUEUE);
	}

	if (intvec.inta & rtlpriv->cfg->maps[RTL_IMR_VIDOK]) {
		rtlpriv->link_info.num_tx_inperiod++;

		rtl_dbg(rtlpriv, COMP_INTR, DBG_TRACE,
			"VI TX OK interrupt!\n");
		_rtl_pci_tx_isr(hw, VI_QUEUE);
	}

	if (intvec.inta & rtlpriv->cfg->maps[RTL_IMR_VODOK]) {
		rtlpriv->link_info.num_tx_inperiod++;

		rtl_dbg(rtlpriv, COMP_INTR, DBG_TRACE,
			"Vo TX OK interrupt!\n");
		_rtl_pci_tx_isr(hw, VO_QUEUE);
	}

	if (rtlhal->hw_type == HARDWARE_TYPE_RTL8822BE) {
		if (intvec.intd & rtlpriv->cfg->maps[RTL_IMR_H2CDOK]) {
			rtlpriv->link_info.num_tx_inperiod++;

			rtl_dbg(rtlpriv, COMP_INTR, DBG_TRACE,
				"H2C TX OK interrupt!\n");
			_rtl_pci_tx_isr(hw, H2C_QUEUE);
		}
	}

	if (rtlhal->hw_type == HARDWARE_TYPE_RTL8192SE) {
		if (intvec.inta & rtlpriv->cfg->maps[RTL_IMR_COMDOK]) {
			rtlpriv->link_info.num_tx_inperiod++;

			rtl_dbg(rtlpriv, COMP_INTR, DBG_TRACE,
				"CMD TX OK interrupt!\n");
			_rtl_pci_tx_isr(hw, TXCMD_QUEUE);
		}
	}

	/*<3> Rx related */
	if (intvec.inta & rtlpriv->cfg->maps[RTL_IMR_ROK]) {
		rtl_dbg(rtlpriv, COMP_INTR, DBG_TRACE, "Rx ok interrupt!\n");
		_rtl_pci_rx_interrupt(hw);
	}

	if (unlikely(intvec.inta & rtlpriv->cfg->maps[RTL_IMR_RDU])) {
		rtl_dbg(rtlpriv, COMP_ERR, DBG_WARNING,
			"rx descriptor unavailable!\n");
		_rtl_pci_rx_interrupt(hw);
	}

	if (unlikely(intvec.intb & rtlpriv->cfg->maps[RTL_IMR_RXFOVW])) {
		rtl_dbg(rtlpriv, COMP_ERR, DBG_WARNING, "rx overflow !\n");
		_rtl_pci_rx_interrupt(hw);
	}

	/*<4> fw related*/
	if (rtlhal->hw_type == HARDWARE_TYPE_RTL8723AE) {
		if (intvec.inta & rtlpriv->cfg->maps[RTL_IMR_C2HCMD]) {
			rtl_dbg(rtlpriv, COMP_INTR, DBG_TRACE,
				"firmware interrupt!\n");
			queue_delayed_work(rtlpriv->works.rtl_wq,
					   &rtlpriv->works.fwevt_wq, 0);
		}
	}

	/*<5> hsisr related*/
	/* Only 8188EE & 8723BE Supported.
	 * If Other ICs Come in, System will corrupt,
	 * because maps[RTL_IMR_HSISR_IND] & maps[MAC_HSISR]
	 * are not initialized
	 */
	if (rtlhal->hw_type == HARDWARE_TYPE_RTL8188EE ||
	    rtlhal->hw_type == HARDWARE_TYPE_RTL8723BE) {
		if (unlikely(intvec.inta &
		    rtlpriv->cfg->maps[RTL_IMR_HSISR_IND])) {
			rtl_dbg(rtlpriv, COMP_INTR, DBG_TRACE,
				"hsisr interrupt!\n");
			_rtl_pci_hs_interrupt(hw);
		}
	}

	if (rtlpriv->rtlhal.earlymode_enable)
		tasklet_schedule(&rtlpriv->works.irq_tasklet);

done:
	rtlpriv->cfg->ops->enable_interrupt(hw);
	spin_unlock_irqrestore(&rtlpriv->locks.irq_th_lock, flags);
	return ret;
}

<<<<<<< HEAD
static void _rtl_pci_irq_tasklet(unsigned long data)
{
	struct ieee80211_hw *hw = (struct ieee80211_hw *)data;
	_rtl_pci_tx_chk_waitq(hw);
}

static void _rtl_pci_prepare_bcn_tasklet(unsigned long data)
{
	struct ieee80211_hw *hw = (struct ieee80211_hw *)data;
	struct rtl_priv *rtlpriv = rtl_priv(hw);
=======
static void _rtl_pci_irq_tasklet(struct tasklet_struct *t)
{
	struct rtl_priv *rtlpriv = from_tasklet(rtlpriv, t, works.irq_tasklet);
	struct ieee80211_hw *hw = rtlpriv->hw;
	_rtl_pci_tx_chk_waitq(hw);
}

static void _rtl_pci_prepare_bcn_tasklet(struct tasklet_struct *t)
{
	struct rtl_priv *rtlpriv = from_tasklet(rtlpriv, t,
						works.irq_prepare_bcn_tasklet);
	struct ieee80211_hw *hw = rtlpriv->hw;
>>>>>>> d1988041
	struct rtl_pci *rtlpci = rtl_pcidev(rtl_pcipriv(hw));
	struct rtl_mac *mac = rtl_mac(rtl_priv(hw));
	struct rtl8192_tx_ring *ring = NULL;
	struct ieee80211_hdr *hdr = NULL;
	struct ieee80211_tx_info *info = NULL;
	struct sk_buff *pskb = NULL;
	struct rtl_tx_desc *pdesc = NULL;
	struct rtl_tcb_desc tcb_desc;
	/*This is for new trx flow*/
	struct rtl_tx_buffer_desc *pbuffer_desc = NULL;
	u8 temp_one = 1;
	u8 *entry;

	memset(&tcb_desc, 0, sizeof(struct rtl_tcb_desc));
	ring = &rtlpci->tx_ring[BEACON_QUEUE];
	pskb = __skb_dequeue(&ring->queue);
	if (rtlpriv->use_new_trx_flow)
		entry = (u8 *)(&ring->buffer_desc[ring->idx]);
	else
		entry = (u8 *)(&ring->desc[ring->idx]);
	if (pskb) {
		dma_unmap_single(&rtlpci->pdev->dev,
				 rtlpriv->cfg->ops->get_desc(hw, (u8 *)entry,
						true, HW_DESC_TXBUFF_ADDR),
				 pskb->len, DMA_TO_DEVICE);
		kfree_skb(pskb);
	}

	/*NB: the beacon data buffer must be 32-bit aligned. */
	pskb = ieee80211_beacon_get(hw, mac->vif);
	if (!pskb)
		return;
	hdr = rtl_get_hdr(pskb);
	info = IEEE80211_SKB_CB(pskb);
	pdesc = &ring->desc[0];
	if (rtlpriv->use_new_trx_flow)
		pbuffer_desc = &ring->buffer_desc[0];

	rtlpriv->cfg->ops->fill_tx_desc(hw, hdr, (u8 *)pdesc,
					(u8 *)pbuffer_desc, info, NULL, pskb,
					BEACON_QUEUE, &tcb_desc);

	__skb_queue_tail(&ring->queue, pskb);

	if (rtlpriv->use_new_trx_flow) {
		temp_one = 4;
		rtlpriv->cfg->ops->set_desc(hw, (u8 *)pbuffer_desc, true,
					    HW_DESC_OWN, (u8 *)&temp_one);
	} else {
		rtlpriv->cfg->ops->set_desc(hw, (u8 *)pdesc, true, HW_DESC_OWN,
					    &temp_one);
	}
}

static void _rtl_pci_init_trx_var(struct ieee80211_hw *hw)
{
	struct rtl_pci *rtlpci = rtl_pcidev(rtl_pcipriv(hw));
	struct rtl_priv *rtlpriv = rtl_priv(hw);
	struct rtl_hal *rtlhal = rtl_hal(rtlpriv);
	u8 i;
	u16 desc_num;

	if (rtlhal->hw_type == HARDWARE_TYPE_RTL8192EE)
		desc_num = TX_DESC_NUM_92E;
	else if (rtlhal->hw_type == HARDWARE_TYPE_RTL8822BE)
		desc_num = TX_DESC_NUM_8822B;
	else
		desc_num = RT_TXDESC_NUM;

	for (i = 0; i < RTL_PCI_MAX_TX_QUEUE_COUNT; i++)
		rtlpci->txringcount[i] = desc_num;

	/*we just alloc 2 desc for beacon queue,
	 *because we just need first desc in hw beacon.
	 */
	rtlpci->txringcount[BEACON_QUEUE] = 2;

	/*BE queue need more descriptor for performance
	 *consideration or, No more tx desc will happen,
	 *and may cause mac80211 mem leakage.
	 */
	if (!rtl_priv(hw)->use_new_trx_flow)
		rtlpci->txringcount[BE_QUEUE] = RT_TXDESC_NUM_BE_QUEUE;

	rtlpci->rxbuffersize = 9100;	/*2048/1024; */
	rtlpci->rxringcount = RTL_PCI_MAX_RX_COUNT;	/*64; */
}

static void _rtl_pci_init_struct(struct ieee80211_hw *hw,
				 struct pci_dev *pdev)
{
	struct rtl_priv *rtlpriv = rtl_priv(hw);
	struct rtl_mac *mac = rtl_mac(rtl_priv(hw));
	struct rtl_pci *rtlpci = rtl_pcidev(rtl_pcipriv(hw));
	struct rtl_hal *rtlhal = rtl_hal(rtl_priv(hw));

	rtlpci->up_first_time = true;
	rtlpci->being_init_adapter = false;

	rtlhal->hw = hw;
	rtlpci->pdev = pdev;

	/*Tx/Rx related var */
	_rtl_pci_init_trx_var(hw);

	/*IBSS*/
	mac->beacon_interval = 100;

	/*AMPDU*/
	mac->min_space_cfg = 0;
	mac->max_mss_density = 0;
	/*set sane AMPDU defaults */
	mac->current_ampdu_density = 7;
	mac->current_ampdu_factor = 3;

	/*Retry Limit*/
	mac->retry_short = 7;
	mac->retry_long = 7;

	/*QOS*/
	rtlpci->acm_method = EACMWAY2_SW;

	/*task */
<<<<<<< HEAD
	tasklet_init(&rtlpriv->works.irq_tasklet,
		     _rtl_pci_irq_tasklet,
		     (unsigned long)hw);
	tasklet_init(&rtlpriv->works.irq_prepare_bcn_tasklet,
		     _rtl_pci_prepare_bcn_tasklet,
		     (unsigned long)hw);
=======
	tasklet_setup(&rtlpriv->works.irq_tasklet, _rtl_pci_irq_tasklet);
	tasklet_setup(&rtlpriv->works.irq_prepare_bcn_tasklet,
		     _rtl_pci_prepare_bcn_tasklet);
>>>>>>> d1988041
	INIT_WORK(&rtlpriv->works.lps_change_work,
		  rtl_lps_change_work_callback);
}

static int _rtl_pci_init_tx_ring(struct ieee80211_hw *hw,
				 unsigned int prio, unsigned int entries)
{
	struct rtl_pci *rtlpci = rtl_pcidev(rtl_pcipriv(hw));
	struct rtl_priv *rtlpriv = rtl_priv(hw);
	struct rtl_tx_buffer_desc *buffer_desc;
	struct rtl_tx_desc *desc;
	dma_addr_t buffer_desc_dma, desc_dma;
	u32 nextdescaddress;
	int i;

	/* alloc tx buffer desc for new trx flow*/
	if (rtlpriv->use_new_trx_flow) {
		buffer_desc =
		   dma_alloc_coherent(&rtlpci->pdev->dev,
				      sizeof(*buffer_desc) * entries,
				      &buffer_desc_dma, GFP_KERNEL);

		if (!buffer_desc || (unsigned long)buffer_desc & 0xFF) {
			pr_err("Cannot allocate TX ring (prio = %d)\n",
			       prio);
			return -ENOMEM;
		}

		rtlpci->tx_ring[prio].buffer_desc = buffer_desc;
		rtlpci->tx_ring[prio].buffer_desc_dma = buffer_desc_dma;

		rtlpci->tx_ring[prio].cur_tx_rp = 0;
		rtlpci->tx_ring[prio].cur_tx_wp = 0;
	}

	/* alloc dma for this ring */
	desc = dma_alloc_coherent(&rtlpci->pdev->dev, sizeof(*desc) * entries,
				  &desc_dma, GFP_KERNEL);

	if (!desc || (unsigned long)desc & 0xFF) {
		pr_err("Cannot allocate TX ring (prio = %d)\n", prio);
		return -ENOMEM;
	}

	rtlpci->tx_ring[prio].desc = desc;
	rtlpci->tx_ring[prio].dma = desc_dma;

	rtlpci->tx_ring[prio].idx = 0;
	rtlpci->tx_ring[prio].entries = entries;
	skb_queue_head_init(&rtlpci->tx_ring[prio].queue);

	rtl_dbg(rtlpriv, COMP_INIT, DBG_LOUD, "queue:%d, ring_addr:%p\n",
		prio, desc);

	/* init every desc in this ring */
	if (!rtlpriv->use_new_trx_flow) {
		for (i = 0; i < entries; i++) {
			nextdescaddress = (u32)desc_dma +
					  ((i +	1) % entries) *
					  sizeof(*desc);

			rtlpriv->cfg->ops->set_desc(hw, (u8 *)&desc[i],
						    true,
						    HW_DESC_TX_NEXTDESC_ADDR,
						    (u8 *)&nextdescaddress);
		}
	}
	return 0;
}

static int _rtl_pci_init_rx_ring(struct ieee80211_hw *hw, int rxring_idx)
{
	struct rtl_pci *rtlpci = rtl_pcidev(rtl_pcipriv(hw));
	struct rtl_priv *rtlpriv = rtl_priv(hw);
	int i;

	if (rtlpriv->use_new_trx_flow) {
		struct rtl_rx_buffer_desc *entry = NULL;
		/* alloc dma for this ring */
		rtlpci->rx_ring[rxring_idx].buffer_desc =
		    dma_alloc_coherent(&rtlpci->pdev->dev,
				       sizeof(*rtlpci->rx_ring[rxring_idx].buffer_desc) *
				       rtlpci->rxringcount,
				       &rtlpci->rx_ring[rxring_idx].dma, GFP_KERNEL);
		if (!rtlpci->rx_ring[rxring_idx].buffer_desc ||
		    (ulong)rtlpci->rx_ring[rxring_idx].buffer_desc & 0xFF) {
			pr_err("Cannot allocate RX ring\n");
			return -ENOMEM;
		}

		/* init every desc in this ring */
		rtlpci->rx_ring[rxring_idx].idx = 0;
		for (i = 0; i < rtlpci->rxringcount; i++) {
			entry = &rtlpci->rx_ring[rxring_idx].buffer_desc[i];
			if (!_rtl_pci_init_one_rxdesc(hw, NULL, (u8 *)entry,
						      rxring_idx, i))
				return -ENOMEM;
		}
	} else {
		struct rtl_rx_desc *entry = NULL;
		u8 tmp_one = 1;
		/* alloc dma for this ring */
		rtlpci->rx_ring[rxring_idx].desc =
		    dma_alloc_coherent(&rtlpci->pdev->dev,
				       sizeof(*rtlpci->rx_ring[rxring_idx].desc) *
				       rtlpci->rxringcount,
				       &rtlpci->rx_ring[rxring_idx].dma, GFP_KERNEL);
		if (!rtlpci->rx_ring[rxring_idx].desc ||
		    (unsigned long)rtlpci->rx_ring[rxring_idx].desc & 0xFF) {
			pr_err("Cannot allocate RX ring\n");
			return -ENOMEM;
		}

		/* init every desc in this ring */
		rtlpci->rx_ring[rxring_idx].idx = 0;

		for (i = 0; i < rtlpci->rxringcount; i++) {
			entry = &rtlpci->rx_ring[rxring_idx].desc[i];
			if (!_rtl_pci_init_one_rxdesc(hw, NULL, (u8 *)entry,
						      rxring_idx, i))
				return -ENOMEM;
		}

		rtlpriv->cfg->ops->set_desc(hw, (u8 *)entry, false,
					    HW_DESC_RXERO, &tmp_one);
	}
	return 0;
}

static void _rtl_pci_free_tx_ring(struct ieee80211_hw *hw,
				  unsigned int prio)
{
	struct rtl_priv *rtlpriv = rtl_priv(hw);
	struct rtl_pci *rtlpci = rtl_pcidev(rtl_pcipriv(hw));
	struct rtl8192_tx_ring *ring = &rtlpci->tx_ring[prio];

	/* free every desc in this ring */
	while (skb_queue_len(&ring->queue)) {
		u8 *entry;
		struct sk_buff *skb = __skb_dequeue(&ring->queue);

		if (rtlpriv->use_new_trx_flow)
			entry = (u8 *)(&ring->buffer_desc[ring->idx]);
		else
			entry = (u8 *)(&ring->desc[ring->idx]);

		dma_unmap_single(&rtlpci->pdev->dev,
				 rtlpriv->cfg->ops->get_desc(hw, (u8 *)entry,
						true, HW_DESC_TXBUFF_ADDR),
				 skb->len, DMA_TO_DEVICE);
		kfree_skb(skb);
		ring->idx = (ring->idx + 1) % ring->entries;
	}

	/* free dma of this ring */
	dma_free_coherent(&rtlpci->pdev->dev,
			  sizeof(*ring->desc) * ring->entries, ring->desc,
			  ring->dma);
	ring->desc = NULL;
	if (rtlpriv->use_new_trx_flow) {
		dma_free_coherent(&rtlpci->pdev->dev,
				  sizeof(*ring->buffer_desc) * ring->entries,
				  ring->buffer_desc, ring->buffer_desc_dma);
		ring->buffer_desc = NULL;
	}
}

static void _rtl_pci_free_rx_ring(struct ieee80211_hw *hw, int rxring_idx)
{
	struct rtl_priv *rtlpriv = rtl_priv(hw);
	struct rtl_pci *rtlpci = rtl_pcidev(rtl_pcipriv(hw));
	int i;

	/* free every desc in this ring */
	for (i = 0; i < rtlpci->rxringcount; i++) {
		struct sk_buff *skb = rtlpci->rx_ring[rxring_idx].rx_buf[i];

		if (!skb)
			continue;
		dma_unmap_single(&rtlpci->pdev->dev, *((dma_addr_t *)skb->cb),
				 rtlpci->rxbuffersize, DMA_FROM_DEVICE);
		kfree_skb(skb);
	}

	/* free dma of this ring */
	if (rtlpriv->use_new_trx_flow) {
		dma_free_coherent(&rtlpci->pdev->dev,
				  sizeof(*rtlpci->rx_ring[rxring_idx].buffer_desc) *
				  rtlpci->rxringcount,
				  rtlpci->rx_ring[rxring_idx].buffer_desc,
				  rtlpci->rx_ring[rxring_idx].dma);
		rtlpci->rx_ring[rxring_idx].buffer_desc = NULL;
	} else {
		dma_free_coherent(&rtlpci->pdev->dev,
				  sizeof(*rtlpci->rx_ring[rxring_idx].desc) *
				  rtlpci->rxringcount,
				  rtlpci->rx_ring[rxring_idx].desc,
				  rtlpci->rx_ring[rxring_idx].dma);
		rtlpci->rx_ring[rxring_idx].desc = NULL;
	}
}

static int _rtl_pci_init_trx_ring(struct ieee80211_hw *hw)
{
	struct rtl_pci *rtlpci = rtl_pcidev(rtl_pcipriv(hw));
	int ret;
	int i, rxring_idx;

	/* rxring_idx 0:RX_MPDU_QUEUE
	 * rxring_idx 1:RX_CMD_QUEUE
	 */
	for (rxring_idx = 0; rxring_idx < RTL_PCI_MAX_RX_QUEUE; rxring_idx++) {
		ret = _rtl_pci_init_rx_ring(hw, rxring_idx);
		if (ret)
			return ret;
	}

	for (i = 0; i < RTL_PCI_MAX_TX_QUEUE_COUNT; i++) {
		ret = _rtl_pci_init_tx_ring(hw, i, rtlpci->txringcount[i]);
		if (ret)
			goto err_free_rings;
	}

	return 0;

err_free_rings:
	for (rxring_idx = 0; rxring_idx < RTL_PCI_MAX_RX_QUEUE; rxring_idx++)
		_rtl_pci_free_rx_ring(hw, rxring_idx);

	for (i = 0; i < RTL_PCI_MAX_TX_QUEUE_COUNT; i++)
		if (rtlpci->tx_ring[i].desc ||
		    rtlpci->tx_ring[i].buffer_desc)
			_rtl_pci_free_tx_ring(hw, i);

	return 1;
}

static int _rtl_pci_deinit_trx_ring(struct ieee80211_hw *hw)
{
	u32 i, rxring_idx;

	/*free rx rings */
	for (rxring_idx = 0; rxring_idx < RTL_PCI_MAX_RX_QUEUE; rxring_idx++)
		_rtl_pci_free_rx_ring(hw, rxring_idx);

	/*free tx rings */
	for (i = 0; i < RTL_PCI_MAX_TX_QUEUE_COUNT; i++)
		_rtl_pci_free_tx_ring(hw, i);

	return 0;
}

int rtl_pci_reset_trx_ring(struct ieee80211_hw *hw)
{
	struct rtl_priv *rtlpriv = rtl_priv(hw);
	struct rtl_pci *rtlpci = rtl_pcidev(rtl_pcipriv(hw));
	int i, rxring_idx;
	unsigned long flags;
	u8 tmp_one = 1;
	u32 bufferaddress;
	/* rxring_idx 0:RX_MPDU_QUEUE */
	/* rxring_idx 1:RX_CMD_QUEUE */
	for (rxring_idx = 0; rxring_idx < RTL_PCI_MAX_RX_QUEUE; rxring_idx++) {
		/* force the rx_ring[RX_MPDU_QUEUE/
		 * RX_CMD_QUEUE].idx to the first one
		 *new trx flow, do nothing
		 */
		if (!rtlpriv->use_new_trx_flow &&
		    rtlpci->rx_ring[rxring_idx].desc) {
			struct rtl_rx_desc *entry = NULL;

			rtlpci->rx_ring[rxring_idx].idx = 0;
			for (i = 0; i < rtlpci->rxringcount; i++) {
				entry = &rtlpci->rx_ring[rxring_idx].desc[i];
				bufferaddress =
				  rtlpriv->cfg->ops->get_desc(hw, (u8 *)entry,
				  false, HW_DESC_RXBUFF_ADDR);
				memset((u8 *)entry, 0,
				       sizeof(*rtlpci->rx_ring
				       [rxring_idx].desc));/*clear one entry*/
				if (rtlpriv->use_new_trx_flow) {
					rtlpriv->cfg->ops->set_desc(hw,
					    (u8 *)entry, false,
					    HW_DESC_RX_PREPARE,
					    (u8 *)&bufferaddress);
				} else {
					rtlpriv->cfg->ops->set_desc(hw,
					    (u8 *)entry, false,
					    HW_DESC_RXBUFF_ADDR,
					    (u8 *)&bufferaddress);
					rtlpriv->cfg->ops->set_desc(hw,
					    (u8 *)entry, false,
					    HW_DESC_RXPKT_LEN,
					    (u8 *)&rtlpci->rxbuffersize);
					rtlpriv->cfg->ops->set_desc(hw,
					    (u8 *)entry, false,
					    HW_DESC_RXOWN,
					    (u8 *)&tmp_one);
				}
			}
			rtlpriv->cfg->ops->set_desc(hw, (u8 *)entry, false,
					    HW_DESC_RXERO, (u8 *)&tmp_one);
		}
		rtlpci->rx_ring[rxring_idx].idx = 0;
	}

	/*after reset, release previous pending packet,
	 *and force the  tx idx to the first one
	 */
	spin_lock_irqsave(&rtlpriv->locks.irq_th_lock, flags);
	for (i = 0; i < RTL_PCI_MAX_TX_QUEUE_COUNT; i++) {
		if (rtlpci->tx_ring[i].desc ||
		    rtlpci->tx_ring[i].buffer_desc) {
			struct rtl8192_tx_ring *ring = &rtlpci->tx_ring[i];

			while (skb_queue_len(&ring->queue)) {
				u8 *entry;
				struct sk_buff *skb =
					__skb_dequeue(&ring->queue);
				if (rtlpriv->use_new_trx_flow)
					entry = (u8 *)(&ring->buffer_desc
								[ring->idx]);
				else
					entry = (u8 *)(&ring->desc[ring->idx]);

				dma_unmap_single(&rtlpci->pdev->dev,
						 rtlpriv->cfg->ops->get_desc(hw, (u8 *)entry,
								true, HW_DESC_TXBUFF_ADDR),
						 skb->len, DMA_TO_DEVICE);
				dev_kfree_skb_irq(skb);
				ring->idx = (ring->idx + 1) % ring->entries;
			}

			if (rtlpriv->use_new_trx_flow) {
				rtlpci->tx_ring[i].cur_tx_rp = 0;
				rtlpci->tx_ring[i].cur_tx_wp = 0;
			}

			ring->idx = 0;
			ring->entries = rtlpci->txringcount[i];
		}
	}
	spin_unlock_irqrestore(&rtlpriv->locks.irq_th_lock, flags);

	return 0;
}

static bool rtl_pci_tx_chk_waitq_insert(struct ieee80211_hw *hw,
					struct ieee80211_sta *sta,
					struct sk_buff *skb)
{
	struct rtl_priv *rtlpriv = rtl_priv(hw);
	struct rtl_sta_info *sta_entry = NULL;
	u8 tid = rtl_get_tid(skb);
	__le16 fc = rtl_get_fc(skb);

	if (!sta)
		return false;
	sta_entry = (struct rtl_sta_info *)sta->drv_priv;

	if (!rtlpriv->rtlhal.earlymode_enable)
		return false;
	if (ieee80211_is_nullfunc(fc))
		return false;
	if (ieee80211_is_qos_nullfunc(fc))
		return false;
	if (ieee80211_is_pspoll(fc))
		return false;
	if (sta_entry->tids[tid].agg.agg_state != RTL_AGG_OPERATIONAL)
		return false;
	if (_rtl_mac_to_hwqueue(hw, skb) > VO_QUEUE)
		return false;
	if (tid > 7)
		return false;

	/* maybe every tid should be checked */
	if (!rtlpriv->link_info.higher_busytxtraffic[tid])
		return false;

	spin_lock_bh(&rtlpriv->locks.waitq_lock);
	skb_queue_tail(&rtlpriv->mac80211.skb_waitq[tid], skb);
	spin_unlock_bh(&rtlpriv->locks.waitq_lock);

	return true;
}

static int rtl_pci_tx(struct ieee80211_hw *hw,
		      struct ieee80211_sta *sta,
		      struct sk_buff *skb,
		      struct rtl_tcb_desc *ptcb_desc)
{
	struct rtl_priv *rtlpriv = rtl_priv(hw);
	struct ieee80211_tx_info *info = IEEE80211_SKB_CB(skb);
	struct rtl8192_tx_ring *ring;
	struct rtl_tx_desc *pdesc;
	struct rtl_tx_buffer_desc *ptx_bd_desc = NULL;
	u16 idx;
	u8 hw_queue = _rtl_mac_to_hwqueue(hw, skb);
	unsigned long flags;
	struct ieee80211_hdr *hdr = rtl_get_hdr(skb);
	__le16 fc = rtl_get_fc(skb);
	u8 *pda_addr = hdr->addr1;
	struct rtl_pci *rtlpci = rtl_pcidev(rtl_pcipriv(hw));
	u8 own;
	u8 temp_one = 1;

	if (ieee80211_is_mgmt(fc))
		rtl_tx_mgmt_proc(hw, skb);

	if (rtlpriv->psc.sw_ps_enabled) {
		if (ieee80211_is_data(fc) && !ieee80211_is_nullfunc(fc) &&
		    !ieee80211_has_pm(fc))
			hdr->frame_control |= cpu_to_le16(IEEE80211_FCTL_PM);
	}

	rtl_action_proc(hw, skb, true);

	if (is_multicast_ether_addr(pda_addr))
		rtlpriv->stats.txbytesmulticast += skb->len;
	else if (is_broadcast_ether_addr(pda_addr))
		rtlpriv->stats.txbytesbroadcast += skb->len;
	else
		rtlpriv->stats.txbytesunicast += skb->len;

	spin_lock_irqsave(&rtlpriv->locks.irq_th_lock, flags);
	ring = &rtlpci->tx_ring[hw_queue];
	if (hw_queue != BEACON_QUEUE) {
		if (rtlpriv->use_new_trx_flow)
			idx = ring->cur_tx_wp;
		else
			idx = (ring->idx + skb_queue_len(&ring->queue)) %
			      ring->entries;
	} else {
		idx = 0;
	}

	pdesc = &ring->desc[idx];
	if (rtlpriv->use_new_trx_flow) {
		ptx_bd_desc = &ring->buffer_desc[idx];
	} else {
		own = (u8)rtlpriv->cfg->ops->get_desc(hw, (u8 *)pdesc,
				true, HW_DESC_OWN);

		if (own == 1 && hw_queue != BEACON_QUEUE) {
			rtl_dbg(rtlpriv, COMP_ERR, DBG_WARNING,
				"No more TX desc@%d, ring->idx = %d, idx = %d, skb_queue_len = 0x%x\n",
				hw_queue, ring->idx, idx,
				skb_queue_len(&ring->queue));

			spin_unlock_irqrestore(&rtlpriv->locks.irq_th_lock,
					       flags);
			return skb->len;
		}
	}

	if (rtlpriv->cfg->ops->get_available_desc &&
	    rtlpriv->cfg->ops->get_available_desc(hw, hw_queue) == 0) {
		rtl_dbg(rtlpriv, COMP_ERR, DBG_WARNING,
			"get_available_desc fail\n");
		spin_unlock_irqrestore(&rtlpriv->locks.irq_th_lock, flags);
		return skb->len;
	}

	if (ieee80211_is_data(fc))
		rtlpriv->cfg->ops->led_control(hw, LED_CTL_TX);

	rtlpriv->cfg->ops->fill_tx_desc(hw, hdr, (u8 *)pdesc,
			(u8 *)ptx_bd_desc, info, sta, skb, hw_queue, ptcb_desc);

	__skb_queue_tail(&ring->queue, skb);

	if (rtlpriv->use_new_trx_flow) {
		rtlpriv->cfg->ops->set_desc(hw, (u8 *)pdesc, true,
					    HW_DESC_OWN, &hw_queue);
	} else {
		rtlpriv->cfg->ops->set_desc(hw, (u8 *)pdesc, true,
					    HW_DESC_OWN, &temp_one);
	}

	if ((ring->entries - skb_queue_len(&ring->queue)) < 2 &&
	    hw_queue != BEACON_QUEUE) {
		rtl_dbg(rtlpriv, COMP_ERR, DBG_LOUD,
			"less desc left, stop skb_queue@%d, ring->idx = %d, idx = %d, skb_queue_len = 0x%x\n",
			 hw_queue, ring->idx, idx,
			 skb_queue_len(&ring->queue));

		ieee80211_stop_queue(hw, skb_get_queue_mapping(skb));
	}

	spin_unlock_irqrestore(&rtlpriv->locks.irq_th_lock, flags);

	rtlpriv->cfg->ops->tx_polling(hw, hw_queue);

	return 0;
}

static void rtl_pci_flush(struct ieee80211_hw *hw, u32 queues, bool drop)
{
	struct rtl_priv *rtlpriv = rtl_priv(hw);
	struct rtl_pci_priv *pcipriv = rtl_pcipriv(hw);
	struct rtl_hal *rtlhal = rtl_hal(rtl_priv(hw));
	struct rtl_mac *mac = rtl_mac(rtl_priv(hw));
	u16 i = 0;
	int queue_id;
	struct rtl8192_tx_ring *ring;

	if (mac->skip_scan)
		return;

	for (queue_id = RTL_PCI_MAX_TX_QUEUE_COUNT - 1; queue_id >= 0;) {
		u32 queue_len;

		if (((queues >> queue_id) & 0x1) == 0) {
			queue_id--;
			continue;
		}
		ring = &pcipriv->dev.tx_ring[queue_id];
		queue_len = skb_queue_len(&ring->queue);
		if (queue_len == 0 || queue_id == BEACON_QUEUE ||
		    queue_id == TXCMD_QUEUE) {
			queue_id--;
			continue;
		} else {
			msleep(20);
			i++;
		}

		/* we just wait 1s for all queues */
		if (rtlpriv->psc.rfpwr_state == ERFOFF ||
		    is_hal_stop(rtlhal) || i >= 200)
			return;
	}
}

static void rtl_pci_deinit(struct ieee80211_hw *hw)
{
	struct rtl_priv *rtlpriv = rtl_priv(hw);
	struct rtl_pci *rtlpci = rtl_pcidev(rtl_pcipriv(hw));

	_rtl_pci_deinit_trx_ring(hw);

	synchronize_irq(rtlpci->pdev->irq);
	tasklet_kill(&rtlpriv->works.irq_tasklet);
	cancel_work_sync(&rtlpriv->works.lps_change_work);

	flush_workqueue(rtlpriv->works.rtl_wq);
	destroy_workqueue(rtlpriv->works.rtl_wq);
}

static int rtl_pci_init(struct ieee80211_hw *hw, struct pci_dev *pdev)
{
	int err;

	_rtl_pci_init_struct(hw, pdev);

	err = _rtl_pci_init_trx_ring(hw);
	if (err) {
		pr_err("tx ring initialization failed\n");
		return err;
	}

	return 0;
}

static int rtl_pci_start(struct ieee80211_hw *hw)
{
	struct rtl_priv *rtlpriv = rtl_priv(hw);
	struct rtl_hal *rtlhal = rtl_hal(rtl_priv(hw));
	struct rtl_pci *rtlpci = rtl_pcidev(rtl_pcipriv(hw));
	struct rtl_ps_ctl *ppsc = rtl_psc(rtl_priv(hw));
	struct rtl_mac *rtlmac = rtl_mac(rtl_priv(hw));
	struct rtl_btc_ops *btc_ops = rtlpriv->btcoexist.btc_ops;

	int err;

	rtl_pci_reset_trx_ring(hw);

	rtlpci->driver_is_goingto_unload = false;
	if (rtlpriv->cfg->ops->get_btc_status &&
	    rtlpriv->cfg->ops->get_btc_status()) {
		rtlpriv->btcoexist.btc_info.ap_num = 36;
		btc_ops->btc_init_variables(rtlpriv);
		btc_ops->btc_init_hal_vars(rtlpriv);
	} else if (btc_ops) {
		btc_ops->btc_init_variables_wifi_only(rtlpriv);
	}

	err = rtlpriv->cfg->ops->hw_init(hw);
	if (err) {
		rtl_dbg(rtlpriv, COMP_INIT, DBG_DMESG,
			"Failed to config hardware!\n");
		kfree(rtlpriv->btcoexist.btc_context);
		kfree(rtlpriv->btcoexist.wifi_only_context);
		return err;
	}
	rtlpriv->cfg->ops->set_hw_reg(hw, HW_VAR_RETRY_LIMIT,
			&rtlmac->retry_long);

	rtlpriv->cfg->ops->enable_interrupt(hw);
	rtl_dbg(rtlpriv, COMP_INIT, DBG_LOUD, "enable_interrupt OK\n");

	rtl_init_rx_config(hw);

	/*should be after adapter start and interrupt enable. */
	set_hal_start(rtlhal);

	RT_CLEAR_PS_LEVEL(ppsc, RT_RF_OFF_LEVL_HALT_NIC);

	rtlpci->up_first_time = false;

	rtl_dbg(rtlpriv, COMP_INIT, DBG_DMESG, "%s OK\n", __func__);
	return 0;
}

static void rtl_pci_stop(struct ieee80211_hw *hw)
{
	struct rtl_priv *rtlpriv = rtl_priv(hw);
	struct rtl_pci *rtlpci = rtl_pcidev(rtl_pcipriv(hw));
	struct rtl_ps_ctl *ppsc = rtl_psc(rtl_priv(hw));
	struct rtl_hal *rtlhal = rtl_hal(rtl_priv(hw));
	unsigned long flags;
	u8 rf_timeout = 0;

	if (rtlpriv->cfg->ops->get_btc_status())
		rtlpriv->btcoexist.btc_ops->btc_halt_notify(rtlpriv);

	if (rtlpriv->btcoexist.btc_ops)
		rtlpriv->btcoexist.btc_ops->btc_deinit_variables(rtlpriv);

	/*should be before disable interrupt&adapter
	 *and will do it immediately.
	 */
	set_hal_stop(rtlhal);

	rtlpci->driver_is_goingto_unload = true;
	rtlpriv->cfg->ops->disable_interrupt(hw);
	cancel_work_sync(&rtlpriv->works.lps_change_work);

	spin_lock_irqsave(&rtlpriv->locks.rf_ps_lock, flags);
	while (ppsc->rfchange_inprogress) {
		spin_unlock_irqrestore(&rtlpriv->locks.rf_ps_lock, flags);
		if (rf_timeout > 100) {
			spin_lock_irqsave(&rtlpriv->locks.rf_ps_lock, flags);
			break;
		}
		mdelay(1);
		rf_timeout++;
		spin_lock_irqsave(&rtlpriv->locks.rf_ps_lock, flags);
	}
	ppsc->rfchange_inprogress = true;
	spin_unlock_irqrestore(&rtlpriv->locks.rf_ps_lock, flags);

	rtlpriv->cfg->ops->hw_disable(hw);
	/* some things are not needed if firmware not available */
	if (!rtlpriv->max_fw_size)
		return;
	rtlpriv->cfg->ops->led_control(hw, LED_CTL_POWER_OFF);

	spin_lock_irqsave(&rtlpriv->locks.rf_ps_lock, flags);
	ppsc->rfchange_inprogress = false;
	spin_unlock_irqrestore(&rtlpriv->locks.rf_ps_lock, flags);

	rtl_pci_enable_aspm(hw);
}

static bool _rtl_pci_find_adapter(struct pci_dev *pdev,
				  struct ieee80211_hw *hw)
{
	struct rtl_priv *rtlpriv = rtl_priv(hw);
	struct rtl_pci_priv *pcipriv = rtl_pcipriv(hw);
	struct rtl_hal *rtlhal = rtl_hal(rtl_priv(hw));
	struct pci_dev *bridge_pdev = pdev->bus->self;
	u16 venderid;
	u16 deviceid;
	u8 revisionid;
	u16 irqline;
	u8 tmp;

	pcipriv->ndis_adapter.pcibridge_vendor = PCI_BRIDGE_VENDOR_UNKNOWN;
	venderid = pdev->vendor;
	deviceid = pdev->device;
	pci_read_config_byte(pdev, 0x8, &revisionid);
	pci_read_config_word(pdev, 0x3C, &irqline);

	/* PCI ID 0x10ec:0x8192 occurs for both RTL8192E, which uses
	 * r8192e_pci, and RTL8192SE, which uses this driver. If the
	 * revision ID is RTL_PCI_REVISION_ID_8192PCIE (0x01), then
	 * the correct driver is r8192e_pci, thus this routine should
	 * return false.
	 */
	if (deviceid == RTL_PCI_8192SE_DID &&
	    revisionid == RTL_PCI_REVISION_ID_8192PCIE)
		return false;

	if (deviceid == RTL_PCI_8192_DID ||
	    deviceid == RTL_PCI_0044_DID ||
	    deviceid == RTL_PCI_0047_DID ||
	    deviceid == RTL_PCI_8192SE_DID ||
	    deviceid == RTL_PCI_8174_DID ||
	    deviceid == RTL_PCI_8173_DID ||
	    deviceid == RTL_PCI_8172_DID ||
	    deviceid == RTL_PCI_8171_DID) {
		switch (revisionid) {
		case RTL_PCI_REVISION_ID_8192PCIE:
			rtl_dbg(rtlpriv, COMP_INIT, DBG_DMESG,
				"8192 PCI-E is found - vid/did=%x/%x\n",
				venderid, deviceid);
			rtlhal->hw_type = HARDWARE_TYPE_RTL8192E;
			return false;
		case RTL_PCI_REVISION_ID_8192SE:
			rtl_dbg(rtlpriv, COMP_INIT, DBG_DMESG,
				"8192SE is found - vid/did=%x/%x\n",
				venderid, deviceid);
			rtlhal->hw_type = HARDWARE_TYPE_RTL8192SE;
			break;
		default:
			rtl_dbg(rtlpriv, COMP_ERR, DBG_WARNING,
				"Err: Unknown device - vid/did=%x/%x\n",
				venderid, deviceid);
			rtlhal->hw_type = HARDWARE_TYPE_RTL8192SE;
			break;
		}
	} else if (deviceid == RTL_PCI_8723AE_DID) {
		rtlhal->hw_type = HARDWARE_TYPE_RTL8723AE;
		rtl_dbg(rtlpriv, COMP_INIT, DBG_DMESG,
			"8723AE PCI-E is found - vid/did=%x/%x\n",
			venderid, deviceid);
	} else if (deviceid == RTL_PCI_8192CET_DID ||
		   deviceid == RTL_PCI_8192CE_DID ||
		   deviceid == RTL_PCI_8191CE_DID ||
		   deviceid == RTL_PCI_8188CE_DID) {
		rtlhal->hw_type = HARDWARE_TYPE_RTL8192CE;
		rtl_dbg(rtlpriv, COMP_INIT, DBG_DMESG,
			"8192C PCI-E is found - vid/did=%x/%x\n",
			venderid, deviceid);
	} else if (deviceid == RTL_PCI_8192DE_DID ||
		   deviceid == RTL_PCI_8192DE_DID2) {
		rtlhal->hw_type = HARDWARE_TYPE_RTL8192DE;
		rtl_dbg(rtlpriv, COMP_INIT, DBG_DMESG,
			"8192D PCI-E is found - vid/did=%x/%x\n",
			venderid, deviceid);
	} else if (deviceid == RTL_PCI_8188EE_DID) {
		rtlhal->hw_type = HARDWARE_TYPE_RTL8188EE;
		rtl_dbg(rtlpriv, COMP_INIT, DBG_LOUD,
			"Find adapter, Hardware type is 8188EE\n");
	} else if (deviceid == RTL_PCI_8723BE_DID) {
		rtlhal->hw_type = HARDWARE_TYPE_RTL8723BE;
		rtl_dbg(rtlpriv, COMP_INIT, DBG_LOUD,
			"Find adapter, Hardware type is 8723BE\n");
	} else if (deviceid == RTL_PCI_8192EE_DID) {
		rtlhal->hw_type = HARDWARE_TYPE_RTL8192EE;
		rtl_dbg(rtlpriv, COMP_INIT, DBG_LOUD,
			"Find adapter, Hardware type is 8192EE\n");
	} else if (deviceid == RTL_PCI_8821AE_DID) {
		rtlhal->hw_type = HARDWARE_TYPE_RTL8821AE;
		rtl_dbg(rtlpriv, COMP_INIT, DBG_LOUD,
			"Find adapter, Hardware type is 8821AE\n");
	} else if (deviceid == RTL_PCI_8812AE_DID) {
		rtlhal->hw_type = HARDWARE_TYPE_RTL8812AE;
		rtl_dbg(rtlpriv, COMP_INIT, DBG_LOUD,
			"Find adapter, Hardware type is 8812AE\n");
	} else if (deviceid == RTL_PCI_8822BE_DID) {
		rtlhal->hw_type = HARDWARE_TYPE_RTL8822BE;
		rtlhal->bandset = BAND_ON_BOTH;
		rtl_dbg(rtlpriv, COMP_INIT, DBG_LOUD,
			"Find adapter, Hardware type is 8822BE\n");
	} else {
		rtl_dbg(rtlpriv, COMP_ERR, DBG_WARNING,
			"Err: Unknown device - vid/did=%x/%x\n",
			 venderid, deviceid);

		rtlhal->hw_type = RTL_DEFAULT_HARDWARE_TYPE;
	}

	if (rtlhal->hw_type == HARDWARE_TYPE_RTL8192DE) {
		if (revisionid == 0 || revisionid == 1) {
			if (revisionid == 0) {
				rtl_dbg(rtlpriv, COMP_INIT, DBG_LOUD,
					"Find 92DE MAC0\n");
				rtlhal->interfaceindex = 0;
			} else if (revisionid == 1) {
				rtl_dbg(rtlpriv, COMP_INIT, DBG_LOUD,
					"Find 92DE MAC1\n");
				rtlhal->interfaceindex = 1;
			}
		} else {
			rtl_dbg(rtlpriv, COMP_INIT, DBG_LOUD,
				"Unknown device - VendorID/DeviceID=%x/%x, Revision=%x\n",
				 venderid, deviceid, revisionid);
			rtlhal->interfaceindex = 0;
		}
	}

	switch (rtlhal->hw_type) {
	case HARDWARE_TYPE_RTL8192EE:
	case HARDWARE_TYPE_RTL8822BE:
		/* use new trx flow */
		rtlpriv->use_new_trx_flow = true;
		break;

	default:
		rtlpriv->use_new_trx_flow = false;
		break;
	}

	/*find bus info */
	pcipriv->ndis_adapter.busnumber = pdev->bus->number;
	pcipriv->ndis_adapter.devnumber = PCI_SLOT(pdev->devfn);
	pcipriv->ndis_adapter.funcnumber = PCI_FUNC(pdev->devfn);

	/*find bridge info */
	pcipriv->ndis_adapter.pcibridge_vendor = PCI_BRIDGE_VENDOR_UNKNOWN;
	/* some ARM have no bridge_pdev and will crash here
	 * so we should check if bridge_pdev is NULL
	 */
	if (bridge_pdev) {
		/*find bridge info if available */
		pcipriv->ndis_adapter.pcibridge_vendorid = bridge_pdev->vendor;
		for (tmp = 0; tmp < PCI_BRIDGE_VENDOR_MAX; tmp++) {
			if (bridge_pdev->vendor == pcibridge_vendors[tmp]) {
				pcipriv->ndis_adapter.pcibridge_vendor = tmp;
				rtl_dbg(rtlpriv, COMP_INIT, DBG_DMESG,
					"Pci Bridge Vendor is found index: %d\n",
					tmp);
				break;
			}
		}
	}

	if (pcipriv->ndis_adapter.pcibridge_vendor !=
		PCI_BRIDGE_VENDOR_UNKNOWN) {
		pcipriv->ndis_adapter.pcibridge_busnum =
		    bridge_pdev->bus->number;
		pcipriv->ndis_adapter.pcibridge_devnum =
		    PCI_SLOT(bridge_pdev->devfn);
		pcipriv->ndis_adapter.pcibridge_funcnum =
		    PCI_FUNC(bridge_pdev->devfn);
		pcipriv->ndis_adapter.pcibridge_pciehdr_offset =
		    pci_pcie_cap(bridge_pdev);
		pcipriv->ndis_adapter.num4bytes =
		    (pcipriv->ndis_adapter.pcibridge_pciehdr_offset + 0x10) / 4;

		rtl_pci_get_linkcontrol_field(hw);

		if (pcipriv->ndis_adapter.pcibridge_vendor ==
		    PCI_BRIDGE_VENDOR_AMD) {
			pcipriv->ndis_adapter.amd_l1_patch =
			    rtl_pci_get_amd_l1_patch(hw);
		}
	}

	rtl_dbg(rtlpriv, COMP_INIT, DBG_DMESG,
		"pcidev busnumber:devnumber:funcnumber:vendor:link_ctl %d:%d:%d:%x:%x\n",
		pcipriv->ndis_adapter.busnumber,
		pcipriv->ndis_adapter.devnumber,
		pcipriv->ndis_adapter.funcnumber,
		pdev->vendor, pcipriv->ndis_adapter.linkctrl_reg);

	rtl_dbg(rtlpriv, COMP_INIT, DBG_DMESG,
		"pci_bridge busnumber:devnumber:funcnumber:vendor:pcie_cap:link_ctl_reg:amd %d:%d:%d:%x:%x:%x:%x\n",
		pcipriv->ndis_adapter.pcibridge_busnum,
		pcipriv->ndis_adapter.pcibridge_devnum,
		pcipriv->ndis_adapter.pcibridge_funcnum,
		pcibridge_vendors[pcipriv->ndis_adapter.pcibridge_vendor],
		pcipriv->ndis_adapter.pcibridge_pciehdr_offset,
		pcipriv->ndis_adapter.pcibridge_linkctrlreg,
		pcipriv->ndis_adapter.amd_l1_patch);

	rtl_pci_parse_configuration(pdev, hw);
	list_add_tail(&rtlpriv->list, &rtlpriv->glb_var->glb_priv_list);

	return true;
}

static int rtl_pci_intr_mode_msi(struct ieee80211_hw *hw)
{
	struct rtl_priv *rtlpriv = rtl_priv(hw);
	struct rtl_pci_priv *pcipriv = rtl_pcipriv(hw);
	struct rtl_pci *rtlpci = rtl_pcidev(pcipriv);
	int ret;

	ret = pci_enable_msi(rtlpci->pdev);
	if (ret < 0)
		return ret;

	ret = request_irq(rtlpci->pdev->irq, &_rtl_pci_interrupt,
			  IRQF_SHARED, KBUILD_MODNAME, hw);
	if (ret < 0) {
		pci_disable_msi(rtlpci->pdev);
		return ret;
	}

	rtlpci->using_msi = true;

	rtl_dbg(rtlpriv, COMP_INIT | COMP_INTR, DBG_DMESG,
		"MSI Interrupt Mode!\n");
	return 0;
}

static int rtl_pci_intr_mode_legacy(struct ieee80211_hw *hw)
{
	struct rtl_priv *rtlpriv = rtl_priv(hw);
	struct rtl_pci_priv *pcipriv = rtl_pcipriv(hw);
	struct rtl_pci *rtlpci = rtl_pcidev(pcipriv);
	int ret;

	ret = request_irq(rtlpci->pdev->irq, &_rtl_pci_interrupt,
			  IRQF_SHARED, KBUILD_MODNAME, hw);
	if (ret < 0)
		return ret;

	rtlpci->using_msi = false;
	rtl_dbg(rtlpriv, COMP_INIT | COMP_INTR, DBG_DMESG,
		"Pin-based Interrupt Mode!\n");
	return 0;
}

static int rtl_pci_intr_mode_decide(struct ieee80211_hw *hw)
{
	struct rtl_pci_priv *pcipriv = rtl_pcipriv(hw);
	struct rtl_pci *rtlpci = rtl_pcidev(pcipriv);
	int ret;

	if (rtlpci->msi_support) {
		ret = rtl_pci_intr_mode_msi(hw);
		if (ret < 0)
			ret = rtl_pci_intr_mode_legacy(hw);
	} else {
		ret = rtl_pci_intr_mode_legacy(hw);
	}
	return ret;
}

static void platform_enable_dma64(struct pci_dev *pdev, bool dma64)
{
	u8	value;

	pci_read_config_byte(pdev, 0x719, &value);

	/* 0x719 Bit5 is DMA64 bit fetch. */
	if (dma64)
		value |= BIT(5);
	else
		value &= ~BIT(5);

	pci_write_config_byte(pdev, 0x719, value);
}

int rtl_pci_probe(struct pci_dev *pdev,
		  const struct pci_device_id *id)
{
	struct ieee80211_hw *hw = NULL;

	struct rtl_priv *rtlpriv = NULL;
	struct rtl_pci_priv *pcipriv = NULL;
	struct rtl_pci *rtlpci;
	unsigned long pmem_start, pmem_len, pmem_flags;
	int err;

	err = pci_enable_device(pdev);
	if (err) {
		WARN_ONCE(true, "%s : Cannot enable new PCI device\n",
			  pci_name(pdev));
		return err;
	}

	if (((struct rtl_hal_cfg *)id->driver_data)->mod_params->dma64 &&
	    !dma_set_mask(&pdev->dev, DMA_BIT_MASK(64))) {
		if (dma_set_coherent_mask(&pdev->dev, DMA_BIT_MASK(64))) {
			WARN_ONCE(true,
				  "Unable to obtain 64bit DMA for consistent allocations\n");
			err = -ENOMEM;
			goto fail1;
		}

		platform_enable_dma64(pdev, true);
	} else if (!dma_set_mask(&pdev->dev, DMA_BIT_MASK(32))) {
		if (dma_set_coherent_mask(&pdev->dev, DMA_BIT_MASK(32))) {
			WARN_ONCE(true,
				  "rtlwifi: Unable to obtain 32bit DMA for consistent allocations\n");
			err = -ENOMEM;
			goto fail1;
		}

		platform_enable_dma64(pdev, false);
	}

	pci_set_master(pdev);

	hw = ieee80211_alloc_hw(sizeof(struct rtl_pci_priv) +
				sizeof(struct rtl_priv), &rtl_ops);
	if (!hw) {
		WARN_ONCE(true,
			  "%s : ieee80211 alloc failed\n", pci_name(pdev));
		err = -ENOMEM;
		goto fail1;
	}

	SET_IEEE80211_DEV(hw, &pdev->dev);
	pci_set_drvdata(pdev, hw);

	rtlpriv = hw->priv;
	rtlpriv->hw = hw;
	pcipriv = (void *)rtlpriv->priv;
	pcipriv->dev.pdev = pdev;
	init_completion(&rtlpriv->firmware_loading_complete);
	/*proximity init here*/
	rtlpriv->proximity.proxim_on = false;

	pcipriv = (void *)rtlpriv->priv;
	pcipriv->dev.pdev = pdev;

	/* init cfg & intf_ops */
	rtlpriv->rtlhal.interface = INTF_PCI;
	rtlpriv->cfg = (struct rtl_hal_cfg *)(id->driver_data);
	rtlpriv->intf_ops = &rtl_pci_ops;
	rtlpriv->glb_var = &rtl_global_var;
	rtl_efuse_ops_init(hw);

	/* MEM map */
	err = pci_request_regions(pdev, KBUILD_MODNAME);
	if (err) {
		WARN_ONCE(true, "rtlwifi: Can't obtain PCI resources\n");
		goto fail1;
	}

	pmem_start = pci_resource_start(pdev, rtlpriv->cfg->bar_id);
	pmem_len = pci_resource_len(pdev, rtlpriv->cfg->bar_id);
	pmem_flags = pci_resource_flags(pdev, rtlpriv->cfg->bar_id);

	/*shared mem start */
	rtlpriv->io.pci_mem_start =
			(unsigned long)pci_iomap(pdev,
			rtlpriv->cfg->bar_id, pmem_len);
	if (rtlpriv->io.pci_mem_start == 0) {
		WARN_ONCE(true, "rtlwifi: Can't map PCI mem\n");
		err = -ENOMEM;
		goto fail2;
	}

	rtl_dbg(rtlpriv, COMP_INIT, DBG_DMESG,
		"mem mapped space: start: 0x%08lx len:%08lx flags:%08lx, after map:0x%08lx\n",
		pmem_start, pmem_len, pmem_flags,
		rtlpriv->io.pci_mem_start);

	/* Disable Clk Request */
	pci_write_config_byte(pdev, 0x81, 0);
	/* leave D3 mode */
	pci_write_config_byte(pdev, 0x44, 0);
	pci_write_config_byte(pdev, 0x04, 0x06);
	pci_write_config_byte(pdev, 0x04, 0x07);

	/* find adapter */
	if (!_rtl_pci_find_adapter(pdev, hw)) {
		err = -ENODEV;
		goto fail2;
	}

	/* Init IO handler */
	_rtl_pci_io_handler_init(&pdev->dev, hw);

	/*like read eeprom and so on */
	rtlpriv->cfg->ops->read_eeprom_info(hw);

	if (rtlpriv->cfg->ops->init_sw_vars(hw)) {
		pr_err("Can't init_sw_vars\n");
		err = -ENODEV;
		goto fail3;
	}
	rtlpriv->cfg->ops->init_sw_leds(hw);

	/*aspm */
	rtl_pci_init_aspm(hw);

	/* Init mac80211 sw */
	err = rtl_init_core(hw);
	if (err) {
		pr_err("Can't allocate sw for mac80211\n");
		goto fail3;
	}

	/* Init PCI sw */
	err = rtl_pci_init(hw, pdev);
	if (err) {
		pr_err("Failed to init PCI\n");
		goto fail3;
	}

	err = ieee80211_register_hw(hw);
	if (err) {
		pr_err("Can't register mac80211 hw.\n");
		err = -ENODEV;
		goto fail3;
	}
	rtlpriv->mac80211.mac80211_registered = 1;

	/* add for debug */
	rtl_debug_add_one(hw);

	/*init rfkill */
	rtl_init_rfkill(hw);	/* Init PCI sw */

	rtlpci = rtl_pcidev(pcipriv);
	err = rtl_pci_intr_mode_decide(hw);
	if (err) {
		rtl_dbg(rtlpriv, COMP_INIT, DBG_DMESG,
			"%s: failed to register IRQ handler\n",
			wiphy_name(hw->wiphy));
		goto fail3;
	}
	rtlpci->irq_alloc = 1;

	set_bit(RTL_STATUS_INTERFACE_START, &rtlpriv->status);
	return 0;

fail3:
	pci_set_drvdata(pdev, NULL);
	rtl_deinit_core(hw);

fail2:
	if (rtlpriv->io.pci_mem_start != 0)
		pci_iounmap(pdev, (void __iomem *)rtlpriv->io.pci_mem_start);

	pci_release_regions(pdev);
	complete(&rtlpriv->firmware_loading_complete);

fail1:
	if (hw)
		ieee80211_free_hw(hw);
	pci_disable_device(pdev);

	return err;
}
EXPORT_SYMBOL(rtl_pci_probe);

void rtl_pci_disconnect(struct pci_dev *pdev)
{
	struct ieee80211_hw *hw = pci_get_drvdata(pdev);
	struct rtl_pci_priv *pcipriv = rtl_pcipriv(hw);
	struct rtl_priv *rtlpriv = rtl_priv(hw);
	struct rtl_pci *rtlpci = rtl_pcidev(pcipriv);
	struct rtl_mac *rtlmac = rtl_mac(rtlpriv);

	/* just in case driver is removed before firmware callback */
	wait_for_completion(&rtlpriv->firmware_loading_complete);
	clear_bit(RTL_STATUS_INTERFACE_START, &rtlpriv->status);

	/* remove form debug */
	rtl_debug_remove_one(hw);

	/*ieee80211_unregister_hw will call ops_stop */
	if (rtlmac->mac80211_registered == 1) {
		ieee80211_unregister_hw(hw);
		rtlmac->mac80211_registered = 0;
	} else {
		rtl_deinit_deferred_work(hw, false);
		rtlpriv->intf_ops->adapter_stop(hw);
	}
	rtlpriv->cfg->ops->disable_interrupt(hw);

	/*deinit rfkill */
	rtl_deinit_rfkill(hw);

	rtl_pci_deinit(hw);
	rtl_deinit_core(hw);
	rtlpriv->cfg->ops->deinit_sw_vars(hw);

	if (rtlpci->irq_alloc) {
		free_irq(rtlpci->pdev->irq, hw);
		rtlpci->irq_alloc = 0;
	}

	if (rtlpci->using_msi)
		pci_disable_msi(rtlpci->pdev);

	list_del(&rtlpriv->list);
	if (rtlpriv->io.pci_mem_start != 0) {
		pci_iounmap(pdev, (void __iomem *)rtlpriv->io.pci_mem_start);
		pci_release_regions(pdev);
	}

	pci_disable_device(pdev);

	rtl_pci_disable_aspm(hw);

	pci_set_drvdata(pdev, NULL);

	ieee80211_free_hw(hw);
}
EXPORT_SYMBOL(rtl_pci_disconnect);

#ifdef CONFIG_PM_SLEEP
/***************************************
 * kernel pci power state define:
 * PCI_D0         ((pci_power_t __force) 0)
 * PCI_D1         ((pci_power_t __force) 1)
 * PCI_D2         ((pci_power_t __force) 2)
 * PCI_D3hot      ((pci_power_t __force) 3)
 * PCI_D3cold     ((pci_power_t __force) 4)
 * PCI_UNKNOWN    ((pci_power_t __force) 5)

 * This function is called when system
 * goes into suspend state mac80211 will
 * call rtl_mac_stop() from the mac80211
 * suspend function first, So there is
 * no need to call hw_disable here.
 ****************************************/
int rtl_pci_suspend(struct device *dev)
{
	struct ieee80211_hw *hw = dev_get_drvdata(dev);
	struct rtl_priv *rtlpriv = rtl_priv(hw);

	rtlpriv->cfg->ops->hw_suspend(hw);
	rtl_deinit_rfkill(hw);

	return 0;
}
EXPORT_SYMBOL(rtl_pci_suspend);

int rtl_pci_resume(struct device *dev)
{
	struct ieee80211_hw *hw = dev_get_drvdata(dev);
	struct rtl_priv *rtlpriv = rtl_priv(hw);

	rtlpriv->cfg->ops->hw_resume(hw);
	rtl_init_rfkill(hw);
	return 0;
}
EXPORT_SYMBOL(rtl_pci_resume);
#endif /* CONFIG_PM_SLEEP */

const struct rtl_intf_ops rtl_pci_ops = {
	.read_efuse_byte = read_efuse_byte,
	.adapter_start = rtl_pci_start,
	.adapter_stop = rtl_pci_stop,
	.check_buddy_priv = rtl_pci_check_buddy_priv,
	.adapter_tx = rtl_pci_tx,
	.flush = rtl_pci_flush,
	.reset_trx_ring = rtl_pci_reset_trx_ring,
	.waitq_insert = rtl_pci_tx_chk_waitq_insert,

	.disable_aspm = rtl_pci_disable_aspm,
	.enable_aspm = rtl_pci_enable_aspm,
};<|MERGE_RESOLUTION|>--- conflicted
+++ resolved
@@ -1060,18 +1060,6 @@
 	return ret;
 }
 
-<<<<<<< HEAD
-static void _rtl_pci_irq_tasklet(unsigned long data)
-{
-	struct ieee80211_hw *hw = (struct ieee80211_hw *)data;
-	_rtl_pci_tx_chk_waitq(hw);
-}
-
-static void _rtl_pci_prepare_bcn_tasklet(unsigned long data)
-{
-	struct ieee80211_hw *hw = (struct ieee80211_hw *)data;
-	struct rtl_priv *rtlpriv = rtl_priv(hw);
-=======
 static void _rtl_pci_irq_tasklet(struct tasklet_struct *t)
 {
 	struct rtl_priv *rtlpriv = from_tasklet(rtlpriv, t, works.irq_tasklet);
@@ -1084,7 +1072,6 @@
 	struct rtl_priv *rtlpriv = from_tasklet(rtlpriv, t,
 						works.irq_prepare_bcn_tasklet);
 	struct ieee80211_hw *hw = rtlpriv->hw;
->>>>>>> d1988041
 	struct rtl_pci *rtlpci = rtl_pcidev(rtl_pcipriv(hw));
 	struct rtl_mac *mac = rtl_mac(rtl_priv(hw));
 	struct rtl8192_tx_ring *ring = NULL;
@@ -1208,18 +1195,9 @@
 	rtlpci->acm_method = EACMWAY2_SW;
 
 	/*task */
-<<<<<<< HEAD
-	tasklet_init(&rtlpriv->works.irq_tasklet,
-		     _rtl_pci_irq_tasklet,
-		     (unsigned long)hw);
-	tasklet_init(&rtlpriv->works.irq_prepare_bcn_tasklet,
-		     _rtl_pci_prepare_bcn_tasklet,
-		     (unsigned long)hw);
-=======
 	tasklet_setup(&rtlpriv->works.irq_tasklet, _rtl_pci_irq_tasklet);
 	tasklet_setup(&rtlpriv->works.irq_prepare_bcn_tasklet,
 		     _rtl_pci_prepare_bcn_tasklet);
->>>>>>> d1988041
 	INIT_WORK(&rtlpriv->works.lps_change_work,
 		  rtl_lps_change_work_callback);
 }
