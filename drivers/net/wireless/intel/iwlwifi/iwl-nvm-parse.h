/******************************************************************************
 *
 * This file is provided under a dual BSD/GPLv2 license.  When using or
 * redistributing this file, you may do so under either license.
 *
 * GPL LICENSE SUMMARY
 *
 * Copyright(c) 2008 - 2015 Intel Corporation. All rights reserved.
 * Copyright(c) 2016 - 2017 Intel Deutschland GmbH
 * Copyright(c) 2018 - 2019 Intel Corporation
 *
 * This program is free software; you can redistribute it and/or modify
 * it under the terms of version 2 of the GNU General Public License as
 * published by the Free Software Foundation.
 *
 * This program is distributed in the hope that it will be useful, but
 * WITHOUT ANY WARRANTY; without even the implied warranty of
 * MERCHANTABILITY or FITNESS FOR A PARTICULAR PURPOSE.  See the GNU
 * General Public License for more details.
 *
 * The full GNU General Public License is included in this distribution
 * in the file called COPYING.
 *
 * Contact Information:
 *  Intel Linux Wireless <linuxwifi@intel.com>
 * Intel Corporation, 5200 N.E. Elam Young Parkway, Hillsboro, OR 97124-6497
 *
 * BSD LICENSE
 *
 * Copyright(c) 2005 - 2014 Intel Corporation. All rights reserved.
 * Copyright(c) 2016 - 2017 Intel Deutschland GmbH
 * Copyright(c) 2018 - 2019 Intel Corporation
 * All rights reserved.
 *
 * Redistribution and use in source and binary forms, with or without
 * modification, are permitted provided that the following conditions
 * are met:
 *
 *  * Redistributions of source code must retain the above copyright
 *    notice, this list of conditions and the following disclaimer.
 *  * Redistributions in binary form must reproduce the above copyright
 *    notice, this list of conditions and the following disclaimer in
 *    the documentation and/or other materials provided with the
 *    distribution.
 *  * Neither the name Intel Corporation nor the names of its
 *    contributors may be used to endorse or promote products derived
 *    from this software without specific prior written permission.
 *
 * THIS SOFTWARE IS PROVIDED BY THE COPYRIGHT HOLDERS AND CONTRIBUTORS
 * "AS IS" AND ANY EXPRESS OR IMPLIED WARRANTIES, INCLUDING, BUT NOT
 * LIMITED TO, THE IMPLIED WARRANTIES OF MERCHANTABILITY AND FITNESS FOR
 * A PARTICULAR PURPOSE ARE DISCLAIMED. IN NO EVENT SHALL THE COPYRIGHT
 * OWNER OR CONTRIBUTORS BE LIABLE FOR ANY DIRECT, INDIRECT, INCIDENTAL,
 * SPECIAL, EXEMPLARY, OR CONSEQUENTIAL DAMAGES (INCLUDING, BUT NOT
 * LIMITED TO, PROCUREMENT OF SUBSTITUTE GOODS OR SERVICES; LOSS OF USE,
 * DATA, OR PROFITS; OR BUSINESS INTERRUPTION) HOWEVER CAUSED AND ON ANY
 * THEORY OF LIABILITY, WHETHER IN CONTRACT, STRICT LIABILITY, OR TORT
 * (INCLUDING NEGLIGENCE OR OTHERWISE) ARISING IN ANY WAY OUT OF THE USE
 * OF THIS SOFTWARE, EVEN IF ADVISED OF THE POSSIBILITY OF SUCH DAMAGE.
 *****************************************************************************/
#ifndef __iwl_nvm_parse_h__
#define __iwl_nvm_parse_h__

#include <net/cfg80211.h>
#include "iwl-eeprom-parse.h"

/**
 * enum iwl_nvm_sbands_flags - modification flags for the channel profiles
 *
 * @IWL_NVM_SBANDS_FLAGS_LAR: LAR is enabled
 * @IWL_NVM_SBANDS_FLAGS_NO_WIDE_IN_5GHZ: disallow 40, 80 and 160MHz on 5GHz
 */
enum iwl_nvm_sbands_flags {
	IWL_NVM_SBANDS_FLAGS_LAR		= BIT(0),
	IWL_NVM_SBANDS_FLAGS_NO_WIDE_IN_5GHZ	= BIT(1),
};

/**
 * iwl_parse_nvm_data - parse NVM data and return values
 *
 * This function parses all NVM values we need and then
 * returns a (newly allocated) struct containing all the
 * relevant values for driver use. The struct must be freed
 * later with iwl_free_nvm_data().
 */
struct iwl_nvm_data *
iwl_parse_nvm_data(struct iwl_trans *trans, const struct iwl_cfg *cfg,
		   const struct iwl_fw *fw,
		   const __be16 *nvm_hw, const __le16 *nvm_sw,
		   const __le16 *nvm_calib, const __le16 *regulatory,
		   const __le16 *mac_override, const __le16 *phy_sku,
		   u8 tx_chains, u8 rx_chains);

/**
 * iwl_parse_mcc_info - parse MCC (mobile country code) info coming from FW
 *
 * This function parses the regulatory channel data received as a
 * MCC_UPDATE_CMD command. It returns a newly allocation regulatory domain,
 * to be fed into the regulatory core. In case the geo_info is set handle
 * accordingly. An ERR_PTR is returned on error.
 * If not given to the regulatory core, the user is responsible for freeing
 * the regdomain returned here with kfree.
 */
struct ieee80211_regdomain *
iwl_parse_nvm_mcc_info(struct device *dev, const struct iwl_cfg *cfg,
		       int num_of_ch, __le32 *channels, u16 fw_mcc,
<<<<<<< HEAD
		       u16 geo_info, u16 cap);
=======
		       u16 geo_info, u16 cap, u8 resp_ver);
>>>>>>> d1988041

/**
 * struct iwl_nvm_section - describes an NVM section in memory.
 *
 * This struct holds an NVM section read from the NIC using NVM_ACCESS_CMD,
 * and saved for later use by the driver. Not all NVM sections are saved
 * this way, only the needed ones.
 */
struct iwl_nvm_section {
	u16 length;
	const u8 *data;
};

/**
 * iwl_read_external_nvm - Reads external NVM from a file into nvm_sections
 */
int iwl_read_external_nvm(struct iwl_trans *trans,
			  const char *nvm_file_name,
			  struct iwl_nvm_section *nvm_sections);
void iwl_nvm_fixups(u32 hw_id, unsigned int section, u8 *data,
		    unsigned int len);

/**
 * iwl_get_nvm - retrieve NVM data from firmware
 *
 * Allocates a new iwl_nvm_data structure, fills it with
 * NVM data, and returns it to caller.
 */
struct iwl_nvm_data *iwl_get_nvm(struct iwl_trans *trans,
				 const struct iwl_fw *fw);
#endif /* __iwl_nvm_parse_h__ */<|MERGE_RESOLUTION|>--- conflicted
+++ resolved
@@ -104,11 +104,7 @@
 struct ieee80211_regdomain *
 iwl_parse_nvm_mcc_info(struct device *dev, const struct iwl_cfg *cfg,
 		       int num_of_ch, __le32 *channels, u16 fw_mcc,
-<<<<<<< HEAD
-		       u16 geo_info, u16 cap);
-=======
 		       u16 geo_info, u16 cap, u8 resp_ver);
->>>>>>> d1988041
 
 /**
  * struct iwl_nvm_section - describes an NVM section in memory.
