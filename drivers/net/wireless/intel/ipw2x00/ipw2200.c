// SPDX-License-Identifier: GPL-2.0-only
/******************************************************************************

  Copyright(c) 2003 - 2006 Intel Corporation. All rights reserved.

  802.11 status code portion of this file from ethereal-0.10.6:
    Copyright 2000, Axis Communications AB
    Ethereal - Network traffic analyzer
    By Gerald Combs <gerald@ethereal.com>
    Copyright 1998 Gerald Combs


  Contact Information:
  Intel Linux Wireless <ilw@linux.intel.com>
  Intel Corporation, 5200 N.E. Elam Young Parkway, Hillsboro, OR 97124-6497

******************************************************************************/

#include <linux/sched.h>
#include <linux/slab.h>
#include <net/cfg80211-wext.h>
#include "ipw2200.h"
#include "ipw.h"


#ifndef KBUILD_EXTMOD
#define VK "k"
#else
#define VK
#endif

#ifdef CONFIG_IPW2200_DEBUG
#define VD "d"
#else
#define VD
#endif

#ifdef CONFIG_IPW2200_MONITOR
#define VM "m"
#else
#define VM
#endif

#ifdef CONFIG_IPW2200_PROMISCUOUS
#define VP "p"
#else
#define VP
#endif

#ifdef CONFIG_IPW2200_RADIOTAP
#define VR "r"
#else
#define VR
#endif

#ifdef CONFIG_IPW2200_QOS
#define VQ "q"
#else
#define VQ
#endif

#define IPW2200_VERSION "1.2.2" VK VD VM VP VR VQ
#define DRV_DESCRIPTION	"Intel(R) PRO/Wireless 2200/2915 Network Driver"
#define DRV_COPYRIGHT	"Copyright(c) 2003-2006 Intel Corporation"
#define DRV_VERSION     IPW2200_VERSION

#define ETH_P_80211_STATS (ETH_P_80211_RAW + 1)

MODULE_DESCRIPTION(DRV_DESCRIPTION);
MODULE_VERSION(DRV_VERSION);
MODULE_AUTHOR(DRV_COPYRIGHT);
MODULE_LICENSE("GPL");
MODULE_FIRMWARE("ipw2200-ibss.fw");
#ifdef CONFIG_IPW2200_MONITOR
MODULE_FIRMWARE("ipw2200-sniffer.fw");
#endif
MODULE_FIRMWARE("ipw2200-bss.fw");

static int cmdlog = 0;
static int debug = 0;
static int default_channel = 0;
static int network_mode = 0;

static u32 ipw_debug_level;
static int associate;
static int auto_create = 1;
static int led_support = 1;
static int disable = 0;
static int bt_coexist = 0;
static int hwcrypto = 0;
static int roaming = 1;
static const char ipw_modes[] = {
	'a', 'b', 'g', '?'
};
static int antenna = CFG_SYS_ANTENNA_BOTH;

#ifdef CONFIG_IPW2200_PROMISCUOUS
static int rtap_iface = 0;     /* def: 0 -- do not create rtap interface */
#endif

static struct ieee80211_rate ipw2200_rates[] = {
	{ .bitrate = 10 },
	{ .bitrate = 20, .flags = IEEE80211_RATE_SHORT_PREAMBLE },
	{ .bitrate = 55, .flags = IEEE80211_RATE_SHORT_PREAMBLE },
	{ .bitrate = 110, .flags = IEEE80211_RATE_SHORT_PREAMBLE },
	{ .bitrate = 60 },
	{ .bitrate = 90 },
	{ .bitrate = 120 },
	{ .bitrate = 180 },
	{ .bitrate = 240 },
	{ .bitrate = 360 },
	{ .bitrate = 480 },
	{ .bitrate = 540 }
};

#define ipw2200_a_rates		(ipw2200_rates + 4)
#define ipw2200_num_a_rates	8
#define ipw2200_bg_rates	(ipw2200_rates + 0)
#define ipw2200_num_bg_rates	12

/* Ugly macro to convert literal channel numbers into their mhz equivalents
 * There are certianly some conditions that will break this (like feeding it '30')
 * but they shouldn't arise since nothing talks on channel 30. */
#define ieee80211chan2mhz(x) \
	(((x) <= 14) ? \
	(((x) == 14) ? 2484 : ((x) * 5) + 2407) : \
	((x) + 1000) * 5)

#ifdef CONFIG_IPW2200_QOS
static int qos_enable = 0;
static int qos_burst_enable = 0;
static int qos_no_ack_mask = 0;
static int burst_duration_CCK = 0;
static int burst_duration_OFDM = 0;

static struct libipw_qos_parameters def_qos_parameters_OFDM = {
	{QOS_TX0_CW_MIN_OFDM, QOS_TX1_CW_MIN_OFDM, QOS_TX2_CW_MIN_OFDM,
	 QOS_TX3_CW_MIN_OFDM},
	{QOS_TX0_CW_MAX_OFDM, QOS_TX1_CW_MAX_OFDM, QOS_TX2_CW_MAX_OFDM,
	 QOS_TX3_CW_MAX_OFDM},
	{QOS_TX0_AIFS, QOS_TX1_AIFS, QOS_TX2_AIFS, QOS_TX3_AIFS},
	{QOS_TX0_ACM, QOS_TX1_ACM, QOS_TX2_ACM, QOS_TX3_ACM},
	{QOS_TX0_TXOP_LIMIT_OFDM, QOS_TX1_TXOP_LIMIT_OFDM,
	 QOS_TX2_TXOP_LIMIT_OFDM, QOS_TX3_TXOP_LIMIT_OFDM}
};

static struct libipw_qos_parameters def_qos_parameters_CCK = {
	{QOS_TX0_CW_MIN_CCK, QOS_TX1_CW_MIN_CCK, QOS_TX2_CW_MIN_CCK,
	 QOS_TX3_CW_MIN_CCK},
	{QOS_TX0_CW_MAX_CCK, QOS_TX1_CW_MAX_CCK, QOS_TX2_CW_MAX_CCK,
	 QOS_TX3_CW_MAX_CCK},
	{QOS_TX0_AIFS, QOS_TX1_AIFS, QOS_TX2_AIFS, QOS_TX3_AIFS},
	{QOS_TX0_ACM, QOS_TX1_ACM, QOS_TX2_ACM, QOS_TX3_ACM},
	{QOS_TX0_TXOP_LIMIT_CCK, QOS_TX1_TXOP_LIMIT_CCK, QOS_TX2_TXOP_LIMIT_CCK,
	 QOS_TX3_TXOP_LIMIT_CCK}
};

static struct libipw_qos_parameters def_parameters_OFDM = {
	{DEF_TX0_CW_MIN_OFDM, DEF_TX1_CW_MIN_OFDM, DEF_TX2_CW_MIN_OFDM,
	 DEF_TX3_CW_MIN_OFDM},
	{DEF_TX0_CW_MAX_OFDM, DEF_TX1_CW_MAX_OFDM, DEF_TX2_CW_MAX_OFDM,
	 DEF_TX3_CW_MAX_OFDM},
	{DEF_TX0_AIFS, DEF_TX1_AIFS, DEF_TX2_AIFS, DEF_TX3_AIFS},
	{DEF_TX0_ACM, DEF_TX1_ACM, DEF_TX2_ACM, DEF_TX3_ACM},
	{DEF_TX0_TXOP_LIMIT_OFDM, DEF_TX1_TXOP_LIMIT_OFDM,
	 DEF_TX2_TXOP_LIMIT_OFDM, DEF_TX3_TXOP_LIMIT_OFDM}
};

static struct libipw_qos_parameters def_parameters_CCK = {
	{DEF_TX0_CW_MIN_CCK, DEF_TX1_CW_MIN_CCK, DEF_TX2_CW_MIN_CCK,
	 DEF_TX3_CW_MIN_CCK},
	{DEF_TX0_CW_MAX_CCK, DEF_TX1_CW_MAX_CCK, DEF_TX2_CW_MAX_CCK,
	 DEF_TX3_CW_MAX_CCK},
	{DEF_TX0_AIFS, DEF_TX1_AIFS, DEF_TX2_AIFS, DEF_TX3_AIFS},
	{DEF_TX0_ACM, DEF_TX1_ACM, DEF_TX2_ACM, DEF_TX3_ACM},
	{DEF_TX0_TXOP_LIMIT_CCK, DEF_TX1_TXOP_LIMIT_CCK, DEF_TX2_TXOP_LIMIT_CCK,
	 DEF_TX3_TXOP_LIMIT_CCK}
};

static u8 qos_oui[QOS_OUI_LEN] = { 0x00, 0x50, 0xF2 };

static int from_priority_to_tx_queue[] = {
	IPW_TX_QUEUE_1, IPW_TX_QUEUE_2, IPW_TX_QUEUE_2, IPW_TX_QUEUE_1,
	IPW_TX_QUEUE_3, IPW_TX_QUEUE_3, IPW_TX_QUEUE_4, IPW_TX_QUEUE_4
};

static u32 ipw_qos_get_burst_duration(struct ipw_priv *priv);

static int ipw_send_qos_params_command(struct ipw_priv *priv, struct libipw_qos_parameters
				       *qos_param);
static int ipw_send_qos_info_command(struct ipw_priv *priv, struct libipw_qos_information_element
				     *qos_param);
#endif				/* CONFIG_IPW2200_QOS */

static struct iw_statistics *ipw_get_wireless_stats(struct net_device *dev);
static void ipw_remove_current_network(struct ipw_priv *priv);
static void ipw_rx(struct ipw_priv *priv);
static int ipw_queue_tx_reclaim(struct ipw_priv *priv,
				struct clx2_tx_queue *txq, int qindex);
static int ipw_queue_reset(struct ipw_priv *priv);

static int ipw_queue_tx_hcmd(struct ipw_priv *priv, int hcmd, void *buf,
			     int len, int sync);

static void ipw_tx_queue_free(struct ipw_priv *);

static struct ipw_rx_queue *ipw_rx_queue_alloc(struct ipw_priv *);
static void ipw_rx_queue_free(struct ipw_priv *, struct ipw_rx_queue *);
static void ipw_rx_queue_replenish(void *);
static int ipw_up(struct ipw_priv *);
static void ipw_bg_up(struct work_struct *work);
static void ipw_down(struct ipw_priv *);
static void ipw_bg_down(struct work_struct *work);
static int ipw_config(struct ipw_priv *);
static int init_supported_rates(struct ipw_priv *priv,
				struct ipw_supported_rates *prates);
static void ipw_set_hwcrypto_keys(struct ipw_priv *);
static void ipw_send_wep_keys(struct ipw_priv *, int);

static int snprint_line(char *buf, size_t count,
			const u8 * data, u32 len, u32 ofs)
{
	int out, i, j, l;
	char c;

	out = scnprintf(buf, count, "%08X", ofs);

	for (l = 0, i = 0; i < 2; i++) {
		out += scnprintf(buf + out, count - out, " ");
		for (j = 0; j < 8 && l < len; j++, l++)
			out += scnprintf(buf + out, count - out, "%02X ",
					data[(i * 8 + j)]);
		for (; j < 8; j++)
			out += scnprintf(buf + out, count - out, "   ");
	}

	out += scnprintf(buf + out, count - out, " ");
	for (l = 0, i = 0; i < 2; i++) {
		out += scnprintf(buf + out, count - out, " ");
		for (j = 0; j < 8 && l < len; j++, l++) {
			c = data[(i * 8 + j)];
			if (!isascii(c) || !isprint(c))
				c = '.';

			out += scnprintf(buf + out, count - out, "%c", c);
		}

		for (; j < 8; j++)
			out += scnprintf(buf + out, count - out, " ");
	}

	return out;
}

static void printk_buf(int level, const u8 * data, u32 len)
{
	char line[81];
	u32 ofs = 0;
	if (!(ipw_debug_level & level))
		return;

	while (len) {
		snprint_line(line, sizeof(line), &data[ofs],
			     min(len, 16U), ofs);
		printk(KERN_DEBUG "%s\n", line);
		ofs += 16;
		len -= min(len, 16U);
	}
}

static int snprintk_buf(u8 * output, size_t size, const u8 * data, size_t len)
{
	size_t out = size;
	u32 ofs = 0;
	int total = 0;

	while (size && len) {
		out = snprint_line(output, size, &data[ofs],
				   min_t(size_t, len, 16U), ofs);

		ofs += 16;
		output += out;
		size -= out;
		len -= min_t(size_t, len, 16U);
		total += out;
	}
	return total;
}

/* alias for 32-bit indirect read (for SRAM/reg above 4K), with debug wrapper */
static u32 _ipw_read_reg32(struct ipw_priv *priv, u32 reg);
#define ipw_read_reg32(a, b) _ipw_read_reg32(a, b)

/* alias for 8-bit indirect read (for SRAM/reg above 4K), with debug wrapper */
static u8 _ipw_read_reg8(struct ipw_priv *ipw, u32 reg);
#define ipw_read_reg8(a, b) _ipw_read_reg8(a, b)

/* 8-bit indirect write (for SRAM/reg above 4K), with debug wrapper */
static void _ipw_write_reg8(struct ipw_priv *priv, u32 reg, u8 value);
static inline void ipw_write_reg8(struct ipw_priv *a, u32 b, u8 c)
{
	IPW_DEBUG_IO("%s %d: write_indirect8(0x%08X, 0x%08X)\n", __FILE__,
		     __LINE__, (u32) (b), (u32) (c));
	_ipw_write_reg8(a, b, c);
}

/* 16-bit indirect write (for SRAM/reg above 4K), with debug wrapper */
static void _ipw_write_reg16(struct ipw_priv *priv, u32 reg, u16 value);
static inline void ipw_write_reg16(struct ipw_priv *a, u32 b, u16 c)
{
	IPW_DEBUG_IO("%s %d: write_indirect16(0x%08X, 0x%08X)\n", __FILE__,
		     __LINE__, (u32) (b), (u32) (c));
	_ipw_write_reg16(a, b, c);
}

/* 32-bit indirect write (for SRAM/reg above 4K), with debug wrapper */
static void _ipw_write_reg32(struct ipw_priv *priv, u32 reg, u32 value);
static inline void ipw_write_reg32(struct ipw_priv *a, u32 b, u32 c)
{
	IPW_DEBUG_IO("%s %d: write_indirect32(0x%08X, 0x%08X)\n", __FILE__,
		     __LINE__, (u32) (b), (u32) (c));
	_ipw_write_reg32(a, b, c);
}

/* 8-bit direct write (low 4K) */
static inline void _ipw_write8(struct ipw_priv *ipw, unsigned long ofs,
		u8 val)
{
	writeb(val, ipw->hw_base + ofs);
}

/* 8-bit direct write (for low 4K of SRAM/regs), with debug wrapper */
#define ipw_write8(ipw, ofs, val) do { \
	IPW_DEBUG_IO("%s %d: write_direct8(0x%08X, 0x%08X)\n", __FILE__, \
			__LINE__, (u32)(ofs), (u32)(val)); \
	_ipw_write8(ipw, ofs, val); \
} while (0)

/* 16-bit direct write (low 4K) */
static inline void _ipw_write16(struct ipw_priv *ipw, unsigned long ofs,
		u16 val)
{
	writew(val, ipw->hw_base + ofs);
}

/* 16-bit direct write (for low 4K of SRAM/regs), with debug wrapper */
#define ipw_write16(ipw, ofs, val) do { \
	IPW_DEBUG_IO("%s %d: write_direct16(0x%08X, 0x%08X)\n", __FILE__, \
			__LINE__, (u32)(ofs), (u32)(val)); \
	_ipw_write16(ipw, ofs, val); \
} while (0)

/* 32-bit direct write (low 4K) */
static inline void _ipw_write32(struct ipw_priv *ipw, unsigned long ofs,
		u32 val)
{
	writel(val, ipw->hw_base + ofs);
}

/* 32-bit direct write (for low 4K of SRAM/regs), with debug wrapper */
#define ipw_write32(ipw, ofs, val) do { \
	IPW_DEBUG_IO("%s %d: write_direct32(0x%08X, 0x%08X)\n", __FILE__, \
			__LINE__, (u32)(ofs), (u32)(val)); \
	_ipw_write32(ipw, ofs, val); \
} while (0)

/* 8-bit direct read (low 4K) */
static inline u8 _ipw_read8(struct ipw_priv *ipw, unsigned long ofs)
{
	return readb(ipw->hw_base + ofs);
}

/* alias to 8-bit direct read (low 4K of SRAM/regs), with debug wrapper */
#define ipw_read8(ipw, ofs) ({ \
	IPW_DEBUG_IO("%s %d: read_direct8(0x%08X)\n", __FILE__, __LINE__, \
			(u32)(ofs)); \
	_ipw_read8(ipw, ofs); \
})

/* 16-bit direct read (low 4K) */
static inline u16 _ipw_read16(struct ipw_priv *ipw, unsigned long ofs)
{
	return readw(ipw->hw_base + ofs);
}

/* alias to 16-bit direct read (low 4K of SRAM/regs), with debug wrapper */
#define ipw_read16(ipw, ofs) ({ \
	IPW_DEBUG_IO("%s %d: read_direct16(0x%08X)\n", __FILE__, __LINE__, \
			(u32)(ofs)); \
	_ipw_read16(ipw, ofs); \
})

/* 32-bit direct read (low 4K) */
static inline u32 _ipw_read32(struct ipw_priv *ipw, unsigned long ofs)
{
	return readl(ipw->hw_base + ofs);
}

/* alias to 32-bit direct read (low 4K of SRAM/regs), with debug wrapper */
#define ipw_read32(ipw, ofs) ({ \
	IPW_DEBUG_IO("%s %d: read_direct32(0x%08X)\n", __FILE__, __LINE__, \
			(u32)(ofs)); \
	_ipw_read32(ipw, ofs); \
})

static void _ipw_read_indirect(struct ipw_priv *, u32, u8 *, int);
/* alias to multi-byte read (SRAM/regs above 4K), with debug wrapper */
#define ipw_read_indirect(a, b, c, d) ({ \
	IPW_DEBUG_IO("%s %d: read_indirect(0x%08X) %u bytes\n", __FILE__, \
			__LINE__, (u32)(b), (u32)(d)); \
	_ipw_read_indirect(a, b, c, d); \
})

/* alias to multi-byte read (SRAM/regs above 4K), with debug wrapper */
static void _ipw_write_indirect(struct ipw_priv *priv, u32 addr, u8 * data,
				int num);
#define ipw_write_indirect(a, b, c, d) do { \
	IPW_DEBUG_IO("%s %d: write_indirect(0x%08X) %u bytes\n", __FILE__, \
			__LINE__, (u32)(b), (u32)(d)); \
	_ipw_write_indirect(a, b, c, d); \
} while (0)

/* 32-bit indirect write (above 4K) */
static void _ipw_write_reg32(struct ipw_priv *priv, u32 reg, u32 value)
{
	IPW_DEBUG_IO(" %p : reg = 0x%8X : value = 0x%8X\n", priv, reg, value);
	_ipw_write32(priv, IPW_INDIRECT_ADDR, reg);
	_ipw_write32(priv, IPW_INDIRECT_DATA, value);
}

/* 8-bit indirect write (above 4K) */
static void _ipw_write_reg8(struct ipw_priv *priv, u32 reg, u8 value)
{
	u32 aligned_addr = reg & IPW_INDIRECT_ADDR_MASK;	/* dword align */
	u32 dif_len = reg - aligned_addr;

	IPW_DEBUG_IO(" reg = 0x%8X : value = 0x%8X\n", reg, value);
	_ipw_write32(priv, IPW_INDIRECT_ADDR, aligned_addr);
	_ipw_write8(priv, IPW_INDIRECT_DATA + dif_len, value);
}

/* 16-bit indirect write (above 4K) */
static void _ipw_write_reg16(struct ipw_priv *priv, u32 reg, u16 value)
{
	u32 aligned_addr = reg & IPW_INDIRECT_ADDR_MASK;	/* dword align */
	u32 dif_len = (reg - aligned_addr) & (~0x1ul);

	IPW_DEBUG_IO(" reg = 0x%8X : value = 0x%8X\n", reg, value);
	_ipw_write32(priv, IPW_INDIRECT_ADDR, aligned_addr);
	_ipw_write16(priv, IPW_INDIRECT_DATA + dif_len, value);
}

/* 8-bit indirect read (above 4K) */
static u8 _ipw_read_reg8(struct ipw_priv *priv, u32 reg)
{
	u32 word;
	_ipw_write32(priv, IPW_INDIRECT_ADDR, reg & IPW_INDIRECT_ADDR_MASK);
	IPW_DEBUG_IO(" reg = 0x%8X :\n", reg);
	word = _ipw_read32(priv, IPW_INDIRECT_DATA);
	return (word >> ((reg & 0x3) * 8)) & 0xff;
}

/* 32-bit indirect read (above 4K) */
static u32 _ipw_read_reg32(struct ipw_priv *priv, u32 reg)
{
	u32 value;

	IPW_DEBUG_IO("%p : reg = 0x%08x\n", priv, reg);

	_ipw_write32(priv, IPW_INDIRECT_ADDR, reg);
	value = _ipw_read32(priv, IPW_INDIRECT_DATA);
	IPW_DEBUG_IO(" reg = 0x%4X : value = 0x%4x\n", reg, value);
	return value;
}

/* General purpose, no alignment requirement, iterative (multi-byte) read, */
/*    for area above 1st 4K of SRAM/reg space */
static void _ipw_read_indirect(struct ipw_priv *priv, u32 addr, u8 * buf,
			       int num)
{
	u32 aligned_addr = addr & IPW_INDIRECT_ADDR_MASK;	/* dword align */
	u32 dif_len = addr - aligned_addr;
	u32 i;

	IPW_DEBUG_IO("addr = %i, buf = %p, num = %i\n", addr, buf, num);

	if (num <= 0) {
		return;
	}

	/* Read the first dword (or portion) byte by byte */
	if (unlikely(dif_len)) {
		_ipw_write32(priv, IPW_INDIRECT_ADDR, aligned_addr);
		/* Start reading at aligned_addr + dif_len */
		for (i = dif_len; ((i < 4) && (num > 0)); i++, num--)
			*buf++ = _ipw_read8(priv, IPW_INDIRECT_DATA + i);
		aligned_addr += 4;
	}

	/* Read all of the middle dwords as dwords, with auto-increment */
	_ipw_write32(priv, IPW_AUTOINC_ADDR, aligned_addr);
	for (; num >= 4; buf += 4, aligned_addr += 4, num -= 4)
		*(u32 *) buf = _ipw_read32(priv, IPW_AUTOINC_DATA);

	/* Read the last dword (or portion) byte by byte */
	if (unlikely(num)) {
		_ipw_write32(priv, IPW_INDIRECT_ADDR, aligned_addr);
		for (i = 0; num > 0; i++, num--)
			*buf++ = ipw_read8(priv, IPW_INDIRECT_DATA + i);
	}
}

/* General purpose, no alignment requirement, iterative (multi-byte) write, */
/*    for area above 1st 4K of SRAM/reg space */
static void _ipw_write_indirect(struct ipw_priv *priv, u32 addr, u8 * buf,
				int num)
{
	u32 aligned_addr = addr & IPW_INDIRECT_ADDR_MASK;	/* dword align */
	u32 dif_len = addr - aligned_addr;
	u32 i;

	IPW_DEBUG_IO("addr = %i, buf = %p, num = %i\n", addr, buf, num);

	if (num <= 0) {
		return;
	}

	/* Write the first dword (or portion) byte by byte */
	if (unlikely(dif_len)) {
		_ipw_write32(priv, IPW_INDIRECT_ADDR, aligned_addr);
		/* Start writing at aligned_addr + dif_len */
		for (i = dif_len; ((i < 4) && (num > 0)); i++, num--, buf++)
			_ipw_write8(priv, IPW_INDIRECT_DATA + i, *buf);
		aligned_addr += 4;
	}

	/* Write all of the middle dwords as dwords, with auto-increment */
	_ipw_write32(priv, IPW_AUTOINC_ADDR, aligned_addr);
	for (; num >= 4; buf += 4, aligned_addr += 4, num -= 4)
		_ipw_write32(priv, IPW_AUTOINC_DATA, *(u32 *) buf);

	/* Write the last dword (or portion) byte by byte */
	if (unlikely(num)) {
		_ipw_write32(priv, IPW_INDIRECT_ADDR, aligned_addr);
		for (i = 0; num > 0; i++, num--, buf++)
			_ipw_write8(priv, IPW_INDIRECT_DATA + i, *buf);
	}
}

/* General purpose, no alignment requirement, iterative (multi-byte) write, */
/*    for 1st 4K of SRAM/regs space */
static void ipw_write_direct(struct ipw_priv *priv, u32 addr, void *buf,
			     int num)
{
	memcpy_toio((priv->hw_base + addr), buf, num);
}

/* Set bit(s) in low 4K of SRAM/regs */
static inline void ipw_set_bit(struct ipw_priv *priv, u32 reg, u32 mask)
{
	ipw_write32(priv, reg, ipw_read32(priv, reg) | mask);
}

/* Clear bit(s) in low 4K of SRAM/regs */
static inline void ipw_clear_bit(struct ipw_priv *priv, u32 reg, u32 mask)
{
	ipw_write32(priv, reg, ipw_read32(priv, reg) & ~mask);
}

static inline void __ipw_enable_interrupts(struct ipw_priv *priv)
{
	if (priv->status & STATUS_INT_ENABLED)
		return;
	priv->status |= STATUS_INT_ENABLED;
	ipw_write32(priv, IPW_INTA_MASK_R, IPW_INTA_MASK_ALL);
}

static inline void __ipw_disable_interrupts(struct ipw_priv *priv)
{
	if (!(priv->status & STATUS_INT_ENABLED))
		return;
	priv->status &= ~STATUS_INT_ENABLED;
	ipw_write32(priv, IPW_INTA_MASK_R, ~IPW_INTA_MASK_ALL);
}

static inline void ipw_enable_interrupts(struct ipw_priv *priv)
{
	unsigned long flags;

	spin_lock_irqsave(&priv->irq_lock, flags);
	__ipw_enable_interrupts(priv);
	spin_unlock_irqrestore(&priv->irq_lock, flags);
}

static inline void ipw_disable_interrupts(struct ipw_priv *priv)
{
	unsigned long flags;

	spin_lock_irqsave(&priv->irq_lock, flags);
	__ipw_disable_interrupts(priv);
	spin_unlock_irqrestore(&priv->irq_lock, flags);
}

static char *ipw_error_desc(u32 val)
{
	switch (val) {
	case IPW_FW_ERROR_OK:
		return "ERROR_OK";
	case IPW_FW_ERROR_FAIL:
		return "ERROR_FAIL";
	case IPW_FW_ERROR_MEMORY_UNDERFLOW:
		return "MEMORY_UNDERFLOW";
	case IPW_FW_ERROR_MEMORY_OVERFLOW:
		return "MEMORY_OVERFLOW";
	case IPW_FW_ERROR_BAD_PARAM:
		return "BAD_PARAM";
	case IPW_FW_ERROR_BAD_CHECKSUM:
		return "BAD_CHECKSUM";
	case IPW_FW_ERROR_NMI_INTERRUPT:
		return "NMI_INTERRUPT";
	case IPW_FW_ERROR_BAD_DATABASE:
		return "BAD_DATABASE";
	case IPW_FW_ERROR_ALLOC_FAIL:
		return "ALLOC_FAIL";
	case IPW_FW_ERROR_DMA_UNDERRUN:
		return "DMA_UNDERRUN";
	case IPW_FW_ERROR_DMA_STATUS:
		return "DMA_STATUS";
	case IPW_FW_ERROR_DINO_ERROR:
		return "DINO_ERROR";
	case IPW_FW_ERROR_EEPROM_ERROR:
		return "EEPROM_ERROR";
	case IPW_FW_ERROR_SYSASSERT:
		return "SYSASSERT";
	case IPW_FW_ERROR_FATAL_ERROR:
		return "FATAL_ERROR";
	default:
		return "UNKNOWN_ERROR";
	}
}

static void ipw_dump_error_log(struct ipw_priv *priv,
			       struct ipw_fw_error *error)
{
	u32 i;

	if (!error) {
		IPW_ERROR("Error allocating and capturing error log.  "
			  "Nothing to dump.\n");
		return;
	}

	IPW_ERROR("Start IPW Error Log Dump:\n");
	IPW_ERROR("Status: 0x%08X, Config: %08X\n",
		  error->status, error->config);

	for (i = 0; i < error->elem_len; i++)
		IPW_ERROR("%s %i 0x%08x  0x%08x  0x%08x  0x%08x  0x%08x\n",
			  ipw_error_desc(error->elem[i].desc),
			  error->elem[i].time,
			  error->elem[i].blink1,
			  error->elem[i].blink2,
			  error->elem[i].link1,
			  error->elem[i].link2, error->elem[i].data);
	for (i = 0; i < error->log_len; i++)
		IPW_ERROR("%i\t0x%08x\t%i\n",
			  error->log[i].time,
			  error->log[i].data, error->log[i].event);
}

static inline int ipw_is_init(struct ipw_priv *priv)
{
	return (priv->status & STATUS_INIT) ? 1 : 0;
}

static int ipw_get_ordinal(struct ipw_priv *priv, u32 ord, void *val, u32 * len)
{
	u32 addr, field_info, field_len, field_count, total_len;

	IPW_DEBUG_ORD("ordinal = %i\n", ord);

	if (!priv || !val || !len) {
		IPW_DEBUG_ORD("Invalid argument\n");
		return -EINVAL;
	}

	/* verify device ordinal tables have been initialized */
	if (!priv->table0_addr || !priv->table1_addr || !priv->table2_addr) {
		IPW_DEBUG_ORD("Access ordinals before initialization\n");
		return -EINVAL;
	}

	switch (IPW_ORD_TABLE_ID_MASK & ord) {
	case IPW_ORD_TABLE_0_MASK:
		/*
		 * TABLE 0: Direct access to a table of 32 bit values
		 *
		 * This is a very simple table with the data directly
		 * read from the table
		 */

		/* remove the table id from the ordinal */
		ord &= IPW_ORD_TABLE_VALUE_MASK;

		/* boundary check */
		if (ord > priv->table0_len) {
			IPW_DEBUG_ORD("ordinal value (%i) longer then "
				      "max (%i)\n", ord, priv->table0_len);
			return -EINVAL;
		}

		/* verify we have enough room to store the value */
		if (*len < sizeof(u32)) {
			IPW_DEBUG_ORD("ordinal buffer length too small, "
				      "need %zd\n", sizeof(u32));
			return -EINVAL;
		}

		IPW_DEBUG_ORD("Reading TABLE0[%i] from offset 0x%08x\n",
			      ord, priv->table0_addr + (ord << 2));

		*len = sizeof(u32);
		ord <<= 2;
		*((u32 *) val) = ipw_read32(priv, priv->table0_addr + ord);
		break;

	case IPW_ORD_TABLE_1_MASK:
		/*
		 * TABLE 1: Indirect access to a table of 32 bit values
		 *
		 * This is a fairly large table of u32 values each
		 * representing starting addr for the data (which is
		 * also a u32)
		 */

		/* remove the table id from the ordinal */
		ord &= IPW_ORD_TABLE_VALUE_MASK;

		/* boundary check */
		if (ord > priv->table1_len) {
			IPW_DEBUG_ORD("ordinal value too long\n");
			return -EINVAL;
		}

		/* verify we have enough room to store the value */
		if (*len < sizeof(u32)) {
			IPW_DEBUG_ORD("ordinal buffer length too small, "
				      "need %zd\n", sizeof(u32));
			return -EINVAL;
		}

		*((u32 *) val) =
		    ipw_read_reg32(priv, (priv->table1_addr + (ord << 2)));
		*len = sizeof(u32);
		break;

	case IPW_ORD_TABLE_2_MASK:
		/*
		 * TABLE 2: Indirect access to a table of variable sized values
		 *
		 * This table consist of six values, each containing
		 *     - dword containing the starting offset of the data
		 *     - dword containing the lengh in the first 16bits
		 *       and the count in the second 16bits
		 */

		/* remove the table id from the ordinal */
		ord &= IPW_ORD_TABLE_VALUE_MASK;

		/* boundary check */
		if (ord > priv->table2_len) {
			IPW_DEBUG_ORD("ordinal value too long\n");
			return -EINVAL;
		}

		/* get the address of statistic */
		addr = ipw_read_reg32(priv, priv->table2_addr + (ord << 3));

		/* get the second DW of statistics ;
		 * two 16-bit words - first is length, second is count */
		field_info =
		    ipw_read_reg32(priv,
				   priv->table2_addr + (ord << 3) +
				   sizeof(u32));

		/* get each entry length */
		field_len = *((u16 *) & field_info);

		/* get number of entries */
		field_count = *(((u16 *) & field_info) + 1);

		/* abort if not enough memory */
		total_len = field_len * field_count;
		if (total_len > *len) {
			*len = total_len;
			return -EINVAL;
		}

		*len = total_len;
		if (!total_len)
			return 0;

		IPW_DEBUG_ORD("addr = 0x%08x, total_len = %i, "
			      "field_info = 0x%08x\n",
			      addr, total_len, field_info);
		ipw_read_indirect(priv, addr, val, total_len);
		break;

	default:
		IPW_DEBUG_ORD("Invalid ordinal!\n");
		return -EINVAL;

	}

	return 0;
}

static void ipw_init_ordinals(struct ipw_priv *priv)
{
	priv->table0_addr = IPW_ORDINALS_TABLE_LOWER;
	priv->table0_len = ipw_read32(priv, priv->table0_addr);

	IPW_DEBUG_ORD("table 0 offset at 0x%08x, len = %i\n",
		      priv->table0_addr, priv->table0_len);

	priv->table1_addr = ipw_read32(priv, IPW_ORDINALS_TABLE_1);
	priv->table1_len = ipw_read_reg32(priv, priv->table1_addr);

	IPW_DEBUG_ORD("table 1 offset at 0x%08x, len = %i\n",
		      priv->table1_addr, priv->table1_len);

	priv->table2_addr = ipw_read32(priv, IPW_ORDINALS_TABLE_2);
	priv->table2_len = ipw_read_reg32(priv, priv->table2_addr);
	priv->table2_len &= 0x0000ffff;	/* use first two bytes */

	IPW_DEBUG_ORD("table 2 offset at 0x%08x, len = %i\n",
		      priv->table2_addr, priv->table2_len);

}

static u32 ipw_register_toggle(u32 reg)
{
	reg &= ~IPW_START_STANDBY;
	if (reg & IPW_GATE_ODMA)
		reg &= ~IPW_GATE_ODMA;
	if (reg & IPW_GATE_IDMA)
		reg &= ~IPW_GATE_IDMA;
	if (reg & IPW_GATE_ADMA)
		reg &= ~IPW_GATE_ADMA;
	return reg;
}

/*
 * LED behavior:
 * - On radio ON, turn on any LEDs that require to be on during start
 * - On initialization, start unassociated blink
 * - On association, disable unassociated blink
 * - On disassociation, start unassociated blink
 * - On radio OFF, turn off any LEDs started during radio on
 *
 */
#define LD_TIME_LINK_ON msecs_to_jiffies(300)
#define LD_TIME_LINK_OFF msecs_to_jiffies(2700)
#define LD_TIME_ACT_ON msecs_to_jiffies(250)

static void ipw_led_link_on(struct ipw_priv *priv)
{
	unsigned long flags;
	u32 led;

	/* If configured to not use LEDs, or nic_type is 1,
	 * then we don't toggle a LINK led */
	if (priv->config & CFG_NO_LED || priv->nic_type == EEPROM_NIC_TYPE_1)
		return;

	spin_lock_irqsave(&priv->lock, flags);

	if (!(priv->status & STATUS_RF_KILL_MASK) &&
	    !(priv->status & STATUS_LED_LINK_ON)) {
		IPW_DEBUG_LED("Link LED On\n");
		led = ipw_read_reg32(priv, IPW_EVENT_REG);
		led |= priv->led_association_on;

		led = ipw_register_toggle(led);

		IPW_DEBUG_LED("Reg: 0x%08X\n", led);
		ipw_write_reg32(priv, IPW_EVENT_REG, led);

		priv->status |= STATUS_LED_LINK_ON;

		/* If we aren't associated, schedule turning the LED off */
		if (!(priv->status & STATUS_ASSOCIATED))
			schedule_delayed_work(&priv->led_link_off,
					      LD_TIME_LINK_ON);
	}

	spin_unlock_irqrestore(&priv->lock, flags);
}

static void ipw_bg_led_link_on(struct work_struct *work)
{
	struct ipw_priv *priv =
		container_of(work, struct ipw_priv, led_link_on.work);
	mutex_lock(&priv->mutex);
	ipw_led_link_on(priv);
	mutex_unlock(&priv->mutex);
}

static void ipw_led_link_off(struct ipw_priv *priv)
{
	unsigned long flags;
	u32 led;

	/* If configured not to use LEDs, or nic type is 1,
	 * then we don't goggle the LINK led. */
	if (priv->config & CFG_NO_LED || priv->nic_type == EEPROM_NIC_TYPE_1)
		return;

	spin_lock_irqsave(&priv->lock, flags);

	if (priv->status & STATUS_LED_LINK_ON) {
		led = ipw_read_reg32(priv, IPW_EVENT_REG);
		led &= priv->led_association_off;
		led = ipw_register_toggle(led);

		IPW_DEBUG_LED("Reg: 0x%08X\n", led);
		ipw_write_reg32(priv, IPW_EVENT_REG, led);

		IPW_DEBUG_LED("Link LED Off\n");

		priv->status &= ~STATUS_LED_LINK_ON;

		/* If we aren't associated and the radio is on, schedule
		 * turning the LED on (blink while unassociated) */
		if (!(priv->status & STATUS_RF_KILL_MASK) &&
		    !(priv->status & STATUS_ASSOCIATED))
			schedule_delayed_work(&priv->led_link_on,
					      LD_TIME_LINK_OFF);

	}

	spin_unlock_irqrestore(&priv->lock, flags);
}

static void ipw_bg_led_link_off(struct work_struct *work)
{
	struct ipw_priv *priv =
		container_of(work, struct ipw_priv, led_link_off.work);
	mutex_lock(&priv->mutex);
	ipw_led_link_off(priv);
	mutex_unlock(&priv->mutex);
}

static void __ipw_led_activity_on(struct ipw_priv *priv)
{
	u32 led;

	if (priv->config & CFG_NO_LED)
		return;

	if (priv->status & STATUS_RF_KILL_MASK)
		return;

	if (!(priv->status & STATUS_LED_ACT_ON)) {
		led = ipw_read_reg32(priv, IPW_EVENT_REG);
		led |= priv->led_activity_on;

		led = ipw_register_toggle(led);

		IPW_DEBUG_LED("Reg: 0x%08X\n", led);
		ipw_write_reg32(priv, IPW_EVENT_REG, led);

		IPW_DEBUG_LED("Activity LED On\n");

		priv->status |= STATUS_LED_ACT_ON;

		cancel_delayed_work(&priv->led_act_off);
		schedule_delayed_work(&priv->led_act_off, LD_TIME_ACT_ON);
	} else {
		/* Reschedule LED off for full time period */
		cancel_delayed_work(&priv->led_act_off);
		schedule_delayed_work(&priv->led_act_off, LD_TIME_ACT_ON);
	}
}

#if 0
void ipw_led_activity_on(struct ipw_priv *priv)
{
	unsigned long flags;
	spin_lock_irqsave(&priv->lock, flags);
	__ipw_led_activity_on(priv);
	spin_unlock_irqrestore(&priv->lock, flags);
}
#endif  /*  0  */

static void ipw_led_activity_off(struct ipw_priv *priv)
{
	unsigned long flags;
	u32 led;

	if (priv->config & CFG_NO_LED)
		return;

	spin_lock_irqsave(&priv->lock, flags);

	if (priv->status & STATUS_LED_ACT_ON) {
		led = ipw_read_reg32(priv, IPW_EVENT_REG);
		led &= priv->led_activity_off;

		led = ipw_register_toggle(led);

		IPW_DEBUG_LED("Reg: 0x%08X\n", led);
		ipw_write_reg32(priv, IPW_EVENT_REG, led);

		IPW_DEBUG_LED("Activity LED Off\n");

		priv->status &= ~STATUS_LED_ACT_ON;
	}

	spin_unlock_irqrestore(&priv->lock, flags);
}

static void ipw_bg_led_activity_off(struct work_struct *work)
{
	struct ipw_priv *priv =
		container_of(work, struct ipw_priv, led_act_off.work);
	mutex_lock(&priv->mutex);
	ipw_led_activity_off(priv);
	mutex_unlock(&priv->mutex);
}

static void ipw_led_band_on(struct ipw_priv *priv)
{
	unsigned long flags;
	u32 led;

	/* Only nic type 1 supports mode LEDs */
	if (priv->config & CFG_NO_LED ||
	    priv->nic_type != EEPROM_NIC_TYPE_1 || !priv->assoc_network)
		return;

	spin_lock_irqsave(&priv->lock, flags);

	led = ipw_read_reg32(priv, IPW_EVENT_REG);
	if (priv->assoc_network->mode == IEEE_A) {
		led |= priv->led_ofdm_on;
		led &= priv->led_association_off;
		IPW_DEBUG_LED("Mode LED On: 802.11a\n");
	} else if (priv->assoc_network->mode == IEEE_G) {
		led |= priv->led_ofdm_on;
		led |= priv->led_association_on;
		IPW_DEBUG_LED("Mode LED On: 802.11g\n");
	} else {
		led &= priv->led_ofdm_off;
		led |= priv->led_association_on;
		IPW_DEBUG_LED("Mode LED On: 802.11b\n");
	}

	led = ipw_register_toggle(led);

	IPW_DEBUG_LED("Reg: 0x%08X\n", led);
	ipw_write_reg32(priv, IPW_EVENT_REG, led);

	spin_unlock_irqrestore(&priv->lock, flags);
}

static void ipw_led_band_off(struct ipw_priv *priv)
{
	unsigned long flags;
	u32 led;

	/* Only nic type 1 supports mode LEDs */
	if (priv->config & CFG_NO_LED || priv->nic_type != EEPROM_NIC_TYPE_1)
		return;

	spin_lock_irqsave(&priv->lock, flags);

	led = ipw_read_reg32(priv, IPW_EVENT_REG);
	led &= priv->led_ofdm_off;
	led &= priv->led_association_off;

	led = ipw_register_toggle(led);

	IPW_DEBUG_LED("Reg: 0x%08X\n", led);
	ipw_write_reg32(priv, IPW_EVENT_REG, led);

	spin_unlock_irqrestore(&priv->lock, flags);
}

static void ipw_led_radio_on(struct ipw_priv *priv)
{
	ipw_led_link_on(priv);
}

static void ipw_led_radio_off(struct ipw_priv *priv)
{
	ipw_led_activity_off(priv);
	ipw_led_link_off(priv);
}

static void ipw_led_link_up(struct ipw_priv *priv)
{
	/* Set the Link Led on for all nic types */
	ipw_led_link_on(priv);
}

static void ipw_led_link_down(struct ipw_priv *priv)
{
	ipw_led_activity_off(priv);
	ipw_led_link_off(priv);

	if (priv->status & STATUS_RF_KILL_MASK)
		ipw_led_radio_off(priv);
}

static void ipw_led_init(struct ipw_priv *priv)
{
	priv->nic_type = priv->eeprom[EEPROM_NIC_TYPE];

	/* Set the default PINs for the link and activity leds */
	priv->led_activity_on = IPW_ACTIVITY_LED;
	priv->led_activity_off = ~(IPW_ACTIVITY_LED);

	priv->led_association_on = IPW_ASSOCIATED_LED;
	priv->led_association_off = ~(IPW_ASSOCIATED_LED);

	/* Set the default PINs for the OFDM leds */
	priv->led_ofdm_on = IPW_OFDM_LED;
	priv->led_ofdm_off = ~(IPW_OFDM_LED);

	switch (priv->nic_type) {
	case EEPROM_NIC_TYPE_1:
		/* In this NIC type, the LEDs are reversed.... */
		priv->led_activity_on = IPW_ASSOCIATED_LED;
		priv->led_activity_off = ~(IPW_ASSOCIATED_LED);
		priv->led_association_on = IPW_ACTIVITY_LED;
		priv->led_association_off = ~(IPW_ACTIVITY_LED);

		if (!(priv->config & CFG_NO_LED))
			ipw_led_band_on(priv);

		/* And we don't blink link LEDs for this nic, so
		 * just return here */
		return;

	case EEPROM_NIC_TYPE_3:
	case EEPROM_NIC_TYPE_2:
	case EEPROM_NIC_TYPE_4:
	case EEPROM_NIC_TYPE_0:
		break;

	default:
		IPW_DEBUG_INFO("Unknown NIC type from EEPROM: %d\n",
			       priv->nic_type);
		priv->nic_type = EEPROM_NIC_TYPE_0;
		break;
	}

	if (!(priv->config & CFG_NO_LED)) {
		if (priv->status & STATUS_ASSOCIATED)
			ipw_led_link_on(priv);
		else
			ipw_led_link_off(priv);
	}
}

static void ipw_led_shutdown(struct ipw_priv *priv)
{
	ipw_led_activity_off(priv);
	ipw_led_link_off(priv);
	ipw_led_band_off(priv);
	cancel_delayed_work(&priv->led_link_on);
	cancel_delayed_work(&priv->led_link_off);
	cancel_delayed_work(&priv->led_act_off);
}

/*
 * The following adds a new attribute to the sysfs representation
 * of this device driver (i.e. a new file in /sys/bus/pci/drivers/ipw/)
 * used for controlling the debug level.
 *
 * See the level definitions in ipw for details.
 */
static ssize_t debug_level_show(struct device_driver *d, char *buf)
{
	return sprintf(buf, "0x%08X\n", ipw_debug_level);
}

static ssize_t debug_level_store(struct device_driver *d, const char *buf,
				 size_t count)
{
	char *p = (char *)buf;
	u32 val;

	if (p[1] == 'x' || p[1] == 'X' || p[0] == 'x' || p[0] == 'X') {
		p++;
		if (p[0] == 'x' || p[0] == 'X')
			p++;
		val = simple_strtoul(p, &p, 16);
	} else
		val = simple_strtoul(p, &p, 10);
	if (p == buf)
		printk(KERN_INFO DRV_NAME
		       ": %s is not in hex or decimal form.\n", buf);
	else
		ipw_debug_level = val;

	return strnlen(buf, count);
}
static DRIVER_ATTR_RW(debug_level);

static inline u32 ipw_get_event_log_len(struct ipw_priv *priv)
{
	/* length = 1st dword in log */
	return ipw_read_reg32(priv, ipw_read32(priv, IPW_EVENT_LOG));
}

static void ipw_capture_event_log(struct ipw_priv *priv,
				  u32 log_len, struct ipw_event *log)
{
	u32 base;

	if (log_len) {
		base = ipw_read32(priv, IPW_EVENT_LOG);
		ipw_read_indirect(priv, base + sizeof(base) + sizeof(u32),
				  (u8 *) log, sizeof(*log) * log_len);
	}
}

static struct ipw_fw_error *ipw_alloc_error_log(struct ipw_priv *priv)
{
	struct ipw_fw_error *error;
	u32 log_len = ipw_get_event_log_len(priv);
	u32 base = ipw_read32(priv, IPW_ERROR_LOG);
	u32 elem_len = ipw_read_reg32(priv, base);

	error = kmalloc(sizeof(*error) +
			sizeof(*error->elem) * elem_len +
			sizeof(*error->log) * log_len, GFP_ATOMIC);
	if (!error) {
		IPW_ERROR("Memory allocation for firmware error log "
			  "failed.\n");
		return NULL;
	}
	error->jiffies = jiffies;
	error->status = priv->status;
	error->config = priv->config;
	error->elem_len = elem_len;
	error->log_len = log_len;
	error->elem = (struct ipw_error_elem *)error->payload;
	error->log = (struct ipw_event *)(error->elem + elem_len);

	ipw_capture_event_log(priv, log_len, error->log);

	if (elem_len)
		ipw_read_indirect(priv, base + sizeof(base), (u8 *) error->elem,
				  sizeof(*error->elem) * elem_len);

	return error;
}

static ssize_t show_event_log(struct device *d,
			      struct device_attribute *attr, char *buf)
{
	struct ipw_priv *priv = dev_get_drvdata(d);
	u32 log_len = ipw_get_event_log_len(priv);
	u32 log_size;
	struct ipw_event *log;
	u32 len = 0, i;

	/* not using min() because of its strict type checking */
	log_size = PAGE_SIZE / sizeof(*log) > log_len ?
			sizeof(*log) * log_len : PAGE_SIZE;
	log = kzalloc(log_size, GFP_KERNEL);
	if (!log) {
		IPW_ERROR("Unable to allocate memory for log\n");
		return 0;
	}
	log_len = log_size / sizeof(*log);
	ipw_capture_event_log(priv, log_len, log);

	len += scnprintf(buf + len, PAGE_SIZE - len, "%08X", log_len);
	for (i = 0; i < log_len; i++)
		len += scnprintf(buf + len, PAGE_SIZE - len,
				"\n%08X%08X%08X",
				log[i].time, log[i].event, log[i].data);
	len += scnprintf(buf + len, PAGE_SIZE - len, "\n");
	kfree(log);
	return len;
}

static DEVICE_ATTR(event_log, 0444, show_event_log, NULL);

static ssize_t show_error(struct device *d,
			  struct device_attribute *attr, char *buf)
{
	struct ipw_priv *priv = dev_get_drvdata(d);
	u32 len = 0, i;
	if (!priv->error)
		return 0;
	len += scnprintf(buf + len, PAGE_SIZE - len,
			"%08lX%08X%08X%08X",
			priv->error->jiffies,
			priv->error->status,
			priv->error->config, priv->error->elem_len);
	for (i = 0; i < priv->error->elem_len; i++)
		len += scnprintf(buf + len, PAGE_SIZE - len,
				"\n%08X%08X%08X%08X%08X%08X%08X",
				priv->error->elem[i].time,
				priv->error->elem[i].desc,
				priv->error->elem[i].blink1,
				priv->error->elem[i].blink2,
				priv->error->elem[i].link1,
				priv->error->elem[i].link2,
				priv->error->elem[i].data);

	len += scnprintf(buf + len, PAGE_SIZE - len,
			"\n%08X", priv->error->log_len);
	for (i = 0; i < priv->error->log_len; i++)
		len += scnprintf(buf + len, PAGE_SIZE - len,
				"\n%08X%08X%08X",
				priv->error->log[i].time,
				priv->error->log[i].event,
				priv->error->log[i].data);
	len += scnprintf(buf + len, PAGE_SIZE - len, "\n");
	return len;
}

static ssize_t clear_error(struct device *d,
			   struct device_attribute *attr,
			   const char *buf, size_t count)
{
	struct ipw_priv *priv = dev_get_drvdata(d);

	kfree(priv->error);
	priv->error = NULL;
	return count;
}

static DEVICE_ATTR(error, 0644, show_error, clear_error);

static ssize_t show_cmd_log(struct device *d,
			    struct device_attribute *attr, char *buf)
{
	struct ipw_priv *priv = dev_get_drvdata(d);
	u32 len = 0, i;
	if (!priv->cmdlog)
		return 0;
	for (i = (priv->cmdlog_pos + 1) % priv->cmdlog_len;
	     (i != priv->cmdlog_pos) && (len < PAGE_SIZE);
	     i = (i + 1) % priv->cmdlog_len) {
		len +=
		    scnprintf(buf + len, PAGE_SIZE - len,
			     "\n%08lX%08X%08X%08X\n", priv->cmdlog[i].jiffies,
			     priv->cmdlog[i].retcode, priv->cmdlog[i].cmd.cmd,
			     priv->cmdlog[i].cmd.len);
		len +=
		    snprintk_buf(buf + len, PAGE_SIZE - len,
				 (u8 *) priv->cmdlog[i].cmd.param,
				 priv->cmdlog[i].cmd.len);
		len += scnprintf(buf + len, PAGE_SIZE - len, "\n");
	}
	len += scnprintf(buf + len, PAGE_SIZE - len, "\n");
	return len;
}

static DEVICE_ATTR(cmd_log, 0444, show_cmd_log, NULL);

#ifdef CONFIG_IPW2200_PROMISCUOUS
static void ipw_prom_free(struct ipw_priv *priv);
static int ipw_prom_alloc(struct ipw_priv *priv);
static ssize_t store_rtap_iface(struct device *d,
			 struct device_attribute *attr,
			 const char *buf, size_t count)
{
	struct ipw_priv *priv = dev_get_drvdata(d);
	int rc = 0;

	if (count < 1)
		return -EINVAL;

	switch (buf[0]) {
	case '0':
		if (!rtap_iface)
			return count;

		if (netif_running(priv->prom_net_dev)) {
			IPW_WARNING("Interface is up.  Cannot unregister.\n");
			return count;
		}

		ipw_prom_free(priv);
		rtap_iface = 0;
		break;

	case '1':
		if (rtap_iface)
			return count;

		rc = ipw_prom_alloc(priv);
		if (!rc)
			rtap_iface = 1;
		break;

	default:
		return -EINVAL;
	}

	if (rc) {
		IPW_ERROR("Failed to register promiscuous network "
			  "device (error %d).\n", rc);
	}

	return count;
}

static ssize_t show_rtap_iface(struct device *d,
			struct device_attribute *attr,
			char *buf)
{
	struct ipw_priv *priv = dev_get_drvdata(d);
	if (rtap_iface)
		return sprintf(buf, "%s", priv->prom_net_dev->name);
	else {
		buf[0] = '-';
		buf[1] = '1';
		buf[2] = '\0';
		return 3;
	}
}

static DEVICE_ATTR(rtap_iface, 0600, show_rtap_iface, store_rtap_iface);

static ssize_t store_rtap_filter(struct device *d,
			 struct device_attribute *attr,
			 const char *buf, size_t count)
{
	struct ipw_priv *priv = dev_get_drvdata(d);

	if (!priv->prom_priv) {
		IPW_ERROR("Attempting to set filter without "
			  "rtap_iface enabled.\n");
		return -EPERM;
	}

	priv->prom_priv->filter = simple_strtol(buf, NULL, 0);

	IPW_DEBUG_INFO("Setting rtap filter to " BIT_FMT16 "\n",
		       BIT_ARG16(priv->prom_priv->filter));

	return count;
}

static ssize_t show_rtap_filter(struct device *d,
			struct device_attribute *attr,
			char *buf)
{
	struct ipw_priv *priv = dev_get_drvdata(d);
	return sprintf(buf, "0x%04X",
		       priv->prom_priv ? priv->prom_priv->filter : 0);
}

static DEVICE_ATTR(rtap_filter, 0600, show_rtap_filter, store_rtap_filter);
#endif

static ssize_t show_scan_age(struct device *d, struct device_attribute *attr,
			     char *buf)
{
	struct ipw_priv *priv = dev_get_drvdata(d);
	return sprintf(buf, "%d\n", priv->ieee->scan_age);
}

static ssize_t store_scan_age(struct device *d, struct device_attribute *attr,
			      const char *buf, size_t count)
{
	struct ipw_priv *priv = dev_get_drvdata(d);
	struct net_device *dev = priv->net_dev;
	char buffer[] = "00000000";
	unsigned long len =
	    (sizeof(buffer) - 1) > count ? count : sizeof(buffer) - 1;
	unsigned long val;
	char *p = buffer;

	IPW_DEBUG_INFO("enter\n");

	strncpy(buffer, buf, len);
	buffer[len] = 0;

	if (p[1] == 'x' || p[1] == 'X' || p[0] == 'x' || p[0] == 'X') {
		p++;
		if (p[0] == 'x' || p[0] == 'X')
			p++;
		val = simple_strtoul(p, &p, 16);
	} else
		val = simple_strtoul(p, &p, 10);
	if (p == buffer) {
		IPW_DEBUG_INFO("%s: user supplied invalid value.\n", dev->name);
	} else {
		priv->ieee->scan_age = val;
		IPW_DEBUG_INFO("set scan_age = %u\n", priv->ieee->scan_age);
	}

	IPW_DEBUG_INFO("exit\n");
	return len;
}

static DEVICE_ATTR(scan_age, 0644, show_scan_age, store_scan_age);

static ssize_t show_led(struct device *d, struct device_attribute *attr,
			char *buf)
{
	struct ipw_priv *priv = dev_get_drvdata(d);
	return sprintf(buf, "%d\n", (priv->config & CFG_NO_LED) ? 0 : 1);
}

static ssize_t store_led(struct device *d, struct device_attribute *attr,
			 const char *buf, size_t count)
{
	struct ipw_priv *priv = dev_get_drvdata(d);

	IPW_DEBUG_INFO("enter\n");

	if (count == 0)
		return 0;

	if (*buf == 0) {
		IPW_DEBUG_LED("Disabling LED control.\n");
		priv->config |= CFG_NO_LED;
		ipw_led_shutdown(priv);
	} else {
		IPW_DEBUG_LED("Enabling LED control.\n");
		priv->config &= ~CFG_NO_LED;
		ipw_led_init(priv);
	}

	IPW_DEBUG_INFO("exit\n");
	return count;
}

static DEVICE_ATTR(led, 0644, show_led, store_led);

static ssize_t show_status(struct device *d,
			   struct device_attribute *attr, char *buf)
{
	struct ipw_priv *p = dev_get_drvdata(d);
	return sprintf(buf, "0x%08x\n", (int)p->status);
}

static DEVICE_ATTR(status, 0444, show_status, NULL);

static ssize_t show_cfg(struct device *d, struct device_attribute *attr,
			char *buf)
{
	struct ipw_priv *p = dev_get_drvdata(d);
	return sprintf(buf, "0x%08x\n", (int)p->config);
}

static DEVICE_ATTR(cfg, 0444, show_cfg, NULL);

static ssize_t show_nic_type(struct device *d,
			     struct device_attribute *attr, char *buf)
{
	struct ipw_priv *priv = dev_get_drvdata(d);
	return sprintf(buf, "TYPE: %d\n", priv->nic_type);
}

static DEVICE_ATTR(nic_type, 0444, show_nic_type, NULL);

static ssize_t show_ucode_version(struct device *d,
				  struct device_attribute *attr, char *buf)
{
	u32 len = sizeof(u32), tmp = 0;
	struct ipw_priv *p = dev_get_drvdata(d);

	if (ipw_get_ordinal(p, IPW_ORD_STAT_UCODE_VERSION, &tmp, &len))
		return 0;

	return sprintf(buf, "0x%08x\n", tmp);
}

static DEVICE_ATTR(ucode_version, 0644, show_ucode_version, NULL);

static ssize_t show_rtc(struct device *d, struct device_attribute *attr,
			char *buf)
{
	u32 len = sizeof(u32), tmp = 0;
	struct ipw_priv *p = dev_get_drvdata(d);

	if (ipw_get_ordinal(p, IPW_ORD_STAT_RTC, &tmp, &len))
		return 0;

	return sprintf(buf, "0x%08x\n", tmp);
}

static DEVICE_ATTR(rtc, 0644, show_rtc, NULL);

/*
 * Add a device attribute to view/control the delay between eeprom
 * operations.
 */
static ssize_t show_eeprom_delay(struct device *d,
				 struct device_attribute *attr, char *buf)
{
	struct ipw_priv *p = dev_get_drvdata(d);
	int n = p->eeprom_delay;
	return sprintf(buf, "%i\n", n);
}
static ssize_t store_eeprom_delay(struct device *d,
				  struct device_attribute *attr,
				  const char *buf, size_t count)
{
	struct ipw_priv *p = dev_get_drvdata(d);
	sscanf(buf, "%i", &p->eeprom_delay);
	return strnlen(buf, count);
}

static DEVICE_ATTR(eeprom_delay, 0644, show_eeprom_delay, store_eeprom_delay);

static ssize_t show_command_event_reg(struct device *d,
				      struct device_attribute *attr, char *buf)
{
	u32 reg = 0;
	struct ipw_priv *p = dev_get_drvdata(d);

	reg = ipw_read_reg32(p, IPW_INTERNAL_CMD_EVENT);
	return sprintf(buf, "0x%08x\n", reg);
}
static ssize_t store_command_event_reg(struct device *d,
				       struct device_attribute *attr,
				       const char *buf, size_t count)
{
	u32 reg;
	struct ipw_priv *p = dev_get_drvdata(d);

	sscanf(buf, "%x", &reg);
	ipw_write_reg32(p, IPW_INTERNAL_CMD_EVENT, reg);
	return strnlen(buf, count);
}

static DEVICE_ATTR(command_event_reg, 0644,
		   show_command_event_reg, store_command_event_reg);

static ssize_t show_mem_gpio_reg(struct device *d,
				 struct device_attribute *attr, char *buf)
{
	u32 reg = 0;
	struct ipw_priv *p = dev_get_drvdata(d);

	reg = ipw_read_reg32(p, 0x301100);
	return sprintf(buf, "0x%08x\n", reg);
}
static ssize_t store_mem_gpio_reg(struct device *d,
				  struct device_attribute *attr,
				  const char *buf, size_t count)
{
	u32 reg;
	struct ipw_priv *p = dev_get_drvdata(d);

	sscanf(buf, "%x", &reg);
	ipw_write_reg32(p, 0x301100, reg);
	return strnlen(buf, count);
}

static DEVICE_ATTR(mem_gpio_reg, 0644, show_mem_gpio_reg, store_mem_gpio_reg);

static ssize_t show_indirect_dword(struct device *d,
				   struct device_attribute *attr, char *buf)
{
	u32 reg = 0;
	struct ipw_priv *priv = dev_get_drvdata(d);

	if (priv->status & STATUS_INDIRECT_DWORD)
		reg = ipw_read_reg32(priv, priv->indirect_dword);
	else
		reg = 0;

	return sprintf(buf, "0x%08x\n", reg);
}
static ssize_t store_indirect_dword(struct device *d,
				    struct device_attribute *attr,
				    const char *buf, size_t count)
{
	struct ipw_priv *priv = dev_get_drvdata(d);

	sscanf(buf, "%x", &priv->indirect_dword);
	priv->status |= STATUS_INDIRECT_DWORD;
	return strnlen(buf, count);
}

static DEVICE_ATTR(indirect_dword, 0644,
		   show_indirect_dword, store_indirect_dword);

static ssize_t show_indirect_byte(struct device *d,
				  struct device_attribute *attr, char *buf)
{
	u8 reg = 0;
	struct ipw_priv *priv = dev_get_drvdata(d);

	if (priv->status & STATUS_INDIRECT_BYTE)
		reg = ipw_read_reg8(priv, priv->indirect_byte);
	else
		reg = 0;

	return sprintf(buf, "0x%02x\n", reg);
}
static ssize_t store_indirect_byte(struct device *d,
				   struct device_attribute *attr,
				   const char *buf, size_t count)
{
	struct ipw_priv *priv = dev_get_drvdata(d);

	sscanf(buf, "%x", &priv->indirect_byte);
	priv->status |= STATUS_INDIRECT_BYTE;
	return strnlen(buf, count);
}

static DEVICE_ATTR(indirect_byte, 0644,
		   show_indirect_byte, store_indirect_byte);

static ssize_t show_direct_dword(struct device *d,
				 struct device_attribute *attr, char *buf)
{
	u32 reg = 0;
	struct ipw_priv *priv = dev_get_drvdata(d);

	if (priv->status & STATUS_DIRECT_DWORD)
		reg = ipw_read32(priv, priv->direct_dword);
	else
		reg = 0;

	return sprintf(buf, "0x%08x\n", reg);
}
static ssize_t store_direct_dword(struct device *d,
				  struct device_attribute *attr,
				  const char *buf, size_t count)
{
	struct ipw_priv *priv = dev_get_drvdata(d);

	sscanf(buf, "%x", &priv->direct_dword);
	priv->status |= STATUS_DIRECT_DWORD;
	return strnlen(buf, count);
}

static DEVICE_ATTR(direct_dword, 0644, show_direct_dword, store_direct_dword);

static int rf_kill_active(struct ipw_priv *priv)
{
	if (0 == (ipw_read32(priv, 0x30) & 0x10000)) {
		priv->status |= STATUS_RF_KILL_HW;
		wiphy_rfkill_set_hw_state(priv->ieee->wdev.wiphy, true);
	} else {
		priv->status &= ~STATUS_RF_KILL_HW;
		wiphy_rfkill_set_hw_state(priv->ieee->wdev.wiphy, false);
	}

	return (priv->status & STATUS_RF_KILL_HW) ? 1 : 0;
}

static ssize_t show_rf_kill(struct device *d, struct device_attribute *attr,
			    char *buf)
{
	/* 0 - RF kill not enabled
	   1 - SW based RF kill active (sysfs)
	   2 - HW based RF kill active
	   3 - Both HW and SW baed RF kill active */
	struct ipw_priv *priv = dev_get_drvdata(d);
	int val = ((priv->status & STATUS_RF_KILL_SW) ? 0x1 : 0x0) |
	    (rf_kill_active(priv) ? 0x2 : 0x0);
	return sprintf(buf, "%i\n", val);
}

static int ipw_radio_kill_sw(struct ipw_priv *priv, int disable_radio)
{
	if ((disable_radio ? 1 : 0) ==
	    ((priv->status & STATUS_RF_KILL_SW) ? 1 : 0))
		return 0;

	IPW_DEBUG_RF_KILL("Manual SW RF Kill set to: RADIO  %s\n",
			  disable_radio ? "OFF" : "ON");

	if (disable_radio) {
		priv->status |= STATUS_RF_KILL_SW;

		cancel_delayed_work(&priv->request_scan);
		cancel_delayed_work(&priv->request_direct_scan);
		cancel_delayed_work(&priv->request_passive_scan);
		cancel_delayed_work(&priv->scan_event);
		schedule_work(&priv->down);
	} else {
		priv->status &= ~STATUS_RF_KILL_SW;
		if (rf_kill_active(priv)) {
			IPW_DEBUG_RF_KILL("Can not turn radio back on - "
					  "disabled by HW switch\n");
			/* Make sure the RF_KILL check timer is running */
			cancel_delayed_work(&priv->rf_kill);
			schedule_delayed_work(&priv->rf_kill,
					      round_jiffies_relative(2 * HZ));
		} else
			schedule_work(&priv->up);
	}

	return 1;
}

static ssize_t store_rf_kill(struct device *d, struct device_attribute *attr,
			     const char *buf, size_t count)
{
	struct ipw_priv *priv = dev_get_drvdata(d);

	ipw_radio_kill_sw(priv, buf[0] == '1');

	return count;
}

static DEVICE_ATTR(rf_kill, 0644, show_rf_kill, store_rf_kill);

static ssize_t show_speed_scan(struct device *d, struct device_attribute *attr,
			       char *buf)
{
	struct ipw_priv *priv = dev_get_drvdata(d);
	int pos = 0, len = 0;
	if (priv->config & CFG_SPEED_SCAN) {
		while (priv->speed_scan[pos] != 0)
			len += sprintf(&buf[len], "%d ",
				       priv->speed_scan[pos++]);
		return len + sprintf(&buf[len], "\n");
	}

	return sprintf(buf, "0\n");
}

static ssize_t store_speed_scan(struct device *d, struct device_attribute *attr,
				const char *buf, size_t count)
{
	struct ipw_priv *priv = dev_get_drvdata(d);
	int channel, pos = 0;
	const char *p = buf;

	/* list of space separated channels to scan, optionally ending with 0 */
	while ((channel = simple_strtol(p, NULL, 0))) {
		if (pos == MAX_SPEED_SCAN - 1) {
			priv->speed_scan[pos] = 0;
			break;
		}

		if (libipw_is_valid_channel(priv->ieee, channel))
			priv->speed_scan[pos++] = channel;
		else
			IPW_WARNING("Skipping invalid channel request: %d\n",
				    channel);
		p = strchr(p, ' ');
		if (!p)
			break;
		while (*p == ' ' || *p == '\t')
			p++;
	}

	if (pos == 0)
		priv->config &= ~CFG_SPEED_SCAN;
	else {
		priv->speed_scan_pos = 0;
		priv->config |= CFG_SPEED_SCAN;
	}

	return count;
}

static DEVICE_ATTR(speed_scan, 0644, show_speed_scan, store_speed_scan);

static ssize_t show_net_stats(struct device *d, struct device_attribute *attr,
			      char *buf)
{
	struct ipw_priv *priv = dev_get_drvdata(d);
	return sprintf(buf, "%c\n", (priv->config & CFG_NET_STATS) ? '1' : '0');
}

static ssize_t store_net_stats(struct device *d, struct device_attribute *attr,
			       const char *buf, size_t count)
{
	struct ipw_priv *priv = dev_get_drvdata(d);
	if (buf[0] == '1')
		priv->config |= CFG_NET_STATS;
	else
		priv->config &= ~CFG_NET_STATS;

	return count;
}

static DEVICE_ATTR(net_stats, 0644, show_net_stats, store_net_stats);

static ssize_t show_channels(struct device *d,
			     struct device_attribute *attr,
			     char *buf)
{
	struct ipw_priv *priv = dev_get_drvdata(d);
	const struct libipw_geo *geo = libipw_get_geo(priv->ieee);
	int len = 0, i;

	len = sprintf(&buf[len],
		      "Displaying %d channels in 2.4Ghz band "
		      "(802.11bg):\n", geo->bg_channels);

	for (i = 0; i < geo->bg_channels; i++) {
		len += sprintf(&buf[len], "%d: BSS%s%s, %s, Band %s.\n",
			       geo->bg[i].channel,
			       geo->bg[i].flags & LIBIPW_CH_RADAR_DETECT ?
			       " (radar spectrum)" : "",
			       ((geo->bg[i].flags & LIBIPW_CH_NO_IBSS) ||
				(geo->bg[i].flags & LIBIPW_CH_RADAR_DETECT))
			       ? "" : ", IBSS",
			       geo->bg[i].flags & LIBIPW_CH_PASSIVE_ONLY ?
			       "passive only" : "active/passive",
			       geo->bg[i].flags & LIBIPW_CH_B_ONLY ?
			       "B" : "B/G");
	}

	len += sprintf(&buf[len],
		       "Displaying %d channels in 5.2Ghz band "
		       "(802.11a):\n", geo->a_channels);
	for (i = 0; i < geo->a_channels; i++) {
		len += sprintf(&buf[len], "%d: BSS%s%s, %s.\n",
			       geo->a[i].channel,
			       geo->a[i].flags & LIBIPW_CH_RADAR_DETECT ?
			       " (radar spectrum)" : "",
			       ((geo->a[i].flags & LIBIPW_CH_NO_IBSS) ||
				(geo->a[i].flags & LIBIPW_CH_RADAR_DETECT))
			       ? "" : ", IBSS",
			       geo->a[i].flags & LIBIPW_CH_PASSIVE_ONLY ?
			       "passive only" : "active/passive");
	}

	return len;
}

static DEVICE_ATTR(channels, 0400, show_channels, NULL);

static void notify_wx_assoc_event(struct ipw_priv *priv)
{
	union iwreq_data wrqu;
	wrqu.ap_addr.sa_family = ARPHRD_ETHER;
	if (priv->status & STATUS_ASSOCIATED)
		memcpy(wrqu.ap_addr.sa_data, priv->bssid, ETH_ALEN);
	else
		eth_zero_addr(wrqu.ap_addr.sa_data);
	wireless_send_event(priv->net_dev, SIOCGIWAP, &wrqu, NULL);
}

<<<<<<< HEAD
static void ipw_irq_tasklet(unsigned long data)
{
	struct ipw_priv *priv = (struct ipw_priv *)data;
=======
static void ipw_irq_tasklet(struct tasklet_struct *t)
{
	struct ipw_priv *priv = from_tasklet(priv, t, irq_tasklet);
>>>>>>> d1988041
	u32 inta, inta_mask, handled = 0;
	unsigned long flags;

	spin_lock_irqsave(&priv->irq_lock, flags);

	inta = ipw_read32(priv, IPW_INTA_RW);
	inta_mask = ipw_read32(priv, IPW_INTA_MASK_R);

	if (inta == 0xFFFFFFFF) {
		/* Hardware disappeared */
		IPW_WARNING("TASKLET INTA == 0xFFFFFFFF\n");
		/* Only handle the cached INTA values */
		inta = 0;
	}
	inta &= (IPW_INTA_MASK_ALL & inta_mask);

	/* Add any cached INTA values that need to be handled */
	inta |= priv->isr_inta;

	spin_unlock_irqrestore(&priv->irq_lock, flags);

	spin_lock_irqsave(&priv->lock, flags);

	/* handle all the justifications for the interrupt */
	if (inta & IPW_INTA_BIT_RX_TRANSFER) {
		ipw_rx(priv);
		handled |= IPW_INTA_BIT_RX_TRANSFER;
	}

	if (inta & IPW_INTA_BIT_TX_CMD_QUEUE) {
		IPW_DEBUG_HC("Command completed.\n");
		ipw_queue_tx_reclaim(priv, &priv->txq_cmd, -1);
		priv->status &= ~STATUS_HCMD_ACTIVE;
		wake_up_interruptible(&priv->wait_command_queue);
		handled |= IPW_INTA_BIT_TX_CMD_QUEUE;
	}

	if (inta & IPW_INTA_BIT_TX_QUEUE_1) {
		IPW_DEBUG_TX("TX_QUEUE_1\n");
		ipw_queue_tx_reclaim(priv, &priv->txq[0], 0);
		handled |= IPW_INTA_BIT_TX_QUEUE_1;
	}

	if (inta & IPW_INTA_BIT_TX_QUEUE_2) {
		IPW_DEBUG_TX("TX_QUEUE_2\n");
		ipw_queue_tx_reclaim(priv, &priv->txq[1], 1);
		handled |= IPW_INTA_BIT_TX_QUEUE_2;
	}

	if (inta & IPW_INTA_BIT_TX_QUEUE_3) {
		IPW_DEBUG_TX("TX_QUEUE_3\n");
		ipw_queue_tx_reclaim(priv, &priv->txq[2], 2);
		handled |= IPW_INTA_BIT_TX_QUEUE_3;
	}

	if (inta & IPW_INTA_BIT_TX_QUEUE_4) {
		IPW_DEBUG_TX("TX_QUEUE_4\n");
		ipw_queue_tx_reclaim(priv, &priv->txq[3], 3);
		handled |= IPW_INTA_BIT_TX_QUEUE_4;
	}

	if (inta & IPW_INTA_BIT_STATUS_CHANGE) {
		IPW_WARNING("STATUS_CHANGE\n");
		handled |= IPW_INTA_BIT_STATUS_CHANGE;
	}

	if (inta & IPW_INTA_BIT_BEACON_PERIOD_EXPIRED) {
		IPW_WARNING("TX_PERIOD_EXPIRED\n");
		handled |= IPW_INTA_BIT_BEACON_PERIOD_EXPIRED;
	}

	if (inta & IPW_INTA_BIT_SLAVE_MODE_HOST_CMD_DONE) {
		IPW_WARNING("HOST_CMD_DONE\n");
		handled |= IPW_INTA_BIT_SLAVE_MODE_HOST_CMD_DONE;
	}

	if (inta & IPW_INTA_BIT_FW_INITIALIZATION_DONE) {
		IPW_WARNING("FW_INITIALIZATION_DONE\n");
		handled |= IPW_INTA_BIT_FW_INITIALIZATION_DONE;
	}

	if (inta & IPW_INTA_BIT_FW_CARD_DISABLE_PHY_OFF_DONE) {
		IPW_WARNING("PHY_OFF_DONE\n");
		handled |= IPW_INTA_BIT_FW_CARD_DISABLE_PHY_OFF_DONE;
	}

	if (inta & IPW_INTA_BIT_RF_KILL_DONE) {
		IPW_DEBUG_RF_KILL("RF_KILL_DONE\n");
		priv->status |= STATUS_RF_KILL_HW;
		wiphy_rfkill_set_hw_state(priv->ieee->wdev.wiphy, true);
		wake_up_interruptible(&priv->wait_command_queue);
		priv->status &= ~(STATUS_ASSOCIATED | STATUS_ASSOCIATING);
		cancel_delayed_work(&priv->request_scan);
		cancel_delayed_work(&priv->request_direct_scan);
		cancel_delayed_work(&priv->request_passive_scan);
		cancel_delayed_work(&priv->scan_event);
		schedule_work(&priv->link_down);
		schedule_delayed_work(&priv->rf_kill, 2 * HZ);
		handled |= IPW_INTA_BIT_RF_KILL_DONE;
	}

	if (inta & IPW_INTA_BIT_FATAL_ERROR) {
		IPW_WARNING("Firmware error detected.  Restarting.\n");
		if (priv->error) {
			IPW_DEBUG_FW("Sysfs 'error' log already exists.\n");
			if (ipw_debug_level & IPW_DL_FW_ERRORS) {
				struct ipw_fw_error *error =
				    ipw_alloc_error_log(priv);
				ipw_dump_error_log(priv, error);
				kfree(error);
			}
		} else {
			priv->error = ipw_alloc_error_log(priv);
			if (priv->error)
				IPW_DEBUG_FW("Sysfs 'error' log captured.\n");
			else
				IPW_DEBUG_FW("Error allocating sysfs 'error' "
					     "log.\n");
			if (ipw_debug_level & IPW_DL_FW_ERRORS)
				ipw_dump_error_log(priv, priv->error);
		}

		/* XXX: If hardware encryption is for WPA/WPA2,
		 * we have to notify the supplicant. */
		if (priv->ieee->sec.encrypt) {
			priv->status &= ~STATUS_ASSOCIATED;
			notify_wx_assoc_event(priv);
		}

		/* Keep the restart process from trying to send host
		 * commands by clearing the INIT status bit */
		priv->status &= ~STATUS_INIT;

		/* Cancel currently queued command. */
		priv->status &= ~STATUS_HCMD_ACTIVE;
		wake_up_interruptible(&priv->wait_command_queue);

		schedule_work(&priv->adapter_restart);
		handled |= IPW_INTA_BIT_FATAL_ERROR;
	}

	if (inta & IPW_INTA_BIT_PARITY_ERROR) {
		IPW_ERROR("Parity error\n");
		handled |= IPW_INTA_BIT_PARITY_ERROR;
	}

	if (handled != inta) {
		IPW_ERROR("Unhandled INTA bits 0x%08x\n", inta & ~handled);
	}

	spin_unlock_irqrestore(&priv->lock, flags);

	/* enable all interrupts */
	ipw_enable_interrupts(priv);
}

#define IPW_CMD(x) case IPW_CMD_ ## x : return #x
static char *get_cmd_string(u8 cmd)
{
	switch (cmd) {
		IPW_CMD(HOST_COMPLETE);
		IPW_CMD(POWER_DOWN);
		IPW_CMD(SYSTEM_CONFIG);
		IPW_CMD(MULTICAST_ADDRESS);
		IPW_CMD(SSID);
		IPW_CMD(ADAPTER_ADDRESS);
		IPW_CMD(PORT_TYPE);
		IPW_CMD(RTS_THRESHOLD);
		IPW_CMD(FRAG_THRESHOLD);
		IPW_CMD(POWER_MODE);
		IPW_CMD(WEP_KEY);
		IPW_CMD(TGI_TX_KEY);
		IPW_CMD(SCAN_REQUEST);
		IPW_CMD(SCAN_REQUEST_EXT);
		IPW_CMD(ASSOCIATE);
		IPW_CMD(SUPPORTED_RATES);
		IPW_CMD(SCAN_ABORT);
		IPW_CMD(TX_FLUSH);
		IPW_CMD(QOS_PARAMETERS);
		IPW_CMD(DINO_CONFIG);
		IPW_CMD(RSN_CAPABILITIES);
		IPW_CMD(RX_KEY);
		IPW_CMD(CARD_DISABLE);
		IPW_CMD(SEED_NUMBER);
		IPW_CMD(TX_POWER);
		IPW_CMD(COUNTRY_INFO);
		IPW_CMD(AIRONET_INFO);
		IPW_CMD(AP_TX_POWER);
		IPW_CMD(CCKM_INFO);
		IPW_CMD(CCX_VER_INFO);
		IPW_CMD(SET_CALIBRATION);
		IPW_CMD(SENSITIVITY_CALIB);
		IPW_CMD(RETRY_LIMIT);
		IPW_CMD(IPW_PRE_POWER_DOWN);
		IPW_CMD(VAP_BEACON_TEMPLATE);
		IPW_CMD(VAP_DTIM_PERIOD);
		IPW_CMD(EXT_SUPPORTED_RATES);
		IPW_CMD(VAP_LOCAL_TX_PWR_CONSTRAINT);
		IPW_CMD(VAP_QUIET_INTERVALS);
		IPW_CMD(VAP_CHANNEL_SWITCH);
		IPW_CMD(VAP_MANDATORY_CHANNELS);
		IPW_CMD(VAP_CELL_PWR_LIMIT);
		IPW_CMD(VAP_CF_PARAM_SET);
		IPW_CMD(VAP_SET_BEACONING_STATE);
		IPW_CMD(MEASUREMENT);
		IPW_CMD(POWER_CAPABILITY);
		IPW_CMD(SUPPORTED_CHANNELS);
		IPW_CMD(TPC_REPORT);
		IPW_CMD(WME_INFO);
		IPW_CMD(PRODUCTION_COMMAND);
	default:
		return "UNKNOWN";
	}
}

#define HOST_COMPLETE_TIMEOUT HZ

static int __ipw_send_cmd(struct ipw_priv *priv, struct host_cmd *cmd)
{
	int rc = 0;
	unsigned long flags;
	unsigned long now, end;

	spin_lock_irqsave(&priv->lock, flags);
	if (priv->status & STATUS_HCMD_ACTIVE) {
		IPW_ERROR("Failed to send %s: Already sending a command.\n",
			  get_cmd_string(cmd->cmd));
		spin_unlock_irqrestore(&priv->lock, flags);
		return -EAGAIN;
	}

	priv->status |= STATUS_HCMD_ACTIVE;

	if (priv->cmdlog) {
		priv->cmdlog[priv->cmdlog_pos].jiffies = jiffies;
		priv->cmdlog[priv->cmdlog_pos].cmd.cmd = cmd->cmd;
		priv->cmdlog[priv->cmdlog_pos].cmd.len = cmd->len;
		memcpy(priv->cmdlog[priv->cmdlog_pos].cmd.param, cmd->param,
		       cmd->len);
		priv->cmdlog[priv->cmdlog_pos].retcode = -1;
	}

	IPW_DEBUG_HC("%s command (#%d) %d bytes: 0x%08X\n",
		     get_cmd_string(cmd->cmd), cmd->cmd, cmd->len,
		     priv->status);

#ifndef DEBUG_CMD_WEP_KEY
	if (cmd->cmd == IPW_CMD_WEP_KEY)
		IPW_DEBUG_HC("WEP_KEY command masked out for secure.\n");
	else
#endif
		printk_buf(IPW_DL_HOST_COMMAND, (u8 *) cmd->param, cmd->len);

	rc = ipw_queue_tx_hcmd(priv, cmd->cmd, cmd->param, cmd->len, 0);
	if (rc) {
		priv->status &= ~STATUS_HCMD_ACTIVE;
		IPW_ERROR("Failed to send %s: Reason %d\n",
			  get_cmd_string(cmd->cmd), rc);
		spin_unlock_irqrestore(&priv->lock, flags);
		goto exit;
	}
	spin_unlock_irqrestore(&priv->lock, flags);

	now = jiffies;
	end = now + HOST_COMPLETE_TIMEOUT;
again:
	rc = wait_event_interruptible_timeout(priv->wait_command_queue,
					      !(priv->
						status & STATUS_HCMD_ACTIVE),
					      end - now);
	if (rc < 0) {
		now = jiffies;
		if (time_before(now, end))
			goto again;
		rc = 0;
	}

	if (rc == 0) {
		spin_lock_irqsave(&priv->lock, flags);
		if (priv->status & STATUS_HCMD_ACTIVE) {
			IPW_ERROR("Failed to send %s: Command timed out.\n",
				  get_cmd_string(cmd->cmd));
			priv->status &= ~STATUS_HCMD_ACTIVE;
			spin_unlock_irqrestore(&priv->lock, flags);
			rc = -EIO;
			goto exit;
		}
		spin_unlock_irqrestore(&priv->lock, flags);
	} else
		rc = 0;

	if (priv->status & STATUS_RF_KILL_HW) {
		IPW_ERROR("Failed to send %s: Aborted due to RF kill switch.\n",
			  get_cmd_string(cmd->cmd));
		rc = -EIO;
		goto exit;
	}

      exit:
	if (priv->cmdlog) {
		priv->cmdlog[priv->cmdlog_pos++].retcode = rc;
		priv->cmdlog_pos %= priv->cmdlog_len;
	}
	return rc;
}

static int ipw_send_cmd_simple(struct ipw_priv *priv, u8 command)
{
	struct host_cmd cmd = {
		.cmd = command,
	};

	return __ipw_send_cmd(priv, &cmd);
}

static int ipw_send_cmd_pdu(struct ipw_priv *priv, u8 command, u8 len,
			    void *data)
{
	struct host_cmd cmd = {
		.cmd = command,
		.len = len,
		.param = data,
	};

	return __ipw_send_cmd(priv, &cmd);
}

static int ipw_send_host_complete(struct ipw_priv *priv)
{
	if (!priv) {
		IPW_ERROR("Invalid args\n");
		return -1;
	}

	return ipw_send_cmd_simple(priv, IPW_CMD_HOST_COMPLETE);
}

static int ipw_send_system_config(struct ipw_priv *priv)
{
	return ipw_send_cmd_pdu(priv, IPW_CMD_SYSTEM_CONFIG,
				sizeof(priv->sys_config),
				&priv->sys_config);
}

static int ipw_send_ssid(struct ipw_priv *priv, u8 * ssid, int len)
{
	if (!priv || !ssid) {
		IPW_ERROR("Invalid args\n");
		return -1;
	}

	return ipw_send_cmd_pdu(priv, IPW_CMD_SSID, min(len, IW_ESSID_MAX_SIZE),
				ssid);
}

static int ipw_send_adapter_address(struct ipw_priv *priv, u8 * mac)
{
	if (!priv || !mac) {
		IPW_ERROR("Invalid args\n");
		return -1;
	}

	IPW_DEBUG_INFO("%s: Setting MAC to %pM\n",
		       priv->net_dev->name, mac);

	return ipw_send_cmd_pdu(priv, IPW_CMD_ADAPTER_ADDRESS, ETH_ALEN, mac);
}

static void ipw_adapter_restart(void *adapter)
{
	struct ipw_priv *priv = adapter;

	if (priv->status & STATUS_RF_KILL_MASK)
		return;

	ipw_down(priv);

	if (priv->assoc_network &&
	    (priv->assoc_network->capability & WLAN_CAPABILITY_IBSS))
		ipw_remove_current_network(priv);

	if (ipw_up(priv)) {
		IPW_ERROR("Failed to up device\n");
		return;
	}
}

static void ipw_bg_adapter_restart(struct work_struct *work)
{
	struct ipw_priv *priv =
		container_of(work, struct ipw_priv, adapter_restart);
	mutex_lock(&priv->mutex);
	ipw_adapter_restart(priv);
	mutex_unlock(&priv->mutex);
}

static void ipw_abort_scan(struct ipw_priv *priv);

#define IPW_SCAN_CHECK_WATCHDOG	(5 * HZ)

static void ipw_scan_check(void *data)
{
	struct ipw_priv *priv = data;

	if (priv->status & STATUS_SCAN_ABORTING) {
		IPW_DEBUG_SCAN("Scan completion watchdog resetting "
			       "adapter after (%dms).\n",
			       jiffies_to_msecs(IPW_SCAN_CHECK_WATCHDOG));
		schedule_work(&priv->adapter_restart);
	} else if (priv->status & STATUS_SCANNING) {
		IPW_DEBUG_SCAN("Scan completion watchdog aborting scan "
			       "after (%dms).\n",
			       jiffies_to_msecs(IPW_SCAN_CHECK_WATCHDOG));
		ipw_abort_scan(priv);
		schedule_delayed_work(&priv->scan_check, HZ);
	}
}

static void ipw_bg_scan_check(struct work_struct *work)
{
	struct ipw_priv *priv =
		container_of(work, struct ipw_priv, scan_check.work);
	mutex_lock(&priv->mutex);
	ipw_scan_check(priv);
	mutex_unlock(&priv->mutex);
}

static int ipw_send_scan_request_ext(struct ipw_priv *priv,
				     struct ipw_scan_request_ext *request)
{
	return ipw_send_cmd_pdu(priv, IPW_CMD_SCAN_REQUEST_EXT,
				sizeof(*request), request);
}

static int ipw_send_scan_abort(struct ipw_priv *priv)
{
	if (!priv) {
		IPW_ERROR("Invalid args\n");
		return -1;
	}

	return ipw_send_cmd_simple(priv, IPW_CMD_SCAN_ABORT);
}

static int ipw_set_sensitivity(struct ipw_priv *priv, u16 sens)
{
	struct ipw_sensitivity_calib calib = {
		.beacon_rssi_raw = cpu_to_le16(sens),
	};

	return ipw_send_cmd_pdu(priv, IPW_CMD_SENSITIVITY_CALIB, sizeof(calib),
				&calib);
}

static int ipw_send_associate(struct ipw_priv *priv,
			      struct ipw_associate *associate)
{
	if (!priv || !associate) {
		IPW_ERROR("Invalid args\n");
		return -1;
	}

	return ipw_send_cmd_pdu(priv, IPW_CMD_ASSOCIATE, sizeof(*associate),
				associate);
}

static int ipw_send_supported_rates(struct ipw_priv *priv,
				    struct ipw_supported_rates *rates)
{
	if (!priv || !rates) {
		IPW_ERROR("Invalid args\n");
		return -1;
	}

	return ipw_send_cmd_pdu(priv, IPW_CMD_SUPPORTED_RATES, sizeof(*rates),
				rates);
}

static int ipw_set_random_seed(struct ipw_priv *priv)
{
	u32 val;

	if (!priv) {
		IPW_ERROR("Invalid args\n");
		return -1;
	}

	get_random_bytes(&val, sizeof(val));

	return ipw_send_cmd_pdu(priv, IPW_CMD_SEED_NUMBER, sizeof(val), &val);
}

static int ipw_send_card_disable(struct ipw_priv *priv, u32 phy_off)
{
	__le32 v = cpu_to_le32(phy_off);
	if (!priv) {
		IPW_ERROR("Invalid args\n");
		return -1;
	}

	return ipw_send_cmd_pdu(priv, IPW_CMD_CARD_DISABLE, sizeof(v), &v);
}

static int ipw_send_tx_power(struct ipw_priv *priv, struct ipw_tx_power *power)
{
	if (!priv || !power) {
		IPW_ERROR("Invalid args\n");
		return -1;
	}

	return ipw_send_cmd_pdu(priv, IPW_CMD_TX_POWER, sizeof(*power), power);
}

static int ipw_set_tx_power(struct ipw_priv *priv)
{
	const struct libipw_geo *geo = libipw_get_geo(priv->ieee);
	struct ipw_tx_power tx_power;
	s8 max_power;
	int i;

	memset(&tx_power, 0, sizeof(tx_power));

	/* configure device for 'G' band */
	tx_power.ieee_mode = IPW_G_MODE;
	tx_power.num_channels = geo->bg_channels;
	for (i = 0; i < geo->bg_channels; i++) {
		max_power = geo->bg[i].max_power;
		tx_power.channels_tx_power[i].channel_number =
		    geo->bg[i].channel;
		tx_power.channels_tx_power[i].tx_power = max_power ?
		    min(max_power, priv->tx_power) : priv->tx_power;
	}
	if (ipw_send_tx_power(priv, &tx_power))
		return -EIO;

	/* configure device to also handle 'B' band */
	tx_power.ieee_mode = IPW_B_MODE;
	if (ipw_send_tx_power(priv, &tx_power))
		return -EIO;

	/* configure device to also handle 'A' band */
	if (priv->ieee->abg_true) {
		tx_power.ieee_mode = IPW_A_MODE;
		tx_power.num_channels = geo->a_channels;
		for (i = 0; i < tx_power.num_channels; i++) {
			max_power = geo->a[i].max_power;
			tx_power.channels_tx_power[i].channel_number =
			    geo->a[i].channel;
			tx_power.channels_tx_power[i].tx_power = max_power ?
			    min(max_power, priv->tx_power) : priv->tx_power;
		}
		if (ipw_send_tx_power(priv, &tx_power))
			return -EIO;
	}
	return 0;
}

static int ipw_send_rts_threshold(struct ipw_priv *priv, u16 rts)
{
	struct ipw_rts_threshold rts_threshold = {
		.rts_threshold = cpu_to_le16(rts),
	};

	if (!priv) {
		IPW_ERROR("Invalid args\n");
		return -1;
	}

	return ipw_send_cmd_pdu(priv, IPW_CMD_RTS_THRESHOLD,
				sizeof(rts_threshold), &rts_threshold);
}

static int ipw_send_frag_threshold(struct ipw_priv *priv, u16 frag)
{
	struct ipw_frag_threshold frag_threshold = {
		.frag_threshold = cpu_to_le16(frag),
	};

	if (!priv) {
		IPW_ERROR("Invalid args\n");
		return -1;
	}

	return ipw_send_cmd_pdu(priv, IPW_CMD_FRAG_THRESHOLD,
				sizeof(frag_threshold), &frag_threshold);
}

static int ipw_send_power_mode(struct ipw_priv *priv, u32 mode)
{
	__le32 param;

	if (!priv) {
		IPW_ERROR("Invalid args\n");
		return -1;
	}

	/* If on battery, set to 3, if AC set to CAM, else user
	 * level */
	switch (mode) {
	case IPW_POWER_BATTERY:
		param = cpu_to_le32(IPW_POWER_INDEX_3);
		break;
	case IPW_POWER_AC:
		param = cpu_to_le32(IPW_POWER_MODE_CAM);
		break;
	default:
		param = cpu_to_le32(mode);
		break;
	}

	return ipw_send_cmd_pdu(priv, IPW_CMD_POWER_MODE, sizeof(param),
				&param);
}

static int ipw_send_retry_limit(struct ipw_priv *priv, u8 slimit, u8 llimit)
{
	struct ipw_retry_limit retry_limit = {
		.short_retry_limit = slimit,
		.long_retry_limit = llimit
	};

	if (!priv) {
		IPW_ERROR("Invalid args\n");
		return -1;
	}

	return ipw_send_cmd_pdu(priv, IPW_CMD_RETRY_LIMIT, sizeof(retry_limit),
				&retry_limit);
}

/*
 * The IPW device contains a Microwire compatible EEPROM that stores
 * various data like the MAC address.  Usually the firmware has exclusive
 * access to the eeprom, but during device initialization (before the
 * device driver has sent the HostComplete command to the firmware) the
 * device driver has read access to the EEPROM by way of indirect addressing
 * through a couple of memory mapped registers.
 *
 * The following is a simplified implementation for pulling data out of the
 * the eeprom, along with some helper functions to find information in
 * the per device private data's copy of the eeprom.
 *
 * NOTE: To better understand how these functions work (i.e what is a chip
 *       select and why do have to keep driving the eeprom clock?), read
 *       just about any data sheet for a Microwire compatible EEPROM.
 */

/* write a 32 bit value into the indirect accessor register */
static inline void eeprom_write_reg(struct ipw_priv *p, u32 data)
{
	ipw_write_reg32(p, FW_MEM_REG_EEPROM_ACCESS, data);

	/* the eeprom requires some time to complete the operation */
	udelay(p->eeprom_delay);
}

/* perform a chip select operation */
static void eeprom_cs(struct ipw_priv *priv)
{
	eeprom_write_reg(priv, 0);
	eeprom_write_reg(priv, EEPROM_BIT_CS);
	eeprom_write_reg(priv, EEPROM_BIT_CS | EEPROM_BIT_SK);
	eeprom_write_reg(priv, EEPROM_BIT_CS);
}

/* perform a chip select operation */
static void eeprom_disable_cs(struct ipw_priv *priv)
{
	eeprom_write_reg(priv, EEPROM_BIT_CS);
	eeprom_write_reg(priv, 0);
	eeprom_write_reg(priv, EEPROM_BIT_SK);
}

/* push a single bit down to the eeprom */
static inline void eeprom_write_bit(struct ipw_priv *p, u8 bit)
{
	int d = (bit ? EEPROM_BIT_DI : 0);
	eeprom_write_reg(p, EEPROM_BIT_CS | d);
	eeprom_write_reg(p, EEPROM_BIT_CS | d | EEPROM_BIT_SK);
}

/* push an opcode followed by an address down to the eeprom */
static void eeprom_op(struct ipw_priv *priv, u8 op, u8 addr)
{
	int i;

	eeprom_cs(priv);
	eeprom_write_bit(priv, 1);
	eeprom_write_bit(priv, op & 2);
	eeprom_write_bit(priv, op & 1);
	for (i = 7; i >= 0; i--) {
		eeprom_write_bit(priv, addr & (1 << i));
	}
}

/* pull 16 bits off the eeprom, one bit at a time */
static u16 eeprom_read_u16(struct ipw_priv *priv, u8 addr)
{
	int i;
	u16 r = 0;

	/* Send READ Opcode */
	eeprom_op(priv, EEPROM_CMD_READ, addr);

	/* Send dummy bit */
	eeprom_write_reg(priv, EEPROM_BIT_CS);

	/* Read the byte off the eeprom one bit at a time */
	for (i = 0; i < 16; i++) {
		u32 data = 0;
		eeprom_write_reg(priv, EEPROM_BIT_CS | EEPROM_BIT_SK);
		eeprom_write_reg(priv, EEPROM_BIT_CS);
		data = ipw_read_reg32(priv, FW_MEM_REG_EEPROM_ACCESS);
		r = (r << 1) | ((data & EEPROM_BIT_DO) ? 1 : 0);
	}

	/* Send another dummy bit */
	eeprom_write_reg(priv, 0);
	eeprom_disable_cs(priv);

	return r;
}

/* helper function for pulling the mac address out of the private */
/* data's copy of the eeprom data                                 */
static void eeprom_parse_mac(struct ipw_priv *priv, u8 * mac)
{
	memcpy(mac, &priv->eeprom[EEPROM_MAC_ADDRESS], ETH_ALEN);
}

static void ipw_read_eeprom(struct ipw_priv *priv)
{
	int i;
	__le16 *eeprom = (__le16 *) priv->eeprom;

	IPW_DEBUG_TRACE(">>\n");

	/* read entire contents of eeprom into private buffer */
	for (i = 0; i < 128; i++)
		eeprom[i] = cpu_to_le16(eeprom_read_u16(priv, (u8) i));

	IPW_DEBUG_TRACE("<<\n");
}

/*
 * Either the device driver (i.e. the host) or the firmware can
 * load eeprom data into the designated region in SRAM.  If neither
 * happens then the FW will shutdown with a fatal error.
 *
 * In order to signal the FW to load the EEPROM, the EEPROM_LOAD_DISABLE
 * bit needs region of shared SRAM needs to be non-zero.
 */
static void ipw_eeprom_init_sram(struct ipw_priv *priv)
{
	int i;

	IPW_DEBUG_TRACE(">>\n");

	/*
	   If the data looks correct, then copy it to our private
	   copy.  Otherwise let the firmware know to perform the operation
	   on its own.
	 */
	if (priv->eeprom[EEPROM_VERSION] != 0) {
		IPW_DEBUG_INFO("Writing EEPROM data into SRAM\n");

		/* write the eeprom data to sram */
		for (i = 0; i < IPW_EEPROM_IMAGE_SIZE; i++)
			ipw_write8(priv, IPW_EEPROM_DATA + i, priv->eeprom[i]);

		/* Do not load eeprom data on fatal error or suspend */
		ipw_write32(priv, IPW_EEPROM_LOAD_DISABLE, 0);
	} else {
		IPW_DEBUG_INFO("Enabling FW initialization of SRAM\n");

		/* Load eeprom data on fatal error or suspend */
		ipw_write32(priv, IPW_EEPROM_LOAD_DISABLE, 1);
	}

	IPW_DEBUG_TRACE("<<\n");
}

static void ipw_zero_memory(struct ipw_priv *priv, u32 start, u32 count)
{
	count >>= 2;
	if (!count)
		return;
	_ipw_write32(priv, IPW_AUTOINC_ADDR, start);
	while (count--)
		_ipw_write32(priv, IPW_AUTOINC_DATA, 0);
}

static inline void ipw_fw_dma_reset_command_blocks(struct ipw_priv *priv)
{
	ipw_zero_memory(priv, IPW_SHARED_SRAM_DMA_CONTROL,
			CB_NUMBER_OF_ELEMENTS_SMALL *
			sizeof(struct command_block));
}

static int ipw_fw_dma_enable(struct ipw_priv *priv)
{				/* start dma engine but no transfers yet */

	IPW_DEBUG_FW(">> :\n");

	/* Start the dma */
	ipw_fw_dma_reset_command_blocks(priv);

	/* Write CB base address */
	ipw_write_reg32(priv, IPW_DMA_I_CB_BASE, IPW_SHARED_SRAM_DMA_CONTROL);

	IPW_DEBUG_FW("<< :\n");
	return 0;
}

static void ipw_fw_dma_abort(struct ipw_priv *priv)
{
	u32 control = 0;

	IPW_DEBUG_FW(">> :\n");

	/* set the Stop and Abort bit */
	control = DMA_CONTROL_SMALL_CB_CONST_VALUE | DMA_CB_STOP_AND_ABORT;
	ipw_write_reg32(priv, IPW_DMA_I_DMA_CONTROL, control);
	priv->sram_desc.last_cb_index = 0;

	IPW_DEBUG_FW("<<\n");
}

static int ipw_fw_dma_write_command_block(struct ipw_priv *priv, int index,
					  struct command_block *cb)
{
	u32 address =
	    IPW_SHARED_SRAM_DMA_CONTROL +
	    (sizeof(struct command_block) * index);
	IPW_DEBUG_FW(">> :\n");

	ipw_write_indirect(priv, address, (u8 *) cb,
			   (int)sizeof(struct command_block));

	IPW_DEBUG_FW("<< :\n");
	return 0;

}

static int ipw_fw_dma_kick(struct ipw_priv *priv)
{
	u32 control = 0;
	u32 index = 0;

	IPW_DEBUG_FW(">> :\n");

	for (index = 0; index < priv->sram_desc.last_cb_index; index++)
		ipw_fw_dma_write_command_block(priv, index,
					       &priv->sram_desc.cb_list[index]);

	/* Enable the DMA in the CSR register */
	ipw_clear_bit(priv, IPW_RESET_REG,
		      IPW_RESET_REG_MASTER_DISABLED |
		      IPW_RESET_REG_STOP_MASTER);

	/* Set the Start bit. */
	control = DMA_CONTROL_SMALL_CB_CONST_VALUE | DMA_CB_START;
	ipw_write_reg32(priv, IPW_DMA_I_DMA_CONTROL, control);

	IPW_DEBUG_FW("<< :\n");
	return 0;
}

static void ipw_fw_dma_dump_command_block(struct ipw_priv *priv)
{
	u32 address;
	u32 register_value = 0;
	u32 cb_fields_address = 0;

	IPW_DEBUG_FW(">> :\n");
	address = ipw_read_reg32(priv, IPW_DMA_I_CURRENT_CB);
	IPW_DEBUG_FW_INFO("Current CB is 0x%x\n", address);

	/* Read the DMA Controlor register */
	register_value = ipw_read_reg32(priv, IPW_DMA_I_DMA_CONTROL);
	IPW_DEBUG_FW_INFO("IPW_DMA_I_DMA_CONTROL is 0x%x\n", register_value);

	/* Print the CB values */
	cb_fields_address = address;
	register_value = ipw_read_reg32(priv, cb_fields_address);
	IPW_DEBUG_FW_INFO("Current CB Control Field is 0x%x\n", register_value);

	cb_fields_address += sizeof(u32);
	register_value = ipw_read_reg32(priv, cb_fields_address);
	IPW_DEBUG_FW_INFO("Current CB Source Field is 0x%x\n", register_value);

	cb_fields_address += sizeof(u32);
	register_value = ipw_read_reg32(priv, cb_fields_address);
	IPW_DEBUG_FW_INFO("Current CB Destination Field is 0x%x\n",
			  register_value);

	cb_fields_address += sizeof(u32);
	register_value = ipw_read_reg32(priv, cb_fields_address);
	IPW_DEBUG_FW_INFO("Current CB Status Field is 0x%x\n", register_value);

	IPW_DEBUG_FW(">> :\n");
}

static int ipw_fw_dma_command_block_index(struct ipw_priv *priv)
{
	u32 current_cb_address = 0;
	u32 current_cb_index = 0;

	IPW_DEBUG_FW("<< :\n");
	current_cb_address = ipw_read_reg32(priv, IPW_DMA_I_CURRENT_CB);

	current_cb_index = (current_cb_address - IPW_SHARED_SRAM_DMA_CONTROL) /
	    sizeof(struct command_block);

	IPW_DEBUG_FW_INFO("Current CB index 0x%x address = 0x%X\n",
			  current_cb_index, current_cb_address);

	IPW_DEBUG_FW(">> :\n");
	return current_cb_index;

}

static int ipw_fw_dma_add_command_block(struct ipw_priv *priv,
					u32 src_address,
					u32 dest_address,
					u32 length,
					int interrupt_enabled, int is_last)
{

	u32 control = CB_VALID | CB_SRC_LE | CB_DEST_LE | CB_SRC_AUTOINC |
	    CB_SRC_IO_GATED | CB_DEST_AUTOINC | CB_SRC_SIZE_LONG |
	    CB_DEST_SIZE_LONG;
	struct command_block *cb;
	u32 last_cb_element = 0;

	IPW_DEBUG_FW_INFO("src_address=0x%x dest_address=0x%x length=0x%x\n",
			  src_address, dest_address, length);

	if (priv->sram_desc.last_cb_index >= CB_NUMBER_OF_ELEMENTS_SMALL)
		return -1;

	last_cb_element = priv->sram_desc.last_cb_index;
	cb = &priv->sram_desc.cb_list[last_cb_element];
	priv->sram_desc.last_cb_index++;

	/* Calculate the new CB control word */
	if (interrupt_enabled)
		control |= CB_INT_ENABLED;

	if (is_last)
		control |= CB_LAST_VALID;

	control |= length;

	/* Calculate the CB Element's checksum value */
	cb->status = control ^ src_address ^ dest_address;

	/* Copy the Source and Destination addresses */
	cb->dest_addr = dest_address;
	cb->source_addr = src_address;

	/* Copy the Control Word last */
	cb->control = control;

	return 0;
}

static int ipw_fw_dma_add_buffer(struct ipw_priv *priv, dma_addr_t *src_address,
				 int nr, u32 dest_address, u32 len)
{
	int ret, i;
	u32 size;

	IPW_DEBUG_FW(">>\n");
	IPW_DEBUG_FW_INFO("nr=%d dest_address=0x%x len=0x%x\n",
			  nr, dest_address, len);

	for (i = 0; i < nr; i++) {
		size = min_t(u32, len - i * CB_MAX_LENGTH, CB_MAX_LENGTH);
		ret = ipw_fw_dma_add_command_block(priv, src_address[i],
						   dest_address +
						   i * CB_MAX_LENGTH, size,
						   0, 0);
		if (ret) {
			IPW_DEBUG_FW_INFO(": Failed\n");
			return -1;
		} else
			IPW_DEBUG_FW_INFO(": Added new cb\n");
	}

	IPW_DEBUG_FW("<<\n");
	return 0;
}

static int ipw_fw_dma_wait(struct ipw_priv *priv)
{
	u32 current_index = 0, previous_index;
	u32 watchdog = 0;

	IPW_DEBUG_FW(">> :\n");

	current_index = ipw_fw_dma_command_block_index(priv);
	IPW_DEBUG_FW_INFO("sram_desc.last_cb_index:0x%08X\n",
			  (int)priv->sram_desc.last_cb_index);

	while (current_index < priv->sram_desc.last_cb_index) {
		udelay(50);
		previous_index = current_index;
		current_index = ipw_fw_dma_command_block_index(priv);

		if (previous_index < current_index) {
			watchdog = 0;
			continue;
		}
		if (++watchdog > 400) {
			IPW_DEBUG_FW_INFO("Timeout\n");
			ipw_fw_dma_dump_command_block(priv);
			ipw_fw_dma_abort(priv);
			return -1;
		}
	}

	ipw_fw_dma_abort(priv);

	/*Disable the DMA in the CSR register */
	ipw_set_bit(priv, IPW_RESET_REG,
		    IPW_RESET_REG_MASTER_DISABLED | IPW_RESET_REG_STOP_MASTER);

	IPW_DEBUG_FW("<< dmaWaitSync\n");
	return 0;
}

static void ipw_remove_current_network(struct ipw_priv *priv)
{
	struct list_head *element, *safe;
	struct libipw_network *network = NULL;
	unsigned long flags;

	spin_lock_irqsave(&priv->ieee->lock, flags);
	list_for_each_safe(element, safe, &priv->ieee->network_list) {
		network = list_entry(element, struct libipw_network, list);
		if (ether_addr_equal(network->bssid, priv->bssid)) {
			list_del(element);
			list_add_tail(&network->list,
				      &priv->ieee->network_free_list);
		}
	}
	spin_unlock_irqrestore(&priv->ieee->lock, flags);
}

/*
 * Check that card is still alive.
 * Reads debug register from domain0.
 * If card is present, pre-defined value should
 * be found there.
 *
 * @param priv
 * @return 1 if card is present, 0 otherwise
 */
static inline int ipw_alive(struct ipw_priv *priv)
{
	return ipw_read32(priv, 0x90) == 0xd55555d5;
}

/* timeout in msec, attempted in 10-msec quanta */
static int ipw_poll_bit(struct ipw_priv *priv, u32 addr, u32 mask,
			       int timeout)
{
	int i = 0;

	do {
		if ((ipw_read32(priv, addr) & mask) == mask)
			return i;
		mdelay(10);
		i += 10;
	} while (i < timeout);

	return -ETIME;
}

/* These functions load the firmware and micro code for the operation of
 * the ipw hardware.  It assumes the buffer has all the bits for the
 * image and the caller is handling the memory allocation and clean up.
 */

static int ipw_stop_master(struct ipw_priv *priv)
{
	int rc;

	IPW_DEBUG_TRACE(">>\n");
	/* stop master. typical delay - 0 */
	ipw_set_bit(priv, IPW_RESET_REG, IPW_RESET_REG_STOP_MASTER);

	/* timeout is in msec, polled in 10-msec quanta */
	rc = ipw_poll_bit(priv, IPW_RESET_REG,
			  IPW_RESET_REG_MASTER_DISABLED, 100);
	if (rc < 0) {
		IPW_ERROR("wait for stop master failed after 100ms\n");
		return -1;
	}

	IPW_DEBUG_INFO("stop master %dms\n", rc);

	return rc;
}

static void ipw_arc_release(struct ipw_priv *priv)
{
	IPW_DEBUG_TRACE(">>\n");
	mdelay(5);

	ipw_clear_bit(priv, IPW_RESET_REG, CBD_RESET_REG_PRINCETON_RESET);

	/* no one knows timing, for safety add some delay */
	mdelay(5);
}

struct fw_chunk {
	__le32 address;
	__le32 length;
};

static int ipw_load_ucode(struct ipw_priv *priv, u8 * data, size_t len)
{
	int rc = 0, i, addr;
	u8 cr = 0;
	__le16 *image;

	image = (__le16 *) data;

	IPW_DEBUG_TRACE(">>\n");

	rc = ipw_stop_master(priv);

	if (rc < 0)
		return rc;

	for (addr = IPW_SHARED_LOWER_BOUND;
	     addr < IPW_REGISTER_DOMAIN1_END; addr += 4) {
		ipw_write32(priv, addr, 0);
	}

	/* no ucode (yet) */
	memset(&priv->dino_alive, 0, sizeof(priv->dino_alive));
	/* destroy DMA queues */
	/* reset sequence */

	ipw_write_reg32(priv, IPW_MEM_HALT_AND_RESET, IPW_BIT_HALT_RESET_ON);
	ipw_arc_release(priv);
	ipw_write_reg32(priv, IPW_MEM_HALT_AND_RESET, IPW_BIT_HALT_RESET_OFF);
	mdelay(1);

	/* reset PHY */
	ipw_write_reg32(priv, IPW_INTERNAL_CMD_EVENT, IPW_BASEBAND_POWER_DOWN);
	mdelay(1);

	ipw_write_reg32(priv, IPW_INTERNAL_CMD_EVENT, 0);
	mdelay(1);

	/* enable ucode store */
	ipw_write_reg8(priv, IPW_BASEBAND_CONTROL_STATUS, 0x0);
	ipw_write_reg8(priv, IPW_BASEBAND_CONTROL_STATUS, DINO_ENABLE_CS);
	mdelay(1);

	/* write ucode */
	/*
	 * @bug
	 * Do NOT set indirect address register once and then
	 * store data to indirect data register in the loop.
	 * It seems very reasonable, but in this case DINO do not
	 * accept ucode. It is essential to set address each time.
	 */
	/* load new ipw uCode */
	for (i = 0; i < len / 2; i++)
		ipw_write_reg16(priv, IPW_BASEBAND_CONTROL_STORE,
				le16_to_cpu(image[i]));

	/* enable DINO */
	ipw_write_reg8(priv, IPW_BASEBAND_CONTROL_STATUS, 0);
	ipw_write_reg8(priv, IPW_BASEBAND_CONTROL_STATUS, DINO_ENABLE_SYSTEM);

	/* this is where the igx / win driver deveates from the VAP driver. */

	/* wait for alive response */
	for (i = 0; i < 100; i++) {
		/* poll for incoming data */
		cr = ipw_read_reg8(priv, IPW_BASEBAND_CONTROL_STATUS);
		if (cr & DINO_RXFIFO_DATA)
			break;
		mdelay(1);
	}

	if (cr & DINO_RXFIFO_DATA) {
		/* alive_command_responce size is NOT multiple of 4 */
		__le32 response_buffer[(sizeof(priv->dino_alive) + 3) / 4];

		for (i = 0; i < ARRAY_SIZE(response_buffer); i++)
			response_buffer[i] =
			    cpu_to_le32(ipw_read_reg32(priv,
						       IPW_BASEBAND_RX_FIFO_READ));
		memcpy(&priv->dino_alive, response_buffer,
		       sizeof(priv->dino_alive));
		if (priv->dino_alive.alive_command == 1
		    && priv->dino_alive.ucode_valid == 1) {
			rc = 0;
			IPW_DEBUG_INFO
			    ("Microcode OK, rev. %d (0x%x) dev. %d (0x%x) "
			     "of %02d/%02d/%02d %02d:%02d\n",
			     priv->dino_alive.software_revision,
			     priv->dino_alive.software_revision,
			     priv->dino_alive.device_identifier,
			     priv->dino_alive.device_identifier,
			     priv->dino_alive.time_stamp[0],
			     priv->dino_alive.time_stamp[1],
			     priv->dino_alive.time_stamp[2],
			     priv->dino_alive.time_stamp[3],
			     priv->dino_alive.time_stamp[4]);
		} else {
			IPW_DEBUG_INFO("Microcode is not alive\n");
			rc = -EINVAL;
		}
	} else {
		IPW_DEBUG_INFO("No alive response from DINO\n");
		rc = -ETIME;
	}

	/* disable DINO, otherwise for some reason
	   firmware have problem getting alive resp. */
	ipw_write_reg8(priv, IPW_BASEBAND_CONTROL_STATUS, 0);

	return rc;
}

static int ipw_load_firmware(struct ipw_priv *priv, u8 * data, size_t len)
{
	int ret = -1;
	int offset = 0;
	struct fw_chunk *chunk;
	int total_nr = 0;
	int i;
	struct dma_pool *pool;
	void **virts;
	dma_addr_t *phys;

	IPW_DEBUG_TRACE("<< :\n");

	virts = kmalloc_array(CB_NUMBER_OF_ELEMENTS_SMALL, sizeof(void *),
			      GFP_KERNEL);
	if (!virts)
		return -ENOMEM;

	phys = kmalloc_array(CB_NUMBER_OF_ELEMENTS_SMALL, sizeof(dma_addr_t),
			     GFP_KERNEL);
	if (!phys) {
		kfree(virts);
		return -ENOMEM;
	}
	pool = dma_pool_create("ipw2200", &priv->pci_dev->dev, CB_MAX_LENGTH, 0,
			       0);
	if (!pool) {
		IPW_ERROR("dma_pool_create failed\n");
		kfree(phys);
		kfree(virts);
		return -ENOMEM;
	}

	/* Start the Dma */
	ret = ipw_fw_dma_enable(priv);

	/* the DMA is already ready this would be a bug. */
	BUG_ON(priv->sram_desc.last_cb_index > 0);

	do {
		u32 chunk_len;
		u8 *start;
		int size;
		int nr = 0;

		chunk = (struct fw_chunk *)(data + offset);
		offset += sizeof(struct fw_chunk);
		chunk_len = le32_to_cpu(chunk->length);
		start = data + offset;

		nr = (chunk_len + CB_MAX_LENGTH - 1) / CB_MAX_LENGTH;
		for (i = 0; i < nr; i++) {
			virts[total_nr] = dma_pool_alloc(pool, GFP_KERNEL,
							 &phys[total_nr]);
			if (!virts[total_nr]) {
				ret = -ENOMEM;
				goto out;
			}
			size = min_t(u32, chunk_len - i * CB_MAX_LENGTH,
				     CB_MAX_LENGTH);
			memcpy(virts[total_nr], start, size);
			start += size;
			total_nr++;
			/* We don't support fw chunk larger than 64*8K */
			BUG_ON(total_nr > CB_NUMBER_OF_ELEMENTS_SMALL);
		}

		/* build DMA packet and queue up for sending */
		/* dma to chunk->address, the chunk->length bytes from data +
		 * offeset*/
		/* Dma loading */
		ret = ipw_fw_dma_add_buffer(priv, &phys[total_nr - nr],
					    nr, le32_to_cpu(chunk->address),
					    chunk_len);
		if (ret) {
			IPW_DEBUG_INFO("dmaAddBuffer Failed\n");
			goto out;
		}

		offset += chunk_len;
	} while (offset < len);

	/* Run the DMA and wait for the answer */
	ret = ipw_fw_dma_kick(priv);
	if (ret) {
		IPW_ERROR("dmaKick Failed\n");
		goto out;
	}

	ret = ipw_fw_dma_wait(priv);
	if (ret) {
		IPW_ERROR("dmaWaitSync Failed\n");
		goto out;
	}
 out:
	for (i = 0; i < total_nr; i++)
		dma_pool_free(pool, virts[i], phys[i]);

	dma_pool_destroy(pool);
	kfree(phys);
	kfree(virts);

	return ret;
}

/* stop nic */
static int ipw_stop_nic(struct ipw_priv *priv)
{
	int rc = 0;

	/* stop */
	ipw_write32(priv, IPW_RESET_REG, IPW_RESET_REG_STOP_MASTER);

	rc = ipw_poll_bit(priv, IPW_RESET_REG,
			  IPW_RESET_REG_MASTER_DISABLED, 500);
	if (rc < 0) {
		IPW_ERROR("wait for reg master disabled failed after 500ms\n");
		return rc;
	}

	ipw_set_bit(priv, IPW_RESET_REG, CBD_RESET_REG_PRINCETON_RESET);

	return rc;
}

static void ipw_start_nic(struct ipw_priv *priv)
{
	IPW_DEBUG_TRACE(">>\n");

	/* prvHwStartNic  release ARC */
	ipw_clear_bit(priv, IPW_RESET_REG,
		      IPW_RESET_REG_MASTER_DISABLED |
		      IPW_RESET_REG_STOP_MASTER |
		      CBD_RESET_REG_PRINCETON_RESET);

	/* enable power management */
	ipw_set_bit(priv, IPW_GP_CNTRL_RW,
		    IPW_GP_CNTRL_BIT_HOST_ALLOWS_STANDBY);

	IPW_DEBUG_TRACE("<<\n");
}

static int ipw_init_nic(struct ipw_priv *priv)
{
	int rc;

	IPW_DEBUG_TRACE(">>\n");
	/* reset */
	/*prvHwInitNic */
	/* set "initialization complete" bit to move adapter to D0 state */
	ipw_set_bit(priv, IPW_GP_CNTRL_RW, IPW_GP_CNTRL_BIT_INIT_DONE);

	/* low-level PLL activation */
	ipw_write32(priv, IPW_READ_INT_REGISTER,
		    IPW_BIT_INT_HOST_SRAM_READ_INT_REGISTER);

	/* wait for clock stabilization */
	rc = ipw_poll_bit(priv, IPW_GP_CNTRL_RW,
			  IPW_GP_CNTRL_BIT_CLOCK_READY, 250);
	if (rc < 0)
		IPW_DEBUG_INFO("FAILED wait for clock stablization\n");

	/* assert SW reset */
	ipw_set_bit(priv, IPW_RESET_REG, IPW_RESET_REG_SW_RESET);

	udelay(10);

	/* set "initialization complete" bit to move adapter to D0 state */
	ipw_set_bit(priv, IPW_GP_CNTRL_RW, IPW_GP_CNTRL_BIT_INIT_DONE);

	IPW_DEBUG_TRACE(">>\n");
	return 0;
}

/* Call this function from process context, it will sleep in request_firmware.
 * Probe is an ok place to call this from.
 */
static int ipw_reset_nic(struct ipw_priv *priv)
{
	int rc = 0;
	unsigned long flags;

	IPW_DEBUG_TRACE(">>\n");

	rc = ipw_init_nic(priv);

	spin_lock_irqsave(&priv->lock, flags);
	/* Clear the 'host command active' bit... */
	priv->status &= ~STATUS_HCMD_ACTIVE;
	wake_up_interruptible(&priv->wait_command_queue);
	priv->status &= ~(STATUS_SCANNING | STATUS_SCAN_ABORTING);
	wake_up_interruptible(&priv->wait_state);
	spin_unlock_irqrestore(&priv->lock, flags);

	IPW_DEBUG_TRACE("<<\n");
	return rc;
}


struct ipw_fw {
	__le32 ver;
	__le32 boot_size;
	__le32 ucode_size;
	__le32 fw_size;
	u8 data[];
};

static int ipw_get_fw(struct ipw_priv *priv,
		      const struct firmware **raw, const char *name)
{
	struct ipw_fw *fw;
	int rc;

	/* ask firmware_class module to get the boot firmware off disk */
	rc = request_firmware(raw, name, &priv->pci_dev->dev);
	if (rc < 0) {
		IPW_ERROR("%s request_firmware failed: Reason %d\n", name, rc);
		return rc;
	}

	if ((*raw)->size < sizeof(*fw)) {
		IPW_ERROR("%s is too small (%zd)\n", name, (*raw)->size);
		return -EINVAL;
	}

	fw = (void *)(*raw)->data;

	if ((*raw)->size < sizeof(*fw) + le32_to_cpu(fw->boot_size) +
	    le32_to_cpu(fw->ucode_size) + le32_to_cpu(fw->fw_size)) {
		IPW_ERROR("%s is too small or corrupt (%zd)\n",
			  name, (*raw)->size);
		return -EINVAL;
	}

	IPW_DEBUG_INFO("Read firmware '%s' image v%d.%d (%zd bytes)\n",
		       name,
		       le32_to_cpu(fw->ver) >> 16,
		       le32_to_cpu(fw->ver) & 0xff,
		       (*raw)->size - sizeof(*fw));
	return 0;
}

#define IPW_RX_BUF_SIZE (3000)

static void ipw_rx_queue_reset(struct ipw_priv *priv,
				      struct ipw_rx_queue *rxq)
{
	unsigned long flags;
	int i;

	spin_lock_irqsave(&rxq->lock, flags);

	INIT_LIST_HEAD(&rxq->rx_free);
	INIT_LIST_HEAD(&rxq->rx_used);

	/* Fill the rx_used queue with _all_ of the Rx buffers */
	for (i = 0; i < RX_FREE_BUFFERS + RX_QUEUE_SIZE; i++) {
		/* In the reset function, these buffers may have been allocated
		 * to an SKB, so we need to unmap and free potential storage */
		if (rxq->pool[i].skb != NULL) {
			dma_unmap_single(&priv->pci_dev->dev,
					 rxq->pool[i].dma_addr,
					 IPW_RX_BUF_SIZE, DMA_FROM_DEVICE);
			dev_kfree_skb(rxq->pool[i].skb);
			rxq->pool[i].skb = NULL;
		}
		list_add_tail(&rxq->pool[i].list, &rxq->rx_used);
	}

	/* Set us so that we have processed and used all buffers, but have
	 * not restocked the Rx queue with fresh buffers */
	rxq->read = rxq->write = 0;
	rxq->free_count = 0;
	spin_unlock_irqrestore(&rxq->lock, flags);
}

#ifdef CONFIG_PM
static int fw_loaded = 0;
static const struct firmware *raw = NULL;

static void free_firmware(void)
{
	if (fw_loaded) {
		release_firmware(raw);
		raw = NULL;
		fw_loaded = 0;
	}
}
#else
#define free_firmware() do {} while (0)
#endif

static int ipw_load(struct ipw_priv *priv)
{
#ifndef CONFIG_PM
	const struct firmware *raw = NULL;
#endif
	struct ipw_fw *fw;
	u8 *boot_img, *ucode_img, *fw_img;
	u8 *name = NULL;
	int rc = 0, retries = 3;

	switch (priv->ieee->iw_mode) {
	case IW_MODE_ADHOC:
		name = "ipw2200-ibss.fw";
		break;
#ifdef CONFIG_IPW2200_MONITOR
	case IW_MODE_MONITOR:
		name = "ipw2200-sniffer.fw";
		break;
#endif
	case IW_MODE_INFRA:
		name = "ipw2200-bss.fw";
		break;
	}

	if (!name) {
		rc = -EINVAL;
		goto error;
	}

#ifdef CONFIG_PM
	if (!fw_loaded) {
#endif
		rc = ipw_get_fw(priv, &raw, name);
		if (rc < 0)
			goto error;
#ifdef CONFIG_PM
	}
#endif

	fw = (void *)raw->data;
	boot_img = &fw->data[0];
	ucode_img = &fw->data[le32_to_cpu(fw->boot_size)];
	fw_img = &fw->data[le32_to_cpu(fw->boot_size) +
			   le32_to_cpu(fw->ucode_size)];

	if (!priv->rxq)
		priv->rxq = ipw_rx_queue_alloc(priv);
	else
		ipw_rx_queue_reset(priv, priv->rxq);
	if (!priv->rxq) {
		IPW_ERROR("Unable to initialize Rx queue\n");
		rc = -ENOMEM;
		goto error;
	}

      retry:
	/* Ensure interrupts are disabled */
	ipw_write32(priv, IPW_INTA_MASK_R, ~IPW_INTA_MASK_ALL);
	priv->status &= ~STATUS_INT_ENABLED;

	/* ack pending interrupts */
	ipw_write32(priv, IPW_INTA_RW, IPW_INTA_MASK_ALL);

	ipw_stop_nic(priv);

	rc = ipw_reset_nic(priv);
	if (rc < 0) {
		IPW_ERROR("Unable to reset NIC\n");
		goto error;
	}

	ipw_zero_memory(priv, IPW_NIC_SRAM_LOWER_BOUND,
			IPW_NIC_SRAM_UPPER_BOUND - IPW_NIC_SRAM_LOWER_BOUND);

	/* DMA the initial boot firmware into the device */
	rc = ipw_load_firmware(priv, boot_img, le32_to_cpu(fw->boot_size));
	if (rc < 0) {
		IPW_ERROR("Unable to load boot firmware: %d\n", rc);
		goto error;
	}

	/* kick start the device */
	ipw_start_nic(priv);

	/* wait for the device to finish its initial startup sequence */
	rc = ipw_poll_bit(priv, IPW_INTA_RW,
			  IPW_INTA_BIT_FW_INITIALIZATION_DONE, 500);
	if (rc < 0) {
		IPW_ERROR("device failed to boot initial fw image\n");
		goto error;
	}
	IPW_DEBUG_INFO("initial device response after %dms\n", rc);

	/* ack fw init done interrupt */
	ipw_write32(priv, IPW_INTA_RW, IPW_INTA_BIT_FW_INITIALIZATION_DONE);

	/* DMA the ucode into the device */
	rc = ipw_load_ucode(priv, ucode_img, le32_to_cpu(fw->ucode_size));
	if (rc < 0) {
		IPW_ERROR("Unable to load ucode: %d\n", rc);
		goto error;
	}

	/* stop nic */
	ipw_stop_nic(priv);

	/* DMA bss firmware into the device */
	rc = ipw_load_firmware(priv, fw_img, le32_to_cpu(fw->fw_size));
	if (rc < 0) {
		IPW_ERROR("Unable to load firmware: %d\n", rc);
		goto error;
	}
#ifdef CONFIG_PM
	fw_loaded = 1;
#endif

	ipw_write32(priv, IPW_EEPROM_LOAD_DISABLE, 0);

	rc = ipw_queue_reset(priv);
	if (rc < 0) {
		IPW_ERROR("Unable to initialize queues\n");
		goto error;
	}

	/* Ensure interrupts are disabled */
	ipw_write32(priv, IPW_INTA_MASK_R, ~IPW_INTA_MASK_ALL);
	/* ack pending interrupts */
	ipw_write32(priv, IPW_INTA_RW, IPW_INTA_MASK_ALL);

	/* kick start the device */
	ipw_start_nic(priv);

	if (ipw_read32(priv, IPW_INTA_RW) & IPW_INTA_BIT_PARITY_ERROR) {
		if (retries > 0) {
			IPW_WARNING("Parity error.  Retrying init.\n");
			retries--;
			goto retry;
		}

		IPW_ERROR("TODO: Handle parity error -- schedule restart?\n");
		rc = -EIO;
		goto error;
	}

	/* wait for the device */
	rc = ipw_poll_bit(priv, IPW_INTA_RW,
			  IPW_INTA_BIT_FW_INITIALIZATION_DONE, 500);
	if (rc < 0) {
		IPW_ERROR("device failed to start within 500ms\n");
		goto error;
	}
	IPW_DEBUG_INFO("device response after %dms\n", rc);

	/* ack fw init done interrupt */
	ipw_write32(priv, IPW_INTA_RW, IPW_INTA_BIT_FW_INITIALIZATION_DONE);

	/* read eeprom data */
	priv->eeprom_delay = 1;
	ipw_read_eeprom(priv);
	/* initialize the eeprom region of sram */
	ipw_eeprom_init_sram(priv);

	/* enable interrupts */
	ipw_enable_interrupts(priv);

	/* Ensure our queue has valid packets */
	ipw_rx_queue_replenish(priv);

	ipw_write32(priv, IPW_RX_READ_INDEX, priv->rxq->read);

	/* ack pending interrupts */
	ipw_write32(priv, IPW_INTA_RW, IPW_INTA_MASK_ALL);

#ifndef CONFIG_PM
	release_firmware(raw);
#endif
	return 0;

      error:
	if (priv->rxq) {
		ipw_rx_queue_free(priv, priv->rxq);
		priv->rxq = NULL;
	}
	ipw_tx_queue_free(priv);
	release_firmware(raw);
#ifdef CONFIG_PM
	fw_loaded = 0;
	raw = NULL;
#endif

	return rc;
}

/*
 * DMA services
 *
 * Theory of operation
 *
 * A queue is a circular buffers with 'Read' and 'Write' pointers.
 * 2 empty entries always kept in the buffer to protect from overflow.
 *
 * For Tx queue, there are low mark and high mark limits. If, after queuing
 * the packet for Tx, free space become < low mark, Tx queue stopped. When
 * reclaiming packets (on 'tx done IRQ), if free space become > high mark,
 * Tx queue resumed.
 *
 * The IPW operates with six queues, one receive queue in the device's
 * sram, one transmit queue for sending commands to the device firmware,
 * and four transmit queues for data.
 *
 * The four transmit queues allow for performing quality of service (qos)
 * transmissions as per the 802.11 protocol.  Currently Linux does not
 * provide a mechanism to the user for utilizing prioritized queues, so
 * we only utilize the first data transmit queue (queue1).
 */

/*
 * Driver allocates buffers of this size for Rx
 */

/*
 * ipw_rx_queue_space - Return number of free slots available in queue.
 */
static int ipw_rx_queue_space(const struct ipw_rx_queue *q)
{
	int s = q->read - q->write;
	if (s <= 0)
		s += RX_QUEUE_SIZE;
	/* keep some buffer to not confuse full and empty queue */
	s -= 2;
	if (s < 0)
		s = 0;
	return s;
}

static inline int ipw_tx_queue_space(const struct clx2_queue *q)
{
	int s = q->last_used - q->first_empty;
	if (s <= 0)
		s += q->n_bd;
	s -= 2;			/* keep some reserve to not confuse empty and full situations */
	if (s < 0)
		s = 0;
	return s;
}

static inline int ipw_queue_inc_wrap(int index, int n_bd)
{
	return (++index == n_bd) ? 0 : index;
}

/*
 * Initialize common DMA queue structure
 *
 * @param q                queue to init
 * @param count            Number of BD's to allocate. Should be power of 2
 * @param read_register    Address for 'read' register
 *                         (not offset within BAR, full address)
 * @param write_register   Address for 'write' register
 *                         (not offset within BAR, full address)
 * @param base_register    Address for 'base' register
 *                         (not offset within BAR, full address)
 * @param size             Address for 'size' register
 *                         (not offset within BAR, full address)
 */
static void ipw_queue_init(struct ipw_priv *priv, struct clx2_queue *q,
			   int count, u32 read, u32 write, u32 base, u32 size)
{
	q->n_bd = count;

	q->low_mark = q->n_bd / 4;
	if (q->low_mark < 4)
		q->low_mark = 4;

	q->high_mark = q->n_bd / 8;
	if (q->high_mark < 2)
		q->high_mark = 2;

	q->first_empty = q->last_used = 0;
	q->reg_r = read;
	q->reg_w = write;

	ipw_write32(priv, base, q->dma_addr);
	ipw_write32(priv, size, count);
	ipw_write32(priv, read, 0);
	ipw_write32(priv, write, 0);

	_ipw_read32(priv, 0x90);
}

static int ipw_queue_tx_init(struct ipw_priv *priv,
			     struct clx2_tx_queue *q,
			     int count, u32 read, u32 write, u32 base, u32 size)
{
	struct pci_dev *dev = priv->pci_dev;

	q->txb = kmalloc_array(count, sizeof(q->txb[0]), GFP_KERNEL);
	if (!q->txb)
		return -ENOMEM;

	q->bd =
	    dma_alloc_coherent(&dev->dev, sizeof(q->bd[0]) * count,
			       &q->q.dma_addr, GFP_KERNEL);
	if (!q->bd) {
		IPW_ERROR("pci_alloc_consistent(%zd) failed\n",
			  sizeof(q->bd[0]) * count);
		kfree(q->txb);
		q->txb = NULL;
		return -ENOMEM;
	}

	ipw_queue_init(priv, &q->q, count, read, write, base, size);
	return 0;
}

/*
 * Free one TFD, those at index [txq->q.last_used].
 * Do NOT advance any indexes
 *
 * @param dev
 * @param txq
 */
static void ipw_queue_tx_free_tfd(struct ipw_priv *priv,
				  struct clx2_tx_queue *txq)
{
	struct tfd_frame *bd = &txq->bd[txq->q.last_used];
	struct pci_dev *dev = priv->pci_dev;
	int i;

	/* classify bd */
	if (bd->control_flags.message_type == TX_HOST_COMMAND_TYPE)
		/* nothing to cleanup after for host commands */
		return;

	/* sanity check */
	if (le32_to_cpu(bd->u.data.num_chunks) > NUM_TFD_CHUNKS) {
		IPW_ERROR("Too many chunks: %i\n",
			  le32_to_cpu(bd->u.data.num_chunks));
		/* @todo issue fatal error, it is quite serious situation */
		return;
	}

	/* unmap chunks if any */
	for (i = 0; i < le32_to_cpu(bd->u.data.num_chunks); i++) {
		dma_unmap_single(&dev->dev,
				 le32_to_cpu(bd->u.data.chunk_ptr[i]),
				 le16_to_cpu(bd->u.data.chunk_len[i]),
				 DMA_TO_DEVICE);
		if (txq->txb[txq->q.last_used]) {
			libipw_txb_free(txq->txb[txq->q.last_used]);
			txq->txb[txq->q.last_used] = NULL;
		}
	}
}

/*
 * Deallocate DMA queue.
 *
 * Empty queue by removing and destroying all BD's.
 * Free all buffers.
 *
 * @param dev
 * @param q
 */
static void ipw_queue_tx_free(struct ipw_priv *priv, struct clx2_tx_queue *txq)
{
	struct clx2_queue *q = &txq->q;
	struct pci_dev *dev = priv->pci_dev;

	if (q->n_bd == 0)
		return;

	/* first, empty all BD's */
	for (; q->first_empty != q->last_used;
	     q->last_used = ipw_queue_inc_wrap(q->last_used, q->n_bd)) {
		ipw_queue_tx_free_tfd(priv, txq);
	}

	/* free buffers belonging to queue itself */
	dma_free_coherent(&dev->dev, sizeof(txq->bd[0]) * q->n_bd, txq->bd,
			  q->dma_addr);
	kfree(txq->txb);

	/* 0 fill whole structure */
	memset(txq, 0, sizeof(*txq));
}

/*
 * Destroy all DMA queues and structures
 *
 * @param priv
 */
static void ipw_tx_queue_free(struct ipw_priv *priv)
{
	/* Tx CMD queue */
	ipw_queue_tx_free(priv, &priv->txq_cmd);

	/* Tx queues */
	ipw_queue_tx_free(priv, &priv->txq[0]);
	ipw_queue_tx_free(priv, &priv->txq[1]);
	ipw_queue_tx_free(priv, &priv->txq[2]);
	ipw_queue_tx_free(priv, &priv->txq[3]);
}

static void ipw_create_bssid(struct ipw_priv *priv, u8 * bssid)
{
	/* First 3 bytes are manufacturer */
	bssid[0] = priv->mac_addr[0];
	bssid[1] = priv->mac_addr[1];
	bssid[2] = priv->mac_addr[2];

	/* Last bytes are random */
	get_random_bytes(&bssid[3], ETH_ALEN - 3);

	bssid[0] &= 0xfe;	/* clear multicast bit */
	bssid[0] |= 0x02;	/* set local assignment bit (IEEE802) */
}

static u8 ipw_add_station(struct ipw_priv *priv, u8 * bssid)
{
	struct ipw_station_entry entry;
	int i;

	for (i = 0; i < priv->num_stations; i++) {
		if (ether_addr_equal(priv->stations[i], bssid)) {
			/* Another node is active in network */
			priv->missed_adhoc_beacons = 0;
			if (!(priv->config & CFG_STATIC_CHANNEL))
				/* when other nodes drop out, we drop out */
				priv->config &= ~CFG_ADHOC_PERSIST;

			return i;
		}
	}

	if (i == MAX_STATIONS)
		return IPW_INVALID_STATION;

	IPW_DEBUG_SCAN("Adding AdHoc station: %pM\n", bssid);

	entry.reserved = 0;
	entry.support_mode = 0;
	memcpy(entry.mac_addr, bssid, ETH_ALEN);
	memcpy(priv->stations[i], bssid, ETH_ALEN);
	ipw_write_direct(priv, IPW_STATION_TABLE_LOWER + i * sizeof(entry),
			 &entry, sizeof(entry));
	priv->num_stations++;

	return i;
}

static u8 ipw_find_station(struct ipw_priv *priv, u8 * bssid)
{
	int i;

	for (i = 0; i < priv->num_stations; i++)
		if (ether_addr_equal(priv->stations[i], bssid))
			return i;

	return IPW_INVALID_STATION;
}

static void ipw_send_disassociate(struct ipw_priv *priv, int quiet)
{
	int err;

	if (priv->status & STATUS_ASSOCIATING) {
		IPW_DEBUG_ASSOC("Disassociating while associating.\n");
		schedule_work(&priv->disassociate);
		return;
	}

	if (!(priv->status & STATUS_ASSOCIATED)) {
		IPW_DEBUG_ASSOC("Disassociating while not associated.\n");
		return;
	}

	IPW_DEBUG_ASSOC("Disassociation attempt from %pM "
			"on channel %d.\n",
			priv->assoc_request.bssid,
			priv->assoc_request.channel);

	priv->status &= ~(STATUS_ASSOCIATING | STATUS_ASSOCIATED);
	priv->status |= STATUS_DISASSOCIATING;

	if (quiet)
		priv->assoc_request.assoc_type = HC_DISASSOC_QUIET;
	else
		priv->assoc_request.assoc_type = HC_DISASSOCIATE;

	err = ipw_send_associate(priv, &priv->assoc_request);
	if (err) {
		IPW_DEBUG_HC("Attempt to send [dis]associate command "
			     "failed.\n");
		return;
	}

}

static int ipw_disassociate(void *data)
{
	struct ipw_priv *priv = data;
	if (!(priv->status & (STATUS_ASSOCIATED | STATUS_ASSOCIATING)))
		return 0;
	ipw_send_disassociate(data, 0);
	netif_carrier_off(priv->net_dev);
	return 1;
}

static void ipw_bg_disassociate(struct work_struct *work)
{
	struct ipw_priv *priv =
		container_of(work, struct ipw_priv, disassociate);
	mutex_lock(&priv->mutex);
	ipw_disassociate(priv);
	mutex_unlock(&priv->mutex);
}

static void ipw_system_config(struct work_struct *work)
{
	struct ipw_priv *priv =
		container_of(work, struct ipw_priv, system_config);

#ifdef CONFIG_IPW2200_PROMISCUOUS
	if (priv->prom_net_dev && netif_running(priv->prom_net_dev)) {
		priv->sys_config.accept_all_data_frames = 1;
		priv->sys_config.accept_non_directed_frames = 1;
		priv->sys_config.accept_all_mgmt_bcpr = 1;
		priv->sys_config.accept_all_mgmt_frames = 1;
	}
#endif

	ipw_send_system_config(priv);
}

struct ipw_status_code {
	u16 status;
	const char *reason;
};

static const struct ipw_status_code ipw_status_codes[] = {
	{0x00, "Successful"},
	{0x01, "Unspecified failure"},
	{0x0A, "Cannot support all requested capabilities in the "
	 "Capability information field"},
	{0x0B, "Reassociation denied due to inability to confirm that "
	 "association exists"},
	{0x0C, "Association denied due to reason outside the scope of this "
	 "standard"},
	{0x0D,
	 "Responding station does not support the specified authentication "
	 "algorithm"},
	{0x0E,
	 "Received an Authentication frame with authentication sequence "
	 "transaction sequence number out of expected sequence"},
	{0x0F, "Authentication rejected because of challenge failure"},
	{0x10, "Authentication rejected due to timeout waiting for next "
	 "frame in sequence"},
	{0x11, "Association denied because AP is unable to handle additional "
	 "associated stations"},
	{0x12,
	 "Association denied due to requesting station not supporting all "
	 "of the datarates in the BSSBasicServiceSet Parameter"},
	{0x13,
	 "Association denied due to requesting station not supporting "
	 "short preamble operation"},
	{0x14,
	 "Association denied due to requesting station not supporting "
	 "PBCC encoding"},
	{0x15,
	 "Association denied due to requesting station not supporting "
	 "channel agility"},
	{0x19,
	 "Association denied due to requesting station not supporting "
	 "short slot operation"},
	{0x1A,
	 "Association denied due to requesting station not supporting "
	 "DSSS-OFDM operation"},
	{0x28, "Invalid Information Element"},
	{0x29, "Group Cipher is not valid"},
	{0x2A, "Pairwise Cipher is not valid"},
	{0x2B, "AKMP is not valid"},
	{0x2C, "Unsupported RSN IE version"},
	{0x2D, "Invalid RSN IE Capabilities"},
	{0x2E, "Cipher suite is rejected per security policy"},
};

static const char *ipw_get_status_code(u16 status)
{
	int i;
	for (i = 0; i < ARRAY_SIZE(ipw_status_codes); i++)
		if (ipw_status_codes[i].status == (status & 0xff))
			return ipw_status_codes[i].reason;
	return "Unknown status value.";
}

static inline void average_init(struct average *avg)
{
	memset(avg, 0, sizeof(*avg));
}

#define DEPTH_RSSI 8
#define DEPTH_NOISE 16
static s16 exponential_average(s16 prev_avg, s16 val, u8 depth)
{
	return ((depth-1)*prev_avg +  val)/depth;
}

static void average_add(struct average *avg, s16 val)
{
	avg->sum -= avg->entries[avg->pos];
	avg->sum += val;
	avg->entries[avg->pos++] = val;
	if (unlikely(avg->pos == AVG_ENTRIES)) {
		avg->init = 1;
		avg->pos = 0;
	}
}

static s16 average_value(struct average *avg)
{
	if (!unlikely(avg->init)) {
		if (avg->pos)
			return avg->sum / avg->pos;
		return 0;
	}

	return avg->sum / AVG_ENTRIES;
}

static void ipw_reset_stats(struct ipw_priv *priv)
{
	u32 len = sizeof(u32);

	priv->quality = 0;

	average_init(&priv->average_missed_beacons);
	priv->exp_avg_rssi = -60;
	priv->exp_avg_noise = -85 + 0x100;

	priv->last_rate = 0;
	priv->last_missed_beacons = 0;
	priv->last_rx_packets = 0;
	priv->last_tx_packets = 0;
	priv->last_tx_failures = 0;

	/* Firmware managed, reset only when NIC is restarted, so we have to
	 * normalize on the current value */
	ipw_get_ordinal(priv, IPW_ORD_STAT_RX_ERR_CRC,
			&priv->last_rx_err, &len);
	ipw_get_ordinal(priv, IPW_ORD_STAT_TX_FAILURE,
			&priv->last_tx_failures, &len);

	/* Driver managed, reset with each association */
	priv->missed_adhoc_beacons = 0;
	priv->missed_beacons = 0;
	priv->tx_packets = 0;
	priv->rx_packets = 0;

}

static u32 ipw_get_max_rate(struct ipw_priv *priv)
{
	u32 i = 0x80000000;
	u32 mask = priv->rates_mask;
	/* If currently associated in B mode, restrict the maximum
	 * rate match to B rates */
	if (priv->assoc_request.ieee_mode == IPW_B_MODE)
		mask &= LIBIPW_CCK_RATES_MASK;

	/* TODO: Verify that the rate is supported by the current rates
	 * list. */

	while (i && !(mask & i))
		i >>= 1;
	switch (i) {
	case LIBIPW_CCK_RATE_1MB_MASK:
		return 1000000;
	case LIBIPW_CCK_RATE_2MB_MASK:
		return 2000000;
	case LIBIPW_CCK_RATE_5MB_MASK:
		return 5500000;
	case LIBIPW_OFDM_RATE_6MB_MASK:
		return 6000000;
	case LIBIPW_OFDM_RATE_9MB_MASK:
		return 9000000;
	case LIBIPW_CCK_RATE_11MB_MASK:
		return 11000000;
	case LIBIPW_OFDM_RATE_12MB_MASK:
		return 12000000;
	case LIBIPW_OFDM_RATE_18MB_MASK:
		return 18000000;
	case LIBIPW_OFDM_RATE_24MB_MASK:
		return 24000000;
	case LIBIPW_OFDM_RATE_36MB_MASK:
		return 36000000;
	case LIBIPW_OFDM_RATE_48MB_MASK:
		return 48000000;
	case LIBIPW_OFDM_RATE_54MB_MASK:
		return 54000000;
	}

	if (priv->ieee->mode == IEEE_B)
		return 11000000;
	else
		return 54000000;
}

static u32 ipw_get_current_rate(struct ipw_priv *priv)
{
	u32 rate, len = sizeof(rate);
	int err;

	if (!(priv->status & STATUS_ASSOCIATED))
		return 0;

	if (priv->tx_packets > IPW_REAL_RATE_RX_PACKET_THRESHOLD) {
		err = ipw_get_ordinal(priv, IPW_ORD_STAT_TX_CURR_RATE, &rate,
				      &len);
		if (err) {
			IPW_DEBUG_INFO("failed querying ordinals.\n");
			return 0;
		}
	} else
		return ipw_get_max_rate(priv);

	switch (rate) {
	case IPW_TX_RATE_1MB:
		return 1000000;
	case IPW_TX_RATE_2MB:
		return 2000000;
	case IPW_TX_RATE_5MB:
		return 5500000;
	case IPW_TX_RATE_6MB:
		return 6000000;
	case IPW_TX_RATE_9MB:
		return 9000000;
	case IPW_TX_RATE_11MB:
		return 11000000;
	case IPW_TX_RATE_12MB:
		return 12000000;
	case IPW_TX_RATE_18MB:
		return 18000000;
	case IPW_TX_RATE_24MB:
		return 24000000;
	case IPW_TX_RATE_36MB:
		return 36000000;
	case IPW_TX_RATE_48MB:
		return 48000000;
	case IPW_TX_RATE_54MB:
		return 54000000;
	}

	return 0;
}

#define IPW_STATS_INTERVAL (2 * HZ)
static void ipw_gather_stats(struct ipw_priv *priv)
{
	u32 rx_err, rx_err_delta, rx_packets_delta;
	u32 tx_failures, tx_failures_delta, tx_packets_delta;
	u32 missed_beacons_percent, missed_beacons_delta;
	u32 quality = 0;
	u32 len = sizeof(u32);
	s16 rssi;
	u32 beacon_quality, signal_quality, tx_quality, rx_quality,
	    rate_quality;
	u32 max_rate;

	if (!(priv->status & STATUS_ASSOCIATED)) {
		priv->quality = 0;
		return;
	}

	/* Update the statistics */
	ipw_get_ordinal(priv, IPW_ORD_STAT_MISSED_BEACONS,
			&priv->missed_beacons, &len);
	missed_beacons_delta = priv->missed_beacons - priv->last_missed_beacons;
	priv->last_missed_beacons = priv->missed_beacons;
	if (priv->assoc_request.beacon_interval) {
		missed_beacons_percent = missed_beacons_delta *
		    (HZ * le16_to_cpu(priv->assoc_request.beacon_interval)) /
		    (IPW_STATS_INTERVAL * 10);
	} else {
		missed_beacons_percent = 0;
	}
	average_add(&priv->average_missed_beacons, missed_beacons_percent);

	ipw_get_ordinal(priv, IPW_ORD_STAT_RX_ERR_CRC, &rx_err, &len);
	rx_err_delta = rx_err - priv->last_rx_err;
	priv->last_rx_err = rx_err;

	ipw_get_ordinal(priv, IPW_ORD_STAT_TX_FAILURE, &tx_failures, &len);
	tx_failures_delta = tx_failures - priv->last_tx_failures;
	priv->last_tx_failures = tx_failures;

	rx_packets_delta = priv->rx_packets - priv->last_rx_packets;
	priv->last_rx_packets = priv->rx_packets;

	tx_packets_delta = priv->tx_packets - priv->last_tx_packets;
	priv->last_tx_packets = priv->tx_packets;

	/* Calculate quality based on the following:
	 *
	 * Missed beacon: 100% = 0, 0% = 70% missed
	 * Rate: 60% = 1Mbs, 100% = Max
	 * Rx and Tx errors represent a straight % of total Rx/Tx
	 * RSSI: 100% = > -50,  0% = < -80
	 * Rx errors: 100% = 0, 0% = 50% missed
	 *
	 * The lowest computed quality is used.
	 *
	 */
#define BEACON_THRESHOLD 5
	beacon_quality = 100 - missed_beacons_percent;
	if (beacon_quality < BEACON_THRESHOLD)
		beacon_quality = 0;
	else
		beacon_quality = (beacon_quality - BEACON_THRESHOLD) * 100 /
		    (100 - BEACON_THRESHOLD);
	IPW_DEBUG_STATS("Missed beacon: %3d%% (%d%%)\n",
			beacon_quality, missed_beacons_percent);

	priv->last_rate = ipw_get_current_rate(priv);
	max_rate = ipw_get_max_rate(priv);
	rate_quality = priv->last_rate * 40 / max_rate + 60;
	IPW_DEBUG_STATS("Rate quality : %3d%% (%dMbs)\n",
			rate_quality, priv->last_rate / 1000000);

	if (rx_packets_delta > 100 && rx_packets_delta + rx_err_delta)
		rx_quality = 100 - (rx_err_delta * 100) /
		    (rx_packets_delta + rx_err_delta);
	else
		rx_quality = 100;
	IPW_DEBUG_STATS("Rx quality   : %3d%% (%u errors, %u packets)\n",
			rx_quality, rx_err_delta, rx_packets_delta);

	if (tx_packets_delta > 100 && tx_packets_delta + tx_failures_delta)
		tx_quality = 100 - (tx_failures_delta * 100) /
		    (tx_packets_delta + tx_failures_delta);
	else
		tx_quality = 100;
	IPW_DEBUG_STATS("Tx quality   : %3d%% (%u errors, %u packets)\n",
			tx_quality, tx_failures_delta, tx_packets_delta);

	rssi = priv->exp_avg_rssi;
	signal_quality =
	    (100 *
	     (priv->ieee->perfect_rssi - priv->ieee->worst_rssi) *
	     (priv->ieee->perfect_rssi - priv->ieee->worst_rssi) -
	     (priv->ieee->perfect_rssi - rssi) *
	     (15 * (priv->ieee->perfect_rssi - priv->ieee->worst_rssi) +
	      62 * (priv->ieee->perfect_rssi - rssi))) /
	    ((priv->ieee->perfect_rssi - priv->ieee->worst_rssi) *
	     (priv->ieee->perfect_rssi - priv->ieee->worst_rssi));
	if (signal_quality > 100)
		signal_quality = 100;
	else if (signal_quality < 1)
		signal_quality = 0;

	IPW_DEBUG_STATS("Signal level : %3d%% (%d dBm)\n",
			signal_quality, rssi);

	quality = min(rx_quality, signal_quality);
	quality = min(tx_quality, quality);
	quality = min(rate_quality, quality);
	quality = min(beacon_quality, quality);
	if (quality == beacon_quality)
		IPW_DEBUG_STATS("Quality (%d%%): Clamped to missed beacons.\n",
				quality);
	if (quality == rate_quality)
		IPW_DEBUG_STATS("Quality (%d%%): Clamped to rate quality.\n",
				quality);
	if (quality == tx_quality)
		IPW_DEBUG_STATS("Quality (%d%%): Clamped to Tx quality.\n",
				quality);
	if (quality == rx_quality)
		IPW_DEBUG_STATS("Quality (%d%%): Clamped to Rx quality.\n",
				quality);
	if (quality == signal_quality)
		IPW_DEBUG_STATS("Quality (%d%%): Clamped to signal quality.\n",
				quality);

	priv->quality = quality;

	schedule_delayed_work(&priv->gather_stats, IPW_STATS_INTERVAL);
}

static void ipw_bg_gather_stats(struct work_struct *work)
{
	struct ipw_priv *priv =
		container_of(work, struct ipw_priv, gather_stats.work);
	mutex_lock(&priv->mutex);
	ipw_gather_stats(priv);
	mutex_unlock(&priv->mutex);
}

/* Missed beacon behavior:
 * 1st missed -> roaming_threshold, just wait, don't do any scan/roam.
 * roaming_threshold -> disassociate_threshold, scan and roam for better signal.
 * Above disassociate threshold, give up and stop scanning.
 * Roaming is disabled if disassociate_threshold <= roaming_threshold  */
static void ipw_handle_missed_beacon(struct ipw_priv *priv,
					    int missed_count)
{
	priv->notif_missed_beacons = missed_count;

	if (missed_count > priv->disassociate_threshold &&
	    priv->status & STATUS_ASSOCIATED) {
		/* If associated and we've hit the missed
		 * beacon threshold, disassociate, turn
		 * off roaming, and abort any active scans */
		IPW_DEBUG(IPW_DL_INFO | IPW_DL_NOTIF |
			  IPW_DL_STATE | IPW_DL_ASSOC,
			  "Missed beacon: %d - disassociate\n", missed_count);
		priv->status &= ~STATUS_ROAMING;
		if (priv->status & STATUS_SCANNING) {
			IPW_DEBUG(IPW_DL_INFO | IPW_DL_NOTIF |
				  IPW_DL_STATE,
				  "Aborting scan with missed beacon.\n");
			schedule_work(&priv->abort_scan);
		}

		schedule_work(&priv->disassociate);
		return;
	}

	if (priv->status & STATUS_ROAMING) {
		/* If we are currently roaming, then just
		 * print a debug statement... */
		IPW_DEBUG(IPW_DL_NOTIF | IPW_DL_STATE,
			  "Missed beacon: %d - roam in progress\n",
			  missed_count);
		return;
	}

	if (roaming &&
	    (missed_count > priv->roaming_threshold &&
	     missed_count <= priv->disassociate_threshold)) {
		/* If we are not already roaming, set the ROAM
		 * bit in the status and kick off a scan.
		 * This can happen several times before we reach
		 * disassociate_threshold. */
		IPW_DEBUG(IPW_DL_NOTIF | IPW_DL_STATE,
			  "Missed beacon: %d - initiate "
			  "roaming\n", missed_count);
		if (!(priv->status & STATUS_ROAMING)) {
			priv->status |= STATUS_ROAMING;
			if (!(priv->status & STATUS_SCANNING))
				schedule_delayed_work(&priv->request_scan, 0);
		}
		return;
	}

	if (priv->status & STATUS_SCANNING &&
	    missed_count > IPW_MB_SCAN_CANCEL_THRESHOLD) {
		/* Stop scan to keep fw from getting
		 * stuck (only if we aren't roaming --
		 * otherwise we'll never scan more than 2 or 3
		 * channels..) */
		IPW_DEBUG(IPW_DL_INFO | IPW_DL_NOTIF | IPW_DL_STATE,
			  "Aborting scan with missed beacon.\n");
		schedule_work(&priv->abort_scan);
	}

	IPW_DEBUG_NOTIF("Missed beacon: %d\n", missed_count);
}

static void ipw_scan_event(struct work_struct *work)
{
	union iwreq_data wrqu;

	struct ipw_priv *priv =
		container_of(work, struct ipw_priv, scan_event.work);

	wrqu.data.length = 0;
	wrqu.data.flags = 0;
	wireless_send_event(priv->net_dev, SIOCGIWSCAN, &wrqu, NULL);
}

static void handle_scan_event(struct ipw_priv *priv)
{
	/* Only userspace-requested scan completion events go out immediately */
	if (!priv->user_requested_scan) {
		schedule_delayed_work(&priv->scan_event,
				      round_jiffies_relative(msecs_to_jiffies(4000)));
	} else {
		priv->user_requested_scan = 0;
		mod_delayed_work(system_wq, &priv->scan_event, 0);
	}
}

/*
 * Handle host notification packet.
 * Called from interrupt routine
 */
static void ipw_rx_notification(struct ipw_priv *priv,
				       struct ipw_rx_notification *notif)
{
	u16 size = le16_to_cpu(notif->size);

	IPW_DEBUG_NOTIF("type = %i (%d bytes)\n", notif->subtype, size);

	switch (notif->subtype) {
	case HOST_NOTIFICATION_STATUS_ASSOCIATED:{
			struct notif_association *assoc = &notif->u.assoc;

			switch (assoc->state) {
			case CMAS_ASSOCIATED:{
					IPW_DEBUG(IPW_DL_NOTIF | IPW_DL_STATE |
						  IPW_DL_ASSOC,
						  "associated: '%*pE' %pM\n",
						  priv->essid_len, priv->essid,
						  priv->bssid);

					switch (priv->ieee->iw_mode) {
					case IW_MODE_INFRA:
						memcpy(priv->ieee->bssid,
						       priv->bssid, ETH_ALEN);
						break;

					case IW_MODE_ADHOC:
						memcpy(priv->ieee->bssid,
						       priv->bssid, ETH_ALEN);

						/* clear out the station table */
						priv->num_stations = 0;

						IPW_DEBUG_ASSOC
						    ("queueing adhoc check\n");
						schedule_delayed_work(
							&priv->adhoc_check,
							le16_to_cpu(priv->
							assoc_request.
							beacon_interval));
						break;
					}

					priv->status &= ~STATUS_ASSOCIATING;
					priv->status |= STATUS_ASSOCIATED;
					schedule_work(&priv->system_config);

#ifdef CONFIG_IPW2200_QOS
#define IPW_GET_PACKET_STYPE(x) WLAN_FC_GET_STYPE( \
			 le16_to_cpu(((struct ieee80211_hdr *)(x))->frame_control))
					if ((priv->status & STATUS_AUTH) &&
					    (IPW_GET_PACKET_STYPE(&notif->u.raw)
					     == IEEE80211_STYPE_ASSOC_RESP)) {
						if ((sizeof
						     (struct
						      libipw_assoc_response)
						     <= size)
						    && (size <= 2314)) {
							struct
							libipw_rx_stats
							    stats = {
								.len = size - 1,
							};

							IPW_DEBUG_QOS
							    ("QoS Associate "
							     "size %d\n", size);
							libipw_rx_mgt(priv->
									 ieee,
									 (struct
									  libipw_hdr_4addr
									  *)
									 &notif->u.raw, &stats);
						}
					}
#endif

					schedule_work(&priv->link_up);

					break;
				}

			case CMAS_AUTHENTICATED:{
					if (priv->
					    status & (STATUS_ASSOCIATED |
						      STATUS_AUTH)) {
						struct notif_authenticate *auth
						    = &notif->u.auth;
						IPW_DEBUG(IPW_DL_NOTIF |
							  IPW_DL_STATE |
							  IPW_DL_ASSOC,
							  "deauthenticated: '%*pE' %pM: (0x%04X) - %s\n",
							  priv->essid_len,
							  priv->essid,
							  priv->bssid,
							  le16_to_cpu(auth->status),
							  ipw_get_status_code
							  (le16_to_cpu
							   (auth->status)));

						priv->status &=
						    ~(STATUS_ASSOCIATING |
						      STATUS_AUTH |
						      STATUS_ASSOCIATED);

						schedule_work(&priv->link_down);
						break;
					}

					IPW_DEBUG(IPW_DL_NOTIF | IPW_DL_STATE |
						  IPW_DL_ASSOC,
						  "authenticated: '%*pE' %pM\n",
						  priv->essid_len, priv->essid,
						  priv->bssid);
					break;
				}

			case CMAS_INIT:{
					if (priv->status & STATUS_AUTH) {
						struct
						    libipw_assoc_response
						*resp;
						resp =
						    (struct
						     libipw_assoc_response
						     *)&notif->u.raw;
						IPW_DEBUG(IPW_DL_NOTIF |
							  IPW_DL_STATE |
							  IPW_DL_ASSOC,
							  "association failed (0x%04X): %s\n",
							  le16_to_cpu(resp->status),
							  ipw_get_status_code
							  (le16_to_cpu
							   (resp->status)));
					}

					IPW_DEBUG(IPW_DL_NOTIF | IPW_DL_STATE |
						  IPW_DL_ASSOC,
						  "disassociated: '%*pE' %pM\n",
						  priv->essid_len, priv->essid,
						  priv->bssid);

					priv->status &=
					    ~(STATUS_DISASSOCIATING |
					      STATUS_ASSOCIATING |
					      STATUS_ASSOCIATED | STATUS_AUTH);
					if (priv->assoc_network
					    && (priv->assoc_network->
						capability &
						WLAN_CAPABILITY_IBSS))
						ipw_remove_current_network
						    (priv);

					schedule_work(&priv->link_down);

					break;
				}

			case CMAS_RX_ASSOC_RESP:
				break;

			default:
				IPW_ERROR("assoc: unknown (%d)\n",
					  assoc->state);
				break;
			}

			break;
		}

	case HOST_NOTIFICATION_STATUS_AUTHENTICATE:{
			struct notif_authenticate *auth = &notif->u.auth;
			switch (auth->state) {
			case CMAS_AUTHENTICATED:
				IPW_DEBUG(IPW_DL_NOTIF | IPW_DL_STATE,
					  "authenticated: '%*pE' %pM\n",
					  priv->essid_len, priv->essid,
					  priv->bssid);
				priv->status |= STATUS_AUTH;
				break;

			case CMAS_INIT:
				if (priv->status & STATUS_AUTH) {
					IPW_DEBUG(IPW_DL_NOTIF | IPW_DL_STATE |
						  IPW_DL_ASSOC,
						  "authentication failed (0x%04X): %s\n",
						  le16_to_cpu(auth->status),
						  ipw_get_status_code(le16_to_cpu
								      (auth->
								       status)));
				}
				IPW_DEBUG(IPW_DL_NOTIF | IPW_DL_STATE |
					  IPW_DL_ASSOC,
					  "deauthenticated: '%*pE' %pM\n",
					  priv->essid_len, priv->essid,
					  priv->bssid);

				priv->status &= ~(STATUS_ASSOCIATING |
						  STATUS_AUTH |
						  STATUS_ASSOCIATED);

				schedule_work(&priv->link_down);
				break;

			case CMAS_TX_AUTH_SEQ_1:
				IPW_DEBUG(IPW_DL_NOTIF | IPW_DL_STATE |
					  IPW_DL_ASSOC, "AUTH_SEQ_1\n");
				break;
			case CMAS_RX_AUTH_SEQ_2:
				IPW_DEBUG(IPW_DL_NOTIF | IPW_DL_STATE |
					  IPW_DL_ASSOC, "AUTH_SEQ_2\n");
				break;
			case CMAS_AUTH_SEQ_1_PASS:
				IPW_DEBUG(IPW_DL_NOTIF | IPW_DL_STATE |
					  IPW_DL_ASSOC, "AUTH_SEQ_1_PASS\n");
				break;
			case CMAS_AUTH_SEQ_1_FAIL:
				IPW_DEBUG(IPW_DL_NOTIF | IPW_DL_STATE |
					  IPW_DL_ASSOC, "AUTH_SEQ_1_FAIL\n");
				break;
			case CMAS_TX_AUTH_SEQ_3:
				IPW_DEBUG(IPW_DL_NOTIF | IPW_DL_STATE |
					  IPW_DL_ASSOC, "AUTH_SEQ_3\n");
				break;
			case CMAS_RX_AUTH_SEQ_4:
				IPW_DEBUG(IPW_DL_NOTIF | IPW_DL_STATE |
					  IPW_DL_ASSOC, "RX_AUTH_SEQ_4\n");
				break;
			case CMAS_AUTH_SEQ_2_PASS:
				IPW_DEBUG(IPW_DL_NOTIF | IPW_DL_STATE |
					  IPW_DL_ASSOC, "AUTH_SEQ_2_PASS\n");
				break;
			case CMAS_AUTH_SEQ_2_FAIL:
				IPW_DEBUG(IPW_DL_NOTIF | IPW_DL_STATE |
					  IPW_DL_ASSOC, "AUT_SEQ_2_FAIL\n");
				break;
			case CMAS_TX_ASSOC:
				IPW_DEBUG(IPW_DL_NOTIF | IPW_DL_STATE |
					  IPW_DL_ASSOC, "TX_ASSOC\n");
				break;
			case CMAS_RX_ASSOC_RESP:
				IPW_DEBUG(IPW_DL_NOTIF | IPW_DL_STATE |
					  IPW_DL_ASSOC, "RX_ASSOC_RESP\n");

				break;
			case CMAS_ASSOCIATED:
				IPW_DEBUG(IPW_DL_NOTIF | IPW_DL_STATE |
					  IPW_DL_ASSOC, "ASSOCIATED\n");
				break;
			default:
				IPW_DEBUG_NOTIF("auth: failure - %d\n",
						auth->state);
				break;
			}
			break;
		}

	case HOST_NOTIFICATION_STATUS_SCAN_CHANNEL_RESULT:{
			struct notif_channel_result *x =
			    &notif->u.channel_result;

			if (size == sizeof(*x)) {
				IPW_DEBUG_SCAN("Scan result for channel %d\n",
					       x->channel_num);
			} else {
				IPW_DEBUG_SCAN("Scan result of wrong size %d "
					       "(should be %zd)\n",
					       size, sizeof(*x));
			}
			break;
		}

	case HOST_NOTIFICATION_STATUS_SCAN_COMPLETED:{
			struct notif_scan_complete *x = &notif->u.scan_complete;
			if (size == sizeof(*x)) {
				IPW_DEBUG_SCAN
				    ("Scan completed: type %d, %d channels, "
				     "%d status\n", x->scan_type,
				     x->num_channels, x->status);
			} else {
				IPW_ERROR("Scan completed of wrong size %d "
					  "(should be %zd)\n",
					  size, sizeof(*x));
			}

			priv->status &=
			    ~(STATUS_SCANNING | STATUS_SCAN_ABORTING);

			wake_up_interruptible(&priv->wait_state);
			cancel_delayed_work(&priv->scan_check);

			if (priv->status & STATUS_EXIT_PENDING)
				break;

			priv->ieee->scans++;

#ifdef CONFIG_IPW2200_MONITOR
			if (priv->ieee->iw_mode == IW_MODE_MONITOR) {
				priv->status |= STATUS_SCAN_FORCED;
				schedule_delayed_work(&priv->request_scan, 0);
				break;
			}
			priv->status &= ~STATUS_SCAN_FORCED;
#endif				/* CONFIG_IPW2200_MONITOR */

			/* Do queued direct scans first */
			if (priv->status & STATUS_DIRECT_SCAN_PENDING)
				schedule_delayed_work(&priv->request_direct_scan, 0);

			if (!(priv->status & (STATUS_ASSOCIATED |
					      STATUS_ASSOCIATING |
					      STATUS_ROAMING |
					      STATUS_DISASSOCIATING)))
				schedule_work(&priv->associate);
			else if (priv->status & STATUS_ROAMING) {
				if (x->status == SCAN_COMPLETED_STATUS_COMPLETE)
					/* If a scan completed and we are in roam mode, then
					 * the scan that completed was the one requested as a
					 * result of entering roam... so, schedule the
					 * roam work */
					schedule_work(&priv->roam);
				else
					/* Don't schedule if we aborted the scan */
					priv->status &= ~STATUS_ROAMING;
			} else if (priv->status & STATUS_SCAN_PENDING)
				schedule_delayed_work(&priv->request_scan, 0);
			else if (priv->config & CFG_BACKGROUND_SCAN
				 && priv->status & STATUS_ASSOCIATED)
				schedule_delayed_work(&priv->request_scan,
						      round_jiffies_relative(HZ));

			/* Send an empty event to user space.
			 * We don't send the received data on the event because
			 * it would require us to do complex transcoding, and
			 * we want to minimise the work done in the irq handler
			 * Use a request to extract the data.
			 * Also, we generate this even for any scan, regardless
			 * on how the scan was initiated. User space can just
			 * sync on periodic scan to get fresh data...
			 * Jean II */
			if (x->status == SCAN_COMPLETED_STATUS_COMPLETE)
				handle_scan_event(priv);
			break;
		}

	case HOST_NOTIFICATION_STATUS_FRAG_LENGTH:{
			struct notif_frag_length *x = &notif->u.frag_len;

			if (size == sizeof(*x))
				IPW_ERROR("Frag length: %d\n",
					  le16_to_cpu(x->frag_length));
			else
				IPW_ERROR("Frag length of wrong size %d "
					  "(should be %zd)\n",
					  size, sizeof(*x));
			break;
		}

	case HOST_NOTIFICATION_STATUS_LINK_DETERIORATION:{
			struct notif_link_deterioration *x =
			    &notif->u.link_deterioration;

			if (size == sizeof(*x)) {
				IPW_DEBUG(IPW_DL_NOTIF | IPW_DL_STATE,
					"link deterioration: type %d, cnt %d\n",
					x->silence_notification_type,
					x->silence_count);
				memcpy(&priv->last_link_deterioration, x,
				       sizeof(*x));
			} else {
				IPW_ERROR("Link Deterioration of wrong size %d "
					  "(should be %zd)\n",
					  size, sizeof(*x));
			}
			break;
		}

	case HOST_NOTIFICATION_DINO_CONFIG_RESPONSE:{
			IPW_ERROR("Dino config\n");
			if (priv->hcmd
			    && priv->hcmd->cmd != HOST_CMD_DINO_CONFIG)
				IPW_ERROR("Unexpected DINO_CONFIG_RESPONSE\n");

			break;
		}

	case HOST_NOTIFICATION_STATUS_BEACON_STATE:{
			struct notif_beacon_state *x = &notif->u.beacon_state;
			if (size != sizeof(*x)) {
				IPW_ERROR
				    ("Beacon state of wrong size %d (should "
				     "be %zd)\n", size, sizeof(*x));
				break;
			}

			if (le32_to_cpu(x->state) ==
			    HOST_NOTIFICATION_STATUS_BEACON_MISSING)
				ipw_handle_missed_beacon(priv,
							 le32_to_cpu(x->
								     number));

			break;
		}

	case HOST_NOTIFICATION_STATUS_TGI_TX_KEY:{
			struct notif_tgi_tx_key *x = &notif->u.tgi_tx_key;
			if (size == sizeof(*x)) {
				IPW_ERROR("TGi Tx Key: state 0x%02x sec type "
					  "0x%02x station %d\n",
					  x->key_state, x->security_type,
					  x->station_index);
				break;
			}

			IPW_ERROR
			    ("TGi Tx Key of wrong size %d (should be %zd)\n",
			     size, sizeof(*x));
			break;
		}

	case HOST_NOTIFICATION_CALIB_KEEP_RESULTS:{
			struct notif_calibration *x = &notif->u.calibration;

			if (size == sizeof(*x)) {
				memcpy(&priv->calib, x, sizeof(*x));
				IPW_DEBUG_INFO("TODO: Calibration\n");
				break;
			}

			IPW_ERROR
			    ("Calibration of wrong size %d (should be %zd)\n",
			     size, sizeof(*x));
			break;
		}

	case HOST_NOTIFICATION_NOISE_STATS:{
			if (size == sizeof(u32)) {
				priv->exp_avg_noise =
				    exponential_average(priv->exp_avg_noise,
				    (u8) (le32_to_cpu(notif->u.noise.value) & 0xff),
				    DEPTH_NOISE);
				break;
			}

			IPW_ERROR
			    ("Noise stat is wrong size %d (should be %zd)\n",
			     size, sizeof(u32));
			break;
		}

	default:
		IPW_DEBUG_NOTIF("Unknown notification: "
				"subtype=%d,flags=0x%2x,size=%d\n",
				notif->subtype, notif->flags, size);
	}
}

/*
 * Destroys all DMA structures and initialise them again
 *
 * @param priv
 * @return error code
 */
static int ipw_queue_reset(struct ipw_priv *priv)
{
	int rc = 0;
	/* @todo customize queue sizes */
	int nTx = 64, nTxCmd = 8;
	ipw_tx_queue_free(priv);
	/* Tx CMD queue */
	rc = ipw_queue_tx_init(priv, &priv->txq_cmd, nTxCmd,
			       IPW_TX_CMD_QUEUE_READ_INDEX,
			       IPW_TX_CMD_QUEUE_WRITE_INDEX,
			       IPW_TX_CMD_QUEUE_BD_BASE,
			       IPW_TX_CMD_QUEUE_BD_SIZE);
	if (rc) {
		IPW_ERROR("Tx Cmd queue init failed\n");
		goto error;
	}
	/* Tx queue(s) */
	rc = ipw_queue_tx_init(priv, &priv->txq[0], nTx,
			       IPW_TX_QUEUE_0_READ_INDEX,
			       IPW_TX_QUEUE_0_WRITE_INDEX,
			       IPW_TX_QUEUE_0_BD_BASE, IPW_TX_QUEUE_0_BD_SIZE);
	if (rc) {
		IPW_ERROR("Tx 0 queue init failed\n");
		goto error;
	}
	rc = ipw_queue_tx_init(priv, &priv->txq[1], nTx,
			       IPW_TX_QUEUE_1_READ_INDEX,
			       IPW_TX_QUEUE_1_WRITE_INDEX,
			       IPW_TX_QUEUE_1_BD_BASE, IPW_TX_QUEUE_1_BD_SIZE);
	if (rc) {
		IPW_ERROR("Tx 1 queue init failed\n");
		goto error;
	}
	rc = ipw_queue_tx_init(priv, &priv->txq[2], nTx,
			       IPW_TX_QUEUE_2_READ_INDEX,
			       IPW_TX_QUEUE_2_WRITE_INDEX,
			       IPW_TX_QUEUE_2_BD_BASE, IPW_TX_QUEUE_2_BD_SIZE);
	if (rc) {
		IPW_ERROR("Tx 2 queue init failed\n");
		goto error;
	}
	rc = ipw_queue_tx_init(priv, &priv->txq[3], nTx,
			       IPW_TX_QUEUE_3_READ_INDEX,
			       IPW_TX_QUEUE_3_WRITE_INDEX,
			       IPW_TX_QUEUE_3_BD_BASE, IPW_TX_QUEUE_3_BD_SIZE);
	if (rc) {
		IPW_ERROR("Tx 3 queue init failed\n");
		goto error;
	}
	/* statistics */
	priv->rx_bufs_min = 0;
	priv->rx_pend_max = 0;
	return rc;

      error:
	ipw_tx_queue_free(priv);
	return rc;
}

/*
 * Reclaim Tx queue entries no more used by NIC.
 *
 * When FW advances 'R' index, all entries between old and
 * new 'R' index need to be reclaimed. As result, some free space
 * forms. If there is enough free space (> low mark), wake Tx queue.
 *
 * @note Need to protect against garbage in 'R' index
 * @param priv
 * @param txq
 * @param qindex
 * @return Number of used entries remains in the queue
 */
static int ipw_queue_tx_reclaim(struct ipw_priv *priv,
				struct clx2_tx_queue *txq, int qindex)
{
	u32 hw_tail;
	int used;
	struct clx2_queue *q = &txq->q;

	hw_tail = ipw_read32(priv, q->reg_r);
	if (hw_tail >= q->n_bd) {
		IPW_ERROR
		    ("Read index for DMA queue (%d) is out of range [0-%d)\n",
		     hw_tail, q->n_bd);
		goto done;
	}
	for (; q->last_used != hw_tail;
	     q->last_used = ipw_queue_inc_wrap(q->last_used, q->n_bd)) {
		ipw_queue_tx_free_tfd(priv, txq);
		priv->tx_packets++;
	}
      done:
	if ((ipw_tx_queue_space(q) > q->low_mark) &&
	    (qindex >= 0))
		netif_wake_queue(priv->net_dev);
	used = q->first_empty - q->last_used;
	if (used < 0)
		used += q->n_bd;

	return used;
}

static int ipw_queue_tx_hcmd(struct ipw_priv *priv, int hcmd, void *buf,
			     int len, int sync)
{
	struct clx2_tx_queue *txq = &priv->txq_cmd;
	struct clx2_queue *q = &txq->q;
	struct tfd_frame *tfd;

	if (ipw_tx_queue_space(q) < (sync ? 1 : 2)) {
		IPW_ERROR("No space for Tx\n");
		return -EBUSY;
	}

	tfd = &txq->bd[q->first_empty];
	txq->txb[q->first_empty] = NULL;

	memset(tfd, 0, sizeof(*tfd));
	tfd->control_flags.message_type = TX_HOST_COMMAND_TYPE;
	tfd->control_flags.control_bits = TFD_NEED_IRQ_MASK;
	priv->hcmd_seq++;
	tfd->u.cmd.index = hcmd;
	tfd->u.cmd.length = len;
	memcpy(tfd->u.cmd.payload, buf, len);
	q->first_empty = ipw_queue_inc_wrap(q->first_empty, q->n_bd);
	ipw_write32(priv, q->reg_w, q->first_empty);
	_ipw_read32(priv, 0x90);

	return 0;
}

/*
 * Rx theory of operation
 *
 * The host allocates 32 DMA target addresses and passes the host address
 * to the firmware at register IPW_RFDS_TABLE_LOWER + N * RFD_SIZE where N is
 * 0 to 31
 *
 * Rx Queue Indexes
 * The host/firmware share two index registers for managing the Rx buffers.
 *
 * The READ index maps to the first position that the firmware may be writing
 * to -- the driver can read up to (but not including) this position and get
 * good data.
 * The READ index is managed by the firmware once the card is enabled.
 *
 * The WRITE index maps to the last position the driver has read from -- the
 * position preceding WRITE is the last slot the firmware can place a packet.
 *
 * The queue is empty (no good data) if WRITE = READ - 1, and is full if
 * WRITE = READ.
 *
 * During initialization the host sets up the READ queue position to the first
 * INDEX position, and WRITE to the last (READ - 1 wrapped)
 *
 * When the firmware places a packet in a buffer it will advance the READ index
 * and fire the RX interrupt.  The driver can then query the READ index and
 * process as many packets as possible, moving the WRITE index forward as it
 * resets the Rx queue buffers with new memory.
 *
 * The management in the driver is as follows:
 * + A list of pre-allocated SKBs is stored in ipw->rxq->rx_free.  When
 *   ipw->rxq->free_count drops to or below RX_LOW_WATERMARK, work is scheduled
 *   to replensish the ipw->rxq->rx_free.
 * + In ipw_rx_queue_replenish (scheduled) if 'processed' != 'read' then the
 *   ipw->rxq is replenished and the READ INDEX is updated (updating the
 *   'processed' and 'read' driver indexes as well)
 * + A received packet is processed and handed to the kernel network stack,
 *   detached from the ipw->rxq.  The driver 'processed' index is updated.
 * + The Host/Firmware ipw->rxq is replenished at tasklet time from the rx_free
 *   list. If there are no allocated buffers in ipw->rxq->rx_free, the READ
 *   INDEX is not incremented and ipw->status(RX_STALLED) is set.  If there
 *   were enough free buffers and RX_STALLED is set it is cleared.
 *
 *
 * Driver sequence:
 *
 * ipw_rx_queue_alloc()       Allocates rx_free
 * ipw_rx_queue_replenish()   Replenishes rx_free list from rx_used, and calls
 *                            ipw_rx_queue_restock
 * ipw_rx_queue_restock()     Moves available buffers from rx_free into Rx
 *                            queue, updates firmware pointers, and updates
 *                            the WRITE index.  If insufficient rx_free buffers
 *                            are available, schedules ipw_rx_queue_replenish
 *
 * -- enable interrupts --
 * ISR - ipw_rx()             Detach ipw_rx_mem_buffers from pool up to the
 *                            READ INDEX, detaching the SKB from the pool.
 *                            Moves the packet buffer from queue to rx_used.
 *                            Calls ipw_rx_queue_restock to refill any empty
 *                            slots.
 * ...
 *
 */

/*
 * If there are slots in the RX queue that  need to be restocked,
 * and we have free pre-allocated buffers, fill the ranks as much
 * as we can pulling from rx_free.
 *
 * This moves the 'write' index forward to catch up with 'processed', and
 * also updates the memory address in the firmware to reference the new
 * target buffer.
 */
static void ipw_rx_queue_restock(struct ipw_priv *priv)
{
	struct ipw_rx_queue *rxq = priv->rxq;
	struct list_head *element;
	struct ipw_rx_mem_buffer *rxb;
	unsigned long flags;
	int write;

	spin_lock_irqsave(&rxq->lock, flags);
	write = rxq->write;
	while ((ipw_rx_queue_space(rxq) > 0) && (rxq->free_count)) {
		element = rxq->rx_free.next;
		rxb = list_entry(element, struct ipw_rx_mem_buffer, list);
		list_del(element);

		ipw_write32(priv, IPW_RFDS_TABLE_LOWER + rxq->write * RFD_SIZE,
			    rxb->dma_addr);
		rxq->queue[rxq->write] = rxb;
		rxq->write = (rxq->write + 1) % RX_QUEUE_SIZE;
		rxq->free_count--;
	}
	spin_unlock_irqrestore(&rxq->lock, flags);

	/* If the pre-allocated buffer pool is dropping low, schedule to
	 * refill it */
	if (rxq->free_count <= RX_LOW_WATERMARK)
		schedule_work(&priv->rx_replenish);

	/* If we've added more space for the firmware to place data, tell it */
	if (write != rxq->write)
		ipw_write32(priv, IPW_RX_WRITE_INDEX, rxq->write);
}

/*
 * Move all used packet from rx_used to rx_free, allocating a new SKB for each.
 * Also restock the Rx queue via ipw_rx_queue_restock.
 *
 * This is called as a scheduled work item (except for during initialization)
 */
static void ipw_rx_queue_replenish(void *data)
{
	struct ipw_priv *priv = data;
	struct ipw_rx_queue *rxq = priv->rxq;
	struct list_head *element;
	struct ipw_rx_mem_buffer *rxb;
	unsigned long flags;

	spin_lock_irqsave(&rxq->lock, flags);
	while (!list_empty(&rxq->rx_used)) {
		element = rxq->rx_used.next;
		rxb = list_entry(element, struct ipw_rx_mem_buffer, list);
		rxb->skb = alloc_skb(IPW_RX_BUF_SIZE, GFP_ATOMIC);
		if (!rxb->skb) {
			printk(KERN_CRIT "%s: Can not allocate SKB buffers.\n",
			       priv->net_dev->name);
			/* We don't reschedule replenish work here -- we will
			 * call the restock method and if it still needs
			 * more buffers it will schedule replenish */
			break;
		}
		list_del(element);

		rxb->dma_addr =
		    dma_map_single(&priv->pci_dev->dev, rxb->skb->data,
				   IPW_RX_BUF_SIZE, DMA_FROM_DEVICE);

		list_add_tail(&rxb->list, &rxq->rx_free);
		rxq->free_count++;
	}
	spin_unlock_irqrestore(&rxq->lock, flags);

	ipw_rx_queue_restock(priv);
}

static void ipw_bg_rx_queue_replenish(struct work_struct *work)
{
	struct ipw_priv *priv =
		container_of(work, struct ipw_priv, rx_replenish);
	mutex_lock(&priv->mutex);
	ipw_rx_queue_replenish(priv);
	mutex_unlock(&priv->mutex);
}

/* Assumes that the skb field of the buffers in 'pool' is kept accurate.
 * If an SKB has been detached, the POOL needs to have its SKB set to NULL
 * This free routine walks the list of POOL entries and if SKB is set to
 * non NULL it is unmapped and freed
 */
static void ipw_rx_queue_free(struct ipw_priv *priv, struct ipw_rx_queue *rxq)
{
	int i;

	if (!rxq)
		return;

	for (i = 0; i < RX_QUEUE_SIZE + RX_FREE_BUFFERS; i++) {
		if (rxq->pool[i].skb != NULL) {
			dma_unmap_single(&priv->pci_dev->dev,
					 rxq->pool[i].dma_addr,
					 IPW_RX_BUF_SIZE, DMA_FROM_DEVICE);
			dev_kfree_skb(rxq->pool[i].skb);
		}
	}

	kfree(rxq);
}

static struct ipw_rx_queue *ipw_rx_queue_alloc(struct ipw_priv *priv)
{
	struct ipw_rx_queue *rxq;
	int i;

	rxq = kzalloc(sizeof(*rxq), GFP_KERNEL);
	if (unlikely(!rxq)) {
		IPW_ERROR("memory allocation failed\n");
		return NULL;
	}
	spin_lock_init(&rxq->lock);
	INIT_LIST_HEAD(&rxq->rx_free);
	INIT_LIST_HEAD(&rxq->rx_used);

	/* Fill the rx_used queue with _all_ of the Rx buffers */
	for (i = 0; i < RX_FREE_BUFFERS + RX_QUEUE_SIZE; i++)
		list_add_tail(&rxq->pool[i].list, &rxq->rx_used);

	/* Set us so that we have processed and used all buffers, but have
	 * not restocked the Rx queue with fresh buffers */
	rxq->read = rxq->write = 0;
	rxq->free_count = 0;

	return rxq;
}

static int ipw_is_rate_in_mask(struct ipw_priv *priv, int ieee_mode, u8 rate)
{
	rate &= ~LIBIPW_BASIC_RATE_MASK;
	if (ieee_mode == IEEE_A) {
		switch (rate) {
		case LIBIPW_OFDM_RATE_6MB:
			return priv->rates_mask & LIBIPW_OFDM_RATE_6MB_MASK ?
			    1 : 0;
		case LIBIPW_OFDM_RATE_9MB:
			return priv->rates_mask & LIBIPW_OFDM_RATE_9MB_MASK ?
			    1 : 0;
		case LIBIPW_OFDM_RATE_12MB:
			return priv->
			    rates_mask & LIBIPW_OFDM_RATE_12MB_MASK ? 1 : 0;
		case LIBIPW_OFDM_RATE_18MB:
			return priv->
			    rates_mask & LIBIPW_OFDM_RATE_18MB_MASK ? 1 : 0;
		case LIBIPW_OFDM_RATE_24MB:
			return priv->
			    rates_mask & LIBIPW_OFDM_RATE_24MB_MASK ? 1 : 0;
		case LIBIPW_OFDM_RATE_36MB:
			return priv->
			    rates_mask & LIBIPW_OFDM_RATE_36MB_MASK ? 1 : 0;
		case LIBIPW_OFDM_RATE_48MB:
			return priv->
			    rates_mask & LIBIPW_OFDM_RATE_48MB_MASK ? 1 : 0;
		case LIBIPW_OFDM_RATE_54MB:
			return priv->
			    rates_mask & LIBIPW_OFDM_RATE_54MB_MASK ? 1 : 0;
		default:
			return 0;
		}
	}

	/* B and G mixed */
	switch (rate) {
	case LIBIPW_CCK_RATE_1MB:
		return priv->rates_mask & LIBIPW_CCK_RATE_1MB_MASK ? 1 : 0;
	case LIBIPW_CCK_RATE_2MB:
		return priv->rates_mask & LIBIPW_CCK_RATE_2MB_MASK ? 1 : 0;
	case LIBIPW_CCK_RATE_5MB:
		return priv->rates_mask & LIBIPW_CCK_RATE_5MB_MASK ? 1 : 0;
	case LIBIPW_CCK_RATE_11MB:
		return priv->rates_mask & LIBIPW_CCK_RATE_11MB_MASK ? 1 : 0;
	}

	/* If we are limited to B modulations, bail at this point */
	if (ieee_mode == IEEE_B)
		return 0;

	/* G */
	switch (rate) {
	case LIBIPW_OFDM_RATE_6MB:
		return priv->rates_mask & LIBIPW_OFDM_RATE_6MB_MASK ? 1 : 0;
	case LIBIPW_OFDM_RATE_9MB:
		return priv->rates_mask & LIBIPW_OFDM_RATE_9MB_MASK ? 1 : 0;
	case LIBIPW_OFDM_RATE_12MB:
		return priv->rates_mask & LIBIPW_OFDM_RATE_12MB_MASK ? 1 : 0;
	case LIBIPW_OFDM_RATE_18MB:
		return priv->rates_mask & LIBIPW_OFDM_RATE_18MB_MASK ? 1 : 0;
	case LIBIPW_OFDM_RATE_24MB:
		return priv->rates_mask & LIBIPW_OFDM_RATE_24MB_MASK ? 1 : 0;
	case LIBIPW_OFDM_RATE_36MB:
		return priv->rates_mask & LIBIPW_OFDM_RATE_36MB_MASK ? 1 : 0;
	case LIBIPW_OFDM_RATE_48MB:
		return priv->rates_mask & LIBIPW_OFDM_RATE_48MB_MASK ? 1 : 0;
	case LIBIPW_OFDM_RATE_54MB:
		return priv->rates_mask & LIBIPW_OFDM_RATE_54MB_MASK ? 1 : 0;
	}

	return 0;
}

static int ipw_compatible_rates(struct ipw_priv *priv,
				const struct libipw_network *network,
				struct ipw_supported_rates *rates)
{
	int num_rates, i;

	memset(rates, 0, sizeof(*rates));
	num_rates = min(network->rates_len, (u8) IPW_MAX_RATES);
	rates->num_rates = 0;
	for (i = 0; i < num_rates; i++) {
		if (!ipw_is_rate_in_mask(priv, network->mode,
					 network->rates[i])) {

			if (network->rates[i] & LIBIPW_BASIC_RATE_MASK) {
				IPW_DEBUG_SCAN("Adding masked mandatory "
					       "rate %02X\n",
					       network->rates[i]);
				rates->supported_rates[rates->num_rates++] =
				    network->rates[i];
				continue;
			}

			IPW_DEBUG_SCAN("Rate %02X masked : 0x%08X\n",
				       network->rates[i], priv->rates_mask);
			continue;
		}

		rates->supported_rates[rates->num_rates++] = network->rates[i];
	}

	num_rates = min(network->rates_ex_len,
			(u8) (IPW_MAX_RATES - num_rates));
	for (i = 0; i < num_rates; i++) {
		if (!ipw_is_rate_in_mask(priv, network->mode,
					 network->rates_ex[i])) {
			if (network->rates_ex[i] & LIBIPW_BASIC_RATE_MASK) {
				IPW_DEBUG_SCAN("Adding masked mandatory "
					       "rate %02X\n",
					       network->rates_ex[i]);
				rates->supported_rates[rates->num_rates++] =
				    network->rates[i];
				continue;
			}

			IPW_DEBUG_SCAN("Rate %02X masked : 0x%08X\n",
				       network->rates_ex[i], priv->rates_mask);
			continue;
		}

		rates->supported_rates[rates->num_rates++] =
		    network->rates_ex[i];
	}

	return 1;
}

static void ipw_copy_rates(struct ipw_supported_rates *dest,
				  const struct ipw_supported_rates *src)
{
	u8 i;
	for (i = 0; i < src->num_rates; i++)
		dest->supported_rates[i] = src->supported_rates[i];
	dest->num_rates = src->num_rates;
}

/* TODO: Look at sniffed packets in the air to determine if the basic rate
 * mask should ever be used -- right now all callers to add the scan rates are
 * set with the modulation = CCK, so BASIC_RATE_MASK is never set... */
static void ipw_add_cck_scan_rates(struct ipw_supported_rates *rates,
				   u8 modulation, u32 rate_mask)
{
	u8 basic_mask = (LIBIPW_OFDM_MODULATION == modulation) ?
	    LIBIPW_BASIC_RATE_MASK : 0;

	if (rate_mask & LIBIPW_CCK_RATE_1MB_MASK)
		rates->supported_rates[rates->num_rates++] =
		    LIBIPW_BASIC_RATE_MASK | LIBIPW_CCK_RATE_1MB;

	if (rate_mask & LIBIPW_CCK_RATE_2MB_MASK)
		rates->supported_rates[rates->num_rates++] =
		    LIBIPW_BASIC_RATE_MASK | LIBIPW_CCK_RATE_2MB;

	if (rate_mask & LIBIPW_CCK_RATE_5MB_MASK)
		rates->supported_rates[rates->num_rates++] = basic_mask |
		    LIBIPW_CCK_RATE_5MB;

	if (rate_mask & LIBIPW_CCK_RATE_11MB_MASK)
		rates->supported_rates[rates->num_rates++] = basic_mask |
		    LIBIPW_CCK_RATE_11MB;
}

static void ipw_add_ofdm_scan_rates(struct ipw_supported_rates *rates,
				    u8 modulation, u32 rate_mask)
{
	u8 basic_mask = (LIBIPW_OFDM_MODULATION == modulation) ?
	    LIBIPW_BASIC_RATE_MASK : 0;

	if (rate_mask & LIBIPW_OFDM_RATE_6MB_MASK)
		rates->supported_rates[rates->num_rates++] = basic_mask |
		    LIBIPW_OFDM_RATE_6MB;

	if (rate_mask & LIBIPW_OFDM_RATE_9MB_MASK)
		rates->supported_rates[rates->num_rates++] =
		    LIBIPW_OFDM_RATE_9MB;

	if (rate_mask & LIBIPW_OFDM_RATE_12MB_MASK)
		rates->supported_rates[rates->num_rates++] = basic_mask |
		    LIBIPW_OFDM_RATE_12MB;

	if (rate_mask & LIBIPW_OFDM_RATE_18MB_MASK)
		rates->supported_rates[rates->num_rates++] =
		    LIBIPW_OFDM_RATE_18MB;

	if (rate_mask & LIBIPW_OFDM_RATE_24MB_MASK)
		rates->supported_rates[rates->num_rates++] = basic_mask |
		    LIBIPW_OFDM_RATE_24MB;

	if (rate_mask & LIBIPW_OFDM_RATE_36MB_MASK)
		rates->supported_rates[rates->num_rates++] =
		    LIBIPW_OFDM_RATE_36MB;

	if (rate_mask & LIBIPW_OFDM_RATE_48MB_MASK)
		rates->supported_rates[rates->num_rates++] =
		    LIBIPW_OFDM_RATE_48MB;

	if (rate_mask & LIBIPW_OFDM_RATE_54MB_MASK)
		rates->supported_rates[rates->num_rates++] =
		    LIBIPW_OFDM_RATE_54MB;
}

struct ipw_network_match {
	struct libipw_network *network;
	struct ipw_supported_rates rates;
};

static int ipw_find_adhoc_network(struct ipw_priv *priv,
				  struct ipw_network_match *match,
				  struct libipw_network *network,
				  int roaming)
{
	struct ipw_supported_rates rates;

	/* Verify that this network's capability is compatible with the
	 * current mode (AdHoc or Infrastructure) */
	if ((priv->ieee->iw_mode == IW_MODE_ADHOC &&
	     !(network->capability & WLAN_CAPABILITY_IBSS))) {
		IPW_DEBUG_MERGE("Network '%*pE (%pM)' excluded due to capability mismatch.\n",
				network->ssid_len, network->ssid,
				network->bssid);
		return 0;
	}

	if (unlikely(roaming)) {
		/* If we are roaming, then ensure check if this is a valid
		 * network to try and roam to */
		if ((network->ssid_len != match->network->ssid_len) ||
		    memcmp(network->ssid, match->network->ssid,
			   network->ssid_len)) {
			IPW_DEBUG_MERGE("Network '%*pE (%pM)' excluded because of non-network ESSID.\n",
					network->ssid_len, network->ssid,
					network->bssid);
			return 0;
		}
	} else {
		/* If an ESSID has been configured then compare the broadcast
		 * ESSID to ours */
		if ((priv->config & CFG_STATIC_ESSID) &&
		    ((network->ssid_len != priv->essid_len) ||
		     memcmp(network->ssid, priv->essid,
			    min(network->ssid_len, priv->essid_len)))) {
			IPW_DEBUG_MERGE("Network '%*pE (%pM)' excluded because of ESSID mismatch: '%*pE'.\n",
					network->ssid_len, network->ssid,
					network->bssid, priv->essid_len,
					priv->essid);
			return 0;
		}
	}

	/* If the old network rate is better than this one, don't bother
	 * testing everything else. */

	if (network->time_stamp[0] < match->network->time_stamp[0]) {
		IPW_DEBUG_MERGE("Network '%*pE excluded because newer than current network.\n",
				match->network->ssid_len, match->network->ssid);
		return 0;
	} else if (network->time_stamp[1] < match->network->time_stamp[1]) {
		IPW_DEBUG_MERGE("Network '%*pE excluded because newer than current network.\n",
				match->network->ssid_len, match->network->ssid);
		return 0;
	}

	/* Now go through and see if the requested network is valid... */
	if (priv->ieee->scan_age != 0 &&
	    time_after(jiffies, network->last_scanned + priv->ieee->scan_age)) {
		IPW_DEBUG_MERGE("Network '%*pE (%pM)' excluded because of age: %ums.\n",
				network->ssid_len, network->ssid,
				network->bssid,
				jiffies_to_msecs(jiffies -
						 network->last_scanned));
		return 0;
	}

	if ((priv->config & CFG_STATIC_CHANNEL) &&
	    (network->channel != priv->channel)) {
		IPW_DEBUG_MERGE("Network '%*pE (%pM)' excluded because of channel mismatch: %d != %d.\n",
				network->ssid_len, network->ssid,
				network->bssid,
				network->channel, priv->channel);
		return 0;
	}

	/* Verify privacy compatibility */
	if (((priv->capability & CAP_PRIVACY_ON) ? 1 : 0) !=
	    ((network->capability & WLAN_CAPABILITY_PRIVACY) ? 1 : 0)) {
		IPW_DEBUG_MERGE("Network '%*pE (%pM)' excluded because of privacy mismatch: %s != %s.\n",
				network->ssid_len, network->ssid,
				network->bssid,
				priv->
				capability & CAP_PRIVACY_ON ? "on" : "off",
				network->
				capability & WLAN_CAPABILITY_PRIVACY ? "on" :
				"off");
		return 0;
	}

	if (ether_addr_equal(network->bssid, priv->bssid)) {
		IPW_DEBUG_MERGE("Network '%*pE (%pM)' excluded because of the same BSSID match: %pM.\n",
				network->ssid_len, network->ssid,
				network->bssid, priv->bssid);
		return 0;
	}

	/* Filter out any incompatible freq / mode combinations */
	if (!libipw_is_valid_mode(priv->ieee, network->mode)) {
		IPW_DEBUG_MERGE("Network '%*pE (%pM)' excluded because of invalid frequency/mode combination.\n",
				network->ssid_len, network->ssid,
				network->bssid);
		return 0;
	}

	/* Ensure that the rates supported by the driver are compatible with
	 * this AP, including verification of basic rates (mandatory) */
	if (!ipw_compatible_rates(priv, network, &rates)) {
		IPW_DEBUG_MERGE("Network '%*pE (%pM)' excluded because configured rate mask excludes AP mandatory rate.\n",
				network->ssid_len, network->ssid,
				network->bssid);
		return 0;
	}

	if (rates.num_rates == 0) {
		IPW_DEBUG_MERGE("Network '%*pE (%pM)' excluded because of no compatible rates.\n",
				network->ssid_len, network->ssid,
				network->bssid);
		return 0;
	}

	/* TODO: Perform any further minimal comparititive tests.  We do not
	 * want to put too much policy logic here; intelligent scan selection
	 * should occur within a generic IEEE 802.11 user space tool.  */

	/* Set up 'new' AP to this network */
	ipw_copy_rates(&match->rates, &rates);
	match->network = network;
	IPW_DEBUG_MERGE("Network '%*pE (%pM)' is a viable match.\n",
			network->ssid_len, network->ssid, network->bssid);

	return 1;
}

static void ipw_merge_adhoc_network(struct work_struct *work)
{
	struct ipw_priv *priv =
		container_of(work, struct ipw_priv, merge_networks);
	struct libipw_network *network = NULL;
	struct ipw_network_match match = {
		.network = priv->assoc_network
	};

	if ((priv->status & STATUS_ASSOCIATED) &&
	    (priv->ieee->iw_mode == IW_MODE_ADHOC)) {
		/* First pass through ROAM process -- look for a better
		 * network */
		unsigned long flags;

		spin_lock_irqsave(&priv->ieee->lock, flags);
		list_for_each_entry(network, &priv->ieee->network_list, list) {
			if (network != priv->assoc_network)
				ipw_find_adhoc_network(priv, &match, network,
						       1);
		}
		spin_unlock_irqrestore(&priv->ieee->lock, flags);

		if (match.network == priv->assoc_network) {
			IPW_DEBUG_MERGE("No better ADHOC in this network to "
					"merge to.\n");
			return;
		}

		mutex_lock(&priv->mutex);
		if (priv->ieee->iw_mode == IW_MODE_ADHOC) {
			IPW_DEBUG_MERGE("remove network %*pE\n",
					priv->essid_len, priv->essid);
			ipw_remove_current_network(priv);
		}

		ipw_disassociate(priv);
		priv->assoc_network = match.network;
		mutex_unlock(&priv->mutex);
		return;
	}
}

static int ipw_best_network(struct ipw_priv *priv,
			    struct ipw_network_match *match,
			    struct libipw_network *network, int roaming)
{
	struct ipw_supported_rates rates;

	/* Verify that this network's capability is compatible with the
	 * current mode (AdHoc or Infrastructure) */
	if ((priv->ieee->iw_mode == IW_MODE_INFRA &&
	     !(network->capability & WLAN_CAPABILITY_ESS)) ||
	    (priv->ieee->iw_mode == IW_MODE_ADHOC &&
	     !(network->capability & WLAN_CAPABILITY_IBSS))) {
		IPW_DEBUG_ASSOC("Network '%*pE (%pM)' excluded due to capability mismatch.\n",
				network->ssid_len, network->ssid,
				network->bssid);
		return 0;
	}

	if (unlikely(roaming)) {
		/* If we are roaming, then ensure check if this is a valid
		 * network to try and roam to */
		if ((network->ssid_len != match->network->ssid_len) ||
		    memcmp(network->ssid, match->network->ssid,
			   network->ssid_len)) {
			IPW_DEBUG_ASSOC("Network '%*pE (%pM)' excluded because of non-network ESSID.\n",
					network->ssid_len, network->ssid,
					network->bssid);
			return 0;
		}
	} else {
		/* If an ESSID has been configured then compare the broadcast
		 * ESSID to ours */
		if ((priv->config & CFG_STATIC_ESSID) &&
		    ((network->ssid_len != priv->essid_len) ||
		     memcmp(network->ssid, priv->essid,
			    min(network->ssid_len, priv->essid_len)))) {
			IPW_DEBUG_ASSOC("Network '%*pE (%pM)' excluded because of ESSID mismatch: '%*pE'.\n",
					network->ssid_len, network->ssid,
					network->bssid, priv->essid_len,
					priv->essid);
			return 0;
		}
	}

	/* If the old network rate is better than this one, don't bother
	 * testing everything else. */
	if (match->network && match->network->stats.rssi > network->stats.rssi) {
		IPW_DEBUG_ASSOC("Network '%*pE (%pM)' excluded because '%*pE (%pM)' has a stronger signal.\n",
				network->ssid_len, network->ssid,
				network->bssid, match->network->ssid_len,
				match->network->ssid, match->network->bssid);
		return 0;
	}

	/* If this network has already had an association attempt within the
	 * last 3 seconds, do not try and associate again... */
	if (network->last_associate &&
	    time_after(network->last_associate + (HZ * 3UL), jiffies)) {
		IPW_DEBUG_ASSOC("Network '%*pE (%pM)' excluded because of storming (%ums since last assoc attempt).\n",
				network->ssid_len, network->ssid,
				network->bssid,
				jiffies_to_msecs(jiffies -
						 network->last_associate));
		return 0;
	}

	/* Now go through and see if the requested network is valid... */
	if (priv->ieee->scan_age != 0 &&
	    time_after(jiffies, network->last_scanned + priv->ieee->scan_age)) {
		IPW_DEBUG_ASSOC("Network '%*pE (%pM)' excluded because of age: %ums.\n",
				network->ssid_len, network->ssid,
				network->bssid,
				jiffies_to_msecs(jiffies -
						 network->last_scanned));
		return 0;
	}

	if ((priv->config & CFG_STATIC_CHANNEL) &&
	    (network->channel != priv->channel)) {
		IPW_DEBUG_ASSOC("Network '%*pE (%pM)' excluded because of channel mismatch: %d != %d.\n",
				network->ssid_len, network->ssid,
				network->bssid,
				network->channel, priv->channel);
		return 0;
	}

	/* Verify privacy compatibility */
	if (((priv->capability & CAP_PRIVACY_ON) ? 1 : 0) !=
	    ((network->capability & WLAN_CAPABILITY_PRIVACY) ? 1 : 0)) {
		IPW_DEBUG_ASSOC("Network '%*pE (%pM)' excluded because of privacy mismatch: %s != %s.\n",
				network->ssid_len, network->ssid,
				network->bssid,
				priv->capability & CAP_PRIVACY_ON ? "on" :
				"off",
				network->capability &
				WLAN_CAPABILITY_PRIVACY ? "on" : "off");
		return 0;
	}

	if ((priv->config & CFG_STATIC_BSSID) &&
	    !ether_addr_equal(network->bssid, priv->bssid)) {
		IPW_DEBUG_ASSOC("Network '%*pE (%pM)' excluded because of BSSID mismatch: %pM.\n",
				network->ssid_len, network->ssid,
				network->bssid, priv->bssid);
		return 0;
	}

	/* Filter out any incompatible freq / mode combinations */
	if (!libipw_is_valid_mode(priv->ieee, network->mode)) {
		IPW_DEBUG_ASSOC("Network '%*pE (%pM)' excluded because of invalid frequency/mode combination.\n",
				network->ssid_len, network->ssid,
				network->bssid);
		return 0;
	}

	/* Filter out invalid channel in current GEO */
	if (!libipw_is_valid_channel(priv->ieee, network->channel)) {
		IPW_DEBUG_ASSOC("Network '%*pE (%pM)' excluded because of invalid channel in current GEO\n",
				network->ssid_len, network->ssid,
				network->bssid);
		return 0;
	}

	/* Ensure that the rates supported by the driver are compatible with
	 * this AP, including verification of basic rates (mandatory) */
	if (!ipw_compatible_rates(priv, network, &rates)) {
		IPW_DEBUG_ASSOC("Network '%*pE (%pM)' excluded because configured rate mask excludes AP mandatory rate.\n",
				network->ssid_len, network->ssid,
				network->bssid);
		return 0;
	}

	if (rates.num_rates == 0) {
		IPW_DEBUG_ASSOC("Network '%*pE (%pM)' excluded because of no compatible rates.\n",
				network->ssid_len, network->ssid,
				network->bssid);
		return 0;
	}

	/* TODO: Perform any further minimal comparititive tests.  We do not
	 * want to put too much policy logic here; intelligent scan selection
	 * should occur within a generic IEEE 802.11 user space tool.  */

	/* Set up 'new' AP to this network */
	ipw_copy_rates(&match->rates, &rates);
	match->network = network;

	IPW_DEBUG_ASSOC("Network '%*pE (%pM)' is a viable match.\n",
			network->ssid_len, network->ssid, network->bssid);

	return 1;
}

static void ipw_adhoc_create(struct ipw_priv *priv,
			     struct libipw_network *network)
{
	const struct libipw_geo *geo = libipw_get_geo(priv->ieee);
	int i;

	/*
	 * For the purposes of scanning, we can set our wireless mode
	 * to trigger scans across combinations of bands, but when it
	 * comes to creating a new ad-hoc network, we have tell the FW
	 * exactly which band to use.
	 *
	 * We also have the possibility of an invalid channel for the
	 * chossen band.  Attempting to create a new ad-hoc network
	 * with an invalid channel for wireless mode will trigger a
	 * FW fatal error.
	 *
	 */
	switch (libipw_is_valid_channel(priv->ieee, priv->channel)) {
	case LIBIPW_52GHZ_BAND:
		network->mode = IEEE_A;
		i = libipw_channel_to_index(priv->ieee, priv->channel);
		BUG_ON(i == -1);
		if (geo->a[i].flags & LIBIPW_CH_PASSIVE_ONLY) {
			IPW_WARNING("Overriding invalid channel\n");
			priv->channel = geo->a[0].channel;
		}
		break;

	case LIBIPW_24GHZ_BAND:
		if (priv->ieee->mode & IEEE_G)
			network->mode = IEEE_G;
		else
			network->mode = IEEE_B;
		i = libipw_channel_to_index(priv->ieee, priv->channel);
		BUG_ON(i == -1);
		if (geo->bg[i].flags & LIBIPW_CH_PASSIVE_ONLY) {
			IPW_WARNING("Overriding invalid channel\n");
			priv->channel = geo->bg[0].channel;
		}
		break;

	default:
		IPW_WARNING("Overriding invalid channel\n");
		if (priv->ieee->mode & IEEE_A) {
			network->mode = IEEE_A;
			priv->channel = geo->a[0].channel;
		} else if (priv->ieee->mode & IEEE_G) {
			network->mode = IEEE_G;
			priv->channel = geo->bg[0].channel;
		} else {
			network->mode = IEEE_B;
			priv->channel = geo->bg[0].channel;
		}
		break;
	}

	network->channel = priv->channel;
	priv->config |= CFG_ADHOC_PERSIST;
	ipw_create_bssid(priv, network->bssid);
	network->ssid_len = priv->essid_len;
	memcpy(network->ssid, priv->essid, priv->essid_len);
	memset(&network->stats, 0, sizeof(network->stats));
	network->capability = WLAN_CAPABILITY_IBSS;
	if (!(priv->config & CFG_PREAMBLE_LONG))
		network->capability |= WLAN_CAPABILITY_SHORT_PREAMBLE;
	if (priv->capability & CAP_PRIVACY_ON)
		network->capability |= WLAN_CAPABILITY_PRIVACY;
	network->rates_len = min(priv->rates.num_rates, MAX_RATES_LENGTH);
	memcpy(network->rates, priv->rates.supported_rates, network->rates_len);
	network->rates_ex_len = priv->rates.num_rates - network->rates_len;
	memcpy(network->rates_ex,
	       &priv->rates.supported_rates[network->rates_len],
	       network->rates_ex_len);
	network->last_scanned = 0;
	network->flags = 0;
	network->last_associate = 0;
	network->time_stamp[0] = 0;
	network->time_stamp[1] = 0;
	network->beacon_interval = 100;	/* Default */
	network->listen_interval = 10;	/* Default */
	network->atim_window = 0;	/* Default */
	network->wpa_ie_len = 0;
	network->rsn_ie_len = 0;
}

static void ipw_send_tgi_tx_key(struct ipw_priv *priv, int type, int index)
{
	struct ipw_tgi_tx_key key;

	if (!(priv->ieee->sec.flags & (1 << index)))
		return;

	key.key_id = index;
	memcpy(key.key, priv->ieee->sec.keys[index], SCM_TEMPORAL_KEY_LENGTH);
	key.security_type = type;
	key.station_index = 0;	/* always 0 for BSS */
	key.flags = 0;
	/* 0 for new key; previous value of counter (after fatal error) */
	key.tx_counter[0] = cpu_to_le32(0);
	key.tx_counter[1] = cpu_to_le32(0);

	ipw_send_cmd_pdu(priv, IPW_CMD_TGI_TX_KEY, sizeof(key), &key);
}

static void ipw_send_wep_keys(struct ipw_priv *priv, int type)
{
	struct ipw_wep_key key;
	int i;

	key.cmd_id = DINO_CMD_WEP_KEY;
	key.seq_num = 0;

	/* Note: AES keys cannot be set for multiple times.
	 * Only set it at the first time. */
	for (i = 0; i < 4; i++) {
		key.key_index = i | type;
		if (!(priv->ieee->sec.flags & (1 << i))) {
			key.key_size = 0;
			continue;
		}

		key.key_size = priv->ieee->sec.key_sizes[i];
		memcpy(key.key, priv->ieee->sec.keys[i], key.key_size);

		ipw_send_cmd_pdu(priv, IPW_CMD_WEP_KEY, sizeof(key), &key);
	}
}

static void ipw_set_hw_decrypt_unicast(struct ipw_priv *priv, int level)
{
	if (priv->ieee->host_encrypt)
		return;

	switch (level) {
	case SEC_LEVEL_3:
		priv->sys_config.disable_unicast_decryption = 0;
		priv->ieee->host_decrypt = 0;
		break;
	case SEC_LEVEL_2:
		priv->sys_config.disable_unicast_decryption = 1;
		priv->ieee->host_decrypt = 1;
		break;
	case SEC_LEVEL_1:
		priv->sys_config.disable_unicast_decryption = 0;
		priv->ieee->host_decrypt = 0;
		break;
	case SEC_LEVEL_0:
		priv->sys_config.disable_unicast_decryption = 1;
		break;
	default:
		break;
	}
}

static void ipw_set_hw_decrypt_multicast(struct ipw_priv *priv, int level)
{
	if (priv->ieee->host_encrypt)
		return;

	switch (level) {
	case SEC_LEVEL_3:
		priv->sys_config.disable_multicast_decryption = 0;
		break;
	case SEC_LEVEL_2:
		priv->sys_config.disable_multicast_decryption = 1;
		break;
	case SEC_LEVEL_1:
		priv->sys_config.disable_multicast_decryption = 0;
		break;
	case SEC_LEVEL_0:
		priv->sys_config.disable_multicast_decryption = 1;
		break;
	default:
		break;
	}
}

static void ipw_set_hwcrypto_keys(struct ipw_priv *priv)
{
	switch (priv->ieee->sec.level) {
	case SEC_LEVEL_3:
		if (priv->ieee->sec.flags & SEC_ACTIVE_KEY)
			ipw_send_tgi_tx_key(priv,
					    DCT_FLAG_EXT_SECURITY_CCM,
					    priv->ieee->sec.active_key);

		if (!priv->ieee->host_mc_decrypt)
			ipw_send_wep_keys(priv, DCW_WEP_KEY_SEC_TYPE_CCM);
		break;
	case SEC_LEVEL_2:
		if (priv->ieee->sec.flags & SEC_ACTIVE_KEY)
			ipw_send_tgi_tx_key(priv,
					    DCT_FLAG_EXT_SECURITY_TKIP,
					    priv->ieee->sec.active_key);
		break;
	case SEC_LEVEL_1:
		ipw_send_wep_keys(priv, DCW_WEP_KEY_SEC_TYPE_WEP);
		ipw_set_hw_decrypt_unicast(priv, priv->ieee->sec.level);
		ipw_set_hw_decrypt_multicast(priv, priv->ieee->sec.level);
		break;
	case SEC_LEVEL_0:
	default:
		break;
	}
}

static void ipw_adhoc_check(void *data)
{
	struct ipw_priv *priv = data;

	if (priv->missed_adhoc_beacons++ > priv->disassociate_threshold &&
	    !(priv->config & CFG_ADHOC_PERSIST)) {
		IPW_DEBUG(IPW_DL_INFO | IPW_DL_NOTIF |
			  IPW_DL_STATE | IPW_DL_ASSOC,
			  "Missed beacon: %d - disassociate\n",
			  priv->missed_adhoc_beacons);
		ipw_remove_current_network(priv);
		ipw_disassociate(priv);
		return;
	}

	schedule_delayed_work(&priv->adhoc_check,
			      le16_to_cpu(priv->assoc_request.beacon_interval));
}

static void ipw_bg_adhoc_check(struct work_struct *work)
{
	struct ipw_priv *priv =
		container_of(work, struct ipw_priv, adhoc_check.work);
	mutex_lock(&priv->mutex);
	ipw_adhoc_check(priv);
	mutex_unlock(&priv->mutex);
}

static void ipw_debug_config(struct ipw_priv *priv)
{
	IPW_DEBUG_INFO("Scan completed, no valid APs matched "
		       "[CFG 0x%08X]\n", priv->config);
	if (priv->config & CFG_STATIC_CHANNEL)
		IPW_DEBUG_INFO("Channel locked to %d\n", priv->channel);
	else
		IPW_DEBUG_INFO("Channel unlocked.\n");
	if (priv->config & CFG_STATIC_ESSID)
		IPW_DEBUG_INFO("ESSID locked to '%*pE'\n",
			       priv->essid_len, priv->essid);
	else
		IPW_DEBUG_INFO("ESSID unlocked.\n");
	if (priv->config & CFG_STATIC_BSSID)
		IPW_DEBUG_INFO("BSSID locked to %pM\n", priv->bssid);
	else
		IPW_DEBUG_INFO("BSSID unlocked.\n");
	if (priv->capability & CAP_PRIVACY_ON)
		IPW_DEBUG_INFO("PRIVACY on\n");
	else
		IPW_DEBUG_INFO("PRIVACY off\n");
	IPW_DEBUG_INFO("RATE MASK: 0x%08X\n", priv->rates_mask);
}

static void ipw_set_fixed_rate(struct ipw_priv *priv, int mode)
{
	/* TODO: Verify that this works... */
	struct ipw_fixed_rate fr;
	u32 reg;
	u16 mask = 0;
	u16 new_tx_rates = priv->rates_mask;

	/* Identify 'current FW band' and match it with the fixed
	 * Tx rates */

	switch (priv->ieee->freq_band) {
	case LIBIPW_52GHZ_BAND:	/* A only */
		/* IEEE_A */
		if (priv->rates_mask & ~LIBIPW_OFDM_RATES_MASK) {
			/* Invalid fixed rate mask */
			IPW_DEBUG_WX
			    ("invalid fixed rate mask in ipw_set_fixed_rate\n");
			new_tx_rates = 0;
			break;
		}

		new_tx_rates >>= LIBIPW_OFDM_SHIFT_MASK_A;
		break;

	default:		/* 2.4Ghz or Mixed */
		/* IEEE_B */
		if (mode == IEEE_B) {
			if (new_tx_rates & ~LIBIPW_CCK_RATES_MASK) {
				/* Invalid fixed rate mask */
				IPW_DEBUG_WX
				    ("invalid fixed rate mask in ipw_set_fixed_rate\n");
				new_tx_rates = 0;
			}
			break;
		}

		/* IEEE_G */
		if (new_tx_rates & ~(LIBIPW_CCK_RATES_MASK |
				    LIBIPW_OFDM_RATES_MASK)) {
			/* Invalid fixed rate mask */
			IPW_DEBUG_WX
			    ("invalid fixed rate mask in ipw_set_fixed_rate\n");
			new_tx_rates = 0;
			break;
		}

		if (LIBIPW_OFDM_RATE_6MB_MASK & new_tx_rates) {
			mask |= (LIBIPW_OFDM_RATE_6MB_MASK >> 1);
			new_tx_rates &= ~LIBIPW_OFDM_RATE_6MB_MASK;
		}

		if (LIBIPW_OFDM_RATE_9MB_MASK & new_tx_rates) {
			mask |= (LIBIPW_OFDM_RATE_9MB_MASK >> 1);
			new_tx_rates &= ~LIBIPW_OFDM_RATE_9MB_MASK;
		}

		if (LIBIPW_OFDM_RATE_12MB_MASK & new_tx_rates) {
			mask |= (LIBIPW_OFDM_RATE_12MB_MASK >> 1);
			new_tx_rates &= ~LIBIPW_OFDM_RATE_12MB_MASK;
		}

		new_tx_rates |= mask;
		break;
	}

	fr.tx_rates = cpu_to_le16(new_tx_rates);

	reg = ipw_read32(priv, IPW_MEM_FIXED_OVERRIDE);
	ipw_write_reg32(priv, reg, *(u32 *) & fr);
}

static void ipw_abort_scan(struct ipw_priv *priv)
{
	int err;

	if (priv->status & STATUS_SCAN_ABORTING) {
		IPW_DEBUG_HC("Ignoring concurrent scan abort request.\n");
		return;
	}
	priv->status |= STATUS_SCAN_ABORTING;

	err = ipw_send_scan_abort(priv);
	if (err)
		IPW_DEBUG_HC("Request to abort scan failed.\n");
}

static void ipw_add_scan_channels(struct ipw_priv *priv,
				  struct ipw_scan_request_ext *scan,
				  int scan_type)
{
	int channel_index = 0;
	const struct libipw_geo *geo;
	int i;

	geo = libipw_get_geo(priv->ieee);

	if (priv->ieee->freq_band & LIBIPW_52GHZ_BAND) {
		int start = channel_index;
		for (i = 0; i < geo->a_channels; i++) {
			if ((priv->status & STATUS_ASSOCIATED) &&
			    geo->a[i].channel == priv->channel)
				continue;
			channel_index++;
			scan->channels_list[channel_index] = geo->a[i].channel;
			ipw_set_scan_type(scan, channel_index,
					  geo->a[i].
					  flags & LIBIPW_CH_PASSIVE_ONLY ?
					  IPW_SCAN_PASSIVE_FULL_DWELL_SCAN :
					  scan_type);
		}

		if (start != channel_index) {
			scan->channels_list[start] = (u8) (IPW_A_MODE << 6) |
			    (channel_index - start);
			channel_index++;
		}
	}

	if (priv->ieee->freq_band & LIBIPW_24GHZ_BAND) {
		int start = channel_index;
		if (priv->config & CFG_SPEED_SCAN) {
			int index;
			u8 channels[LIBIPW_24GHZ_CHANNELS] = {
				/* nop out the list */
				[0] = 0
			};

			u8 channel;
			while (channel_index < IPW_SCAN_CHANNELS - 1) {
				channel =
				    priv->speed_scan[priv->speed_scan_pos];
				if (channel == 0) {
					priv->speed_scan_pos = 0;
					channel = priv->speed_scan[0];
				}
				if ((priv->status & STATUS_ASSOCIATED) &&
				    channel == priv->channel) {
					priv->speed_scan_pos++;
					continue;
				}

				/* If this channel has already been
				 * added in scan, break from loop
				 * and this will be the first channel
				 * in the next scan.
				 */
				if (channels[channel - 1] != 0)
					break;

				channels[channel - 1] = 1;
				priv->speed_scan_pos++;
				channel_index++;
				scan->channels_list[channel_index] = channel;
				index =
				    libipw_channel_to_index(priv->ieee, channel);
				ipw_set_scan_type(scan, channel_index,
						  geo->bg[index].
						  flags &
						  LIBIPW_CH_PASSIVE_ONLY ?
						  IPW_SCAN_PASSIVE_FULL_DWELL_SCAN
						  : scan_type);
			}
		} else {
			for (i = 0; i < geo->bg_channels; i++) {
				if ((priv->status & STATUS_ASSOCIATED) &&
				    geo->bg[i].channel == priv->channel)
					continue;
				channel_index++;
				scan->channels_list[channel_index] =
				    geo->bg[i].channel;
				ipw_set_scan_type(scan, channel_index,
						  geo->bg[i].
						  flags &
						  LIBIPW_CH_PASSIVE_ONLY ?
						  IPW_SCAN_PASSIVE_FULL_DWELL_SCAN
						  : scan_type);
			}
		}

		if (start != channel_index) {
			scan->channels_list[start] = (u8) (IPW_B_MODE << 6) |
			    (channel_index - start);
		}
	}
}

static int ipw_passive_dwell_time(struct ipw_priv *priv)
{
	/* staying on passive channels longer than the DTIM interval during a
	 * scan, while associated, causes the firmware to cancel the scan
	 * without notification. Hence, don't stay on passive channels longer
	 * than the beacon interval.
	 */
	if (priv->status & STATUS_ASSOCIATED
	    && priv->assoc_network->beacon_interval > 10)
		return priv->assoc_network->beacon_interval - 10;
	else
		return 120;
}

static int ipw_request_scan_helper(struct ipw_priv *priv, int type, int direct)
{
	struct ipw_scan_request_ext scan;
	int err = 0, scan_type;

	if (!(priv->status & STATUS_INIT) ||
	    (priv->status & STATUS_EXIT_PENDING))
		return 0;

	mutex_lock(&priv->mutex);

	if (direct && (priv->direct_scan_ssid_len == 0)) {
		IPW_DEBUG_HC("Direct scan requested but no SSID to scan for\n");
		priv->status &= ~STATUS_DIRECT_SCAN_PENDING;
		goto done;
	}

	if (priv->status & STATUS_SCANNING) {
		IPW_DEBUG_HC("Concurrent scan requested.  Queuing.\n");
		priv->status |= direct ? STATUS_DIRECT_SCAN_PENDING :
					STATUS_SCAN_PENDING;
		goto done;
	}

	if (!(priv->status & STATUS_SCAN_FORCED) &&
	    priv->status & STATUS_SCAN_ABORTING) {
		IPW_DEBUG_HC("Scan request while abort pending.  Queuing.\n");
		priv->status |= direct ? STATUS_DIRECT_SCAN_PENDING :
					STATUS_SCAN_PENDING;
		goto done;
	}

	if (priv->status & STATUS_RF_KILL_MASK) {
		IPW_DEBUG_HC("Queuing scan due to RF Kill activation\n");
		priv->status |= direct ? STATUS_DIRECT_SCAN_PENDING :
					STATUS_SCAN_PENDING;
		goto done;
	}

	memset(&scan, 0, sizeof(scan));
	scan.full_scan_index = cpu_to_le32(libipw_get_scans(priv->ieee));

	if (type == IW_SCAN_TYPE_PASSIVE) {
		IPW_DEBUG_WX("use passive scanning\n");
		scan_type = IPW_SCAN_PASSIVE_FULL_DWELL_SCAN;
		scan.dwell_time[IPW_SCAN_PASSIVE_FULL_DWELL_SCAN] =
			cpu_to_le16(ipw_passive_dwell_time(priv));
		ipw_add_scan_channels(priv, &scan, scan_type);
		goto send_request;
	}

	/* Use active scan by default. */
	if (priv->config & CFG_SPEED_SCAN)
		scan.dwell_time[IPW_SCAN_ACTIVE_BROADCAST_SCAN] =
			cpu_to_le16(30);
	else
		scan.dwell_time[IPW_SCAN_ACTIVE_BROADCAST_SCAN] =
			cpu_to_le16(20);

	scan.dwell_time[IPW_SCAN_ACTIVE_BROADCAST_AND_DIRECT_SCAN] =
		cpu_to_le16(20);

	scan.dwell_time[IPW_SCAN_PASSIVE_FULL_DWELL_SCAN] =
		cpu_to_le16(ipw_passive_dwell_time(priv));
	scan.dwell_time[IPW_SCAN_ACTIVE_DIRECT_SCAN] = cpu_to_le16(20);

#ifdef CONFIG_IPW2200_MONITOR
	if (priv->ieee->iw_mode == IW_MODE_MONITOR) {
		u8 channel;
		u8 band = 0;

		switch (libipw_is_valid_channel(priv->ieee, priv->channel)) {
		case LIBIPW_52GHZ_BAND:
			band = (u8) (IPW_A_MODE << 6) | 1;
			channel = priv->channel;
			break;

		case LIBIPW_24GHZ_BAND:
			band = (u8) (IPW_B_MODE << 6) | 1;
			channel = priv->channel;
			break;

		default:
			band = (u8) (IPW_B_MODE << 6) | 1;
			channel = 9;
			break;
		}

		scan.channels_list[0] = band;
		scan.channels_list[1] = channel;
		ipw_set_scan_type(&scan, 1, IPW_SCAN_PASSIVE_FULL_DWELL_SCAN);

		/* NOTE:  The card will sit on this channel for this time
		 * period.  Scan aborts are timing sensitive and frequently
		 * result in firmware restarts.  As such, it is best to
		 * set a small dwell_time here and just keep re-issuing
		 * scans.  Otherwise fast channel hopping will not actually
		 * hop channels.
		 *
		 * TODO: Move SPEED SCAN support to all modes and bands */
		scan.dwell_time[IPW_SCAN_PASSIVE_FULL_DWELL_SCAN] =
			cpu_to_le16(2000);
	} else {
#endif				/* CONFIG_IPW2200_MONITOR */
		/* Honor direct scans first, otherwise if we are roaming make
		 * this a direct scan for the current network.  Finally,
		 * ensure that every other scan is a fast channel hop scan */
		if (direct) {
			err = ipw_send_ssid(priv, priv->direct_scan_ssid,
			                    priv->direct_scan_ssid_len);
			if (err) {
				IPW_DEBUG_HC("Attempt to send SSID command  "
					     "failed\n");
				goto done;
			}

			scan_type = IPW_SCAN_ACTIVE_BROADCAST_AND_DIRECT_SCAN;
		} else if ((priv->status & STATUS_ROAMING)
			   || (!(priv->status & STATUS_ASSOCIATED)
			       && (priv->config & CFG_STATIC_ESSID)
			       && (le32_to_cpu(scan.full_scan_index) % 2))) {
			err = ipw_send_ssid(priv, priv->essid, priv->essid_len);
			if (err) {
				IPW_DEBUG_HC("Attempt to send SSID command "
					     "failed.\n");
				goto done;
			}

			scan_type = IPW_SCAN_ACTIVE_BROADCAST_AND_DIRECT_SCAN;
		} else
			scan_type = IPW_SCAN_ACTIVE_BROADCAST_SCAN;

		ipw_add_scan_channels(priv, &scan, scan_type);
#ifdef CONFIG_IPW2200_MONITOR
	}
#endif

send_request:
	err = ipw_send_scan_request_ext(priv, &scan);
	if (err) {
		IPW_DEBUG_HC("Sending scan command failed: %08X\n", err);
		goto done;
	}

	priv->status |= STATUS_SCANNING;
	if (direct) {
		priv->status &= ~STATUS_DIRECT_SCAN_PENDING;
		priv->direct_scan_ssid_len = 0;
	} else
		priv->status &= ~STATUS_SCAN_PENDING;

	schedule_delayed_work(&priv->scan_check, IPW_SCAN_CHECK_WATCHDOG);
done:
	mutex_unlock(&priv->mutex);
	return err;
}

static void ipw_request_passive_scan(struct work_struct *work)
{
	struct ipw_priv *priv =
		container_of(work, struct ipw_priv, request_passive_scan.work);
	ipw_request_scan_helper(priv, IW_SCAN_TYPE_PASSIVE, 0);
}

static void ipw_request_scan(struct work_struct *work)
{
	struct ipw_priv *priv =
		container_of(work, struct ipw_priv, request_scan.work);
	ipw_request_scan_helper(priv, IW_SCAN_TYPE_ACTIVE, 0);
}

static void ipw_request_direct_scan(struct work_struct *work)
{
	struct ipw_priv *priv =
		container_of(work, struct ipw_priv, request_direct_scan.work);
	ipw_request_scan_helper(priv, IW_SCAN_TYPE_ACTIVE, 1);
}

static void ipw_bg_abort_scan(struct work_struct *work)
{
	struct ipw_priv *priv =
		container_of(work, struct ipw_priv, abort_scan);
	mutex_lock(&priv->mutex);
	ipw_abort_scan(priv);
	mutex_unlock(&priv->mutex);
}

static int ipw_wpa_enable(struct ipw_priv *priv, int value)
{
	/* This is called when wpa_supplicant loads and closes the driver
	 * interface. */
	priv->ieee->wpa_enabled = value;
	return 0;
}

static int ipw_wpa_set_auth_algs(struct ipw_priv *priv, int value)
{
	struct libipw_device *ieee = priv->ieee;
	struct libipw_security sec = {
		.flags = SEC_AUTH_MODE,
	};
	int ret = 0;

	if (value & IW_AUTH_ALG_SHARED_KEY) {
		sec.auth_mode = WLAN_AUTH_SHARED_KEY;
		ieee->open_wep = 0;
	} else if (value & IW_AUTH_ALG_OPEN_SYSTEM) {
		sec.auth_mode = WLAN_AUTH_OPEN;
		ieee->open_wep = 1;
	} else if (value & IW_AUTH_ALG_LEAP) {
		sec.auth_mode = WLAN_AUTH_LEAP;
		ieee->open_wep = 1;
	} else
		return -EINVAL;

	if (ieee->set_security)
		ieee->set_security(ieee->dev, &sec);
	else
		ret = -EOPNOTSUPP;

	return ret;
}

static void ipw_wpa_assoc_frame(struct ipw_priv *priv, char *wpa_ie,
				int wpa_ie_len)
{
	/* make sure WPA is enabled */
	ipw_wpa_enable(priv, 1);
}

static int ipw_set_rsn_capa(struct ipw_priv *priv,
			    char *capabilities, int length)
{
	IPW_DEBUG_HC("HOST_CMD_RSN_CAPABILITIES\n");

	return ipw_send_cmd_pdu(priv, IPW_CMD_RSN_CAPABILITIES, length,
				capabilities);
}

/*
 * WE-18 support
 */

/* SIOCSIWGENIE */
static int ipw_wx_set_genie(struct net_device *dev,
			    struct iw_request_info *info,
			    union iwreq_data *wrqu, char *extra)
{
	struct ipw_priv *priv = libipw_priv(dev);
	struct libipw_device *ieee = priv->ieee;
	u8 *buf;
	int err = 0;

	if (wrqu->data.length > MAX_WPA_IE_LEN ||
	    (wrqu->data.length && extra == NULL))
		return -EINVAL;

	if (wrqu->data.length) {
		buf = kmemdup(extra, wrqu->data.length, GFP_KERNEL);
		if (buf == NULL) {
			err = -ENOMEM;
			goto out;
		}

		kfree(ieee->wpa_ie);
		ieee->wpa_ie = buf;
		ieee->wpa_ie_len = wrqu->data.length;
	} else {
		kfree(ieee->wpa_ie);
		ieee->wpa_ie = NULL;
		ieee->wpa_ie_len = 0;
	}

	ipw_wpa_assoc_frame(priv, ieee->wpa_ie, ieee->wpa_ie_len);
      out:
	return err;
}

/* SIOCGIWGENIE */
static int ipw_wx_get_genie(struct net_device *dev,
			    struct iw_request_info *info,
			    union iwreq_data *wrqu, char *extra)
{
	struct ipw_priv *priv = libipw_priv(dev);
	struct libipw_device *ieee = priv->ieee;
	int err = 0;

	if (ieee->wpa_ie_len == 0 || ieee->wpa_ie == NULL) {
		wrqu->data.length = 0;
		goto out;
	}

	if (wrqu->data.length < ieee->wpa_ie_len) {
		err = -E2BIG;
		goto out;
	}

	wrqu->data.length = ieee->wpa_ie_len;
	memcpy(extra, ieee->wpa_ie, ieee->wpa_ie_len);

      out:
	return err;
}

static int wext_cipher2level(int cipher)
{
	switch (cipher) {
	case IW_AUTH_CIPHER_NONE:
		return SEC_LEVEL_0;
	case IW_AUTH_CIPHER_WEP40:
	case IW_AUTH_CIPHER_WEP104:
		return SEC_LEVEL_1;
	case IW_AUTH_CIPHER_TKIP:
		return SEC_LEVEL_2;
	case IW_AUTH_CIPHER_CCMP:
		return SEC_LEVEL_3;
	default:
		return -1;
	}
}

/* SIOCSIWAUTH */
static int ipw_wx_set_auth(struct net_device *dev,
			   struct iw_request_info *info,
			   union iwreq_data *wrqu, char *extra)
{
	struct ipw_priv *priv = libipw_priv(dev);
	struct libipw_device *ieee = priv->ieee;
	struct iw_param *param = &wrqu->param;
	struct lib80211_crypt_data *crypt;
	unsigned long flags;
	int ret = 0;

	switch (param->flags & IW_AUTH_INDEX) {
	case IW_AUTH_WPA_VERSION:
		break;
	case IW_AUTH_CIPHER_PAIRWISE:
		ipw_set_hw_decrypt_unicast(priv,
					   wext_cipher2level(param->value));
		break;
	case IW_AUTH_CIPHER_GROUP:
		ipw_set_hw_decrypt_multicast(priv,
					     wext_cipher2level(param->value));
		break;
	case IW_AUTH_KEY_MGMT:
		/*
		 * ipw2200 does not use these parameters
		 */
		break;

	case IW_AUTH_TKIP_COUNTERMEASURES:
		crypt = priv->ieee->crypt_info.crypt[priv->ieee->crypt_info.tx_keyidx];
		if (!crypt || !crypt->ops->set_flags || !crypt->ops->get_flags)
			break;

		flags = crypt->ops->get_flags(crypt->priv);

		if (param->value)
			flags |= IEEE80211_CRYPTO_TKIP_COUNTERMEASURES;
		else
			flags &= ~IEEE80211_CRYPTO_TKIP_COUNTERMEASURES;

		crypt->ops->set_flags(flags, crypt->priv);

		break;

	case IW_AUTH_DROP_UNENCRYPTED:{
			/* HACK:
			 *
			 * wpa_supplicant calls set_wpa_enabled when the driver
			 * is loaded and unloaded, regardless of if WPA is being
			 * used.  No other calls are made which can be used to
			 * determine if encryption will be used or not prior to
			 * association being expected.  If encryption is not being
			 * used, drop_unencrypted is set to false, else true -- we
			 * can use this to determine if the CAP_PRIVACY_ON bit should
			 * be set.
			 */
			struct libipw_security sec = {
				.flags = SEC_ENABLED,
				.enabled = param->value,
			};
			priv->ieee->drop_unencrypted = param->value;
			/* We only change SEC_LEVEL for open mode. Others
			 * are set by ipw_wpa_set_encryption.
			 */
			if (!param->value) {
				sec.flags |= SEC_LEVEL;
				sec.level = SEC_LEVEL_0;
			} else {
				sec.flags |= SEC_LEVEL;
				sec.level = SEC_LEVEL_1;
			}
			if (priv->ieee->set_security)
				priv->ieee->set_security(priv->ieee->dev, &sec);
			break;
		}

	case IW_AUTH_80211_AUTH_ALG:
		ret = ipw_wpa_set_auth_algs(priv, param->value);
		break;

	case IW_AUTH_WPA_ENABLED:
		ret = ipw_wpa_enable(priv, param->value);
		ipw_disassociate(priv);
		break;

	case IW_AUTH_RX_UNENCRYPTED_EAPOL:
		ieee->ieee802_1x = param->value;
		break;

	case IW_AUTH_PRIVACY_INVOKED:
		ieee->privacy_invoked = param->value;
		break;

	default:
		return -EOPNOTSUPP;
	}
	return ret;
}

/* SIOCGIWAUTH */
static int ipw_wx_get_auth(struct net_device *dev,
			   struct iw_request_info *info,
			   union iwreq_data *wrqu, char *extra)
{
	struct ipw_priv *priv = libipw_priv(dev);
	struct libipw_device *ieee = priv->ieee;
	struct lib80211_crypt_data *crypt;
	struct iw_param *param = &wrqu->param;

	switch (param->flags & IW_AUTH_INDEX) {
	case IW_AUTH_WPA_VERSION:
	case IW_AUTH_CIPHER_PAIRWISE:
	case IW_AUTH_CIPHER_GROUP:
	case IW_AUTH_KEY_MGMT:
		/*
		 * wpa_supplicant will control these internally
		 */
		return -EOPNOTSUPP;

	case IW_AUTH_TKIP_COUNTERMEASURES:
		crypt = priv->ieee->crypt_info.crypt[priv->ieee->crypt_info.tx_keyidx];
		if (!crypt || !crypt->ops->get_flags)
			break;

		param->value = (crypt->ops->get_flags(crypt->priv) &
				IEEE80211_CRYPTO_TKIP_COUNTERMEASURES) ? 1 : 0;

		break;

	case IW_AUTH_DROP_UNENCRYPTED:
		param->value = ieee->drop_unencrypted;
		break;

	case IW_AUTH_80211_AUTH_ALG:
		param->value = ieee->sec.auth_mode;
		break;

	case IW_AUTH_WPA_ENABLED:
		param->value = ieee->wpa_enabled;
		break;

	case IW_AUTH_RX_UNENCRYPTED_EAPOL:
		param->value = ieee->ieee802_1x;
		break;

	case IW_AUTH_ROAMING_CONTROL:
	case IW_AUTH_PRIVACY_INVOKED:
		param->value = ieee->privacy_invoked;
		break;

	default:
		return -EOPNOTSUPP;
	}
	return 0;
}

/* SIOCSIWENCODEEXT */
static int ipw_wx_set_encodeext(struct net_device *dev,
				struct iw_request_info *info,
				union iwreq_data *wrqu, char *extra)
{
	struct ipw_priv *priv = libipw_priv(dev);
	struct iw_encode_ext *ext = (struct iw_encode_ext *)extra;

	if (hwcrypto) {
		if (ext->alg == IW_ENCODE_ALG_TKIP) {
			/* IPW HW can't build TKIP MIC,
			   host decryption still needed */
			if (ext->ext_flags & IW_ENCODE_EXT_GROUP_KEY)
				priv->ieee->host_mc_decrypt = 1;
			else {
				priv->ieee->host_encrypt = 0;
				priv->ieee->host_encrypt_msdu = 1;
				priv->ieee->host_decrypt = 1;
			}
		} else {
			priv->ieee->host_encrypt = 0;
			priv->ieee->host_encrypt_msdu = 0;
			priv->ieee->host_decrypt = 0;
			priv->ieee->host_mc_decrypt = 0;
		}
	}

	return libipw_wx_set_encodeext(priv->ieee, info, wrqu, extra);
}

/* SIOCGIWENCODEEXT */
static int ipw_wx_get_encodeext(struct net_device *dev,
				struct iw_request_info *info,
				union iwreq_data *wrqu, char *extra)
{
	struct ipw_priv *priv = libipw_priv(dev);
	return libipw_wx_get_encodeext(priv->ieee, info, wrqu, extra);
}

/* SIOCSIWMLME */
static int ipw_wx_set_mlme(struct net_device *dev,
			   struct iw_request_info *info,
			   union iwreq_data *wrqu, char *extra)
{
	struct ipw_priv *priv = libipw_priv(dev);
	struct iw_mlme *mlme = (struct iw_mlme *)extra;

	switch (mlme->cmd) {
	case IW_MLME_DEAUTH:
		/* silently ignore */
		break;

	case IW_MLME_DISASSOC:
		ipw_disassociate(priv);
		break;

	default:
		return -EOPNOTSUPP;
	}
	return 0;
}

#ifdef CONFIG_IPW2200_QOS

/* QoS */
/*
* get the modulation type of the current network or
* the card current mode
*/
static u8 ipw_qos_current_mode(struct ipw_priv * priv)
{
	u8 mode = 0;

	if (priv->status & STATUS_ASSOCIATED) {
		unsigned long flags;

		spin_lock_irqsave(&priv->ieee->lock, flags);
		mode = priv->assoc_network->mode;
		spin_unlock_irqrestore(&priv->ieee->lock, flags);
	} else {
		mode = priv->ieee->mode;
	}
	IPW_DEBUG_QOS("QoS network/card mode %d\n", mode);
	return mode;
}

/*
* Handle management frame beacon and probe response
*/
static int ipw_qos_handle_probe_response(struct ipw_priv *priv,
					 int active_network,
					 struct libipw_network *network)
{
	u32 size = sizeof(struct libipw_qos_parameters);

	if (network->capability & WLAN_CAPABILITY_IBSS)
		network->qos_data.active = network->qos_data.supported;

	if (network->flags & NETWORK_HAS_QOS_MASK) {
		if (active_network &&
		    (network->flags & NETWORK_HAS_QOS_PARAMETERS))
			network->qos_data.active = network->qos_data.supported;

		if ((network->qos_data.active == 1) && (active_network == 1) &&
		    (network->flags & NETWORK_HAS_QOS_PARAMETERS) &&
		    (network->qos_data.old_param_count !=
		     network->qos_data.param_count)) {
			network->qos_data.old_param_count =
			    network->qos_data.param_count;
			schedule_work(&priv->qos_activate);
			IPW_DEBUG_QOS("QoS parameters change call "
				      "qos_activate\n");
		}
	} else {
		if ((priv->ieee->mode == IEEE_B) || (network->mode == IEEE_B))
			memcpy(&network->qos_data.parameters,
			       &def_parameters_CCK, size);
		else
			memcpy(&network->qos_data.parameters,
			       &def_parameters_OFDM, size);

		if ((network->qos_data.active == 1) && (active_network == 1)) {
			IPW_DEBUG_QOS("QoS was disabled call qos_activate\n");
			schedule_work(&priv->qos_activate);
		}

		network->qos_data.active = 0;
		network->qos_data.supported = 0;
	}
	if ((priv->status & STATUS_ASSOCIATED) &&
	    (priv->ieee->iw_mode == IW_MODE_ADHOC) && (active_network == 0)) {
		if (!ether_addr_equal(network->bssid, priv->bssid))
			if (network->capability & WLAN_CAPABILITY_IBSS)
				if ((network->ssid_len ==
				     priv->assoc_network->ssid_len) &&
				    !memcmp(network->ssid,
					    priv->assoc_network->ssid,
					    network->ssid_len)) {
					schedule_work(&priv->merge_networks);
				}
	}

	return 0;
}

/*
* This function set up the firmware to support QoS. It sends
* IPW_CMD_QOS_PARAMETERS and IPW_CMD_WME_INFO
*/
static int ipw_qos_activate(struct ipw_priv *priv,
			    struct libipw_qos_data *qos_network_data)
{
	int err;
	struct libipw_qos_parameters qos_parameters[QOS_QOS_SETS];
	struct libipw_qos_parameters *active_one = NULL;
	u32 size = sizeof(struct libipw_qos_parameters);
	u32 burst_duration;
	int i;
	u8 type;

	type = ipw_qos_current_mode(priv);

	active_one = &(qos_parameters[QOS_PARAM_SET_DEF_CCK]);
	memcpy(active_one, priv->qos_data.def_qos_parm_CCK, size);
	active_one = &(qos_parameters[QOS_PARAM_SET_DEF_OFDM]);
	memcpy(active_one, priv->qos_data.def_qos_parm_OFDM, size);

	if (qos_network_data == NULL) {
		if (type == IEEE_B) {
			IPW_DEBUG_QOS("QoS activate network mode %d\n", type);
			active_one = &def_parameters_CCK;
		} else
			active_one = &def_parameters_OFDM;

		memcpy(&qos_parameters[QOS_PARAM_SET_ACTIVE], active_one, size);
		burst_duration = ipw_qos_get_burst_duration(priv);
		for (i = 0; i < QOS_QUEUE_NUM; i++)
			qos_parameters[QOS_PARAM_SET_ACTIVE].tx_op_limit[i] =
			    cpu_to_le16(burst_duration);
	} else if (priv->ieee->iw_mode == IW_MODE_ADHOC) {
		if (type == IEEE_B) {
			IPW_DEBUG_QOS("QoS activate IBSS network mode %d\n",
				      type);
			if (priv->qos_data.qos_enable == 0)
				active_one = &def_parameters_CCK;
			else
				active_one = priv->qos_data.def_qos_parm_CCK;
		} else {
			if (priv->qos_data.qos_enable == 0)
				active_one = &def_parameters_OFDM;
			else
				active_one = priv->qos_data.def_qos_parm_OFDM;
		}
		memcpy(&qos_parameters[QOS_PARAM_SET_ACTIVE], active_one, size);
	} else {
		unsigned long flags;
		int active;

		spin_lock_irqsave(&priv->ieee->lock, flags);
		active_one = &(qos_network_data->parameters);
		qos_network_data->old_param_count =
		    qos_network_data->param_count;
		memcpy(&qos_parameters[QOS_PARAM_SET_ACTIVE], active_one, size);
		active = qos_network_data->supported;
		spin_unlock_irqrestore(&priv->ieee->lock, flags);

		if (active == 0) {
			burst_duration = ipw_qos_get_burst_duration(priv);
			for (i = 0; i < QOS_QUEUE_NUM; i++)
				qos_parameters[QOS_PARAM_SET_ACTIVE].
				    tx_op_limit[i] = cpu_to_le16(burst_duration);
		}
	}

	IPW_DEBUG_QOS("QoS sending IPW_CMD_QOS_PARAMETERS\n");
	err = ipw_send_qos_params_command(priv, &qos_parameters[0]);
	if (err)
		IPW_DEBUG_QOS("QoS IPW_CMD_QOS_PARAMETERS failed\n");

	return err;
}

/*
* send IPW_CMD_WME_INFO to the firmware
*/
static int ipw_qos_set_info_element(struct ipw_priv *priv)
{
	int ret = 0;
	struct libipw_qos_information_element qos_info;

	if (priv == NULL)
		return -1;

	qos_info.elementID = QOS_ELEMENT_ID;
	qos_info.length = sizeof(struct libipw_qos_information_element) - 2;

	qos_info.version = QOS_VERSION_1;
	qos_info.ac_info = 0;

	memcpy(qos_info.qui, qos_oui, QOS_OUI_LEN);
	qos_info.qui_type = QOS_OUI_TYPE;
	qos_info.qui_subtype = QOS_OUI_INFO_SUB_TYPE;

	ret = ipw_send_qos_info_command(priv, &qos_info);
	if (ret != 0) {
		IPW_DEBUG_QOS("QoS error calling ipw_send_qos_info_command\n");
	}
	return ret;
}

/*
* Set the QoS parameter with the association request structure
*/
static int ipw_qos_association(struct ipw_priv *priv,
			       struct libipw_network *network)
{
	int err = 0;
	struct libipw_qos_data *qos_data = NULL;
	struct libipw_qos_data ibss_data = {
		.supported = 1,
		.active = 1,
	};

	switch (priv->ieee->iw_mode) {
	case IW_MODE_ADHOC:
		BUG_ON(!(network->capability & WLAN_CAPABILITY_IBSS));

		qos_data = &ibss_data;
		break;

	case IW_MODE_INFRA:
		qos_data = &network->qos_data;
		break;

	default:
		BUG();
		break;
	}

	err = ipw_qos_activate(priv, qos_data);
	if (err) {
		priv->assoc_request.policy_support &= ~HC_QOS_SUPPORT_ASSOC;
		return err;
	}

	if (priv->qos_data.qos_enable && qos_data->supported) {
		IPW_DEBUG_QOS("QoS will be enabled for this association\n");
		priv->assoc_request.policy_support |= HC_QOS_SUPPORT_ASSOC;
		return ipw_qos_set_info_element(priv);
	}

	return 0;
}

/*
* handling the beaconing responses. if we get different QoS setting
* off the network from the associated setting, adjust the QoS
* setting
*/
static void ipw_qos_association_resp(struct ipw_priv *priv,
				    struct libipw_network *network)
{
	unsigned long flags;
	u32 size = sizeof(struct libipw_qos_parameters);
	int set_qos_param = 0;

	if ((priv == NULL) || (network == NULL) ||
	    (priv->assoc_network == NULL))
		return;

	if (!(priv->status & STATUS_ASSOCIATED))
		return;

	if ((priv->ieee->iw_mode != IW_MODE_INFRA))
		return;

	spin_lock_irqsave(&priv->ieee->lock, flags);
	if (network->flags & NETWORK_HAS_QOS_PARAMETERS) {
		memcpy(&priv->assoc_network->qos_data, &network->qos_data,
		       sizeof(struct libipw_qos_data));
		priv->assoc_network->qos_data.active = 1;
		if ((network->qos_data.old_param_count !=
		     network->qos_data.param_count)) {
			set_qos_param = 1;
			network->qos_data.old_param_count =
			    network->qos_data.param_count;
		}

	} else {
		if ((network->mode == IEEE_B) || (priv->ieee->mode == IEEE_B))
			memcpy(&priv->assoc_network->qos_data.parameters,
			       &def_parameters_CCK, size);
		else
			memcpy(&priv->assoc_network->qos_data.parameters,
			       &def_parameters_OFDM, size);
		priv->assoc_network->qos_data.active = 0;
		priv->assoc_network->qos_data.supported = 0;
		set_qos_param = 1;
	}

	spin_unlock_irqrestore(&priv->ieee->lock, flags);

	if (set_qos_param == 1)
		schedule_work(&priv->qos_activate);
}

static u32 ipw_qos_get_burst_duration(struct ipw_priv *priv)
{
	u32 ret = 0;

	if (!priv)
		return 0;

	if (!(priv->ieee->modulation & LIBIPW_OFDM_MODULATION))
		ret = priv->qos_data.burst_duration_CCK;
	else
		ret = priv->qos_data.burst_duration_OFDM;

	return ret;
}

/*
* Initialize the setting of QoS global
*/
static void ipw_qos_init(struct ipw_priv *priv, int enable,
			 int burst_enable, u32 burst_duration_CCK,
			 u32 burst_duration_OFDM)
{
	priv->qos_data.qos_enable = enable;

	if (priv->qos_data.qos_enable) {
		priv->qos_data.def_qos_parm_CCK = &def_qos_parameters_CCK;
		priv->qos_data.def_qos_parm_OFDM = &def_qos_parameters_OFDM;
		IPW_DEBUG_QOS("QoS is enabled\n");
	} else {
		priv->qos_data.def_qos_parm_CCK = &def_parameters_CCK;
		priv->qos_data.def_qos_parm_OFDM = &def_parameters_OFDM;
		IPW_DEBUG_QOS("QoS is not enabled\n");
	}

	priv->qos_data.burst_enable = burst_enable;

	if (burst_enable) {
		priv->qos_data.burst_duration_CCK = burst_duration_CCK;
		priv->qos_data.burst_duration_OFDM = burst_duration_OFDM;
	} else {
		priv->qos_data.burst_duration_CCK = 0;
		priv->qos_data.burst_duration_OFDM = 0;
	}
}

/*
* map the packet priority to the right TX Queue
*/
static int ipw_get_tx_queue_number(struct ipw_priv *priv, u16 priority)
{
	if (priority > 7 || !priv->qos_data.qos_enable)
		priority = 0;

	return from_priority_to_tx_queue[priority] - 1;
}

static int ipw_is_qos_active(struct net_device *dev,
			     struct sk_buff *skb)
{
	struct ipw_priv *priv = libipw_priv(dev);
	struct libipw_qos_data *qos_data = NULL;
	int active, supported;
	u8 *daddr = skb->data + ETH_ALEN;
	int unicast = !is_multicast_ether_addr(daddr);

	if (!(priv->status & STATUS_ASSOCIATED))
		return 0;

	qos_data = &priv->assoc_network->qos_data;

	if (priv->ieee->iw_mode == IW_MODE_ADHOC) {
		if (unicast == 0)
			qos_data->active = 0;
		else
			qos_data->active = qos_data->supported;
	}
	active = qos_data->active;
	supported = qos_data->supported;
	IPW_DEBUG_QOS("QoS  %d network is QoS active %d  supported %d  "
		      "unicast %d\n",
		      priv->qos_data.qos_enable, active, supported, unicast);
	if (active && priv->qos_data.qos_enable)
		return 1;

	return 0;

}
/*
* add QoS parameter to the TX command
*/
static int ipw_qos_set_tx_queue_command(struct ipw_priv *priv,
					u16 priority,
					struct tfd_data *tfd)
{
	int tx_queue_id = 0;


	tx_queue_id = from_priority_to_tx_queue[priority] - 1;
	tfd->tx_flags_ext |= DCT_FLAG_EXT_QOS_ENABLED;

	if (priv->qos_data.qos_no_ack_mask & (1UL << tx_queue_id)) {
		tfd->tx_flags &= ~DCT_FLAG_ACK_REQD;
		tfd->tfd.tfd_26.mchdr.qos_ctrl |= cpu_to_le16(CTRL_QOS_NO_ACK);
	}
	return 0;
}

/*
* background support to run QoS activate functionality
*/
static void ipw_bg_qos_activate(struct work_struct *work)
{
	struct ipw_priv *priv =
		container_of(work, struct ipw_priv, qos_activate);

	mutex_lock(&priv->mutex);

	if (priv->status & STATUS_ASSOCIATED)
		ipw_qos_activate(priv, &(priv->assoc_network->qos_data));

	mutex_unlock(&priv->mutex);
}

static int ipw_handle_probe_response(struct net_device *dev,
				     struct libipw_probe_response *resp,
				     struct libipw_network *network)
{
	struct ipw_priv *priv = libipw_priv(dev);
	int active_network = ((priv->status & STATUS_ASSOCIATED) &&
			      (network == priv->assoc_network));

	ipw_qos_handle_probe_response(priv, active_network, network);

	return 0;
}

static int ipw_handle_beacon(struct net_device *dev,
			     struct libipw_beacon *resp,
			     struct libipw_network *network)
{
	struct ipw_priv *priv = libipw_priv(dev);
	int active_network = ((priv->status & STATUS_ASSOCIATED) &&
			      (network == priv->assoc_network));

	ipw_qos_handle_probe_response(priv, active_network, network);

	return 0;
}

static int ipw_handle_assoc_response(struct net_device *dev,
				     struct libipw_assoc_response *resp,
				     struct libipw_network *network)
{
	struct ipw_priv *priv = libipw_priv(dev);
	ipw_qos_association_resp(priv, network);
	return 0;
}

static int ipw_send_qos_params_command(struct ipw_priv *priv, struct libipw_qos_parameters
				       *qos_param)
{
	return ipw_send_cmd_pdu(priv, IPW_CMD_QOS_PARAMETERS,
				sizeof(*qos_param) * 3, qos_param);
}

static int ipw_send_qos_info_command(struct ipw_priv *priv, struct libipw_qos_information_element
				     *qos_param)
{
	return ipw_send_cmd_pdu(priv, IPW_CMD_WME_INFO, sizeof(*qos_param),
				qos_param);
}

#endif				/* CONFIG_IPW2200_QOS */

static int ipw_associate_network(struct ipw_priv *priv,
				 struct libipw_network *network,
				 struct ipw_supported_rates *rates, int roaming)
{
	int err;

	if (priv->config & CFG_FIXED_RATE)
		ipw_set_fixed_rate(priv, network->mode);

	if (!(priv->config & CFG_STATIC_ESSID)) {
		priv->essid_len = min(network->ssid_len,
				      (u8) IW_ESSID_MAX_SIZE);
		memcpy(priv->essid, network->ssid, priv->essid_len);
	}

	network->last_associate = jiffies;

	memset(&priv->assoc_request, 0, sizeof(priv->assoc_request));
	priv->assoc_request.channel = network->channel;
	priv->assoc_request.auth_key = 0;

	if ((priv->capability & CAP_PRIVACY_ON) &&
	    (priv->ieee->sec.auth_mode == WLAN_AUTH_SHARED_KEY)) {
		priv->assoc_request.auth_type = AUTH_SHARED_KEY;
		priv->assoc_request.auth_key = priv->ieee->sec.active_key;

		if (priv->ieee->sec.level == SEC_LEVEL_1)
			ipw_send_wep_keys(priv, DCW_WEP_KEY_SEC_TYPE_WEP);

	} else if ((priv->capability & CAP_PRIVACY_ON) &&
		   (priv->ieee->sec.auth_mode == WLAN_AUTH_LEAP))
		priv->assoc_request.auth_type = AUTH_LEAP;
	else
		priv->assoc_request.auth_type = AUTH_OPEN;

	if (priv->ieee->wpa_ie_len) {
		priv->assoc_request.policy_support = cpu_to_le16(0x02);	/* RSN active */
		ipw_set_rsn_capa(priv, priv->ieee->wpa_ie,
				 priv->ieee->wpa_ie_len);
	}

	/*
	 * It is valid for our ieee device to support multiple modes, but
	 * when it comes to associating to a given network we have to choose
	 * just one mode.
	 */
	if (network->mode & priv->ieee->mode & IEEE_A)
		priv->assoc_request.ieee_mode = IPW_A_MODE;
	else if (network->mode & priv->ieee->mode & IEEE_G)
		priv->assoc_request.ieee_mode = IPW_G_MODE;
	else if (network->mode & priv->ieee->mode & IEEE_B)
		priv->assoc_request.ieee_mode = IPW_B_MODE;

	priv->assoc_request.capability = cpu_to_le16(network->capability);
	if ((network->capability & WLAN_CAPABILITY_SHORT_PREAMBLE)
	    && !(priv->config & CFG_PREAMBLE_LONG)) {
		priv->assoc_request.preamble_length = DCT_FLAG_SHORT_PREAMBLE;
	} else {
		priv->assoc_request.preamble_length = DCT_FLAG_LONG_PREAMBLE;

		/* Clear the short preamble if we won't be supporting it */
		priv->assoc_request.capability &=
		    ~cpu_to_le16(WLAN_CAPABILITY_SHORT_PREAMBLE);
	}

	/* Clear capability bits that aren't used in Ad Hoc */
	if (priv->ieee->iw_mode == IW_MODE_ADHOC)
		priv->assoc_request.capability &=
		    ~cpu_to_le16(WLAN_CAPABILITY_SHORT_SLOT_TIME);

	IPW_DEBUG_ASSOC("%ssociation attempt: '%*pE', channel %d, 802.11%c [%d], %s[:%s], enc=%s%s%s%c%c\n",
			roaming ? "Rea" : "A",
			priv->essid_len, priv->essid,
			network->channel,
			ipw_modes[priv->assoc_request.ieee_mode],
			rates->num_rates,
			(priv->assoc_request.preamble_length ==
			 DCT_FLAG_LONG_PREAMBLE) ? "long" : "short",
			network->capability &
			WLAN_CAPABILITY_SHORT_PREAMBLE ? "short" : "long",
			priv->capability & CAP_PRIVACY_ON ? "on " : "off",
			priv->capability & CAP_PRIVACY_ON ?
			(priv->capability & CAP_SHARED_KEY ? "(shared)" :
			 "(open)") : "",
			priv->capability & CAP_PRIVACY_ON ? " key=" : "",
			priv->capability & CAP_PRIVACY_ON ?
			'1' + priv->ieee->sec.active_key : '.',
			priv->capability & CAP_PRIVACY_ON ? '.' : ' ');

	priv->assoc_request.beacon_interval = cpu_to_le16(network->beacon_interval);
	if ((priv->ieee->iw_mode == IW_MODE_ADHOC) &&
	    (network->time_stamp[0] == 0) && (network->time_stamp[1] == 0)) {
		priv->assoc_request.assoc_type = HC_IBSS_START;
		priv->assoc_request.assoc_tsf_msw = 0;
		priv->assoc_request.assoc_tsf_lsw = 0;
	} else {
		if (unlikely(roaming))
			priv->assoc_request.assoc_type = HC_REASSOCIATE;
		else
			priv->assoc_request.assoc_type = HC_ASSOCIATE;
		priv->assoc_request.assoc_tsf_msw = cpu_to_le32(network->time_stamp[1]);
		priv->assoc_request.assoc_tsf_lsw = cpu_to_le32(network->time_stamp[0]);
	}

	memcpy(priv->assoc_request.bssid, network->bssid, ETH_ALEN);

	if (priv->ieee->iw_mode == IW_MODE_ADHOC) {
		eth_broadcast_addr(priv->assoc_request.dest);
		priv->assoc_request.atim_window = cpu_to_le16(network->atim_window);
	} else {
		memcpy(priv->assoc_request.dest, network->bssid, ETH_ALEN);
		priv->assoc_request.atim_window = 0;
	}

	priv->assoc_request.listen_interval = cpu_to_le16(network->listen_interval);

	err = ipw_send_ssid(priv, priv->essid, priv->essid_len);
	if (err) {
		IPW_DEBUG_HC("Attempt to send SSID command failed.\n");
		return err;
	}

	rates->ieee_mode = priv->assoc_request.ieee_mode;
	rates->purpose = IPW_RATE_CONNECT;
	ipw_send_supported_rates(priv, rates);

	if (priv->assoc_request.ieee_mode == IPW_G_MODE)
		priv->sys_config.dot11g_auto_detection = 1;
	else
		priv->sys_config.dot11g_auto_detection = 0;

	if (priv->ieee->iw_mode == IW_MODE_ADHOC)
		priv->sys_config.answer_broadcast_ssid_probe = 1;
	else
		priv->sys_config.answer_broadcast_ssid_probe = 0;

	err = ipw_send_system_config(priv);
	if (err) {
		IPW_DEBUG_HC("Attempt to send sys config command failed.\n");
		return err;
	}

	IPW_DEBUG_ASSOC("Association sensitivity: %d\n", network->stats.rssi);
	err = ipw_set_sensitivity(priv, network->stats.rssi + IPW_RSSI_TO_DBM);
	if (err) {
		IPW_DEBUG_HC("Attempt to send associate command failed.\n");
		return err;
	}

	/*
	 * If preemption is enabled, it is possible for the association
	 * to complete before we return from ipw_send_associate.  Therefore
	 * we have to be sure and update our priviate data first.
	 */
	priv->channel = network->channel;
	memcpy(priv->bssid, network->bssid, ETH_ALEN);
	priv->status |= STATUS_ASSOCIATING;
	priv->status &= ~STATUS_SECURITY_UPDATED;

	priv->assoc_network = network;

#ifdef CONFIG_IPW2200_QOS
	ipw_qos_association(priv, network);
#endif

	err = ipw_send_associate(priv, &priv->assoc_request);
	if (err) {
		IPW_DEBUG_HC("Attempt to send associate command failed.\n");
		return err;
	}

	IPW_DEBUG(IPW_DL_STATE, "associating: '%*pE' %pM\n",
		  priv->essid_len, priv->essid, priv->bssid);

	return 0;
}

static void ipw_roam(void *data)
{
	struct ipw_priv *priv = data;
	struct libipw_network *network = NULL;
	struct ipw_network_match match = {
		.network = priv->assoc_network
	};

	/* The roaming process is as follows:
	 *
	 * 1.  Missed beacon threshold triggers the roaming process by
	 *     setting the status ROAM bit and requesting a scan.
	 * 2.  When the scan completes, it schedules the ROAM work
	 * 3.  The ROAM work looks at all of the known networks for one that
	 *     is a better network than the currently associated.  If none
	 *     found, the ROAM process is over (ROAM bit cleared)
	 * 4.  If a better network is found, a disassociation request is
	 *     sent.
	 * 5.  When the disassociation completes, the roam work is again
	 *     scheduled.  The second time through, the driver is no longer
	 *     associated, and the newly selected network is sent an
	 *     association request.
	 * 6.  At this point ,the roaming process is complete and the ROAM
	 *     status bit is cleared.
	 */

	/* If we are no longer associated, and the roaming bit is no longer
	 * set, then we are not actively roaming, so just return */
	if (!(priv->status & (STATUS_ASSOCIATED | STATUS_ROAMING)))
		return;

	if (priv->status & STATUS_ASSOCIATED) {
		/* First pass through ROAM process -- look for a better
		 * network */
		unsigned long flags;
		u8 rssi = priv->assoc_network->stats.rssi;
		priv->assoc_network->stats.rssi = -128;
		spin_lock_irqsave(&priv->ieee->lock, flags);
		list_for_each_entry(network, &priv->ieee->network_list, list) {
			if (network != priv->assoc_network)
				ipw_best_network(priv, &match, network, 1);
		}
		spin_unlock_irqrestore(&priv->ieee->lock, flags);
		priv->assoc_network->stats.rssi = rssi;

		if (match.network == priv->assoc_network) {
			IPW_DEBUG_ASSOC("No better APs in this network to "
					"roam to.\n");
			priv->status &= ~STATUS_ROAMING;
			ipw_debug_config(priv);
			return;
		}

		ipw_send_disassociate(priv, 1);
		priv->assoc_network = match.network;

		return;
	}

	/* Second pass through ROAM process -- request association */
	ipw_compatible_rates(priv, priv->assoc_network, &match.rates);
	ipw_associate_network(priv, priv->assoc_network, &match.rates, 1);
	priv->status &= ~STATUS_ROAMING;
}

static void ipw_bg_roam(struct work_struct *work)
{
	struct ipw_priv *priv =
		container_of(work, struct ipw_priv, roam);
	mutex_lock(&priv->mutex);
	ipw_roam(priv);
	mutex_unlock(&priv->mutex);
}

static int ipw_associate(void *data)
{
	struct ipw_priv *priv = data;

	struct libipw_network *network = NULL;
	struct ipw_network_match match = {
		.network = NULL
	};
	struct ipw_supported_rates *rates;
	struct list_head *element;
	unsigned long flags;

	if (priv->ieee->iw_mode == IW_MODE_MONITOR) {
		IPW_DEBUG_ASSOC("Not attempting association (monitor mode)\n");
		return 0;
	}

	if (priv->status & (STATUS_ASSOCIATED | STATUS_ASSOCIATING)) {
		IPW_DEBUG_ASSOC("Not attempting association (already in "
				"progress)\n");
		return 0;
	}

	if (priv->status & STATUS_DISASSOCIATING) {
		IPW_DEBUG_ASSOC("Not attempting association (in disassociating)\n");
		schedule_work(&priv->associate);
		return 0;
	}

	if (!ipw_is_init(priv) || (priv->status & STATUS_SCANNING)) {
		IPW_DEBUG_ASSOC("Not attempting association (scanning or not "
				"initialized)\n");
		return 0;
	}

	if (!(priv->config & CFG_ASSOCIATE) &&
	    !(priv->config & (CFG_STATIC_ESSID | CFG_STATIC_BSSID))) {
		IPW_DEBUG_ASSOC("Not attempting association (associate=0)\n");
		return 0;
	}

	/* Protect our use of the network_list */
	spin_lock_irqsave(&priv->ieee->lock, flags);
	list_for_each_entry(network, &priv->ieee->network_list, list)
	    ipw_best_network(priv, &match, network, 0);

	network = match.network;
	rates = &match.rates;

	if (network == NULL &&
	    priv->ieee->iw_mode == IW_MODE_ADHOC &&
	    priv->config & CFG_ADHOC_CREATE &&
	    priv->config & CFG_STATIC_ESSID &&
	    priv->config & CFG_STATIC_CHANNEL) {
		/* Use oldest network if the free list is empty */
		if (list_empty(&priv->ieee->network_free_list)) {
			struct libipw_network *oldest = NULL;
			struct libipw_network *target;

			list_for_each_entry(target, &priv->ieee->network_list, list) {
				if ((oldest == NULL) ||
				    (target->last_scanned < oldest->last_scanned))
					oldest = target;
			}

			/* If there are no more slots, expire the oldest */
			list_del(&oldest->list);
			target = oldest;
			IPW_DEBUG_ASSOC("Expired '%*pE' (%pM) from network list.\n",
					target->ssid_len, target->ssid,
					target->bssid);
			list_add_tail(&target->list,
				      &priv->ieee->network_free_list);
		}

		element = priv->ieee->network_free_list.next;
		network = list_entry(element, struct libipw_network, list);
		ipw_adhoc_create(priv, network);
		rates = &priv->rates;
		list_del(element);
		list_add_tail(&network->list, &priv->ieee->network_list);
	}
	spin_unlock_irqrestore(&priv->ieee->lock, flags);

	/* If we reached the end of the list, then we don't have any valid
	 * matching APs */
	if (!network) {
		ipw_debug_config(priv);

		if (!(priv->status & STATUS_SCANNING)) {
			if (!(priv->config & CFG_SPEED_SCAN))
				schedule_delayed_work(&priv->request_scan,
						      SCAN_INTERVAL);
			else
				schedule_delayed_work(&priv->request_scan, 0);
		}

		return 0;
	}

	ipw_associate_network(priv, network, rates, 0);

	return 1;
}

static void ipw_bg_associate(struct work_struct *work)
{
	struct ipw_priv *priv =
		container_of(work, struct ipw_priv, associate);
	mutex_lock(&priv->mutex);
	ipw_associate(priv);
	mutex_unlock(&priv->mutex);
}

static void ipw_rebuild_decrypted_skb(struct ipw_priv *priv,
				      struct sk_buff *skb)
{
	struct ieee80211_hdr *hdr;
	u16 fc;

	hdr = (struct ieee80211_hdr *)skb->data;
	fc = le16_to_cpu(hdr->frame_control);
	if (!(fc & IEEE80211_FCTL_PROTECTED))
		return;

	fc &= ~IEEE80211_FCTL_PROTECTED;
	hdr->frame_control = cpu_to_le16(fc);
	switch (priv->ieee->sec.level) {
	case SEC_LEVEL_3:
		/* Remove CCMP HDR */
		memmove(skb->data + LIBIPW_3ADDR_LEN,
			skb->data + LIBIPW_3ADDR_LEN + 8,
			skb->len - LIBIPW_3ADDR_LEN - 8);
		skb_trim(skb, skb->len - 16);	/* CCMP_HDR_LEN + CCMP_MIC_LEN */
		break;
	case SEC_LEVEL_2:
		break;
	case SEC_LEVEL_1:
		/* Remove IV */
		memmove(skb->data + LIBIPW_3ADDR_LEN,
			skb->data + LIBIPW_3ADDR_LEN + 4,
			skb->len - LIBIPW_3ADDR_LEN - 4);
		skb_trim(skb, skb->len - 8);	/* IV + ICV */
		break;
	case SEC_LEVEL_0:
		break;
	default:
		printk(KERN_ERR "Unknown security level %d\n",
		       priv->ieee->sec.level);
		break;
	}
}

static void ipw_handle_data_packet(struct ipw_priv *priv,
				   struct ipw_rx_mem_buffer *rxb,
				   struct libipw_rx_stats *stats)
{
	struct net_device *dev = priv->net_dev;
	struct libipw_hdr_4addr *hdr;
	struct ipw_rx_packet *pkt = (struct ipw_rx_packet *)rxb->skb->data;

	/* We received data from the HW, so stop the watchdog */
	netif_trans_update(dev);

	/* We only process data packets if the
	 * interface is open */
	if (unlikely((le16_to_cpu(pkt->u.frame.length) + IPW_RX_FRAME_SIZE) >
		     skb_tailroom(rxb->skb))) {
		dev->stats.rx_errors++;
		priv->wstats.discard.misc++;
		IPW_DEBUG_DROP("Corruption detected! Oh no!\n");
		return;
	} else if (unlikely(!netif_running(priv->net_dev))) {
		dev->stats.rx_dropped++;
		priv->wstats.discard.misc++;
		IPW_DEBUG_DROP("Dropping packet while interface is not up.\n");
		return;
	}

	/* Advance skb->data to the start of the actual payload */
	skb_reserve(rxb->skb, offsetof(struct ipw_rx_packet, u.frame.data));

	/* Set the size of the skb to the size of the frame */
	skb_put(rxb->skb, le16_to_cpu(pkt->u.frame.length));

	IPW_DEBUG_RX("Rx packet of %d bytes.\n", rxb->skb->len);

	/* HW decrypt will not clear the WEP bit, MIC, PN, etc. */
	hdr = (struct libipw_hdr_4addr *)rxb->skb->data;
	if (priv->ieee->iw_mode != IW_MODE_MONITOR &&
	    (is_multicast_ether_addr(hdr->addr1) ?
	     !priv->ieee->host_mc_decrypt : !priv->ieee->host_decrypt))
		ipw_rebuild_decrypted_skb(priv, rxb->skb);

	if (!libipw_rx(priv->ieee, rxb->skb, stats))
		dev->stats.rx_errors++;
	else {			/* libipw_rx succeeded, so it now owns the SKB */
		rxb->skb = NULL;
		__ipw_led_activity_on(priv);
	}
}

#ifdef CONFIG_IPW2200_RADIOTAP
static void ipw_handle_data_packet_monitor(struct ipw_priv *priv,
					   struct ipw_rx_mem_buffer *rxb,
					   struct libipw_rx_stats *stats)
{
	struct net_device *dev = priv->net_dev;
	struct ipw_rx_packet *pkt = (struct ipw_rx_packet *)rxb->skb->data;
	struct ipw_rx_frame *frame = &pkt->u.frame;

	/* initial pull of some data */
	u16 received_channel = frame->received_channel;
	u8 antennaAndPhy = frame->antennaAndPhy;
	s8 antsignal = frame->rssi_dbm - IPW_RSSI_TO_DBM;	/* call it signed anyhow */
	u16 pktrate = frame->rate;

	/* Magic struct that slots into the radiotap header -- no reason
	 * to build this manually element by element, we can write it much
	 * more efficiently than we can parse it. ORDER MATTERS HERE */
	struct ipw_rt_hdr *ipw_rt;

	unsigned short len = le16_to_cpu(pkt->u.frame.length);

	/* We received data from the HW, so stop the watchdog */
	netif_trans_update(dev);

	/* We only process data packets if the
	 * interface is open */
	if (unlikely((le16_to_cpu(pkt->u.frame.length) + IPW_RX_FRAME_SIZE) >
		     skb_tailroom(rxb->skb))) {
		dev->stats.rx_errors++;
		priv->wstats.discard.misc++;
		IPW_DEBUG_DROP("Corruption detected! Oh no!\n");
		return;
	} else if (unlikely(!netif_running(priv->net_dev))) {
		dev->stats.rx_dropped++;
		priv->wstats.discard.misc++;
		IPW_DEBUG_DROP("Dropping packet while interface is not up.\n");
		return;
	}

	/* Libpcap 0.9.3+ can handle variable length radiotap, so we'll use
	 * that now */
	if (len > IPW_RX_BUF_SIZE - sizeof(struct ipw_rt_hdr)) {
		/* FIXME: Should alloc bigger skb instead */
		dev->stats.rx_dropped++;
		priv->wstats.discard.misc++;
		IPW_DEBUG_DROP("Dropping too large packet in monitor\n");
		return;
	}

	/* copy the frame itself */
	memmove(rxb->skb->data + sizeof(struct ipw_rt_hdr),
		rxb->skb->data + IPW_RX_FRAME_SIZE, len);

	ipw_rt = (struct ipw_rt_hdr *)rxb->skb->data;

	ipw_rt->rt_hdr.it_version = PKTHDR_RADIOTAP_VERSION;
	ipw_rt->rt_hdr.it_pad = 0;	/* always good to zero */
	ipw_rt->rt_hdr.it_len = cpu_to_le16(sizeof(struct ipw_rt_hdr));	/* total header+data */

	/* Big bitfield of all the fields we provide in radiotap */
	ipw_rt->rt_hdr.it_present = cpu_to_le32(
	     (1 << IEEE80211_RADIOTAP_TSFT) |
	     (1 << IEEE80211_RADIOTAP_FLAGS) |
	     (1 << IEEE80211_RADIOTAP_RATE) |
	     (1 << IEEE80211_RADIOTAP_CHANNEL) |
	     (1 << IEEE80211_RADIOTAP_DBM_ANTSIGNAL) |
	     (1 << IEEE80211_RADIOTAP_DBM_ANTNOISE) |
	     (1 << IEEE80211_RADIOTAP_ANTENNA));

	/* Zero the flags, we'll add to them as we go */
	ipw_rt->rt_flags = 0;
	ipw_rt->rt_tsf = (u64)(frame->parent_tsf[3] << 24 |
			       frame->parent_tsf[2] << 16 |
			       frame->parent_tsf[1] << 8  |
			       frame->parent_tsf[0]);

	/* Convert signal to DBM */
	ipw_rt->rt_dbmsignal = antsignal;
	ipw_rt->rt_dbmnoise = (s8) le16_to_cpu(frame->noise);

	/* Convert the channel data and set the flags */
	ipw_rt->rt_channel = cpu_to_le16(ieee80211chan2mhz(received_channel));
	if (received_channel > 14) {	/* 802.11a */
		ipw_rt->rt_chbitmask =
		    cpu_to_le16((IEEE80211_CHAN_OFDM | IEEE80211_CHAN_5GHZ));
	} else if (antennaAndPhy & 32) {	/* 802.11b */
		ipw_rt->rt_chbitmask =
		    cpu_to_le16((IEEE80211_CHAN_CCK | IEEE80211_CHAN_2GHZ));
	} else {		/* 802.11g */
		ipw_rt->rt_chbitmask =
		    cpu_to_le16(IEEE80211_CHAN_OFDM | IEEE80211_CHAN_2GHZ);
	}

	/* set the rate in multiples of 500k/s */
	switch (pktrate) {
	case IPW_TX_RATE_1MB:
		ipw_rt->rt_rate = 2;
		break;
	case IPW_TX_RATE_2MB:
		ipw_rt->rt_rate = 4;
		break;
	case IPW_TX_RATE_5MB:
		ipw_rt->rt_rate = 10;
		break;
	case IPW_TX_RATE_6MB:
		ipw_rt->rt_rate = 12;
		break;
	case IPW_TX_RATE_9MB:
		ipw_rt->rt_rate = 18;
		break;
	case IPW_TX_RATE_11MB:
		ipw_rt->rt_rate = 22;
		break;
	case IPW_TX_RATE_12MB:
		ipw_rt->rt_rate = 24;
		break;
	case IPW_TX_RATE_18MB:
		ipw_rt->rt_rate = 36;
		break;
	case IPW_TX_RATE_24MB:
		ipw_rt->rt_rate = 48;
		break;
	case IPW_TX_RATE_36MB:
		ipw_rt->rt_rate = 72;
		break;
	case IPW_TX_RATE_48MB:
		ipw_rt->rt_rate = 96;
		break;
	case IPW_TX_RATE_54MB:
		ipw_rt->rt_rate = 108;
		break;
	default:
		ipw_rt->rt_rate = 0;
		break;
	}

	/* antenna number */
	ipw_rt->rt_antenna = (antennaAndPhy & 3);	/* Is this right? */

	/* set the preamble flag if we have it */
	if ((antennaAndPhy & 64))
		ipw_rt->rt_flags |= IEEE80211_RADIOTAP_F_SHORTPRE;

	/* Set the size of the skb to the size of the frame */
	skb_put(rxb->skb, len + sizeof(struct ipw_rt_hdr));

	IPW_DEBUG_RX("Rx packet of %d bytes.\n", rxb->skb->len);

	if (!libipw_rx(priv->ieee, rxb->skb, stats))
		dev->stats.rx_errors++;
	else {			/* libipw_rx succeeded, so it now owns the SKB */
		rxb->skb = NULL;
		/* no LED during capture */
	}
}
#endif

#ifdef CONFIG_IPW2200_PROMISCUOUS
#define libipw_is_probe_response(fc) \
   ((fc & IEEE80211_FCTL_FTYPE) == IEEE80211_FTYPE_MGMT && \
    (fc & IEEE80211_FCTL_STYPE) == IEEE80211_STYPE_PROBE_RESP )

#define libipw_is_management(fc) \
   ((fc & IEEE80211_FCTL_FTYPE) == IEEE80211_FTYPE_MGMT)

#define libipw_is_control(fc) \
   ((fc & IEEE80211_FCTL_FTYPE) == IEEE80211_FTYPE_CTL)

#define libipw_is_data(fc) \
   ((fc & IEEE80211_FCTL_FTYPE) == IEEE80211_FTYPE_DATA)

#define libipw_is_assoc_request(fc) \
   ((fc & IEEE80211_FCTL_STYPE) == IEEE80211_STYPE_ASSOC_REQ)

#define libipw_is_reassoc_request(fc) \
   ((fc & IEEE80211_FCTL_STYPE) == IEEE80211_STYPE_REASSOC_REQ)

static void ipw_handle_promiscuous_rx(struct ipw_priv *priv,
				      struct ipw_rx_mem_buffer *rxb,
				      struct libipw_rx_stats *stats)
{
	struct net_device *dev = priv->prom_net_dev;
	struct ipw_rx_packet *pkt = (struct ipw_rx_packet *)rxb->skb->data;
	struct ipw_rx_frame *frame = &pkt->u.frame;
	struct ipw_rt_hdr *ipw_rt;

	/* First cache any information we need before we overwrite
	 * the information provided in the skb from the hardware */
	struct ieee80211_hdr *hdr;
	u16 channel = frame->received_channel;
	u8 phy_flags = frame->antennaAndPhy;
	s8 signal = frame->rssi_dbm - IPW_RSSI_TO_DBM;
	s8 noise = (s8) le16_to_cpu(frame->noise);
	u8 rate = frame->rate;
	unsigned short len = le16_to_cpu(pkt->u.frame.length);
	struct sk_buff *skb;
	int hdr_only = 0;
	u16 filter = priv->prom_priv->filter;

	/* If the filter is set to not include Rx frames then return */
	if (filter & IPW_PROM_NO_RX)
		return;

	/* We received data from the HW, so stop the watchdog */
	netif_trans_update(dev);

	if (unlikely((len + IPW_RX_FRAME_SIZE) > skb_tailroom(rxb->skb))) {
		dev->stats.rx_errors++;
		IPW_DEBUG_DROP("Corruption detected! Oh no!\n");
		return;
	}

	/* We only process data packets if the interface is open */
	if (unlikely(!netif_running(dev))) {
		dev->stats.rx_dropped++;
		IPW_DEBUG_DROP("Dropping packet while interface is not up.\n");
		return;
	}

	/* Libpcap 0.9.3+ can handle variable length radiotap, so we'll use
	 * that now */
	if (len > IPW_RX_BUF_SIZE - sizeof(struct ipw_rt_hdr)) {
		/* FIXME: Should alloc bigger skb instead */
		dev->stats.rx_dropped++;
		IPW_DEBUG_DROP("Dropping too large packet in monitor\n");
		return;
	}

	hdr = (void *)rxb->skb->data + IPW_RX_FRAME_SIZE;
	if (libipw_is_management(le16_to_cpu(hdr->frame_control))) {
		if (filter & IPW_PROM_NO_MGMT)
			return;
		if (filter & IPW_PROM_MGMT_HEADER_ONLY)
			hdr_only = 1;
	} else if (libipw_is_control(le16_to_cpu(hdr->frame_control))) {
		if (filter & IPW_PROM_NO_CTL)
			return;
		if (filter & IPW_PROM_CTL_HEADER_ONLY)
			hdr_only = 1;
	} else if (libipw_is_data(le16_to_cpu(hdr->frame_control))) {
		if (filter & IPW_PROM_NO_DATA)
			return;
		if (filter & IPW_PROM_DATA_HEADER_ONLY)
			hdr_only = 1;
	}

	/* Copy the SKB since this is for the promiscuous side */
	skb = skb_copy(rxb->skb, GFP_ATOMIC);
	if (skb == NULL) {
		IPW_ERROR("skb_clone failed for promiscuous copy.\n");
		return;
	}

	/* copy the frame data to write after where the radiotap header goes */
	ipw_rt = (void *)skb->data;

	if (hdr_only)
		len = libipw_get_hdrlen(le16_to_cpu(hdr->frame_control));

	memcpy(ipw_rt->payload, hdr, len);

	ipw_rt->rt_hdr.it_version = PKTHDR_RADIOTAP_VERSION;
	ipw_rt->rt_hdr.it_pad = 0;	/* always good to zero */
	ipw_rt->rt_hdr.it_len = cpu_to_le16(sizeof(*ipw_rt));	/* total header+data */

	/* Set the size of the skb to the size of the frame */
	skb_put(skb, sizeof(*ipw_rt) + len);

	/* Big bitfield of all the fields we provide in radiotap */
	ipw_rt->rt_hdr.it_present = cpu_to_le32(
	     (1 << IEEE80211_RADIOTAP_TSFT) |
	     (1 << IEEE80211_RADIOTAP_FLAGS) |
	     (1 << IEEE80211_RADIOTAP_RATE) |
	     (1 << IEEE80211_RADIOTAP_CHANNEL) |
	     (1 << IEEE80211_RADIOTAP_DBM_ANTSIGNAL) |
	     (1 << IEEE80211_RADIOTAP_DBM_ANTNOISE) |
	     (1 << IEEE80211_RADIOTAP_ANTENNA));

	/* Zero the flags, we'll add to them as we go */
	ipw_rt->rt_flags = 0;
	ipw_rt->rt_tsf = (u64)(frame->parent_tsf[3] << 24 |
			       frame->parent_tsf[2] << 16 |
			       frame->parent_tsf[1] << 8  |
			       frame->parent_tsf[0]);

	/* Convert to DBM */
	ipw_rt->rt_dbmsignal = signal;
	ipw_rt->rt_dbmnoise = noise;

	/* Convert the channel data and set the flags */
	ipw_rt->rt_channel = cpu_to_le16(ieee80211chan2mhz(channel));
	if (channel > 14) {	/* 802.11a */
		ipw_rt->rt_chbitmask =
		    cpu_to_le16((IEEE80211_CHAN_OFDM | IEEE80211_CHAN_5GHZ));
	} else if (phy_flags & (1 << 5)) {	/* 802.11b */
		ipw_rt->rt_chbitmask =
		    cpu_to_le16((IEEE80211_CHAN_CCK | IEEE80211_CHAN_2GHZ));
	} else {		/* 802.11g */
		ipw_rt->rt_chbitmask =
		    cpu_to_le16(IEEE80211_CHAN_OFDM | IEEE80211_CHAN_2GHZ);
	}

	/* set the rate in multiples of 500k/s */
	switch (rate) {
	case IPW_TX_RATE_1MB:
		ipw_rt->rt_rate = 2;
		break;
	case IPW_TX_RATE_2MB:
		ipw_rt->rt_rate = 4;
		break;
	case IPW_TX_RATE_5MB:
		ipw_rt->rt_rate = 10;
		break;
	case IPW_TX_RATE_6MB:
		ipw_rt->rt_rate = 12;
		break;
	case IPW_TX_RATE_9MB:
		ipw_rt->rt_rate = 18;
		break;
	case IPW_TX_RATE_11MB:
		ipw_rt->rt_rate = 22;
		break;
	case IPW_TX_RATE_12MB:
		ipw_rt->rt_rate = 24;
		break;
	case IPW_TX_RATE_18MB:
		ipw_rt->rt_rate = 36;
		break;
	case IPW_TX_RATE_24MB:
		ipw_rt->rt_rate = 48;
		break;
	case IPW_TX_RATE_36MB:
		ipw_rt->rt_rate = 72;
		break;
	case IPW_TX_RATE_48MB:
		ipw_rt->rt_rate = 96;
		break;
	case IPW_TX_RATE_54MB:
		ipw_rt->rt_rate = 108;
		break;
	default:
		ipw_rt->rt_rate = 0;
		break;
	}

	/* antenna number */
	ipw_rt->rt_antenna = (phy_flags & 3);

	/* set the preamble flag if we have it */
	if (phy_flags & (1 << 6))
		ipw_rt->rt_flags |= IEEE80211_RADIOTAP_F_SHORTPRE;

	IPW_DEBUG_RX("Rx packet of %d bytes.\n", skb->len);

	if (!libipw_rx(priv->prom_priv->ieee, skb, stats)) {
		dev->stats.rx_errors++;
		dev_kfree_skb_any(skb);
	}
}
#endif

static int is_network_packet(struct ipw_priv *priv,
				    struct libipw_hdr_4addr *header)
{
	/* Filter incoming packets to determine if they are targeted toward
	 * this network, discarding packets coming from ourselves */
	switch (priv->ieee->iw_mode) {
	case IW_MODE_ADHOC:	/* Header: Dest. | Source    | BSSID */
		/* packets from our adapter are dropped (echo) */
		if (ether_addr_equal(header->addr2, priv->net_dev->dev_addr))
			return 0;

		/* {broad,multi}cast packets to our BSSID go through */
		if (is_multicast_ether_addr(header->addr1))
			return ether_addr_equal(header->addr3, priv->bssid);

		/* packets to our adapter go through */
		return ether_addr_equal(header->addr1,
					priv->net_dev->dev_addr);

	case IW_MODE_INFRA:	/* Header: Dest. | BSSID | Source */
		/* packets from our adapter are dropped (echo) */
		if (ether_addr_equal(header->addr3, priv->net_dev->dev_addr))
			return 0;

		/* {broad,multi}cast packets to our BSS go through */
		if (is_multicast_ether_addr(header->addr1))
			return ether_addr_equal(header->addr2, priv->bssid);

		/* packets to our adapter go through */
		return ether_addr_equal(header->addr1,
					priv->net_dev->dev_addr);
	}

	return 1;
}

#define IPW_PACKET_RETRY_TIME HZ

static  int is_duplicate_packet(struct ipw_priv *priv,
				      struct libipw_hdr_4addr *header)
{
	u16 sc = le16_to_cpu(header->seq_ctl);
	u16 seq = WLAN_GET_SEQ_SEQ(sc);
	u16 frag = WLAN_GET_SEQ_FRAG(sc);
	u16 *last_seq, *last_frag;
	unsigned long *last_time;

	switch (priv->ieee->iw_mode) {
	case IW_MODE_ADHOC:
		{
			struct list_head *p;
			struct ipw_ibss_seq *entry = NULL;
			u8 *mac = header->addr2;
			int index = mac[5] % IPW_IBSS_MAC_HASH_SIZE;

			list_for_each(p, &priv->ibss_mac_hash[index]) {
				entry =
				    list_entry(p, struct ipw_ibss_seq, list);
				if (ether_addr_equal(entry->mac, mac))
					break;
			}
			if (p == &priv->ibss_mac_hash[index]) {
				entry = kmalloc(sizeof(*entry), GFP_ATOMIC);
				if (!entry) {
					IPW_ERROR
					    ("Cannot malloc new mac entry\n");
					return 0;
				}
				memcpy(entry->mac, mac, ETH_ALEN);
				entry->seq_num = seq;
				entry->frag_num = frag;
				entry->packet_time = jiffies;
				list_add(&entry->list,
					 &priv->ibss_mac_hash[index]);
				return 0;
			}
			last_seq = &entry->seq_num;
			last_frag = &entry->frag_num;
			last_time = &entry->packet_time;
			break;
		}
	case IW_MODE_INFRA:
		last_seq = &priv->last_seq_num;
		last_frag = &priv->last_frag_num;
		last_time = &priv->last_packet_time;
		break;
	default:
		return 0;
	}
	if ((*last_seq == seq) &&
	    time_after(*last_time + IPW_PACKET_RETRY_TIME, jiffies)) {
		if (*last_frag == frag)
			goto drop;
		if (*last_frag + 1 != frag)
			/* out-of-order fragment */
			goto drop;
	} else
		*last_seq = seq;

	*last_frag = frag;
	*last_time = jiffies;
	return 0;

      drop:
	/* Comment this line now since we observed the card receives
	 * duplicate packets but the FCTL_RETRY bit is not set in the
	 * IBSS mode with fragmentation enabled.
	 BUG_ON(!(le16_to_cpu(header->frame_control) & IEEE80211_FCTL_RETRY)); */
	return 1;
}

static void ipw_handle_mgmt_packet(struct ipw_priv *priv,
				   struct ipw_rx_mem_buffer *rxb,
				   struct libipw_rx_stats *stats)
{
	struct sk_buff *skb = rxb->skb;
	struct ipw_rx_packet *pkt = (struct ipw_rx_packet *)skb->data;
	struct libipw_hdr_4addr *header = (struct libipw_hdr_4addr *)
	    (skb->data + IPW_RX_FRAME_SIZE);

	libipw_rx_mgt(priv->ieee, header, stats);

	if (priv->ieee->iw_mode == IW_MODE_ADHOC &&
	    ((WLAN_FC_GET_STYPE(le16_to_cpu(header->frame_ctl)) ==
	      IEEE80211_STYPE_PROBE_RESP) ||
	     (WLAN_FC_GET_STYPE(le16_to_cpu(header->frame_ctl)) ==
	      IEEE80211_STYPE_BEACON))) {
		if (ether_addr_equal(header->addr3, priv->bssid))
			ipw_add_station(priv, header->addr2);
	}

	if (priv->config & CFG_NET_STATS) {
		IPW_DEBUG_HC("sending stat packet\n");

		/* Set the size of the skb to the size of the full
		 * ipw header and 802.11 frame */
		skb_put(skb, le16_to_cpu(pkt->u.frame.length) +
			IPW_RX_FRAME_SIZE);

		/* Advance past the ipw packet header to the 802.11 frame */
		skb_pull(skb, IPW_RX_FRAME_SIZE);

		/* Push the libipw_rx_stats before the 802.11 frame */
		memcpy(skb_push(skb, sizeof(*stats)), stats, sizeof(*stats));

		skb->dev = priv->ieee->dev;

		/* Point raw at the libipw_stats */
		skb_reset_mac_header(skb);

		skb->pkt_type = PACKET_OTHERHOST;
		skb->protocol = cpu_to_be16(ETH_P_80211_STATS);
		memset(skb->cb, 0, sizeof(rxb->skb->cb));
		netif_rx(skb);
		rxb->skb = NULL;
	}
}

/*
 * Main entry function for receiving a packet with 80211 headers.  This
 * should be called when ever the FW has notified us that there is a new
 * skb in the receive queue.
 */
static void ipw_rx(struct ipw_priv *priv)
{
	struct ipw_rx_mem_buffer *rxb;
	struct ipw_rx_packet *pkt;
	struct libipw_hdr_4addr *header;
	u32 r, i;
	u8 network_packet;
	u8 fill_rx = 0;

	r = ipw_read32(priv, IPW_RX_READ_INDEX);
	ipw_read32(priv, IPW_RX_WRITE_INDEX);
	i = priv->rxq->read;

	if (ipw_rx_queue_space (priv->rxq) > (RX_QUEUE_SIZE / 2))
		fill_rx = 1;

	while (i != r) {
		rxb = priv->rxq->queue[i];
		if (unlikely(rxb == NULL)) {
			printk(KERN_CRIT "Queue not allocated!\n");
			break;
		}
		priv->rxq->queue[i] = NULL;

		dma_sync_single_for_cpu(&priv->pci_dev->dev, rxb->dma_addr,
					IPW_RX_BUF_SIZE, DMA_FROM_DEVICE);

		pkt = (struct ipw_rx_packet *)rxb->skb->data;
		IPW_DEBUG_RX("Packet: type=%02X seq=%02X bits=%02X\n",
			     pkt->header.message_type,
			     pkt->header.rx_seq_num, pkt->header.control_bits);

		switch (pkt->header.message_type) {
		case RX_FRAME_TYPE:	/* 802.11 frame */  {
				struct libipw_rx_stats stats = {
					.rssi = pkt->u.frame.rssi_dbm -
					    IPW_RSSI_TO_DBM,
					.signal =
					    pkt->u.frame.rssi_dbm -
					    IPW_RSSI_TO_DBM + 0x100,
					.noise =
					    le16_to_cpu(pkt->u.frame.noise),
					.rate = pkt->u.frame.rate,
					.mac_time = jiffies,
					.received_channel =
					    pkt->u.frame.received_channel,
					.freq =
					    (pkt->u.frame.
					     control & (1 << 0)) ?
					    LIBIPW_24GHZ_BAND :
					    LIBIPW_52GHZ_BAND,
					.len = le16_to_cpu(pkt->u.frame.length),
				};

				if (stats.rssi != 0)
					stats.mask |= LIBIPW_STATMASK_RSSI;
				if (stats.signal != 0)
					stats.mask |= LIBIPW_STATMASK_SIGNAL;
				if (stats.noise != 0)
					stats.mask |= LIBIPW_STATMASK_NOISE;
				if (stats.rate != 0)
					stats.mask |= LIBIPW_STATMASK_RATE;

				priv->rx_packets++;

#ifdef CONFIG_IPW2200_PROMISCUOUS
	if (priv->prom_net_dev && netif_running(priv->prom_net_dev))
		ipw_handle_promiscuous_rx(priv, rxb, &stats);
#endif

#ifdef CONFIG_IPW2200_MONITOR
				if (priv->ieee->iw_mode == IW_MODE_MONITOR) {
#ifdef CONFIG_IPW2200_RADIOTAP

                ipw_handle_data_packet_monitor(priv,
					       rxb,
					       &stats);
#else
		ipw_handle_data_packet(priv, rxb,
				       &stats);
#endif
					break;
				}
#endif

				header =
				    (struct libipw_hdr_4addr *)(rxb->skb->
								   data +
								   IPW_RX_FRAME_SIZE);
				/* TODO: Check Ad-Hoc dest/source and make sure
				 * that we are actually parsing these packets
				 * correctly -- we should probably use the
				 * frame control of the packet and disregard
				 * the current iw_mode */

				network_packet =
				    is_network_packet(priv, header);
				if (network_packet && priv->assoc_network) {
					priv->assoc_network->stats.rssi =
					    stats.rssi;
					priv->exp_avg_rssi =
					    exponential_average(priv->exp_avg_rssi,
					    stats.rssi, DEPTH_RSSI);
				}

				IPW_DEBUG_RX("Frame: len=%u\n",
					     le16_to_cpu(pkt->u.frame.length));

				if (le16_to_cpu(pkt->u.frame.length) <
				    libipw_get_hdrlen(le16_to_cpu(
						    header->frame_ctl))) {
					IPW_DEBUG_DROP
					    ("Received packet is too small. "
					     "Dropping.\n");
					priv->net_dev->stats.rx_errors++;
					priv->wstats.discard.misc++;
					break;
				}

				switch (WLAN_FC_GET_TYPE
					(le16_to_cpu(header->frame_ctl))) {

				case IEEE80211_FTYPE_MGMT:
					ipw_handle_mgmt_packet(priv, rxb,
							       &stats);
					break;

				case IEEE80211_FTYPE_CTL:
					break;

				case IEEE80211_FTYPE_DATA:
					if (unlikely(!network_packet ||
						     is_duplicate_packet(priv,
									 header)))
					{
						IPW_DEBUG_DROP("Dropping: "
							       "%pM, "
							       "%pM, "
							       "%pM\n",
							       header->addr1,
							       header->addr2,
							       header->addr3);
						break;
					}

					ipw_handle_data_packet(priv, rxb,
							       &stats);

					break;
				}
				break;
			}

		case RX_HOST_NOTIFICATION_TYPE:{
				IPW_DEBUG_RX
				    ("Notification: subtype=%02X flags=%02X size=%d\n",
				     pkt->u.notification.subtype,
				     pkt->u.notification.flags,
				     le16_to_cpu(pkt->u.notification.size));
				ipw_rx_notification(priv, &pkt->u.notification);
				break;
			}

		default:
			IPW_DEBUG_RX("Bad Rx packet of type %d\n",
				     pkt->header.message_type);
			break;
		}

		/* For now we just don't re-use anything.  We can tweak this
		 * later to try and re-use notification packets and SKBs that
		 * fail to Rx correctly */
		if (rxb->skb != NULL) {
			dev_kfree_skb_any(rxb->skb);
			rxb->skb = NULL;
		}

		dma_unmap_single(&priv->pci_dev->dev, rxb->dma_addr,
				 IPW_RX_BUF_SIZE, DMA_FROM_DEVICE);
		list_add_tail(&rxb->list, &priv->rxq->rx_used);

		i = (i + 1) % RX_QUEUE_SIZE;

		/* If there are a lot of unsued frames, restock the Rx queue
		 * so the ucode won't assert */
		if (fill_rx) {
			priv->rxq->read = i;
			ipw_rx_queue_replenish(priv);
		}
	}

	/* Backtrack one entry */
	priv->rxq->read = i;
	ipw_rx_queue_restock(priv);
}

#define DEFAULT_RTS_THRESHOLD     2304U
#define MIN_RTS_THRESHOLD         1U
#define MAX_RTS_THRESHOLD         2304U
#define DEFAULT_BEACON_INTERVAL   100U
#define	DEFAULT_SHORT_RETRY_LIMIT 7U
#define	DEFAULT_LONG_RETRY_LIMIT  4U

/*
 * ipw_sw_reset
 * @option: options to control different reset behaviour
 * 	    0 = reset everything except the 'disable' module_param
 * 	    1 = reset everything and print out driver info (for probe only)
 * 	    2 = reset everything
 */
static int ipw_sw_reset(struct ipw_priv *priv, int option)
{
	int band, modulation;
	int old_mode = priv->ieee->iw_mode;

	/* Initialize module parameter values here */
	priv->config = 0;

	/* We default to disabling the LED code as right now it causes
	 * too many systems to lock up... */
	if (!led_support)
		priv->config |= CFG_NO_LED;

	if (associate)
		priv->config |= CFG_ASSOCIATE;
	else
		IPW_DEBUG_INFO("Auto associate disabled.\n");

	if (auto_create)
		priv->config |= CFG_ADHOC_CREATE;
	else
		IPW_DEBUG_INFO("Auto adhoc creation disabled.\n");

	priv->config &= ~CFG_STATIC_ESSID;
	priv->essid_len = 0;
	memset(priv->essid, 0, IW_ESSID_MAX_SIZE);

	if (disable && option) {
		priv->status |= STATUS_RF_KILL_SW;
		IPW_DEBUG_INFO("Radio disabled.\n");
	}

	if (default_channel != 0) {
		priv->config |= CFG_STATIC_CHANNEL;
		priv->channel = default_channel;
		IPW_DEBUG_INFO("Bind to static channel %d\n", default_channel);
		/* TODO: Validate that provided channel is in range */
	}
#ifdef CONFIG_IPW2200_QOS
	ipw_qos_init(priv, qos_enable, qos_burst_enable,
		     burst_duration_CCK, burst_duration_OFDM);
#endif				/* CONFIG_IPW2200_QOS */

	switch (network_mode) {
	case 1:
		priv->ieee->iw_mode = IW_MODE_ADHOC;
		priv->net_dev->type = ARPHRD_ETHER;

		break;
#ifdef CONFIG_IPW2200_MONITOR
	case 2:
		priv->ieee->iw_mode = IW_MODE_MONITOR;
#ifdef CONFIG_IPW2200_RADIOTAP
		priv->net_dev->type = ARPHRD_IEEE80211_RADIOTAP;
#else
		priv->net_dev->type = ARPHRD_IEEE80211;
#endif
		break;
#endif
	default:
	case 0:
		priv->net_dev->type = ARPHRD_ETHER;
		priv->ieee->iw_mode = IW_MODE_INFRA;
		break;
	}

	if (hwcrypto) {
		priv->ieee->host_encrypt = 0;
		priv->ieee->host_encrypt_msdu = 0;
		priv->ieee->host_decrypt = 0;
		priv->ieee->host_mc_decrypt = 0;
	}
	IPW_DEBUG_INFO("Hardware crypto [%s]\n", hwcrypto ? "on" : "off");

	/* IPW2200/2915 is abled to do hardware fragmentation. */
	priv->ieee->host_open_frag = 0;

	if ((priv->pci_dev->device == 0x4223) ||
	    (priv->pci_dev->device == 0x4224)) {
		if (option == 1)
			printk(KERN_INFO DRV_NAME
			       ": Detected Intel PRO/Wireless 2915ABG Network "
			       "Connection\n");
		priv->ieee->abg_true = 1;
		band = LIBIPW_52GHZ_BAND | LIBIPW_24GHZ_BAND;
		modulation = LIBIPW_OFDM_MODULATION |
		    LIBIPW_CCK_MODULATION;
		priv->adapter = IPW_2915ABG;
		priv->ieee->mode = IEEE_A | IEEE_G | IEEE_B;
	} else {
		if (option == 1)
			printk(KERN_INFO DRV_NAME
			       ": Detected Intel PRO/Wireless 2200BG Network "
			       "Connection\n");

		priv->ieee->abg_true = 0;
		band = LIBIPW_24GHZ_BAND;
		modulation = LIBIPW_OFDM_MODULATION |
		    LIBIPW_CCK_MODULATION;
		priv->adapter = IPW_2200BG;
		priv->ieee->mode = IEEE_G | IEEE_B;
	}

	priv->ieee->freq_band = band;
	priv->ieee->modulation = modulation;

	priv->rates_mask = LIBIPW_DEFAULT_RATES_MASK;

	priv->disassociate_threshold = IPW_MB_DISASSOCIATE_THRESHOLD_DEFAULT;
	priv->roaming_threshold = IPW_MB_ROAMING_THRESHOLD_DEFAULT;

	priv->rts_threshold = DEFAULT_RTS_THRESHOLD;
	priv->short_retry_limit = DEFAULT_SHORT_RETRY_LIMIT;
	priv->long_retry_limit = DEFAULT_LONG_RETRY_LIMIT;

	/* If power management is turned on, default to AC mode */
	priv->power_mode = IPW_POWER_AC;
	priv->tx_power = IPW_TX_POWER_DEFAULT;

	return old_mode == priv->ieee->iw_mode;
}

/*
 * This file defines the Wireless Extension handlers.  It does not
 * define any methods of hardware manipulation and relies on the
 * functions defined in ipw_main to provide the HW interaction.
 *
 * The exception to this is the use of the ipw_get_ordinal()
 * function used to poll the hardware vs. making unnecessary calls.
 *
 */

static int ipw_set_channel(struct ipw_priv *priv, u8 channel)
{
	if (channel == 0) {
		IPW_DEBUG_INFO("Setting channel to ANY (0)\n");
		priv->config &= ~CFG_STATIC_CHANNEL;
		IPW_DEBUG_ASSOC("Attempting to associate with new "
				"parameters.\n");
		ipw_associate(priv);
		return 0;
	}

	priv->config |= CFG_STATIC_CHANNEL;

	if (priv->channel == channel) {
		IPW_DEBUG_INFO("Request to set channel to current value (%d)\n",
			       channel);
		return 0;
	}

	IPW_DEBUG_INFO("Setting channel to %i\n", (int)channel);
	priv->channel = channel;

#ifdef CONFIG_IPW2200_MONITOR
	if (priv->ieee->iw_mode == IW_MODE_MONITOR) {
		int i;
		if (priv->status & STATUS_SCANNING) {
			IPW_DEBUG_SCAN("Scan abort triggered due to "
				       "channel change.\n");
			ipw_abort_scan(priv);
		}

		for (i = 1000; i && (priv->status & STATUS_SCANNING); i--)
			udelay(10);

		if (priv->status & STATUS_SCANNING)
			IPW_DEBUG_SCAN("Still scanning...\n");
		else
			IPW_DEBUG_SCAN("Took %dms to abort current scan\n",
				       1000 - i);

		return 0;
	}
#endif				/* CONFIG_IPW2200_MONITOR */

	/* Network configuration changed -- force [re]association */
	IPW_DEBUG_ASSOC("[re]association triggered due to channel change.\n");
	if (!ipw_disassociate(priv))
		ipw_associate(priv);

	return 0;
}

static int ipw_wx_set_freq(struct net_device *dev,
			   struct iw_request_info *info,
			   union iwreq_data *wrqu, char *extra)
{
	struct ipw_priv *priv = libipw_priv(dev);
	const struct libipw_geo *geo = libipw_get_geo(priv->ieee);
	struct iw_freq *fwrq = &wrqu->freq;
	int ret = 0, i;
	u8 channel, flags;
	int band;

	if (fwrq->m == 0) {
		IPW_DEBUG_WX("SET Freq/Channel -> any\n");
		mutex_lock(&priv->mutex);
		ret = ipw_set_channel(priv, 0);
		mutex_unlock(&priv->mutex);
		return ret;
	}
	/* if setting by freq convert to channel */
	if (fwrq->e == 1) {
		channel = libipw_freq_to_channel(priv->ieee, fwrq->m);
		if (channel == 0)
			return -EINVAL;
	} else
		channel = fwrq->m;

	if (!(band = libipw_is_valid_channel(priv->ieee, channel)))
		return -EINVAL;

	if (priv->ieee->iw_mode == IW_MODE_ADHOC) {
		i = libipw_channel_to_index(priv->ieee, channel);
		if (i == -1)
			return -EINVAL;

		flags = (band == LIBIPW_24GHZ_BAND) ?
		    geo->bg[i].flags : geo->a[i].flags;
		if (flags & LIBIPW_CH_PASSIVE_ONLY) {
			IPW_DEBUG_WX("Invalid Ad-Hoc channel for 802.11a\n");
			return -EINVAL;
		}
	}

	IPW_DEBUG_WX("SET Freq/Channel -> %d\n", fwrq->m);
	mutex_lock(&priv->mutex);
	ret = ipw_set_channel(priv, channel);
	mutex_unlock(&priv->mutex);
	return ret;
}

static int ipw_wx_get_freq(struct net_device *dev,
			   struct iw_request_info *info,
			   union iwreq_data *wrqu, char *extra)
{
	struct ipw_priv *priv = libipw_priv(dev);

	wrqu->freq.e = 0;

	/* If we are associated, trying to associate, or have a statically
	 * configured CHANNEL then return that; otherwise return ANY */
	mutex_lock(&priv->mutex);
	if (priv->config & CFG_STATIC_CHANNEL ||
	    priv->status & (STATUS_ASSOCIATING | STATUS_ASSOCIATED)) {
		int i;

		i = libipw_channel_to_index(priv->ieee, priv->channel);
		BUG_ON(i == -1);
		wrqu->freq.e = 1;

		switch (libipw_is_valid_channel(priv->ieee, priv->channel)) {
		case LIBIPW_52GHZ_BAND:
			wrqu->freq.m = priv->ieee->geo.a[i].freq * 100000;
			break;

		case LIBIPW_24GHZ_BAND:
			wrqu->freq.m = priv->ieee->geo.bg[i].freq * 100000;
			break;

		default:
			BUG();
		}
	} else
		wrqu->freq.m = 0;

	mutex_unlock(&priv->mutex);
	IPW_DEBUG_WX("GET Freq/Channel -> %d\n", priv->channel);
	return 0;
}

static int ipw_wx_set_mode(struct net_device *dev,
			   struct iw_request_info *info,
			   union iwreq_data *wrqu, char *extra)
{
	struct ipw_priv *priv = libipw_priv(dev);
	int err = 0;

	IPW_DEBUG_WX("Set MODE: %d\n", wrqu->mode);

	switch (wrqu->mode) {
#ifdef CONFIG_IPW2200_MONITOR
	case IW_MODE_MONITOR:
#endif
	case IW_MODE_ADHOC:
	case IW_MODE_INFRA:
		break;
	case IW_MODE_AUTO:
		wrqu->mode = IW_MODE_INFRA;
		break;
	default:
		return -EINVAL;
	}
	if (wrqu->mode == priv->ieee->iw_mode)
		return 0;

	mutex_lock(&priv->mutex);

	ipw_sw_reset(priv, 0);

#ifdef CONFIG_IPW2200_MONITOR
	if (priv->ieee->iw_mode == IW_MODE_MONITOR)
		priv->net_dev->type = ARPHRD_ETHER;

	if (wrqu->mode == IW_MODE_MONITOR)
#ifdef CONFIG_IPW2200_RADIOTAP
		priv->net_dev->type = ARPHRD_IEEE80211_RADIOTAP;
#else
		priv->net_dev->type = ARPHRD_IEEE80211;
#endif
#endif				/* CONFIG_IPW2200_MONITOR */

	/* Free the existing firmware and reset the fw_loaded
	 * flag so ipw_load() will bring in the new firmware */
	free_firmware();

	priv->ieee->iw_mode = wrqu->mode;

	schedule_work(&priv->adapter_restart);
	mutex_unlock(&priv->mutex);
	return err;
}

static int ipw_wx_get_mode(struct net_device *dev,
			   struct iw_request_info *info,
			   union iwreq_data *wrqu, char *extra)
{
	struct ipw_priv *priv = libipw_priv(dev);
	mutex_lock(&priv->mutex);
	wrqu->mode = priv->ieee->iw_mode;
	IPW_DEBUG_WX("Get MODE -> %d\n", wrqu->mode);
	mutex_unlock(&priv->mutex);
	return 0;
}

/* Values are in microsecond */
static const s32 timeout_duration[] = {
	350000,
	250000,
	75000,
	37000,
	25000,
};

static const s32 period_duration[] = {
	400000,
	700000,
	1000000,
	1000000,
	1000000
};

static int ipw_wx_get_range(struct net_device *dev,
			    struct iw_request_info *info,
			    union iwreq_data *wrqu, char *extra)
{
	struct ipw_priv *priv = libipw_priv(dev);
	struct iw_range *range = (struct iw_range *)extra;
	const struct libipw_geo *geo = libipw_get_geo(priv->ieee);
	int i = 0, j;

	wrqu->data.length = sizeof(*range);
	memset(range, 0, sizeof(*range));

	/* 54Mbs == ~27 Mb/s real (802.11g) */
	range->throughput = 27 * 1000 * 1000;

	range->max_qual.qual = 100;
	/* TODO: Find real max RSSI and stick here */
	range->max_qual.level = 0;
	range->max_qual.noise = 0;
	range->max_qual.updated = 7;	/* Updated all three */

	range->avg_qual.qual = 70;
	/* TODO: Find real 'good' to 'bad' threshold value for RSSI */
	range->avg_qual.level = 0;	/* FIXME to real average level */
	range->avg_qual.noise = 0;
	range->avg_qual.updated = 7;	/* Updated all three */
	mutex_lock(&priv->mutex);
	range->num_bitrates = min(priv->rates.num_rates, (u8) IW_MAX_BITRATES);

	for (i = 0; i < range->num_bitrates; i++)
		range->bitrate[i] = (priv->rates.supported_rates[i] & 0x7F) *
		    500000;

	range->max_rts = DEFAULT_RTS_THRESHOLD;
	range->min_frag = MIN_FRAG_THRESHOLD;
	range->max_frag = MAX_FRAG_THRESHOLD;

	range->encoding_size[0] = 5;
	range->encoding_size[1] = 13;
	range->num_encoding_sizes = 2;
	range->max_encoding_tokens = WEP_KEYS;

	/* Set the Wireless Extension versions */
	range->we_version_compiled = WIRELESS_EXT;
	range->we_version_source = 18;

	i = 0;
	if (priv->ieee->mode & (IEEE_B | IEEE_G)) {
		for (j = 0; j < geo->bg_channels && i < IW_MAX_FREQUENCIES; j++) {
			if ((priv->ieee->iw_mode == IW_MODE_ADHOC) &&
			    (geo->bg[j].flags & LIBIPW_CH_PASSIVE_ONLY))
				continue;

			range->freq[i].i = geo->bg[j].channel;
			range->freq[i].m = geo->bg[j].freq * 100000;
			range->freq[i].e = 1;
			i++;
		}
	}

	if (priv->ieee->mode & IEEE_A) {
		for (j = 0; j < geo->a_channels && i < IW_MAX_FREQUENCIES; j++) {
			if ((priv->ieee->iw_mode == IW_MODE_ADHOC) &&
			    (geo->a[j].flags & LIBIPW_CH_PASSIVE_ONLY))
				continue;

			range->freq[i].i = geo->a[j].channel;
			range->freq[i].m = geo->a[j].freq * 100000;
			range->freq[i].e = 1;
			i++;
		}
	}

	range->num_channels = i;
	range->num_frequency = i;

	mutex_unlock(&priv->mutex);

	/* Event capability (kernel + driver) */
	range->event_capa[0] = (IW_EVENT_CAPA_K_0 |
				IW_EVENT_CAPA_MASK(SIOCGIWTHRSPY) |
				IW_EVENT_CAPA_MASK(SIOCGIWAP) |
				IW_EVENT_CAPA_MASK(SIOCGIWSCAN));
	range->event_capa[1] = IW_EVENT_CAPA_K_1;

	range->enc_capa = IW_ENC_CAPA_WPA | IW_ENC_CAPA_WPA2 |
		IW_ENC_CAPA_CIPHER_TKIP | IW_ENC_CAPA_CIPHER_CCMP;

	range->scan_capa = IW_SCAN_CAPA_ESSID | IW_SCAN_CAPA_TYPE;

	IPW_DEBUG_WX("GET Range\n");
	return 0;
}

static int ipw_wx_set_wap(struct net_device *dev,
			  struct iw_request_info *info,
			  union iwreq_data *wrqu, char *extra)
{
	struct ipw_priv *priv = libipw_priv(dev);

	if (wrqu->ap_addr.sa_family != ARPHRD_ETHER)
		return -EINVAL;
	mutex_lock(&priv->mutex);
	if (is_broadcast_ether_addr(wrqu->ap_addr.sa_data) ||
	    is_zero_ether_addr(wrqu->ap_addr.sa_data)) {
		/* we disable mandatory BSSID association */
		IPW_DEBUG_WX("Setting AP BSSID to ANY\n");
		priv->config &= ~CFG_STATIC_BSSID;
		IPW_DEBUG_ASSOC("Attempting to associate with new "
				"parameters.\n");
		ipw_associate(priv);
		mutex_unlock(&priv->mutex);
		return 0;
	}

	priv->config |= CFG_STATIC_BSSID;
	if (ether_addr_equal(priv->bssid, wrqu->ap_addr.sa_data)) {
		IPW_DEBUG_WX("BSSID set to current BSSID.\n");
		mutex_unlock(&priv->mutex);
		return 0;
	}

	IPW_DEBUG_WX("Setting mandatory BSSID to %pM\n",
		     wrqu->ap_addr.sa_data);

	memcpy(priv->bssid, wrqu->ap_addr.sa_data, ETH_ALEN);

	/* Network configuration changed -- force [re]association */
	IPW_DEBUG_ASSOC("[re]association triggered due to BSSID change.\n");
	if (!ipw_disassociate(priv))
		ipw_associate(priv);

	mutex_unlock(&priv->mutex);
	return 0;
}

static int ipw_wx_get_wap(struct net_device *dev,
			  struct iw_request_info *info,
			  union iwreq_data *wrqu, char *extra)
{
	struct ipw_priv *priv = libipw_priv(dev);

	/* If we are associated, trying to associate, or have a statically
	 * configured BSSID then return that; otherwise return ANY */
	mutex_lock(&priv->mutex);
	if (priv->config & CFG_STATIC_BSSID ||
	    priv->status & (STATUS_ASSOCIATED | STATUS_ASSOCIATING)) {
		wrqu->ap_addr.sa_family = ARPHRD_ETHER;
		memcpy(wrqu->ap_addr.sa_data, priv->bssid, ETH_ALEN);
	} else
		eth_zero_addr(wrqu->ap_addr.sa_data);

	IPW_DEBUG_WX("Getting WAP BSSID: %pM\n",
		     wrqu->ap_addr.sa_data);
	mutex_unlock(&priv->mutex);
	return 0;
}

static int ipw_wx_set_essid(struct net_device *dev,
			    struct iw_request_info *info,
			    union iwreq_data *wrqu, char *extra)
{
	struct ipw_priv *priv = libipw_priv(dev);
        int length;

        mutex_lock(&priv->mutex);

        if (!wrqu->essid.flags)
        {
                IPW_DEBUG_WX("Setting ESSID to ANY\n");
                ipw_disassociate(priv);
                priv->config &= ~CFG_STATIC_ESSID;
                ipw_associate(priv);
                mutex_unlock(&priv->mutex);
                return 0;
        }

	length = min((int)wrqu->essid.length, IW_ESSID_MAX_SIZE);

	priv->config |= CFG_STATIC_ESSID;

	if (priv->essid_len == length && !memcmp(priv->essid, extra, length)
	    && (priv->status & (STATUS_ASSOCIATED | STATUS_ASSOCIATING))) {
		IPW_DEBUG_WX("ESSID set to current ESSID.\n");
		mutex_unlock(&priv->mutex);
		return 0;
	}

	IPW_DEBUG_WX("Setting ESSID: '%*pE' (%d)\n", length, extra, length);

	priv->essid_len = length;
	memcpy(priv->essid, extra, priv->essid_len);

	/* Network configuration changed -- force [re]association */
	IPW_DEBUG_ASSOC("[re]association triggered due to ESSID change.\n");
	if (!ipw_disassociate(priv))
		ipw_associate(priv);

	mutex_unlock(&priv->mutex);
	return 0;
}

static int ipw_wx_get_essid(struct net_device *dev,
			    struct iw_request_info *info,
			    union iwreq_data *wrqu, char *extra)
{
	struct ipw_priv *priv = libipw_priv(dev);

	/* If we are associated, trying to associate, or have a statically
	 * configured ESSID then return that; otherwise return ANY */
	mutex_lock(&priv->mutex);
	if (priv->config & CFG_STATIC_ESSID ||
	    priv->status & (STATUS_ASSOCIATED | STATUS_ASSOCIATING)) {
		IPW_DEBUG_WX("Getting essid: '%*pE'\n",
			     priv->essid_len, priv->essid);
		memcpy(extra, priv->essid, priv->essid_len);
		wrqu->essid.length = priv->essid_len;
		wrqu->essid.flags = 1;	/* active */
	} else {
		IPW_DEBUG_WX("Getting essid: ANY\n");
		wrqu->essid.length = 0;
		wrqu->essid.flags = 0;	/* active */
	}
	mutex_unlock(&priv->mutex);
	return 0;
}

static int ipw_wx_set_nick(struct net_device *dev,
			   struct iw_request_info *info,
			   union iwreq_data *wrqu, char *extra)
{
	struct ipw_priv *priv = libipw_priv(dev);

	IPW_DEBUG_WX("Setting nick to '%s'\n", extra);
	if (wrqu->data.length > IW_ESSID_MAX_SIZE)
		return -E2BIG;
	mutex_lock(&priv->mutex);
	wrqu->data.length = min_t(size_t, wrqu->data.length, sizeof(priv->nick));
	memset(priv->nick, 0, sizeof(priv->nick));
	memcpy(priv->nick, extra, wrqu->data.length);
	IPW_DEBUG_TRACE("<<\n");
	mutex_unlock(&priv->mutex);
	return 0;

}

static int ipw_wx_get_nick(struct net_device *dev,
			   struct iw_request_info *info,
			   union iwreq_data *wrqu, char *extra)
{
	struct ipw_priv *priv = libipw_priv(dev);
	IPW_DEBUG_WX("Getting nick\n");
	mutex_lock(&priv->mutex);
	wrqu->data.length = strlen(priv->nick);
	memcpy(extra, priv->nick, wrqu->data.length);
	wrqu->data.flags = 1;	/* active */
	mutex_unlock(&priv->mutex);
	return 0;
}

static int ipw_wx_set_sens(struct net_device *dev,
			    struct iw_request_info *info,
			    union iwreq_data *wrqu, char *extra)
{
	struct ipw_priv *priv = libipw_priv(dev);
	int err = 0;

	IPW_DEBUG_WX("Setting roaming threshold to %d\n", wrqu->sens.value);
	IPW_DEBUG_WX("Setting disassociate threshold to %d\n", 3*wrqu->sens.value);
	mutex_lock(&priv->mutex);

	if (wrqu->sens.fixed == 0)
	{
		priv->roaming_threshold = IPW_MB_ROAMING_THRESHOLD_DEFAULT;
		priv->disassociate_threshold = IPW_MB_DISASSOCIATE_THRESHOLD_DEFAULT;
		goto out;
	}
	if ((wrqu->sens.value > IPW_MB_ROAMING_THRESHOLD_MAX) ||
	    (wrqu->sens.value < IPW_MB_ROAMING_THRESHOLD_MIN)) {
		err = -EINVAL;
		goto out;
	}

	priv->roaming_threshold = wrqu->sens.value;
	priv->disassociate_threshold = 3*wrqu->sens.value;
      out:
	mutex_unlock(&priv->mutex);
	return err;
}

static int ipw_wx_get_sens(struct net_device *dev,
			    struct iw_request_info *info,
			    union iwreq_data *wrqu, char *extra)
{
	struct ipw_priv *priv = libipw_priv(dev);
	mutex_lock(&priv->mutex);
	wrqu->sens.fixed = 1;
	wrqu->sens.value = priv->roaming_threshold;
	mutex_unlock(&priv->mutex);

	IPW_DEBUG_WX("GET roaming threshold -> %s %d\n",
		     wrqu->power.disabled ? "OFF" : "ON", wrqu->power.value);

	return 0;
}

static int ipw_wx_set_rate(struct net_device *dev,
			   struct iw_request_info *info,
			   union iwreq_data *wrqu, char *extra)
{
	/* TODO: We should use semaphores or locks for access to priv */
	struct ipw_priv *priv = libipw_priv(dev);
	u32 target_rate = wrqu->bitrate.value;
	u32 fixed, mask;

	/* value = -1, fixed = 0 means auto only, so we should use all rates offered by AP */
	/* value = X, fixed = 1 means only rate X */
	/* value = X, fixed = 0 means all rates lower equal X */

	if (target_rate == -1) {
		fixed = 0;
		mask = LIBIPW_DEFAULT_RATES_MASK;
		/* Now we should reassociate */
		goto apply;
	}

	mask = 0;
	fixed = wrqu->bitrate.fixed;

	if (target_rate == 1000000 || !fixed)
		mask |= LIBIPW_CCK_RATE_1MB_MASK;
	if (target_rate == 1000000)
		goto apply;

	if (target_rate == 2000000 || !fixed)
		mask |= LIBIPW_CCK_RATE_2MB_MASK;
	if (target_rate == 2000000)
		goto apply;

	if (target_rate == 5500000 || !fixed)
		mask |= LIBIPW_CCK_RATE_5MB_MASK;
	if (target_rate == 5500000)
		goto apply;

	if (target_rate == 6000000 || !fixed)
		mask |= LIBIPW_OFDM_RATE_6MB_MASK;
	if (target_rate == 6000000)
		goto apply;

	if (target_rate == 9000000 || !fixed)
		mask |= LIBIPW_OFDM_RATE_9MB_MASK;
	if (target_rate == 9000000)
		goto apply;

	if (target_rate == 11000000 || !fixed)
		mask |= LIBIPW_CCK_RATE_11MB_MASK;
	if (target_rate == 11000000)
		goto apply;

	if (target_rate == 12000000 || !fixed)
		mask |= LIBIPW_OFDM_RATE_12MB_MASK;
	if (target_rate == 12000000)
		goto apply;

	if (target_rate == 18000000 || !fixed)
		mask |= LIBIPW_OFDM_RATE_18MB_MASK;
	if (target_rate == 18000000)
		goto apply;

	if (target_rate == 24000000 || !fixed)
		mask |= LIBIPW_OFDM_RATE_24MB_MASK;
	if (target_rate == 24000000)
		goto apply;

	if (target_rate == 36000000 || !fixed)
		mask |= LIBIPW_OFDM_RATE_36MB_MASK;
	if (target_rate == 36000000)
		goto apply;

	if (target_rate == 48000000 || !fixed)
		mask |= LIBIPW_OFDM_RATE_48MB_MASK;
	if (target_rate == 48000000)
		goto apply;

	if (target_rate == 54000000 || !fixed)
		mask |= LIBIPW_OFDM_RATE_54MB_MASK;
	if (target_rate == 54000000)
		goto apply;

	IPW_DEBUG_WX("invalid rate specified, returning error\n");
	return -EINVAL;

      apply:
	IPW_DEBUG_WX("Setting rate mask to 0x%08X [%s]\n",
		     mask, fixed ? "fixed" : "sub-rates");
	mutex_lock(&priv->mutex);
	if (mask == LIBIPW_DEFAULT_RATES_MASK) {
		priv->config &= ~CFG_FIXED_RATE;
		ipw_set_fixed_rate(priv, priv->ieee->mode);
	} else
		priv->config |= CFG_FIXED_RATE;

	if (priv->rates_mask == mask) {
		IPW_DEBUG_WX("Mask set to current mask.\n");
		mutex_unlock(&priv->mutex);
		return 0;
	}

	priv->rates_mask = mask;

	/* Network configuration changed -- force [re]association */
	IPW_DEBUG_ASSOC("[re]association triggered due to rates change.\n");
	if (!ipw_disassociate(priv))
		ipw_associate(priv);

	mutex_unlock(&priv->mutex);
	return 0;
}

static int ipw_wx_get_rate(struct net_device *dev,
			   struct iw_request_info *info,
			   union iwreq_data *wrqu, char *extra)
{
	struct ipw_priv *priv = libipw_priv(dev);
	mutex_lock(&priv->mutex);
	wrqu->bitrate.value = priv->last_rate;
	wrqu->bitrate.fixed = (priv->config & CFG_FIXED_RATE) ? 1 : 0;
	mutex_unlock(&priv->mutex);
	IPW_DEBUG_WX("GET Rate -> %d\n", wrqu->bitrate.value);
	return 0;
}

static int ipw_wx_set_rts(struct net_device *dev,
			  struct iw_request_info *info,
			  union iwreq_data *wrqu, char *extra)
{
	struct ipw_priv *priv = libipw_priv(dev);
	mutex_lock(&priv->mutex);
	if (wrqu->rts.disabled || !wrqu->rts.fixed)
		priv->rts_threshold = DEFAULT_RTS_THRESHOLD;
	else {
		if (wrqu->rts.value < MIN_RTS_THRESHOLD ||
		    wrqu->rts.value > MAX_RTS_THRESHOLD) {
			mutex_unlock(&priv->mutex);
			return -EINVAL;
		}
		priv->rts_threshold = wrqu->rts.value;
	}

	ipw_send_rts_threshold(priv, priv->rts_threshold);
	mutex_unlock(&priv->mutex);
	IPW_DEBUG_WX("SET RTS Threshold -> %d\n", priv->rts_threshold);
	return 0;
}

static int ipw_wx_get_rts(struct net_device *dev,
			  struct iw_request_info *info,
			  union iwreq_data *wrqu, char *extra)
{
	struct ipw_priv *priv = libipw_priv(dev);
	mutex_lock(&priv->mutex);
	wrqu->rts.value = priv->rts_threshold;
	wrqu->rts.fixed = 0;	/* no auto select */
	wrqu->rts.disabled = (wrqu->rts.value == DEFAULT_RTS_THRESHOLD);
	mutex_unlock(&priv->mutex);
	IPW_DEBUG_WX("GET RTS Threshold -> %d\n", wrqu->rts.value);
	return 0;
}

static int ipw_wx_set_txpow(struct net_device *dev,
			    struct iw_request_info *info,
			    union iwreq_data *wrqu, char *extra)
{
	struct ipw_priv *priv = libipw_priv(dev);
	int err = 0;

	mutex_lock(&priv->mutex);
	if (ipw_radio_kill_sw(priv, wrqu->power.disabled)) {
		err = -EINPROGRESS;
		goto out;
	}

	if (!wrqu->power.fixed)
		wrqu->power.value = IPW_TX_POWER_DEFAULT;

	if (wrqu->power.flags != IW_TXPOW_DBM) {
		err = -EINVAL;
		goto out;
	}

	if ((wrqu->power.value > IPW_TX_POWER_MAX) ||
	    (wrqu->power.value < IPW_TX_POWER_MIN)) {
		err = -EINVAL;
		goto out;
	}

	priv->tx_power = wrqu->power.value;
	err = ipw_set_tx_power(priv);
      out:
	mutex_unlock(&priv->mutex);
	return err;
}

static int ipw_wx_get_txpow(struct net_device *dev,
			    struct iw_request_info *info,
			    union iwreq_data *wrqu, char *extra)
{
	struct ipw_priv *priv = libipw_priv(dev);
	mutex_lock(&priv->mutex);
	wrqu->power.value = priv->tx_power;
	wrqu->power.fixed = 1;
	wrqu->power.flags = IW_TXPOW_DBM;
	wrqu->power.disabled = (priv->status & STATUS_RF_KILL_MASK) ? 1 : 0;
	mutex_unlock(&priv->mutex);

	IPW_DEBUG_WX("GET TX Power -> %s %d\n",
		     wrqu->power.disabled ? "OFF" : "ON", wrqu->power.value);

	return 0;
}

static int ipw_wx_set_frag(struct net_device *dev,
			   struct iw_request_info *info,
			   union iwreq_data *wrqu, char *extra)
{
	struct ipw_priv *priv = libipw_priv(dev);
	mutex_lock(&priv->mutex);
	if (wrqu->frag.disabled || !wrqu->frag.fixed)
		priv->ieee->fts = DEFAULT_FTS;
	else {
		if (wrqu->frag.value < MIN_FRAG_THRESHOLD ||
		    wrqu->frag.value > MAX_FRAG_THRESHOLD) {
			mutex_unlock(&priv->mutex);
			return -EINVAL;
		}

		priv->ieee->fts = wrqu->frag.value & ~0x1;
	}

	ipw_send_frag_threshold(priv, wrqu->frag.value);
	mutex_unlock(&priv->mutex);
	IPW_DEBUG_WX("SET Frag Threshold -> %d\n", wrqu->frag.value);
	return 0;
}

static int ipw_wx_get_frag(struct net_device *dev,
			   struct iw_request_info *info,
			   union iwreq_data *wrqu, char *extra)
{
	struct ipw_priv *priv = libipw_priv(dev);
	mutex_lock(&priv->mutex);
	wrqu->frag.value = priv->ieee->fts;
	wrqu->frag.fixed = 0;	/* no auto select */
	wrqu->frag.disabled = (wrqu->frag.value == DEFAULT_FTS);
	mutex_unlock(&priv->mutex);
	IPW_DEBUG_WX("GET Frag Threshold -> %d\n", wrqu->frag.value);

	return 0;
}

static int ipw_wx_set_retry(struct net_device *dev,
			    struct iw_request_info *info,
			    union iwreq_data *wrqu, char *extra)
{
	struct ipw_priv *priv = libipw_priv(dev);

	if (wrqu->retry.flags & IW_RETRY_LIFETIME || wrqu->retry.disabled)
		return -EINVAL;

	if (!(wrqu->retry.flags & IW_RETRY_LIMIT))
		return 0;

	if (wrqu->retry.value < 0 || wrqu->retry.value >= 255)
		return -EINVAL;

	mutex_lock(&priv->mutex);
	if (wrqu->retry.flags & IW_RETRY_SHORT)
		priv->short_retry_limit = (u8) wrqu->retry.value;
	else if (wrqu->retry.flags & IW_RETRY_LONG)
		priv->long_retry_limit = (u8) wrqu->retry.value;
	else {
		priv->short_retry_limit = (u8) wrqu->retry.value;
		priv->long_retry_limit = (u8) wrqu->retry.value;
	}

	ipw_send_retry_limit(priv, priv->short_retry_limit,
			     priv->long_retry_limit);
	mutex_unlock(&priv->mutex);
	IPW_DEBUG_WX("SET retry limit -> short:%d long:%d\n",
		     priv->short_retry_limit, priv->long_retry_limit);
	return 0;
}

static int ipw_wx_get_retry(struct net_device *dev,
			    struct iw_request_info *info,
			    union iwreq_data *wrqu, char *extra)
{
	struct ipw_priv *priv = libipw_priv(dev);

	mutex_lock(&priv->mutex);
	wrqu->retry.disabled = 0;

	if ((wrqu->retry.flags & IW_RETRY_TYPE) == IW_RETRY_LIFETIME) {
		mutex_unlock(&priv->mutex);
		return -EINVAL;
	}

	if (wrqu->retry.flags & IW_RETRY_LONG) {
		wrqu->retry.flags = IW_RETRY_LIMIT | IW_RETRY_LONG;
		wrqu->retry.value = priv->long_retry_limit;
	} else if (wrqu->retry.flags & IW_RETRY_SHORT) {
		wrqu->retry.flags = IW_RETRY_LIMIT | IW_RETRY_SHORT;
		wrqu->retry.value = priv->short_retry_limit;
	} else {
		wrqu->retry.flags = IW_RETRY_LIMIT;
		wrqu->retry.value = priv->short_retry_limit;
	}
	mutex_unlock(&priv->mutex);

	IPW_DEBUG_WX("GET retry -> %d\n", wrqu->retry.value);

	return 0;
}

static int ipw_wx_set_scan(struct net_device *dev,
			   struct iw_request_info *info,
			   union iwreq_data *wrqu, char *extra)
{
	struct ipw_priv *priv = libipw_priv(dev);
	struct iw_scan_req *req = (struct iw_scan_req *)extra;
	struct delayed_work *work = NULL;

	mutex_lock(&priv->mutex);

	priv->user_requested_scan = 1;

	if (wrqu->data.length == sizeof(struct iw_scan_req)) {
		if (wrqu->data.flags & IW_SCAN_THIS_ESSID) {
			int len = min((int)req->essid_len,
			              (int)sizeof(priv->direct_scan_ssid));
			memcpy(priv->direct_scan_ssid, req->essid, len);
			priv->direct_scan_ssid_len = len;
			work = &priv->request_direct_scan;
		} else if (req->scan_type == IW_SCAN_TYPE_PASSIVE) {
			work = &priv->request_passive_scan;
		}
	} else {
		/* Normal active broadcast scan */
		work = &priv->request_scan;
	}

	mutex_unlock(&priv->mutex);

	IPW_DEBUG_WX("Start scan\n");

	schedule_delayed_work(work, 0);

	return 0;
}

static int ipw_wx_get_scan(struct net_device *dev,
			   struct iw_request_info *info,
			   union iwreq_data *wrqu, char *extra)
{
	struct ipw_priv *priv = libipw_priv(dev);
	return libipw_wx_get_scan(priv->ieee, info, wrqu, extra);
}

static int ipw_wx_set_encode(struct net_device *dev,
			     struct iw_request_info *info,
			     union iwreq_data *wrqu, char *key)
{
	struct ipw_priv *priv = libipw_priv(dev);
	int ret;
	u32 cap = priv->capability;

	mutex_lock(&priv->mutex);
	ret = libipw_wx_set_encode(priv->ieee, info, wrqu, key);

	/* In IBSS mode, we need to notify the firmware to update
	 * the beacon info after we changed the capability. */
	if (cap != priv->capability &&
	    priv->ieee->iw_mode == IW_MODE_ADHOC &&
	    priv->status & STATUS_ASSOCIATED)
		ipw_disassociate(priv);

	mutex_unlock(&priv->mutex);
	return ret;
}

static int ipw_wx_get_encode(struct net_device *dev,
			     struct iw_request_info *info,
			     union iwreq_data *wrqu, char *key)
{
	struct ipw_priv *priv = libipw_priv(dev);
	return libipw_wx_get_encode(priv->ieee, info, wrqu, key);
}

static int ipw_wx_set_power(struct net_device *dev,
			    struct iw_request_info *info,
			    union iwreq_data *wrqu, char *extra)
{
	struct ipw_priv *priv = libipw_priv(dev);
	int err;
	mutex_lock(&priv->mutex);
	if (wrqu->power.disabled) {
		priv->power_mode = IPW_POWER_LEVEL(priv->power_mode);
		err = ipw_send_power_mode(priv, IPW_POWER_MODE_CAM);
		if (err) {
			IPW_DEBUG_WX("failed setting power mode.\n");
			mutex_unlock(&priv->mutex);
			return err;
		}
		IPW_DEBUG_WX("SET Power Management Mode -> off\n");
		mutex_unlock(&priv->mutex);
		return 0;
	}

	switch (wrqu->power.flags & IW_POWER_MODE) {
	case IW_POWER_ON:	/* If not specified */
	case IW_POWER_MODE:	/* If set all mask */
	case IW_POWER_ALL_R:	/* If explicitly state all */
		break;
	default:		/* Otherwise we don't support it */
		IPW_DEBUG_WX("SET PM Mode: %X not supported.\n",
			     wrqu->power.flags);
		mutex_unlock(&priv->mutex);
		return -EOPNOTSUPP;
	}

	/* If the user hasn't specified a power management mode yet, default
	 * to BATTERY */
	if (IPW_POWER_LEVEL(priv->power_mode) == IPW_POWER_AC)
		priv->power_mode = IPW_POWER_ENABLED | IPW_POWER_BATTERY;
	else
		priv->power_mode = IPW_POWER_ENABLED | priv->power_mode;

	err = ipw_send_power_mode(priv, IPW_POWER_LEVEL(priv->power_mode));
	if (err) {
		IPW_DEBUG_WX("failed setting power mode.\n");
		mutex_unlock(&priv->mutex);
		return err;
	}

	IPW_DEBUG_WX("SET Power Management Mode -> 0x%02X\n", priv->power_mode);
	mutex_unlock(&priv->mutex);
	return 0;
}

static int ipw_wx_get_power(struct net_device *dev,
			    struct iw_request_info *info,
			    union iwreq_data *wrqu, char *extra)
{
	struct ipw_priv *priv = libipw_priv(dev);
	mutex_lock(&priv->mutex);
	if (!(priv->power_mode & IPW_POWER_ENABLED))
		wrqu->power.disabled = 1;
	else
		wrqu->power.disabled = 0;

	mutex_unlock(&priv->mutex);
	IPW_DEBUG_WX("GET Power Management Mode -> %02X\n", priv->power_mode);

	return 0;
}

static int ipw_wx_set_powermode(struct net_device *dev,
				struct iw_request_info *info,
				union iwreq_data *wrqu, char *extra)
{
	struct ipw_priv *priv = libipw_priv(dev);
	int mode = *(int *)extra;
	int err;

	mutex_lock(&priv->mutex);
	if ((mode < 1) || (mode > IPW_POWER_LIMIT))
		mode = IPW_POWER_AC;

	if (IPW_POWER_LEVEL(priv->power_mode) != mode) {
		err = ipw_send_power_mode(priv, mode);
		if (err) {
			IPW_DEBUG_WX("failed setting power mode.\n");
			mutex_unlock(&priv->mutex);
			return err;
		}
		priv->power_mode = IPW_POWER_ENABLED | mode;
	}
	mutex_unlock(&priv->mutex);
	return 0;
}

#define MAX_WX_STRING 80
static int ipw_wx_get_powermode(struct net_device *dev,
				struct iw_request_info *info,
				union iwreq_data *wrqu, char *extra)
{
	struct ipw_priv *priv = libipw_priv(dev);
	int level = IPW_POWER_LEVEL(priv->power_mode);
	char *p = extra;

	p += scnprintf(p, MAX_WX_STRING, "Power save level: %d ", level);

	switch (level) {
	case IPW_POWER_AC:
		p += scnprintf(p, MAX_WX_STRING - (p - extra), "(AC)");
		break;
	case IPW_POWER_BATTERY:
		p += scnprintf(p, MAX_WX_STRING - (p - extra), "(BATTERY)");
		break;
	default:
		p += scnprintf(p, MAX_WX_STRING - (p - extra),
			      "(Timeout %dms, Period %dms)",
			      timeout_duration[level - 1] / 1000,
			      period_duration[level - 1] / 1000);
	}

	if (!(priv->power_mode & IPW_POWER_ENABLED))
		p += scnprintf(p, MAX_WX_STRING - (p - extra), " OFF");

	wrqu->data.length = p - extra + 1;

	return 0;
}

static int ipw_wx_set_wireless_mode(struct net_device *dev,
				    struct iw_request_info *info,
				    union iwreq_data *wrqu, char *extra)
{
	struct ipw_priv *priv = libipw_priv(dev);
	int mode = *(int *)extra;
	u8 band = 0, modulation = 0;

	if (mode == 0 || mode & ~IEEE_MODE_MASK) {
		IPW_WARNING("Attempt to set invalid wireless mode: %d\n", mode);
		return -EINVAL;
	}
	mutex_lock(&priv->mutex);
	if (priv->adapter == IPW_2915ABG) {
		priv->ieee->abg_true = 1;
		if (mode & IEEE_A) {
			band |= LIBIPW_52GHZ_BAND;
			modulation |= LIBIPW_OFDM_MODULATION;
		} else
			priv->ieee->abg_true = 0;
	} else {
		if (mode & IEEE_A) {
			IPW_WARNING("Attempt to set 2200BG into "
				    "802.11a mode\n");
			mutex_unlock(&priv->mutex);
			return -EINVAL;
		}

		priv->ieee->abg_true = 0;
	}

	if (mode & IEEE_B) {
		band |= LIBIPW_24GHZ_BAND;
		modulation |= LIBIPW_CCK_MODULATION;
	} else
		priv->ieee->abg_true = 0;

	if (mode & IEEE_G) {
		band |= LIBIPW_24GHZ_BAND;
		modulation |= LIBIPW_OFDM_MODULATION;
	} else
		priv->ieee->abg_true = 0;

	priv->ieee->mode = mode;
	priv->ieee->freq_band = band;
	priv->ieee->modulation = modulation;
	init_supported_rates(priv, &priv->rates);

	/* Network configuration changed -- force [re]association */
	IPW_DEBUG_ASSOC("[re]association triggered due to mode change.\n");
	if (!ipw_disassociate(priv)) {
		ipw_send_supported_rates(priv, &priv->rates);
		ipw_associate(priv);
	}

	/* Update the band LEDs */
	ipw_led_band_on(priv);

	IPW_DEBUG_WX("PRIV SET MODE: %c%c%c\n",
		     mode & IEEE_A ? 'a' : '.',
		     mode & IEEE_B ? 'b' : '.', mode & IEEE_G ? 'g' : '.');
	mutex_unlock(&priv->mutex);
	return 0;
}

static int ipw_wx_get_wireless_mode(struct net_device *dev,
				    struct iw_request_info *info,
				    union iwreq_data *wrqu, char *extra)
{
	struct ipw_priv *priv = libipw_priv(dev);
	mutex_lock(&priv->mutex);
	switch (priv->ieee->mode) {
	case IEEE_A:
		strncpy(extra, "802.11a (1)", MAX_WX_STRING);
		break;
	case IEEE_B:
		strncpy(extra, "802.11b (2)", MAX_WX_STRING);
		break;
	case IEEE_A | IEEE_B:
		strncpy(extra, "802.11ab (3)", MAX_WX_STRING);
		break;
	case IEEE_G:
		strncpy(extra, "802.11g (4)", MAX_WX_STRING);
		break;
	case IEEE_A | IEEE_G:
		strncpy(extra, "802.11ag (5)", MAX_WX_STRING);
		break;
	case IEEE_B | IEEE_G:
		strncpy(extra, "802.11bg (6)", MAX_WX_STRING);
		break;
	case IEEE_A | IEEE_B | IEEE_G:
		strncpy(extra, "802.11abg (7)", MAX_WX_STRING);
		break;
	default:
		strncpy(extra, "unknown", MAX_WX_STRING);
		break;
	}
	extra[MAX_WX_STRING - 1] = '\0';

	IPW_DEBUG_WX("PRIV GET MODE: %s\n", extra);

	wrqu->data.length = strlen(extra) + 1;
	mutex_unlock(&priv->mutex);

	return 0;
}

static int ipw_wx_set_preamble(struct net_device *dev,
			       struct iw_request_info *info,
			       union iwreq_data *wrqu, char *extra)
{
	struct ipw_priv *priv = libipw_priv(dev);
	int mode = *(int *)extra;
	mutex_lock(&priv->mutex);
	/* Switching from SHORT -> LONG requires a disassociation */
	if (mode == 1) {
		if (!(priv->config & CFG_PREAMBLE_LONG)) {
			priv->config |= CFG_PREAMBLE_LONG;

			/* Network configuration changed -- force [re]association */
			IPW_DEBUG_ASSOC
			    ("[re]association triggered due to preamble change.\n");
			if (!ipw_disassociate(priv))
				ipw_associate(priv);
		}
		goto done;
	}

	if (mode == 0) {
		priv->config &= ~CFG_PREAMBLE_LONG;
		goto done;
	}
	mutex_unlock(&priv->mutex);
	return -EINVAL;

      done:
	mutex_unlock(&priv->mutex);
	return 0;
}

static int ipw_wx_get_preamble(struct net_device *dev,
			       struct iw_request_info *info,
			       union iwreq_data *wrqu, char *extra)
{
	struct ipw_priv *priv = libipw_priv(dev);
	mutex_lock(&priv->mutex);
	if (priv->config & CFG_PREAMBLE_LONG)
		snprintf(wrqu->name, IFNAMSIZ, "long (1)");
	else
		snprintf(wrqu->name, IFNAMSIZ, "auto (0)");
	mutex_unlock(&priv->mutex);
	return 0;
}

#ifdef CONFIG_IPW2200_MONITOR
static int ipw_wx_set_monitor(struct net_device *dev,
			      struct iw_request_info *info,
			      union iwreq_data *wrqu, char *extra)
{
	struct ipw_priv *priv = libipw_priv(dev);
	int *parms = (int *)extra;
	int enable = (parms[0] > 0);
	mutex_lock(&priv->mutex);
	IPW_DEBUG_WX("SET MONITOR: %d %d\n", enable, parms[1]);
	if (enable) {
		if (priv->ieee->iw_mode != IW_MODE_MONITOR) {
#ifdef CONFIG_IPW2200_RADIOTAP
			priv->net_dev->type = ARPHRD_IEEE80211_RADIOTAP;
#else
			priv->net_dev->type = ARPHRD_IEEE80211;
#endif
			schedule_work(&priv->adapter_restart);
		}

		ipw_set_channel(priv, parms[1]);
	} else {
		if (priv->ieee->iw_mode != IW_MODE_MONITOR) {
			mutex_unlock(&priv->mutex);
			return 0;
		}
		priv->net_dev->type = ARPHRD_ETHER;
		schedule_work(&priv->adapter_restart);
	}
	mutex_unlock(&priv->mutex);
	return 0;
}

#endif				/* CONFIG_IPW2200_MONITOR */

static int ipw_wx_reset(struct net_device *dev,
			struct iw_request_info *info,
			union iwreq_data *wrqu, char *extra)
{
	struct ipw_priv *priv = libipw_priv(dev);
	IPW_DEBUG_WX("RESET\n");
	schedule_work(&priv->adapter_restart);
	return 0;
}

static int ipw_wx_sw_reset(struct net_device *dev,
			   struct iw_request_info *info,
			   union iwreq_data *wrqu, char *extra)
{
	struct ipw_priv *priv = libipw_priv(dev);
	union iwreq_data wrqu_sec = {
		.encoding = {
			     .flags = IW_ENCODE_DISABLED,
			     },
	};
	int ret;

	IPW_DEBUG_WX("SW_RESET\n");

	mutex_lock(&priv->mutex);

	ret = ipw_sw_reset(priv, 2);
	if (!ret) {
		free_firmware();
		ipw_adapter_restart(priv);
	}

	/* The SW reset bit might have been toggled on by the 'disable'
	 * module parameter, so take appropriate action */
	ipw_radio_kill_sw(priv, priv->status & STATUS_RF_KILL_SW);

	mutex_unlock(&priv->mutex);
	libipw_wx_set_encode(priv->ieee, info, &wrqu_sec, NULL);
	mutex_lock(&priv->mutex);

	if (!(priv->status & STATUS_RF_KILL_MASK)) {
		/* Configuration likely changed -- force [re]association */
		IPW_DEBUG_ASSOC("[re]association triggered due to sw "
				"reset.\n");
		if (!ipw_disassociate(priv))
			ipw_associate(priv);
	}

	mutex_unlock(&priv->mutex);

	return 0;
}

/* Rebase the WE IOCTLs to zero for the handler array */
static iw_handler ipw_wx_handlers[] = {
	IW_HANDLER(SIOCGIWNAME, (iw_handler)cfg80211_wext_giwname),
	IW_HANDLER(SIOCSIWFREQ, ipw_wx_set_freq),
	IW_HANDLER(SIOCGIWFREQ, ipw_wx_get_freq),
	IW_HANDLER(SIOCSIWMODE, ipw_wx_set_mode),
	IW_HANDLER(SIOCGIWMODE, ipw_wx_get_mode),
	IW_HANDLER(SIOCSIWSENS, ipw_wx_set_sens),
	IW_HANDLER(SIOCGIWSENS, ipw_wx_get_sens),
	IW_HANDLER(SIOCGIWRANGE, ipw_wx_get_range),
	IW_HANDLER(SIOCSIWAP, ipw_wx_set_wap),
	IW_HANDLER(SIOCGIWAP, ipw_wx_get_wap),
	IW_HANDLER(SIOCSIWSCAN, ipw_wx_set_scan),
	IW_HANDLER(SIOCGIWSCAN, ipw_wx_get_scan),
	IW_HANDLER(SIOCSIWESSID, ipw_wx_set_essid),
	IW_HANDLER(SIOCGIWESSID, ipw_wx_get_essid),
	IW_HANDLER(SIOCSIWNICKN, ipw_wx_set_nick),
	IW_HANDLER(SIOCGIWNICKN, ipw_wx_get_nick),
	IW_HANDLER(SIOCSIWRATE, ipw_wx_set_rate),
	IW_HANDLER(SIOCGIWRATE, ipw_wx_get_rate),
	IW_HANDLER(SIOCSIWRTS, ipw_wx_set_rts),
	IW_HANDLER(SIOCGIWRTS, ipw_wx_get_rts),
	IW_HANDLER(SIOCSIWFRAG, ipw_wx_set_frag),
	IW_HANDLER(SIOCGIWFRAG, ipw_wx_get_frag),
	IW_HANDLER(SIOCSIWTXPOW, ipw_wx_set_txpow),
	IW_HANDLER(SIOCGIWTXPOW, ipw_wx_get_txpow),
	IW_HANDLER(SIOCSIWRETRY, ipw_wx_set_retry),
	IW_HANDLER(SIOCGIWRETRY, ipw_wx_get_retry),
	IW_HANDLER(SIOCSIWENCODE, ipw_wx_set_encode),
	IW_HANDLER(SIOCGIWENCODE, ipw_wx_get_encode),
	IW_HANDLER(SIOCSIWPOWER, ipw_wx_set_power),
	IW_HANDLER(SIOCGIWPOWER, ipw_wx_get_power),
	IW_HANDLER(SIOCSIWSPY, iw_handler_set_spy),
	IW_HANDLER(SIOCGIWSPY, iw_handler_get_spy),
	IW_HANDLER(SIOCSIWTHRSPY, iw_handler_set_thrspy),
	IW_HANDLER(SIOCGIWTHRSPY, iw_handler_get_thrspy),
	IW_HANDLER(SIOCSIWGENIE, ipw_wx_set_genie),
	IW_HANDLER(SIOCGIWGENIE, ipw_wx_get_genie),
	IW_HANDLER(SIOCSIWMLME, ipw_wx_set_mlme),
	IW_HANDLER(SIOCSIWAUTH, ipw_wx_set_auth),
	IW_HANDLER(SIOCGIWAUTH, ipw_wx_get_auth),
	IW_HANDLER(SIOCSIWENCODEEXT, ipw_wx_set_encodeext),
	IW_HANDLER(SIOCGIWENCODEEXT, ipw_wx_get_encodeext),
};

enum {
	IPW_PRIV_SET_POWER = SIOCIWFIRSTPRIV,
	IPW_PRIV_GET_POWER,
	IPW_PRIV_SET_MODE,
	IPW_PRIV_GET_MODE,
	IPW_PRIV_SET_PREAMBLE,
	IPW_PRIV_GET_PREAMBLE,
	IPW_PRIV_RESET,
	IPW_PRIV_SW_RESET,
#ifdef CONFIG_IPW2200_MONITOR
	IPW_PRIV_SET_MONITOR,
#endif
};

static struct iw_priv_args ipw_priv_args[] = {
	{
	 .cmd = IPW_PRIV_SET_POWER,
	 .set_args = IW_PRIV_TYPE_INT | IW_PRIV_SIZE_FIXED | 1,
	 .name = "set_power"},
	{
	 .cmd = IPW_PRIV_GET_POWER,
	 .get_args = IW_PRIV_TYPE_CHAR | IW_PRIV_SIZE_FIXED | MAX_WX_STRING,
	 .name = "get_power"},
	{
	 .cmd = IPW_PRIV_SET_MODE,
	 .set_args = IW_PRIV_TYPE_INT | IW_PRIV_SIZE_FIXED | 1,
	 .name = "set_mode"},
	{
	 .cmd = IPW_PRIV_GET_MODE,
	 .get_args = IW_PRIV_TYPE_CHAR | IW_PRIV_SIZE_FIXED | MAX_WX_STRING,
	 .name = "get_mode"},
	{
	 .cmd = IPW_PRIV_SET_PREAMBLE,
	 .set_args = IW_PRIV_TYPE_INT | IW_PRIV_SIZE_FIXED | 1,
	 .name = "set_preamble"},
	{
	 .cmd = IPW_PRIV_GET_PREAMBLE,
	 .get_args = IW_PRIV_TYPE_CHAR | IW_PRIV_SIZE_FIXED | IFNAMSIZ,
	 .name = "get_preamble"},
	{
	 IPW_PRIV_RESET,
	 IW_PRIV_TYPE_INT | IW_PRIV_SIZE_FIXED | 0, 0, "reset"},
	{
	 IPW_PRIV_SW_RESET,
	 IW_PRIV_TYPE_INT | IW_PRIV_SIZE_FIXED | 0, 0, "sw_reset"},
#ifdef CONFIG_IPW2200_MONITOR
	{
	 IPW_PRIV_SET_MONITOR,
	 IW_PRIV_TYPE_INT | IW_PRIV_SIZE_FIXED | 2, 0, "monitor"},
#endif				/* CONFIG_IPW2200_MONITOR */
};

static iw_handler ipw_priv_handler[] = {
	ipw_wx_set_powermode,
	ipw_wx_get_powermode,
	ipw_wx_set_wireless_mode,
	ipw_wx_get_wireless_mode,
	ipw_wx_set_preamble,
	ipw_wx_get_preamble,
	ipw_wx_reset,
	ipw_wx_sw_reset,
#ifdef CONFIG_IPW2200_MONITOR
	ipw_wx_set_monitor,
#endif
};

static const struct iw_handler_def ipw_wx_handler_def = {
	.standard = ipw_wx_handlers,
	.num_standard = ARRAY_SIZE(ipw_wx_handlers),
	.num_private = ARRAY_SIZE(ipw_priv_handler),
	.num_private_args = ARRAY_SIZE(ipw_priv_args),
	.private = ipw_priv_handler,
	.private_args = ipw_priv_args,
	.get_wireless_stats = ipw_get_wireless_stats,
};

/*
 * Get wireless statistics.
 * Called by /proc/net/wireless
 * Also called by SIOCGIWSTATS
 */
static struct iw_statistics *ipw_get_wireless_stats(struct net_device *dev)
{
	struct ipw_priv *priv = libipw_priv(dev);
	struct iw_statistics *wstats;

	wstats = &priv->wstats;

	/* if hw is disabled, then ipw_get_ordinal() can't be called.
	 * netdev->get_wireless_stats seems to be called before fw is
	 * initialized.  STATUS_ASSOCIATED will only be set if the hw is up
	 * and associated; if not associcated, the values are all meaningless
	 * anyway, so set them all to NULL and INVALID */
	if (!(priv->status & STATUS_ASSOCIATED)) {
		wstats->miss.beacon = 0;
		wstats->discard.retries = 0;
		wstats->qual.qual = 0;
		wstats->qual.level = 0;
		wstats->qual.noise = 0;
		wstats->qual.updated = 7;
		wstats->qual.updated |= IW_QUAL_NOISE_INVALID |
		    IW_QUAL_QUAL_INVALID | IW_QUAL_LEVEL_INVALID;
		return wstats;
	}

	wstats->qual.qual = priv->quality;
	wstats->qual.level = priv->exp_avg_rssi;
	wstats->qual.noise = priv->exp_avg_noise;
	wstats->qual.updated = IW_QUAL_QUAL_UPDATED | IW_QUAL_LEVEL_UPDATED |
	    IW_QUAL_NOISE_UPDATED | IW_QUAL_DBM;

	wstats->miss.beacon = average_value(&priv->average_missed_beacons);
	wstats->discard.retries = priv->last_tx_failures;
	wstats->discard.code = priv->ieee->ieee_stats.rx_discards_undecryptable;

/*	if (ipw_get_ordinal(priv, IPW_ORD_STAT_TX_RETRY, &tx_retry, &len))
	goto fail_get_ordinal;
	wstats->discard.retries += tx_retry; */

	return wstats;
}

/* net device stuff */

static  void init_sys_config(struct ipw_sys_config *sys_config)
{
	memset(sys_config, 0, sizeof(struct ipw_sys_config));
	sys_config->bt_coexistence = 0;
	sys_config->answer_broadcast_ssid_probe = 0;
	sys_config->accept_all_data_frames = 0;
	sys_config->accept_non_directed_frames = 1;
	sys_config->exclude_unicast_unencrypted = 0;
	sys_config->disable_unicast_decryption = 1;
	sys_config->exclude_multicast_unencrypted = 0;
	sys_config->disable_multicast_decryption = 1;
	if (antenna < CFG_SYS_ANTENNA_BOTH || antenna > CFG_SYS_ANTENNA_B)
		antenna = CFG_SYS_ANTENNA_BOTH;
	sys_config->antenna_diversity = antenna;
	sys_config->pass_crc_to_host = 0;	/* TODO: See if 1 gives us FCS */
	sys_config->dot11g_auto_detection = 0;
	sys_config->enable_cts_to_self = 0;
	sys_config->bt_coexist_collision_thr = 0;
	sys_config->pass_noise_stats_to_host = 1;	/* 1 -- fix for 256 */
	sys_config->silence_threshold = 0x1e;
}

static int ipw_net_open(struct net_device *dev)
{
	IPW_DEBUG_INFO("dev->open\n");
	netif_start_queue(dev);
	return 0;
}

static int ipw_net_stop(struct net_device *dev)
{
	IPW_DEBUG_INFO("dev->close\n");
	netif_stop_queue(dev);
	return 0;
}

/*
todo:

modify to send one tfd per fragment instead of using chunking.  otherwise
we need to heavily modify the libipw_skb_to_txb.
*/

static int ipw_tx_skb(struct ipw_priv *priv, struct libipw_txb *txb,
			     int pri)
{
	struct libipw_hdr_3addrqos *hdr = (struct libipw_hdr_3addrqos *)
	    txb->fragments[0]->data;
	int i = 0;
	struct tfd_frame *tfd;
#ifdef CONFIG_IPW2200_QOS
	int tx_id = ipw_get_tx_queue_number(priv, pri);
	struct clx2_tx_queue *txq = &priv->txq[tx_id];
#else
	struct clx2_tx_queue *txq = &priv->txq[0];
#endif
	struct clx2_queue *q = &txq->q;
	u8 id, hdr_len, unicast;
	int fc;

	if (!(priv->status & STATUS_ASSOCIATED))
		goto drop;

	hdr_len = libipw_get_hdrlen(le16_to_cpu(hdr->frame_ctl));
	switch (priv->ieee->iw_mode) {
	case IW_MODE_ADHOC:
		unicast = !is_multicast_ether_addr(hdr->addr1);
		id = ipw_find_station(priv, hdr->addr1);
		if (id == IPW_INVALID_STATION) {
			id = ipw_add_station(priv, hdr->addr1);
			if (id == IPW_INVALID_STATION) {
				IPW_WARNING("Attempt to send data to "
					    "invalid cell: %pM\n",
					    hdr->addr1);
				goto drop;
			}
		}
		break;

	case IW_MODE_INFRA:
	default:
		unicast = !is_multicast_ether_addr(hdr->addr3);
		id = 0;
		break;
	}

	tfd = &txq->bd[q->first_empty];
	txq->txb[q->first_empty] = txb;
	memset(tfd, 0, sizeof(*tfd));
	tfd->u.data.station_number = id;

	tfd->control_flags.message_type = TX_FRAME_TYPE;
	tfd->control_flags.control_bits = TFD_NEED_IRQ_MASK;

	tfd->u.data.cmd_id = DINO_CMD_TX;
	tfd->u.data.len = cpu_to_le16(txb->payload_size);

	if (priv->assoc_request.ieee_mode == IPW_B_MODE)
		tfd->u.data.tx_flags_ext |= DCT_FLAG_EXT_MODE_CCK;
	else
		tfd->u.data.tx_flags_ext |= DCT_FLAG_EXT_MODE_OFDM;

	if (priv->assoc_request.preamble_length == DCT_FLAG_SHORT_PREAMBLE)
		tfd->u.data.tx_flags |= DCT_FLAG_SHORT_PREAMBLE;

	fc = le16_to_cpu(hdr->frame_ctl);
	hdr->frame_ctl = cpu_to_le16(fc & ~IEEE80211_FCTL_MOREFRAGS);

	memcpy(&tfd->u.data.tfd.tfd_24.mchdr, hdr, hdr_len);

	if (likely(unicast))
		tfd->u.data.tx_flags |= DCT_FLAG_ACK_REQD;

	if (txb->encrypted && !priv->ieee->host_encrypt) {
		switch (priv->ieee->sec.level) {
		case SEC_LEVEL_3:
			tfd->u.data.tfd.tfd_24.mchdr.frame_ctl |=
			    cpu_to_le16(IEEE80211_FCTL_PROTECTED);
			/* XXX: ACK flag must be set for CCMP even if it
			 * is a multicast/broadcast packet, because CCMP
			 * group communication encrypted by GTK is
			 * actually done by the AP. */
			if (!unicast)
				tfd->u.data.tx_flags |= DCT_FLAG_ACK_REQD;

			tfd->u.data.tx_flags &= ~DCT_FLAG_NO_WEP;
			tfd->u.data.tx_flags_ext |= DCT_FLAG_EXT_SECURITY_CCM;
			tfd->u.data.key_index = 0;
			tfd->u.data.key_index |= DCT_WEP_INDEX_USE_IMMEDIATE;
			break;
		case SEC_LEVEL_2:
			tfd->u.data.tfd.tfd_24.mchdr.frame_ctl |=
			    cpu_to_le16(IEEE80211_FCTL_PROTECTED);
			tfd->u.data.tx_flags &= ~DCT_FLAG_NO_WEP;
			tfd->u.data.tx_flags_ext |= DCT_FLAG_EXT_SECURITY_TKIP;
			tfd->u.data.key_index = DCT_WEP_INDEX_USE_IMMEDIATE;
			break;
		case SEC_LEVEL_1:
			tfd->u.data.tfd.tfd_24.mchdr.frame_ctl |=
			    cpu_to_le16(IEEE80211_FCTL_PROTECTED);
			tfd->u.data.key_index = priv->ieee->crypt_info.tx_keyidx;
			if (priv->ieee->sec.key_sizes[priv->ieee->crypt_info.tx_keyidx] <=
			    40)
				tfd->u.data.key_index |= DCT_WEP_KEY_64Bit;
			else
				tfd->u.data.key_index |= DCT_WEP_KEY_128Bit;
			break;
		case SEC_LEVEL_0:
			break;
		default:
			printk(KERN_ERR "Unknown security level %d\n",
			       priv->ieee->sec.level);
			break;
		}
	} else
		/* No hardware encryption */
		tfd->u.data.tx_flags |= DCT_FLAG_NO_WEP;

#ifdef CONFIG_IPW2200_QOS
	if (fc & IEEE80211_STYPE_QOS_DATA)
		ipw_qos_set_tx_queue_command(priv, pri, &(tfd->u.data));
#endif				/* CONFIG_IPW2200_QOS */

	/* payload */
	tfd->u.data.num_chunks = cpu_to_le32(min((u8) (NUM_TFD_CHUNKS - 2),
						 txb->nr_frags));
	IPW_DEBUG_FRAG("%i fragments being sent as %i chunks.\n",
		       txb->nr_frags, le32_to_cpu(tfd->u.data.num_chunks));
	for (i = 0; i < le32_to_cpu(tfd->u.data.num_chunks); i++) {
		IPW_DEBUG_FRAG("Adding fragment %i of %i (%d bytes).\n",
			       i, le32_to_cpu(tfd->u.data.num_chunks),
			       txb->fragments[i]->len - hdr_len);
		IPW_DEBUG_TX("Dumping TX packet frag %i of %i (%d bytes):\n",
			     i, tfd->u.data.num_chunks,
			     txb->fragments[i]->len - hdr_len);
		printk_buf(IPW_DL_TX, txb->fragments[i]->data + hdr_len,
			   txb->fragments[i]->len - hdr_len);

		tfd->u.data.chunk_ptr[i] =
		    cpu_to_le32(dma_map_single(&priv->pci_dev->dev,
					       txb->fragments[i]->data + hdr_len,
					       txb->fragments[i]->len - hdr_len,
					       DMA_TO_DEVICE));
		tfd->u.data.chunk_len[i] =
		    cpu_to_le16(txb->fragments[i]->len - hdr_len);
	}

	if (i != txb->nr_frags) {
		struct sk_buff *skb;
		u16 remaining_bytes = 0;
		int j;

		for (j = i; j < txb->nr_frags; j++)
			remaining_bytes += txb->fragments[j]->len - hdr_len;

		printk(KERN_INFO "Trying to reallocate for %d bytes\n",
		       remaining_bytes);
		skb = alloc_skb(remaining_bytes, GFP_ATOMIC);
		if (skb != NULL) {
			tfd->u.data.chunk_len[i] = cpu_to_le16(remaining_bytes);
			for (j = i; j < txb->nr_frags; j++) {
				int size = txb->fragments[j]->len - hdr_len;

				printk(KERN_INFO "Adding frag %d %d...\n",
				       j, size);
				skb_put_data(skb,
					     txb->fragments[j]->data + hdr_len,
					     size);
			}
			dev_kfree_skb_any(txb->fragments[i]);
			txb->fragments[i] = skb;
			tfd->u.data.chunk_ptr[i] =
			    cpu_to_le32(dma_map_single(&priv->pci_dev->dev,
						       skb->data,
						       remaining_bytes,
						       DMA_TO_DEVICE));

			le32_add_cpu(&tfd->u.data.num_chunks, 1);
		}
	}

	/* kick DMA */
	q->first_empty = ipw_queue_inc_wrap(q->first_empty, q->n_bd);
	ipw_write32(priv, q->reg_w, q->first_empty);

	if (ipw_tx_queue_space(q) < q->high_mark)
		netif_stop_queue(priv->net_dev);

	return NETDEV_TX_OK;

      drop:
	IPW_DEBUG_DROP("Silently dropping Tx packet.\n");
	libipw_txb_free(txb);
	return NETDEV_TX_OK;
}

static int ipw_net_is_queue_full(struct net_device *dev, int pri)
{
	struct ipw_priv *priv = libipw_priv(dev);
#ifdef CONFIG_IPW2200_QOS
	int tx_id = ipw_get_tx_queue_number(priv, pri);
	struct clx2_tx_queue *txq = &priv->txq[tx_id];
#else
	struct clx2_tx_queue *txq = &priv->txq[0];
#endif				/* CONFIG_IPW2200_QOS */

	if (ipw_tx_queue_space(&txq->q) < txq->q.high_mark)
		return 1;

	return 0;
}

#ifdef CONFIG_IPW2200_PROMISCUOUS
static void ipw_handle_promiscuous_tx(struct ipw_priv *priv,
				      struct libipw_txb *txb)
{
	struct libipw_rx_stats dummystats;
	struct ieee80211_hdr *hdr;
	u8 n;
	u16 filter = priv->prom_priv->filter;
	int hdr_only = 0;

	if (filter & IPW_PROM_NO_TX)
		return;

	memset(&dummystats, 0, sizeof(dummystats));

	/* Filtering of fragment chains is done against the first fragment */
	hdr = (void *)txb->fragments[0]->data;
	if (libipw_is_management(le16_to_cpu(hdr->frame_control))) {
		if (filter & IPW_PROM_NO_MGMT)
			return;
		if (filter & IPW_PROM_MGMT_HEADER_ONLY)
			hdr_only = 1;
	} else if (libipw_is_control(le16_to_cpu(hdr->frame_control))) {
		if (filter & IPW_PROM_NO_CTL)
			return;
		if (filter & IPW_PROM_CTL_HEADER_ONLY)
			hdr_only = 1;
	} else if (libipw_is_data(le16_to_cpu(hdr->frame_control))) {
		if (filter & IPW_PROM_NO_DATA)
			return;
		if (filter & IPW_PROM_DATA_HEADER_ONLY)
			hdr_only = 1;
	}

	for(n=0; n<txb->nr_frags; ++n) {
		struct sk_buff *src = txb->fragments[n];
		struct sk_buff *dst;
		struct ieee80211_radiotap_header *rt_hdr;
		int len;

		if (hdr_only) {
			hdr = (void *)src->data;
			len = libipw_get_hdrlen(le16_to_cpu(hdr->frame_control));
		} else
			len = src->len;

		dst = alloc_skb(len + sizeof(*rt_hdr) + sizeof(u16)*2, GFP_ATOMIC);
		if (!dst)
			continue;

		rt_hdr = skb_put(dst, sizeof(*rt_hdr));

		rt_hdr->it_version = PKTHDR_RADIOTAP_VERSION;
		rt_hdr->it_pad = 0;
		rt_hdr->it_present = 0; /* after all, it's just an idea */
		rt_hdr->it_present |=  cpu_to_le32(1 << IEEE80211_RADIOTAP_CHANNEL);

		*(__le16*)skb_put(dst, sizeof(u16)) = cpu_to_le16(
			ieee80211chan2mhz(priv->channel));
		if (priv->channel > 14) 	/* 802.11a */
			*(__le16*)skb_put(dst, sizeof(u16)) =
				cpu_to_le16(IEEE80211_CHAN_OFDM |
					     IEEE80211_CHAN_5GHZ);
		else if (priv->ieee->mode == IEEE_B) /* 802.11b */
			*(__le16*)skb_put(dst, sizeof(u16)) =
				cpu_to_le16(IEEE80211_CHAN_CCK |
					     IEEE80211_CHAN_2GHZ);
		else 		/* 802.11g */
			*(__le16*)skb_put(dst, sizeof(u16)) =
				cpu_to_le16(IEEE80211_CHAN_OFDM |
				 IEEE80211_CHAN_2GHZ);

		rt_hdr->it_len = cpu_to_le16(dst->len);

		skb_copy_from_linear_data(src, skb_put(dst, len), len);

		if (!libipw_rx(priv->prom_priv->ieee, dst, &dummystats))
			dev_kfree_skb_any(dst);
	}
}
#endif

static netdev_tx_t ipw_net_hard_start_xmit(struct libipw_txb *txb,
					   struct net_device *dev, int pri)
{
	struct ipw_priv *priv = libipw_priv(dev);
	unsigned long flags;
	netdev_tx_t ret;

	IPW_DEBUG_TX("dev->xmit(%d bytes)\n", txb->payload_size);
	spin_lock_irqsave(&priv->lock, flags);

#ifdef CONFIG_IPW2200_PROMISCUOUS
	if (rtap_iface && netif_running(priv->prom_net_dev))
		ipw_handle_promiscuous_tx(priv, txb);
#endif

	ret = ipw_tx_skb(priv, txb, pri);
	if (ret == NETDEV_TX_OK)
		__ipw_led_activity_on(priv);
	spin_unlock_irqrestore(&priv->lock, flags);

	return ret;
}

static void ipw_net_set_multicast_list(struct net_device *dev)
{

}

static int ipw_net_set_mac_address(struct net_device *dev, void *p)
{
	struct ipw_priv *priv = libipw_priv(dev);
	struct sockaddr *addr = p;

	if (!is_valid_ether_addr(addr->sa_data))
		return -EADDRNOTAVAIL;
	mutex_lock(&priv->mutex);
	priv->config |= CFG_CUSTOM_MAC;
	memcpy(priv->mac_addr, addr->sa_data, ETH_ALEN);
	printk(KERN_INFO "%s: Setting MAC to %pM\n",
	       priv->net_dev->name, priv->mac_addr);
	schedule_work(&priv->adapter_restart);
	mutex_unlock(&priv->mutex);
	return 0;
}

static void ipw_ethtool_get_drvinfo(struct net_device *dev,
				    struct ethtool_drvinfo *info)
{
	struct ipw_priv *p = libipw_priv(dev);
	char vers[64];
	char date[32];
	u32 len;

	strlcpy(info->driver, DRV_NAME, sizeof(info->driver));
	strlcpy(info->version, DRV_VERSION, sizeof(info->version));

	len = sizeof(vers);
	ipw_get_ordinal(p, IPW_ORD_STAT_FW_VERSION, vers, &len);
	len = sizeof(date);
	ipw_get_ordinal(p, IPW_ORD_STAT_FW_DATE, date, &len);

	snprintf(info->fw_version, sizeof(info->fw_version), "%s (%s)",
		 vers, date);
	strlcpy(info->bus_info, pci_name(p->pci_dev),
		sizeof(info->bus_info));
}

static u32 ipw_ethtool_get_link(struct net_device *dev)
{
	struct ipw_priv *priv = libipw_priv(dev);
	return (priv->status & STATUS_ASSOCIATED) != 0;
}

static int ipw_ethtool_get_eeprom_len(struct net_device *dev)
{
	return IPW_EEPROM_IMAGE_SIZE;
}

static int ipw_ethtool_get_eeprom(struct net_device *dev,
				  struct ethtool_eeprom *eeprom, u8 * bytes)
{
	struct ipw_priv *p = libipw_priv(dev);

	if (eeprom->offset + eeprom->len > IPW_EEPROM_IMAGE_SIZE)
		return -EINVAL;
	mutex_lock(&p->mutex);
	memcpy(bytes, &p->eeprom[eeprom->offset], eeprom->len);
	mutex_unlock(&p->mutex);
	return 0;
}

static int ipw_ethtool_set_eeprom(struct net_device *dev,
				  struct ethtool_eeprom *eeprom, u8 * bytes)
{
	struct ipw_priv *p = libipw_priv(dev);
	int i;

	if (eeprom->offset + eeprom->len > IPW_EEPROM_IMAGE_SIZE)
		return -EINVAL;
	mutex_lock(&p->mutex);
	memcpy(&p->eeprom[eeprom->offset], bytes, eeprom->len);
	for (i = 0; i < IPW_EEPROM_IMAGE_SIZE; i++)
		ipw_write8(p, i + IPW_EEPROM_DATA, p->eeprom[i]);
	mutex_unlock(&p->mutex);
	return 0;
}

static const struct ethtool_ops ipw_ethtool_ops = {
	.get_link = ipw_ethtool_get_link,
	.get_drvinfo = ipw_ethtool_get_drvinfo,
	.get_eeprom_len = ipw_ethtool_get_eeprom_len,
	.get_eeprom = ipw_ethtool_get_eeprom,
	.set_eeprom = ipw_ethtool_set_eeprom,
};

static irqreturn_t ipw_isr(int irq, void *data)
{
	struct ipw_priv *priv = data;
	u32 inta, inta_mask;

	if (!priv)
		return IRQ_NONE;

	spin_lock(&priv->irq_lock);

	if (!(priv->status & STATUS_INT_ENABLED)) {
		/* IRQ is disabled */
		goto none;
	}

	inta = ipw_read32(priv, IPW_INTA_RW);
	inta_mask = ipw_read32(priv, IPW_INTA_MASK_R);

	if (inta == 0xFFFFFFFF) {
		/* Hardware disappeared */
		IPW_WARNING("IRQ INTA == 0xFFFFFFFF\n");
		goto none;
	}

	if (!(inta & (IPW_INTA_MASK_ALL & inta_mask))) {
		/* Shared interrupt */
		goto none;
	}

	/* tell the device to stop sending interrupts */
	__ipw_disable_interrupts(priv);

	/* ack current interrupts */
	inta &= (IPW_INTA_MASK_ALL & inta_mask);
	ipw_write32(priv, IPW_INTA_RW, inta);

	/* Cache INTA value for our tasklet */
	priv->isr_inta = inta;

	tasklet_schedule(&priv->irq_tasklet);

	spin_unlock(&priv->irq_lock);

	return IRQ_HANDLED;
      none:
	spin_unlock(&priv->irq_lock);
	return IRQ_NONE;
}

static void ipw_rf_kill(void *adapter)
{
	struct ipw_priv *priv = adapter;
	unsigned long flags;

	spin_lock_irqsave(&priv->lock, flags);

	if (rf_kill_active(priv)) {
		IPW_DEBUG_RF_KILL("RF Kill active, rescheduling GPIO check\n");
		schedule_delayed_work(&priv->rf_kill, 2 * HZ);
		goto exit_unlock;
	}

	/* RF Kill is now disabled, so bring the device back up */

	if (!(priv->status & STATUS_RF_KILL_MASK)) {
		IPW_DEBUG_RF_KILL("HW RF Kill no longer active, restarting "
				  "device\n");

		/* we can not do an adapter restart while inside an irq lock */
		schedule_work(&priv->adapter_restart);
	} else
		IPW_DEBUG_RF_KILL("HW RF Kill deactivated.  SW RF Kill still "
				  "enabled\n");

      exit_unlock:
	spin_unlock_irqrestore(&priv->lock, flags);
}

static void ipw_bg_rf_kill(struct work_struct *work)
{
	struct ipw_priv *priv =
		container_of(work, struct ipw_priv, rf_kill.work);
	mutex_lock(&priv->mutex);
	ipw_rf_kill(priv);
	mutex_unlock(&priv->mutex);
}

static void ipw_link_up(struct ipw_priv *priv)
{
	priv->last_seq_num = -1;
	priv->last_frag_num = -1;
	priv->last_packet_time = 0;

	netif_carrier_on(priv->net_dev);

	cancel_delayed_work(&priv->request_scan);
	cancel_delayed_work(&priv->request_direct_scan);
	cancel_delayed_work(&priv->request_passive_scan);
	cancel_delayed_work(&priv->scan_event);
	ipw_reset_stats(priv);
	/* Ensure the rate is updated immediately */
	priv->last_rate = ipw_get_current_rate(priv);
	ipw_gather_stats(priv);
	ipw_led_link_up(priv);
	notify_wx_assoc_event(priv);

	if (priv->config & CFG_BACKGROUND_SCAN)
		schedule_delayed_work(&priv->request_scan, HZ);
}

static void ipw_bg_link_up(struct work_struct *work)
{
	struct ipw_priv *priv =
		container_of(work, struct ipw_priv, link_up);
	mutex_lock(&priv->mutex);
	ipw_link_up(priv);
	mutex_unlock(&priv->mutex);
}

static void ipw_link_down(struct ipw_priv *priv)
{
	ipw_led_link_down(priv);
	netif_carrier_off(priv->net_dev);
	notify_wx_assoc_event(priv);

	/* Cancel any queued work ... */
	cancel_delayed_work(&priv->request_scan);
	cancel_delayed_work(&priv->request_direct_scan);
	cancel_delayed_work(&priv->request_passive_scan);
	cancel_delayed_work(&priv->adhoc_check);
	cancel_delayed_work(&priv->gather_stats);

	ipw_reset_stats(priv);

	if (!(priv->status & STATUS_EXIT_PENDING)) {
		/* Queue up another scan... */
		schedule_delayed_work(&priv->request_scan, 0);
	} else
		cancel_delayed_work(&priv->scan_event);
}

static void ipw_bg_link_down(struct work_struct *work)
{
	struct ipw_priv *priv =
		container_of(work, struct ipw_priv, link_down);
	mutex_lock(&priv->mutex);
	ipw_link_down(priv);
	mutex_unlock(&priv->mutex);
}

static void ipw_setup_deferred_work(struct ipw_priv *priv)
{
	init_waitqueue_head(&priv->wait_command_queue);
	init_waitqueue_head(&priv->wait_state);

	INIT_DELAYED_WORK(&priv->adhoc_check, ipw_bg_adhoc_check);
	INIT_WORK(&priv->associate, ipw_bg_associate);
	INIT_WORK(&priv->disassociate, ipw_bg_disassociate);
	INIT_WORK(&priv->system_config, ipw_system_config);
	INIT_WORK(&priv->rx_replenish, ipw_bg_rx_queue_replenish);
	INIT_WORK(&priv->adapter_restart, ipw_bg_adapter_restart);
	INIT_DELAYED_WORK(&priv->rf_kill, ipw_bg_rf_kill);
	INIT_WORK(&priv->up, ipw_bg_up);
	INIT_WORK(&priv->down, ipw_bg_down);
	INIT_DELAYED_WORK(&priv->request_scan, ipw_request_scan);
	INIT_DELAYED_WORK(&priv->request_direct_scan, ipw_request_direct_scan);
	INIT_DELAYED_WORK(&priv->request_passive_scan, ipw_request_passive_scan);
	INIT_DELAYED_WORK(&priv->scan_event, ipw_scan_event);
	INIT_DELAYED_WORK(&priv->gather_stats, ipw_bg_gather_stats);
	INIT_WORK(&priv->abort_scan, ipw_bg_abort_scan);
	INIT_WORK(&priv->roam, ipw_bg_roam);
	INIT_DELAYED_WORK(&priv->scan_check, ipw_bg_scan_check);
	INIT_WORK(&priv->link_up, ipw_bg_link_up);
	INIT_WORK(&priv->link_down, ipw_bg_link_down);
	INIT_DELAYED_WORK(&priv->led_link_on, ipw_bg_led_link_on);
	INIT_DELAYED_WORK(&priv->led_link_off, ipw_bg_led_link_off);
	INIT_DELAYED_WORK(&priv->led_act_off, ipw_bg_led_activity_off);
	INIT_WORK(&priv->merge_networks, ipw_merge_adhoc_network);

#ifdef CONFIG_IPW2200_QOS
	INIT_WORK(&priv->qos_activate, ipw_bg_qos_activate);
#endif				/* CONFIG_IPW2200_QOS */

<<<<<<< HEAD
	tasklet_init(&priv->irq_tasklet,
		     ipw_irq_tasklet, (unsigned long)priv);

	return ret;
=======
	tasklet_setup(&priv->irq_tasklet, ipw_irq_tasklet);
>>>>>>> d1988041
}

static void shim__set_security(struct net_device *dev,
			       struct libipw_security *sec)
{
	struct ipw_priv *priv = libipw_priv(dev);
	int i;
	for (i = 0; i < 4; i++) {
		if (sec->flags & (1 << i)) {
			priv->ieee->sec.encode_alg[i] = sec->encode_alg[i];
			priv->ieee->sec.key_sizes[i] = sec->key_sizes[i];
			if (sec->key_sizes[i] == 0)
				priv->ieee->sec.flags &= ~(1 << i);
			else {
				memcpy(priv->ieee->sec.keys[i], sec->keys[i],
				       sec->key_sizes[i]);
				priv->ieee->sec.flags |= (1 << i);
			}
			priv->status |= STATUS_SECURITY_UPDATED;
		} else if (sec->level != SEC_LEVEL_1)
			priv->ieee->sec.flags &= ~(1 << i);
	}

	if (sec->flags & SEC_ACTIVE_KEY) {
		priv->ieee->sec.active_key = sec->active_key;
		priv->ieee->sec.flags |= SEC_ACTIVE_KEY;
		priv->status |= STATUS_SECURITY_UPDATED;
	} else
		priv->ieee->sec.flags &= ~SEC_ACTIVE_KEY;

	if ((sec->flags & SEC_AUTH_MODE) &&
	    (priv->ieee->sec.auth_mode != sec->auth_mode)) {
		priv->ieee->sec.auth_mode = sec->auth_mode;
		priv->ieee->sec.flags |= SEC_AUTH_MODE;
		if (sec->auth_mode == WLAN_AUTH_SHARED_KEY)
			priv->capability |= CAP_SHARED_KEY;
		else
			priv->capability &= ~CAP_SHARED_KEY;
		priv->status |= STATUS_SECURITY_UPDATED;
	}

	if (sec->flags & SEC_ENABLED && priv->ieee->sec.enabled != sec->enabled) {
		priv->ieee->sec.flags |= SEC_ENABLED;
		priv->ieee->sec.enabled = sec->enabled;
		priv->status |= STATUS_SECURITY_UPDATED;
		if (sec->enabled)
			priv->capability |= CAP_PRIVACY_ON;
		else
			priv->capability &= ~CAP_PRIVACY_ON;
	}

	if (sec->flags & SEC_ENCRYPT)
		priv->ieee->sec.encrypt = sec->encrypt;

	if (sec->flags & SEC_LEVEL && priv->ieee->sec.level != sec->level) {
		priv->ieee->sec.level = sec->level;
		priv->ieee->sec.flags |= SEC_LEVEL;
		priv->status |= STATUS_SECURITY_UPDATED;
	}

	if (!priv->ieee->host_encrypt && (sec->flags & SEC_ENCRYPT))
		ipw_set_hwcrypto_keys(priv);

	/* To match current functionality of ipw2100 (which works well w/
	 * various supplicants, we don't force a disassociate if the
	 * privacy capability changes ... */
#if 0
	if ((priv->status & (STATUS_ASSOCIATED | STATUS_ASSOCIATING)) &&
	    (((priv->assoc_request.capability &
	       cpu_to_le16(WLAN_CAPABILITY_PRIVACY)) && !sec->enabled) ||
	     (!(priv->assoc_request.capability &
		cpu_to_le16(WLAN_CAPABILITY_PRIVACY)) && sec->enabled))) {
		IPW_DEBUG_ASSOC("Disassociating due to capability "
				"change.\n");
		ipw_disassociate(priv);
	}
#endif
}

static int init_supported_rates(struct ipw_priv *priv,
				struct ipw_supported_rates *rates)
{
	/* TODO: Mask out rates based on priv->rates_mask */

	memset(rates, 0, sizeof(*rates));
	/* configure supported rates */
	switch (priv->ieee->freq_band) {
	case LIBIPW_52GHZ_BAND:
		rates->ieee_mode = IPW_A_MODE;
		rates->purpose = IPW_RATE_CAPABILITIES;
		ipw_add_ofdm_scan_rates(rates, LIBIPW_CCK_MODULATION,
					LIBIPW_OFDM_DEFAULT_RATES_MASK);
		break;

	default:		/* Mixed or 2.4Ghz */
		rates->ieee_mode = IPW_G_MODE;
		rates->purpose = IPW_RATE_CAPABILITIES;
		ipw_add_cck_scan_rates(rates, LIBIPW_CCK_MODULATION,
				       LIBIPW_CCK_DEFAULT_RATES_MASK);
		if (priv->ieee->modulation & LIBIPW_OFDM_MODULATION) {
			ipw_add_ofdm_scan_rates(rates, LIBIPW_CCK_MODULATION,
						LIBIPW_OFDM_DEFAULT_RATES_MASK);
		}
		break;
	}

	return 0;
}

static int ipw_config(struct ipw_priv *priv)
{
	/* This is only called from ipw_up, which resets/reloads the firmware
	   so, we don't need to first disable the card before we configure
	   it */
	if (ipw_set_tx_power(priv))
		goto error;

	/* initialize adapter address */
	if (ipw_send_adapter_address(priv, priv->net_dev->dev_addr))
		goto error;

	/* set basic system config settings */
	init_sys_config(&priv->sys_config);

	/* Support Bluetooth if we have BT h/w on board, and user wants to.
	 * Does not support BT priority yet (don't abort or defer our Tx) */
	if (bt_coexist) {
		unsigned char bt_caps = priv->eeprom[EEPROM_SKU_CAPABILITY];

		if (bt_caps & EEPROM_SKU_CAP_BT_CHANNEL_SIG)
			priv->sys_config.bt_coexistence
			    |= CFG_BT_COEXISTENCE_SIGNAL_CHNL;
		if (bt_caps & EEPROM_SKU_CAP_BT_OOB)
			priv->sys_config.bt_coexistence
			    |= CFG_BT_COEXISTENCE_OOB;
	}

#ifdef CONFIG_IPW2200_PROMISCUOUS
	if (priv->prom_net_dev && netif_running(priv->prom_net_dev)) {
		priv->sys_config.accept_all_data_frames = 1;
		priv->sys_config.accept_non_directed_frames = 1;
		priv->sys_config.accept_all_mgmt_bcpr = 1;
		priv->sys_config.accept_all_mgmt_frames = 1;
	}
#endif

	if (priv->ieee->iw_mode == IW_MODE_ADHOC)
		priv->sys_config.answer_broadcast_ssid_probe = 1;
	else
		priv->sys_config.answer_broadcast_ssid_probe = 0;

	if (ipw_send_system_config(priv))
		goto error;

	init_supported_rates(priv, &priv->rates);
	if (ipw_send_supported_rates(priv, &priv->rates))
		goto error;

	/* Set request-to-send threshold */
	if (priv->rts_threshold) {
		if (ipw_send_rts_threshold(priv, priv->rts_threshold))
			goto error;
	}
#ifdef CONFIG_IPW2200_QOS
	IPW_DEBUG_QOS("QoS: call ipw_qos_activate\n");
	ipw_qos_activate(priv, NULL);
#endif				/* CONFIG_IPW2200_QOS */

	if (ipw_set_random_seed(priv))
		goto error;

	/* final state transition to the RUN state */
	if (ipw_send_host_complete(priv))
		goto error;

	priv->status |= STATUS_INIT;

	ipw_led_init(priv);
	ipw_led_radio_on(priv);
	priv->notif_missed_beacons = 0;

	/* Set hardware WEP key if it is configured. */
	if ((priv->capability & CAP_PRIVACY_ON) &&
	    (priv->ieee->sec.level == SEC_LEVEL_1) &&
	    !(priv->ieee->host_encrypt || priv->ieee->host_decrypt))
		ipw_set_hwcrypto_keys(priv);

	return 0;

      error:
	return -EIO;
}

/*
 * NOTE:
 *
 * These tables have been tested in conjunction with the
 * Intel PRO/Wireless 2200BG and 2915ABG Network Connection Adapters.
 *
 * Altering this values, using it on other hardware, or in geographies
 * not intended for resale of the above mentioned Intel adapters has
 * not been tested.
 *
 * Remember to update the table in README.ipw2200 when changing this
 * table.
 *
 */
static const struct libipw_geo ipw_geos[] = {
	{			/* Restricted */
	 "---",
	 .bg_channels = 11,
	 .bg = {{2412, 1}, {2417, 2}, {2422, 3},
		{2427, 4}, {2432, 5}, {2437, 6},
		{2442, 7}, {2447, 8}, {2452, 9},
		{2457, 10}, {2462, 11}},
	 },

	{			/* Custom US/Canada */
	 "ZZF",
	 .bg_channels = 11,
	 .bg = {{2412, 1}, {2417, 2}, {2422, 3},
		{2427, 4}, {2432, 5}, {2437, 6},
		{2442, 7}, {2447, 8}, {2452, 9},
		{2457, 10}, {2462, 11}},
	 .a_channels = 8,
	 .a = {{5180, 36},
	       {5200, 40},
	       {5220, 44},
	       {5240, 48},
	       {5260, 52, LIBIPW_CH_PASSIVE_ONLY},
	       {5280, 56, LIBIPW_CH_PASSIVE_ONLY},
	       {5300, 60, LIBIPW_CH_PASSIVE_ONLY},
	       {5320, 64, LIBIPW_CH_PASSIVE_ONLY}},
	 },

	{			/* Rest of World */
	 "ZZD",
	 .bg_channels = 13,
	 .bg = {{2412, 1}, {2417, 2}, {2422, 3},
		{2427, 4}, {2432, 5}, {2437, 6},
		{2442, 7}, {2447, 8}, {2452, 9},
		{2457, 10}, {2462, 11}, {2467, 12},
		{2472, 13}},
	 },

	{			/* Custom USA & Europe & High */
	 "ZZA",
	 .bg_channels = 11,
	 .bg = {{2412, 1}, {2417, 2}, {2422, 3},
		{2427, 4}, {2432, 5}, {2437, 6},
		{2442, 7}, {2447, 8}, {2452, 9},
		{2457, 10}, {2462, 11}},
	 .a_channels = 13,
	 .a = {{5180, 36},
	       {5200, 40},
	       {5220, 44},
	       {5240, 48},
	       {5260, 52, LIBIPW_CH_PASSIVE_ONLY},
	       {5280, 56, LIBIPW_CH_PASSIVE_ONLY},
	       {5300, 60, LIBIPW_CH_PASSIVE_ONLY},
	       {5320, 64, LIBIPW_CH_PASSIVE_ONLY},
	       {5745, 149},
	       {5765, 153},
	       {5785, 157},
	       {5805, 161},
	       {5825, 165}},
	 },

	{			/* Custom NA & Europe */
	 "ZZB",
	 .bg_channels = 11,
	 .bg = {{2412, 1}, {2417, 2}, {2422, 3},
		{2427, 4}, {2432, 5}, {2437, 6},
		{2442, 7}, {2447, 8}, {2452, 9},
		{2457, 10}, {2462, 11}},
	 .a_channels = 13,
	 .a = {{5180, 36},
	       {5200, 40},
	       {5220, 44},
	       {5240, 48},
	       {5260, 52, LIBIPW_CH_PASSIVE_ONLY},
	       {5280, 56, LIBIPW_CH_PASSIVE_ONLY},
	       {5300, 60, LIBIPW_CH_PASSIVE_ONLY},
	       {5320, 64, LIBIPW_CH_PASSIVE_ONLY},
	       {5745, 149, LIBIPW_CH_PASSIVE_ONLY},
	       {5765, 153, LIBIPW_CH_PASSIVE_ONLY},
	       {5785, 157, LIBIPW_CH_PASSIVE_ONLY},
	       {5805, 161, LIBIPW_CH_PASSIVE_ONLY},
	       {5825, 165, LIBIPW_CH_PASSIVE_ONLY}},
	 },

	{			/* Custom Japan */
	 "ZZC",
	 .bg_channels = 11,
	 .bg = {{2412, 1}, {2417, 2}, {2422, 3},
		{2427, 4}, {2432, 5}, {2437, 6},
		{2442, 7}, {2447, 8}, {2452, 9},
		{2457, 10}, {2462, 11}},
	 .a_channels = 4,
	 .a = {{5170, 34}, {5190, 38},
	       {5210, 42}, {5230, 46}},
	 },

	{			/* Custom */
	 "ZZM",
	 .bg_channels = 11,
	 .bg = {{2412, 1}, {2417, 2}, {2422, 3},
		{2427, 4}, {2432, 5}, {2437, 6},
		{2442, 7}, {2447, 8}, {2452, 9},
		{2457, 10}, {2462, 11}},
	 },

	{			/* Europe */
	 "ZZE",
	 .bg_channels = 13,
	 .bg = {{2412, 1}, {2417, 2}, {2422, 3},
		{2427, 4}, {2432, 5}, {2437, 6},
		{2442, 7}, {2447, 8}, {2452, 9},
		{2457, 10}, {2462, 11}, {2467, 12},
		{2472, 13}},
	 .a_channels = 19,
	 .a = {{5180, 36},
	       {5200, 40},
	       {5220, 44},
	       {5240, 48},
	       {5260, 52, LIBIPW_CH_PASSIVE_ONLY},
	       {5280, 56, LIBIPW_CH_PASSIVE_ONLY},
	       {5300, 60, LIBIPW_CH_PASSIVE_ONLY},
	       {5320, 64, LIBIPW_CH_PASSIVE_ONLY},
	       {5500, 100, LIBIPW_CH_PASSIVE_ONLY},
	       {5520, 104, LIBIPW_CH_PASSIVE_ONLY},
	       {5540, 108, LIBIPW_CH_PASSIVE_ONLY},
	       {5560, 112, LIBIPW_CH_PASSIVE_ONLY},
	       {5580, 116, LIBIPW_CH_PASSIVE_ONLY},
	       {5600, 120, LIBIPW_CH_PASSIVE_ONLY},
	       {5620, 124, LIBIPW_CH_PASSIVE_ONLY},
	       {5640, 128, LIBIPW_CH_PASSIVE_ONLY},
	       {5660, 132, LIBIPW_CH_PASSIVE_ONLY},
	       {5680, 136, LIBIPW_CH_PASSIVE_ONLY},
	       {5700, 140, LIBIPW_CH_PASSIVE_ONLY}},
	 },

	{			/* Custom Japan */
	 "ZZJ",
	 .bg_channels = 14,
	 .bg = {{2412, 1}, {2417, 2}, {2422, 3},
		{2427, 4}, {2432, 5}, {2437, 6},
		{2442, 7}, {2447, 8}, {2452, 9},
		{2457, 10}, {2462, 11}, {2467, 12},
		{2472, 13}, {2484, 14, LIBIPW_CH_B_ONLY}},
	 .a_channels = 4,
	 .a = {{5170, 34}, {5190, 38},
	       {5210, 42}, {5230, 46}},
	 },

	{			/* Rest of World */
	 "ZZR",
	 .bg_channels = 14,
	 .bg = {{2412, 1}, {2417, 2}, {2422, 3},
		{2427, 4}, {2432, 5}, {2437, 6},
		{2442, 7}, {2447, 8}, {2452, 9},
		{2457, 10}, {2462, 11}, {2467, 12},
		{2472, 13}, {2484, 14, LIBIPW_CH_B_ONLY |
			     LIBIPW_CH_PASSIVE_ONLY}},
	 },

	{			/* High Band */
	 "ZZH",
	 .bg_channels = 13,
	 .bg = {{2412, 1}, {2417, 2}, {2422, 3},
		{2427, 4}, {2432, 5}, {2437, 6},
		{2442, 7}, {2447, 8}, {2452, 9},
		{2457, 10}, {2462, 11},
		{2467, 12, LIBIPW_CH_PASSIVE_ONLY},
		{2472, 13, LIBIPW_CH_PASSIVE_ONLY}},
	 .a_channels = 4,
	 .a = {{5745, 149}, {5765, 153},
	       {5785, 157}, {5805, 161}},
	 },

	{			/* Custom Europe */
	 "ZZG",
	 .bg_channels = 13,
	 .bg = {{2412, 1}, {2417, 2}, {2422, 3},
		{2427, 4}, {2432, 5}, {2437, 6},
		{2442, 7}, {2447, 8}, {2452, 9},
		{2457, 10}, {2462, 11},
		{2467, 12}, {2472, 13}},
	 .a_channels = 4,
	 .a = {{5180, 36}, {5200, 40},
	       {5220, 44}, {5240, 48}},
	 },

	{			/* Europe */
	 "ZZK",
	 .bg_channels = 13,
	 .bg = {{2412, 1}, {2417, 2}, {2422, 3},
		{2427, 4}, {2432, 5}, {2437, 6},
		{2442, 7}, {2447, 8}, {2452, 9},
		{2457, 10}, {2462, 11},
		{2467, 12, LIBIPW_CH_PASSIVE_ONLY},
		{2472, 13, LIBIPW_CH_PASSIVE_ONLY}},
	 .a_channels = 24,
	 .a = {{5180, 36, LIBIPW_CH_PASSIVE_ONLY},
	       {5200, 40, LIBIPW_CH_PASSIVE_ONLY},
	       {5220, 44, LIBIPW_CH_PASSIVE_ONLY},
	       {5240, 48, LIBIPW_CH_PASSIVE_ONLY},
	       {5260, 52, LIBIPW_CH_PASSIVE_ONLY},
	       {5280, 56, LIBIPW_CH_PASSIVE_ONLY},
	       {5300, 60, LIBIPW_CH_PASSIVE_ONLY},
	       {5320, 64, LIBIPW_CH_PASSIVE_ONLY},
	       {5500, 100, LIBIPW_CH_PASSIVE_ONLY},
	       {5520, 104, LIBIPW_CH_PASSIVE_ONLY},
	       {5540, 108, LIBIPW_CH_PASSIVE_ONLY},
	       {5560, 112, LIBIPW_CH_PASSIVE_ONLY},
	       {5580, 116, LIBIPW_CH_PASSIVE_ONLY},
	       {5600, 120, LIBIPW_CH_PASSIVE_ONLY},
	       {5620, 124, LIBIPW_CH_PASSIVE_ONLY},
	       {5640, 128, LIBIPW_CH_PASSIVE_ONLY},
	       {5660, 132, LIBIPW_CH_PASSIVE_ONLY},
	       {5680, 136, LIBIPW_CH_PASSIVE_ONLY},
	       {5700, 140, LIBIPW_CH_PASSIVE_ONLY},
	       {5745, 149, LIBIPW_CH_PASSIVE_ONLY},
	       {5765, 153, LIBIPW_CH_PASSIVE_ONLY},
	       {5785, 157, LIBIPW_CH_PASSIVE_ONLY},
	       {5805, 161, LIBIPW_CH_PASSIVE_ONLY},
	       {5825, 165, LIBIPW_CH_PASSIVE_ONLY}},
	 },

	{			/* Europe */
	 "ZZL",
	 .bg_channels = 11,
	 .bg = {{2412, 1}, {2417, 2}, {2422, 3},
		{2427, 4}, {2432, 5}, {2437, 6},
		{2442, 7}, {2447, 8}, {2452, 9},
		{2457, 10}, {2462, 11}},
	 .a_channels = 13,
	 .a = {{5180, 36, LIBIPW_CH_PASSIVE_ONLY},
	       {5200, 40, LIBIPW_CH_PASSIVE_ONLY},
	       {5220, 44, LIBIPW_CH_PASSIVE_ONLY},
	       {5240, 48, LIBIPW_CH_PASSIVE_ONLY},
	       {5260, 52, LIBIPW_CH_PASSIVE_ONLY},
	       {5280, 56, LIBIPW_CH_PASSIVE_ONLY},
	       {5300, 60, LIBIPW_CH_PASSIVE_ONLY},
	       {5320, 64, LIBIPW_CH_PASSIVE_ONLY},
	       {5745, 149, LIBIPW_CH_PASSIVE_ONLY},
	       {5765, 153, LIBIPW_CH_PASSIVE_ONLY},
	       {5785, 157, LIBIPW_CH_PASSIVE_ONLY},
	       {5805, 161, LIBIPW_CH_PASSIVE_ONLY},
	       {5825, 165, LIBIPW_CH_PASSIVE_ONLY}},
	 }
};

static void ipw_set_geo(struct ipw_priv *priv)
{
	int j;

	for (j = 0; j < ARRAY_SIZE(ipw_geos); j++) {
		if (!memcmp(&priv->eeprom[EEPROM_COUNTRY_CODE],
			    ipw_geos[j].name, 3))
			break;
	}

	if (j == ARRAY_SIZE(ipw_geos)) {
		IPW_WARNING("SKU [%c%c%c] not recognized.\n",
			    priv->eeprom[EEPROM_COUNTRY_CODE + 0],
			    priv->eeprom[EEPROM_COUNTRY_CODE + 1],
			    priv->eeprom[EEPROM_COUNTRY_CODE + 2]);
		j = 0;
	}

	libipw_set_geo(priv->ieee, &ipw_geos[j]);
}

#define MAX_HW_RESTARTS 5
static int ipw_up(struct ipw_priv *priv)
{
	int rc, i;

	/* Age scan list entries found before suspend */
	if (priv->suspend_time) {
		libipw_networks_age(priv->ieee, priv->suspend_time);
		priv->suspend_time = 0;
	}

	if (priv->status & STATUS_EXIT_PENDING)
		return -EIO;

	if (cmdlog && !priv->cmdlog) {
		priv->cmdlog = kcalloc(cmdlog, sizeof(*priv->cmdlog),
				       GFP_KERNEL);
		if (priv->cmdlog == NULL) {
			IPW_ERROR("Error allocating %d command log entries.\n",
				  cmdlog);
			return -ENOMEM;
		} else {
			priv->cmdlog_len = cmdlog;
		}
	}

	for (i = 0; i < MAX_HW_RESTARTS; i++) {
		/* Load the microcode, firmware, and eeprom.
		 * Also start the clocks. */
		rc = ipw_load(priv);
		if (rc) {
			IPW_ERROR("Unable to load firmware: %d\n", rc);
			return rc;
		}

		ipw_init_ordinals(priv);
		if (!(priv->config & CFG_CUSTOM_MAC))
			eeprom_parse_mac(priv, priv->mac_addr);
		memcpy(priv->net_dev->dev_addr, priv->mac_addr, ETH_ALEN);

		ipw_set_geo(priv);

		if (priv->status & STATUS_RF_KILL_SW) {
			IPW_WARNING("Radio disabled by module parameter.\n");
			return 0;
		} else if (rf_kill_active(priv)) {
			IPW_WARNING("Radio Frequency Kill Switch is On:\n"
				    "Kill switch must be turned off for "
				    "wireless networking to work.\n");
			schedule_delayed_work(&priv->rf_kill, 2 * HZ);
			return 0;
		}

		rc = ipw_config(priv);
		if (!rc) {
			IPW_DEBUG_INFO("Configured device on count %i\n", i);

			/* If configure to try and auto-associate, kick
			 * off a scan. */
			schedule_delayed_work(&priv->request_scan, 0);

			return 0;
		}

		IPW_DEBUG_INFO("Device configuration failed: 0x%08X\n", rc);
		IPW_DEBUG_INFO("Failed to config device on retry %d of %d\n",
			       i, MAX_HW_RESTARTS);

		/* We had an error bringing up the hardware, so take it
		 * all the way back down so we can try again */
		ipw_down(priv);
	}

	/* tried to restart and config the device for as long as our
	 * patience could withstand */
	IPW_ERROR("Unable to initialize device after %d attempts.\n", i);

	return -EIO;
}

static void ipw_bg_up(struct work_struct *work)
{
	struct ipw_priv *priv =
		container_of(work, struct ipw_priv, up);
	mutex_lock(&priv->mutex);
	ipw_up(priv);
	mutex_unlock(&priv->mutex);
}

static void ipw_deinit(struct ipw_priv *priv)
{
	int i;

	if (priv->status & STATUS_SCANNING) {
		IPW_DEBUG_INFO("Aborting scan during shutdown.\n");
		ipw_abort_scan(priv);
	}

	if (priv->status & STATUS_ASSOCIATED) {
		IPW_DEBUG_INFO("Disassociating during shutdown.\n");
		ipw_disassociate(priv);
	}

	ipw_led_shutdown(priv);

	/* Wait up to 1s for status to change to not scanning and not
	 * associated (disassociation can take a while for a ful 802.11
	 * exchange */
	for (i = 1000; i && (priv->status &
			     (STATUS_DISASSOCIATING |
			      STATUS_ASSOCIATED | STATUS_SCANNING)); i--)
		udelay(10);

	if (priv->status & (STATUS_DISASSOCIATING |
			    STATUS_ASSOCIATED | STATUS_SCANNING))
		IPW_DEBUG_INFO("Still associated or scanning...\n");
	else
		IPW_DEBUG_INFO("Took %dms to de-init\n", 1000 - i);

	/* Attempt to disable the card */
	ipw_send_card_disable(priv, 0);

	priv->status &= ~STATUS_INIT;
}

static void ipw_down(struct ipw_priv *priv)
{
	int exit_pending = priv->status & STATUS_EXIT_PENDING;

	priv->status |= STATUS_EXIT_PENDING;

	if (ipw_is_init(priv))
		ipw_deinit(priv);

	/* Wipe out the EXIT_PENDING status bit if we are not actually
	 * exiting the module */
	if (!exit_pending)
		priv->status &= ~STATUS_EXIT_PENDING;

	/* tell the device to stop sending interrupts */
	ipw_disable_interrupts(priv);

	/* Clear all bits but the RF Kill */
	priv->status &= STATUS_RF_KILL_MASK | STATUS_EXIT_PENDING;
	netif_carrier_off(priv->net_dev);

	ipw_stop_nic(priv);

	ipw_led_radio_off(priv);
}

static void ipw_bg_down(struct work_struct *work)
{
	struct ipw_priv *priv =
		container_of(work, struct ipw_priv, down);
	mutex_lock(&priv->mutex);
	ipw_down(priv);
	mutex_unlock(&priv->mutex);
}

static int ipw_wdev_init(struct net_device *dev)
{
	int i, rc = 0;
	struct ipw_priv *priv = libipw_priv(dev);
	const struct libipw_geo *geo = libipw_get_geo(priv->ieee);
	struct wireless_dev *wdev = &priv->ieee->wdev;

	memcpy(wdev->wiphy->perm_addr, priv->mac_addr, ETH_ALEN);

	/* fill-out priv->ieee->bg_band */
	if (geo->bg_channels) {
		struct ieee80211_supported_band *bg_band = &priv->ieee->bg_band;

		bg_band->band = NL80211_BAND_2GHZ;
		bg_band->n_channels = geo->bg_channels;
		bg_band->channels = kcalloc(geo->bg_channels,
					    sizeof(struct ieee80211_channel),
					    GFP_KERNEL);
		if (!bg_band->channels) {
			rc = -ENOMEM;
			goto out;
		}
		/* translate geo->bg to bg_band.channels */
		for (i = 0; i < geo->bg_channels; i++) {
			bg_band->channels[i].band = NL80211_BAND_2GHZ;
			bg_band->channels[i].center_freq = geo->bg[i].freq;
			bg_band->channels[i].hw_value = geo->bg[i].channel;
			bg_band->channels[i].max_power = geo->bg[i].max_power;
			if (geo->bg[i].flags & LIBIPW_CH_PASSIVE_ONLY)
				bg_band->channels[i].flags |=
					IEEE80211_CHAN_NO_IR;
			if (geo->bg[i].flags & LIBIPW_CH_NO_IBSS)
				bg_band->channels[i].flags |=
					IEEE80211_CHAN_NO_IR;
			if (geo->bg[i].flags & LIBIPW_CH_RADAR_DETECT)
				bg_band->channels[i].flags |=
					IEEE80211_CHAN_RADAR;
			/* No equivalent for LIBIPW_CH_80211H_RULES,
			   LIBIPW_CH_UNIFORM_SPREADING, or
			   LIBIPW_CH_B_ONLY... */
		}
		/* point at bitrate info */
		bg_band->bitrates = ipw2200_bg_rates;
		bg_band->n_bitrates = ipw2200_num_bg_rates;

		wdev->wiphy->bands[NL80211_BAND_2GHZ] = bg_band;
	}

	/* fill-out priv->ieee->a_band */
	if (geo->a_channels) {
		struct ieee80211_supported_band *a_band = &priv->ieee->a_band;

		a_band->band = NL80211_BAND_5GHZ;
		a_band->n_channels = geo->a_channels;
		a_band->channels = kcalloc(geo->a_channels,
					   sizeof(struct ieee80211_channel),
					   GFP_KERNEL);
		if (!a_band->channels) {
			rc = -ENOMEM;
			goto out;
		}
		/* translate geo->a to a_band.channels */
		for (i = 0; i < geo->a_channels; i++) {
			a_band->channels[i].band = NL80211_BAND_5GHZ;
			a_band->channels[i].center_freq = geo->a[i].freq;
			a_band->channels[i].hw_value = geo->a[i].channel;
			a_band->channels[i].max_power = geo->a[i].max_power;
			if (geo->a[i].flags & LIBIPW_CH_PASSIVE_ONLY)
				a_band->channels[i].flags |=
					IEEE80211_CHAN_NO_IR;
			if (geo->a[i].flags & LIBIPW_CH_NO_IBSS)
				a_band->channels[i].flags |=
					IEEE80211_CHAN_NO_IR;
			if (geo->a[i].flags & LIBIPW_CH_RADAR_DETECT)
				a_band->channels[i].flags |=
					IEEE80211_CHAN_RADAR;
			/* No equivalent for LIBIPW_CH_80211H_RULES,
			   LIBIPW_CH_UNIFORM_SPREADING, or
			   LIBIPW_CH_B_ONLY... */
		}
		/* point at bitrate info */
		a_band->bitrates = ipw2200_a_rates;
		a_band->n_bitrates = ipw2200_num_a_rates;

		wdev->wiphy->bands[NL80211_BAND_5GHZ] = a_band;
	}

	wdev->wiphy->cipher_suites = ipw_cipher_suites;
	wdev->wiphy->n_cipher_suites = ARRAY_SIZE(ipw_cipher_suites);

	set_wiphy_dev(wdev->wiphy, &priv->pci_dev->dev);

	/* With that information in place, we can now register the wiphy... */
	if (wiphy_register(wdev->wiphy))
		rc = -EIO;
out:
	return rc;
}

/* PCI driver stuff */
static const struct pci_device_id card_ids[] = {
	{PCI_VENDOR_ID_INTEL, 0x1043, 0x8086, 0x2701, 0, 0, 0},
	{PCI_VENDOR_ID_INTEL, 0x1043, 0x8086, 0x2702, 0, 0, 0},
	{PCI_VENDOR_ID_INTEL, 0x1043, 0x8086, 0x2711, 0, 0, 0},
	{PCI_VENDOR_ID_INTEL, 0x1043, 0x8086, 0x2712, 0, 0, 0},
	{PCI_VENDOR_ID_INTEL, 0x1043, 0x8086, 0x2721, 0, 0, 0},
	{PCI_VENDOR_ID_INTEL, 0x1043, 0x8086, 0x2722, 0, 0, 0},
	{PCI_VENDOR_ID_INTEL, 0x1043, 0x8086, 0x2731, 0, 0, 0},
	{PCI_VENDOR_ID_INTEL, 0x1043, 0x8086, 0x2732, 0, 0, 0},
	{PCI_VENDOR_ID_INTEL, 0x1043, 0x8086, 0x2741, 0, 0, 0},
	{PCI_VENDOR_ID_INTEL, 0x1043, 0x103c, 0x2741, 0, 0, 0},
	{PCI_VENDOR_ID_INTEL, 0x1043, 0x8086, 0x2742, 0, 0, 0},
	{PCI_VENDOR_ID_INTEL, 0x1043, 0x8086, 0x2751, 0, 0, 0},
	{PCI_VENDOR_ID_INTEL, 0x1043, 0x8086, 0x2752, 0, 0, 0},
	{PCI_VENDOR_ID_INTEL, 0x1043, 0x8086, 0x2753, 0, 0, 0},
	{PCI_VENDOR_ID_INTEL, 0x1043, 0x8086, 0x2754, 0, 0, 0},
	{PCI_VENDOR_ID_INTEL, 0x1043, 0x8086, 0x2761, 0, 0, 0},
	{PCI_VENDOR_ID_INTEL, 0x1043, 0x8086, 0x2762, 0, 0, 0},
	{PCI_VDEVICE(INTEL, 0x104f), 0},
	{PCI_VDEVICE(INTEL, 0x4220), 0},	/* BG */
	{PCI_VDEVICE(INTEL, 0x4221), 0},	/* BG */
	{PCI_VDEVICE(INTEL, 0x4223), 0},	/* ABG */
	{PCI_VDEVICE(INTEL, 0x4224), 0},	/* ABG */

	/* required last entry */
	{0,}
};

MODULE_DEVICE_TABLE(pci, card_ids);

static struct attribute *ipw_sysfs_entries[] = {
	&dev_attr_rf_kill.attr,
	&dev_attr_direct_dword.attr,
	&dev_attr_indirect_byte.attr,
	&dev_attr_indirect_dword.attr,
	&dev_attr_mem_gpio_reg.attr,
	&dev_attr_command_event_reg.attr,
	&dev_attr_nic_type.attr,
	&dev_attr_status.attr,
	&dev_attr_cfg.attr,
	&dev_attr_error.attr,
	&dev_attr_event_log.attr,
	&dev_attr_cmd_log.attr,
	&dev_attr_eeprom_delay.attr,
	&dev_attr_ucode_version.attr,
	&dev_attr_rtc.attr,
	&dev_attr_scan_age.attr,
	&dev_attr_led.attr,
	&dev_attr_speed_scan.attr,
	&dev_attr_net_stats.attr,
	&dev_attr_channels.attr,
#ifdef CONFIG_IPW2200_PROMISCUOUS
	&dev_attr_rtap_iface.attr,
	&dev_attr_rtap_filter.attr,
#endif
	NULL
};

static const struct attribute_group ipw_attribute_group = {
	.name = NULL,		/* put in device directory */
	.attrs = ipw_sysfs_entries,
};

#ifdef CONFIG_IPW2200_PROMISCUOUS
static int ipw_prom_open(struct net_device *dev)
{
	struct ipw_prom_priv *prom_priv = libipw_priv(dev);
	struct ipw_priv *priv = prom_priv->priv;

	IPW_DEBUG_INFO("prom dev->open\n");
	netif_carrier_off(dev);

	if (priv->ieee->iw_mode != IW_MODE_MONITOR) {
		priv->sys_config.accept_all_data_frames = 1;
		priv->sys_config.accept_non_directed_frames = 1;
		priv->sys_config.accept_all_mgmt_bcpr = 1;
		priv->sys_config.accept_all_mgmt_frames = 1;

		ipw_send_system_config(priv);
	}

	return 0;
}

static int ipw_prom_stop(struct net_device *dev)
{
	struct ipw_prom_priv *prom_priv = libipw_priv(dev);
	struct ipw_priv *priv = prom_priv->priv;

	IPW_DEBUG_INFO("prom dev->stop\n");

	if (priv->ieee->iw_mode != IW_MODE_MONITOR) {
		priv->sys_config.accept_all_data_frames = 0;
		priv->sys_config.accept_non_directed_frames = 0;
		priv->sys_config.accept_all_mgmt_bcpr = 0;
		priv->sys_config.accept_all_mgmt_frames = 0;

		ipw_send_system_config(priv);
	}

	return 0;
}

static netdev_tx_t ipw_prom_hard_start_xmit(struct sk_buff *skb,
					    struct net_device *dev)
{
	IPW_DEBUG_INFO("prom dev->xmit\n");
	dev_kfree_skb(skb);
	return NETDEV_TX_OK;
}

static const struct net_device_ops ipw_prom_netdev_ops = {
	.ndo_open 		= ipw_prom_open,
	.ndo_stop		= ipw_prom_stop,
	.ndo_start_xmit		= ipw_prom_hard_start_xmit,
	.ndo_set_mac_address 	= eth_mac_addr,
	.ndo_validate_addr	= eth_validate_addr,
};

static int ipw_prom_alloc(struct ipw_priv *priv)
{
	int rc = 0;

	if (priv->prom_net_dev)
		return -EPERM;

	priv->prom_net_dev = alloc_libipw(sizeof(struct ipw_prom_priv), 1);
	if (priv->prom_net_dev == NULL)
		return -ENOMEM;

	priv->prom_priv = libipw_priv(priv->prom_net_dev);
	priv->prom_priv->ieee = netdev_priv(priv->prom_net_dev);
	priv->prom_priv->priv = priv;

	strcpy(priv->prom_net_dev->name, "rtap%d");
	memcpy(priv->prom_net_dev->dev_addr, priv->mac_addr, ETH_ALEN);

	priv->prom_net_dev->type = ARPHRD_IEEE80211_RADIOTAP;
	priv->prom_net_dev->netdev_ops = &ipw_prom_netdev_ops;

	priv->prom_net_dev->min_mtu = 68;
	priv->prom_net_dev->max_mtu = LIBIPW_DATA_LEN;

	priv->prom_priv->ieee->iw_mode = IW_MODE_MONITOR;
	SET_NETDEV_DEV(priv->prom_net_dev, &priv->pci_dev->dev);

	rc = register_netdev(priv->prom_net_dev);
	if (rc) {
		free_libipw(priv->prom_net_dev, 1);
		priv->prom_net_dev = NULL;
		return rc;
	}

	return 0;
}

static void ipw_prom_free(struct ipw_priv *priv)
{
	if (!priv->prom_net_dev)
		return;

	unregister_netdev(priv->prom_net_dev);
	free_libipw(priv->prom_net_dev, 1);

	priv->prom_net_dev = NULL;
}

#endif

static const struct net_device_ops ipw_netdev_ops = {
	.ndo_open		= ipw_net_open,
	.ndo_stop		= ipw_net_stop,
	.ndo_set_rx_mode	= ipw_net_set_multicast_list,
	.ndo_set_mac_address	= ipw_net_set_mac_address,
	.ndo_start_xmit		= libipw_xmit,
	.ndo_validate_addr	= eth_validate_addr,
};

static int ipw_pci_probe(struct pci_dev *pdev,
				   const struct pci_device_id *ent)
{
	int err = 0;
	struct net_device *net_dev;
	void __iomem *base;
	u32 length, val;
	struct ipw_priv *priv;
	int i;

	net_dev = alloc_libipw(sizeof(struct ipw_priv), 0);
	if (net_dev == NULL) {
		err = -ENOMEM;
		goto out;
	}

	priv = libipw_priv(net_dev);
	priv->ieee = netdev_priv(net_dev);

	priv->net_dev = net_dev;
	priv->pci_dev = pdev;
	ipw_debug_level = debug;
	spin_lock_init(&priv->irq_lock);
	spin_lock_init(&priv->lock);
	for (i = 0; i < IPW_IBSS_MAC_HASH_SIZE; i++)
		INIT_LIST_HEAD(&priv->ibss_mac_hash[i]);

	mutex_init(&priv->mutex);
	if (pci_enable_device(pdev)) {
		err = -ENODEV;
		goto out_free_libipw;
	}

	pci_set_master(pdev);

	err = dma_set_mask(&pdev->dev, DMA_BIT_MASK(32));
	if (!err)
		err = dma_set_coherent_mask(&pdev->dev, DMA_BIT_MASK(32));
	if (err) {
		printk(KERN_WARNING DRV_NAME ": No suitable DMA available.\n");
		goto out_pci_disable_device;
	}

	pci_set_drvdata(pdev, priv);

	err = pci_request_regions(pdev, DRV_NAME);
	if (err)
		goto out_pci_disable_device;

	/* We disable the RETRY_TIMEOUT register (0x41) to keep
	 * PCI Tx retries from interfering with C3 CPU state */
	pci_read_config_dword(pdev, 0x40, &val);
	if ((val & 0x0000ff00) != 0)
		pci_write_config_dword(pdev, 0x40, val & 0xffff00ff);

	length = pci_resource_len(pdev, 0);
	priv->hw_len = length;

	base = pci_ioremap_bar(pdev, 0);
	if (!base) {
		err = -ENODEV;
		goto out_pci_release_regions;
	}

	priv->hw_base = base;
	IPW_DEBUG_INFO("pci_resource_len = 0x%08x\n", length);
	IPW_DEBUG_INFO("pci_resource_base = %p\n", base);

	ipw_setup_deferred_work(priv);

	ipw_sw_reset(priv, 1);

	err = request_irq(pdev->irq, ipw_isr, IRQF_SHARED, DRV_NAME, priv);
	if (err) {
		IPW_ERROR("Error allocating IRQ %d\n", pdev->irq);
		goto out_iounmap;
	}

	SET_NETDEV_DEV(net_dev, &pdev->dev);

	mutex_lock(&priv->mutex);

	priv->ieee->hard_start_xmit = ipw_net_hard_start_xmit;
	priv->ieee->set_security = shim__set_security;
	priv->ieee->is_queue_full = ipw_net_is_queue_full;

#ifdef CONFIG_IPW2200_QOS
	priv->ieee->is_qos_active = ipw_is_qos_active;
	priv->ieee->handle_probe_response = ipw_handle_beacon;
	priv->ieee->handle_beacon = ipw_handle_probe_response;
	priv->ieee->handle_assoc_response = ipw_handle_assoc_response;
#endif				/* CONFIG_IPW2200_QOS */

	priv->ieee->perfect_rssi = -20;
	priv->ieee->worst_rssi = -85;

	net_dev->netdev_ops = &ipw_netdev_ops;
	priv->wireless_data.spy_data = &priv->ieee->spy_data;
	net_dev->wireless_data = &priv->wireless_data;
	net_dev->wireless_handlers = &ipw_wx_handler_def;
	net_dev->ethtool_ops = &ipw_ethtool_ops;

	net_dev->min_mtu = 68;
	net_dev->max_mtu = LIBIPW_DATA_LEN;

	err = sysfs_create_group(&pdev->dev.kobj, &ipw_attribute_group);
	if (err) {
		IPW_ERROR("failed to create sysfs device attributes\n");
		mutex_unlock(&priv->mutex);
		goto out_release_irq;
	}

	if (ipw_up(priv)) {
		mutex_unlock(&priv->mutex);
		err = -EIO;
		goto out_remove_sysfs;
	}

	mutex_unlock(&priv->mutex);

	err = ipw_wdev_init(net_dev);
	if (err) {
		IPW_ERROR("failed to register wireless device\n");
		goto out_remove_sysfs;
	}

	err = register_netdev(net_dev);
	if (err) {
		IPW_ERROR("failed to register network device\n");
		goto out_unregister_wiphy;
	}

#ifdef CONFIG_IPW2200_PROMISCUOUS
	if (rtap_iface) {
	        err = ipw_prom_alloc(priv);
		if (err) {
			IPW_ERROR("Failed to register promiscuous network "
				  "device (error %d).\n", err);
			unregister_netdev(priv->net_dev);
			goto out_unregister_wiphy;
		}
	}
#endif

	printk(KERN_INFO DRV_NAME ": Detected geography %s (%d 802.11bg "
	       "channels, %d 802.11a channels)\n",
	       priv->ieee->geo.name, priv->ieee->geo.bg_channels,
	       priv->ieee->geo.a_channels);

	return 0;

      out_unregister_wiphy:
	wiphy_unregister(priv->ieee->wdev.wiphy);
	kfree(priv->ieee->a_band.channels);
	kfree(priv->ieee->bg_band.channels);
      out_remove_sysfs:
	sysfs_remove_group(&pdev->dev.kobj, &ipw_attribute_group);
      out_release_irq:
	free_irq(pdev->irq, priv);
      out_iounmap:
	iounmap(priv->hw_base);
      out_pci_release_regions:
	pci_release_regions(pdev);
      out_pci_disable_device:
	pci_disable_device(pdev);
      out_free_libipw:
	free_libipw(priv->net_dev, 0);
      out:
	return err;
}

static void ipw_pci_remove(struct pci_dev *pdev)
{
	struct ipw_priv *priv = pci_get_drvdata(pdev);
	struct list_head *p, *q;
	int i;

	if (!priv)
		return;

	mutex_lock(&priv->mutex);

	priv->status |= STATUS_EXIT_PENDING;
	ipw_down(priv);
	sysfs_remove_group(&pdev->dev.kobj, &ipw_attribute_group);

	mutex_unlock(&priv->mutex);

	unregister_netdev(priv->net_dev);

	if (priv->rxq) {
		ipw_rx_queue_free(priv, priv->rxq);
		priv->rxq = NULL;
	}
	ipw_tx_queue_free(priv);

	if (priv->cmdlog) {
		kfree(priv->cmdlog);
		priv->cmdlog = NULL;
	}

	/* make sure all works are inactive */
	cancel_delayed_work_sync(&priv->adhoc_check);
	cancel_work_sync(&priv->associate);
	cancel_work_sync(&priv->disassociate);
	cancel_work_sync(&priv->system_config);
	cancel_work_sync(&priv->rx_replenish);
	cancel_work_sync(&priv->adapter_restart);
	cancel_delayed_work_sync(&priv->rf_kill);
	cancel_work_sync(&priv->up);
	cancel_work_sync(&priv->down);
	cancel_delayed_work_sync(&priv->request_scan);
	cancel_delayed_work_sync(&priv->request_direct_scan);
	cancel_delayed_work_sync(&priv->request_passive_scan);
	cancel_delayed_work_sync(&priv->scan_event);
	cancel_delayed_work_sync(&priv->gather_stats);
	cancel_work_sync(&priv->abort_scan);
	cancel_work_sync(&priv->roam);
	cancel_delayed_work_sync(&priv->scan_check);
	cancel_work_sync(&priv->link_up);
	cancel_work_sync(&priv->link_down);
	cancel_delayed_work_sync(&priv->led_link_on);
	cancel_delayed_work_sync(&priv->led_link_off);
	cancel_delayed_work_sync(&priv->led_act_off);
	cancel_work_sync(&priv->merge_networks);

	/* Free MAC hash list for ADHOC */
	for (i = 0; i < IPW_IBSS_MAC_HASH_SIZE; i++) {
		list_for_each_safe(p, q, &priv->ibss_mac_hash[i]) {
			list_del(p);
			kfree(list_entry(p, struct ipw_ibss_seq, list));
		}
	}

	kfree(priv->error);
	priv->error = NULL;

#ifdef CONFIG_IPW2200_PROMISCUOUS
	ipw_prom_free(priv);
#endif

	free_irq(pdev->irq, priv);
	iounmap(priv->hw_base);
	pci_release_regions(pdev);
	pci_disable_device(pdev);
	/* wiphy_unregister needs to be here, before free_libipw */
	wiphy_unregister(priv->ieee->wdev.wiphy);
	kfree(priv->ieee->a_band.channels);
	kfree(priv->ieee->bg_band.channels);
	free_libipw(priv->net_dev, 0);
	free_firmware();
}

static int __maybe_unused ipw_pci_suspend(struct device *dev_d)
{
	struct ipw_priv *priv = dev_get_drvdata(dev_d);
	struct net_device *dev = priv->net_dev;

	printk(KERN_INFO "%s: Going into suspend...\n", dev->name);

	/* Take down the device; powers it off, etc. */
	ipw_down(priv);

	/* Remove the PRESENT state of the device */
	netif_device_detach(dev);

	priv->suspend_at = ktime_get_boottime_seconds();

	return 0;
}

static int __maybe_unused ipw_pci_resume(struct device *dev_d)
{
	struct pci_dev *pdev = to_pci_dev(dev_d);
	struct ipw_priv *priv = pci_get_drvdata(pdev);
	struct net_device *dev = priv->net_dev;
	u32 val;

	printk(KERN_INFO "%s: Coming out of suspend...\n", dev->name);

	/*
	 * Suspend/Resume resets the PCI configuration space, so we have to
	 * re-disable the RETRY_TIMEOUT register (0x41) to keep PCI Tx retries
	 * from interfering with C3 CPU state. pci_restore_state won't help
	 * here since it only restores the first 64 bytes pci config header.
	 */
	pci_read_config_dword(pdev, 0x40, &val);
	if ((val & 0x0000ff00) != 0)
		pci_write_config_dword(pdev, 0x40, val & 0xffff00ff);

	/* Set the device back into the PRESENT state; this will also wake
	 * the queue of needed */
	netif_device_attach(dev);

	priv->suspend_time = ktime_get_boottime_seconds() - priv->suspend_at;

	/* Bring the device back up */
	schedule_work(&priv->up);

	return 0;
}

static void ipw_pci_shutdown(struct pci_dev *pdev)
{
	struct ipw_priv *priv = pci_get_drvdata(pdev);

	/* Take down the device; powers it off, etc. */
	ipw_down(priv);

	pci_disable_device(pdev);
}

static SIMPLE_DEV_PM_OPS(ipw_pci_pm_ops, ipw_pci_suspend, ipw_pci_resume);

/* driver initialization stuff */
static struct pci_driver ipw_driver = {
	.name = DRV_NAME,
	.id_table = card_ids,
	.probe = ipw_pci_probe,
	.remove = ipw_pci_remove,
	.driver.pm = &ipw_pci_pm_ops,
	.shutdown = ipw_pci_shutdown,
};

static int __init ipw_init(void)
{
	int ret;

	printk(KERN_INFO DRV_NAME ": " DRV_DESCRIPTION ", " DRV_VERSION "\n");
	printk(KERN_INFO DRV_NAME ": " DRV_COPYRIGHT "\n");

	ret = pci_register_driver(&ipw_driver);
	if (ret) {
		IPW_ERROR("Unable to initialize PCI module\n");
		return ret;
	}

	ret = driver_create_file(&ipw_driver.driver, &driver_attr_debug_level);
	if (ret) {
		IPW_ERROR("Unable to create driver sysfs file\n");
		pci_unregister_driver(&ipw_driver);
		return ret;
	}

	return ret;
}

static void __exit ipw_exit(void)
{
	driver_remove_file(&ipw_driver.driver, &driver_attr_debug_level);
	pci_unregister_driver(&ipw_driver);
}

module_param(disable, int, 0444);
MODULE_PARM_DESC(disable, "manually disable the radio (default 0 [radio on])");

module_param(associate, int, 0444);
MODULE_PARM_DESC(associate, "auto associate when scanning (default off)");

module_param(auto_create, int, 0444);
MODULE_PARM_DESC(auto_create, "auto create adhoc network (default on)");

module_param_named(led, led_support, int, 0444);
MODULE_PARM_DESC(led, "enable led control on some systems (default 1 on)");

module_param(debug, int, 0444);
MODULE_PARM_DESC(debug, "debug output mask");

module_param_named(channel, default_channel, int, 0444);
MODULE_PARM_DESC(channel, "channel to limit associate to (default 0 [ANY])");

#ifdef CONFIG_IPW2200_PROMISCUOUS
module_param(rtap_iface, int, 0444);
MODULE_PARM_DESC(rtap_iface, "create the rtap interface (1 - create, default 0)");
#endif

#ifdef CONFIG_IPW2200_QOS
module_param(qos_enable, int, 0444);
MODULE_PARM_DESC(qos_enable, "enable all QoS functionalities");

module_param(qos_burst_enable, int, 0444);
MODULE_PARM_DESC(qos_burst_enable, "enable QoS burst mode");

module_param(qos_no_ack_mask, int, 0444);
MODULE_PARM_DESC(qos_no_ack_mask, "mask Tx_Queue to no ack");

module_param(burst_duration_CCK, int, 0444);
MODULE_PARM_DESC(burst_duration_CCK, "set CCK burst value");

module_param(burst_duration_OFDM, int, 0444);
MODULE_PARM_DESC(burst_duration_OFDM, "set OFDM burst value");
#endif				/* CONFIG_IPW2200_QOS */

#ifdef CONFIG_IPW2200_MONITOR
module_param_named(mode, network_mode, int, 0444);
MODULE_PARM_DESC(mode, "network mode (0=BSS,1=IBSS,2=Monitor)");
#else
module_param_named(mode, network_mode, int, 0444);
MODULE_PARM_DESC(mode, "network mode (0=BSS,1=IBSS)");
#endif

module_param(bt_coexist, int, 0444);
MODULE_PARM_DESC(bt_coexist, "enable bluetooth coexistence (default off)");

module_param(hwcrypto, int, 0444);
MODULE_PARM_DESC(hwcrypto, "enable hardware crypto (default off)");

module_param(cmdlog, int, 0444);
MODULE_PARM_DESC(cmdlog,
		 "allocate a ring buffer for logging firmware commands");

module_param(roaming, int, 0444);
MODULE_PARM_DESC(roaming, "enable roaming support (default on)");

module_param(antenna, int, 0444);
MODULE_PARM_DESC(antenna, "select antenna 1=Main, 3=Aux, default 0 [both], 2=slow_diversity (choose the one with lower background noise)");

module_exit(ipw_exit);
module_init(ipw_init);<|MERGE_RESOLUTION|>--- conflicted
+++ resolved
@@ -1945,15 +1945,9 @@
 	wireless_send_event(priv->net_dev, SIOCGIWAP, &wrqu, NULL);
 }
 
-<<<<<<< HEAD
-static void ipw_irq_tasklet(unsigned long data)
-{
-	struct ipw_priv *priv = (struct ipw_priv *)data;
-=======
 static void ipw_irq_tasklet(struct tasklet_struct *t)
 {
 	struct ipw_priv *priv = from_tasklet(priv, t, irq_tasklet);
->>>>>>> d1988041
 	u32 inta, inta_mask, handled = 0;
 	unsigned long flags;
 
@@ -10678,14 +10672,7 @@
 	INIT_WORK(&priv->qos_activate, ipw_bg_qos_activate);
 #endif				/* CONFIG_IPW2200_QOS */
 
-<<<<<<< HEAD
-	tasklet_init(&priv->irq_tasklet,
-		     ipw_irq_tasklet, (unsigned long)priv);
-
-	return ret;
-=======
 	tasklet_setup(&priv->irq_tasklet, ipw_irq_tasklet);
->>>>>>> d1988041
 }
 
 static void shim__set_security(struct net_device *dev,
