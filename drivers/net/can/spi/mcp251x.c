<<<<<<< HEAD
/*
 * CAN bus driver for Microchip 251x/25625 CAN Controller with SPI Interface
=======
// SPDX-License-Identifier: GPL-2.0-only
/* CAN bus driver for Microchip 251x/25625 CAN Controller with SPI Interface
>>>>>>> f7688b48
 *
 * MCP2510 support and bug fixes by Christian Pellegrin
 * <chripell@evolware.org>
 *
 * Copyright 2009 Christian Pellegrin EVOL S.r.l.
 *
 * Copyright 2007 Raymarine UK, Ltd. All Rights Reserved.
 * Written under contract by:
 *   Chris Elston, Katalix Systems, Ltd.
 *
 * Based on Microchip MCP251x CAN controller driver written by
 * David Vrabel, Copyright 2006 Arcom Control Systems Ltd.
 *
 * Based on CAN bus driver for the CCAN controller written by
 * - Sascha Hauer, Marc Kleine-Budde, Pengutronix
 * - Simon Kallweit, intefo AG
 * Copyright 2007
<<<<<<< HEAD
 *
 * This program is free software; you can redistribute it and/or modify
 * it under the terms of the version 2 of the GNU General Public License
 * as published by the Free Software Foundation
 *
 * This program is distributed in the hope that it will be useful,
 * but WITHOUT ANY WARRANTY; without even the implied warranty of
 * MERCHANTABILITY or FITNESS FOR A PARTICULAR PURPOSE. See the
 * GNU General Public License for more details.
 *
 * You should have received a copy of the GNU General Public License
 * along with this program; if not, see <http://www.gnu.org/licenses/>.
 *
 *
 *
 * Your platform definition file should specify something like:
 *
 * static struct mcp251x_platform_data mcp251x_info = {
 *         .oscillator_frequency = 8000000,
 * };
 *
 * static struct spi_board_info spi_board_info[] = {
 *         {
 *                 .modalias = "mcp2510",
 *			// "mcp2515" or "mcp25625" depending on your controller
 *                 .platform_data = &mcp251x_info,
 *                 .irq = IRQ_EINT13,
 *                 .max_speed_hz = 2*1000*1000,
 *                 .chip_select = 2,
 *         },
 * };
 *
 * Please see mcp251x.h for a description of the fields in
 * struct mcp251x_platform_data.
 *
=======
>>>>>>> f7688b48
 */

#include <linux/can/core.h>
#include <linux/can/dev.h>
#include <linux/can/led.h>
#include <linux/can/platform/mcp251x.h>
#include <linux/clk.h>
#include <linux/completion.h>
#include <linux/delay.h>
#include <linux/device.h>
#include <linux/freezer.h>
#include <linux/interrupt.h>
#include <linux/io.h>
#include <linux/kernel.h>
#include <linux/module.h>
#include <linux/netdevice.h>
#include <linux/property.h>
#include <linux/platform_device.h>
#include <linux/slab.h>
#include <linux/spi/spi.h>
#include <linux/uaccess.h>
#include <linux/regulator/consumer.h>

/* SPI interface instruction set */
#define INSTRUCTION_WRITE	0x02
#define INSTRUCTION_READ	0x03
#define INSTRUCTION_BIT_MODIFY	0x05
#define INSTRUCTION_LOAD_TXB(n)	(0x40 + 2 * (n))
#define INSTRUCTION_READ_RXB(n)	(((n) == 0) ? 0x90 : 0x94)
#define INSTRUCTION_RESET	0xC0
#define RTS_TXB0		0x01
#define RTS_TXB1		0x02
#define RTS_TXB2		0x04
#define INSTRUCTION_RTS(n)	(0x80 | ((n) & 0x07))

/* MPC251x registers */
#define CANSTAT	      0x0e
#define CANCTRL	      0x0f
#  define CANCTRL_REQOP_MASK	    0xe0
#  define CANCTRL_REQOP_CONF	    0x80
#  define CANCTRL_REQOP_LISTEN_ONLY 0x60
#  define CANCTRL_REQOP_LOOPBACK    0x40
#  define CANCTRL_REQOP_SLEEP	    0x20
#  define CANCTRL_REQOP_NORMAL	    0x00
#  define CANCTRL_OSM		    0x08
#  define CANCTRL_ABAT		    0x10
#define TEC	      0x1c
#define REC	      0x1d
#define CNF1	      0x2a
#  define CNF1_SJW_SHIFT   6
#define CNF2	      0x29
#  define CNF2_BTLMODE	   0x80
#  define CNF2_SAM         0x40
#  define CNF2_PS1_SHIFT   3
#define CNF3	      0x28
#  define CNF3_SOF	   0x08
#  define CNF3_WAKFIL	   0x04
#  define CNF3_PHSEG2_MASK 0x07
#define CANINTE	      0x2b
#  define CANINTE_MERRE 0x80
#  define CANINTE_WAKIE 0x40
#  define CANINTE_ERRIE 0x20
#  define CANINTE_TX2IE 0x10
#  define CANINTE_TX1IE 0x08
#  define CANINTE_TX0IE 0x04
#  define CANINTE_RX1IE 0x02
#  define CANINTE_RX0IE 0x01
#define CANINTF	      0x2c
#  define CANINTF_MERRF 0x80
#  define CANINTF_WAKIF 0x40
#  define CANINTF_ERRIF 0x20
#  define CANINTF_TX2IF 0x10
#  define CANINTF_TX1IF 0x08
#  define CANINTF_TX0IF 0x04
#  define CANINTF_RX1IF 0x02
#  define CANINTF_RX0IF 0x01
#  define CANINTF_RX (CANINTF_RX0IF | CANINTF_RX1IF)
#  define CANINTF_TX (CANINTF_TX2IF | CANINTF_TX1IF | CANINTF_TX0IF)
#  define CANINTF_ERR (CANINTF_ERRIF)
#define EFLG	      0x2d
#  define EFLG_EWARN	0x01
#  define EFLG_RXWAR	0x02
#  define EFLG_TXWAR	0x04
#  define EFLG_RXEP	0x08
#  define EFLG_TXEP	0x10
#  define EFLG_TXBO	0x20
#  define EFLG_RX0OVR	0x40
#  define EFLG_RX1OVR	0x80
#define TXBCTRL(n)  (((n) * 0x10) + 0x30 + TXBCTRL_OFF)
#  define TXBCTRL_ABTF	0x40
#  define TXBCTRL_MLOA	0x20
#  define TXBCTRL_TXERR 0x10
#  define TXBCTRL_TXREQ 0x08
#define TXBSIDH(n)  (((n) * 0x10) + 0x30 + TXBSIDH_OFF)
#  define SIDH_SHIFT    3
#define TXBSIDL(n)  (((n) * 0x10) + 0x30 + TXBSIDL_OFF)
#  define SIDL_SID_MASK    7
#  define SIDL_SID_SHIFT   5
#  define SIDL_EXIDE_SHIFT 3
#  define SIDL_EID_SHIFT   16
#  define SIDL_EID_MASK    3
#define TXBEID8(n)  (((n) * 0x10) + 0x30 + TXBEID8_OFF)
#define TXBEID0(n)  (((n) * 0x10) + 0x30 + TXBEID0_OFF)
#define TXBDLC(n)   (((n) * 0x10) + 0x30 + TXBDLC_OFF)
#  define DLC_RTR_SHIFT    6
#define TXBCTRL_OFF 0
#define TXBSIDH_OFF 1
#define TXBSIDL_OFF 2
#define TXBEID8_OFF 3
#define TXBEID0_OFF 4
#define TXBDLC_OFF  5
#define TXBDAT_OFF  6
#define RXBCTRL(n)  (((n) * 0x10) + 0x60 + RXBCTRL_OFF)
#  define RXBCTRL_BUKT	0x04
#  define RXBCTRL_RXM0	0x20
#  define RXBCTRL_RXM1	0x40
#define RXBSIDH(n)  (((n) * 0x10) + 0x60 + RXBSIDH_OFF)
#  define RXBSIDH_SHIFT 3
#define RXBSIDL(n)  (((n) * 0x10) + 0x60 + RXBSIDL_OFF)
#  define RXBSIDL_IDE   0x08
#  define RXBSIDL_SRR   0x10
#  define RXBSIDL_EID   3
#  define RXBSIDL_SHIFT 5
#define RXBEID8(n)  (((n) * 0x10) + 0x60 + RXBEID8_OFF)
#define RXBEID0(n)  (((n) * 0x10) + 0x60 + RXBEID0_OFF)
#define RXBDLC(n)   (((n) * 0x10) + 0x60 + RXBDLC_OFF)
#  define RXBDLC_LEN_MASK  0x0f
#  define RXBDLC_RTR       0x40
#define RXBCTRL_OFF 0
#define RXBSIDH_OFF 1
#define RXBSIDL_OFF 2
#define RXBEID8_OFF 3
#define RXBEID0_OFF 4
#define RXBDLC_OFF  5
#define RXBDAT_OFF  6
#define RXFSID(n) ((n < 3) ? 0 : 4)
#define RXFSIDH(n) ((n) * 4 + RXFSID(n))
#define RXFSIDL(n) ((n) * 4 + 1 + RXFSID(n))
#define RXFEID8(n) ((n) * 4 + 2 + RXFSID(n))
#define RXFEID0(n) ((n) * 4 + 3 + RXFSID(n))
#define RXMSIDH(n) ((n) * 4 + 0x20)
#define RXMSIDL(n) ((n) * 4 + 0x21)
#define RXMEID8(n) ((n) * 4 + 0x22)
#define RXMEID0(n) ((n) * 4 + 0x23)

#define GET_BYTE(val, byte)			\
	(((val) >> ((byte) * 8)) & 0xff)
#define SET_BYTE(val, byte)			\
	(((val) & 0xff) << ((byte) * 8))

/* Buffer size required for the largest SPI transfer (i.e., reading a
 * frame)
 */
#define CAN_FRAME_MAX_DATA_LEN	8
#define SPI_TRANSFER_BUF_LEN	(6 + CAN_FRAME_MAX_DATA_LEN)
#define CAN_FRAME_MAX_BITS	128

#define TX_ECHO_SKB_MAX	1

#define MCP251X_OST_DELAY_MS	(5)

#define DEVICE_NAME "mcp251x"

static const struct can_bittiming_const mcp251x_bittiming_const = {
	.name = DEVICE_NAME,
	.tseg1_min = 3,
	.tseg1_max = 16,
	.tseg2_min = 2,
	.tseg2_max = 8,
	.sjw_max = 4,
	.brp_min = 1,
	.brp_max = 64,
	.brp_inc = 1,
};

enum mcp251x_model {
	CAN_MCP251X_MCP2510	= 0x2510,
	CAN_MCP251X_MCP2515	= 0x2515,
	CAN_MCP251X_MCP25625	= 0x25625,
};

struct mcp251x_priv {
	struct can_priv	   can;
	struct net_device *net;
	struct spi_device *spi;
	enum mcp251x_model model;

	struct mutex mcp_lock; /* SPI device lock */

	u8 *spi_tx_buf;
	u8 *spi_rx_buf;

	struct sk_buff *tx_skb;
	int tx_len;

	struct workqueue_struct *wq;
	struct work_struct tx_work;
	struct work_struct restart_work;

	int force_quit;
	int after_suspend;
#define AFTER_SUSPEND_UP 1
#define AFTER_SUSPEND_DOWN 2
#define AFTER_SUSPEND_POWER 4
#define AFTER_SUSPEND_RESTART 8
	int restart_tx;
	struct regulator *power;
	struct regulator *transceiver;
	struct clk *clk;
};

#define MCP251X_IS(_model) \
static inline int mcp251x_is_##_model(struct spi_device *spi) \
{ \
	struct mcp251x_priv *priv = spi_get_drvdata(spi); \
	return priv->model == CAN_MCP251X_MCP##_model; \
}

MCP251X_IS(2510);

static void mcp251x_clean(struct net_device *net)
{
	struct mcp251x_priv *priv = netdev_priv(net);

	if (priv->tx_skb || priv->tx_len)
		net->stats.tx_errors++;
	dev_kfree_skb(priv->tx_skb);
	if (priv->tx_len)
		can_free_echo_skb(priv->net, 0);
	priv->tx_skb = NULL;
	priv->tx_len = 0;
}

/* Note about handling of error return of mcp251x_spi_trans: accessing
 * registers via SPI is not really different conceptually than using
 * normal I/O assembler instructions, although it's much more
 * complicated from a practical POV. So it's not advisable to always
 * check the return value of this function. Imagine that every
 * read{b,l}, write{b,l} and friends would be bracketed in "if ( < 0)
 * error();", it would be a great mess (well there are some situation
 * when exception handling C++ like could be useful after all). So we
 * just check that transfers are OK at the beginning of our
 * conversation with the chip and to avoid doing really nasty things
 * (like injecting bogus packets in the network stack).
 */
static int mcp251x_spi_trans(struct spi_device *spi, int len)
{
	struct mcp251x_priv *priv = spi_get_drvdata(spi);
	struct spi_transfer t = {
		.tx_buf = priv->spi_tx_buf,
		.rx_buf = priv->spi_rx_buf,
		.len = len,
		.cs_change = 0,
	};
	struct spi_message m;
	int ret;

	spi_message_init(&m);
	spi_message_add_tail(&t, &m);

	ret = spi_sync(spi, &m);
	if (ret)
		dev_err(&spi->dev, "spi transfer failed: ret = %d\n", ret);
	return ret;
}

static u8 mcp251x_read_reg(struct spi_device *spi, u8 reg)
{
	struct mcp251x_priv *priv = spi_get_drvdata(spi);
	u8 val = 0;

	priv->spi_tx_buf[0] = INSTRUCTION_READ;
	priv->spi_tx_buf[1] = reg;

	mcp251x_spi_trans(spi, 3);
	val = priv->spi_rx_buf[2];

	return val;
}

static void mcp251x_read_2regs(struct spi_device *spi, u8 reg, u8 *v1, u8 *v2)
{
	struct mcp251x_priv *priv = spi_get_drvdata(spi);

	priv->spi_tx_buf[0] = INSTRUCTION_READ;
	priv->spi_tx_buf[1] = reg;

	mcp251x_spi_trans(spi, 4);

	*v1 = priv->spi_rx_buf[2];
	*v2 = priv->spi_rx_buf[3];
}

static void mcp251x_write_reg(struct spi_device *spi, u8 reg, u8 val)
{
	struct mcp251x_priv *priv = spi_get_drvdata(spi);

	priv->spi_tx_buf[0] = INSTRUCTION_WRITE;
	priv->spi_tx_buf[1] = reg;
	priv->spi_tx_buf[2] = val;

	mcp251x_spi_trans(spi, 3);
}

static void mcp251x_write_bits(struct spi_device *spi, u8 reg,
			       u8 mask, u8 val)
{
	struct mcp251x_priv *priv = spi_get_drvdata(spi);

	priv->spi_tx_buf[0] = INSTRUCTION_BIT_MODIFY;
	priv->spi_tx_buf[1] = reg;
	priv->spi_tx_buf[2] = mask;
	priv->spi_tx_buf[3] = val;

	mcp251x_spi_trans(spi, 4);
}

static void mcp251x_hw_tx_frame(struct spi_device *spi, u8 *buf,
				int len, int tx_buf_idx)
{
	struct mcp251x_priv *priv = spi_get_drvdata(spi);

	if (mcp251x_is_2510(spi)) {
		int i;

		for (i = 1; i < TXBDAT_OFF + len; i++)
			mcp251x_write_reg(spi, TXBCTRL(tx_buf_idx) + i,
					  buf[i]);
	} else {
		memcpy(priv->spi_tx_buf, buf, TXBDAT_OFF + len);
		mcp251x_spi_trans(spi, TXBDAT_OFF + len);
	}
}

static void mcp251x_hw_tx(struct spi_device *spi, struct can_frame *frame,
			  int tx_buf_idx)
{
	struct mcp251x_priv *priv = spi_get_drvdata(spi);
	u32 sid, eid, exide, rtr;
	u8 buf[SPI_TRANSFER_BUF_LEN];

	exide = (frame->can_id & CAN_EFF_FLAG) ? 1 : 0; /* Extended ID Enable */
	if (exide)
		sid = (frame->can_id & CAN_EFF_MASK) >> 18;
	else
		sid = frame->can_id & CAN_SFF_MASK; /* Standard ID */
	eid = frame->can_id & CAN_EFF_MASK; /* Extended ID */
	rtr = (frame->can_id & CAN_RTR_FLAG) ? 1 : 0; /* Remote transmission */

	buf[TXBCTRL_OFF] = INSTRUCTION_LOAD_TXB(tx_buf_idx);
	buf[TXBSIDH_OFF] = sid >> SIDH_SHIFT;
	buf[TXBSIDL_OFF] = ((sid & SIDL_SID_MASK) << SIDL_SID_SHIFT) |
		(exide << SIDL_EXIDE_SHIFT) |
		((eid >> SIDL_EID_SHIFT) & SIDL_EID_MASK);
	buf[TXBEID8_OFF] = GET_BYTE(eid, 1);
	buf[TXBEID0_OFF] = GET_BYTE(eid, 0);
	buf[TXBDLC_OFF] = (rtr << DLC_RTR_SHIFT) | frame->can_dlc;
	memcpy(buf + TXBDAT_OFF, frame->data, frame->can_dlc);
	mcp251x_hw_tx_frame(spi, buf, frame->can_dlc, tx_buf_idx);

	/* use INSTRUCTION_RTS, to avoid "repeated frame problem" */
	priv->spi_tx_buf[0] = INSTRUCTION_RTS(1 << tx_buf_idx);
	mcp251x_spi_trans(priv->spi, 1);
}

static void mcp251x_hw_rx_frame(struct spi_device *spi, u8 *buf,
				int buf_idx)
{
	struct mcp251x_priv *priv = spi_get_drvdata(spi);

	if (mcp251x_is_2510(spi)) {
		int i, len;

		for (i = 1; i < RXBDAT_OFF; i++)
			buf[i] = mcp251x_read_reg(spi, RXBCTRL(buf_idx) + i);

		len = get_can_dlc(buf[RXBDLC_OFF] & RXBDLC_LEN_MASK);
		for (; i < (RXBDAT_OFF + len); i++)
			buf[i] = mcp251x_read_reg(spi, RXBCTRL(buf_idx) + i);
	} else {
		priv->spi_tx_buf[RXBCTRL_OFF] = INSTRUCTION_READ_RXB(buf_idx);
		mcp251x_spi_trans(spi, SPI_TRANSFER_BUF_LEN);
		memcpy(buf, priv->spi_rx_buf, SPI_TRANSFER_BUF_LEN);
	}
}

static void mcp251x_hw_rx(struct spi_device *spi, int buf_idx)
{
	struct mcp251x_priv *priv = spi_get_drvdata(spi);
	struct sk_buff *skb;
	struct can_frame *frame;
	u8 buf[SPI_TRANSFER_BUF_LEN];

	skb = alloc_can_skb(priv->net, &frame);
	if (!skb) {
		dev_err(&spi->dev, "cannot allocate RX skb\n");
		priv->net->stats.rx_dropped++;
		return;
	}

	mcp251x_hw_rx_frame(spi, buf, buf_idx);
	if (buf[RXBSIDL_OFF] & RXBSIDL_IDE) {
		/* Extended ID format */
		frame->can_id = CAN_EFF_FLAG;
		frame->can_id |=
			/* Extended ID part */
			SET_BYTE(buf[RXBSIDL_OFF] & RXBSIDL_EID, 2) |
			SET_BYTE(buf[RXBEID8_OFF], 1) |
			SET_BYTE(buf[RXBEID0_OFF], 0) |
			/* Standard ID part */
			(((buf[RXBSIDH_OFF] << RXBSIDH_SHIFT) |
			  (buf[RXBSIDL_OFF] >> RXBSIDL_SHIFT)) << 18);
		/* Remote transmission request */
		if (buf[RXBDLC_OFF] & RXBDLC_RTR)
			frame->can_id |= CAN_RTR_FLAG;
	} else {
		/* Standard ID format */
		frame->can_id =
			(buf[RXBSIDH_OFF] << RXBSIDH_SHIFT) |
			(buf[RXBSIDL_OFF] >> RXBSIDL_SHIFT);
		if (buf[RXBSIDL_OFF] & RXBSIDL_SRR)
			frame->can_id |= CAN_RTR_FLAG;
	}
	/* Data length */
	frame->can_dlc = get_can_dlc(buf[RXBDLC_OFF] & RXBDLC_LEN_MASK);
	memcpy(frame->data, buf + RXBDAT_OFF, frame->can_dlc);

	priv->net->stats.rx_packets++;
	priv->net->stats.rx_bytes += frame->can_dlc;

	can_led_event(priv->net, CAN_LED_EVENT_RX);

	netif_rx_ni(skb);
}

static void mcp251x_hw_sleep(struct spi_device *spi)
{
	mcp251x_write_reg(spi, CANCTRL, CANCTRL_REQOP_SLEEP);
}

static netdev_tx_t mcp251x_hard_start_xmit(struct sk_buff *skb,
					   struct net_device *net)
{
	struct mcp251x_priv *priv = netdev_priv(net);
	struct spi_device *spi = priv->spi;

	if (priv->tx_skb || priv->tx_len) {
		dev_warn(&spi->dev, "hard_xmit called while tx busy\n");
		return NETDEV_TX_BUSY;
	}

	if (can_dropped_invalid_skb(net, skb))
		return NETDEV_TX_OK;

	netif_stop_queue(net);
	priv->tx_skb = skb;
	queue_work(priv->wq, &priv->tx_work);

	return NETDEV_TX_OK;
}

static int mcp251x_do_set_mode(struct net_device *net, enum can_mode mode)
{
	struct mcp251x_priv *priv = netdev_priv(net);

	switch (mode) {
	case CAN_MODE_START:
		mcp251x_clean(net);
		/* We have to delay work since SPI I/O may sleep */
		priv->can.state = CAN_STATE_ERROR_ACTIVE;
		priv->restart_tx = 1;
		if (priv->can.restart_ms == 0)
			priv->after_suspend = AFTER_SUSPEND_RESTART;
		queue_work(priv->wq, &priv->restart_work);
		break;
	default:
		return -EOPNOTSUPP;
	}

	return 0;
}

static int mcp251x_set_normal_mode(struct spi_device *spi)
{
	struct mcp251x_priv *priv = spi_get_drvdata(spi);
	unsigned long timeout;

	/* Enable interrupts */
	mcp251x_write_reg(spi, CANINTE,
			  CANINTE_ERRIE | CANINTE_TX2IE | CANINTE_TX1IE |
			  CANINTE_TX0IE | CANINTE_RX1IE | CANINTE_RX0IE);

	if (priv->can.ctrlmode & CAN_CTRLMODE_LOOPBACK) {
		/* Put device into loopback mode */
		mcp251x_write_reg(spi, CANCTRL, CANCTRL_REQOP_LOOPBACK);
	} else if (priv->can.ctrlmode & CAN_CTRLMODE_LISTENONLY) {
		/* Put device into listen-only mode */
		mcp251x_write_reg(spi, CANCTRL, CANCTRL_REQOP_LISTEN_ONLY);
	} else {
		/* Put device into normal mode */
		mcp251x_write_reg(spi, CANCTRL, CANCTRL_REQOP_NORMAL);

		/* Wait for the device to enter normal mode */
		timeout = jiffies + HZ;
		while (mcp251x_read_reg(spi, CANSTAT) & CANCTRL_REQOP_MASK) {
			schedule();
			if (time_after(jiffies, timeout)) {
				dev_err(&spi->dev, "MCP251x didn't enter in normal mode\n");
				return -EBUSY;
			}
		}
	}
	priv->can.state = CAN_STATE_ERROR_ACTIVE;
	return 0;
}

static int mcp251x_do_set_bittiming(struct net_device *net)
{
	struct mcp251x_priv *priv = netdev_priv(net);
	struct can_bittiming *bt = &priv->can.bittiming;
	struct spi_device *spi = priv->spi;

	mcp251x_write_reg(spi, CNF1, ((bt->sjw - 1) << CNF1_SJW_SHIFT) |
			  (bt->brp - 1));
	mcp251x_write_reg(spi, CNF2, CNF2_BTLMODE |
			  (priv->can.ctrlmode & CAN_CTRLMODE_3_SAMPLES ?
			   CNF2_SAM : 0) |
			  ((bt->phase_seg1 - 1) << CNF2_PS1_SHIFT) |
			  (bt->prop_seg - 1));
	mcp251x_write_bits(spi, CNF3, CNF3_PHSEG2_MASK,
			   (bt->phase_seg2 - 1));
	dev_dbg(&spi->dev, "CNF: 0x%02x 0x%02x 0x%02x\n",
		mcp251x_read_reg(spi, CNF1),
		mcp251x_read_reg(spi, CNF2),
		mcp251x_read_reg(spi, CNF3));

	return 0;
}

static int mcp251x_setup(struct net_device *net, struct spi_device *spi)
{
	mcp251x_do_set_bittiming(net);

	mcp251x_write_reg(spi, RXBCTRL(0),
			  RXBCTRL_BUKT | RXBCTRL_RXM0 | RXBCTRL_RXM1);
	mcp251x_write_reg(spi, RXBCTRL(1),
			  RXBCTRL_RXM0 | RXBCTRL_RXM1);
	return 0;
}

static int mcp251x_hw_reset(struct spi_device *spi)
{
	struct mcp251x_priv *priv = spi_get_drvdata(spi);
	unsigned long timeout;
	int ret;

	/* Wait for oscillator startup timer after power up */
	mdelay(MCP251X_OST_DELAY_MS);

	priv->spi_tx_buf[0] = INSTRUCTION_RESET;
	ret = mcp251x_spi_trans(spi, 1);
	if (ret)
		return ret;

	/* Wait for oscillator startup timer after reset */
	mdelay(MCP251X_OST_DELAY_MS);

	/* Wait for reset to finish */
	timeout = jiffies + HZ;
	while ((mcp251x_read_reg(spi, CANSTAT) & CANCTRL_REQOP_MASK) !=
	       CANCTRL_REQOP_CONF) {
		usleep_range(MCP251X_OST_DELAY_MS * 1000,
			     MCP251X_OST_DELAY_MS * 1000 * 2);

		if (time_after(jiffies, timeout)) {
			dev_err(&spi->dev,
				"MCP251x didn't enter in conf mode after reset\n");
			return -EBUSY;
		}
	}
	return 0;
}

static int mcp251x_hw_probe(struct spi_device *spi)
{
	u8 ctrl;
	int ret;

	ret = mcp251x_hw_reset(spi);
	if (ret)
		return ret;

	ctrl = mcp251x_read_reg(spi, CANCTRL);

	dev_dbg(&spi->dev, "CANCTRL 0x%02x\n", ctrl);

	/* Check for power up default value */
	if ((ctrl & 0x17) != 0x07)
		return -ENODEV;

	return 0;
}

static int mcp251x_power_enable(struct regulator *reg, int enable)
{
	if (IS_ERR_OR_NULL(reg))
		return 0;

	if (enable)
		return regulator_enable(reg);
	else
		return regulator_disable(reg);
}

static int mcp251x_stop(struct net_device *net)
{
	struct mcp251x_priv *priv = netdev_priv(net);
	struct spi_device *spi = priv->spi;

	close_candev(net);

	priv->force_quit = 1;
	free_irq(spi->irq, priv);
	destroy_workqueue(priv->wq);
	priv->wq = NULL;

	mutex_lock(&priv->mcp_lock);

	/* Disable and clear pending interrupts */
	mcp251x_write_reg(spi, CANINTE, 0x00);
	mcp251x_write_reg(spi, CANINTF, 0x00);

	mcp251x_write_reg(spi, TXBCTRL(0), 0);
	mcp251x_clean(net);

	mcp251x_hw_sleep(spi);

	mcp251x_power_enable(priv->transceiver, 0);

	priv->can.state = CAN_STATE_STOPPED;

	mutex_unlock(&priv->mcp_lock);

	can_led_event(net, CAN_LED_EVENT_STOP);

	return 0;
}

static void mcp251x_error_skb(struct net_device *net, int can_id, int data1)
{
	struct sk_buff *skb;
	struct can_frame *frame;

	skb = alloc_can_err_skb(net, &frame);
	if (skb) {
		frame->can_id |= can_id;
		frame->data[1] = data1;
		netif_rx_ni(skb);
	} else {
		netdev_err(net, "cannot allocate error skb\n");
	}
}

static void mcp251x_tx_work_handler(struct work_struct *ws)
{
	struct mcp251x_priv *priv = container_of(ws, struct mcp251x_priv,
						 tx_work);
	struct spi_device *spi = priv->spi;
	struct net_device *net = priv->net;
	struct can_frame *frame;

	mutex_lock(&priv->mcp_lock);
	if (priv->tx_skb) {
		if (priv->can.state == CAN_STATE_BUS_OFF) {
			mcp251x_clean(net);
		} else {
			frame = (struct can_frame *)priv->tx_skb->data;

			if (frame->can_dlc > CAN_FRAME_MAX_DATA_LEN)
				frame->can_dlc = CAN_FRAME_MAX_DATA_LEN;
			mcp251x_hw_tx(spi, frame, 0);
			priv->tx_len = 1 + frame->can_dlc;
			can_put_echo_skb(priv->tx_skb, net, 0);
			priv->tx_skb = NULL;
		}
	}
	mutex_unlock(&priv->mcp_lock);
}

static void mcp251x_restart_work_handler(struct work_struct *ws)
{
	struct mcp251x_priv *priv = container_of(ws, struct mcp251x_priv,
						 restart_work);
	struct spi_device *spi = priv->spi;
	struct net_device *net = priv->net;

	mutex_lock(&priv->mcp_lock);
	if (priv->after_suspend) {
		mcp251x_hw_reset(spi);
		mcp251x_setup(net, spi);
		priv->force_quit = 0;
		if (priv->after_suspend & AFTER_SUSPEND_RESTART) {
			mcp251x_set_normal_mode(spi);
		} else if (priv->after_suspend & AFTER_SUSPEND_UP) {
			netif_device_attach(net);
			mcp251x_clean(net);
			mcp251x_set_normal_mode(spi);
			netif_wake_queue(net);
		} else {
			mcp251x_hw_sleep(spi);
		}
		priv->after_suspend = 0;
	}

	if (priv->restart_tx) {
		priv->restart_tx = 0;
		mcp251x_write_reg(spi, TXBCTRL(0), 0);
		mcp251x_clean(net);
		netif_wake_queue(net);
		mcp251x_error_skb(net, CAN_ERR_RESTARTED, 0);
	}
	mutex_unlock(&priv->mcp_lock);
}

static irqreturn_t mcp251x_can_ist(int irq, void *dev_id)
{
	struct mcp251x_priv *priv = dev_id;
	struct spi_device *spi = priv->spi;
	struct net_device *net = priv->net;

	mutex_lock(&priv->mcp_lock);
	while (!priv->force_quit) {
		enum can_state new_state;
		u8 intf, eflag;
		u8 clear_intf = 0;
		int can_id = 0, data1 = 0;

		mcp251x_read_2regs(spi, CANINTF, &intf, &eflag);

		/* mask out flags we don't care about */
		intf &= CANINTF_RX | CANINTF_TX | CANINTF_ERR;

		/* receive buffer 0 */
		if (intf & CANINTF_RX0IF) {
			mcp251x_hw_rx(spi, 0);
			/* Free one buffer ASAP
			 * (The MCP2515/25625 does this automatically.)
			 */
			if (mcp251x_is_2510(spi))
				mcp251x_write_bits(spi, CANINTF,
						   CANINTF_RX0IF, 0x00);
		}

		/* receive buffer 1 */
		if (intf & CANINTF_RX1IF) {
			mcp251x_hw_rx(spi, 1);
			/* The MCP2515/25625 does this automatically. */
			if (mcp251x_is_2510(spi))
				clear_intf |= CANINTF_RX1IF;
		}

		/* any error or tx interrupt we need to clear? */
		if (intf & (CANINTF_ERR | CANINTF_TX))
			clear_intf |= intf & (CANINTF_ERR | CANINTF_TX);
		if (clear_intf)
			mcp251x_write_bits(spi, CANINTF, clear_intf, 0x00);

		if (eflag & (EFLG_RX0OVR | EFLG_RX1OVR))
			mcp251x_write_bits(spi, EFLG, eflag, 0x00);

		/* Update can state */
		if (eflag & EFLG_TXBO) {
			new_state = CAN_STATE_BUS_OFF;
			can_id |= CAN_ERR_BUSOFF;
		} else if (eflag & EFLG_TXEP) {
			new_state = CAN_STATE_ERROR_PASSIVE;
			can_id |= CAN_ERR_CRTL;
			data1 |= CAN_ERR_CRTL_TX_PASSIVE;
		} else if (eflag & EFLG_RXEP) {
			new_state = CAN_STATE_ERROR_PASSIVE;
			can_id |= CAN_ERR_CRTL;
			data1 |= CAN_ERR_CRTL_RX_PASSIVE;
		} else if (eflag & EFLG_TXWAR) {
			new_state = CAN_STATE_ERROR_WARNING;
			can_id |= CAN_ERR_CRTL;
			data1 |= CAN_ERR_CRTL_TX_WARNING;
		} else if (eflag & EFLG_RXWAR) {
			new_state = CAN_STATE_ERROR_WARNING;
			can_id |= CAN_ERR_CRTL;
			data1 |= CAN_ERR_CRTL_RX_WARNING;
		} else {
			new_state = CAN_STATE_ERROR_ACTIVE;
		}

		/* Update can state statistics */
		switch (priv->can.state) {
		case CAN_STATE_ERROR_ACTIVE:
			if (new_state >= CAN_STATE_ERROR_WARNING &&
			    new_state <= CAN_STATE_BUS_OFF)
				priv->can.can_stats.error_warning++;
			/* fall through */
		case CAN_STATE_ERROR_WARNING:
			if (new_state >= CAN_STATE_ERROR_PASSIVE &&
			    new_state <= CAN_STATE_BUS_OFF)
				priv->can.can_stats.error_passive++;
			break;
		default:
			break;
		}
		priv->can.state = new_state;

		if (intf & CANINTF_ERRIF) {
			/* Handle overflow counters */
			if (eflag & (EFLG_RX0OVR | EFLG_RX1OVR)) {
				if (eflag & EFLG_RX0OVR) {
					net->stats.rx_over_errors++;
					net->stats.rx_errors++;
				}
				if (eflag & EFLG_RX1OVR) {
					net->stats.rx_over_errors++;
					net->stats.rx_errors++;
				}
				can_id |= CAN_ERR_CRTL;
				data1 |= CAN_ERR_CRTL_RX_OVERFLOW;
			}
			mcp251x_error_skb(net, can_id, data1);
		}

		if (priv->can.state == CAN_STATE_BUS_OFF) {
			if (priv->can.restart_ms == 0) {
				priv->force_quit = 1;
				priv->can.can_stats.bus_off++;
				can_bus_off(net);
				mcp251x_hw_sleep(spi);
				break;
			}
		}

		if (intf == 0)
			break;

		if (intf & CANINTF_TX) {
			net->stats.tx_packets++;
			net->stats.tx_bytes += priv->tx_len - 1;
			can_led_event(net, CAN_LED_EVENT_TX);
			if (priv->tx_len) {
				can_get_echo_skb(net, 0);
				priv->tx_len = 0;
			}
			netif_wake_queue(net);
		}
	}
	mutex_unlock(&priv->mcp_lock);
	return IRQ_HANDLED;
}

static int mcp251x_open(struct net_device *net)
{
	struct mcp251x_priv *priv = netdev_priv(net);
	struct spi_device *spi = priv->spi;
	unsigned long flags = 0;
	int ret;

	ret = open_candev(net);
	if (ret) {
		dev_err(&spi->dev, "unable to set initial baudrate!\n");
		return ret;
	}

	mutex_lock(&priv->mcp_lock);
	mcp251x_power_enable(priv->transceiver, 1);

	priv->force_quit = 0;
	priv->tx_skb = NULL;
	priv->tx_len = 0;

	if (!dev_fwnode(&spi->dev))
		flags = IRQF_TRIGGER_FALLING;

	ret = request_threaded_irq(spi->irq, NULL, mcp251x_can_ist,
				   flags | IRQF_ONESHOT, dev_name(&spi->dev),
				   priv);
	if (ret) {
		dev_err(&spi->dev, "failed to acquire irq %d\n", spi->irq);
		goto out_close;
	}

	priv->wq = alloc_workqueue("mcp251x_wq", WQ_FREEZABLE | WQ_MEM_RECLAIM,
				   0);
	if (!priv->wq) {
		ret = -ENOMEM;
		goto out_clean;
	}
	INIT_WORK(&priv->tx_work, mcp251x_tx_work_handler);
	INIT_WORK(&priv->restart_work, mcp251x_restart_work_handler);

	ret = mcp251x_hw_reset(spi);
	if (ret)
		goto out_free_wq;
	ret = mcp251x_setup(net, spi);
	if (ret)
		goto out_free_wq;
	ret = mcp251x_set_normal_mode(spi);
	if (ret)
		goto out_free_wq;

	can_led_event(net, CAN_LED_EVENT_OPEN);

	netif_wake_queue(net);
	mutex_unlock(&priv->mcp_lock);

	return 0;

out_free_wq:
	destroy_workqueue(priv->wq);
out_clean:
	free_irq(spi->irq, priv);
	mcp251x_hw_sleep(spi);
out_close:
	mcp251x_power_enable(priv->transceiver, 0);
	close_candev(net);
	mutex_unlock(&priv->mcp_lock);
	return ret;
}

static const struct net_device_ops mcp251x_netdev_ops = {
	.ndo_open = mcp251x_open,
	.ndo_stop = mcp251x_stop,
	.ndo_start_xmit = mcp251x_hard_start_xmit,
	.ndo_change_mtu = can_change_mtu,
};

static const struct of_device_id mcp251x_of_match[] = {
	{
		.compatible	= "microchip,mcp2510",
		.data		= (void *)CAN_MCP251X_MCP2510,
	},
	{
		.compatible	= "microchip,mcp2515",
		.data		= (void *)CAN_MCP251X_MCP2515,
	},
	{
		.compatible	= "microchip,mcp25625",
		.data		= (void *)CAN_MCP251X_MCP25625,
	},
	{ }
};
MODULE_DEVICE_TABLE(of, mcp251x_of_match);

static const struct spi_device_id mcp251x_id_table[] = {
	{
		.name		= "mcp2510",
		.driver_data	= (kernel_ulong_t)CAN_MCP251X_MCP2510,
	},
	{
		.name		= "mcp2515",
		.driver_data	= (kernel_ulong_t)CAN_MCP251X_MCP2515,
	},
	{
		.name		= "mcp25625",
		.driver_data	= (kernel_ulong_t)CAN_MCP251X_MCP25625,
	},
	{ }
};
MODULE_DEVICE_TABLE(spi, mcp251x_id_table);

static int mcp251x_can_probe(struct spi_device *spi)
{
	const void *match = device_get_match_data(&spi->dev);
	struct mcp251x_platform_data *pdata = dev_get_platdata(&spi->dev);
	struct net_device *net;
	struct mcp251x_priv *priv;
	struct clk *clk;
	int freq, ret;

	clk = devm_clk_get_optional(&spi->dev, NULL);
	if (IS_ERR(clk))
		return PTR_ERR(clk);

	freq = clk_get_rate(clk);
	if (freq == 0 && pdata)
		freq = pdata->oscillator_frequency;

	/* Sanity check */
	if (freq < 1000000 || freq > 25000000)
		return -ERANGE;

	/* Allocate can/net device */
	net = alloc_candev(sizeof(struct mcp251x_priv), TX_ECHO_SKB_MAX);
	if (!net)
		return -ENOMEM;

	ret = clk_prepare_enable(clk);
	if (ret)
		goto out_free;

	net->netdev_ops = &mcp251x_netdev_ops;
	net->flags |= IFF_ECHO;

	priv = netdev_priv(net);
	priv->can.bittiming_const = &mcp251x_bittiming_const;
	priv->can.do_set_mode = mcp251x_do_set_mode;
	priv->can.clock.freq = freq / 2;
	priv->can.ctrlmode_supported = CAN_CTRLMODE_3_SAMPLES |
		CAN_CTRLMODE_LOOPBACK | CAN_CTRLMODE_LISTENONLY;
	if (match)
		priv->model = (enum mcp251x_model)match;
	else
		priv->model = spi_get_device_id(spi)->driver_data;
	priv->net = net;
	priv->clk = clk;

	spi_set_drvdata(spi, priv);

	/* Configure the SPI bus */
	spi->bits_per_word = 8;
	if (mcp251x_is_2510(spi))
		spi->max_speed_hz = spi->max_speed_hz ? : 5 * 1000 * 1000;
	else
		spi->max_speed_hz = spi->max_speed_hz ? : 10 * 1000 * 1000;
	ret = spi_setup(spi);
	if (ret)
		goto out_clk;

	priv->power = devm_regulator_get_optional(&spi->dev, "vdd");
	priv->transceiver = devm_regulator_get_optional(&spi->dev, "xceiver");
	if ((PTR_ERR(priv->power) == -EPROBE_DEFER) ||
	    (PTR_ERR(priv->transceiver) == -EPROBE_DEFER)) {
		ret = -EPROBE_DEFER;
		goto out_clk;
	}

	ret = mcp251x_power_enable(priv->power, 1);
	if (ret)
		goto out_clk;

	priv->spi = spi;
	mutex_init(&priv->mcp_lock);

	priv->spi_tx_buf = devm_kzalloc(&spi->dev, SPI_TRANSFER_BUF_LEN,
					GFP_KERNEL);
	if (!priv->spi_tx_buf) {
		ret = -ENOMEM;
		goto error_probe;
	}

	priv->spi_rx_buf = devm_kzalloc(&spi->dev, SPI_TRANSFER_BUF_LEN,
					GFP_KERNEL);
	if (!priv->spi_rx_buf) {
		ret = -ENOMEM;
		goto error_probe;
	}

	SET_NETDEV_DEV(net, &spi->dev);

	/* Here is OK to not lock the MCP, no one knows about it yet */
	ret = mcp251x_hw_probe(spi);
	if (ret) {
		if (ret == -ENODEV)
			dev_err(&spi->dev, "Cannot initialize MCP%x. Wrong wiring?\n",
				priv->model);
		goto error_probe;
	}

	mcp251x_hw_sleep(spi);

	ret = register_candev(net);
	if (ret)
		goto error_probe;

	devm_can_led_init(net);

	netdev_info(net, "MCP%x successfully initialized.\n", priv->model);
	return 0;

error_probe:
	mcp251x_power_enable(priv->power, 0);

out_clk:
	clk_disable_unprepare(clk);

out_free:
	free_candev(net);

	dev_err(&spi->dev, "Probe failed, err=%d\n", -ret);
	return ret;
}

static int mcp251x_can_remove(struct spi_device *spi)
{
	struct mcp251x_priv *priv = spi_get_drvdata(spi);
	struct net_device *net = priv->net;

	unregister_candev(net);

	mcp251x_power_enable(priv->power, 0);

	clk_disable_unprepare(priv->clk);

	free_candev(net);

	return 0;
}

static int __maybe_unused mcp251x_can_suspend(struct device *dev)
{
	struct spi_device *spi = to_spi_device(dev);
	struct mcp251x_priv *priv = spi_get_drvdata(spi);
	struct net_device *net = priv->net;

	priv->force_quit = 1;
	disable_irq(spi->irq);
	/* Note: at this point neither IST nor workqueues are running.
	 * open/stop cannot be called anyway so locking is not needed
	 */
	if (netif_running(net)) {
		netif_device_detach(net);

		mcp251x_hw_sleep(spi);
		mcp251x_power_enable(priv->transceiver, 0);
		priv->after_suspend = AFTER_SUSPEND_UP;
	} else {
		priv->after_suspend = AFTER_SUSPEND_DOWN;
	}

	mcp251x_power_enable(priv->power, 0);
	priv->after_suspend |= AFTER_SUSPEND_POWER;

	return 0;
}

static int __maybe_unused mcp251x_can_resume(struct device *dev)
{
	struct spi_device *spi = to_spi_device(dev);
	struct mcp251x_priv *priv = spi_get_drvdata(spi);

	if (priv->after_suspend & AFTER_SUSPEND_POWER)
		mcp251x_power_enable(priv->power, 1);

	if (priv->after_suspend & AFTER_SUSPEND_UP) {
		mcp251x_power_enable(priv->transceiver, 1);
		queue_work(priv->wq, &priv->restart_work);
	} else {
		priv->after_suspend = 0;
	}

	priv->force_quit = 0;
	enable_irq(spi->irq);
	return 0;
}

static SIMPLE_DEV_PM_OPS(mcp251x_can_pm_ops, mcp251x_can_suspend,
	mcp251x_can_resume);

static struct spi_driver mcp251x_can_driver = {
	.driver = {
		.name = DEVICE_NAME,
		.of_match_table = mcp251x_of_match,
		.pm = &mcp251x_can_pm_ops,
	},
	.id_table = mcp251x_id_table,
	.probe = mcp251x_can_probe,
	.remove = mcp251x_can_remove,
};
module_spi_driver(mcp251x_can_driver);

MODULE_AUTHOR("Chris Elston <celston@katalix.com>, "
	      "Christian Pellegrin <chripell@evolware.org>");
MODULE_DESCRIPTION("Microchip 251x/25625 CAN driver");
MODULE_LICENSE("GPL v2");<|MERGE_RESOLUTION|>--- conflicted
+++ resolved
@@ -1,10 +1,5 @@
-<<<<<<< HEAD
-/*
- * CAN bus driver for Microchip 251x/25625 CAN Controller with SPI Interface
-=======
 // SPDX-License-Identifier: GPL-2.0-only
 /* CAN bus driver for Microchip 251x/25625 CAN Controller with SPI Interface
->>>>>>> f7688b48
  *
  * MCP2510 support and bug fixes by Christian Pellegrin
  * <chripell@evolware.org>
@@ -22,44 +17,6 @@
  * - Sascha Hauer, Marc Kleine-Budde, Pengutronix
  * - Simon Kallweit, intefo AG
  * Copyright 2007
-<<<<<<< HEAD
- *
- * This program is free software; you can redistribute it and/or modify
- * it under the terms of the version 2 of the GNU General Public License
- * as published by the Free Software Foundation
- *
- * This program is distributed in the hope that it will be useful,
- * but WITHOUT ANY WARRANTY; without even the implied warranty of
- * MERCHANTABILITY or FITNESS FOR A PARTICULAR PURPOSE. See the
- * GNU General Public License for more details.
- *
- * You should have received a copy of the GNU General Public License
- * along with this program; if not, see <http://www.gnu.org/licenses/>.
- *
- *
- *
- * Your platform definition file should specify something like:
- *
- * static struct mcp251x_platform_data mcp251x_info = {
- *         .oscillator_frequency = 8000000,
- * };
- *
- * static struct spi_board_info spi_board_info[] = {
- *         {
- *                 .modalias = "mcp2510",
- *			// "mcp2515" or "mcp25625" depending on your controller
- *                 .platform_data = &mcp251x_info,
- *                 .irq = IRQ_EINT13,
- *                 .max_speed_hz = 2*1000*1000,
- *                 .chip_select = 2,
- *         },
- * };
- *
- * Please see mcp251x.h for a description of the fields in
- * struct mcp251x_platform_data.
- *
-=======
->>>>>>> f7688b48
  */
 
 #include <linux/can/core.h>
