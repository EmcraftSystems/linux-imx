/*
 * Copyright (C) 2016-2017 Red Hat, Inc. All rights reserved.
 * Copyright (C) 2016-2017 Milan Broz
 * Copyright (C) 2016-2017 Mikulas Patocka
 *
 * This file is released under the GPL.
 */

#include "dm-bio-record.h"

#include <linux/compiler.h>
#include <linux/module.h>
#include <linux/device-mapper.h>
#include <linux/dm-io.h>
#include <linux/vmalloc.h>
#include <linux/sort.h>
#include <linux/rbtree.h>
#include <linux/delay.h>
#include <linux/random.h>
#include <linux/reboot.h>
#include <crypto/hash.h>
#include <crypto/skcipher.h>
#include <linux/async_tx.h>
#include <linux/dm-bufio.h>

#define DM_MSG_PREFIX "integrity"

#define DEFAULT_INTERLEAVE_SECTORS	32768
#define DEFAULT_JOURNAL_SIZE_FACTOR	7
#define DEFAULT_SECTORS_PER_BITMAP_BIT	32768
#define DEFAULT_BUFFER_SECTORS		128
#define DEFAULT_JOURNAL_WATERMARK	50
#define DEFAULT_SYNC_MSEC		10000
#define DEFAULT_MAX_JOURNAL_SECTORS	131072
#define MIN_LOG2_INTERLEAVE_SECTORS	3
#define MAX_LOG2_INTERLEAVE_SECTORS	31
#define METADATA_WORKQUEUE_MAX_ACTIVE	16
#define RECALC_SECTORS			8192
#define RECALC_WRITE_SUPER		16
#define BITMAP_BLOCK_SIZE		4096	/* don't change it */
#define BITMAP_FLUSH_INTERVAL		(10 * HZ)
#define DISCARD_FILLER			0xf6

/*
 * Warning - DEBUG_PRINT prints security-sensitive data to the log,
 * so it should not be enabled in the official kernel
 */
//#define DEBUG_PRINT
//#define INTERNAL_VERIFY

/*
 * On disk structures
 */

#define SB_MAGIC			"integrt"
#define SB_VERSION_1			1
#define SB_VERSION_2			2
#define SB_VERSION_3			3
#define SB_VERSION_4			4
#define SB_SECTORS			8
#define MAX_SECTORS_PER_BLOCK		8

struct superblock {
	__u8 magic[8];
	__u8 version;
	__u8 log2_interleave_sectors;
	__u16 integrity_tag_size;
	__u32 journal_sections;
	__u64 provided_data_sectors;	/* userspace uses this value */
	__u32 flags;
	__u8 log2_sectors_per_block;
	__u8 log2_blocks_per_bitmap_bit;
	__u8 pad[2];
	__u64 recalc_sector;
};

#define SB_FLAG_HAVE_JOURNAL_MAC	0x1
#define SB_FLAG_RECALCULATING		0x2
#define SB_FLAG_DIRTY_BITMAP		0x4
#define SB_FLAG_FIXED_PADDING		0x8

#define	JOURNAL_ENTRY_ROUNDUP		8

typedef __u64 commit_id_t;
#define JOURNAL_MAC_PER_SECTOR		8

struct journal_entry {
	union {
		struct {
			__u32 sector_lo;
			__u32 sector_hi;
		} s;
		__u64 sector;
	} u;
	commit_id_t last_bytes[0];
	/* __u8 tag[0]; */
};

#define journal_entry_tag(ic, je)		((__u8 *)&(je)->last_bytes[(ic)->sectors_per_block])

#if BITS_PER_LONG == 64
#define journal_entry_set_sector(je, x)		do { smp_wmb(); WRITE_ONCE((je)->u.sector, cpu_to_le64(x)); } while (0)
#else
#define journal_entry_set_sector(je, x)		do { (je)->u.s.sector_lo = cpu_to_le32(x); smp_wmb(); WRITE_ONCE((je)->u.s.sector_hi, cpu_to_le32((x) >> 32)); } while (0)
#endif
#define journal_entry_get_sector(je)		le64_to_cpu((je)->u.sector)
#define journal_entry_is_unused(je)		((je)->u.s.sector_hi == cpu_to_le32(-1))
#define journal_entry_set_unused(je)		do { ((je)->u.s.sector_hi = cpu_to_le32(-1)); } while (0)
#define journal_entry_is_inprogress(je)		((je)->u.s.sector_hi == cpu_to_le32(-2))
#define journal_entry_set_inprogress(je)	do { ((je)->u.s.sector_hi = cpu_to_le32(-2)); } while (0)

#define JOURNAL_BLOCK_SECTORS		8
#define JOURNAL_SECTOR_DATA		((1 << SECTOR_SHIFT) - sizeof(commit_id_t))
#define JOURNAL_MAC_SIZE		(JOURNAL_MAC_PER_SECTOR * JOURNAL_BLOCK_SECTORS)

struct journal_sector {
	__u8 entries[JOURNAL_SECTOR_DATA - JOURNAL_MAC_PER_SECTOR];
	__u8 mac[JOURNAL_MAC_PER_SECTOR];
	commit_id_t commit_id;
};

#define MAX_TAG_SIZE			(JOURNAL_SECTOR_DATA - JOURNAL_MAC_PER_SECTOR - offsetof(struct journal_entry, last_bytes[MAX_SECTORS_PER_BLOCK]))

#define METADATA_PADDING_SECTORS	8

#define N_COMMIT_IDS			4

static unsigned char prev_commit_seq(unsigned char seq)
{
	return (seq + N_COMMIT_IDS - 1) % N_COMMIT_IDS;
}

static unsigned char next_commit_seq(unsigned char seq)
{
	return (seq + 1) % N_COMMIT_IDS;
}

/*
 * In-memory structures
 */

struct journal_node {
	struct rb_node node;
	sector_t sector;
};

struct alg_spec {
	char *alg_string;
	char *key_string;
	__u8 *key;
	unsigned key_size;
};

struct dm_integrity_c {
	struct dm_dev *dev;
	struct dm_dev *meta_dev;
	unsigned tag_size;
	__s8 log2_tag_size;
	sector_t start;
	mempool_t journal_io_mempool;
	struct dm_io_client *io;
	struct dm_bufio_client *bufio;
	struct workqueue_struct *metadata_wq;
	struct superblock *sb;
	unsigned journal_pages;
	unsigned n_bitmap_blocks;

	struct page_list *journal;
	struct page_list *journal_io;
	struct page_list *journal_xor;
	struct page_list *recalc_bitmap;
	struct page_list *may_write_bitmap;
	struct bitmap_block_status *bbs;
	unsigned bitmap_flush_interval;
	int synchronous_mode;
	struct bio_list synchronous_bios;
	struct delayed_work bitmap_flush_work;

	struct crypto_skcipher *journal_crypt;
	struct scatterlist **journal_scatterlist;
	struct scatterlist **journal_io_scatterlist;
	struct skcipher_request **sk_requests;

	struct crypto_shash *journal_mac;

	struct journal_node *journal_tree;
	struct rb_root journal_tree_root;

	sector_t provided_data_sectors;

	unsigned short journal_entry_size;
	unsigned char journal_entries_per_sector;
	unsigned char journal_section_entries;
	unsigned short journal_section_sectors;
	unsigned journal_sections;
	unsigned journal_entries;
	sector_t data_device_sectors;
	sector_t meta_device_sectors;
	unsigned initial_sectors;
	unsigned metadata_run;
	__s8 log2_metadata_run;
	__u8 log2_buffer_sectors;
	__u8 sectors_per_block;
	__u8 log2_blocks_per_bitmap_bit;

	unsigned char mode;

	int failed;

	struct crypto_shash *internal_hash;

	struct dm_target *ti;

	/* these variables are locked with endio_wait.lock */
	struct rb_root in_progress;
	struct list_head wait_list;
	wait_queue_head_t endio_wait;
	struct workqueue_struct *wait_wq;
	struct workqueue_struct *offload_wq;

	unsigned char commit_seq;
	commit_id_t commit_ids[N_COMMIT_IDS];

	unsigned committed_section;
	unsigned n_committed_sections;

	unsigned uncommitted_section;
	unsigned n_uncommitted_sections;

	unsigned free_section;
	unsigned char free_section_entry;
	unsigned free_sectors;

	unsigned free_sectors_threshold;

	struct workqueue_struct *commit_wq;
	struct work_struct commit_work;

	struct workqueue_struct *writer_wq;
	struct work_struct writer_work;

	struct workqueue_struct *recalc_wq;
	struct work_struct recalc_work;
	u8 *recalc_buffer;
	u8 *recalc_tags;

	struct bio_list flush_bio_list;

	unsigned long autocommit_jiffies;
	struct timer_list autocommit_timer;
	unsigned autocommit_msec;

	wait_queue_head_t copy_to_journal_wait;

	struct completion crypto_backoff;

	bool journal_uptodate;
	bool just_formatted;
	bool recalculate_flag;
	bool fix_padding;
	bool discard;

	struct alg_spec internal_hash_alg;
	struct alg_spec journal_crypt_alg;
	struct alg_spec journal_mac_alg;

	atomic64_t number_of_mismatches;

	struct notifier_block reboot_notifier;
};

struct dm_integrity_range {
	sector_t logical_sector;
	sector_t n_sectors;
	bool waiting;
	union {
		struct rb_node node;
		struct {
			struct task_struct *task;
			struct list_head wait_entry;
		};
	};
};

struct dm_integrity_io {
	struct work_struct work;

	struct dm_integrity_c *ic;
	enum req_opf op;
	bool fua;

	struct dm_integrity_range range;

	sector_t metadata_block;
	unsigned metadata_offset;

	atomic_t in_flight;
	blk_status_t bi_status;

	struct completion *completion;

	struct dm_bio_details bio_details;
};

struct journal_completion {
	struct dm_integrity_c *ic;
	atomic_t in_flight;
	struct completion comp;
};

struct journal_io {
	struct dm_integrity_range range;
	struct journal_completion *comp;
};

struct bitmap_block_status {
	struct work_struct work;
	struct dm_integrity_c *ic;
	unsigned idx;
	unsigned long *bitmap;
	struct bio_list bio_queue;
	spinlock_t bio_queue_lock;

};

static struct kmem_cache *journal_io_cache;

#define JOURNAL_IO_MEMPOOL	32

#ifdef DEBUG_PRINT
#define DEBUG_print(x, ...)	printk(KERN_DEBUG x, ##__VA_ARGS__)
static void __DEBUG_bytes(__u8 *bytes, size_t len, const char *msg, ...)
{
	va_list args;
	va_start(args, msg);
	vprintk(msg, args);
	va_end(args);
	if (len)
		pr_cont(":");
	while (len) {
		pr_cont(" %02x", *bytes);
		bytes++;
		len--;
	}
	pr_cont("\n");
}
#define DEBUG_bytes(bytes, len, msg, ...)	__DEBUG_bytes(bytes, len, KERN_DEBUG msg, ##__VA_ARGS__)
#else
#define DEBUG_print(x, ...)			do { } while (0)
#define DEBUG_bytes(bytes, len, msg, ...)	do { } while (0)
#endif

static void dm_integrity_prepare(struct request *rq)
{
}

static void dm_integrity_complete(struct request *rq, unsigned int nr_bytes)
{
}

/*
 * DM Integrity profile, protection is performed layer above (dm-crypt)
 */
static const struct blk_integrity_profile dm_integrity_profile = {
	.name			= "DM-DIF-EXT-TAG",
	.generate_fn		= NULL,
	.verify_fn		= NULL,
	.prepare_fn		= dm_integrity_prepare,
	.complete_fn		= dm_integrity_complete,
};

static void dm_integrity_map_continue(struct dm_integrity_io *dio, bool from_map);
static void integrity_bio_wait(struct work_struct *w);
static void dm_integrity_dtr(struct dm_target *ti);

static void dm_integrity_io_error(struct dm_integrity_c *ic, const char *msg, int err)
{
	if (err == -EILSEQ)
		atomic64_inc(&ic->number_of_mismatches);
	if (!cmpxchg(&ic->failed, 0, err))
		DMERR("Error on %s: %d", msg, err);
}

static int dm_integrity_failed(struct dm_integrity_c *ic)
{
	return READ_ONCE(ic->failed);
}

static commit_id_t dm_integrity_commit_id(struct dm_integrity_c *ic, unsigned i,
					  unsigned j, unsigned char seq)
{
	/*
	 * Xor the number with section and sector, so that if a piece of
	 * journal is written at wrong place, it is detected.
	 */
	return ic->commit_ids[seq] ^ cpu_to_le64(((__u64)i << 32) ^ j);
}

static void get_area_and_offset(struct dm_integrity_c *ic, sector_t data_sector,
				sector_t *area, sector_t *offset)
{
	if (!ic->meta_dev) {
		__u8 log2_interleave_sectors = ic->sb->log2_interleave_sectors;
		*area = data_sector >> log2_interleave_sectors;
		*offset = (unsigned)data_sector & ((1U << log2_interleave_sectors) - 1);
	} else {
		*area = 0;
		*offset = data_sector;
	}
}

#define sector_to_block(ic, n)						\
do {									\
	BUG_ON((n) & (unsigned)((ic)->sectors_per_block - 1));		\
	(n) >>= (ic)->sb->log2_sectors_per_block;			\
} while (0)

static __u64 get_metadata_sector_and_offset(struct dm_integrity_c *ic, sector_t area,
					    sector_t offset, unsigned *metadata_offset)
{
	__u64 ms;
	unsigned mo;

	ms = area << ic->sb->log2_interleave_sectors;
	if (likely(ic->log2_metadata_run >= 0))
		ms += area << ic->log2_metadata_run;
	else
		ms += area * ic->metadata_run;
	ms >>= ic->log2_buffer_sectors;

	sector_to_block(ic, offset);

	if (likely(ic->log2_tag_size >= 0)) {
		ms += offset >> (SECTOR_SHIFT + ic->log2_buffer_sectors - ic->log2_tag_size);
		mo = (offset << ic->log2_tag_size) & ((1U << SECTOR_SHIFT << ic->log2_buffer_sectors) - 1);
	} else {
		ms += (__u64)offset * ic->tag_size >> (SECTOR_SHIFT + ic->log2_buffer_sectors);
		mo = (offset * ic->tag_size) & ((1U << SECTOR_SHIFT << ic->log2_buffer_sectors) - 1);
	}
	*metadata_offset = mo;
	return ms;
}

static sector_t get_data_sector(struct dm_integrity_c *ic, sector_t area, sector_t offset)
{
	sector_t result;

	if (ic->meta_dev)
		return offset;

	result = area << ic->sb->log2_interleave_sectors;
	if (likely(ic->log2_metadata_run >= 0))
		result += (area + 1) << ic->log2_metadata_run;
	else
		result += (area + 1) * ic->metadata_run;

	result += (sector_t)ic->initial_sectors + offset;
	result += ic->start;

	return result;
}

static void wraparound_section(struct dm_integrity_c *ic, unsigned *sec_ptr)
{
	if (unlikely(*sec_ptr >= ic->journal_sections))
		*sec_ptr -= ic->journal_sections;
}

static void sb_set_version(struct dm_integrity_c *ic)
{
	if (ic->sb->flags & cpu_to_le32(SB_FLAG_FIXED_PADDING))
		ic->sb->version = SB_VERSION_4;
	else if (ic->mode == 'B' || ic->sb->flags & cpu_to_le32(SB_FLAG_DIRTY_BITMAP))
		ic->sb->version = SB_VERSION_3;
	else if (ic->meta_dev || ic->sb->flags & cpu_to_le32(SB_FLAG_RECALCULATING))
		ic->sb->version = SB_VERSION_2;
	else
		ic->sb->version = SB_VERSION_1;
}

static int sync_rw_sb(struct dm_integrity_c *ic, int op, int op_flags)
{
	struct dm_io_request io_req;
	struct dm_io_region io_loc;

	io_req.bi_op = op;
	io_req.bi_op_flags = op_flags;
	io_req.mem.type = DM_IO_KMEM;
	io_req.mem.ptr.addr = ic->sb;
	io_req.notify.fn = NULL;
	io_req.client = ic->io;
	io_loc.bdev = ic->meta_dev ? ic->meta_dev->bdev : ic->dev->bdev;
	io_loc.sector = ic->start;
	io_loc.count = SB_SECTORS;

	if (op == REQ_OP_WRITE)
		sb_set_version(ic);

	return dm_io(&io_req, 1, &io_loc, NULL);
}

#define BITMAP_OP_TEST_ALL_SET		0
#define BITMAP_OP_TEST_ALL_CLEAR	1
#define BITMAP_OP_SET			2
#define BITMAP_OP_CLEAR			3

static bool block_bitmap_op(struct dm_integrity_c *ic, struct page_list *bitmap,
			    sector_t sector, sector_t n_sectors, int mode)
{
	unsigned long bit, end_bit, this_end_bit, page, end_page;
	unsigned long *data;

	if (unlikely(((sector | n_sectors) & ((1 << ic->sb->log2_sectors_per_block) - 1)) != 0)) {
		DMCRIT("invalid bitmap access (%llx,%llx,%d,%d,%d)",
			sector,
			n_sectors,
			ic->sb->log2_sectors_per_block,
			ic->log2_blocks_per_bitmap_bit,
			mode);
		BUG();
	}

	if (unlikely(!n_sectors))
		return true;

	bit = sector >> (ic->sb->log2_sectors_per_block + ic->log2_blocks_per_bitmap_bit);
	end_bit = (sector + n_sectors - 1) >>
		(ic->sb->log2_sectors_per_block + ic->log2_blocks_per_bitmap_bit);

	page = bit / (PAGE_SIZE * 8);
	bit %= PAGE_SIZE * 8;

	end_page = end_bit / (PAGE_SIZE * 8);
	end_bit %= PAGE_SIZE * 8;

repeat:
	if (page < end_page) {
		this_end_bit = PAGE_SIZE * 8 - 1;
	} else {
		this_end_bit = end_bit;
	}

	data = lowmem_page_address(bitmap[page].page);

	if (mode == BITMAP_OP_TEST_ALL_SET) {
		while (bit <= this_end_bit) {
			if (!(bit % BITS_PER_LONG) && this_end_bit >= bit + BITS_PER_LONG - 1) {
				do {
					if (data[bit / BITS_PER_LONG] != -1)
						return false;
					bit += BITS_PER_LONG;
				} while (this_end_bit >= bit + BITS_PER_LONG - 1);
				continue;
			}
			if (!test_bit(bit, data))
				return false;
			bit++;
		}
	} else if (mode == BITMAP_OP_TEST_ALL_CLEAR) {
		while (bit <= this_end_bit) {
			if (!(bit % BITS_PER_LONG) && this_end_bit >= bit + BITS_PER_LONG - 1) {
				do {
					if (data[bit / BITS_PER_LONG] != 0)
						return false;
					bit += BITS_PER_LONG;
				} while (this_end_bit >= bit + BITS_PER_LONG - 1);
				continue;
			}
			if (test_bit(bit, data))
				return false;
			bit++;
		}
	} else if (mode == BITMAP_OP_SET) {
		while (bit <= this_end_bit) {
			if (!(bit % BITS_PER_LONG) && this_end_bit >= bit + BITS_PER_LONG - 1) {
				do {
					data[bit / BITS_PER_LONG] = -1;
					bit += BITS_PER_LONG;
				} while (this_end_bit >= bit + BITS_PER_LONG - 1);
				continue;
			}
			__set_bit(bit, data);
			bit++;
		}
	} else if (mode == BITMAP_OP_CLEAR) {
		if (!bit && this_end_bit == PAGE_SIZE * 8 - 1)
			clear_page(data);
		else while (bit <= this_end_bit) {
			if (!(bit % BITS_PER_LONG) && this_end_bit >= bit + BITS_PER_LONG - 1) {
				do {
					data[bit / BITS_PER_LONG] = 0;
					bit += BITS_PER_LONG;
				} while (this_end_bit >= bit + BITS_PER_LONG - 1);
				continue;
			}
			__clear_bit(bit, data);
			bit++;
		}
	} else {
		BUG();
	}

	if (unlikely(page < end_page)) {
		bit = 0;
		page++;
		goto repeat;
	}

	return true;
}

static void block_bitmap_copy(struct dm_integrity_c *ic, struct page_list *dst, struct page_list *src)
{
	unsigned n_bitmap_pages = DIV_ROUND_UP(ic->n_bitmap_blocks, PAGE_SIZE / BITMAP_BLOCK_SIZE);
	unsigned i;

	for (i = 0; i < n_bitmap_pages; i++) {
		unsigned long *dst_data = lowmem_page_address(dst[i].page);
		unsigned long *src_data = lowmem_page_address(src[i].page);
		copy_page(dst_data, src_data);
	}
}

static struct bitmap_block_status *sector_to_bitmap_block(struct dm_integrity_c *ic, sector_t sector)
{
	unsigned bit = sector >> (ic->sb->log2_sectors_per_block + ic->log2_blocks_per_bitmap_bit);
	unsigned bitmap_block = bit / (BITMAP_BLOCK_SIZE * 8);

	BUG_ON(bitmap_block >= ic->n_bitmap_blocks);
	return &ic->bbs[bitmap_block];
}

static void access_journal_check(struct dm_integrity_c *ic, unsigned section, unsigned offset,
				 bool e, const char *function)
{
#if defined(CONFIG_DM_DEBUG) || defined(INTERNAL_VERIFY)
	unsigned limit = e ? ic->journal_section_entries : ic->journal_section_sectors;

	if (unlikely(section >= ic->journal_sections) ||
	    unlikely(offset >= limit)) {
		DMCRIT("%s: invalid access at (%u,%u), limit (%u,%u)",
		       function, section, offset, ic->journal_sections, limit);
		BUG();
	}
#endif
}

static void page_list_location(struct dm_integrity_c *ic, unsigned section, unsigned offset,
			       unsigned *pl_index, unsigned *pl_offset)
{
	unsigned sector;

	access_journal_check(ic, section, offset, false, "page_list_location");

	sector = section * ic->journal_section_sectors + offset;

	*pl_index = sector >> (PAGE_SHIFT - SECTOR_SHIFT);
	*pl_offset = (sector << SECTOR_SHIFT) & (PAGE_SIZE - 1);
}

static struct journal_sector *access_page_list(struct dm_integrity_c *ic, struct page_list *pl,
					       unsigned section, unsigned offset, unsigned *n_sectors)
{
	unsigned pl_index, pl_offset;
	char *va;

	page_list_location(ic, section, offset, &pl_index, &pl_offset);

	if (n_sectors)
		*n_sectors = (PAGE_SIZE - pl_offset) >> SECTOR_SHIFT;

	va = lowmem_page_address(pl[pl_index].page);

	return (struct journal_sector *)(va + pl_offset);
}

static struct journal_sector *access_journal(struct dm_integrity_c *ic, unsigned section, unsigned offset)
{
	return access_page_list(ic, ic->journal, section, offset, NULL);
}

static struct journal_entry *access_journal_entry(struct dm_integrity_c *ic, unsigned section, unsigned n)
{
	unsigned rel_sector, offset;
	struct journal_sector *js;

	access_journal_check(ic, section, n, true, "access_journal_entry");

	rel_sector = n % JOURNAL_BLOCK_SECTORS;
	offset = n / JOURNAL_BLOCK_SECTORS;

	js = access_journal(ic, section, rel_sector);
	return (struct journal_entry *)((char *)js + offset * ic->journal_entry_size);
}

static struct journal_sector *access_journal_data(struct dm_integrity_c *ic, unsigned section, unsigned n)
{
	n <<= ic->sb->log2_sectors_per_block;

	n += JOURNAL_BLOCK_SECTORS;

	access_journal_check(ic, section, n, false, "access_journal_data");

	return access_journal(ic, section, n);
}

static void section_mac(struct dm_integrity_c *ic, unsigned section, __u8 result[JOURNAL_MAC_SIZE])
{
	SHASH_DESC_ON_STACK(desc, ic->journal_mac);
	int r;
	unsigned j, size;

	desc->tfm = ic->journal_mac;

	r = crypto_shash_init(desc);
	if (unlikely(r)) {
		dm_integrity_io_error(ic, "crypto_shash_init", r);
		goto err;
	}

	for (j = 0; j < ic->journal_section_entries; j++) {
		struct journal_entry *je = access_journal_entry(ic, section, j);
		r = crypto_shash_update(desc, (__u8 *)&je->u.sector, sizeof je->u.sector);
		if (unlikely(r)) {
			dm_integrity_io_error(ic, "crypto_shash_update", r);
			goto err;
		}
	}

	size = crypto_shash_digestsize(ic->journal_mac);

	if (likely(size <= JOURNAL_MAC_SIZE)) {
		r = crypto_shash_final(desc, result);
		if (unlikely(r)) {
			dm_integrity_io_error(ic, "crypto_shash_final", r);
			goto err;
		}
		memset(result + size, 0, JOURNAL_MAC_SIZE - size);
	} else {
		__u8 digest[HASH_MAX_DIGESTSIZE];

		if (WARN_ON(size > sizeof(digest))) {
			dm_integrity_io_error(ic, "digest_size", -EINVAL);
			goto err;
		}
		r = crypto_shash_final(desc, digest);
		if (unlikely(r)) {
			dm_integrity_io_error(ic, "crypto_shash_final", r);
			goto err;
		}
		memcpy(result, digest, JOURNAL_MAC_SIZE);
	}

	return;
err:
	memset(result, 0, JOURNAL_MAC_SIZE);
}

static void rw_section_mac(struct dm_integrity_c *ic, unsigned section, bool wr)
{
	__u8 result[JOURNAL_MAC_SIZE];
	unsigned j;

	if (!ic->journal_mac)
		return;

	section_mac(ic, section, result);

	for (j = 0; j < JOURNAL_BLOCK_SECTORS; j++) {
		struct journal_sector *js = access_journal(ic, section, j);

		if (likely(wr))
			memcpy(&js->mac, result + (j * JOURNAL_MAC_PER_SECTOR), JOURNAL_MAC_PER_SECTOR);
		else {
			if (memcmp(&js->mac, result + (j * JOURNAL_MAC_PER_SECTOR), JOURNAL_MAC_PER_SECTOR))
				dm_integrity_io_error(ic, "journal mac", -EILSEQ);
		}
	}
}

static void complete_journal_op(void *context)
{
	struct journal_completion *comp = context;
	BUG_ON(!atomic_read(&comp->in_flight));
	if (likely(atomic_dec_and_test(&comp->in_flight)))
		complete(&comp->comp);
}

static void xor_journal(struct dm_integrity_c *ic, bool encrypt, unsigned section,
			unsigned n_sections, struct journal_completion *comp)
{
	struct async_submit_ctl submit;
	size_t n_bytes = (size_t)(n_sections * ic->journal_section_sectors) << SECTOR_SHIFT;
	unsigned pl_index, pl_offset, section_index;
	struct page_list *source_pl, *target_pl;

	if (likely(encrypt)) {
		source_pl = ic->journal;
		target_pl = ic->journal_io;
	} else {
		source_pl = ic->journal_io;
		target_pl = ic->journal;
	}

	page_list_location(ic, section, 0, &pl_index, &pl_offset);

	atomic_add(roundup(pl_offset + n_bytes, PAGE_SIZE) >> PAGE_SHIFT, &comp->in_flight);

	init_async_submit(&submit, ASYNC_TX_XOR_ZERO_DST, NULL, complete_journal_op, comp, NULL);

	section_index = pl_index;

	do {
		size_t this_step;
		struct page *src_pages[2];
		struct page *dst_page;

		while (unlikely(pl_index == section_index)) {
			unsigned dummy;
			if (likely(encrypt))
				rw_section_mac(ic, section, true);
			section++;
			n_sections--;
			if (!n_sections)
				break;
			page_list_location(ic, section, 0, &section_index, &dummy);
		}

		this_step = min(n_bytes, (size_t)PAGE_SIZE - pl_offset);
		dst_page = target_pl[pl_index].page;
		src_pages[0] = source_pl[pl_index].page;
		src_pages[1] = ic->journal_xor[pl_index].page;

		async_xor(dst_page, src_pages, pl_offset, 2, this_step, &submit);

		pl_index++;
		pl_offset = 0;
		n_bytes -= this_step;
	} while (n_bytes);

	BUG_ON(n_sections);

	async_tx_issue_pending_all();
}

static void complete_journal_encrypt(struct crypto_async_request *req, int err)
{
	struct journal_completion *comp = req->data;
	if (unlikely(err)) {
		if (likely(err == -EINPROGRESS)) {
			complete(&comp->ic->crypto_backoff);
			return;
		}
		dm_integrity_io_error(comp->ic, "asynchronous encrypt", err);
	}
	complete_journal_op(comp);
}

static bool do_crypt(bool encrypt, struct skcipher_request *req, struct journal_completion *comp)
{
	int r;
	skcipher_request_set_callback(req, CRYPTO_TFM_REQ_MAY_BACKLOG,
				      complete_journal_encrypt, comp);
	if (likely(encrypt))
		r = crypto_skcipher_encrypt(req);
	else
		r = crypto_skcipher_decrypt(req);
	if (likely(!r))
		return false;
	if (likely(r == -EINPROGRESS))
		return true;
	if (likely(r == -EBUSY)) {
		wait_for_completion(&comp->ic->crypto_backoff);
		reinit_completion(&comp->ic->crypto_backoff);
		return true;
	}
	dm_integrity_io_error(comp->ic, "encrypt", r);
	return false;
}

static void crypt_journal(struct dm_integrity_c *ic, bool encrypt, unsigned section,
			  unsigned n_sections, struct journal_completion *comp)
{
	struct scatterlist **source_sg;
	struct scatterlist **target_sg;

	atomic_add(2, &comp->in_flight);

	if (likely(encrypt)) {
		source_sg = ic->journal_scatterlist;
		target_sg = ic->journal_io_scatterlist;
	} else {
		source_sg = ic->journal_io_scatterlist;
		target_sg = ic->journal_scatterlist;
	}

	do {
		struct skcipher_request *req;
		unsigned ivsize;
		char *iv;

		if (likely(encrypt))
			rw_section_mac(ic, section, true);

		req = ic->sk_requests[section];
		ivsize = crypto_skcipher_ivsize(ic->journal_crypt);
		iv = req->iv;

		memcpy(iv, iv + ivsize, ivsize);

		req->src = source_sg[section];
		req->dst = target_sg[section];

		if (unlikely(do_crypt(encrypt, req, comp)))
			atomic_inc(&comp->in_flight);

		section++;
		n_sections--;
	} while (n_sections);

	atomic_dec(&comp->in_flight);
	complete_journal_op(comp);
}

static void encrypt_journal(struct dm_integrity_c *ic, bool encrypt, unsigned section,
			    unsigned n_sections, struct journal_completion *comp)
{
	if (ic->journal_xor)
		return xor_journal(ic, encrypt, section, n_sections, comp);
	else
		return crypt_journal(ic, encrypt, section, n_sections, comp);
}

static void complete_journal_io(unsigned long error, void *context)
{
	struct journal_completion *comp = context;
	if (unlikely(error != 0))
		dm_integrity_io_error(comp->ic, "writing journal", -EIO);
	complete_journal_op(comp);
}

static void rw_journal_sectors(struct dm_integrity_c *ic, int op, int op_flags,
			       unsigned sector, unsigned n_sectors, struct journal_completion *comp)
{
	struct dm_io_request io_req;
	struct dm_io_region io_loc;
	unsigned pl_index, pl_offset;
	int r;

	if (unlikely(dm_integrity_failed(ic))) {
		if (comp)
			complete_journal_io(-1UL, comp);
		return;
	}

	pl_index = sector >> (PAGE_SHIFT - SECTOR_SHIFT);
	pl_offset = (sector << SECTOR_SHIFT) & (PAGE_SIZE - 1);

	io_req.bi_op = op;
	io_req.bi_op_flags = op_flags;
	io_req.mem.type = DM_IO_PAGE_LIST;
	if (ic->journal_io)
		io_req.mem.ptr.pl = &ic->journal_io[pl_index];
	else
		io_req.mem.ptr.pl = &ic->journal[pl_index];
	io_req.mem.offset = pl_offset;
	if (likely(comp != NULL)) {
		io_req.notify.fn = complete_journal_io;
		io_req.notify.context = comp;
	} else {
		io_req.notify.fn = NULL;
	}
	io_req.client = ic->io;
	io_loc.bdev = ic->meta_dev ? ic->meta_dev->bdev : ic->dev->bdev;
	io_loc.sector = ic->start + SB_SECTORS + sector;
	io_loc.count = n_sectors;

	r = dm_io(&io_req, 1, &io_loc, NULL);
	if (unlikely(r)) {
		dm_integrity_io_error(ic, op == REQ_OP_READ ? "reading journal" : "writing journal", r);
		if (comp) {
			WARN_ONCE(1, "asynchronous dm_io failed: %d", r);
			complete_journal_io(-1UL, comp);
		}
	}
}

static void rw_journal(struct dm_integrity_c *ic, int op, int op_flags, unsigned section,
		       unsigned n_sections, struct journal_completion *comp)
{
	unsigned sector, n_sectors;

	sector = section * ic->journal_section_sectors;
	n_sectors = n_sections * ic->journal_section_sectors;

	rw_journal_sectors(ic, op, op_flags, sector, n_sectors, comp);
}

static void write_journal(struct dm_integrity_c *ic, unsigned commit_start, unsigned commit_sections)
{
	struct journal_completion io_comp;
	struct journal_completion crypt_comp_1;
	struct journal_completion crypt_comp_2;
	unsigned i;

	io_comp.ic = ic;
	init_completion(&io_comp.comp);

	if (commit_start + commit_sections <= ic->journal_sections) {
		io_comp.in_flight = (atomic_t)ATOMIC_INIT(1);
		if (ic->journal_io) {
			crypt_comp_1.ic = ic;
			init_completion(&crypt_comp_1.comp);
			crypt_comp_1.in_flight = (atomic_t)ATOMIC_INIT(0);
			encrypt_journal(ic, true, commit_start, commit_sections, &crypt_comp_1);
			wait_for_completion_io(&crypt_comp_1.comp);
		} else {
			for (i = 0; i < commit_sections; i++)
				rw_section_mac(ic, commit_start + i, true);
		}
		rw_journal(ic, REQ_OP_WRITE, REQ_FUA | REQ_SYNC, commit_start,
			   commit_sections, &io_comp);
	} else {
		unsigned to_end;
		io_comp.in_flight = (atomic_t)ATOMIC_INIT(2);
		to_end = ic->journal_sections - commit_start;
		if (ic->journal_io) {
			crypt_comp_1.ic = ic;
			init_completion(&crypt_comp_1.comp);
			crypt_comp_1.in_flight = (atomic_t)ATOMIC_INIT(0);
			encrypt_journal(ic, true, commit_start, to_end, &crypt_comp_1);
			if (try_wait_for_completion(&crypt_comp_1.comp)) {
				rw_journal(ic, REQ_OP_WRITE, REQ_FUA, commit_start, to_end, &io_comp);
				reinit_completion(&crypt_comp_1.comp);
				crypt_comp_1.in_flight = (atomic_t)ATOMIC_INIT(0);
				encrypt_journal(ic, true, 0, commit_sections - to_end, &crypt_comp_1);
				wait_for_completion_io(&crypt_comp_1.comp);
			} else {
				crypt_comp_2.ic = ic;
				init_completion(&crypt_comp_2.comp);
				crypt_comp_2.in_flight = (atomic_t)ATOMIC_INIT(0);
				encrypt_journal(ic, true, 0, commit_sections - to_end, &crypt_comp_2);
				wait_for_completion_io(&crypt_comp_1.comp);
				rw_journal(ic, REQ_OP_WRITE, REQ_FUA, commit_start, to_end, &io_comp);
				wait_for_completion_io(&crypt_comp_2.comp);
			}
		} else {
			for (i = 0; i < to_end; i++)
				rw_section_mac(ic, commit_start + i, true);
			rw_journal(ic, REQ_OP_WRITE, REQ_FUA, commit_start, to_end, &io_comp);
			for (i = 0; i < commit_sections - to_end; i++)
				rw_section_mac(ic, i, true);
		}
		rw_journal(ic, REQ_OP_WRITE, REQ_FUA, 0, commit_sections - to_end, &io_comp);
	}

	wait_for_completion_io(&io_comp.comp);
}

static void copy_from_journal(struct dm_integrity_c *ic, unsigned section, unsigned offset,
			      unsigned n_sectors, sector_t target, io_notify_fn fn, void *data)
{
	struct dm_io_request io_req;
	struct dm_io_region io_loc;
	int r;
	unsigned sector, pl_index, pl_offset;

	BUG_ON((target | n_sectors | offset) & (unsigned)(ic->sectors_per_block - 1));

	if (unlikely(dm_integrity_failed(ic))) {
		fn(-1UL, data);
		return;
	}

	sector = section * ic->journal_section_sectors + JOURNAL_BLOCK_SECTORS + offset;

	pl_index = sector >> (PAGE_SHIFT - SECTOR_SHIFT);
	pl_offset = (sector << SECTOR_SHIFT) & (PAGE_SIZE - 1);

	io_req.bi_op = REQ_OP_WRITE;
	io_req.bi_op_flags = 0;
	io_req.mem.type = DM_IO_PAGE_LIST;
	io_req.mem.ptr.pl = &ic->journal[pl_index];
	io_req.mem.offset = pl_offset;
	io_req.notify.fn = fn;
	io_req.notify.context = data;
	io_req.client = ic->io;
	io_loc.bdev = ic->dev->bdev;
	io_loc.sector = target;
	io_loc.count = n_sectors;

	r = dm_io(&io_req, 1, &io_loc, NULL);
	if (unlikely(r)) {
		WARN_ONCE(1, "asynchronous dm_io failed: %d", r);
		fn(-1UL, data);
	}
}

static bool ranges_overlap(struct dm_integrity_range *range1, struct dm_integrity_range *range2)
{
	return range1->logical_sector < range2->logical_sector + range2->n_sectors &&
	       range1->logical_sector + range1->n_sectors > range2->logical_sector;
}

static bool add_new_range(struct dm_integrity_c *ic, struct dm_integrity_range *new_range, bool check_waiting)
{
	struct rb_node **n = &ic->in_progress.rb_node;
	struct rb_node *parent;

	BUG_ON((new_range->logical_sector | new_range->n_sectors) & (unsigned)(ic->sectors_per_block - 1));

	if (likely(check_waiting)) {
		struct dm_integrity_range *range;
		list_for_each_entry(range, &ic->wait_list, wait_entry) {
			if (unlikely(ranges_overlap(range, new_range)))
				return false;
		}
	}

	parent = NULL;

	while (*n) {
		struct dm_integrity_range *range = container_of(*n, struct dm_integrity_range, node);

		parent = *n;
		if (new_range->logical_sector + new_range->n_sectors <= range->logical_sector) {
			n = &range->node.rb_left;
		} else if (new_range->logical_sector >= range->logical_sector + range->n_sectors) {
			n = &range->node.rb_right;
		} else {
			return false;
		}
	}

	rb_link_node(&new_range->node, parent, n);
	rb_insert_color(&new_range->node, &ic->in_progress);

	return true;
}

static void remove_range_unlocked(struct dm_integrity_c *ic, struct dm_integrity_range *range)
{
	rb_erase(&range->node, &ic->in_progress);
	while (unlikely(!list_empty(&ic->wait_list))) {
		struct dm_integrity_range *last_range =
			list_first_entry(&ic->wait_list, struct dm_integrity_range, wait_entry);
		struct task_struct *last_range_task;
		last_range_task = last_range->task;
		list_del(&last_range->wait_entry);
		if (!add_new_range(ic, last_range, false)) {
			last_range->task = last_range_task;
			list_add(&last_range->wait_entry, &ic->wait_list);
			break;
		}
		last_range->waiting = false;
		wake_up_process(last_range_task);
	}
}

static void remove_range(struct dm_integrity_c *ic, struct dm_integrity_range *range)
{
	unsigned long flags;

	spin_lock_irqsave(&ic->endio_wait.lock, flags);
	remove_range_unlocked(ic, range);
	spin_unlock_irqrestore(&ic->endio_wait.lock, flags);
}

static void wait_and_add_new_range(struct dm_integrity_c *ic, struct dm_integrity_range *new_range)
{
	new_range->waiting = true;
	list_add_tail(&new_range->wait_entry, &ic->wait_list);
	new_range->task = current;
	do {
		__set_current_state(TASK_UNINTERRUPTIBLE);
		spin_unlock_irq(&ic->endio_wait.lock);
		io_schedule();
		spin_lock_irq(&ic->endio_wait.lock);
	} while (unlikely(new_range->waiting));
}

static void add_new_range_and_wait(struct dm_integrity_c *ic, struct dm_integrity_range *new_range)
{
	if (unlikely(!add_new_range(ic, new_range, true)))
		wait_and_add_new_range(ic, new_range);
}

static void init_journal_node(struct journal_node *node)
{
	RB_CLEAR_NODE(&node->node);
	node->sector = (sector_t)-1;
}

static void add_journal_node(struct dm_integrity_c *ic, struct journal_node *node, sector_t sector)
{
	struct rb_node **link;
	struct rb_node *parent;

	node->sector = sector;
	BUG_ON(!RB_EMPTY_NODE(&node->node));

	link = &ic->journal_tree_root.rb_node;
	parent = NULL;

	while (*link) {
		struct journal_node *j;
		parent = *link;
		j = container_of(parent, struct journal_node, node);
		if (sector < j->sector)
			link = &j->node.rb_left;
		else
			link = &j->node.rb_right;
	}

	rb_link_node(&node->node, parent, link);
	rb_insert_color(&node->node, &ic->journal_tree_root);
}

static void remove_journal_node(struct dm_integrity_c *ic, struct journal_node *node)
{
	BUG_ON(RB_EMPTY_NODE(&node->node));
	rb_erase(&node->node, &ic->journal_tree_root);
	init_journal_node(node);
}

#define NOT_FOUND	(-1U)

static unsigned find_journal_node(struct dm_integrity_c *ic, sector_t sector, sector_t *next_sector)
{
	struct rb_node *n = ic->journal_tree_root.rb_node;
	unsigned found = NOT_FOUND;
	*next_sector = (sector_t)-1;
	while (n) {
		struct journal_node *j = container_of(n, struct journal_node, node);
		if (sector == j->sector) {
			found = j - ic->journal_tree;
		}
		if (sector < j->sector) {
			*next_sector = j->sector;
			n = j->node.rb_left;
		} else {
			n = j->node.rb_right;
		}
	}

	return found;
}

static bool test_journal_node(struct dm_integrity_c *ic, unsigned pos, sector_t sector)
{
	struct journal_node *node, *next_node;
	struct rb_node *next;

	if (unlikely(pos >= ic->journal_entries))
		return false;
	node = &ic->journal_tree[pos];
	if (unlikely(RB_EMPTY_NODE(&node->node)))
		return false;
	if (unlikely(node->sector != sector))
		return false;

	next = rb_next(&node->node);
	if (unlikely(!next))
		return true;

	next_node = container_of(next, struct journal_node, node);
	return next_node->sector != sector;
}

static bool find_newer_committed_node(struct dm_integrity_c *ic, struct journal_node *node)
{
	struct rb_node *next;
	struct journal_node *next_node;
	unsigned next_section;

	BUG_ON(RB_EMPTY_NODE(&node->node));

	next = rb_next(&node->node);
	if (unlikely(!next))
		return false;

	next_node = container_of(next, struct journal_node, node);

	if (next_node->sector != node->sector)
		return false;

	next_section = (unsigned)(next_node - ic->journal_tree) / ic->journal_section_entries;
	if (next_section >= ic->committed_section &&
	    next_section < ic->committed_section + ic->n_committed_sections)
		return true;
	if (next_section + ic->journal_sections < ic->committed_section + ic->n_committed_sections)
		return true;

	return false;
}

#define TAG_READ	0
#define TAG_WRITE	1
#define TAG_CMP		2

static int dm_integrity_rw_tag(struct dm_integrity_c *ic, unsigned char *tag, sector_t *metadata_block,
			       unsigned *metadata_offset, unsigned total_size, int op)
{
#define MAY_BE_FILLER		1
#define MAY_BE_HASH		2
	unsigned hash_offset = 0;
	unsigned may_be = MAY_BE_HASH | (ic->discard ? MAY_BE_FILLER : 0);

	do {
		unsigned char *data, *dp;
		struct dm_buffer *b;
		unsigned to_copy;
		int r;

		r = dm_integrity_failed(ic);
		if (unlikely(r))
			return r;

		data = dm_bufio_read(ic->bufio, *metadata_block, &b);
		if (IS_ERR(data))
			return PTR_ERR(data);

		to_copy = min((1U << SECTOR_SHIFT << ic->log2_buffer_sectors) - *metadata_offset, total_size);
		dp = data + *metadata_offset;
		if (op == TAG_READ) {
			memcpy(tag, dp, to_copy);
		} else if (op == TAG_WRITE) {
			memcpy(dp, tag, to_copy);
			dm_bufio_mark_partial_buffer_dirty(b, *metadata_offset, *metadata_offset + to_copy);
		} else {
			/* e.g.: op == TAG_CMP */

			if (likely(is_power_of_2(ic->tag_size))) {
				if (unlikely(memcmp(dp, tag, to_copy)))
					if (unlikely(!ic->discard) ||
					    unlikely(memchr_inv(dp, DISCARD_FILLER, to_copy) != NULL)) {
						goto thorough_test;
				}
			} else {
				unsigned i, ts;
thorough_test:
				ts = total_size;

				for (i = 0; i < to_copy; i++, ts--) {
					if (unlikely(dp[i] != tag[i]))
						may_be &= ~MAY_BE_HASH;
					if (likely(dp[i] != DISCARD_FILLER))
						may_be &= ~MAY_BE_FILLER;
					hash_offset++;
					if (unlikely(hash_offset == ic->tag_size)) {
						if (unlikely(!may_be)) {
							dm_bufio_release(b);
							return ts;
						}
						hash_offset = 0;
						may_be = MAY_BE_HASH | (ic->discard ? MAY_BE_FILLER : 0);
					}
				}
			}
		}
		dm_bufio_release(b);

		tag += to_copy;
		*metadata_offset += to_copy;
		if (unlikely(*metadata_offset == 1U << SECTOR_SHIFT << ic->log2_buffer_sectors)) {
			(*metadata_block)++;
			*metadata_offset = 0;
		}

		if (unlikely(!is_power_of_2(ic->tag_size))) {
			hash_offset = (hash_offset + to_copy) % ic->tag_size;
		}

		total_size -= to_copy;
	} while (unlikely(total_size));

	return 0;
#undef MAY_BE_FILLER
#undef MAY_BE_HASH
}

static void dm_integrity_flush_buffers(struct dm_integrity_c *ic)
{
	int r;
	r = dm_bufio_write_dirty_buffers(ic->bufio);
	if (unlikely(r))
		dm_integrity_io_error(ic, "writing tags", r);
}

static void sleep_on_endio_wait(struct dm_integrity_c *ic)
{
	DECLARE_WAITQUEUE(wait, current);
	__add_wait_queue(&ic->endio_wait, &wait);
	__set_current_state(TASK_UNINTERRUPTIBLE);
	spin_unlock_irq(&ic->endio_wait.lock);
	io_schedule();
	spin_lock_irq(&ic->endio_wait.lock);
	__remove_wait_queue(&ic->endio_wait, &wait);
}

static void autocommit_fn(struct timer_list *t)
{
	struct dm_integrity_c *ic = from_timer(ic, t, autocommit_timer);

	if (likely(!dm_integrity_failed(ic)))
		queue_work(ic->commit_wq, &ic->commit_work);
}

static void schedule_autocommit(struct dm_integrity_c *ic)
{
	if (!timer_pending(&ic->autocommit_timer))
		mod_timer(&ic->autocommit_timer, jiffies + ic->autocommit_jiffies);
}

static void submit_flush_bio(struct dm_integrity_c *ic, struct dm_integrity_io *dio)
{
	struct bio *bio;
	unsigned long flags;

	spin_lock_irqsave(&ic->endio_wait.lock, flags);
	bio = dm_bio_from_per_bio_data(dio, sizeof(struct dm_integrity_io));
	bio_list_add(&ic->flush_bio_list, bio);
	spin_unlock_irqrestore(&ic->endio_wait.lock, flags);

	queue_work(ic->commit_wq, &ic->commit_work);
}

static void do_endio(struct dm_integrity_c *ic, struct bio *bio)
{
	int r = dm_integrity_failed(ic);
	if (unlikely(r) && !bio->bi_status)
		bio->bi_status = errno_to_blk_status(r);
	if (unlikely(ic->synchronous_mode) && bio_op(bio) == REQ_OP_WRITE) {
		unsigned long flags;
		spin_lock_irqsave(&ic->endio_wait.lock, flags);
		bio_list_add(&ic->synchronous_bios, bio);
		queue_delayed_work(ic->commit_wq, &ic->bitmap_flush_work, 0);
		spin_unlock_irqrestore(&ic->endio_wait.lock, flags);
		return;
	}
	bio_endio(bio);
}

static void do_endio_flush(struct dm_integrity_c *ic, struct dm_integrity_io *dio)
{
	struct bio *bio = dm_bio_from_per_bio_data(dio, sizeof(struct dm_integrity_io));

	if (unlikely(dio->fua) && likely(!bio->bi_status) && likely(!dm_integrity_failed(ic)))
		submit_flush_bio(ic, dio);
	else
		do_endio(ic, bio);
}

static void dec_in_flight(struct dm_integrity_io *dio)
{
	if (atomic_dec_and_test(&dio->in_flight)) {
		struct dm_integrity_c *ic = dio->ic;
		struct bio *bio;

		remove_range(ic, &dio->range);

		if (dio->op == REQ_OP_WRITE || unlikely(dio->op == REQ_OP_DISCARD))
			schedule_autocommit(ic);

		bio = dm_bio_from_per_bio_data(dio, sizeof(struct dm_integrity_io));

		if (unlikely(dio->bi_status) && !bio->bi_status)
			bio->bi_status = dio->bi_status;
		if (likely(!bio->bi_status) && unlikely(bio_sectors(bio) != dio->range.n_sectors)) {
			dio->range.logical_sector += dio->range.n_sectors;
			bio_advance(bio, dio->range.n_sectors << SECTOR_SHIFT);
			INIT_WORK(&dio->work, integrity_bio_wait);
			queue_work(ic->offload_wq, &dio->work);
			return;
		}
		do_endio_flush(ic, dio);
	}
}

static void integrity_end_io(struct bio *bio)
{
	struct dm_integrity_io *dio = dm_per_bio_data(bio, sizeof(struct dm_integrity_io));

	dm_bio_restore(&dio->bio_details, bio);
	if (bio->bi_integrity)
		bio->bi_opf |= REQ_INTEGRITY;

	if (dio->completion)
		complete(dio->completion);

	dec_in_flight(dio);
}

static void integrity_sector_checksum(struct dm_integrity_c *ic, sector_t sector,
				      const char *data, char *result)
{
	__u64 sector_le = cpu_to_le64(sector);
	SHASH_DESC_ON_STACK(req, ic->internal_hash);
	int r;
	unsigned digest_size;

	req->tfm = ic->internal_hash;

	r = crypto_shash_init(req);
	if (unlikely(r < 0)) {
		dm_integrity_io_error(ic, "crypto_shash_init", r);
		goto failed;
	}

	r = crypto_shash_update(req, (const __u8 *)&sector_le, sizeof sector_le);
	if (unlikely(r < 0)) {
		dm_integrity_io_error(ic, "crypto_shash_update", r);
		goto failed;
	}

	r = crypto_shash_update(req, data, ic->sectors_per_block << SECTOR_SHIFT);
	if (unlikely(r < 0)) {
		dm_integrity_io_error(ic, "crypto_shash_update", r);
		goto failed;
	}

	r = crypto_shash_final(req, result);
	if (unlikely(r < 0)) {
		dm_integrity_io_error(ic, "crypto_shash_final", r);
		goto failed;
	}

	digest_size = crypto_shash_digestsize(ic->internal_hash);
	if (unlikely(digest_size < ic->tag_size))
		memset(result + digest_size, 0, ic->tag_size - digest_size);

	return;

failed:
	/* this shouldn't happen anyway, the hash functions have no reason to fail */
	get_random_bytes(result, ic->tag_size);
}

static void integrity_metadata(struct work_struct *w)
{
	struct dm_integrity_io *dio = container_of(w, struct dm_integrity_io, work);
	struct dm_integrity_c *ic = dio->ic;

	int r;

	if (ic->internal_hash) {
		struct bvec_iter iter;
		struct bio_vec bv;
		unsigned digest_size = crypto_shash_digestsize(ic->internal_hash);
		struct bio *bio = dm_bio_from_per_bio_data(dio, sizeof(struct dm_integrity_io));
		char *checksums;
		unsigned extra_space = unlikely(digest_size > ic->tag_size) ? digest_size - ic->tag_size : 0;
		char checksums_onstack[max((size_t)HASH_MAX_DIGESTSIZE, MAX_TAG_SIZE)];
<<<<<<< HEAD
		unsigned sectors_to_process = dio->range.n_sectors;
		sector_t sector = dio->range.logical_sector;
=======
		sector_t sector;
		unsigned sectors_to_process;
		sector_t save_metadata_block;
		unsigned save_metadata_offset;
>>>>>>> c58091a3

		if (unlikely(ic->mode == 'R'))
			goto skip_io;

		if (likely(dio->op != REQ_OP_DISCARD))
			checksums = kmalloc((PAGE_SIZE >> SECTOR_SHIFT >> ic->sb->log2_sectors_per_block) * ic->tag_size + extra_space,
					    GFP_NOIO | __GFP_NORETRY | __GFP_NOWARN);
		else
			checksums = kmalloc(PAGE_SIZE, GFP_NOIO | __GFP_NORETRY | __GFP_NOWARN);
		if (!checksums) {
			checksums = checksums_onstack;
			if (WARN_ON(extra_space &&
				    digest_size > sizeof(checksums_onstack))) {
				r = -EINVAL;
				goto error;
			}
		}

		if (unlikely(dio->op == REQ_OP_DISCARD)) {
			sector_t bi_sector = dio->bio_details.bi_iter.bi_sector;
			unsigned bi_size = dio->bio_details.bi_iter.bi_size;
			unsigned max_size = likely(checksums != checksums_onstack) ? PAGE_SIZE : HASH_MAX_DIGESTSIZE;
			unsigned max_blocks = max_size / ic->tag_size;
			memset(checksums, DISCARD_FILLER, max_size);

			while (bi_size) {
				unsigned this_step_blocks = bi_size >> (SECTOR_SHIFT + ic->sb->log2_sectors_per_block);
				this_step_blocks = min(this_step_blocks, max_blocks);
				r = dm_integrity_rw_tag(ic, checksums, &dio->metadata_block, &dio->metadata_offset,
							this_step_blocks * ic->tag_size, TAG_WRITE);
				if (unlikely(r)) {
					if (likely(checksums != checksums_onstack))
						kfree(checksums);
					goto error;
				}

				/*if (bi_size < this_step_blocks << (SECTOR_SHIFT + ic->sb->log2_sectors_per_block)) {
					printk("BUGG: bi_sector: %llx, bi_size: %u\n", bi_sector, bi_size);
					printk("BUGG: this_step_blocks: %u\n", this_step_blocks);
					BUG();
				}*/
				bi_size -= this_step_blocks << (SECTOR_SHIFT + ic->sb->log2_sectors_per_block);
				bi_sector += this_step_blocks << ic->sb->log2_sectors_per_block;
			}

			if (likely(checksums != checksums_onstack))
				kfree(checksums);
			goto skip_io;
		}

		save_metadata_block = dio->metadata_block;
		save_metadata_offset = dio->metadata_offset;
		sector = dio->range.logical_sector;
		sectors_to_process = dio->range.n_sectors;

		__bio_for_each_segment(bv, bio, iter, dio->bio_details.bi_iter) {
			unsigned pos;
			char *mem, *checksums_ptr;

again:
			mem = (char *)kmap_atomic(bv.bv_page) + bv.bv_offset;
			pos = 0;
			checksums_ptr = checksums;
			do {
				integrity_sector_checksum(ic, sector, mem + pos, checksums_ptr);
				checksums_ptr += ic->tag_size;
				sectors_to_process -= ic->sectors_per_block;
				pos += ic->sectors_per_block << SECTOR_SHIFT;
				sector += ic->sectors_per_block;
			} while (pos < bv.bv_len && sectors_to_process && checksums != checksums_onstack);
			kunmap_atomic(mem);

			r = dm_integrity_rw_tag(ic, checksums, &dio->metadata_block, &dio->metadata_offset,
						checksums_ptr - checksums, dio->op == REQ_OP_READ ? TAG_CMP : TAG_WRITE);
			if (unlikely(r)) {
				if (r > 0) {
					char b[BDEVNAME_SIZE];
					DMERR_LIMIT("%s: Checksum failed at sector 0x%llx", bio_devname(bio, b),
						    (sector - ((r + ic->tag_size - 1) / ic->tag_size)));
					r = -EILSEQ;
					atomic64_inc(&ic->number_of_mismatches);
				}
				if (likely(checksums != checksums_onstack))
					kfree(checksums);
				goto error;
			}

			if (!sectors_to_process)
				break;

			if (unlikely(pos < bv.bv_len)) {
				bv.bv_offset += pos;
				bv.bv_len -= pos;
				goto again;
			}
		}

		if (likely(checksums != checksums_onstack))
			kfree(checksums);
	} else {
		struct bio_integrity_payload *bip = dio->bio_details.bi_integrity;

		if (bip) {
			struct bio_vec biv;
			struct bvec_iter iter;
			unsigned data_to_process = dio->range.n_sectors;
			sector_to_block(ic, data_to_process);
			data_to_process *= ic->tag_size;

			bip_for_each_vec(biv, bip, iter) {
				unsigned char *tag;
				unsigned this_len;

				BUG_ON(PageHighMem(biv.bv_page));
				tag = lowmem_page_address(biv.bv_page) + biv.bv_offset;
				this_len = min(biv.bv_len, data_to_process);
				r = dm_integrity_rw_tag(ic, tag, &dio->metadata_block, &dio->metadata_offset,
							this_len, dio->op == REQ_OP_READ ? TAG_READ : TAG_WRITE);
				if (unlikely(r))
					goto error;
				data_to_process -= this_len;
				if (!data_to_process)
					break;
			}
		}
	}
skip_io:
	dec_in_flight(dio);
	return;
error:
	dio->bi_status = errno_to_blk_status(r);
	dec_in_flight(dio);
}

static int dm_integrity_map(struct dm_target *ti, struct bio *bio)
{
	struct dm_integrity_c *ic = ti->private;
	struct dm_integrity_io *dio = dm_per_bio_data(bio, sizeof(struct dm_integrity_io));
	struct bio_integrity_payload *bip;

	sector_t area, offset;

	dio->ic = ic;
	dio->bi_status = 0;
	dio->op = bio_op(bio);

	if (unlikely(dio->op == REQ_OP_DISCARD)) {
		if (ti->max_io_len) {
			sector_t sec = dm_target_offset(ti, bio->bi_iter.bi_sector);
			unsigned log2_max_io_len = __fls(ti->max_io_len);
			sector_t start_boundary = sec >> log2_max_io_len;
			sector_t end_boundary = (sec + bio_sectors(bio) - 1) >> log2_max_io_len;
			if (start_boundary < end_boundary) {
				sector_t len = ti->max_io_len - (sec & (ti->max_io_len - 1));
				dm_accept_partial_bio(bio, len);
			}
		}
	}

	if (unlikely(bio->bi_opf & REQ_PREFLUSH)) {
		submit_flush_bio(ic, dio);
		return DM_MAPIO_SUBMITTED;
	}

	dio->range.logical_sector = dm_target_offset(ti, bio->bi_iter.bi_sector);
	dio->fua = dio->op == REQ_OP_WRITE && bio->bi_opf & REQ_FUA;
	if (unlikely(dio->fua)) {
		/*
		 * Don't pass down the FUA flag because we have to flush
		 * disk cache anyway.
		 */
		bio->bi_opf &= ~REQ_FUA;
	}
	if (unlikely(dio->range.logical_sector + bio_sectors(bio) > ic->provided_data_sectors)) {
		DMERR("Too big sector number: 0x%llx + 0x%x > 0x%llx",
		      dio->range.logical_sector, bio_sectors(bio),
		      ic->provided_data_sectors);
		return DM_MAPIO_KILL;
	}
	if (unlikely((dio->range.logical_sector | bio_sectors(bio)) & (unsigned)(ic->sectors_per_block - 1))) {
		DMERR("Bio not aligned on %u sectors: 0x%llx, 0x%x",
		      ic->sectors_per_block,
		      dio->range.logical_sector, bio_sectors(bio));
		return DM_MAPIO_KILL;
	}

	if (ic->sectors_per_block > 1 && likely(dio->op != REQ_OP_DISCARD)) {
		struct bvec_iter iter;
		struct bio_vec bv;
		bio_for_each_segment(bv, bio, iter) {
			if (unlikely(bv.bv_len & ((ic->sectors_per_block << SECTOR_SHIFT) - 1))) {
				DMERR("Bio vector (%u,%u) is not aligned on %u-sector boundary",
					bv.bv_offset, bv.bv_len, ic->sectors_per_block);
				return DM_MAPIO_KILL;
			}
		}
	}

	bip = bio_integrity(bio);
	if (!ic->internal_hash) {
		if (bip) {
			unsigned wanted_tag_size = bio_sectors(bio) >> ic->sb->log2_sectors_per_block;
			if (ic->log2_tag_size >= 0)
				wanted_tag_size <<= ic->log2_tag_size;
			else
				wanted_tag_size *= ic->tag_size;
			if (unlikely(wanted_tag_size != bip->bip_iter.bi_size)) {
				DMERR("Invalid integrity data size %u, expected %u",
				      bip->bip_iter.bi_size, wanted_tag_size);
				return DM_MAPIO_KILL;
			}
		}
	} else {
		if (unlikely(bip != NULL)) {
			DMERR("Unexpected integrity data when using internal hash");
			return DM_MAPIO_KILL;
		}
	}

	if (unlikely(ic->mode == 'R') && unlikely(dio->op != REQ_OP_READ))
		return DM_MAPIO_KILL;

	get_area_and_offset(ic, dio->range.logical_sector, &area, &offset);
	dio->metadata_block = get_metadata_sector_and_offset(ic, area, offset, &dio->metadata_offset);
	bio->bi_iter.bi_sector = get_data_sector(ic, area, offset);

	dm_integrity_map_continue(dio, true);
	return DM_MAPIO_SUBMITTED;
}

static bool __journal_read_write(struct dm_integrity_io *dio, struct bio *bio,
				 unsigned journal_section, unsigned journal_entry)
{
	struct dm_integrity_c *ic = dio->ic;
	sector_t logical_sector;
	unsigned n_sectors;

	logical_sector = dio->range.logical_sector;
	n_sectors = dio->range.n_sectors;
	do {
		struct bio_vec bv = bio_iovec(bio);
		char *mem;

		if (unlikely(bv.bv_len >> SECTOR_SHIFT > n_sectors))
			bv.bv_len = n_sectors << SECTOR_SHIFT;
		n_sectors -= bv.bv_len >> SECTOR_SHIFT;
		bio_advance_iter(bio, &bio->bi_iter, bv.bv_len);
retry_kmap:
		mem = kmap_atomic(bv.bv_page);
		if (likely(dio->op == REQ_OP_WRITE))
			flush_dcache_page(bv.bv_page);

		do {
			struct journal_entry *je = access_journal_entry(ic, journal_section, journal_entry);

			if (unlikely(dio->op == REQ_OP_READ)) {
				struct journal_sector *js;
				char *mem_ptr;
				unsigned s;

				if (unlikely(journal_entry_is_inprogress(je))) {
					flush_dcache_page(bv.bv_page);
					kunmap_atomic(mem);

					__io_wait_event(ic->copy_to_journal_wait, !journal_entry_is_inprogress(je));
					goto retry_kmap;
				}
				smp_rmb();
				BUG_ON(journal_entry_get_sector(je) != logical_sector);
				js = access_journal_data(ic, journal_section, journal_entry);
				mem_ptr = mem + bv.bv_offset;
				s = 0;
				do {
					memcpy(mem_ptr, js, JOURNAL_SECTOR_DATA);
					*(commit_id_t *)(mem_ptr + JOURNAL_SECTOR_DATA) = je->last_bytes[s];
					js++;
					mem_ptr += 1 << SECTOR_SHIFT;
				} while (++s < ic->sectors_per_block);
#ifdef INTERNAL_VERIFY
				if (ic->internal_hash) {
					char checksums_onstack[max((size_t)HASH_MAX_DIGESTSIZE, MAX_TAG_SIZE)];

					integrity_sector_checksum(ic, logical_sector, mem + bv.bv_offset, checksums_onstack);
					if (unlikely(memcmp(checksums_onstack, journal_entry_tag(ic, je), ic->tag_size))) {
						DMERR_LIMIT("Checksum failed when reading from journal, at sector 0x%llx",
							    logical_sector);
					}
				}
#endif
			}

			if (!ic->internal_hash) {
				struct bio_integrity_payload *bip = bio_integrity(bio);
				unsigned tag_todo = ic->tag_size;
				char *tag_ptr = journal_entry_tag(ic, je);

				if (bip) do {
					struct bio_vec biv = bvec_iter_bvec(bip->bip_vec, bip->bip_iter);
					unsigned tag_now = min(biv.bv_len, tag_todo);
					char *tag_addr;
					BUG_ON(PageHighMem(biv.bv_page));
					tag_addr = lowmem_page_address(biv.bv_page) + biv.bv_offset;
					if (likely(dio->op == REQ_OP_WRITE))
						memcpy(tag_ptr, tag_addr, tag_now);
					else
						memcpy(tag_addr, tag_ptr, tag_now);
					bvec_iter_advance(bip->bip_vec, &bip->bip_iter, tag_now);
					tag_ptr += tag_now;
					tag_todo -= tag_now;
				} while (unlikely(tag_todo)); else {
					if (likely(dio->op == REQ_OP_WRITE))
						memset(tag_ptr, 0, tag_todo);
				}
			}

			if (likely(dio->op == REQ_OP_WRITE)) {
				struct journal_sector *js;
				unsigned s;

				js = access_journal_data(ic, journal_section, journal_entry);
				memcpy(js, mem + bv.bv_offset, ic->sectors_per_block << SECTOR_SHIFT);

				s = 0;
				do {
					je->last_bytes[s] = js[s].commit_id;
				} while (++s < ic->sectors_per_block);

				if (ic->internal_hash) {
					unsigned digest_size = crypto_shash_digestsize(ic->internal_hash);
					if (unlikely(digest_size > ic->tag_size)) {
						char checksums_onstack[HASH_MAX_DIGESTSIZE];
						integrity_sector_checksum(ic, logical_sector, (char *)js, checksums_onstack);
						memcpy(journal_entry_tag(ic, je), checksums_onstack, ic->tag_size);
					} else
						integrity_sector_checksum(ic, logical_sector, (char *)js, journal_entry_tag(ic, je));
				}

				journal_entry_set_sector(je, logical_sector);
			}
			logical_sector += ic->sectors_per_block;

			journal_entry++;
			if (unlikely(journal_entry == ic->journal_section_entries)) {
				journal_entry = 0;
				journal_section++;
				wraparound_section(ic, &journal_section);
			}

			bv.bv_offset += ic->sectors_per_block << SECTOR_SHIFT;
		} while (bv.bv_len -= ic->sectors_per_block << SECTOR_SHIFT);

		if (unlikely(dio->op == REQ_OP_READ))
			flush_dcache_page(bv.bv_page);
		kunmap_atomic(mem);
	} while (n_sectors);

	if (likely(dio->op == REQ_OP_WRITE)) {
		smp_mb();
		if (unlikely(waitqueue_active(&ic->copy_to_journal_wait)))
			wake_up(&ic->copy_to_journal_wait);
		if (READ_ONCE(ic->free_sectors) <= ic->free_sectors_threshold) {
			queue_work(ic->commit_wq, &ic->commit_work);
		} else {
			schedule_autocommit(ic);
		}
	} else {
		remove_range(ic, &dio->range);
	}

	if (unlikely(bio->bi_iter.bi_size)) {
		sector_t area, offset;

		dio->range.logical_sector = logical_sector;
		get_area_and_offset(ic, dio->range.logical_sector, &area, &offset);
		dio->metadata_block = get_metadata_sector_and_offset(ic, area, offset, &dio->metadata_offset);
		return true;
	}

	return false;
}

static void dm_integrity_map_continue(struct dm_integrity_io *dio, bool from_map)
{
	struct dm_integrity_c *ic = dio->ic;
	struct bio *bio = dm_bio_from_per_bio_data(dio, sizeof(struct dm_integrity_io));
	unsigned journal_section, journal_entry;
	unsigned journal_read_pos;
	struct completion read_comp;
	bool discard_retried = false;
	bool need_sync_io = ic->internal_hash && dio->op == REQ_OP_READ;
	if (unlikely(dio->op == REQ_OP_DISCARD) && ic->mode != 'D')
		need_sync_io = true;

	if (need_sync_io && from_map) {
		INIT_WORK(&dio->work, integrity_bio_wait);
		queue_work(ic->offload_wq, &dio->work);
		return;
	}

lock_retry:
	spin_lock_irq(&ic->endio_wait.lock);
retry:
	if (unlikely(dm_integrity_failed(ic))) {
		spin_unlock_irq(&ic->endio_wait.lock);
		do_endio(ic, bio);
		return;
	}
	dio->range.n_sectors = bio_sectors(bio);
	journal_read_pos = NOT_FOUND;
	if (ic->mode == 'J' && likely(dio->op != REQ_OP_DISCARD)) {
		if (dio->op == REQ_OP_WRITE) {
			unsigned next_entry, i, pos;
			unsigned ws, we, range_sectors;

			dio->range.n_sectors = min(dio->range.n_sectors,
						   (sector_t)ic->free_sectors << ic->sb->log2_sectors_per_block);
			if (unlikely(!dio->range.n_sectors)) {
				if (from_map)
					goto offload_to_thread;
				sleep_on_endio_wait(ic);
				goto retry;
			}
			range_sectors = dio->range.n_sectors >> ic->sb->log2_sectors_per_block;
			ic->free_sectors -= range_sectors;
			journal_section = ic->free_section;
			journal_entry = ic->free_section_entry;

			next_entry = ic->free_section_entry + range_sectors;
			ic->free_section_entry = next_entry % ic->journal_section_entries;
			ic->free_section += next_entry / ic->journal_section_entries;
			ic->n_uncommitted_sections += next_entry / ic->journal_section_entries;
			wraparound_section(ic, &ic->free_section);

			pos = journal_section * ic->journal_section_entries + journal_entry;
			ws = journal_section;
			we = journal_entry;
			i = 0;
			do {
				struct journal_entry *je;

				add_journal_node(ic, &ic->journal_tree[pos], dio->range.logical_sector + i);
				pos++;
				if (unlikely(pos >= ic->journal_entries))
					pos = 0;

				je = access_journal_entry(ic, ws, we);
				BUG_ON(!journal_entry_is_unused(je));
				journal_entry_set_inprogress(je);
				we++;
				if (unlikely(we == ic->journal_section_entries)) {
					we = 0;
					ws++;
					wraparound_section(ic, &ws);
				}
			} while ((i += ic->sectors_per_block) < dio->range.n_sectors);

			spin_unlock_irq(&ic->endio_wait.lock);
			goto journal_read_write;
		} else {
			sector_t next_sector;
			journal_read_pos = find_journal_node(ic, dio->range.logical_sector, &next_sector);
			if (likely(journal_read_pos == NOT_FOUND)) {
				if (unlikely(dio->range.n_sectors > next_sector - dio->range.logical_sector))
					dio->range.n_sectors = next_sector - dio->range.logical_sector;
			} else {
				unsigned i;
				unsigned jp = journal_read_pos + 1;
				for (i = ic->sectors_per_block; i < dio->range.n_sectors; i += ic->sectors_per_block, jp++) {
					if (!test_journal_node(ic, jp, dio->range.logical_sector + i))
						break;
				}
				dio->range.n_sectors = i;
			}
		}
	}
	if (unlikely(!add_new_range(ic, &dio->range, true))) {
		/*
		 * We must not sleep in the request routine because it could
		 * stall bios on current->bio_list.
		 * So, we offload the bio to a workqueue if we have to sleep.
		 */
		if (from_map) {
offload_to_thread:
			spin_unlock_irq(&ic->endio_wait.lock);
			INIT_WORK(&dio->work, integrity_bio_wait);
			queue_work(ic->wait_wq, &dio->work);
			return;
		}
		if (journal_read_pos != NOT_FOUND)
			dio->range.n_sectors = ic->sectors_per_block;
		wait_and_add_new_range(ic, &dio->range);
		/*
		 * wait_and_add_new_range drops the spinlock, so the journal
		 * may have been changed arbitrarily. We need to recheck.
		 * To simplify the code, we restrict I/O size to just one block.
		 */
		if (journal_read_pos != NOT_FOUND) {
			sector_t next_sector;
			unsigned new_pos = find_journal_node(ic, dio->range.logical_sector, &next_sector);
			if (unlikely(new_pos != journal_read_pos)) {
				remove_range_unlocked(ic, &dio->range);
				goto retry;
			}
		}
	}
	if (ic->mode == 'J' && likely(dio->op == REQ_OP_DISCARD) && !discard_retried) {
		sector_t next_sector;
		unsigned new_pos = find_journal_node(ic, dio->range.logical_sector, &next_sector);
		if (unlikely(new_pos != NOT_FOUND) ||
		    unlikely(next_sector < dio->range.logical_sector - dio->range.n_sectors)) {
			remove_range_unlocked(ic, &dio->range);
			spin_unlock_irq(&ic->endio_wait.lock);
			queue_work(ic->commit_wq, &ic->commit_work);
			flush_workqueue(ic->commit_wq);
			queue_work(ic->writer_wq, &ic->writer_work);
			flush_workqueue(ic->writer_wq);
			discard_retried = true;
			goto lock_retry;
		}
	}
	spin_unlock_irq(&ic->endio_wait.lock);

	if (unlikely(journal_read_pos != NOT_FOUND)) {
		journal_section = journal_read_pos / ic->journal_section_entries;
		journal_entry = journal_read_pos % ic->journal_section_entries;
		goto journal_read_write;
	}

	if (ic->mode == 'B' && (dio->op == REQ_OP_WRITE || unlikely(dio->op == REQ_OP_DISCARD))) {
		if (!block_bitmap_op(ic, ic->may_write_bitmap, dio->range.logical_sector,
				     dio->range.n_sectors, BITMAP_OP_TEST_ALL_SET)) {
			struct bitmap_block_status *bbs;

			bbs = sector_to_bitmap_block(ic, dio->range.logical_sector);
			spin_lock(&bbs->bio_queue_lock);
			bio_list_add(&bbs->bio_queue, bio);
			spin_unlock(&bbs->bio_queue_lock);
			queue_work(ic->writer_wq, &bbs->work);
			return;
		}
	}

	dio->in_flight = (atomic_t)ATOMIC_INIT(2);

	if (need_sync_io) {
		init_completion(&read_comp);
		dio->completion = &read_comp;
	} else
		dio->completion = NULL;

	dm_bio_record(&dio->bio_details, bio);
	bio_set_dev(bio, ic->dev->bdev);
	bio->bi_integrity = NULL;
	bio->bi_opf &= ~REQ_INTEGRITY;
	bio->bi_end_io = integrity_end_io;
	bio->bi_iter.bi_size = dio->range.n_sectors << SECTOR_SHIFT;

	if (unlikely(dio->op == REQ_OP_DISCARD) && likely(ic->mode != 'D')) {
		integrity_metadata(&dio->work);
		dm_integrity_flush_buffers(ic);

		dio->in_flight = (atomic_t)ATOMIC_INIT(1);
		dio->completion = NULL;

		generic_make_request(bio);

		return;
	}

	generic_make_request(bio);

	if (need_sync_io) {
		wait_for_completion_io(&read_comp);
		if (ic->sb->flags & cpu_to_le32(SB_FLAG_RECALCULATING) &&
		    dio->range.logical_sector + dio->range.n_sectors > le64_to_cpu(ic->sb->recalc_sector))
			goto skip_check;
		if (ic->mode == 'B') {
			if (!block_bitmap_op(ic, ic->recalc_bitmap, dio->range.logical_sector,
					     dio->range.n_sectors, BITMAP_OP_TEST_ALL_CLEAR))
				goto skip_check;
		}

		if (likely(!bio->bi_status))
			integrity_metadata(&dio->work);
		else
skip_check:
			dec_in_flight(dio);

	} else {
		INIT_WORK(&dio->work, integrity_metadata);
		queue_work(ic->metadata_wq, &dio->work);
	}

	return;

journal_read_write:
	if (unlikely(__journal_read_write(dio, bio, journal_section, journal_entry)))
		goto lock_retry;

	do_endio_flush(ic, dio);
}


static void integrity_bio_wait(struct work_struct *w)
{
	struct dm_integrity_io *dio = container_of(w, struct dm_integrity_io, work);

	dm_integrity_map_continue(dio, false);
}

static void pad_uncommitted(struct dm_integrity_c *ic)
{
	if (ic->free_section_entry) {
		ic->free_sectors -= ic->journal_section_entries - ic->free_section_entry;
		ic->free_section_entry = 0;
		ic->free_section++;
		wraparound_section(ic, &ic->free_section);
		ic->n_uncommitted_sections++;
	}
	if (WARN_ON(ic->journal_sections * ic->journal_section_entries !=
		    (ic->n_uncommitted_sections + ic->n_committed_sections) *
		    ic->journal_section_entries + ic->free_sectors)) {
		DMCRIT("journal_sections %u, journal_section_entries %u, "
		       "n_uncommitted_sections %u, n_committed_sections %u, "
		       "journal_section_entries %u, free_sectors %u",
		       ic->journal_sections, ic->journal_section_entries,
		       ic->n_uncommitted_sections, ic->n_committed_sections,
		       ic->journal_section_entries, ic->free_sectors);
	}
}

static void integrity_commit(struct work_struct *w)
{
	struct dm_integrity_c *ic = container_of(w, struct dm_integrity_c, commit_work);
	unsigned commit_start, commit_sections;
	unsigned i, j, n;
	struct bio *flushes;

	del_timer(&ic->autocommit_timer);

	spin_lock_irq(&ic->endio_wait.lock);
	flushes = bio_list_get(&ic->flush_bio_list);
	if (unlikely(ic->mode != 'J')) {
		spin_unlock_irq(&ic->endio_wait.lock);
		dm_integrity_flush_buffers(ic);
		goto release_flush_bios;
	}

	pad_uncommitted(ic);
	commit_start = ic->uncommitted_section;
	commit_sections = ic->n_uncommitted_sections;
	spin_unlock_irq(&ic->endio_wait.lock);

	if (!commit_sections)
		goto release_flush_bios;

	i = commit_start;
	for (n = 0; n < commit_sections; n++) {
		for (j = 0; j < ic->journal_section_entries; j++) {
			struct journal_entry *je;
			je = access_journal_entry(ic, i, j);
			io_wait_event(ic->copy_to_journal_wait, !journal_entry_is_inprogress(je));
		}
		for (j = 0; j < ic->journal_section_sectors; j++) {
			struct journal_sector *js;
			js = access_journal(ic, i, j);
			js->commit_id = dm_integrity_commit_id(ic, i, j, ic->commit_seq);
		}
		i++;
		if (unlikely(i >= ic->journal_sections))
			ic->commit_seq = next_commit_seq(ic->commit_seq);
		wraparound_section(ic, &i);
	}
	smp_rmb();

	write_journal(ic, commit_start, commit_sections);

	spin_lock_irq(&ic->endio_wait.lock);
	ic->uncommitted_section += commit_sections;
	wraparound_section(ic, &ic->uncommitted_section);
	ic->n_uncommitted_sections -= commit_sections;
	ic->n_committed_sections += commit_sections;
	spin_unlock_irq(&ic->endio_wait.lock);

	if (READ_ONCE(ic->free_sectors) <= ic->free_sectors_threshold)
		queue_work(ic->writer_wq, &ic->writer_work);

release_flush_bios:
	while (flushes) {
		struct bio *next = flushes->bi_next;
		flushes->bi_next = NULL;
		do_endio(ic, flushes);
		flushes = next;
	}
}

static void complete_copy_from_journal(unsigned long error, void *context)
{
	struct journal_io *io = context;
	struct journal_completion *comp = io->comp;
	struct dm_integrity_c *ic = comp->ic;
	remove_range(ic, &io->range);
	mempool_free(io, &ic->journal_io_mempool);
	if (unlikely(error != 0))
		dm_integrity_io_error(ic, "copying from journal", -EIO);
	complete_journal_op(comp);
}

static void restore_last_bytes(struct dm_integrity_c *ic, struct journal_sector *js,
			       struct journal_entry *je)
{
	unsigned s = 0;
	do {
		js->commit_id = je->last_bytes[s];
		js++;
	} while (++s < ic->sectors_per_block);
}

static void do_journal_write(struct dm_integrity_c *ic, unsigned write_start,
			     unsigned write_sections, bool from_replay)
{
	unsigned i, j, n;
	struct journal_completion comp;
	struct blk_plug plug;

	blk_start_plug(&plug);

	comp.ic = ic;
	comp.in_flight = (atomic_t)ATOMIC_INIT(1);
	init_completion(&comp.comp);

	i = write_start;
	for (n = 0; n < write_sections; n++, i++, wraparound_section(ic, &i)) {
#ifndef INTERNAL_VERIFY
		if (unlikely(from_replay))
#endif
			rw_section_mac(ic, i, false);
		for (j = 0; j < ic->journal_section_entries; j++) {
			struct journal_entry *je = access_journal_entry(ic, i, j);
			sector_t sec, area, offset;
			unsigned k, l, next_loop;
			sector_t metadata_block;
			unsigned metadata_offset;
			struct journal_io *io;

			if (journal_entry_is_unused(je))
				continue;
			BUG_ON(unlikely(journal_entry_is_inprogress(je)) && !from_replay);
			sec = journal_entry_get_sector(je);
			if (unlikely(from_replay)) {
				if (unlikely(sec & (unsigned)(ic->sectors_per_block - 1))) {
					dm_integrity_io_error(ic, "invalid sector in journal", -EIO);
					sec &= ~(sector_t)(ic->sectors_per_block - 1);
				}
			}
			if (unlikely(sec >= ic->provided_data_sectors))
				continue;
			get_area_and_offset(ic, sec, &area, &offset);
			restore_last_bytes(ic, access_journal_data(ic, i, j), je);
			for (k = j + 1; k < ic->journal_section_entries; k++) {
				struct journal_entry *je2 = access_journal_entry(ic, i, k);
				sector_t sec2, area2, offset2;
				if (journal_entry_is_unused(je2))
					break;
				BUG_ON(unlikely(journal_entry_is_inprogress(je2)) && !from_replay);
				sec2 = journal_entry_get_sector(je2);
				if (unlikely(sec2 >= ic->provided_data_sectors))
					break;
				get_area_and_offset(ic, sec2, &area2, &offset2);
				if (area2 != area || offset2 != offset + ((k - j) << ic->sb->log2_sectors_per_block))
					break;
				restore_last_bytes(ic, access_journal_data(ic, i, k), je2);
			}
			next_loop = k - 1;

			io = mempool_alloc(&ic->journal_io_mempool, GFP_NOIO);
			io->comp = &comp;
			io->range.logical_sector = sec;
			io->range.n_sectors = (k - j) << ic->sb->log2_sectors_per_block;

			spin_lock_irq(&ic->endio_wait.lock);
			add_new_range_and_wait(ic, &io->range);

			if (likely(!from_replay)) {
				struct journal_node *section_node = &ic->journal_tree[i * ic->journal_section_entries];

				/* don't write if there is newer committed sector */
				while (j < k && find_newer_committed_node(ic, &section_node[j])) {
					struct journal_entry *je2 = access_journal_entry(ic, i, j);

					journal_entry_set_unused(je2);
					remove_journal_node(ic, &section_node[j]);
					j++;
					sec += ic->sectors_per_block;
					offset += ic->sectors_per_block;
				}
				while (j < k && find_newer_committed_node(ic, &section_node[k - 1])) {
					struct journal_entry *je2 = access_journal_entry(ic, i, k - 1);

					journal_entry_set_unused(je2);
					remove_journal_node(ic, &section_node[k - 1]);
					k--;
				}
				if (j == k) {
					remove_range_unlocked(ic, &io->range);
					spin_unlock_irq(&ic->endio_wait.lock);
					mempool_free(io, &ic->journal_io_mempool);
					goto skip_io;
				}
				for (l = j; l < k; l++) {
					remove_journal_node(ic, &section_node[l]);
				}
			}
			spin_unlock_irq(&ic->endio_wait.lock);

			metadata_block = get_metadata_sector_and_offset(ic, area, offset, &metadata_offset);
			for (l = j; l < k; l++) {
				int r;
				struct journal_entry *je2 = access_journal_entry(ic, i, l);

				if (
#ifndef INTERNAL_VERIFY
				    unlikely(from_replay) &&
#endif
				    ic->internal_hash) {
					char test_tag[max_t(size_t, HASH_MAX_DIGESTSIZE, MAX_TAG_SIZE)];

					integrity_sector_checksum(ic, sec + ((l - j) << ic->sb->log2_sectors_per_block),
								  (char *)access_journal_data(ic, i, l), test_tag);
					if (unlikely(memcmp(test_tag, journal_entry_tag(ic, je2), ic->tag_size)))
						dm_integrity_io_error(ic, "tag mismatch when replaying journal", -EILSEQ);
				}

				journal_entry_set_unused(je2);
				r = dm_integrity_rw_tag(ic, journal_entry_tag(ic, je2), &metadata_block, &metadata_offset,
							ic->tag_size, TAG_WRITE);
				if (unlikely(r)) {
					dm_integrity_io_error(ic, "reading tags", r);
				}
			}

			atomic_inc(&comp.in_flight);
			copy_from_journal(ic, i, j << ic->sb->log2_sectors_per_block,
					  (k - j) << ic->sb->log2_sectors_per_block,
					  get_data_sector(ic, area, offset),
					  complete_copy_from_journal, io);
skip_io:
			j = next_loop;
		}
	}

	dm_bufio_write_dirty_buffers_async(ic->bufio);

	blk_finish_plug(&plug);

	complete_journal_op(&comp);
	wait_for_completion_io(&comp.comp);

	dm_integrity_flush_buffers(ic);
}

static void integrity_writer(struct work_struct *w)
{
	struct dm_integrity_c *ic = container_of(w, struct dm_integrity_c, writer_work);
	unsigned write_start, write_sections;

	unsigned prev_free_sectors;

	/* the following test is not needed, but it tests the replay code */
	if (unlikely(dm_suspended(ic->ti)) && !ic->meta_dev)
		return;

	spin_lock_irq(&ic->endio_wait.lock);
	write_start = ic->committed_section;
	write_sections = ic->n_committed_sections;
	spin_unlock_irq(&ic->endio_wait.lock);

	if (!write_sections)
		return;

	do_journal_write(ic, write_start, write_sections, false);

	spin_lock_irq(&ic->endio_wait.lock);

	ic->committed_section += write_sections;
	wraparound_section(ic, &ic->committed_section);
	ic->n_committed_sections -= write_sections;

	prev_free_sectors = ic->free_sectors;
	ic->free_sectors += write_sections * ic->journal_section_entries;
	if (unlikely(!prev_free_sectors))
		wake_up_locked(&ic->endio_wait);

	spin_unlock_irq(&ic->endio_wait.lock);
}

static void recalc_write_super(struct dm_integrity_c *ic)
{
	int r;

	dm_integrity_flush_buffers(ic);
	if (dm_integrity_failed(ic))
		return;

	r = sync_rw_sb(ic, REQ_OP_WRITE, 0);
	if (unlikely(r))
		dm_integrity_io_error(ic, "writing superblock", r);
}

static void integrity_recalc(struct work_struct *w)
{
	struct dm_integrity_c *ic = container_of(w, struct dm_integrity_c, recalc_work);
	struct dm_integrity_range range;
	struct dm_io_request io_req;
	struct dm_io_region io_loc;
	sector_t area, offset;
	sector_t metadata_block;
	unsigned metadata_offset;
	sector_t logical_sector, n_sectors;
	__u8 *t;
	unsigned i;
	int r;
	unsigned super_counter = 0;

	DEBUG_print("start recalculation... (position %llx)\n", le64_to_cpu(ic->sb->recalc_sector));

	spin_lock_irq(&ic->endio_wait.lock);

next_chunk:

	if (unlikely(dm_suspended(ic->ti)))
		goto unlock_ret;

	range.logical_sector = le64_to_cpu(ic->sb->recalc_sector);
	if (unlikely(range.logical_sector >= ic->provided_data_sectors)) {
		if (ic->mode == 'B') {
			DEBUG_print("queue_delayed_work: bitmap_flush_work\n");
			queue_delayed_work(ic->commit_wq, &ic->bitmap_flush_work, 0);
		}
		goto unlock_ret;
	}

	get_area_and_offset(ic, range.logical_sector, &area, &offset);
	range.n_sectors = min((sector_t)RECALC_SECTORS, ic->provided_data_sectors - range.logical_sector);
	if (!ic->meta_dev)
		range.n_sectors = min(range.n_sectors, ((sector_t)1U << ic->sb->log2_interleave_sectors) - (unsigned)offset);

	add_new_range_and_wait(ic, &range);
	spin_unlock_irq(&ic->endio_wait.lock);
	logical_sector = range.logical_sector;
	n_sectors = range.n_sectors;

	if (ic->mode == 'B') {
		if (block_bitmap_op(ic, ic->recalc_bitmap, logical_sector, n_sectors, BITMAP_OP_TEST_ALL_CLEAR)) {
			goto advance_and_next;
		}
		while (block_bitmap_op(ic, ic->recalc_bitmap, logical_sector,
				       ic->sectors_per_block, BITMAP_OP_TEST_ALL_CLEAR)) {
			logical_sector += ic->sectors_per_block;
			n_sectors -= ic->sectors_per_block;
			cond_resched();
		}
		while (block_bitmap_op(ic, ic->recalc_bitmap, logical_sector + n_sectors - ic->sectors_per_block,
				       ic->sectors_per_block, BITMAP_OP_TEST_ALL_CLEAR)) {
			n_sectors -= ic->sectors_per_block;
			cond_resched();
		}
		get_area_and_offset(ic, logical_sector, &area, &offset);
	}

	DEBUG_print("recalculating: %llx, %llx\n", logical_sector, n_sectors);

	if (unlikely(++super_counter == RECALC_WRITE_SUPER)) {
		recalc_write_super(ic);
		if (ic->mode == 'B') {
			queue_delayed_work(ic->commit_wq, &ic->bitmap_flush_work, ic->bitmap_flush_interval);
		}
		super_counter = 0;
	}

	if (unlikely(dm_integrity_failed(ic)))
		goto err;

	io_req.bi_op = REQ_OP_READ;
	io_req.bi_op_flags = 0;
	io_req.mem.type = DM_IO_VMA;
	io_req.mem.ptr.addr = ic->recalc_buffer;
	io_req.notify.fn = NULL;
	io_req.client = ic->io;
	io_loc.bdev = ic->dev->bdev;
	io_loc.sector = get_data_sector(ic, area, offset);
	io_loc.count = n_sectors;

	r = dm_io(&io_req, 1, &io_loc, NULL);
	if (unlikely(r)) {
		dm_integrity_io_error(ic, "reading data", r);
		goto err;
	}

	t = ic->recalc_tags;
	for (i = 0; i < n_sectors; i += ic->sectors_per_block) {
		integrity_sector_checksum(ic, logical_sector + i, ic->recalc_buffer + (i << SECTOR_SHIFT), t);
		t += ic->tag_size;
	}

	metadata_block = get_metadata_sector_and_offset(ic, area, offset, &metadata_offset);

	r = dm_integrity_rw_tag(ic, ic->recalc_tags, &metadata_block, &metadata_offset, t - ic->recalc_tags, TAG_WRITE);
	if (unlikely(r)) {
		dm_integrity_io_error(ic, "writing tags", r);
		goto err;
	}

advance_and_next:
	cond_resched();

	spin_lock_irq(&ic->endio_wait.lock);
	remove_range_unlocked(ic, &range);
	ic->sb->recalc_sector = cpu_to_le64(range.logical_sector + range.n_sectors);
	goto next_chunk;

err:
	remove_range(ic, &range);
	return;

unlock_ret:
	spin_unlock_irq(&ic->endio_wait.lock);

	recalc_write_super(ic);
}

static void bitmap_block_work(struct work_struct *w)
{
	struct bitmap_block_status *bbs = container_of(w, struct bitmap_block_status, work);
	struct dm_integrity_c *ic = bbs->ic;
	struct bio *bio;
	struct bio_list bio_queue;
	struct bio_list waiting;

	bio_list_init(&waiting);

	spin_lock(&bbs->bio_queue_lock);
	bio_queue = bbs->bio_queue;
	bio_list_init(&bbs->bio_queue);
	spin_unlock(&bbs->bio_queue_lock);

	while ((bio = bio_list_pop(&bio_queue))) {
		struct dm_integrity_io *dio;

		dio = dm_per_bio_data(bio, sizeof(struct dm_integrity_io));

		if (block_bitmap_op(ic, ic->may_write_bitmap, dio->range.logical_sector,
				    dio->range.n_sectors, BITMAP_OP_TEST_ALL_SET)) {
			remove_range(ic, &dio->range);
			INIT_WORK(&dio->work, integrity_bio_wait);
			queue_work(ic->offload_wq, &dio->work);
		} else {
			block_bitmap_op(ic, ic->journal, dio->range.logical_sector,
					dio->range.n_sectors, BITMAP_OP_SET);
			bio_list_add(&waiting, bio);
		}
	}

	if (bio_list_empty(&waiting))
		return;

	rw_journal_sectors(ic, REQ_OP_WRITE, REQ_FUA | REQ_SYNC,
			   bbs->idx * (BITMAP_BLOCK_SIZE >> SECTOR_SHIFT),
			   BITMAP_BLOCK_SIZE >> SECTOR_SHIFT, NULL);

	while ((bio = bio_list_pop(&waiting))) {
		struct dm_integrity_io *dio = dm_per_bio_data(bio, sizeof(struct dm_integrity_io));

		block_bitmap_op(ic, ic->may_write_bitmap, dio->range.logical_sector,
				dio->range.n_sectors, BITMAP_OP_SET);

		remove_range(ic, &dio->range);
		INIT_WORK(&dio->work, integrity_bio_wait);
		queue_work(ic->offload_wq, &dio->work);
	}

	queue_delayed_work(ic->commit_wq, &ic->bitmap_flush_work, ic->bitmap_flush_interval);
}

static void bitmap_flush_work(struct work_struct *work)
{
	struct dm_integrity_c *ic = container_of(work, struct dm_integrity_c, bitmap_flush_work.work);
	struct dm_integrity_range range;
	unsigned long limit;
	struct bio *bio;

	dm_integrity_flush_buffers(ic);

	range.logical_sector = 0;
	range.n_sectors = ic->provided_data_sectors;

	spin_lock_irq(&ic->endio_wait.lock);
	add_new_range_and_wait(ic, &range);
	spin_unlock_irq(&ic->endio_wait.lock);

	dm_integrity_flush_buffers(ic);
	if (ic->meta_dev)
		blkdev_issue_flush(ic->dev->bdev, GFP_NOIO, NULL);

	limit = ic->provided_data_sectors;
	if (ic->sb->flags & cpu_to_le32(SB_FLAG_RECALCULATING)) {
		limit = le64_to_cpu(ic->sb->recalc_sector)
			>> (ic->sb->log2_sectors_per_block + ic->log2_blocks_per_bitmap_bit)
			<< (ic->sb->log2_sectors_per_block + ic->log2_blocks_per_bitmap_bit);
	}
	/*DEBUG_print("zeroing journal\n");*/
	block_bitmap_op(ic, ic->journal, 0, limit, BITMAP_OP_CLEAR);
	block_bitmap_op(ic, ic->may_write_bitmap, 0, limit, BITMAP_OP_CLEAR);

	rw_journal_sectors(ic, REQ_OP_WRITE, REQ_FUA | REQ_SYNC, 0,
			   ic->n_bitmap_blocks * (BITMAP_BLOCK_SIZE >> SECTOR_SHIFT), NULL);

	spin_lock_irq(&ic->endio_wait.lock);
	remove_range_unlocked(ic, &range);
	while (unlikely((bio = bio_list_pop(&ic->synchronous_bios)) != NULL)) {
		bio_endio(bio);
		spin_unlock_irq(&ic->endio_wait.lock);
		spin_lock_irq(&ic->endio_wait.lock);
	}
	spin_unlock_irq(&ic->endio_wait.lock);
}


static void init_journal(struct dm_integrity_c *ic, unsigned start_section,
			 unsigned n_sections, unsigned char commit_seq)
{
	unsigned i, j, n;

	if (!n_sections)
		return;

	for (n = 0; n < n_sections; n++) {
		i = start_section + n;
		wraparound_section(ic, &i);
		for (j = 0; j < ic->journal_section_sectors; j++) {
			struct journal_sector *js = access_journal(ic, i, j);
			memset(&js->entries, 0, JOURNAL_SECTOR_DATA);
			js->commit_id = dm_integrity_commit_id(ic, i, j, commit_seq);
		}
		for (j = 0; j < ic->journal_section_entries; j++) {
			struct journal_entry *je = access_journal_entry(ic, i, j);
			journal_entry_set_unused(je);
		}
	}

	write_journal(ic, start_section, n_sections);
}

static int find_commit_seq(struct dm_integrity_c *ic, unsigned i, unsigned j, commit_id_t id)
{
	unsigned char k;
	for (k = 0; k < N_COMMIT_IDS; k++) {
		if (dm_integrity_commit_id(ic, i, j, k) == id)
			return k;
	}
	dm_integrity_io_error(ic, "journal commit id", -EIO);
	return -EIO;
}

static void replay_journal(struct dm_integrity_c *ic)
{
	unsigned i, j;
	bool used_commit_ids[N_COMMIT_IDS];
	unsigned max_commit_id_sections[N_COMMIT_IDS];
	unsigned write_start, write_sections;
	unsigned continue_section;
	bool journal_empty;
	unsigned char unused, last_used, want_commit_seq;

	if (ic->mode == 'R')
		return;

	if (ic->journal_uptodate)
		return;

	last_used = 0;
	write_start = 0;

	if (!ic->just_formatted) {
		DEBUG_print("reading journal\n");
		rw_journal(ic, REQ_OP_READ, 0, 0, ic->journal_sections, NULL);
		if (ic->journal_io)
			DEBUG_bytes(lowmem_page_address(ic->journal_io[0].page), 64, "read journal");
		if (ic->journal_io) {
			struct journal_completion crypt_comp;
			crypt_comp.ic = ic;
			init_completion(&crypt_comp.comp);
			crypt_comp.in_flight = (atomic_t)ATOMIC_INIT(0);
			encrypt_journal(ic, false, 0, ic->journal_sections, &crypt_comp);
			wait_for_completion(&crypt_comp.comp);
		}
		DEBUG_bytes(lowmem_page_address(ic->journal[0].page), 64, "decrypted journal");
	}

	if (dm_integrity_failed(ic))
		goto clear_journal;

	journal_empty = true;
	memset(used_commit_ids, 0, sizeof used_commit_ids);
	memset(max_commit_id_sections, 0, sizeof max_commit_id_sections);
	for (i = 0; i < ic->journal_sections; i++) {
		for (j = 0; j < ic->journal_section_sectors; j++) {
			int k;
			struct journal_sector *js = access_journal(ic, i, j);
			k = find_commit_seq(ic, i, j, js->commit_id);
			if (k < 0)
				goto clear_journal;
			used_commit_ids[k] = true;
			max_commit_id_sections[k] = i;
		}
		if (journal_empty) {
			for (j = 0; j < ic->journal_section_entries; j++) {
				struct journal_entry *je = access_journal_entry(ic, i, j);
				if (!journal_entry_is_unused(je)) {
					journal_empty = false;
					break;
				}
			}
		}
	}

	if (!used_commit_ids[N_COMMIT_IDS - 1]) {
		unused = N_COMMIT_IDS - 1;
		while (unused && !used_commit_ids[unused - 1])
			unused--;
	} else {
		for (unused = 0; unused < N_COMMIT_IDS; unused++)
			if (!used_commit_ids[unused])
				break;
		if (unused == N_COMMIT_IDS) {
			dm_integrity_io_error(ic, "journal commit ids", -EIO);
			goto clear_journal;
		}
	}
	DEBUG_print("first unused commit seq %d [%d,%d,%d,%d]\n",
		    unused, used_commit_ids[0], used_commit_ids[1],
		    used_commit_ids[2], used_commit_ids[3]);

	last_used = prev_commit_seq(unused);
	want_commit_seq = prev_commit_seq(last_used);

	if (!used_commit_ids[want_commit_seq] && used_commit_ids[prev_commit_seq(want_commit_seq)])
		journal_empty = true;

	write_start = max_commit_id_sections[last_used] + 1;
	if (unlikely(write_start >= ic->journal_sections))
		want_commit_seq = next_commit_seq(want_commit_seq);
	wraparound_section(ic, &write_start);

	i = write_start;
	for (write_sections = 0; write_sections < ic->journal_sections; write_sections++) {
		for (j = 0; j < ic->journal_section_sectors; j++) {
			struct journal_sector *js = access_journal(ic, i, j);

			if (js->commit_id != dm_integrity_commit_id(ic, i, j, want_commit_seq)) {
				/*
				 * This could be caused by crash during writing.
				 * We won't replay the inconsistent part of the
				 * journal.
				 */
				DEBUG_print("commit id mismatch at position (%u, %u): %d != %d\n",
					    i, j, find_commit_seq(ic, i, j, js->commit_id), want_commit_seq);
				goto brk;
			}
		}
		i++;
		if (unlikely(i >= ic->journal_sections))
			want_commit_seq = next_commit_seq(want_commit_seq);
		wraparound_section(ic, &i);
	}
brk:

	if (!journal_empty) {
		DEBUG_print("replaying %u sections, starting at %u, commit seq %d\n",
			    write_sections, write_start, want_commit_seq);
		do_journal_write(ic, write_start, write_sections, true);
	}

	if (write_sections == ic->journal_sections && (ic->mode == 'J' || journal_empty)) {
		continue_section = write_start;
		ic->commit_seq = want_commit_seq;
		DEBUG_print("continuing from section %u, commit seq %d\n", write_start, ic->commit_seq);
	} else {
		unsigned s;
		unsigned char erase_seq;
clear_journal:
		DEBUG_print("clearing journal\n");

		erase_seq = prev_commit_seq(prev_commit_seq(last_used));
		s = write_start;
		init_journal(ic, s, 1, erase_seq);
		s++;
		wraparound_section(ic, &s);
		if (ic->journal_sections >= 2) {
			init_journal(ic, s, ic->journal_sections - 2, erase_seq);
			s += ic->journal_sections - 2;
			wraparound_section(ic, &s);
			init_journal(ic, s, 1, erase_seq);
		}

		continue_section = 0;
		ic->commit_seq = next_commit_seq(erase_seq);
	}

	ic->committed_section = continue_section;
	ic->n_committed_sections = 0;

	ic->uncommitted_section = continue_section;
	ic->n_uncommitted_sections = 0;

	ic->free_section = continue_section;
	ic->free_section_entry = 0;
	ic->free_sectors = ic->journal_entries;

	ic->journal_tree_root = RB_ROOT;
	for (i = 0; i < ic->journal_entries; i++)
		init_journal_node(&ic->journal_tree[i]);
}

static void dm_integrity_enter_synchronous_mode(struct dm_integrity_c *ic)
{
	DEBUG_print("dm_integrity_enter_synchronous_mode\n");

	if (ic->mode == 'B') {
		ic->bitmap_flush_interval = msecs_to_jiffies(10) + 1;
		ic->synchronous_mode = 1;

		cancel_delayed_work_sync(&ic->bitmap_flush_work);
		queue_delayed_work(ic->commit_wq, &ic->bitmap_flush_work, 0);
		flush_workqueue(ic->commit_wq);
	}
}

static int dm_integrity_reboot(struct notifier_block *n, unsigned long code, void *x)
{
	struct dm_integrity_c *ic = container_of(n, struct dm_integrity_c, reboot_notifier);

	DEBUG_print("dm_integrity_reboot\n");

	dm_integrity_enter_synchronous_mode(ic);

	return NOTIFY_DONE;
}

static void dm_integrity_postsuspend(struct dm_target *ti)
{
	struct dm_integrity_c *ic = (struct dm_integrity_c *)ti->private;
	int r;

	WARN_ON(unregister_reboot_notifier(&ic->reboot_notifier));

	del_timer_sync(&ic->autocommit_timer);

	if (ic->recalc_wq)
		drain_workqueue(ic->recalc_wq);

	if (ic->mode == 'B')
		cancel_delayed_work_sync(&ic->bitmap_flush_work);

	queue_work(ic->commit_wq, &ic->commit_work);
	drain_workqueue(ic->commit_wq);

	if (ic->mode == 'J') {
		if (ic->meta_dev)
			queue_work(ic->writer_wq, &ic->writer_work);
		drain_workqueue(ic->writer_wq);
		dm_integrity_flush_buffers(ic);
	}

	if (ic->mode == 'B') {
		dm_integrity_flush_buffers(ic);
#if 1
		/* set to 0 to test bitmap replay code */
		init_journal(ic, 0, ic->journal_sections, 0);
		ic->sb->flags &= ~cpu_to_le32(SB_FLAG_DIRTY_BITMAP);
		r = sync_rw_sb(ic, REQ_OP_WRITE, REQ_FUA);
		if (unlikely(r))
			dm_integrity_io_error(ic, "writing superblock", r);
#endif
	}

	BUG_ON(!RB_EMPTY_ROOT(&ic->in_progress));

	ic->journal_uptodate = true;
}

static void dm_integrity_resume(struct dm_target *ti)
{
	struct dm_integrity_c *ic = (struct dm_integrity_c *)ti->private;
	__u64 old_provided_data_sectors = le64_to_cpu(ic->sb->provided_data_sectors);
	int r;

	DEBUG_print("resume\n");

	if (ic->provided_data_sectors != old_provided_data_sectors) {
		if (ic->provided_data_sectors > old_provided_data_sectors &&
		    ic->mode == 'B' &&
		    ic->sb->log2_blocks_per_bitmap_bit == ic->log2_blocks_per_bitmap_bit) {
			rw_journal_sectors(ic, REQ_OP_READ, 0, 0,
					   ic->n_bitmap_blocks * (BITMAP_BLOCK_SIZE >> SECTOR_SHIFT), NULL);
			block_bitmap_op(ic, ic->journal, old_provided_data_sectors,
					ic->provided_data_sectors - old_provided_data_sectors, BITMAP_OP_SET);
			rw_journal_sectors(ic, REQ_OP_WRITE, REQ_FUA | REQ_SYNC, 0,
					   ic->n_bitmap_blocks * (BITMAP_BLOCK_SIZE >> SECTOR_SHIFT), NULL);
		}

		ic->sb->provided_data_sectors = cpu_to_le64(ic->provided_data_sectors);
		r = sync_rw_sb(ic, REQ_OP_WRITE, REQ_FUA);
		if (unlikely(r))
			dm_integrity_io_error(ic, "writing superblock", r);
	}

	if (ic->sb->flags & cpu_to_le32(SB_FLAG_DIRTY_BITMAP)) {
		DEBUG_print("resume dirty_bitmap\n");
		rw_journal_sectors(ic, REQ_OP_READ, 0, 0,
				   ic->n_bitmap_blocks * (BITMAP_BLOCK_SIZE >> SECTOR_SHIFT), NULL);
		if (ic->mode == 'B') {
			if (ic->sb->log2_blocks_per_bitmap_bit == ic->log2_blocks_per_bitmap_bit) {
				block_bitmap_copy(ic, ic->recalc_bitmap, ic->journal);
				block_bitmap_copy(ic, ic->may_write_bitmap, ic->journal);
				if (!block_bitmap_op(ic, ic->journal, 0, ic->provided_data_sectors,
						     BITMAP_OP_TEST_ALL_CLEAR)) {
					ic->sb->flags |= cpu_to_le32(SB_FLAG_RECALCULATING);
					ic->sb->recalc_sector = cpu_to_le64(0);
				}
			} else {
				DEBUG_print("non-matching blocks_per_bitmap_bit: %u, %u\n",
					    ic->sb->log2_blocks_per_bitmap_bit, ic->log2_blocks_per_bitmap_bit);
				ic->sb->log2_blocks_per_bitmap_bit = ic->log2_blocks_per_bitmap_bit;
				block_bitmap_op(ic, ic->recalc_bitmap, 0, ic->provided_data_sectors, BITMAP_OP_SET);
				block_bitmap_op(ic, ic->may_write_bitmap, 0, ic->provided_data_sectors, BITMAP_OP_SET);
				block_bitmap_op(ic, ic->journal, 0, ic->provided_data_sectors, BITMAP_OP_SET);
				rw_journal_sectors(ic, REQ_OP_WRITE, REQ_FUA | REQ_SYNC, 0,
						   ic->n_bitmap_blocks * (BITMAP_BLOCK_SIZE >> SECTOR_SHIFT), NULL);
				ic->sb->flags |= cpu_to_le32(SB_FLAG_RECALCULATING);
				ic->sb->recalc_sector = cpu_to_le64(0);
			}
		} else {
			if (!(ic->sb->log2_blocks_per_bitmap_bit == ic->log2_blocks_per_bitmap_bit &&
			      block_bitmap_op(ic, ic->journal, 0, ic->provided_data_sectors, BITMAP_OP_TEST_ALL_CLEAR))) {
				ic->sb->flags |= cpu_to_le32(SB_FLAG_RECALCULATING);
				ic->sb->recalc_sector = cpu_to_le64(0);
			}
			init_journal(ic, 0, ic->journal_sections, 0);
			replay_journal(ic);
			ic->sb->flags &= ~cpu_to_le32(SB_FLAG_DIRTY_BITMAP);
		}
		r = sync_rw_sb(ic, REQ_OP_WRITE, REQ_FUA);
		if (unlikely(r))
			dm_integrity_io_error(ic, "writing superblock", r);
	} else {
		replay_journal(ic);
		if (ic->mode == 'B') {
			ic->sb->flags |= cpu_to_le32(SB_FLAG_DIRTY_BITMAP);
			ic->sb->log2_blocks_per_bitmap_bit = ic->log2_blocks_per_bitmap_bit;
			r = sync_rw_sb(ic, REQ_OP_WRITE, REQ_FUA);
			if (unlikely(r))
				dm_integrity_io_error(ic, "writing superblock", r);

			block_bitmap_op(ic, ic->journal, 0, ic->provided_data_sectors, BITMAP_OP_CLEAR);
			block_bitmap_op(ic, ic->recalc_bitmap, 0, ic->provided_data_sectors, BITMAP_OP_CLEAR);
			block_bitmap_op(ic, ic->may_write_bitmap, 0, ic->provided_data_sectors, BITMAP_OP_CLEAR);
			if (ic->sb->flags & cpu_to_le32(SB_FLAG_RECALCULATING) &&
			    le64_to_cpu(ic->sb->recalc_sector) < ic->provided_data_sectors) {
				block_bitmap_op(ic, ic->journal, le64_to_cpu(ic->sb->recalc_sector),
						ic->provided_data_sectors - le64_to_cpu(ic->sb->recalc_sector), BITMAP_OP_SET);
				block_bitmap_op(ic, ic->recalc_bitmap, le64_to_cpu(ic->sb->recalc_sector),
						ic->provided_data_sectors - le64_to_cpu(ic->sb->recalc_sector), BITMAP_OP_SET);
				block_bitmap_op(ic, ic->may_write_bitmap, le64_to_cpu(ic->sb->recalc_sector),
						ic->provided_data_sectors - le64_to_cpu(ic->sb->recalc_sector), BITMAP_OP_SET);
			}
			rw_journal_sectors(ic, REQ_OP_WRITE, REQ_FUA | REQ_SYNC, 0,
					   ic->n_bitmap_blocks * (BITMAP_BLOCK_SIZE >> SECTOR_SHIFT), NULL);
		}
	}

	DEBUG_print("testing recalc: %x\n", ic->sb->flags);
	if (ic->sb->flags & cpu_to_le32(SB_FLAG_RECALCULATING)) {
		__u64 recalc_pos = le64_to_cpu(ic->sb->recalc_sector);
		DEBUG_print("recalc pos: %llx / %llx\n", recalc_pos, ic->provided_data_sectors);
		if (recalc_pos < ic->provided_data_sectors) {
			queue_work(ic->recalc_wq, &ic->recalc_work);
		} else if (recalc_pos > ic->provided_data_sectors) {
			ic->sb->recalc_sector = cpu_to_le64(ic->provided_data_sectors);
			recalc_write_super(ic);
		}
	}

	ic->reboot_notifier.notifier_call = dm_integrity_reboot;
	ic->reboot_notifier.next = NULL;
	ic->reboot_notifier.priority = INT_MAX - 1;	/* be notified after md and before hardware drivers */
	WARN_ON(register_reboot_notifier(&ic->reboot_notifier));

#if 0
	/* set to 1 to stress test synchronous mode */
	dm_integrity_enter_synchronous_mode(ic);
#endif
}

static void dm_integrity_status(struct dm_target *ti, status_type_t type,
				unsigned status_flags, char *result, unsigned maxlen)
{
	struct dm_integrity_c *ic = (struct dm_integrity_c *)ti->private;
	unsigned arg_count;
	size_t sz = 0;

	switch (type) {
	case STATUSTYPE_INFO:
		DMEMIT("%llu %llu",
			(unsigned long long)atomic64_read(&ic->number_of_mismatches),
			ic->provided_data_sectors);
		if (ic->sb->flags & cpu_to_le32(SB_FLAG_RECALCULATING))
			DMEMIT(" %llu", le64_to_cpu(ic->sb->recalc_sector));
		else
			DMEMIT(" -");
		break;

	case STATUSTYPE_TABLE: {
		__u64 watermark_percentage = (__u64)(ic->journal_entries - ic->free_sectors_threshold) * 100;
		watermark_percentage += ic->journal_entries / 2;
		do_div(watermark_percentage, ic->journal_entries);
		arg_count = 3;
		arg_count += !!ic->meta_dev;
		arg_count += ic->sectors_per_block != 1;
		arg_count += !!(ic->sb->flags & cpu_to_le32(SB_FLAG_RECALCULATING));
		arg_count += ic->discard;
		arg_count += ic->mode == 'J';
		arg_count += ic->mode == 'J';
		arg_count += ic->mode == 'B';
		arg_count += ic->mode == 'B';
		arg_count += !!ic->internal_hash_alg.alg_string;
		arg_count += !!ic->journal_crypt_alg.alg_string;
		arg_count += !!ic->journal_mac_alg.alg_string;
		arg_count += (ic->sb->flags & cpu_to_le32(SB_FLAG_FIXED_PADDING)) != 0;
		DMEMIT("%s %llu %u %c %u", ic->dev->name, ic->start,
		       ic->tag_size, ic->mode, arg_count);
		if (ic->meta_dev)
			DMEMIT(" meta_device:%s", ic->meta_dev->name);
		if (ic->sectors_per_block != 1)
			DMEMIT(" block_size:%u", ic->sectors_per_block << SECTOR_SHIFT);
		if (ic->sb->flags & cpu_to_le32(SB_FLAG_RECALCULATING))
			DMEMIT(" recalculate");
		if (ic->discard)
			DMEMIT(" allow_discards");
		DMEMIT(" journal_sectors:%u", ic->initial_sectors - SB_SECTORS);
		DMEMIT(" interleave_sectors:%u", 1U << ic->sb->log2_interleave_sectors);
		DMEMIT(" buffer_sectors:%u", 1U << ic->log2_buffer_sectors);
		if (ic->mode == 'J') {
			DMEMIT(" journal_watermark:%u", (unsigned)watermark_percentage);
			DMEMIT(" commit_time:%u", ic->autocommit_msec);
		}
		if (ic->mode == 'B') {
			DMEMIT(" sectors_per_bit:%llu", (sector_t)ic->sectors_per_block << ic->log2_blocks_per_bitmap_bit);
			DMEMIT(" bitmap_flush_interval:%u", jiffies_to_msecs(ic->bitmap_flush_interval));
		}
		if ((ic->sb->flags & cpu_to_le32(SB_FLAG_FIXED_PADDING)) != 0)
			DMEMIT(" fix_padding");

#define EMIT_ALG(a, n)							\
		do {							\
			if (ic->a.alg_string) {				\
				DMEMIT(" %s:%s", n, ic->a.alg_string);	\
				if (ic->a.key_string)			\
					DMEMIT(":%s", ic->a.key_string);\
			}						\
		} while (0)
		EMIT_ALG(internal_hash_alg, "internal_hash");
		EMIT_ALG(journal_crypt_alg, "journal_crypt");
		EMIT_ALG(journal_mac_alg, "journal_mac");
		break;
	}
	}
}

static int dm_integrity_iterate_devices(struct dm_target *ti,
					iterate_devices_callout_fn fn, void *data)
{
	struct dm_integrity_c *ic = ti->private;

	if (!ic->meta_dev)
		return fn(ti, ic->dev, ic->start + ic->initial_sectors + ic->metadata_run, ti->len, data);
	else
		return fn(ti, ic->dev, 0, ti->len, data);
}

static void dm_integrity_io_hints(struct dm_target *ti, struct queue_limits *limits)
{
	struct dm_integrity_c *ic = ti->private;

	if (ic->sectors_per_block > 1) {
		limits->logical_block_size = ic->sectors_per_block << SECTOR_SHIFT;
		limits->physical_block_size = ic->sectors_per_block << SECTOR_SHIFT;
		blk_limits_io_min(limits, ic->sectors_per_block << SECTOR_SHIFT);
	}
}

static void calculate_journal_section_size(struct dm_integrity_c *ic)
{
	unsigned sector_space = JOURNAL_SECTOR_DATA;

	ic->journal_sections = le32_to_cpu(ic->sb->journal_sections);
	ic->journal_entry_size = roundup(offsetof(struct journal_entry, last_bytes[ic->sectors_per_block]) + ic->tag_size,
					 JOURNAL_ENTRY_ROUNDUP);

	if (ic->sb->flags & cpu_to_le32(SB_FLAG_HAVE_JOURNAL_MAC))
		sector_space -= JOURNAL_MAC_PER_SECTOR;
	ic->journal_entries_per_sector = sector_space / ic->journal_entry_size;
	ic->journal_section_entries = ic->journal_entries_per_sector * JOURNAL_BLOCK_SECTORS;
	ic->journal_section_sectors = (ic->journal_section_entries << ic->sb->log2_sectors_per_block) + JOURNAL_BLOCK_SECTORS;
	ic->journal_entries = ic->journal_section_entries * ic->journal_sections;
}

static int calculate_device_limits(struct dm_integrity_c *ic)
{
	__u64 initial_sectors;

	calculate_journal_section_size(ic);
	initial_sectors = SB_SECTORS + (__u64)ic->journal_section_sectors * ic->journal_sections;
	if (initial_sectors + METADATA_PADDING_SECTORS >= ic->meta_device_sectors || initial_sectors > UINT_MAX)
		return -EINVAL;
	ic->initial_sectors = initial_sectors;

	if (!ic->meta_dev) {
		sector_t last_sector, last_area, last_offset;

		/* we have to maintain excessive padding for compatibility with existing volumes */
		__u64 metadata_run_padding =
			ic->sb->flags & cpu_to_le32(SB_FLAG_FIXED_PADDING) ?
			(__u64)(METADATA_PADDING_SECTORS << SECTOR_SHIFT) :
			(__u64)(1 << SECTOR_SHIFT << METADATA_PADDING_SECTORS);

		ic->metadata_run = round_up((__u64)ic->tag_size << (ic->sb->log2_interleave_sectors - ic->sb->log2_sectors_per_block),
					    metadata_run_padding) >> SECTOR_SHIFT;
		if (!(ic->metadata_run & (ic->metadata_run - 1)))
			ic->log2_metadata_run = __ffs(ic->metadata_run);
		else
			ic->log2_metadata_run = -1;

		get_area_and_offset(ic, ic->provided_data_sectors - 1, &last_area, &last_offset);
		last_sector = get_data_sector(ic, last_area, last_offset);
		if (last_sector < ic->start || last_sector >= ic->meta_device_sectors)
			return -EINVAL;
	} else {
		__u64 meta_size = (ic->provided_data_sectors >> ic->sb->log2_sectors_per_block) * ic->tag_size;
		meta_size = (meta_size + ((1U << (ic->log2_buffer_sectors + SECTOR_SHIFT)) - 1))
				>> (ic->log2_buffer_sectors + SECTOR_SHIFT);
		meta_size <<= ic->log2_buffer_sectors;
		if (ic->initial_sectors + meta_size < ic->initial_sectors ||
		    ic->initial_sectors + meta_size > ic->meta_device_sectors)
			return -EINVAL;
		ic->metadata_run = 1;
		ic->log2_metadata_run = 0;
	}

	return 0;
}

static void get_provided_data_sectors(struct dm_integrity_c *ic)
{
	if (!ic->meta_dev) {
		int test_bit;
		ic->provided_data_sectors = 0;
		for (test_bit = fls64(ic->meta_device_sectors) - 1; test_bit >= 3; test_bit--) {
			__u64 prev_data_sectors = ic->provided_data_sectors;

			ic->provided_data_sectors |= (sector_t)1 << test_bit;
			if (calculate_device_limits(ic))
				ic->provided_data_sectors = prev_data_sectors;
		}
	} else {
		ic->provided_data_sectors = ic->data_device_sectors;
		ic->provided_data_sectors &= ~(sector_t)(ic->sectors_per_block - 1);
	}
}

static int initialize_superblock(struct dm_integrity_c *ic, unsigned journal_sectors, unsigned interleave_sectors)
{
	unsigned journal_sections;
	int test_bit;

	memset(ic->sb, 0, SB_SECTORS << SECTOR_SHIFT);
	memcpy(ic->sb->magic, SB_MAGIC, 8);
	ic->sb->integrity_tag_size = cpu_to_le16(ic->tag_size);
	ic->sb->log2_sectors_per_block = __ffs(ic->sectors_per_block);
	if (ic->journal_mac_alg.alg_string)
		ic->sb->flags |= cpu_to_le32(SB_FLAG_HAVE_JOURNAL_MAC);

	calculate_journal_section_size(ic);
	journal_sections = journal_sectors / ic->journal_section_sectors;
	if (!journal_sections)
		journal_sections = 1;

	if (!ic->meta_dev) {
		if (ic->fix_padding)
			ic->sb->flags |= cpu_to_le32(SB_FLAG_FIXED_PADDING);
		ic->sb->journal_sections = cpu_to_le32(journal_sections);
		if (!interleave_sectors)
			interleave_sectors = DEFAULT_INTERLEAVE_SECTORS;
		ic->sb->log2_interleave_sectors = __fls(interleave_sectors);
		ic->sb->log2_interleave_sectors = max((__u8)MIN_LOG2_INTERLEAVE_SECTORS, ic->sb->log2_interleave_sectors);
		ic->sb->log2_interleave_sectors = min((__u8)MAX_LOG2_INTERLEAVE_SECTORS, ic->sb->log2_interleave_sectors);

		get_provided_data_sectors(ic);
		if (!ic->provided_data_sectors)
			return -EINVAL;
	} else {
		ic->sb->log2_interleave_sectors = 0;

		get_provided_data_sectors(ic);
		if (!ic->provided_data_sectors)
			return -EINVAL;

try_smaller_buffer:
		ic->sb->journal_sections = cpu_to_le32(0);
		for (test_bit = fls(journal_sections) - 1; test_bit >= 0; test_bit--) {
			__u32 prev_journal_sections = le32_to_cpu(ic->sb->journal_sections);
			__u32 test_journal_sections = prev_journal_sections | (1U << test_bit);
			if (test_journal_sections > journal_sections)
				continue;
			ic->sb->journal_sections = cpu_to_le32(test_journal_sections);
			if (calculate_device_limits(ic))
				ic->sb->journal_sections = cpu_to_le32(prev_journal_sections);

		}
		if (!le32_to_cpu(ic->sb->journal_sections)) {
			if (ic->log2_buffer_sectors > 3) {
				ic->log2_buffer_sectors--;
				goto try_smaller_buffer;
			}
			return -EINVAL;
		}
	}

	ic->sb->provided_data_sectors = cpu_to_le64(ic->provided_data_sectors);

	sb_set_version(ic);

	return 0;
}

static void dm_integrity_set(struct dm_target *ti, struct dm_integrity_c *ic)
{
	struct gendisk *disk = dm_disk(dm_table_get_md(ti->table));
	struct blk_integrity bi;

	memset(&bi, 0, sizeof(bi));
	bi.profile = &dm_integrity_profile;
	bi.tuple_size = ic->tag_size;
	bi.tag_size = bi.tuple_size;
	bi.interval_exp = ic->sb->log2_sectors_per_block + SECTOR_SHIFT;

	blk_integrity_register(disk, &bi);
	blk_queue_max_integrity_segments(disk->queue, UINT_MAX);
}

static void dm_integrity_free_page_list(struct page_list *pl)
{
	unsigned i;

	if (!pl)
		return;
	for (i = 0; pl[i].page; i++)
		__free_page(pl[i].page);
	kvfree(pl);
}

static struct page_list *dm_integrity_alloc_page_list(unsigned n_pages)
{
	struct page_list *pl;
	unsigned i;

	pl = kvmalloc_array(n_pages + 1, sizeof(struct page_list), GFP_KERNEL | __GFP_ZERO);
	if (!pl)
		return NULL;

	for (i = 0; i < n_pages; i++) {
		pl[i].page = alloc_page(GFP_KERNEL);
		if (!pl[i].page) {
			dm_integrity_free_page_list(pl);
			return NULL;
		}
		if (i)
			pl[i - 1].next = &pl[i];
	}
	pl[i].page = NULL;
	pl[i].next = NULL;

	return pl;
}

static void dm_integrity_free_journal_scatterlist(struct dm_integrity_c *ic, struct scatterlist **sl)
{
	unsigned i;
	for (i = 0; i < ic->journal_sections; i++)
		kvfree(sl[i]);
	kvfree(sl);
}

static struct scatterlist **dm_integrity_alloc_journal_scatterlist(struct dm_integrity_c *ic,
								   struct page_list *pl)
{
	struct scatterlist **sl;
	unsigned i;

	sl = kvmalloc_array(ic->journal_sections,
			    sizeof(struct scatterlist *),
			    GFP_KERNEL | __GFP_ZERO);
	if (!sl)
		return NULL;

	for (i = 0; i < ic->journal_sections; i++) {
		struct scatterlist *s;
		unsigned start_index, start_offset;
		unsigned end_index, end_offset;
		unsigned n_pages;
		unsigned idx;

		page_list_location(ic, i, 0, &start_index, &start_offset);
		page_list_location(ic, i, ic->journal_section_sectors - 1,
				   &end_index, &end_offset);

		n_pages = (end_index - start_index + 1);

		s = kvmalloc_array(n_pages, sizeof(struct scatterlist),
				   GFP_KERNEL);
		if (!s) {
			dm_integrity_free_journal_scatterlist(ic, sl);
			return NULL;
		}

		sg_init_table(s, n_pages);
		for (idx = start_index; idx <= end_index; idx++) {
			char *va = lowmem_page_address(pl[idx].page);
			unsigned start = 0, end = PAGE_SIZE;
			if (idx == start_index)
				start = start_offset;
			if (idx == end_index)
				end = end_offset + (1 << SECTOR_SHIFT);
			sg_set_buf(&s[idx - start_index], va + start, end - start);
		}

		sl[i] = s;
	}

	return sl;
}

static void free_alg(struct alg_spec *a)
{
	kzfree(a->alg_string);
	kzfree(a->key);
	memset(a, 0, sizeof *a);
}

static int get_alg_and_key(const char *arg, struct alg_spec *a, char **error, char *error_inval)
{
	char *k;

	free_alg(a);

	a->alg_string = kstrdup(strchr(arg, ':') + 1, GFP_KERNEL);
	if (!a->alg_string)
		goto nomem;

	k = strchr(a->alg_string, ':');
	if (k) {
		*k = 0;
		a->key_string = k + 1;
		if (strlen(a->key_string) & 1)
			goto inval;

		a->key_size = strlen(a->key_string) / 2;
		a->key = kmalloc(a->key_size, GFP_KERNEL);
		if (!a->key)
			goto nomem;
		if (hex2bin(a->key, a->key_string, a->key_size))
			goto inval;
	}

	return 0;
inval:
	*error = error_inval;
	return -EINVAL;
nomem:
	*error = "Out of memory for an argument";
	return -ENOMEM;
}

static int get_mac(struct crypto_shash **hash, struct alg_spec *a, char **error,
		   char *error_alg, char *error_key)
{
	int r;

	if (a->alg_string) {
		*hash = crypto_alloc_shash(a->alg_string, 0, 0);
		if (IS_ERR(*hash)) {
			*error = error_alg;
			r = PTR_ERR(*hash);
			*hash = NULL;
			return r;
		}

		if (a->key) {
			r = crypto_shash_setkey(*hash, a->key, a->key_size);
			if (r) {
				*error = error_key;
				return r;
			}
		} else if (crypto_shash_get_flags(*hash) & CRYPTO_TFM_NEED_KEY) {
			*error = error_key;
			return -ENOKEY;
		}
	}

	return 0;
}

static int create_journal(struct dm_integrity_c *ic, char **error)
{
	int r = 0;
	unsigned i;
	__u64 journal_pages, journal_desc_size, journal_tree_size;
	unsigned char *crypt_data = NULL, *crypt_iv = NULL;
	struct skcipher_request *req = NULL;

	ic->commit_ids[0] = cpu_to_le64(0x1111111111111111ULL);
	ic->commit_ids[1] = cpu_to_le64(0x2222222222222222ULL);
	ic->commit_ids[2] = cpu_to_le64(0x3333333333333333ULL);
	ic->commit_ids[3] = cpu_to_le64(0x4444444444444444ULL);

	journal_pages = roundup((__u64)ic->journal_sections * ic->journal_section_sectors,
				PAGE_SIZE >> SECTOR_SHIFT) >> (PAGE_SHIFT - SECTOR_SHIFT);
	journal_desc_size = journal_pages * sizeof(struct page_list);
	if (journal_pages >= totalram_pages() - totalhigh_pages() || journal_desc_size > ULONG_MAX) {
		*error = "Journal doesn't fit into memory";
		r = -ENOMEM;
		goto bad;
	}
	ic->journal_pages = journal_pages;

	ic->journal = dm_integrity_alloc_page_list(ic->journal_pages);
	if (!ic->journal) {
		*error = "Could not allocate memory for journal";
		r = -ENOMEM;
		goto bad;
	}
	if (ic->journal_crypt_alg.alg_string) {
		unsigned ivsize, blocksize;
		struct journal_completion comp;

		comp.ic = ic;
		ic->journal_crypt = crypto_alloc_skcipher(ic->journal_crypt_alg.alg_string, 0, 0);
		if (IS_ERR(ic->journal_crypt)) {
			*error = "Invalid journal cipher";
			r = PTR_ERR(ic->journal_crypt);
			ic->journal_crypt = NULL;
			goto bad;
		}
		ivsize = crypto_skcipher_ivsize(ic->journal_crypt);
		blocksize = crypto_skcipher_blocksize(ic->journal_crypt);

		if (ic->journal_crypt_alg.key) {
			r = crypto_skcipher_setkey(ic->journal_crypt, ic->journal_crypt_alg.key,
						   ic->journal_crypt_alg.key_size);
			if (r) {
				*error = "Error setting encryption key";
				goto bad;
			}
		}
		DEBUG_print("cipher %s, block size %u iv size %u\n",
			    ic->journal_crypt_alg.alg_string, blocksize, ivsize);

		ic->journal_io = dm_integrity_alloc_page_list(ic->journal_pages);
		if (!ic->journal_io) {
			*error = "Could not allocate memory for journal io";
			r = -ENOMEM;
			goto bad;
		}

		if (blocksize == 1) {
			struct scatterlist *sg;

			req = skcipher_request_alloc(ic->journal_crypt, GFP_KERNEL);
			if (!req) {
				*error = "Could not allocate crypt request";
				r = -ENOMEM;
				goto bad;
			}

			crypt_iv = kzalloc(ivsize, GFP_KERNEL);
			if (!crypt_iv) {
				*error = "Could not allocate iv";
				r = -ENOMEM;
				goto bad;
			}

			ic->journal_xor = dm_integrity_alloc_page_list(ic->journal_pages);
			if (!ic->journal_xor) {
				*error = "Could not allocate memory for journal xor";
				r = -ENOMEM;
				goto bad;
			}

			sg = kvmalloc_array(ic->journal_pages + 1,
					    sizeof(struct scatterlist),
					    GFP_KERNEL);
			if (!sg) {
				*error = "Unable to allocate sg list";
				r = -ENOMEM;
				goto bad;
			}
			sg_init_table(sg, ic->journal_pages + 1);
			for (i = 0; i < ic->journal_pages; i++) {
				char *va = lowmem_page_address(ic->journal_xor[i].page);
				clear_page(va);
				sg_set_buf(&sg[i], va, PAGE_SIZE);
			}
			sg_set_buf(&sg[i], &ic->commit_ids, sizeof ic->commit_ids);

			skcipher_request_set_crypt(req, sg, sg,
						   PAGE_SIZE * ic->journal_pages + sizeof ic->commit_ids, crypt_iv);
			init_completion(&comp.comp);
			comp.in_flight = (atomic_t)ATOMIC_INIT(1);
			if (do_crypt(true, req, &comp))
				wait_for_completion(&comp.comp);
			kvfree(sg);
			r = dm_integrity_failed(ic);
			if (r) {
				*error = "Unable to encrypt journal";
				goto bad;
			}
			DEBUG_bytes(lowmem_page_address(ic->journal_xor[0].page), 64, "xor data");

			crypto_free_skcipher(ic->journal_crypt);
			ic->journal_crypt = NULL;
		} else {
			unsigned crypt_len = roundup(ivsize, blocksize);

			req = skcipher_request_alloc(ic->journal_crypt, GFP_KERNEL);
			if (!req) {
				*error = "Could not allocate crypt request";
				r = -ENOMEM;
				goto bad;
			}

			crypt_iv = kmalloc(ivsize, GFP_KERNEL);
			if (!crypt_iv) {
				*error = "Could not allocate iv";
				r = -ENOMEM;
				goto bad;
			}

			crypt_data = kmalloc(crypt_len, GFP_KERNEL);
			if (!crypt_data) {
				*error = "Unable to allocate crypt data";
				r = -ENOMEM;
				goto bad;
			}

			ic->journal_scatterlist = dm_integrity_alloc_journal_scatterlist(ic, ic->journal);
			if (!ic->journal_scatterlist) {
				*error = "Unable to allocate sg list";
				r = -ENOMEM;
				goto bad;
			}
			ic->journal_io_scatterlist = dm_integrity_alloc_journal_scatterlist(ic, ic->journal_io);
			if (!ic->journal_io_scatterlist) {
				*error = "Unable to allocate sg list";
				r = -ENOMEM;
				goto bad;
			}
			ic->sk_requests = kvmalloc_array(ic->journal_sections,
							 sizeof(struct skcipher_request *),
							 GFP_KERNEL | __GFP_ZERO);
			if (!ic->sk_requests) {
				*error = "Unable to allocate sk requests";
				r = -ENOMEM;
				goto bad;
			}
			for (i = 0; i < ic->journal_sections; i++) {
				struct scatterlist sg;
				struct skcipher_request *section_req;
				__u32 section_le = cpu_to_le32(i);

				memset(crypt_iv, 0x00, ivsize);
				memset(crypt_data, 0x00, crypt_len);
				memcpy(crypt_data, &section_le, min((size_t)crypt_len, sizeof(section_le)));

				sg_init_one(&sg, crypt_data, crypt_len);
				skcipher_request_set_crypt(req, &sg, &sg, crypt_len, crypt_iv);
				init_completion(&comp.comp);
				comp.in_flight = (atomic_t)ATOMIC_INIT(1);
				if (do_crypt(true, req, &comp))
					wait_for_completion(&comp.comp);

				r = dm_integrity_failed(ic);
				if (r) {
					*error = "Unable to generate iv";
					goto bad;
				}

				section_req = skcipher_request_alloc(ic->journal_crypt, GFP_KERNEL);
				if (!section_req) {
					*error = "Unable to allocate crypt request";
					r = -ENOMEM;
					goto bad;
				}
				section_req->iv = kmalloc_array(ivsize, 2,
								GFP_KERNEL);
				if (!section_req->iv) {
					skcipher_request_free(section_req);
					*error = "Unable to allocate iv";
					r = -ENOMEM;
					goto bad;
				}
				memcpy(section_req->iv + ivsize, crypt_data, ivsize);
				section_req->cryptlen = (size_t)ic->journal_section_sectors << SECTOR_SHIFT;
				ic->sk_requests[i] = section_req;
				DEBUG_bytes(crypt_data, ivsize, "iv(%u)", i);
			}
		}
	}

	for (i = 0; i < N_COMMIT_IDS; i++) {
		unsigned j;
retest_commit_id:
		for (j = 0; j < i; j++) {
			if (ic->commit_ids[j] == ic->commit_ids[i]) {
				ic->commit_ids[i] = cpu_to_le64(le64_to_cpu(ic->commit_ids[i]) + 1);
				goto retest_commit_id;
			}
		}
		DEBUG_print("commit id %u: %016llx\n", i, ic->commit_ids[i]);
	}

	journal_tree_size = (__u64)ic->journal_entries * sizeof(struct journal_node);
	if (journal_tree_size > ULONG_MAX) {
		*error = "Journal doesn't fit into memory";
		r = -ENOMEM;
		goto bad;
	}
	ic->journal_tree = kvmalloc(journal_tree_size, GFP_KERNEL);
	if (!ic->journal_tree) {
		*error = "Could not allocate memory for journal tree";
		r = -ENOMEM;
	}
bad:
	kfree(crypt_data);
	kfree(crypt_iv);
	skcipher_request_free(req);

	return r;
}

/*
 * Construct a integrity mapping
 *
 * Arguments:
 *	device
 *	offset from the start of the device
 *	tag size
 *	D - direct writes, J - journal writes, B - bitmap mode, R - recovery mode
 *	number of optional arguments
 *	optional arguments:
 *		journal_sectors
 *		interleave_sectors
 *		buffer_sectors
 *		journal_watermark
 *		commit_time
 *		meta_device
 *		block_size
 *		sectors_per_bit
 *		bitmap_flush_interval
 *		internal_hash
 *		journal_crypt
 *		journal_mac
 *		recalculate
 */
static int dm_integrity_ctr(struct dm_target *ti, unsigned argc, char **argv)
{
	struct dm_integrity_c *ic;
	char dummy;
	int r;
	unsigned extra_args;
	struct dm_arg_set as;
	static const struct dm_arg _args[] = {
		{0, 9, "Invalid number of feature args"},
	};
	unsigned journal_sectors, interleave_sectors, buffer_sectors, journal_watermark, sync_msec;
	bool should_write_sb;
	__u64 threshold;
	unsigned long long start;
	__s8 log2_sectors_per_bitmap_bit = -1;
	__s8 log2_blocks_per_bitmap_bit;
	__u64 bits_in_journal;
	__u64 n_bitmap_bits;

#define DIRECT_ARGUMENTS	4

	if (argc <= DIRECT_ARGUMENTS) {
		ti->error = "Invalid argument count";
		return -EINVAL;
	}

	ic = kzalloc(sizeof(struct dm_integrity_c), GFP_KERNEL);
	if (!ic) {
		ti->error = "Cannot allocate integrity context";
		return -ENOMEM;
	}
	ti->private = ic;
	ti->per_io_data_size = sizeof(struct dm_integrity_io);
	ic->ti = ti;

	ic->in_progress = RB_ROOT;
	INIT_LIST_HEAD(&ic->wait_list);
	init_waitqueue_head(&ic->endio_wait);
	bio_list_init(&ic->flush_bio_list);
	init_waitqueue_head(&ic->copy_to_journal_wait);
	init_completion(&ic->crypto_backoff);
	atomic64_set(&ic->number_of_mismatches, 0);
	ic->bitmap_flush_interval = BITMAP_FLUSH_INTERVAL;

	r = dm_get_device(ti, argv[0], dm_table_get_mode(ti->table), &ic->dev);
	if (r) {
		ti->error = "Device lookup failed";
		goto bad;
	}

	if (sscanf(argv[1], "%llu%c", &start, &dummy) != 1 || start != (sector_t)start) {
		ti->error = "Invalid starting offset";
		r = -EINVAL;
		goto bad;
	}
	ic->start = start;

	if (strcmp(argv[2], "-")) {
		if (sscanf(argv[2], "%u%c", &ic->tag_size, &dummy) != 1 || !ic->tag_size) {
			ti->error = "Invalid tag size";
			r = -EINVAL;
			goto bad;
		}
	}

	if (!strcmp(argv[3], "J") || !strcmp(argv[3], "B") ||
	    !strcmp(argv[3], "D") || !strcmp(argv[3], "R")) {
		ic->mode = argv[3][0];
	} else {
		ti->error = "Invalid mode (expecting J, B, D, R)";
		r = -EINVAL;
		goto bad;
	}

	journal_sectors = 0;
	interleave_sectors = DEFAULT_INTERLEAVE_SECTORS;
	buffer_sectors = DEFAULT_BUFFER_SECTORS;
	journal_watermark = DEFAULT_JOURNAL_WATERMARK;
	sync_msec = DEFAULT_SYNC_MSEC;
	ic->sectors_per_block = 1;

	as.argc = argc - DIRECT_ARGUMENTS;
	as.argv = argv + DIRECT_ARGUMENTS;
	r = dm_read_arg_group(_args, &as, &extra_args, &ti->error);
	if (r)
		goto bad;

	while (extra_args--) {
		const char *opt_string;
		unsigned val;
		unsigned long long llval;
		opt_string = dm_shift_arg(&as);
		if (!opt_string) {
			r = -EINVAL;
			ti->error = "Not enough feature arguments";
			goto bad;
		}
		if (sscanf(opt_string, "journal_sectors:%u%c", &val, &dummy) == 1)
			journal_sectors = val ? val : 1;
		else if (sscanf(opt_string, "interleave_sectors:%u%c", &val, &dummy) == 1)
			interleave_sectors = val;
		else if (sscanf(opt_string, "buffer_sectors:%u%c", &val, &dummy) == 1)
			buffer_sectors = val;
		else if (sscanf(opt_string, "journal_watermark:%u%c", &val, &dummy) == 1 && val <= 100)
			journal_watermark = val;
		else if (sscanf(opt_string, "commit_time:%u%c", &val, &dummy) == 1)
			sync_msec = val;
		else if (!strncmp(opt_string, "meta_device:", strlen("meta_device:"))) {
			if (ic->meta_dev) {
				dm_put_device(ti, ic->meta_dev);
				ic->meta_dev = NULL;
			}
			r = dm_get_device(ti, strchr(opt_string, ':') + 1,
					  dm_table_get_mode(ti->table), &ic->meta_dev);
			if (r) {
				ti->error = "Device lookup failed";
				goto bad;
			}
		} else if (sscanf(opt_string, "block_size:%u%c", &val, &dummy) == 1) {
			if (val < 1 << SECTOR_SHIFT ||
			    val > MAX_SECTORS_PER_BLOCK << SECTOR_SHIFT ||
			    (val & (val -1))) {
				r = -EINVAL;
				ti->error = "Invalid block_size argument";
				goto bad;
			}
			ic->sectors_per_block = val >> SECTOR_SHIFT;
		} else if (sscanf(opt_string, "sectors_per_bit:%llu%c", &llval, &dummy) == 1) {
			log2_sectors_per_bitmap_bit = !llval ? 0 : __ilog2_u64(llval);
		} else if (sscanf(opt_string, "bitmap_flush_interval:%u%c", &val, &dummy) == 1) {
			if (val >= (uint64_t)UINT_MAX * 1000 / HZ) {
				r = -EINVAL;
				ti->error = "Invalid bitmap_flush_interval argument";
			}
			ic->bitmap_flush_interval = msecs_to_jiffies(val);
		} else if (!strncmp(opt_string, "internal_hash:", strlen("internal_hash:"))) {
			r = get_alg_and_key(opt_string, &ic->internal_hash_alg, &ti->error,
					    "Invalid internal_hash argument");
			if (r)
				goto bad;
		} else if (!strncmp(opt_string, "journal_crypt:", strlen("journal_crypt:"))) {
			r = get_alg_and_key(opt_string, &ic->journal_crypt_alg, &ti->error,
					    "Invalid journal_crypt argument");
			if (r)
				goto bad;
		} else if (!strncmp(opt_string, "journal_mac:", strlen("journal_mac:"))) {
			r = get_alg_and_key(opt_string, &ic->journal_mac_alg,  &ti->error,
					    "Invalid journal_mac argument");
			if (r)
				goto bad;
		} else if (!strcmp(opt_string, "recalculate")) {
			ic->recalculate_flag = true;
		} else if (!strcmp(opt_string, "allow_discards")) {
			ic->discard = true;
		} else if (!strcmp(opt_string, "fix_padding")) {
			ic->fix_padding = true;
		} else {
			r = -EINVAL;
			ti->error = "Invalid argument";
			goto bad;
		}
	}

	ic->data_device_sectors = i_size_read(ic->dev->bdev->bd_inode) >> SECTOR_SHIFT;
	if (!ic->meta_dev)
		ic->meta_device_sectors = ic->data_device_sectors;
	else
		ic->meta_device_sectors = i_size_read(ic->meta_dev->bdev->bd_inode) >> SECTOR_SHIFT;

	if (!journal_sectors) {
		journal_sectors = min((sector_t)DEFAULT_MAX_JOURNAL_SECTORS,
				      ic->data_device_sectors >> DEFAULT_JOURNAL_SIZE_FACTOR);
	}

	if (!buffer_sectors)
		buffer_sectors = 1;
	ic->log2_buffer_sectors = min((int)__fls(buffer_sectors), 31 - SECTOR_SHIFT);

	r = get_mac(&ic->internal_hash, &ic->internal_hash_alg, &ti->error,
		    "Invalid internal hash", "Error setting internal hash key");
	if (r)
		goto bad;

	r = get_mac(&ic->journal_mac, &ic->journal_mac_alg, &ti->error,
		    "Invalid journal mac", "Error setting journal mac key");
	if (r)
		goto bad;

	if (!ic->tag_size) {
		if (!ic->internal_hash) {
			ti->error = "Unknown tag size";
			r = -EINVAL;
			goto bad;
		}
		ic->tag_size = crypto_shash_digestsize(ic->internal_hash);
	}
	if (ic->tag_size > MAX_TAG_SIZE) {
		ti->error = "Too big tag size";
		r = -EINVAL;
		goto bad;
	}
	if (!(ic->tag_size & (ic->tag_size - 1)))
		ic->log2_tag_size = __ffs(ic->tag_size);
	else
		ic->log2_tag_size = -1;

	if (ic->mode == 'B' && !ic->internal_hash) {
		r = -EINVAL;
		ti->error = "Bitmap mode can be only used with internal hash";
		goto bad;
	}

	if (ic->discard && !ic->internal_hash) {
		r = -EINVAL;
		ti->error = "Discard can be only used with internal hash";
		goto bad;
	}

	ic->autocommit_jiffies = msecs_to_jiffies(sync_msec);
	ic->autocommit_msec = sync_msec;
	timer_setup(&ic->autocommit_timer, autocommit_fn, 0);

	ic->io = dm_io_client_create();
	if (IS_ERR(ic->io)) {
		r = PTR_ERR(ic->io);
		ic->io = NULL;
		ti->error = "Cannot allocate dm io";
		goto bad;
	}

	r = mempool_init_slab_pool(&ic->journal_io_mempool, JOURNAL_IO_MEMPOOL, journal_io_cache);
	if (r) {
		ti->error = "Cannot allocate mempool";
		goto bad;
	}

	ic->metadata_wq = alloc_workqueue("dm-integrity-metadata",
					  WQ_MEM_RECLAIM, METADATA_WORKQUEUE_MAX_ACTIVE);
	if (!ic->metadata_wq) {
		ti->error = "Cannot allocate workqueue";
		r = -ENOMEM;
		goto bad;
	}

	/*
	 * If this workqueue were percpu, it would cause bio reordering
	 * and reduced performance.
	 */
	ic->wait_wq = alloc_workqueue("dm-integrity-wait", WQ_MEM_RECLAIM | WQ_UNBOUND, 1);
	if (!ic->wait_wq) {
		ti->error = "Cannot allocate workqueue";
		r = -ENOMEM;
		goto bad;
	}

	ic->offload_wq = alloc_workqueue("dm-integrity-offload", WQ_MEM_RECLAIM,
					  METADATA_WORKQUEUE_MAX_ACTIVE);
	if (!ic->offload_wq) {
		ti->error = "Cannot allocate workqueue";
		r = -ENOMEM;
		goto bad;
	}

	ic->commit_wq = alloc_workqueue("dm-integrity-commit", WQ_MEM_RECLAIM, 1);
	if (!ic->commit_wq) {
		ti->error = "Cannot allocate workqueue";
		r = -ENOMEM;
		goto bad;
	}
	INIT_WORK(&ic->commit_work, integrity_commit);

	if (ic->mode == 'J' || ic->mode == 'B') {
		ic->writer_wq = alloc_workqueue("dm-integrity-writer", WQ_MEM_RECLAIM, 1);
		if (!ic->writer_wq) {
			ti->error = "Cannot allocate workqueue";
			r = -ENOMEM;
			goto bad;
		}
		INIT_WORK(&ic->writer_work, integrity_writer);
	}

	ic->sb = alloc_pages_exact(SB_SECTORS << SECTOR_SHIFT, GFP_KERNEL);
	if (!ic->sb) {
		r = -ENOMEM;
		ti->error = "Cannot allocate superblock area";
		goto bad;
	}

	r = sync_rw_sb(ic, REQ_OP_READ, 0);
	if (r) {
		ti->error = "Error reading superblock";
		goto bad;
	}
	should_write_sb = false;
	if (memcmp(ic->sb->magic, SB_MAGIC, 8)) {
		if (ic->mode != 'R') {
			if (memchr_inv(ic->sb, 0, SB_SECTORS << SECTOR_SHIFT)) {
				r = -EINVAL;
				ti->error = "The device is not initialized";
				goto bad;
			}
		}

		r = initialize_superblock(ic, journal_sectors, interleave_sectors);
		if (r) {
			ti->error = "Could not initialize superblock";
			goto bad;
		}
		if (ic->mode != 'R')
			should_write_sb = true;
	}

	if (!ic->sb->version || ic->sb->version > SB_VERSION_4) {
		r = -EINVAL;
		ti->error = "Unknown version";
		goto bad;
	}
	if (le16_to_cpu(ic->sb->integrity_tag_size) != ic->tag_size) {
		r = -EINVAL;
		ti->error = "Tag size doesn't match the information in superblock";
		goto bad;
	}
	if (ic->sb->log2_sectors_per_block != __ffs(ic->sectors_per_block)) {
		r = -EINVAL;
		ti->error = "Block size doesn't match the information in superblock";
		goto bad;
	}
	if (!le32_to_cpu(ic->sb->journal_sections)) {
		r = -EINVAL;
		ti->error = "Corrupted superblock, journal_sections is 0";
		goto bad;
	}
	/* make sure that ti->max_io_len doesn't overflow */
	if (!ic->meta_dev) {
		if (ic->sb->log2_interleave_sectors < MIN_LOG2_INTERLEAVE_SECTORS ||
		    ic->sb->log2_interleave_sectors > MAX_LOG2_INTERLEAVE_SECTORS) {
			r = -EINVAL;
			ti->error = "Invalid interleave_sectors in the superblock";
			goto bad;
		}
	} else {
		if (ic->sb->log2_interleave_sectors) {
			r = -EINVAL;
			ti->error = "Invalid interleave_sectors in the superblock";
			goto bad;
		}
	}
	if (!!(ic->sb->flags & cpu_to_le32(SB_FLAG_HAVE_JOURNAL_MAC)) != !!ic->journal_mac_alg.alg_string) {
		r = -EINVAL;
		ti->error = "Journal mac mismatch";
		goto bad;
	}

	get_provided_data_sectors(ic);
	if (!ic->provided_data_sectors) {
		r = -EINVAL;
		ti->error = "The device is too small";
		goto bad;
	}

try_smaller_buffer:
	r = calculate_device_limits(ic);
	if (r) {
		if (ic->meta_dev) {
			if (ic->log2_buffer_sectors > 3) {
				ic->log2_buffer_sectors--;
				goto try_smaller_buffer;
			}
		}
		ti->error = "The device is too small";
		goto bad;
	}

	if (log2_sectors_per_bitmap_bit < 0)
		log2_sectors_per_bitmap_bit = __fls(DEFAULT_SECTORS_PER_BITMAP_BIT);
	if (log2_sectors_per_bitmap_bit < ic->sb->log2_sectors_per_block)
		log2_sectors_per_bitmap_bit = ic->sb->log2_sectors_per_block;

	bits_in_journal = ((__u64)ic->journal_section_sectors * ic->journal_sections) << (SECTOR_SHIFT + 3);
	if (bits_in_journal > UINT_MAX)
		bits_in_journal = UINT_MAX;
	while (bits_in_journal < (ic->provided_data_sectors + ((sector_t)1 << log2_sectors_per_bitmap_bit) - 1) >> log2_sectors_per_bitmap_bit)
		log2_sectors_per_bitmap_bit++;

	log2_blocks_per_bitmap_bit = log2_sectors_per_bitmap_bit - ic->sb->log2_sectors_per_block;
	ic->log2_blocks_per_bitmap_bit = log2_blocks_per_bitmap_bit;
	if (should_write_sb) {
		ic->sb->log2_blocks_per_bitmap_bit = log2_blocks_per_bitmap_bit;
	}
	n_bitmap_bits = ((ic->provided_data_sectors >> ic->sb->log2_sectors_per_block)
				+ (((sector_t)1 << log2_blocks_per_bitmap_bit) - 1)) >> log2_blocks_per_bitmap_bit;
	ic->n_bitmap_blocks = DIV_ROUND_UP(n_bitmap_bits, BITMAP_BLOCK_SIZE * 8);

	if (!ic->meta_dev)
		ic->log2_buffer_sectors = min(ic->log2_buffer_sectors, (__u8)__ffs(ic->metadata_run));

	if (ti->len > ic->provided_data_sectors) {
		r = -EINVAL;
		ti->error = "Not enough provided sectors for requested mapping size";
		goto bad;
	}


	threshold = (__u64)ic->journal_entries * (100 - journal_watermark);
	threshold += 50;
	do_div(threshold, 100);
	ic->free_sectors_threshold = threshold;

	DEBUG_print("initialized:\n");
	DEBUG_print("	integrity_tag_size %u\n", le16_to_cpu(ic->sb->integrity_tag_size));
	DEBUG_print("	journal_entry_size %u\n", ic->journal_entry_size);
	DEBUG_print("	journal_entries_per_sector %u\n", ic->journal_entries_per_sector);
	DEBUG_print("	journal_section_entries %u\n", ic->journal_section_entries);
	DEBUG_print("	journal_section_sectors %u\n", ic->journal_section_sectors);
	DEBUG_print("	journal_sections %u\n", (unsigned)le32_to_cpu(ic->sb->journal_sections));
	DEBUG_print("	journal_entries %u\n", ic->journal_entries);
	DEBUG_print("	log2_interleave_sectors %d\n", ic->sb->log2_interleave_sectors);
	DEBUG_print("	data_device_sectors 0x%llx\n", i_size_read(ic->dev->bdev->bd_inode) >> SECTOR_SHIFT);
	DEBUG_print("	initial_sectors 0x%x\n", ic->initial_sectors);
	DEBUG_print("	metadata_run 0x%x\n", ic->metadata_run);
	DEBUG_print("	log2_metadata_run %d\n", ic->log2_metadata_run);
	DEBUG_print("	provided_data_sectors 0x%llx (%llu)\n", ic->provided_data_sectors, ic->provided_data_sectors);
	DEBUG_print("	log2_buffer_sectors %u\n", ic->log2_buffer_sectors);
	DEBUG_print("	bits_in_journal %llu\n", bits_in_journal);

	if (ic->recalculate_flag && !(ic->sb->flags & cpu_to_le32(SB_FLAG_RECALCULATING))) {
		ic->sb->flags |= cpu_to_le32(SB_FLAG_RECALCULATING);
		ic->sb->recalc_sector = cpu_to_le64(0);
	}

	if (ic->internal_hash) {
		ic->recalc_wq = alloc_workqueue("dm-integrity-recalc", WQ_MEM_RECLAIM, 1);
		if (!ic->recalc_wq ) {
			ti->error = "Cannot allocate workqueue";
			r = -ENOMEM;
			goto bad;
		}
		INIT_WORK(&ic->recalc_work, integrity_recalc);
		ic->recalc_buffer = vmalloc(RECALC_SECTORS << SECTOR_SHIFT);
		if (!ic->recalc_buffer) {
			ti->error = "Cannot allocate buffer for recalculating";
			r = -ENOMEM;
			goto bad;
		}
		ic->recalc_tags = kvmalloc_array(RECALC_SECTORS >> ic->sb->log2_sectors_per_block,
						 ic->tag_size, GFP_KERNEL);
		if (!ic->recalc_tags) {
			ti->error = "Cannot allocate tags for recalculating";
			r = -ENOMEM;
			goto bad;
		}
	}

	ic->bufio = dm_bufio_client_create(ic->meta_dev ? ic->meta_dev->bdev : ic->dev->bdev,
			1U << (SECTOR_SHIFT + ic->log2_buffer_sectors), 1, 0, NULL, NULL);
	if (IS_ERR(ic->bufio)) {
		r = PTR_ERR(ic->bufio);
		ti->error = "Cannot initialize dm-bufio";
		ic->bufio = NULL;
		goto bad;
	}
	dm_bufio_set_sector_offset(ic->bufio, ic->start + ic->initial_sectors);

	if (ic->mode != 'R') {
		r = create_journal(ic, &ti->error);
		if (r)
			goto bad;

	}

	if (ic->mode == 'B') {
		unsigned i;
		unsigned n_bitmap_pages = DIV_ROUND_UP(ic->n_bitmap_blocks, PAGE_SIZE / BITMAP_BLOCK_SIZE);

		ic->recalc_bitmap = dm_integrity_alloc_page_list(n_bitmap_pages);
		if (!ic->recalc_bitmap) {
			r = -ENOMEM;
			goto bad;
		}
		ic->may_write_bitmap = dm_integrity_alloc_page_list(n_bitmap_pages);
		if (!ic->may_write_bitmap) {
			r = -ENOMEM;
			goto bad;
		}
		ic->bbs = kvmalloc_array(ic->n_bitmap_blocks, sizeof(struct bitmap_block_status), GFP_KERNEL);
		if (!ic->bbs) {
			r = -ENOMEM;
			goto bad;
		}
		INIT_DELAYED_WORK(&ic->bitmap_flush_work, bitmap_flush_work);
		for (i = 0; i < ic->n_bitmap_blocks; i++) {
			struct bitmap_block_status *bbs = &ic->bbs[i];
			unsigned sector, pl_index, pl_offset;

			INIT_WORK(&bbs->work, bitmap_block_work);
			bbs->ic = ic;
			bbs->idx = i;
			bio_list_init(&bbs->bio_queue);
			spin_lock_init(&bbs->bio_queue_lock);

			sector = i * (BITMAP_BLOCK_SIZE >> SECTOR_SHIFT);
			pl_index = sector >> (PAGE_SHIFT - SECTOR_SHIFT);
			pl_offset = (sector << SECTOR_SHIFT) & (PAGE_SIZE - 1);

			bbs->bitmap = lowmem_page_address(ic->journal[pl_index].page) + pl_offset;
		}
	}

	if (should_write_sb) {
		int r;

		init_journal(ic, 0, ic->journal_sections, 0);
		r = dm_integrity_failed(ic);
		if (unlikely(r)) {
			ti->error = "Error initializing journal";
			goto bad;
		}
		r = sync_rw_sb(ic, REQ_OP_WRITE, REQ_FUA);
		if (r) {
			ti->error = "Error initializing superblock";
			goto bad;
		}
		ic->just_formatted = true;
	}

	if (!ic->meta_dev) {
		r = dm_set_target_max_io_len(ti, 1U << ic->sb->log2_interleave_sectors);
		if (r)
			goto bad;
	}
	if (ic->mode == 'B') {
		unsigned max_io_len = ((sector_t)ic->sectors_per_block << ic->log2_blocks_per_bitmap_bit) * (BITMAP_BLOCK_SIZE * 8);
		if (!max_io_len)
			max_io_len = 1U << 31;
		DEBUG_print("max_io_len: old %u, new %u\n", ti->max_io_len, max_io_len);
		if (!ti->max_io_len || ti->max_io_len > max_io_len) {
			r = dm_set_target_max_io_len(ti, max_io_len);
			if (r)
				goto bad;
		}
	}

	if (!ic->internal_hash)
		dm_integrity_set(ti, ic);

	ti->num_flush_bios = 1;
	ti->flush_supported = true;
	if (ic->discard)
		ti->num_discard_bios = 1;

	return 0;

bad:
	dm_integrity_dtr(ti);
	return r;
}

static void dm_integrity_dtr(struct dm_target *ti)
{
	struct dm_integrity_c *ic = ti->private;

	BUG_ON(!RB_EMPTY_ROOT(&ic->in_progress));
	BUG_ON(!list_empty(&ic->wait_list));

	if (ic->metadata_wq)
		destroy_workqueue(ic->metadata_wq);
	if (ic->wait_wq)
		destroy_workqueue(ic->wait_wq);
	if (ic->offload_wq)
		destroy_workqueue(ic->offload_wq);
	if (ic->commit_wq)
		destroy_workqueue(ic->commit_wq);
	if (ic->writer_wq)
		destroy_workqueue(ic->writer_wq);
	if (ic->recalc_wq)
		destroy_workqueue(ic->recalc_wq);
	vfree(ic->recalc_buffer);
	kvfree(ic->recalc_tags);
	kvfree(ic->bbs);
	if (ic->bufio)
		dm_bufio_client_destroy(ic->bufio);
	mempool_exit(&ic->journal_io_mempool);
	if (ic->io)
		dm_io_client_destroy(ic->io);
	if (ic->dev)
		dm_put_device(ti, ic->dev);
	if (ic->meta_dev)
		dm_put_device(ti, ic->meta_dev);
	dm_integrity_free_page_list(ic->journal);
	dm_integrity_free_page_list(ic->journal_io);
	dm_integrity_free_page_list(ic->journal_xor);
	dm_integrity_free_page_list(ic->recalc_bitmap);
	dm_integrity_free_page_list(ic->may_write_bitmap);
	if (ic->journal_scatterlist)
		dm_integrity_free_journal_scatterlist(ic, ic->journal_scatterlist);
	if (ic->journal_io_scatterlist)
		dm_integrity_free_journal_scatterlist(ic, ic->journal_io_scatterlist);
	if (ic->sk_requests) {
		unsigned i;

		for (i = 0; i < ic->journal_sections; i++) {
			struct skcipher_request *req = ic->sk_requests[i];
			if (req) {
				kzfree(req->iv);
				skcipher_request_free(req);
			}
		}
		kvfree(ic->sk_requests);
	}
	kvfree(ic->journal_tree);
	if (ic->sb)
		free_pages_exact(ic->sb, SB_SECTORS << SECTOR_SHIFT);

	if (ic->internal_hash)
		crypto_free_shash(ic->internal_hash);
	free_alg(&ic->internal_hash_alg);

	if (ic->journal_crypt)
		crypto_free_skcipher(ic->journal_crypt);
	free_alg(&ic->journal_crypt_alg);

	if (ic->journal_mac)
		crypto_free_shash(ic->journal_mac);
	free_alg(&ic->journal_mac_alg);

	kfree(ic);
}

static struct target_type integrity_target = {
	.name			= "integrity",
	.version		= {1, 6, 0},
	.module			= THIS_MODULE,
	.features		= DM_TARGET_SINGLETON | DM_TARGET_INTEGRITY,
	.ctr			= dm_integrity_ctr,
	.dtr			= dm_integrity_dtr,
	.map			= dm_integrity_map,
	.postsuspend		= dm_integrity_postsuspend,
	.resume			= dm_integrity_resume,
	.status			= dm_integrity_status,
	.iterate_devices	= dm_integrity_iterate_devices,
	.io_hints		= dm_integrity_io_hints,
};

static int __init dm_integrity_init(void)
{
	int r;

	journal_io_cache = kmem_cache_create("integrity_journal_io",
					     sizeof(struct journal_io), 0, 0, NULL);
	if (!journal_io_cache) {
		DMERR("can't allocate journal io cache");
		return -ENOMEM;
	}

	r = dm_register_target(&integrity_target);

	if (r < 0)
		DMERR("register failed %d", r);

	return r;
}

static void __exit dm_integrity_exit(void)
{
	dm_unregister_target(&integrity_target);
	kmem_cache_destroy(journal_io_cache);
}

module_init(dm_integrity_init);
module_exit(dm_integrity_exit);

MODULE_AUTHOR("Milan Broz");
MODULE_AUTHOR("Mikulas Patocka");
MODULE_DESCRIPTION(DM_NAME " target for integrity tags extension");
MODULE_LICENSE("GPL");<|MERGE_RESOLUTION|>--- conflicted
+++ resolved
@@ -1551,15 +1551,10 @@
 		char *checksums;
 		unsigned extra_space = unlikely(digest_size > ic->tag_size) ? digest_size - ic->tag_size : 0;
 		char checksums_onstack[max((size_t)HASH_MAX_DIGESTSIZE, MAX_TAG_SIZE)];
-<<<<<<< HEAD
-		unsigned sectors_to_process = dio->range.n_sectors;
-		sector_t sector = dio->range.logical_sector;
-=======
 		sector_t sector;
 		unsigned sectors_to_process;
 		sector_t save_metadata_block;
 		unsigned save_metadata_offset;
->>>>>>> c58091a3
 
 		if (unlikely(ic->mode == 'R'))
 			goto skip_io;
