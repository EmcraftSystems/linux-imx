--- conflicted
+++ resolved
@@ -475,7 +475,6 @@
 	  To compile this driver as a module, choose M here: the module will
 	  be called pch_phub.
 
-<<<<<<< HEAD
 config WL127X_RFKILL
 	tristate "Bluetooth power control driver for TI wl127x"
 	depends on RFKILL
@@ -498,12 +497,10 @@
 	---help---
 	 If your platform uses a different flash partition label for storing
  	 crashdumps, enter it here.
-=======
 config MXS_PERFMON
 	tristate "i.MX Performance Monitor"
 	depends on ARCH_MX50
 	default y
->>>>>>> 20171e87
 
 source "drivers/misc/c2port/Kconfig"
 source "drivers/misc/eeprom/Kconfig"
