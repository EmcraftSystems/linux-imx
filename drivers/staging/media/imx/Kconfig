# SPDX-License-Identifier: GPL-2.0
config VIDEO_IMX_MEDIA
	tristate "i.MX5/6 V4L2 media core driver"
	depends on ARCH_MXC || COMPILE_TEST
	depends on MEDIA_CONTROLLER && VIDEO_V4L2 && IMX_IPUV3_CORE
	depends on VIDEO_V4L2_SUBDEV_API
	depends on HAS_DMA
	select VIDEOBUF2_DMA_CONTIG
	select V4L2_FWNODE
	select V4L2_MEM2MEM_DEV
	help
	  Say yes here to enable support for video4linux media controller
	  driver for the i.MX5/6 SOC.

if VIDEO_IMX_MEDIA
menu "i.MX5/6/7 Media Sub devices"

config VIDEO_IMX_CSI
	tristate "i.MX5/6 Camera Sensor Interface driver"
	depends on VIDEO_IMX_MEDIA && VIDEO_DEV && I2C
	default y
	help
	  A video4linux camera sensor interface driver for i.MX5/6.

config VIDEO_IMX7_CSI
	tristate "i.MX6UL/L / i.MX7 Camera Sensor Interface driver"
	depends on VIDEO_IMX_MEDIA && VIDEO_DEV && I2C
	default y
	help
	  Enable support for video4linux camera sensor interface driver for
	  i.MX6UL/L or i.MX7.
endmenu
endif

config VIDEO_IMX_CAPTURE
	tristate "i.MX V4L2 media core driver"
	depends on ARCH_MXC || COMPILE_TEST
	depends on MEDIA_CONTROLLER && VIDEO_V4L2
	depends on VIDEO_V4L2_SUBDEV_API
	depends on HAS_DMA
	select VIDEOBUF2_DMA_CONTIG
	select V4L2_FWNODE
	help
	  Say yes here to enable support for video4linux media controller
	  driver for the i.MX5/6 SOC.

if VIDEO_IMX_CAPTURE
menu "i.MX8QXP/QM Camera ISI/MIPI Features support"

<<<<<<< HEAD
config IMX8_MEDIA_DEVICE
	tristate "IMX8 Media Device Driver"
	select V4L2_FWNODE
	default y
	help
	  This media device is a virtual device which used to manage
	  all modules in image subsystem of imx8qxp/qm platform.

config IMX8_ISI_CORE
	bool "IMX8 Image Sensor Interface Core Driver"
	depends on VIDEO_V4L2 && VIDEO_V4L2_SUBDEV_API
	default y

config IMX8_ISI_CAPTURE
	bool "IMX8 Image Sensor Interface Capture Device Driver"
	depends on IMX8_ISI_CORE
	select VIDEOBUF2_DMA_CONTIG
	default y

config IMX8_ISI_M2M
	bool "IMX8 Image Sensor Interface Memory to Memory Device Driver"
	select V4L2_MEM2MEM_DEV
	depends on IMX8_ISI_CORE
	default y

config IMX8_MIPI_CSI2
	tristate "IMX8 MIPI CSI2 Controller"
	depends on VIDEO_V4L2 && VIDEO_V4L2_SUBDEV_API
	default y
	help
	  Enable support for video4linux camera sensor interface driver for
	  i.MX8QM/QXP platform.

config IMX8_MIPI_CSI2_SAM
	tristate "IMX8 MIPI CSI2 SAMSUNG Controller"
	depends on VIDEO_V4L2 && VIDEO_V4L2_SUBDEV_API
	default y
	help
	  Enable support for video4linux MIPI CSI2 Samsung driver for
	  i.MX8MN platform.

config GMSL_MAX9286
	tristate "GMSL MAX8286"
	depends on VIDEO_V4L2 && VIDEO_V4L2_SUBDEV_API
	default y
	help
	  Enable support for video4linux camera sensor driver for GMSL MAX9286
=======
config IMX8_PARALLEL_CSI
	tristate "IMX8 Parallel Capture Controller"
	depends on VIDEO_V4L2 && VIDEO_V4L2_SUBDEV_API
	default y
	help
	  Enable support for video4linux parallel camera sensor interface
	  driver for i.MX8QM/QXP platform.
>>>>>>> 2a34998f

endmenu
endif  #VIDEO_IMX_CAPTURE<|MERGE_RESOLUTION|>--- conflicted
+++ resolved
@@ -47,7 +47,6 @@
 if VIDEO_IMX_CAPTURE
 menu "i.MX8QXP/QM Camera ISI/MIPI Features support"
 
-<<<<<<< HEAD
 config IMX8_MEDIA_DEVICE
 	tristate "IMX8 Media Device Driver"
 	select V4L2_FWNODE
@@ -89,13 +88,6 @@
 	  Enable support for video4linux MIPI CSI2 Samsung driver for
 	  i.MX8MN platform.
 
-config GMSL_MAX9286
-	tristate "GMSL MAX8286"
-	depends on VIDEO_V4L2 && VIDEO_V4L2_SUBDEV_API
-	default y
-	help
-	  Enable support for video4linux camera sensor driver for GMSL MAX9286
-=======
 config IMX8_PARALLEL_CSI
 	tristate "IMX8 Parallel Capture Controller"
 	depends on VIDEO_V4L2 && VIDEO_V4L2_SUBDEV_API
@@ -103,7 +95,13 @@
 	help
 	  Enable support for video4linux parallel camera sensor interface
 	  driver for i.MX8QM/QXP platform.
->>>>>>> 2a34998f
+
+config GMSL_MAX9286
+	tristate "GMSL MAX8286"
+	depends on VIDEO_V4L2 && VIDEO_V4L2_SUBDEV_API
+	default y
+	help
+	  Enable support for video4linux camera sensor driver for GMSL MAX9286
 
 endmenu
 endif  #VIDEO_IMX_CAPTURE