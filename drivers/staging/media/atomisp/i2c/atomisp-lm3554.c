--- conflicted
+++ resolved
@@ -886,7 +886,6 @@
 	if (err) {
 		dev_err(&client->dev, "gpio request/direction_output fail.\n");
 		goto cleanup_media;
-<<<<<<< HEAD
 	}
 
 	err = atomisp_register_i2c_module(&flash->sd, NULL, LED_FLASH);
@@ -895,16 +894,6 @@
 		goto uninit_gpio;
 	}
 
-=======
-	}
-
-	err = atomisp_register_i2c_module(&flash->sd, NULL, LED_FLASH);
-	if (err) {
-		dev_err(&client->dev, "fail to register atomisp i2c module.\n");
-		goto uninit_gpio;
-	}
-
->>>>>>> 3b17187f
 	return 0;
 
 uninit_gpio:
