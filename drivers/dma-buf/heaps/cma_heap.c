// SPDX-License-Identifier: GPL-2.0
/*
 * DMABUF CMA heap exporter
 *
 * Copyright (C) 2012, 2019, 2020 Linaro Ltd.
 * Author: <benjamin.gaignard@linaro.org> for ST-Ericsson.
 *
 * Also utilizing parts of Andrew Davis' SRAM heap:
 * Copyright (C) 2019 Texas Instruments Incorporated - http://www.ti.com/
 *	Andrew F. Davis <afd@ti.com>
 */
#include <linux/cma.h>
#include <linux/dma-buf.h>
#include <linux/dma-heap.h>
#include <linux/dma-map-ops.h>
#include <linux/err.h>
#include <linux/highmem.h>
#include <linux/io.h>
#include <linux/mm.h>
#include <linux/module.h>
#include <linux/scatterlist.h>
#include <linux/slab.h>
#include <linux/vmalloc.h>


struct cma_heap {
	struct dma_heap *heap;
	struct cma *cma;
};

struct cma_heap_buffer {
	struct cma_heap *heap;
	struct list_head attachments;
	struct mutex lock;
	unsigned long len;
	struct page *cma_pages;
	struct page **pages;
	pgoff_t pagecount;
	int vmap_cnt;
	void *vaddr;
};

struct dma_heap_attachment {
	struct device *dev;
	struct sg_table table;
	struct list_head list;
	bool mapped;
};

static int cma_heap_attach(struct dma_buf *dmabuf,
			   struct dma_buf_attachment *attachment)
<<<<<<< HEAD
{
	struct cma_heap_buffer *buffer = dmabuf->priv;
	struct dma_heap_attachment *a;
	int ret;

	a = kzalloc(sizeof(*a), GFP_KERNEL);
	if (!a)
		return -ENOMEM;

	ret = sg_alloc_table_from_pages(&a->table, buffer->pages,
					buffer->pagecount, 0,
					buffer->pagecount << PAGE_SHIFT,
					GFP_KERNEL);
	if (ret) {
		kfree(a);
		return ret;
	}

	a->dev = attachment->dev;
	INIT_LIST_HEAD(&a->list);
	a->mapped = false;

	attachment->priv = a;

	mutex_lock(&buffer->lock);
	list_add(&a->list, &buffer->attachments);
	mutex_unlock(&buffer->lock);

	return 0;
}

static void cma_heap_detach(struct dma_buf *dmabuf,
			    struct dma_buf_attachment *attachment)
{
	struct cma_heap_buffer *buffer = dmabuf->priv;
	struct dma_heap_attachment *a = attachment->priv;

	mutex_lock(&buffer->lock);
	list_del(&a->list);
	mutex_unlock(&buffer->lock);

	sg_free_table(&a->table);
	kfree(a);
}

static struct sg_table *cma_heap_map_dma_buf(struct dma_buf_attachment *attachment,
					     enum dma_data_direction direction)
{
	struct dma_heap_attachment *a = attachment->priv;
	struct sg_table *table = &a->table;
	int ret;

	ret = dma_map_sgtable(attachment->dev, table, direction, 0);
	if (ret)
		return ERR_PTR(-ENOMEM);
	a->mapped = true;
	return table;
}

static void cma_heap_unmap_dma_buf(struct dma_buf_attachment *attachment,
				   struct sg_table *table,
				   enum dma_data_direction direction)
{
	struct dma_heap_attachment *a = attachment->priv;

	a->mapped = false;
	dma_unmap_sgtable(attachment->dev, table, direction, 0);
}

static int cma_heap_dma_buf_begin_cpu_access(struct dma_buf *dmabuf,
					     enum dma_data_direction direction)
{
	struct cma_heap_buffer *buffer = dmabuf->priv;
	struct dma_heap_attachment *a;

	if (buffer->vmap_cnt)
		invalidate_kernel_vmap_range(buffer->vaddr, buffer->len);

	mutex_lock(&buffer->lock);
	list_for_each_entry(a, &buffer->attachments, list) {
		if (!a->mapped)
			continue;
		dma_sync_sgtable_for_cpu(a->dev, &a->table, direction);
	}
	mutex_unlock(&buffer->lock);

	return 0;
}

static int cma_heap_dma_buf_end_cpu_access(struct dma_buf *dmabuf,
					   enum dma_data_direction direction)
{
	struct cma_heap_buffer *buffer = dmabuf->priv;
	struct dma_heap_attachment *a;

	if (buffer->vmap_cnt)
		flush_kernel_vmap_range(buffer->vaddr, buffer->len);

	mutex_lock(&buffer->lock);
	list_for_each_entry(a, &buffer->attachments, list) {
		if (!a->mapped)
			continue;
		dma_sync_sgtable_for_device(a->dev, &a->table, direction);
	}
	mutex_unlock(&buffer->lock);

	return 0;
}

static vm_fault_t cma_heap_vm_fault(struct vm_fault *vmf)
{
	struct vm_area_struct *vma = vmf->vma;
	struct cma_heap_buffer *buffer = vma->vm_private_data;

	if (vmf->pgoff > buffer->pagecount)
		return VM_FAULT_SIGBUS;

	vmf->page = buffer->pages[vmf->pgoff];
	get_page(vmf->page);

	return 0;
}

static const struct vm_operations_struct dma_heap_vm_ops = {
	.fault = cma_heap_vm_fault,
};

static int cma_heap_mmap(struct dma_buf *dmabuf, struct vm_area_struct *vma)
{
	struct cma_heap_buffer *buffer = dmabuf->priv;

	if ((vma->vm_flags & (VM_SHARED | VM_MAYSHARE)) == 0)
		return -EINVAL;

	vma->vm_ops = &dma_heap_vm_ops;
	vma->vm_private_data = buffer;

	return 0;
}

static void *cma_heap_do_vmap(struct cma_heap_buffer *buffer)
{
	void *vaddr;

	vaddr = vmap(buffer->pages, buffer->pagecount, VM_MAP, PAGE_KERNEL);
	if (!vaddr)
		return ERR_PTR(-ENOMEM);

	return vaddr;
}

static int cma_heap_vmap(struct dma_buf *dmabuf, struct dma_buf_map *map)
{
	struct cma_heap_buffer *buffer = dmabuf->priv;
	void *vaddr;
	int ret = 0;

	mutex_lock(&buffer->lock);
	if (buffer->vmap_cnt) {
		buffer->vmap_cnt++;
		dma_buf_map_set_vaddr(map, buffer->vaddr);
		goto out;
	}

	vaddr = cma_heap_do_vmap(buffer);
	if (IS_ERR(vaddr)) {
		ret = PTR_ERR(vaddr);
		goto out;
	}
	buffer->vaddr = vaddr;
	buffer->vmap_cnt++;
	dma_buf_map_set_vaddr(map, buffer->vaddr);
out:
	mutex_unlock(&buffer->lock);

	return ret;
}

static void cma_heap_vunmap(struct dma_buf *dmabuf, struct dma_buf_map *map)
{
	struct cma_heap_buffer *buffer = dmabuf->priv;

	mutex_lock(&buffer->lock);
	if (!--buffer->vmap_cnt) {
		vunmap(buffer->vaddr);
		buffer->vaddr = NULL;
	}
	mutex_unlock(&buffer->lock);
	dma_buf_map_clear(map);
}

static void cma_heap_dma_buf_release(struct dma_buf *dmabuf)
{
	struct cma_heap_buffer *buffer = dmabuf->priv;
	struct cma_heap *cma_heap = buffer->heap;

	if (buffer->vmap_cnt > 0) {
		WARN(1, "%s: buffer still mapped in the kernel\n", __func__);
		vunmap(buffer->vaddr);
		buffer->vaddr = NULL;
	}

=======
{
	struct cma_heap_buffer *buffer = dmabuf->priv;
	struct dma_heap_attachment *a;
	int ret;

	a = kzalloc(sizeof(*a), GFP_KERNEL);
	if (!a)
		return -ENOMEM;

	ret = sg_alloc_table_from_pages(&a->table, buffer->pages,
					buffer->pagecount, 0,
					buffer->pagecount << PAGE_SHIFT,
					GFP_KERNEL);
	if (ret) {
		kfree(a);
		return ret;
	}

	a->dev = attachment->dev;
	INIT_LIST_HEAD(&a->list);
	a->mapped = false;

	attachment->priv = a;

	mutex_lock(&buffer->lock);
	list_add(&a->list, &buffer->attachments);
	mutex_unlock(&buffer->lock);

	return 0;
}

static void cma_heap_detach(struct dma_buf *dmabuf,
			    struct dma_buf_attachment *attachment)
{
	struct cma_heap_buffer *buffer = dmabuf->priv;
	struct dma_heap_attachment *a = attachment->priv;

	mutex_lock(&buffer->lock);
	list_del(&a->list);
	mutex_unlock(&buffer->lock);

	sg_free_table(&a->table);
	kfree(a);
}

static struct sg_table *cma_heap_map_dma_buf(struct dma_buf_attachment *attachment,
					     enum dma_data_direction direction)
{
	struct dma_heap_attachment *a = attachment->priv;
	struct sg_table *table = &a->table;
	int ret;

	ret = dma_map_sgtable(attachment->dev, table, direction, 0);
	if (ret)
		return ERR_PTR(-ENOMEM);
	a->mapped = true;
	return table;
}

static void cma_heap_unmap_dma_buf(struct dma_buf_attachment *attachment,
				   struct sg_table *table,
				   enum dma_data_direction direction)
{
	struct dma_heap_attachment *a = attachment->priv;

	a->mapped = false;
	dma_unmap_sgtable(attachment->dev, table, direction, 0);
}

static int cma_heap_dma_buf_begin_cpu_access(struct dma_buf *dmabuf,
					     enum dma_data_direction direction)
{
	struct cma_heap_buffer *buffer = dmabuf->priv;
	struct dma_heap_attachment *a;

	if (buffer->vmap_cnt)
		invalidate_kernel_vmap_range(buffer->vaddr, buffer->len);

	mutex_lock(&buffer->lock);
	list_for_each_entry(a, &buffer->attachments, list) {
		if (!a->mapped)
			continue;
		dma_sync_sgtable_for_cpu(a->dev, &a->table, direction);
	}
	mutex_unlock(&buffer->lock);

	return 0;
}

static int cma_heap_dma_buf_end_cpu_access(struct dma_buf *dmabuf,
					   enum dma_data_direction direction)
{
	struct cma_heap_buffer *buffer = dmabuf->priv;
	struct dma_heap_attachment *a;

	if (buffer->vmap_cnt)
		flush_kernel_vmap_range(buffer->vaddr, buffer->len);

	mutex_lock(&buffer->lock);
	list_for_each_entry(a, &buffer->attachments, list) {
		if (!a->mapped)
			continue;
		dma_sync_sgtable_for_device(a->dev, &a->table, direction);
	}
	mutex_unlock(&buffer->lock);

	return 0;
}

static vm_fault_t cma_heap_vm_fault(struct vm_fault *vmf)
{
	struct vm_area_struct *vma = vmf->vma;
	struct cma_heap_buffer *buffer = vma->vm_private_data;

	if (vmf->pgoff > buffer->pagecount)
		return VM_FAULT_SIGBUS;

	vmf->page = buffer->pages[vmf->pgoff];
	get_page(vmf->page);

	return 0;
}

static const struct vm_operations_struct dma_heap_vm_ops = {
	.fault = cma_heap_vm_fault,
};

static int cma_heap_mmap(struct dma_buf *dmabuf, struct vm_area_struct *vma)
{
	struct cma_heap_buffer *buffer = dmabuf->priv;

	if ((vma->vm_flags & (VM_SHARED | VM_MAYSHARE)) == 0)
		return -EINVAL;

	vma->vm_ops = &dma_heap_vm_ops;
	vma->vm_private_data = buffer;

	return 0;
}

static void *cma_heap_do_vmap(struct cma_heap_buffer *buffer)
{
	void *vaddr;

	vaddr = vmap(buffer->pages, buffer->pagecount, VM_MAP, PAGE_KERNEL);
	if (!vaddr)
		return ERR_PTR(-ENOMEM);

	return vaddr;
}

static int cma_heap_vmap(struct dma_buf *dmabuf, struct dma_buf_map *map)
{
	struct cma_heap_buffer *buffer = dmabuf->priv;
	void *vaddr;
	int ret = 0;

	mutex_lock(&buffer->lock);
	if (buffer->vmap_cnt) {
		buffer->vmap_cnt++;
		dma_buf_map_set_vaddr(map, buffer->vaddr);
		goto out;
	}

	vaddr = cma_heap_do_vmap(buffer);
	if (IS_ERR(vaddr)) {
		ret = PTR_ERR(vaddr);
		goto out;
	}
	buffer->vaddr = vaddr;
	buffer->vmap_cnt++;
	dma_buf_map_set_vaddr(map, buffer->vaddr);
out:
	mutex_unlock(&buffer->lock);

	return ret;
}

static void cma_heap_vunmap(struct dma_buf *dmabuf, struct dma_buf_map *map)
{
	struct cma_heap_buffer *buffer = dmabuf->priv;

	mutex_lock(&buffer->lock);
	if (!--buffer->vmap_cnt) {
		vunmap(buffer->vaddr);
		buffer->vaddr = NULL;
	}
	mutex_unlock(&buffer->lock);
	dma_buf_map_clear(map);
}

static void cma_heap_dma_buf_release(struct dma_buf *dmabuf)
{
	struct cma_heap_buffer *buffer = dmabuf->priv;
	struct cma_heap *cma_heap = buffer->heap;

	if (buffer->vmap_cnt > 0) {
		WARN(1, "%s: buffer still mapped in the kernel\n", __func__);
		vunmap(buffer->vaddr);
		buffer->vaddr = NULL;
	}

	/* free page list */
	kfree(buffer->pages);
	/* release memory */
>>>>>>> 6ee1d745
	cma_release(cma_heap->cma, buffer->cma_pages, buffer->pagecount);
	kfree(buffer);
}

static const struct dma_buf_ops cma_heap_buf_ops = {
	.attach = cma_heap_attach,
	.detach = cma_heap_detach,
	.map_dma_buf = cma_heap_map_dma_buf,
	.unmap_dma_buf = cma_heap_unmap_dma_buf,
	.begin_cpu_access = cma_heap_dma_buf_begin_cpu_access,
	.end_cpu_access = cma_heap_dma_buf_end_cpu_access,
	.mmap = cma_heap_mmap,
	.vmap = cma_heap_vmap,
	.vunmap = cma_heap_vunmap,
	.release = cma_heap_dma_buf_release,
};

static int cma_heap_allocate(struct dma_heap *heap,
				  unsigned long len,
				  unsigned long fd_flags,
				  unsigned long heap_flags)
{
	struct cma_heap *cma_heap = dma_heap_get_drvdata(heap);
	struct cma_heap_buffer *buffer;
	DEFINE_DMA_BUF_EXPORT_INFO(exp_info);
	size_t size = PAGE_ALIGN(len);
	pgoff_t pagecount = size >> PAGE_SHIFT;
	unsigned long align = get_order(size);
	struct page *cma_pages;
	struct dma_buf *dmabuf;
	int ret = -ENOMEM;
	pgoff_t pg;

	buffer = kzalloc(sizeof(*buffer), GFP_KERNEL);
	if (!buffer)
		return -ENOMEM;

	INIT_LIST_HEAD(&buffer->attachments);
	mutex_init(&buffer->lock);
	buffer->len = size;

	if (align > CONFIG_CMA_ALIGNMENT)
		align = CONFIG_CMA_ALIGNMENT;

	cma_pages = cma_alloc(cma_heap->cma, pagecount, align, false);
	if (!cma_pages)
		goto free_buffer;

	/* Clear the cma pages */
	if (PageHighMem(cma_pages)) {
		unsigned long nr_clear_pages = pagecount;
		struct page *page = cma_pages;

		while (nr_clear_pages > 0) {
			void *vaddr = kmap_atomic(page);

			memset(vaddr, 0, PAGE_SIZE);
			kunmap_atomic(vaddr);
			/*
			 * Avoid wasting time zeroing memory if the process
			 * has been killed by by SIGKILL
			 */
			if (fatal_signal_pending(current))
				goto free_cma;
			page++;
			nr_clear_pages--;
		}
	} else {
		memset(page_address(cma_pages), 0, size);
	}

	buffer->pages = kmalloc_array(pagecount, sizeof(*buffer->pages), GFP_KERNEL);
	if (!buffer->pages) {
		ret = -ENOMEM;
		goto free_cma;
	}

	for (pg = 0; pg < pagecount; pg++)
		buffer->pages[pg] = &cma_pages[pg];

	buffer->cma_pages = cma_pages;
	buffer->heap = cma_heap;
	buffer->pagecount = pagecount;

	/* create the dmabuf */
	exp_info.ops = &cma_heap_buf_ops;
	exp_info.size = buffer->len;
	exp_info.flags = fd_flags;
	exp_info.priv = buffer;
	dmabuf = dma_buf_export(&exp_info);
	if (IS_ERR(dmabuf)) {
		ret = PTR_ERR(dmabuf);
		goto free_pages;
	}

	ret = dma_buf_fd(dmabuf, fd_flags);
	if (ret < 0) {
		dma_buf_put(dmabuf);
		/* just return, as put will call release and that will free */
		return ret;
	}

	return ret;

free_pages:
	kfree(buffer->pages);
free_cma:
	cma_release(cma_heap->cma, cma_pages, pagecount);
free_buffer:
	kfree(buffer);

	return ret;
}

static const struct dma_heap_ops cma_heap_ops = {
	.allocate = cma_heap_allocate,
};

static int __add_cma_heap(struct cma *cma, void *data)
{
	struct cma_heap *cma_heap;
	struct dma_heap_export_info exp_info;

	cma_heap = kzalloc(sizeof(*cma_heap), GFP_KERNEL);
	if (!cma_heap)
		return -ENOMEM;
	cma_heap->cma = cma;

	exp_info.name = cma_get_name(cma);
	exp_info.ops = &cma_heap_ops;
	exp_info.priv = cma_heap;

	cma_heap->heap = dma_heap_add(&exp_info);
	if (IS_ERR(cma_heap->heap)) {
		int ret = PTR_ERR(cma_heap->heap);

		kfree(cma_heap);
		return ret;
	}

	return 0;
}

static int add_default_cma_heap(void)
{
	struct cma *default_cma = dev_get_cma_area(NULL);
	int ret = 0;

	if (default_cma)
		ret = __add_cma_heap(default_cma, NULL);

	return ret;
}
module_init(add_default_cma_heap);
MODULE_DESCRIPTION("DMA-BUF CMA Heap");
MODULE_LICENSE("GPL v2");<|MERGE_RESOLUTION|>--- conflicted
+++ resolved
@@ -49,7 +49,6 @@
 
 static int cma_heap_attach(struct dma_buf *dmabuf,
 			   struct dma_buf_attachment *attachment)
-<<<<<<< HEAD
 {
 	struct cma_heap_buffer *buffer = dmabuf->priv;
 	struct dma_heap_attachment *a;
@@ -252,213 +251,9 @@
 		buffer->vaddr = NULL;
 	}
 
-=======
-{
-	struct cma_heap_buffer *buffer = dmabuf->priv;
-	struct dma_heap_attachment *a;
-	int ret;
-
-	a = kzalloc(sizeof(*a), GFP_KERNEL);
-	if (!a)
-		return -ENOMEM;
-
-	ret = sg_alloc_table_from_pages(&a->table, buffer->pages,
-					buffer->pagecount, 0,
-					buffer->pagecount << PAGE_SHIFT,
-					GFP_KERNEL);
-	if (ret) {
-		kfree(a);
-		return ret;
-	}
-
-	a->dev = attachment->dev;
-	INIT_LIST_HEAD(&a->list);
-	a->mapped = false;
-
-	attachment->priv = a;
-
-	mutex_lock(&buffer->lock);
-	list_add(&a->list, &buffer->attachments);
-	mutex_unlock(&buffer->lock);
-
-	return 0;
-}
-
-static void cma_heap_detach(struct dma_buf *dmabuf,
-			    struct dma_buf_attachment *attachment)
-{
-	struct cma_heap_buffer *buffer = dmabuf->priv;
-	struct dma_heap_attachment *a = attachment->priv;
-
-	mutex_lock(&buffer->lock);
-	list_del(&a->list);
-	mutex_unlock(&buffer->lock);
-
-	sg_free_table(&a->table);
-	kfree(a);
-}
-
-static struct sg_table *cma_heap_map_dma_buf(struct dma_buf_attachment *attachment,
-					     enum dma_data_direction direction)
-{
-	struct dma_heap_attachment *a = attachment->priv;
-	struct sg_table *table = &a->table;
-	int ret;
-
-	ret = dma_map_sgtable(attachment->dev, table, direction, 0);
-	if (ret)
-		return ERR_PTR(-ENOMEM);
-	a->mapped = true;
-	return table;
-}
-
-static void cma_heap_unmap_dma_buf(struct dma_buf_attachment *attachment,
-				   struct sg_table *table,
-				   enum dma_data_direction direction)
-{
-	struct dma_heap_attachment *a = attachment->priv;
-
-	a->mapped = false;
-	dma_unmap_sgtable(attachment->dev, table, direction, 0);
-}
-
-static int cma_heap_dma_buf_begin_cpu_access(struct dma_buf *dmabuf,
-					     enum dma_data_direction direction)
-{
-	struct cma_heap_buffer *buffer = dmabuf->priv;
-	struct dma_heap_attachment *a;
-
-	if (buffer->vmap_cnt)
-		invalidate_kernel_vmap_range(buffer->vaddr, buffer->len);
-
-	mutex_lock(&buffer->lock);
-	list_for_each_entry(a, &buffer->attachments, list) {
-		if (!a->mapped)
-			continue;
-		dma_sync_sgtable_for_cpu(a->dev, &a->table, direction);
-	}
-	mutex_unlock(&buffer->lock);
-
-	return 0;
-}
-
-static int cma_heap_dma_buf_end_cpu_access(struct dma_buf *dmabuf,
-					   enum dma_data_direction direction)
-{
-	struct cma_heap_buffer *buffer = dmabuf->priv;
-	struct dma_heap_attachment *a;
-
-	if (buffer->vmap_cnt)
-		flush_kernel_vmap_range(buffer->vaddr, buffer->len);
-
-	mutex_lock(&buffer->lock);
-	list_for_each_entry(a, &buffer->attachments, list) {
-		if (!a->mapped)
-			continue;
-		dma_sync_sgtable_for_device(a->dev, &a->table, direction);
-	}
-	mutex_unlock(&buffer->lock);
-
-	return 0;
-}
-
-static vm_fault_t cma_heap_vm_fault(struct vm_fault *vmf)
-{
-	struct vm_area_struct *vma = vmf->vma;
-	struct cma_heap_buffer *buffer = vma->vm_private_data;
-
-	if (vmf->pgoff > buffer->pagecount)
-		return VM_FAULT_SIGBUS;
-
-	vmf->page = buffer->pages[vmf->pgoff];
-	get_page(vmf->page);
-
-	return 0;
-}
-
-static const struct vm_operations_struct dma_heap_vm_ops = {
-	.fault = cma_heap_vm_fault,
-};
-
-static int cma_heap_mmap(struct dma_buf *dmabuf, struct vm_area_struct *vma)
-{
-	struct cma_heap_buffer *buffer = dmabuf->priv;
-
-	if ((vma->vm_flags & (VM_SHARED | VM_MAYSHARE)) == 0)
-		return -EINVAL;
-
-	vma->vm_ops = &dma_heap_vm_ops;
-	vma->vm_private_data = buffer;
-
-	return 0;
-}
-
-static void *cma_heap_do_vmap(struct cma_heap_buffer *buffer)
-{
-	void *vaddr;
-
-	vaddr = vmap(buffer->pages, buffer->pagecount, VM_MAP, PAGE_KERNEL);
-	if (!vaddr)
-		return ERR_PTR(-ENOMEM);
-
-	return vaddr;
-}
-
-static int cma_heap_vmap(struct dma_buf *dmabuf, struct dma_buf_map *map)
-{
-	struct cma_heap_buffer *buffer = dmabuf->priv;
-	void *vaddr;
-	int ret = 0;
-
-	mutex_lock(&buffer->lock);
-	if (buffer->vmap_cnt) {
-		buffer->vmap_cnt++;
-		dma_buf_map_set_vaddr(map, buffer->vaddr);
-		goto out;
-	}
-
-	vaddr = cma_heap_do_vmap(buffer);
-	if (IS_ERR(vaddr)) {
-		ret = PTR_ERR(vaddr);
-		goto out;
-	}
-	buffer->vaddr = vaddr;
-	buffer->vmap_cnt++;
-	dma_buf_map_set_vaddr(map, buffer->vaddr);
-out:
-	mutex_unlock(&buffer->lock);
-
-	return ret;
-}
-
-static void cma_heap_vunmap(struct dma_buf *dmabuf, struct dma_buf_map *map)
-{
-	struct cma_heap_buffer *buffer = dmabuf->priv;
-
-	mutex_lock(&buffer->lock);
-	if (!--buffer->vmap_cnt) {
-		vunmap(buffer->vaddr);
-		buffer->vaddr = NULL;
-	}
-	mutex_unlock(&buffer->lock);
-	dma_buf_map_clear(map);
-}
-
-static void cma_heap_dma_buf_release(struct dma_buf *dmabuf)
-{
-	struct cma_heap_buffer *buffer = dmabuf->priv;
-	struct cma_heap *cma_heap = buffer->heap;
-
-	if (buffer->vmap_cnt > 0) {
-		WARN(1, "%s: buffer still mapped in the kernel\n", __func__);
-		vunmap(buffer->vaddr);
-		buffer->vaddr = NULL;
-	}
-
 	/* free page list */
 	kfree(buffer->pages);
 	/* release memory */
->>>>>>> 6ee1d745
 	cma_release(cma_heap->cma, buffer->cma_pages, buffer->pagecount);
 	kfree(buffer);
 }
