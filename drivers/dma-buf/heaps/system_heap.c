--- conflicted
+++ resolved
@@ -534,21 +534,13 @@
 	for (i = 0; i < NUM_ORDERS; i++) {
 		pools[i] = dmabuf_page_pool_create(order_flags[i], orders[i]);
 
-<<<<<<< HEAD
-		if (IS_ERR(pools[i])) {
-=======
 		if (!pools[i]) {
->>>>>>> c18ab1d1
 			int j;
 
 			pr_err("%s: page pool creation failed!\n", __func__);
 			for (j = 0; j < i; j++)
 				dmabuf_page_pool_destroy(pools[j]);
-<<<<<<< HEAD
-			return PTR_ERR(pools[i]);
-=======
 			return -ENOMEM;
->>>>>>> c18ab1d1
 		}
 	}
 
