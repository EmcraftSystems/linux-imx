--- conflicted
+++ resolved
@@ -1496,9 +1496,6 @@
 	device_links_write_unlock();
 }
 
-<<<<<<< HEAD
-static u32 fw_devlink_flags = DL_FLAG_AUTOPROBE_CONSUMER;
-=======
 #define FW_DEVLINK_FLAGS_PERMISSIVE	(DL_FLAG_INFERRED | \
 					 DL_FLAG_SYNC_STATE_ONLY)
 #define FW_DEVLINK_FLAGS_ON		(DL_FLAG_INFERRED | \
@@ -1506,8 +1503,7 @@
 #define FW_DEVLINK_FLAGS_RPM		(FW_DEVLINK_FLAGS_ON | \
 					 DL_FLAG_PM_RUNTIME)
 
-static u32 fw_devlink_flags = FW_DEVLINK_FLAGS_PERMISSIVE;
->>>>>>> 7ac1161c
+static u32 fw_devlink_flags = FW_DEVLINK_FLAGS_ON;
 static int __init fw_devlink_setup(char *arg)
 {
 	if (!arg)
