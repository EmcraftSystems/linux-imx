--- conflicted
+++ resolved
@@ -49,11 +49,8 @@
 static DEFINE_MUTEX(wfs_lock);
 static LIST_HEAD(deferred_sync);
 static unsigned int defer_sync_state_count = 1;
-<<<<<<< HEAD
-=======
 static unsigned int defer_fw_devlink_count;
 static DEFINE_MUTEX(defer_fw_devlink_lock);
->>>>>>> 22e35a1d
 
 #ifdef CONFIG_SRCU
 static DEFINE_MUTEX(device_links_lock);
@@ -370,10 +367,7 @@
 				link->flags |= DL_FLAG_STATELESS;
 				goto reorder;
 			} else {
-<<<<<<< HEAD
-=======
 				link->flags |= DL_FLAG_STATELESS;
->>>>>>> 22e35a1d
 				goto out;
 			}
 		}
@@ -442,22 +436,16 @@
 	    flags & DL_FLAG_PM_RUNTIME)
 		pm_runtime_resume(supplier);
 
-<<<<<<< HEAD
-=======
 	list_add_tail_rcu(&link->s_node, &supplier->links.consumers);
 	list_add_tail_rcu(&link->c_node, &consumer->links.suppliers);
 
->>>>>>> 22e35a1d
 	if (flags & DL_FLAG_SYNC_STATE_ONLY) {
 		dev_dbg(consumer,
 			"Linked as a sync state only consumer to %s\n",
 			dev_name(supplier));
 		goto out;
 	}
-<<<<<<< HEAD
-=======
-
->>>>>>> 22e35a1d
+
 reorder:
 	/*
 	 * Move the consumer and all of the devices depending on it to the end
@@ -706,8 +694,7 @@
 	device_links_write_lock();
 
 	list_for_each_entry(link, &dev->links.suppliers, c_node) {
-		if (!(link->flags & DL_FLAG_MANAGED) ||
-		    link->flags & DL_FLAG_SYNC_STATE_ONLY)
+		if (!(link->flags & DL_FLAG_MANAGED))
 			continue;
 
 		if (link->status != DL_STATE_AVAILABLE &&
@@ -854,8 +841,6 @@
 		list_add_tail(&sup->links.defer_sync, &deferred_sync);
 }
 
-<<<<<<< HEAD
-=======
 static void device_link_drop_managed(struct device_link *link)
 {
 	link->flags &= ~DL_FLAG_MANAGED;
@@ -863,7 +848,6 @@
 	kref_put(&link->kref, __device_link_del);
 }
 
->>>>>>> 22e35a1d
 /**
  * device_links_driver_bound - Update device links after probing its driver.
  * @dev: Device to update the links for.
@@ -877,11 +861,7 @@
  */
 void device_links_driver_bound(struct device *dev)
 {
-<<<<<<< HEAD
-	struct device_link *link;
-=======
 	struct device_link *link, *ln;
->>>>>>> 22e35a1d
 	LIST_HEAD(sync_list);
 
 	/*
@@ -921,20 +901,6 @@
 	else
 		__device_links_queue_sync_state(dev, &sync_list);
 
-<<<<<<< HEAD
-	list_for_each_entry(link, &dev->links.suppliers, c_node) {
-		if (!(link->flags & DL_FLAG_MANAGED))
-			continue;
-
-		WARN_ON(link->status != DL_STATE_CONSUMER_PROBE);
-		WRITE_ONCE(link->status, DL_STATE_ACTIVE);
-
-		if (defer_sync_state_count)
-			__device_links_supplier_defer_sync(link->supplier);
-		else
-			__device_links_queue_sync_state(link->supplier,
-							&sync_list);
-=======
 	list_for_each_entry_safe(link, ln, &dev->links.suppliers, c_node) {
 		struct device *supplier;
 
@@ -964,18 +930,11 @@
 			__device_links_supplier_defer_sync(supplier);
 		else
 			__device_links_queue_sync_state(supplier, &sync_list);
->>>>>>> 22e35a1d
 	}
 
 	dev->links.status = DL_DEV_DRIVER_BOUND;
 
 	device_links_write_unlock();
-<<<<<<< HEAD
-
-	device_links_flush_sync_list(&sync_list, dev);
-}
-=======
->>>>>>> 22e35a1d
 
 	device_links_flush_sync_list(&sync_list, dev);
 }
@@ -2608,7 +2567,7 @@
 	struct device *parent;
 	struct kobject *kobj;
 	struct class_interface *class_intf;
-	int error = -EINVAL, fw_ret;
+	int error = -EINVAL;
 	struct kobject *glue_dir = NULL;
 	bool is_fwnode_dev = false;
 
@@ -2708,14 +2667,6 @@
 
 	kobject_uevent(&dev->kobj, KOBJ_ADD);
 
-<<<<<<< HEAD
-	if (dev->fwnode && !dev->fwnode->dev) {
-		dev->fwnode->dev = dev;
-		is_fwnode_dev = true;
-	}
-
-=======
->>>>>>> 22e35a1d
 	/*
 	 * Check if any of the other devices (consumers) have been waiting for
 	 * this device (supplier) to be added so that they can create a device
@@ -2724,20 +2675,6 @@
 	 * This needs to happen after device_pm_add() because device_link_add()
 	 * requires the supplier be registered before it's called.
 	 *
-<<<<<<< HEAD
-	 * But this also needs to happe before bus_probe_device() to make sure
-	 * waiting consumers can link to it before the driver is bound to the
-	 * device and the driver sync_state callback is called for this device.
-	 */
-	device_link_add_missing_supplier_links();
-
-	if (is_fwnode_dev && fwnode_has_op(dev->fwnode, add_links)) {
-		fw_ret = fwnode_call_int_op(dev->fwnode, add_links, dev);
-		if (fw_ret == -ENODEV)
-			device_link_wait_for_mandatory_supplier(dev);
-		else if (fw_ret)
-			device_link_wait_for_optional_supplier(dev);
-=======
 	 * But this also needs to happen before bus_probe_device() to make sure
 	 * waiting consumers can link to it before the driver is bound to the
 	 * device and the driver sync_state callback is called for this device.
@@ -2745,7 +2682,6 @@
 	if (dev->fwnode && !dev->fwnode->dev) {
 		dev->fwnode->dev = dev;
 		fw_devlink_link_device(dev);
->>>>>>> 22e35a1d
 	}
 
 	bus_probe_device(dev);
