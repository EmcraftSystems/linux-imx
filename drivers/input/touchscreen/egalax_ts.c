/*
 * Driver for EETI eGalax Multiple Touch Controller
 *
 * Copyright (C) 2011-2015 Freescale Semiconductor, Inc.
 *
 * based on max11801_ts.c
 *
 * This program is free software; you can redistribute it and/or modify
 * it under the terms of the GNU General Public License version 2 as
 * published by the Free Software Foundation.
 */

/* EETI eGalax serial touch screen controller is a I2C based multiple
 * touch screen controller, it supports 5 point multiple touch. */

/* TODO:
  - auto idle mode support
*/

#include <linux/module.h>
#include <linux/init.h>
#include <linux/i2c.h>
#include <linux/interrupt.h>
#include <linux/input.h>
#include <linux/irq.h>
#include <linux/gpio.h>
#include <linux/delay.h>
#include <linux/slab.h>
#include <linux/bitops.h>
#include <linux/input/mt.h>
#include <linux/of_gpio.h>
/*
 * Mouse Mode: some panel may configure the controller to mouse mode,
 * which can only report one point at a given time.
 * This driver will ignore events in this mode.
 */
#define REPORT_MODE_MOUSE		0x1
/*
 * Vendor Mode: this mode is used to transfer some vendor specific
 * messages.
 * This driver will ignore events in this mode.
 */
#define REPORT_MODE_VENDOR		0x3
/* Multiple Touch Mode */
#define REPORT_MODE_MTTOUCH		0x4

#define MAX_SUPPORT_POINTS		2

#define EVENT_VALID_OFFSET	7
#define EVENT_VALID_MASK	(0x1 << EVENT_VALID_OFFSET)
#define EVENT_ID_OFFSET		2
#define EVENT_ID_MASK		(0xf << EVENT_ID_OFFSET)
#define EVENT_IN_RANGE		(0x1 << 1)
#define EVENT_DOWN_UP		(0X1 << 0)

#define MAX_I2C_DATA_LEN	10

#define EGALAX_MAX_X	32760
#define EGALAX_MAX_Y	32760
#define EGALAX_MAX_Z	2048
#define EGALAX_MAX_TRIES 100

struct finger_info {
	s16	x;
	s16	y;
	s16	z;
};

struct egalax_ts {
	struct i2c_client		*client;
	struct input_dev		*input_dev;
	u32				finger_mask;
	int				touch_no_wake;
	struct finger_info		fingers[MAX_SUPPORT_POINTS];
};

static void report_input_data(struct egalax_ts *ts)
{
	int i;
	int num_fingers_down;

	num_fingers_down = 0;
	for (i = 0; i < MAX_SUPPORT_POINTS; i++) {
		if (ts->fingers[i].z == -1)
			continue;

		input_report_abs(ts->input_dev, ABS_MT_POSITION_X,
					ts->fingers[i].x);
		input_report_abs(ts->input_dev, ABS_MT_POSITION_Y,
					ts->fingers[i].y);
		input_report_abs(ts->input_dev, ABS_MT_PRESSURE,
					ts->fingers[i].z);
		input_report_abs(ts->input_dev, ABS_MT_TOUCH_MAJOR, 1);
		input_report_abs(ts->input_dev, ABS_MT_TRACKING_ID, i);
		input_mt_sync(ts->input_dev);
		num_fingers_down++;
	}
	ts->finger_mask = 0;

	if (num_fingers_down == 0)
		input_mt_sync(ts->input_dev);
	input_sync(ts->input_dev);
}
static irqreturn_t egalax_ts_interrupt(int irq, void *dev_id)
{
	struct egalax_ts *ts = dev_id;
	struct i2c_client *client = ts->client;
	u8 buf[MAX_I2C_DATA_LEN];
	int id, ret, x, y, z;
	int tries = 0;
	bool down, valid;
	u8 state;

	memset(buf, 0, MAX_I2C_DATA_LEN);
	do {
		ret = i2c_master_recv(client, buf, MAX_I2C_DATA_LEN);
	} while (ret == -EAGAIN && tries++ < EGALAX_MAX_TRIES);

	if (ret < 0)
		return IRQ_HANDLED;


	if (buf[0] != REPORT_MODE_MTTOUCH) {
		/* invalid point */

		/* ignore mouse events and vendor events */
		return IRQ_HANDLED;
	}

	state = buf[1];
	x = (buf[3] << 8) | buf[2];
	y = (buf[5] << 8) | buf[4];
	z = (buf[7] << 8) | buf[6];

	valid = state & EVENT_VALID_MASK;
	id = (state & EVENT_ID_MASK) >> EVENT_ID_OFFSET;
	down = state & EVENT_DOWN_UP;

	if (!valid || id >= MAX_SUPPORT_POINTS) {
		dev_dbg(&client->dev, "point invalid\n");
		return IRQ_HANDLED;
	}

	if (ts->finger_mask & (1U << id))
		report_input_data(ts);
	if (!down) {
		ts->fingers[id].z = -1;
		ts->finger_mask |= 1U << id;

	} else {
		ts->fingers[id].x = x;
		ts->fingers[id].y = y;
		ts->fingers[id].z = z;
		ts->finger_mask |= 1U << id;
	}

	/* report all pointers */
	dev_dbg(&client->dev, "%s id:%d x:%d y:%d z:%d\n",
		(down ? "down" : "up"), id, x, y, z);

	if (ts->finger_mask)
		report_input_data(ts);

	return IRQ_HANDLED;
}

static int egalax_irq_request(struct egalax_ts *ts)
{
	int ret;
	struct i2c_client *client = ts->client;

	ret = devm_request_threaded_irq(&client->dev, client->irq, NULL,
					  egalax_ts_interrupt,
					  IRQF_TRIGGER_LOW | IRQF_ONESHOT,
					  "egalax_ts", ts);
	if (ret < 0)
		dev_err(&client->dev, "Failed to register interrupt\n");

	return ret;
}

static void egalax_free_irq(struct egalax_ts *ts)
{
	devm_free_irq(&ts->client->dev, ts->client->irq, ts);
}

/* wake up controller by an falling edge of interrupt gpio.  */
static int egalax_wake_up_device(struct i2c_client *client)
{
	struct device_node *np = client->dev.of_node;
	int gpio;
	u8 buf[MAX_I2C_DATA_LEN];
	int ret, tries = 0;

	if (!np)
		return -ENODEV;

	gpio = of_get_named_gpio(np, "wakeup-gpios", 0);
	if (!gpio_is_valid(gpio))
		return -ENODEV;

	ret = gpio_request(gpio, "egalax_irq");
	if (ret < 0) {
		dev_err(&client->dev,
			"request gpio failed, cannot wake up controller: %d\n",
			ret);
		return ret;
	}

	/* wake up controller via an falling edge on IRQ gpio. */
	gpio_direction_output(gpio, 1);
	gpio_set_value(gpio, 0);
	gpio_set_value(gpio, 1);

	/* controller should be waken up, return irq.  */
	gpio_direction_input(gpio);
	gpio_free(gpio);

	/* If the touch controller has some data pending, read it */
	/* or the INT line will remian low */
	while ((gpio_get_value(gpio) == 0) && (tries++ < EGALAX_MAX_TRIES))
		i2c_master_recv(client, buf, MAX_I2C_DATA_LEN);
	return 0;
}

static int egalax_firmware_version(struct i2c_client *client)
{
	static const u8 cmd[MAX_I2C_DATA_LEN] = { 0x03, 0x03, 0xa, 0x01, 0x41 };
	int ret;

	ret = i2c_master_send(client, cmd, MAX_I2C_DATA_LEN);
	if (ret < 0)
		return ret;

	return 0;
}


static int egalax_ts_probe(struct i2c_client *client,
				       const struct i2c_device_id *id)
{
	struct egalax_ts *ts;
	struct input_dev *input_dev;
	int ret;
	int error;

	ts = kzalloc(sizeof(struct egalax_ts), GFP_KERNEL);
	if (!ts) {
		dev_err(&client->dev, "Failed to allocate memory\n");
		return -ENOMEM;
	}

	input_dev = input_allocate_device();
	if (!input_dev) {
		dev_err(&client->dev, "Failed to allocate memory\n");
		error = -ENOMEM;
		goto err_free_ts;
	}

	ts->client = client;
	ts->input_dev = input_dev;

	/* HannStar (HSD100PXN1 Rev: 1-A00C11 F/W:0634) LVDS touch
	 * screen needs to trigger I2C event to device FW at booting
	 * first, and then the FW can switch to I2C interface.
	 * Otherwise, the FW can’t  work with I2C interface. So here
	 * just use the exist function egalax_firmware_version() to
	 * send a I2C command to the device, make sure the device FW
	 * switch to I2C interface.
	 */
	error = egalax_firmware_version(client);
	if (error) {
		dev_err(&client->dev, "Failed to switch to I2C interface\n");
		return error;
	}

	/* controller may be in sleep, wake it up. */
	error = egalax_wake_up_device(client);
	if (error) {
		dev_err(&client->dev, "Failed to wake up, disable suspend,"
				"otherwise it can not wake up\n");
		ts->touch_no_wake = true;
	}
	msleep(10);

	ret = egalax_firmware_version(client);
	if (ret < 0) {
		dev_err(&client->dev, "Failed to read firmware version\n");
		error = -EIO;
		goto err_free_dev;
	}

	input_dev->name = "eGalax Touch Screen";
	input_dev->id.bustype = BUS_I2C;
	input_dev->dev.parent = &client->dev;

	__set_bit(EV_ABS, input_dev->evbit);

	input_set_abs_params(input_dev,
			     ABS_MT_POSITION_X, 0, EGALAX_MAX_X, 0, 0);
	input_set_abs_params(input_dev,
			     ABS_MT_POSITION_Y, 0, EGALAX_MAX_Y, 0, 0);
	input_set_abs_params(input_dev,
			     ABS_MT_PRESSURE, 0, EGALAX_MAX_Z, 0, 0);
	input_set_abs_params(input_dev, ABS_MT_TOUCH_MAJOR, 0, 1, 0, 0);
	input_set_abs_params(input_dev, ABS_MT_TRACKING_ID, 0,
			     MAX_SUPPORT_POINTS - 1, 0, 0);

	input_set_drvdata(input_dev, ts);

<<<<<<< HEAD
	error = request_threaded_irq(client->irq, NULL, egalax_ts_interrupt,
				     IRQF_TRIGGER_LOW | IRQF_ONESHOT,
				     "egalax_ts", ts);
	if (error < 0) {
		dev_err(&client->dev, "Failed to register interrupt\n");
		goto err_free_dev;
	}
=======
	error = egalax_irq_request(ts);
	if (error)
		return error;
>>>>>>> 848b321b

	error = input_register_device(ts->input_dev);
	if (error)
		goto err_free_irq;

	i2c_set_clientdata(client, ts);
	return 0;

err_free_irq:
	free_irq(client->irq, ts);
err_free_dev:
	input_free_device(input_dev);
err_free_ts:
	kfree(ts);

	return error;
}

static int egalax_ts_remove(struct i2c_client *client)
{
	struct egalax_ts *ts = i2c_get_clientdata(client);
	free_irq(client->irq, ts);
	input_free_device(ts->input_dev);
	input_unregister_device(ts->input_dev);
	kfree(ts);

	return 0;
}

static const struct i2c_device_id egalax_ts_id[] = {
	{ "egalax_ts", 0 },
	{ }
};
MODULE_DEVICE_TABLE(i2c, egalax_ts_id);

static int __maybe_unused egalax_ts_suspend(struct device *dev)
{
    int ret;
	static const u8 suspend_cmd[MAX_I2C_DATA_LEN] = {
		0x3, 0x6, 0xa, 0x3, 0x36, 0x3f, 0x2, 0, 0, 0
	};
	struct i2c_client *client = to_i2c_client(dev);
	struct egalax_ts *ts = i2c_get_clientdata(client);
<<<<<<< HEAD

	/* If can not wake up, not suspend. */
	if (ts->touch_no_wake) {
		dev_info(&client->dev,
				"not suspend because unable to wake up device\n");
		return 0;
	}
=======
	int ret;

	egalax_free_irq(ts);
>>>>>>> 848b321b
	ret = i2c_master_send(client, suspend_cmd, MAX_I2C_DATA_LEN);
	return ret > 0 ? 0 : ret;
}

static int __maybe_unused egalax_ts_resume(struct device *dev)
{
	struct i2c_client *client = to_i2c_client(dev);
	struct egalax_ts *ts = i2c_get_clientdata(client);
<<<<<<< HEAD

	/* If not wake up, don't needs resume. */
	if (ts->touch_no_wake)
		return 0;
	return egalax_wake_up_device(client);
=======
	int ret;

	ret = egalax_wake_up_device(client);
	if (!ret)
		ret = egalax_irq_request(ts);

	return ret;
>>>>>>> 848b321b
}

static SIMPLE_DEV_PM_OPS(egalax_ts_pm_ops, egalax_ts_suspend, egalax_ts_resume);

static const struct of_device_id egalax_ts_dt_ids[] = {
	{ .compatible = "eeti,egalax_ts" },
	{ /* sentinel */ }
};
MODULE_DEVICE_TABLE(of, egalax_ts_dt_ids);

static struct i2c_driver egalax_ts_driver = {
	.driver = {
		.name	= "egalax_ts",
		.of_match_table	= of_match_ptr(egalax_ts_dt_ids),
	},
	.id_table	= egalax_ts_id,
	.probe		= egalax_ts_probe,
	.remove		= egalax_ts_remove,
};

module_i2c_driver(egalax_ts_driver);

MODULE_AUTHOR("Freescale Semiconductor, Inc.");
MODULE_DESCRIPTION("Touchscreen driver for EETI eGalax touch controller");
MODULE_LICENSE("GPL");<|MERGE_RESOLUTION|>--- conflicted
+++ resolved
@@ -1,7 +1,7 @@
 /*
  * Driver for EETI eGalax Multiple Touch Controller
  *
- * Copyright (C) 2011-2015 Freescale Semiconductor, Inc.
+ * Copyright (C) 2011 Freescale Semiconductor, Inc.
  *
  * based on max11801_ts.c
  *
@@ -18,7 +18,6 @@
 */
 
 #include <linux/module.h>
-#include <linux/init.h>
 #include <linux/i2c.h>
 #include <linux/interrupt.h>
 #include <linux/input.h>
@@ -29,6 +28,7 @@
 #include <linux/bitops.h>
 #include <linux/input/mt.h>
 #include <linux/of_gpio.h>
+
 /*
  * Mouse Mode: some panel may configure the controller to mouse mode,
  * which can only report one point at a given time.
@@ -44,7 +44,7 @@
 /* Multiple Touch Mode */
 #define REPORT_MODE_MTTOUCH		0x4
 
-#define MAX_SUPPORT_POINTS		2
+#define MAX_SUPPORT_POINTS		5
 
 #define EVENT_VALID_OFFSET	7
 #define EVENT_VALID_MASK	(0x1 << EVENT_VALID_OFFSET)
@@ -57,53 +57,17 @@
 
 #define EGALAX_MAX_X	32760
 #define EGALAX_MAX_Y	32760
-#define EGALAX_MAX_Z	2048
 #define EGALAX_MAX_TRIES 100
-
-struct finger_info {
-	s16	x;
-	s16	y;
-	s16	z;
-};
 
 struct egalax_ts {
 	struct i2c_client		*client;
 	struct input_dev		*input_dev;
-	u32				finger_mask;
-	int				touch_no_wake;
-	struct finger_info		fingers[MAX_SUPPORT_POINTS];
 };
 
-static void report_input_data(struct egalax_ts *ts)
-{
-	int i;
-	int num_fingers_down;
-
-	num_fingers_down = 0;
-	for (i = 0; i < MAX_SUPPORT_POINTS; i++) {
-		if (ts->fingers[i].z == -1)
-			continue;
-
-		input_report_abs(ts->input_dev, ABS_MT_POSITION_X,
-					ts->fingers[i].x);
-		input_report_abs(ts->input_dev, ABS_MT_POSITION_Y,
-					ts->fingers[i].y);
-		input_report_abs(ts->input_dev, ABS_MT_PRESSURE,
-					ts->fingers[i].z);
-		input_report_abs(ts->input_dev, ABS_MT_TOUCH_MAJOR, 1);
-		input_report_abs(ts->input_dev, ABS_MT_TRACKING_ID, i);
-		input_mt_sync(ts->input_dev);
-		num_fingers_down++;
-	}
-	ts->finger_mask = 0;
-
-	if (num_fingers_down == 0)
-		input_mt_sync(ts->input_dev);
-	input_sync(ts->input_dev);
-}
 static irqreturn_t egalax_ts_interrupt(int irq, void *dev_id)
 {
 	struct egalax_ts *ts = dev_id;
+	struct input_dev *input_dev = ts->input_dev;
 	struct i2c_client *client = ts->client;
 	u8 buf[MAX_I2C_DATA_LEN];
 	int id, ret, x, y, z;
@@ -111,7 +75,6 @@
 	bool down, valid;
 	u8 state;
 
-	memset(buf, 0, MAX_I2C_DATA_LEN);
 	do {
 		ret = i2c_master_recv(client, buf, MAX_I2C_DATA_LEN);
 	} while (ret == -EAGAIN && tries++ < EGALAX_MAX_TRIES);
@@ -119,10 +82,7 @@
 	if (ret < 0)
 		return IRQ_HANDLED;
 
-
 	if (buf[0] != REPORT_MODE_MTTOUCH) {
-		/* invalid point */
-
 		/* ignore mouse events and vendor events */
 		return IRQ_HANDLED;
 	}
@@ -136,30 +96,25 @@
 	id = (state & EVENT_ID_MASK) >> EVENT_ID_OFFSET;
 	down = state & EVENT_DOWN_UP;
 
-	if (!valid || id >= MAX_SUPPORT_POINTS) {
+	if (!valid || id > MAX_SUPPORT_POINTS) {
 		dev_dbg(&client->dev, "point invalid\n");
 		return IRQ_HANDLED;
 	}
 
-	if (ts->finger_mask & (1U << id))
-		report_input_data(ts);
-	if (!down) {
-		ts->fingers[id].z = -1;
-		ts->finger_mask |= 1U << id;
-
-	} else {
-		ts->fingers[id].x = x;
-		ts->fingers[id].y = y;
-		ts->fingers[id].z = z;
-		ts->finger_mask |= 1U << id;
-	}
-
-	/* report all pointers */
-	dev_dbg(&client->dev, "%s id:%d x:%d y:%d z:%d\n",
-		(down ? "down" : "up"), id, x, y, z);
-
-	if (ts->finger_mask)
-		report_input_data(ts);
+	input_mt_slot(input_dev, id);
+	input_mt_report_slot_state(input_dev, MT_TOOL_FINGER, down);
+
+	dev_dbg(&client->dev, "%s id:%d x:%d y:%d z:%d",
+		down ? "down" : "up", id, x, y, z);
+
+	if (down) {
+		input_report_abs(input_dev, ABS_MT_POSITION_X, x);
+		input_report_abs(input_dev, ABS_MT_POSITION_Y, y);
+		input_report_abs(input_dev, ABS_MT_PRESSURE, z);
+	}
+
+	input_mt_report_pointer_emulation(input_dev, true);
+	input_sync(input_dev);
 
 	return IRQ_HANDLED;
 }
@@ -189,8 +144,7 @@
 {
 	struct device_node *np = client->dev.of_node;
 	int gpio;
-	u8 buf[MAX_I2C_DATA_LEN];
-	int ret, tries = 0;
+	int ret;
 
 	if (!np)
 		return -ENODEV;
@@ -208,18 +162,13 @@
 	}
 
 	/* wake up controller via an falling edge on IRQ gpio. */
-	gpio_direction_output(gpio, 1);
-	gpio_set_value(gpio, 0);
+	gpio_direction_output(gpio, 0);
 	gpio_set_value(gpio, 1);
 
 	/* controller should be waken up, return irq.  */
 	gpio_direction_input(gpio);
 	gpio_free(gpio);
 
-	/* If the touch controller has some data pending, read it */
-	/* or the INT line will remian low */
-	while ((gpio_get_value(gpio) == 0) && (tries++ < EGALAX_MAX_TRIES))
-		i2c_master_recv(client, buf, MAX_I2C_DATA_LEN);
 	return 0;
 }
 
@@ -235,26 +184,23 @@
 	return 0;
 }
 
-
 static int egalax_ts_probe(struct i2c_client *client,
-				       const struct i2c_device_id *id)
+			   const struct i2c_device_id *id)
 {
 	struct egalax_ts *ts;
 	struct input_dev *input_dev;
-	int ret;
 	int error;
 
-	ts = kzalloc(sizeof(struct egalax_ts), GFP_KERNEL);
+	ts = devm_kzalloc(&client->dev, sizeof(struct egalax_ts), GFP_KERNEL);
 	if (!ts) {
 		dev_err(&client->dev, "Failed to allocate memory\n");
 		return -ENOMEM;
 	}
 
-	input_dev = input_allocate_device();
+	input_dev = devm_input_allocate_device(&client->dev);
 	if (!input_dev) {
 		dev_err(&client->dev, "Failed to allocate memory\n");
-		error = -ENOMEM;
-		goto err_free_ts;
+		return -ENOMEM;
 	}
 
 	ts->client = client;
@@ -277,76 +223,42 @@
 	/* controller may be in sleep, wake it up. */
 	error = egalax_wake_up_device(client);
 	if (error) {
-		dev_err(&client->dev, "Failed to wake up, disable suspend,"
-				"otherwise it can not wake up\n");
-		ts->touch_no_wake = true;
-	}
-	msleep(10);
-
-	ret = egalax_firmware_version(client);
-	if (ret < 0) {
+		dev_err(&client->dev, "Failed to wake up the controller\n");
+		return error;
+	}
+
+	error = egalax_firmware_version(client);
+	if (error < 0) {
 		dev_err(&client->dev, "Failed to read firmware version\n");
-		error = -EIO;
-		goto err_free_dev;
-	}
-
-	input_dev->name = "eGalax Touch Screen";
+		return error;
+	}
+
+	input_dev->name = "EETI eGalax Touch Screen";
 	input_dev->id.bustype = BUS_I2C;
-	input_dev->dev.parent = &client->dev;
 
 	__set_bit(EV_ABS, input_dev->evbit);
-
+	__set_bit(EV_KEY, input_dev->evbit);
+	__set_bit(BTN_TOUCH, input_dev->keybit);
+
+	input_set_abs_params(input_dev, ABS_X, 0, EGALAX_MAX_X, 0, 0);
+	input_set_abs_params(input_dev, ABS_Y, 0, EGALAX_MAX_Y, 0, 0);
 	input_set_abs_params(input_dev,
 			     ABS_MT_POSITION_X, 0, EGALAX_MAX_X, 0, 0);
 	input_set_abs_params(input_dev,
 			     ABS_MT_POSITION_Y, 0, EGALAX_MAX_Y, 0, 0);
-	input_set_abs_params(input_dev,
-			     ABS_MT_PRESSURE, 0, EGALAX_MAX_Z, 0, 0);
-	input_set_abs_params(input_dev, ABS_MT_TOUCH_MAJOR, 0, 1, 0, 0);
-	input_set_abs_params(input_dev, ABS_MT_TRACKING_ID, 0,
-			     MAX_SUPPORT_POINTS - 1, 0, 0);
+	input_mt_init_slots(input_dev, MAX_SUPPORT_POINTS, 0);
 
 	input_set_drvdata(input_dev, ts);
 
-<<<<<<< HEAD
-	error = request_threaded_irq(client->irq, NULL, egalax_ts_interrupt,
-				     IRQF_TRIGGER_LOW | IRQF_ONESHOT,
-				     "egalax_ts", ts);
-	if (error < 0) {
-		dev_err(&client->dev, "Failed to register interrupt\n");
-		goto err_free_dev;
-	}
-=======
 	error = egalax_irq_request(ts);
 	if (error)
 		return error;
->>>>>>> 848b321b
 
 	error = input_register_device(ts->input_dev);
 	if (error)
-		goto err_free_irq;
+		return error;
 
 	i2c_set_clientdata(client, ts);
-	return 0;
-
-err_free_irq:
-	free_irq(client->irq, ts);
-err_free_dev:
-	input_free_device(input_dev);
-err_free_ts:
-	kfree(ts);
-
-	return error;
-}
-
-static int egalax_ts_remove(struct i2c_client *client)
-{
-	struct egalax_ts *ts = i2c_get_clientdata(client);
-	free_irq(client->irq, ts);
-	input_free_device(ts->input_dev);
-	input_unregister_device(ts->input_dev);
-	kfree(ts);
-
 	return 0;
 }
 
@@ -358,25 +270,14 @@
 
 static int __maybe_unused egalax_ts_suspend(struct device *dev)
 {
-    int ret;
 	static const u8 suspend_cmd[MAX_I2C_DATA_LEN] = {
 		0x3, 0x6, 0xa, 0x3, 0x36, 0x3f, 0x2, 0, 0, 0
 	};
 	struct i2c_client *client = to_i2c_client(dev);
 	struct egalax_ts *ts = i2c_get_clientdata(client);
-<<<<<<< HEAD
-
-	/* If can not wake up, not suspend. */
-	if (ts->touch_no_wake) {
-		dev_info(&client->dev,
-				"not suspend because unable to wake up device\n");
-		return 0;
-	}
-=======
 	int ret;
 
 	egalax_free_irq(ts);
->>>>>>> 848b321b
 	ret = i2c_master_send(client, suspend_cmd, MAX_I2C_DATA_LEN);
 	return ret > 0 ? 0 : ret;
 }
@@ -385,13 +286,6 @@
 {
 	struct i2c_client *client = to_i2c_client(dev);
 	struct egalax_ts *ts = i2c_get_clientdata(client);
-<<<<<<< HEAD
-
-	/* If not wake up, don't needs resume. */
-	if (ts->touch_no_wake)
-		return 0;
-	return egalax_wake_up_device(client);
-=======
 	int ret;
 
 	ret = egalax_wake_up_device(client);
@@ -399,7 +293,6 @@
 		ret = egalax_irq_request(ts);
 
 	return ret;
->>>>>>> 848b321b
 }
 
 static SIMPLE_DEV_PM_OPS(egalax_ts_pm_ops, egalax_ts_suspend, egalax_ts_resume);
@@ -413,11 +306,11 @@
 static struct i2c_driver egalax_ts_driver = {
 	.driver = {
 		.name	= "egalax_ts",
-		.of_match_table	= of_match_ptr(egalax_ts_dt_ids),
+		.pm	= &egalax_ts_pm_ops,
+		.of_match_table	= egalax_ts_dt_ids,
 	},
 	.id_table	= egalax_ts_id,
 	.probe		= egalax_ts_probe,
-	.remove		= egalax_ts_remove,
 };
 
 module_i2c_driver(egalax_ts_driver);
