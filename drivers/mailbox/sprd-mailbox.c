// SPDX-License-Identifier: GPL-2.0-only
/*
 * Spreadtrum mailbox driver
 *
 * Copyright (c) 2020 Spreadtrum Communications Inc.
 */

#include <linux/delay.h>
#include <linux/err.h>
#include <linux/interrupt.h>
#include <linux/io.h>
#include <linux/mailbox_controller.h>
#include <linux/module.h>
#include <linux/of_device.h>
#include <linux/platform_device.h>
#include <linux/clk.h>

#define SPRD_MBOX_ID		0x0
#define SPRD_MBOX_MSG_LOW	0x4
#define SPRD_MBOX_MSG_HIGH	0x8
#define SPRD_MBOX_TRIGGER	0xc
#define SPRD_MBOX_FIFO_RST	0x10
#define SPRD_MBOX_FIFO_STS	0x14
#define SPRD_MBOX_IRQ_STS	0x18
#define SPRD_MBOX_IRQ_MSK	0x1c
#define SPRD_MBOX_LOCK		0x20
#define SPRD_MBOX_FIFO_DEPTH	0x24

/* Bit and mask definition for inbox's SPRD_MBOX_FIFO_STS register */
#define SPRD_INBOX_FIFO_DELIVER_MASK		GENMASK(23, 16)
#define SPRD_INBOX_FIFO_OVERLOW_MASK		GENMASK(15, 8)
#define SPRD_INBOX_FIFO_DELIVER_SHIFT		16
#define SPRD_INBOX_FIFO_BUSY_MASK		GENMASK(7, 0)

/* Bit and mask definition for SPRD_MBOX_IRQ_STS register */
#define SPRD_MBOX_IRQ_CLR			BIT(0)

<<<<<<< HEAD
/* Bit and mask definiation for outbox's SPRD_MBOX_FIFO_STS register */
=======
/* Bit and mask definition for outbox's SPRD_MBOX_FIFO_STS register */
>>>>>>> 3b17187f
#define SPRD_OUTBOX_FIFO_FULL			BIT(2)
#define SPRD_OUTBOX_FIFO_WR_SHIFT		16
#define SPRD_OUTBOX_FIFO_RD_SHIFT		24
#define SPRD_OUTBOX_FIFO_POS_MASK		GENMASK(7, 0)

/* Bit and mask definition for inbox's SPRD_MBOX_IRQ_MSK register */
#define SPRD_INBOX_FIFO_BLOCK_IRQ		BIT(0)
#define SPRD_INBOX_FIFO_OVERFLOW_IRQ		BIT(1)
#define SPRD_INBOX_FIFO_DELIVER_IRQ		BIT(2)
#define SPRD_INBOX_FIFO_IRQ_MASK		GENMASK(2, 0)

/* Bit and mask definition for outbox's SPRD_MBOX_IRQ_MSK register */
#define SPRD_OUTBOX_FIFO_NOT_EMPTY_IRQ		BIT(0)
#define SPRD_OUTBOX_FIFO_IRQ_MASK		GENMASK(4, 0)

#define SPRD_OUTBOX_BASE_SPAN			0x1000
#define SPRD_MBOX_CHAN_MAX			8
#define SPRD_SUPP_INBOX_ID_SC9863A		7

struct sprd_mbox_priv {
	struct mbox_controller	mbox;
	struct device		*dev;
	void __iomem		*inbox_base;
	void __iomem		*outbox_base;
	/*  Base register address for supplementary outbox */
	void __iomem		*supp_base;
	struct clk		*clk;
	u32			outbox_fifo_depth;

	struct mutex		lock;
	u32			refcnt;
	struct mbox_chan	chan[SPRD_MBOX_CHAN_MAX];
};

static struct sprd_mbox_priv *to_sprd_mbox_priv(struct mbox_controller *mbox)
{
	return container_of(mbox, struct sprd_mbox_priv, mbox);
}

static u32 sprd_mbox_get_fifo_len(struct sprd_mbox_priv *priv, u32 fifo_sts)
{
	u32 wr_pos = (fifo_sts >> SPRD_OUTBOX_FIFO_WR_SHIFT) &
		SPRD_OUTBOX_FIFO_POS_MASK;
	u32 rd_pos = (fifo_sts >> SPRD_OUTBOX_FIFO_RD_SHIFT) &
		SPRD_OUTBOX_FIFO_POS_MASK;
	u32 fifo_len;

	/*
	 * If the read pointer is equal with write pointer, which means the fifo
	 * is full or empty.
	 */
	if (wr_pos == rd_pos) {
		if (fifo_sts & SPRD_OUTBOX_FIFO_FULL)
			fifo_len = priv->outbox_fifo_depth;
		else
			fifo_len = 0;
	} else if (wr_pos > rd_pos) {
		fifo_len = wr_pos - rd_pos;
	} else {
		fifo_len = priv->outbox_fifo_depth - rd_pos + wr_pos;
	}

	return fifo_len;
}

static irqreturn_t do_outbox_isr(void __iomem *base, struct sprd_mbox_priv *priv)
{
	struct mbox_chan *chan;
	u32 fifo_sts, fifo_len, msg[2];
	int i, id;

	fifo_sts = readl(base + SPRD_MBOX_FIFO_STS);

	fifo_len = sprd_mbox_get_fifo_len(priv, fifo_sts);
	if (!fifo_len) {
		dev_warn_ratelimited(priv->dev, "spurious outbox interrupt\n");
		return IRQ_NONE;
	}

	for (i = 0; i < fifo_len; i++) {
		msg[0] = readl(base + SPRD_MBOX_MSG_LOW);
		msg[1] = readl(base + SPRD_MBOX_MSG_HIGH);
		id = readl(base + SPRD_MBOX_ID);

		chan = &priv->chan[id];
		if (chan->cl)
			mbox_chan_received_data(chan, (void *)msg);
		else
			dev_warn_ratelimited(priv->dev,
				    "message's been dropped at ch[%d]\n", id);

		/* Trigger to update outbox FIFO pointer */
		writel(0x1, base + SPRD_MBOX_TRIGGER);
	}

	/* Clear irq status after reading all message. */
	writel(SPRD_MBOX_IRQ_CLR, base + SPRD_MBOX_IRQ_STS);

	return IRQ_HANDLED;
}

static irqreturn_t sprd_mbox_outbox_isr(int irq, void *data)
{
	struct sprd_mbox_priv *priv = data;

	return do_outbox_isr(priv->outbox_base, priv);
}

static irqreturn_t sprd_mbox_supp_isr(int irq, void *data)
{
	struct sprd_mbox_priv *priv = data;

	return do_outbox_isr(priv->supp_base, priv);
}

static irqreturn_t sprd_mbox_inbox_isr(int irq, void *data)
{
	struct sprd_mbox_priv *priv = data;
	struct mbox_chan *chan;
	u32 fifo_sts, send_sts, busy, id;

	fifo_sts = readl(priv->inbox_base + SPRD_MBOX_FIFO_STS);

	/* Get the inbox data delivery status */
	send_sts = (fifo_sts & SPRD_INBOX_FIFO_DELIVER_MASK) >>
		SPRD_INBOX_FIFO_DELIVER_SHIFT;
	if (!send_sts) {
		dev_warn_ratelimited(priv->dev, "spurious inbox interrupt\n");
		return IRQ_NONE;
	}

	while (send_sts) {
		id = __ffs(send_sts);
		send_sts &= (send_sts - 1);

		chan = &priv->chan[id];

		/*
		 * Check if the message was fetched by remote target, if yes,
		 * that means the transmission has been completed.
		 */
		busy = fifo_sts & SPRD_INBOX_FIFO_BUSY_MASK;
		if (!(busy & BIT(id)))
			mbox_chan_txdone(chan, 0);
	}

	/* Clear FIFO delivery and overflow status */
	writel(fifo_sts &
	       (SPRD_INBOX_FIFO_DELIVER_MASK | SPRD_INBOX_FIFO_OVERLOW_MASK),
	       priv->inbox_base + SPRD_MBOX_FIFO_RST);

	/* Clear irq status */
	writel(SPRD_MBOX_IRQ_CLR, priv->inbox_base + SPRD_MBOX_IRQ_STS);

	return IRQ_HANDLED;
}

static int sprd_mbox_send_data(struct mbox_chan *chan, void *msg)
{
	struct sprd_mbox_priv *priv = to_sprd_mbox_priv(chan->mbox);
	unsigned long id = (unsigned long)chan->con_priv;
	u32 *data = msg;

	/* Write data into inbox FIFO, and only support 8 bytes every time */
	writel(data[0], priv->inbox_base + SPRD_MBOX_MSG_LOW);
	writel(data[1], priv->inbox_base + SPRD_MBOX_MSG_HIGH);

	/* Set target core id */
	writel(id, priv->inbox_base + SPRD_MBOX_ID);

	/* Trigger remote request */
	writel(0x1, priv->inbox_base + SPRD_MBOX_TRIGGER);

	return 0;
}

static int sprd_mbox_flush(struct mbox_chan *chan, unsigned long timeout)
{
	struct sprd_mbox_priv *priv = to_sprd_mbox_priv(chan->mbox);
	unsigned long id = (unsigned long)chan->con_priv;
	u32 busy;

	timeout = jiffies + msecs_to_jiffies(timeout);

	while (time_before(jiffies, timeout)) {
		busy = readl(priv->inbox_base + SPRD_MBOX_FIFO_STS) &
			SPRD_INBOX_FIFO_BUSY_MASK;
		if (!(busy & BIT(id))) {
			mbox_chan_txdone(chan, 0);
			return 0;
		}

		udelay(1);
	}

	return -ETIME;
}

static int sprd_mbox_startup(struct mbox_chan *chan)
{
	struct sprd_mbox_priv *priv = to_sprd_mbox_priv(chan->mbox);
	u32 val;

	mutex_lock(&priv->lock);
	if (priv->refcnt++ == 0) {
		/* Select outbox FIFO mode and reset the outbox FIFO status */
		writel(0x0, priv->outbox_base + SPRD_MBOX_FIFO_RST);

		/* Enable inbox FIFO overflow and delivery interrupt */
		val = readl(priv->inbox_base + SPRD_MBOX_IRQ_MSK);
		val &= ~(SPRD_INBOX_FIFO_OVERFLOW_IRQ | SPRD_INBOX_FIFO_DELIVER_IRQ);
		writel(val, priv->inbox_base + SPRD_MBOX_IRQ_MSK);

		/* Enable outbox FIFO not empty interrupt */
		val = readl(priv->outbox_base + SPRD_MBOX_IRQ_MSK);
		val &= ~SPRD_OUTBOX_FIFO_NOT_EMPTY_IRQ;
		writel(val, priv->outbox_base + SPRD_MBOX_IRQ_MSK);
<<<<<<< HEAD
=======

		/* Enable supplementary outbox as the fundamental one */
		if (priv->supp_base) {
			writel(0x0, priv->supp_base + SPRD_MBOX_FIFO_RST);
			val = readl(priv->supp_base + SPRD_MBOX_IRQ_MSK);
			val &= ~SPRD_OUTBOX_FIFO_NOT_EMPTY_IRQ;
			writel(val, priv->supp_base + SPRD_MBOX_IRQ_MSK);
		}
>>>>>>> 3b17187f
	}
	mutex_unlock(&priv->lock);

	return 0;
}

static void sprd_mbox_shutdown(struct mbox_chan *chan)
{
	struct sprd_mbox_priv *priv = to_sprd_mbox_priv(chan->mbox);

	mutex_lock(&priv->lock);
	if (--priv->refcnt == 0) {
		/* Disable inbox & outbox interrupt */
		writel(SPRD_INBOX_FIFO_IRQ_MASK, priv->inbox_base + SPRD_MBOX_IRQ_MSK);
		writel(SPRD_OUTBOX_FIFO_IRQ_MASK, priv->outbox_base + SPRD_MBOX_IRQ_MSK);
<<<<<<< HEAD
=======

		if (priv->supp_base)
			writel(SPRD_OUTBOX_FIFO_IRQ_MASK,
			       priv->supp_base + SPRD_MBOX_IRQ_MSK);
>>>>>>> 3b17187f
	}
	mutex_unlock(&priv->lock);
}

static const struct mbox_chan_ops sprd_mbox_ops = {
	.send_data	= sprd_mbox_send_data,
	.flush		= sprd_mbox_flush,
	.startup	= sprd_mbox_startup,
	.shutdown	= sprd_mbox_shutdown,
};

static void sprd_mbox_disable(void *data)
{
	struct sprd_mbox_priv *priv = data;

	clk_disable_unprepare(priv->clk);
}

static int sprd_mbox_probe(struct platform_device *pdev)
{
	struct device *dev = &pdev->dev;
	struct sprd_mbox_priv *priv;
	int ret, inbox_irq, outbox_irq, supp_irq;
	unsigned long id, supp;

	priv = devm_kzalloc(dev, sizeof(*priv), GFP_KERNEL);
	if (!priv)
		return -ENOMEM;

	priv->dev = dev;
	mutex_init(&priv->lock);

	/*
	 * Unisoc mailbox uses an inbox to send messages to the target
	 * core, and uses (an) outbox(es) to receive messages from other
	 * cores.
	 *
	 * Thus in general the mailbox controller supplies 2 different
	 * register addresses and IRQ numbers for inbox and outbox.
	 *
	 * If necessary, a supplementary inbox could be enabled optionally
	 * with an independent FIFO and an extra interrupt.
	 */
	priv->inbox_base = devm_platform_ioremap_resource(pdev, 0);
	if (IS_ERR(priv->inbox_base))
		return PTR_ERR(priv->inbox_base);

	priv->outbox_base = devm_platform_ioremap_resource(pdev, 1);
	if (IS_ERR(priv->outbox_base))
		return PTR_ERR(priv->outbox_base);

	priv->clk = devm_clk_get(dev, "enable");
	if (IS_ERR(priv->clk)) {
		dev_err(dev, "failed to get mailbox clock\n");
		return PTR_ERR(priv->clk);
	}

	ret = clk_prepare_enable(priv->clk);
	if (ret)
		return ret;

	ret = devm_add_action_or_reset(dev, sprd_mbox_disable, priv);
	if (ret) {
		dev_err(dev, "failed to add mailbox disable action\n");
		return ret;
	}

	inbox_irq = platform_get_irq_byname(pdev, "inbox");
	if (inbox_irq < 0)
		return inbox_irq;

	ret = devm_request_irq(dev, inbox_irq, sprd_mbox_inbox_isr,
			       IRQF_NO_SUSPEND, dev_name(dev), priv);
	if (ret) {
		dev_err(dev, "failed to request inbox IRQ: %d\n", ret);
		return ret;
	}

	outbox_irq = platform_get_irq_byname(pdev, "outbox");
	if (outbox_irq < 0)
		return outbox_irq;

	ret = devm_request_irq(dev, outbox_irq, sprd_mbox_outbox_isr,
			       IRQF_NO_SUSPEND, dev_name(dev), priv);
	if (ret) {
		dev_err(dev, "failed to request outbox IRQ: %d\n", ret);
		return ret;
	}

	/* Supplementary outbox IRQ is optional */
	supp_irq = platform_get_irq_byname(pdev, "supp-outbox");
	if (supp_irq > 0) {
		ret = devm_request_irq(dev, supp_irq, sprd_mbox_supp_isr,
				       IRQF_NO_SUSPEND, dev_name(dev), priv);
		if (ret) {
			dev_err(dev, "failed to request outbox IRQ: %d\n", ret);
			return ret;
		}

		supp = (unsigned long) of_device_get_match_data(dev);
		if (!supp) {
			dev_err(dev, "no supplementary outbox specified\n");
			return -ENODEV;
		}
		priv->supp_base = priv->outbox_base + (SPRD_OUTBOX_BASE_SPAN * supp);
	}

	/* Get the default outbox FIFO depth */
	priv->outbox_fifo_depth =
		readl(priv->outbox_base + SPRD_MBOX_FIFO_DEPTH) + 1;
	priv->mbox.dev = dev;
	priv->mbox.chans = &priv->chan[0];
	priv->mbox.num_chans = SPRD_MBOX_CHAN_MAX;
	priv->mbox.ops = &sprd_mbox_ops;
	priv->mbox.txdone_irq = true;

	for (id = 0; id < SPRD_MBOX_CHAN_MAX; id++)
		priv->chan[id].con_priv = (void *)id;

	ret = devm_mbox_controller_register(dev, &priv->mbox);
	if (ret) {
		dev_err(dev, "failed to register mailbox: %d\n", ret);
		return ret;
	}

	return 0;
}

static const struct of_device_id sprd_mbox_of_match[] = {
	{ .compatible = "sprd,sc9860-mailbox" },
	{ .compatible = "sprd,sc9863a-mailbox",
	  .data = (void *)SPRD_SUPP_INBOX_ID_SC9863A },
	{ },
};
MODULE_DEVICE_TABLE(of, sprd_mbox_of_match);

static struct platform_driver sprd_mbox_driver = {
	.driver = {
		.name = "sprd-mailbox",
		.of_match_table = sprd_mbox_of_match,
	},
	.probe	= sprd_mbox_probe,
};
module_platform_driver(sprd_mbox_driver);

MODULE_AUTHOR("Baolin Wang <baolin.wang@unisoc.com>");
MODULE_DESCRIPTION("Spreadtrum mailbox driver");
MODULE_LICENSE("GPL v2");<|MERGE_RESOLUTION|>--- conflicted
+++ resolved
@@ -35,11 +35,7 @@
 /* Bit and mask definition for SPRD_MBOX_IRQ_STS register */
 #define SPRD_MBOX_IRQ_CLR			BIT(0)
 
-<<<<<<< HEAD
-/* Bit and mask definiation for outbox's SPRD_MBOX_FIFO_STS register */
-=======
 /* Bit and mask definition for outbox's SPRD_MBOX_FIFO_STS register */
->>>>>>> 3b17187f
 #define SPRD_OUTBOX_FIFO_FULL			BIT(2)
 #define SPRD_OUTBOX_FIFO_WR_SHIFT		16
 #define SPRD_OUTBOX_FIFO_RD_SHIFT		24
@@ -257,8 +253,6 @@
 		val = readl(priv->outbox_base + SPRD_MBOX_IRQ_MSK);
 		val &= ~SPRD_OUTBOX_FIFO_NOT_EMPTY_IRQ;
 		writel(val, priv->outbox_base + SPRD_MBOX_IRQ_MSK);
-<<<<<<< HEAD
-=======
 
 		/* Enable supplementary outbox as the fundamental one */
 		if (priv->supp_base) {
@@ -267,7 +261,6 @@
 			val &= ~SPRD_OUTBOX_FIFO_NOT_EMPTY_IRQ;
 			writel(val, priv->supp_base + SPRD_MBOX_IRQ_MSK);
 		}
->>>>>>> 3b17187f
 	}
 	mutex_unlock(&priv->lock);
 
@@ -283,13 +276,10 @@
 		/* Disable inbox & outbox interrupt */
 		writel(SPRD_INBOX_FIFO_IRQ_MASK, priv->inbox_base + SPRD_MBOX_IRQ_MSK);
 		writel(SPRD_OUTBOX_FIFO_IRQ_MASK, priv->outbox_base + SPRD_MBOX_IRQ_MSK);
-<<<<<<< HEAD
-=======
 
 		if (priv->supp_base)
 			writel(SPRD_OUTBOX_FIFO_IRQ_MASK,
 			       priv->supp_base + SPRD_MBOX_IRQ_MSK);
->>>>>>> 3b17187f
 	}
 	mutex_unlock(&priv->lock);
 }
