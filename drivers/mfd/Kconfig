--- conflicted
+++ resolved
@@ -467,19 +467,17 @@
 	  This is the core driver for the Freescale i.MX6 on-chip HDMI.
 	  This MFD driver connects with the video and audio drivers for HDMI.
 
-<<<<<<< HEAD
 config MFD_IMX_AUDIOMIX
 	tristate "NXP i.MX8MP Audiomix Control Driver"
 	depends on OF || COMPILE_TEST
 	help
 	  Enable audiomix support
-=======
+
 config MFD_MXC_HDMI_ANDROID
 	tristate "Freescale HDMI Core on Android"
 	depends on MFD_MXC_HDMI
 	help
 	  Select this if build on android system.
->>>>>>> 614e3f52
 
 config MFD_HI6421_PMIC
 	tristate "HiSilicon Hi6421 PMU/Codec IC"
