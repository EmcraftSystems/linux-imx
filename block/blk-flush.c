// SPDX-License-Identifier: GPL-2.0
/*
 * Functions to sequence PREFLUSH and FUA writes.
 *
 * Copyright (C) 2011		Max Planck Institute for Gravitational Physics
 * Copyright (C) 2011		Tejun Heo <tj@kernel.org>
 *
 * REQ_{PREFLUSH|FUA} requests are decomposed to sequences consisted of three
 * optional steps - PREFLUSH, DATA and POSTFLUSH - according to the request
 * properties and hardware capability.
 *
 * If a request doesn't have data, only REQ_PREFLUSH makes sense, which
 * indicates a simple flush request.  If there is data, REQ_PREFLUSH indicates
 * that the device cache should be flushed before the data is executed, and
 * REQ_FUA means that the data must be on non-volatile media on request
 * completion.
 *
 * If the device doesn't have writeback cache, PREFLUSH and FUA don't make any
 * difference.  The requests are either completed immediately if there's no data
 * or executed as normal requests otherwise.
 *
 * If the device has writeback cache and supports FUA, REQ_PREFLUSH is
 * translated to PREFLUSH but REQ_FUA is passed down directly with DATA.
 *
 * If the device has writeback cache and doesn't support FUA, REQ_PREFLUSH
 * is translated to PREFLUSH and REQ_FUA to POSTFLUSH.
 *
 * The actual execution of flush is double buffered.  Whenever a request
 * needs to execute PRE or POSTFLUSH, it queues at
 * fq->flush_queue[fq->flush_pending_idx].  Once certain criteria are met, a
 * REQ_OP_FLUSH is issued and the pending_idx is toggled.  When the flush
 * completes, all the requests which were pending are proceeded to the next
 * step.  This allows arbitrary merging of different types of PREFLUSH/FUA
 * requests.
 *
 * Currently, the following conditions are used to determine when to issue
 * flush.
 *
 * C1. At any given time, only one flush shall be in progress.  This makes
 *     double buffering sufficient.
 *
 * C2. Flush is deferred if any request is executing DATA of its sequence.
 *     This avoids issuing separate POSTFLUSHes for requests which shared
 *     PREFLUSH.
 *
 * C3. The second condition is ignored if there is a request which has
 *     waited longer than FLUSH_PENDING_TIMEOUT.  This is to avoid
 *     starvation in the unlikely case where there are continuous stream of
 *     FUA (without PREFLUSH) requests.
 *
 * For devices which support FUA, it isn't clear whether C2 (and thus C3)
 * is beneficial.
 *
 * Note that a sequenced PREFLUSH/FUA request with DATA is completed twice.
 * Once while executing DATA and again after the whole sequence is
 * complete.  The first completion updates the contained bio but doesn't
 * finish it so that the bio submitter is notified only after the whole
 * sequence is complete.  This is implemented by testing RQF_FLUSH_SEQ in
 * req_bio_endio().
 *
 * The above peculiarity requires that each PREFLUSH/FUA request has only one
 * bio attached to it, which is guaranteed as they aren't allowed to be
 * merged in the usual way.
 */

#include <linux/kernel.h>
#include <linux/module.h>
#include <linux/bio.h>
#include <linux/blkdev.h>
#include <linux/gfp.h>
#include <linux/blk-mq.h>

#include "blk.h"
#include "blk-mq.h"
#include "blk-mq-tag.h"
#include "blk-mq-sched.h"

/* PREFLUSH/FUA sequences */
enum {
	REQ_FSEQ_PREFLUSH	= (1 << 0), /* pre-flushing in progress */
	REQ_FSEQ_DATA		= (1 << 1), /* data write in progress */
	REQ_FSEQ_POSTFLUSH	= (1 << 2), /* post-flushing in progress */
	REQ_FSEQ_DONE		= (1 << 3),

	REQ_FSEQ_ACTIONS	= REQ_FSEQ_PREFLUSH | REQ_FSEQ_DATA |
				  REQ_FSEQ_POSTFLUSH,

	/*
	 * If flush has been pending longer than the following timeout,
	 * it's issued even if flush_data requests are still in flight.
	 */
	FLUSH_PENDING_TIMEOUT	= 5 * HZ,
};

static void blk_kick_flush(struct request_queue *q,
			   struct blk_flush_queue *fq, unsigned int flags);

static unsigned int blk_flush_policy(unsigned long fflags, struct request *rq)
{
	unsigned int policy = 0;

	if (blk_rq_sectors(rq))
		policy |= REQ_FSEQ_DATA;

	if (fflags & (1UL << QUEUE_FLAG_WC)) {
		if (rq->cmd_flags & REQ_PREFLUSH)
			policy |= REQ_FSEQ_PREFLUSH;
		if (!(fflags & (1UL << QUEUE_FLAG_FUA)) &&
		    (rq->cmd_flags & REQ_FUA))
			policy |= REQ_FSEQ_POSTFLUSH;
	}
	return policy;
}

static unsigned int blk_flush_cur_seq(struct request *rq)
{
	return 1 << ffz(rq->flush.seq);
}

static void blk_flush_restore_request(struct request *rq)
{
	/*
	 * After flush data completion, @rq->bio is %NULL but we need to
	 * complete the bio again.  @rq->biotail is guaranteed to equal the
	 * original @rq->bio.  Restore it.
	 */
	rq->bio = rq->biotail;

	/* make @rq a normal request */
	rq->rq_flags &= ~RQF_FLUSH_SEQ;
	rq->end_io = rq->flush.saved_end_io;
}

static void blk_flush_queue_rq(struct request *rq, bool add_front)
{
	blk_mq_add_to_requeue_list(rq, add_front, true);
}

/**
 * blk_flush_complete_seq - complete flush sequence
 * @rq: PREFLUSH/FUA request being sequenced
 * @fq: flush queue
 * @seq: sequences to complete (mask of %REQ_FSEQ_*, can be zero)
 * @error: whether an error occurred
 *
 * @rq just completed @seq part of its flush sequence, record the
 * completion and trigger the next step.
 *
 * CONTEXT:
 * spin_lock_irq(fq->mq_flush_lock)
 *
 * RETURNS:
 * %true if requests were added to the dispatch queue, %false otherwise.
 */
static void blk_flush_complete_seq(struct request *rq,
				   struct blk_flush_queue *fq,
				   unsigned int seq, blk_status_t error)
{
	struct request_queue *q = rq->q;
	struct list_head *pending = &fq->flush_queue[fq->flush_pending_idx];
	unsigned int cmd_flags;

	BUG_ON(rq->flush.seq & seq);
	rq->flush.seq |= seq;
	cmd_flags = rq->cmd_flags;

	if (likely(!error))
		seq = blk_flush_cur_seq(rq);
	else
		seq = REQ_FSEQ_DONE;

	switch (seq) {
	case REQ_FSEQ_PREFLUSH:
	case REQ_FSEQ_POSTFLUSH:
		/* queue for flush */
		if (list_empty(pending))
			fq->flush_pending_since = jiffies;
		list_move_tail(&rq->flush.list, pending);
		break;

	case REQ_FSEQ_DATA:
		list_move_tail(&rq->flush.list, &fq->flush_data_in_flight);
		blk_flush_queue_rq(rq, true);
		break;

	case REQ_FSEQ_DONE:
		/*
		 * @rq was previously adjusted by blk_flush_issue() for
		 * flush sequencing and may already have gone through the
		 * flush data request completion path.  Restore @rq for
		 * normal completion and end it.
		 */
		BUG_ON(!list_empty(&rq->queuelist));
		list_del_init(&rq->flush.list);
		blk_flush_restore_request(rq);
		blk_mq_end_request(rq, error);
		break;

	default:
		BUG();
	}

	blk_kick_flush(q, fq, cmd_flags);
}

static void flush_end_io(struct request *flush_rq, blk_status_t error)
{
	struct request_queue *q = flush_rq->q;
	struct list_head *running;
	struct request *rq, *n;
	unsigned long flags = 0;
	struct blk_flush_queue *fq = blk_get_flush_queue(q, flush_rq->mq_ctx);
	struct blk_mq_hw_ctx *hctx;

	/* release the tag's ownership to the req cloned from */
	spin_lock_irqsave(&fq->mq_flush_lock, flags);

<<<<<<< HEAD
	if (q->mq_ops) {
		struct blk_mq_hw_ctx *hctx;

		/* release the tag's ownership to the req cloned from */
		spin_lock_irqsave(&fq->mq_flush_lock, flags);

		if (!refcount_dec_and_test(&flush_rq->ref)) {
			fq->rq_status = error;
			spin_unlock_irqrestore(&fq->mq_flush_lock, flags);
			return;
		}

		if (fq->rq_status != BLK_STS_OK)
			error = fq->rq_status;

		hctx = blk_mq_map_queue(q, flush_rq->mq_ctx->cpu);
		if (!q->elevator) {
			blk_mq_tag_set_rq(hctx, flush_rq->tag, fq->orig_rq);
			flush_rq->tag = -1;
		} else {
			blk_mq_put_driver_tag_hctx(hctx, flush_rq);
			flush_rq->internal_tag = -1;
		}
=======
	if (!refcount_dec_and_test(&flush_rq->ref)) {
		fq->rq_status = error;
		spin_unlock_irqrestore(&fq->mq_flush_lock, flags);
		return;
	}

	if (fq->rq_status != BLK_STS_OK)
		error = fq->rq_status;

	hctx = flush_rq->mq_hctx;
	if (!q->elevator) {
		blk_mq_tag_set_rq(hctx, flush_rq->tag, fq->orig_rq);
		flush_rq->tag = -1;
	} else {
		blk_mq_put_driver_tag(flush_rq);
		flush_rq->internal_tag = -1;
>>>>>>> f7688b48
	}

	running = &fq->flush_queue[fq->flush_running_idx];
	BUG_ON(fq->flush_pending_idx == fq->flush_running_idx);

	/* account completion of the flush request */
	fq->flush_running_idx ^= 1;

	/* and push the waiting requests to the next stage */
	list_for_each_entry_safe(rq, n, running, flush.list) {
		unsigned int seq = blk_flush_cur_seq(rq);

		BUG_ON(seq != REQ_FSEQ_PREFLUSH && seq != REQ_FSEQ_POSTFLUSH);
		blk_flush_complete_seq(rq, fq, seq, error);
	}

	fq->flush_queue_delayed = 0;
	spin_unlock_irqrestore(&fq->mq_flush_lock, flags);
}

/**
 * blk_kick_flush - consider issuing flush request
 * @q: request_queue being kicked
 * @fq: flush queue
 * @flags: cmd_flags of the original request
 *
 * Flush related states of @q have changed, consider issuing flush request.
 * Please read the comment at the top of this file for more info.
 *
 * CONTEXT:
 * spin_lock_irq(fq->mq_flush_lock)
 *
 */
static void blk_kick_flush(struct request_queue *q, struct blk_flush_queue *fq,
			   unsigned int flags)
{
	struct list_head *pending = &fq->flush_queue[fq->flush_pending_idx];
	struct request *first_rq =
		list_first_entry(pending, struct request, flush.list);
	struct request *flush_rq = fq->flush_rq;

	/* C1 described at the top of this file */
	if (fq->flush_pending_idx != fq->flush_running_idx || list_empty(pending))
		return;

	/* C2 and C3
	 *
	 * For blk-mq + scheduling, we can risk having all driver tags
	 * assigned to empty flushes, and we deadlock if we are expecting
	 * other requests to make progress. Don't defer for that case.
	 */
	if (!list_empty(&fq->flush_data_in_flight) && q->elevator &&
	    time_before(jiffies,
			fq->flush_pending_since + FLUSH_PENDING_TIMEOUT))
		return;

	/*
	 * Issue flush and toggle pending_idx.  This makes pending_idx
	 * different from running_idx, which means flush is in flight.
	 */
	fq->flush_pending_idx ^= 1;

	blk_rq_init(q, flush_rq);

	/*
	 * In case of none scheduler, borrow tag from the first request
	 * since they can't be in flight at the same time. And acquire
	 * the tag's ownership for flush req.
	 *
	 * In case of IO scheduler, flush rq need to borrow scheduler tag
	 * just for cheating put/get driver tag.
	 */
	flush_rq->mq_ctx = first_rq->mq_ctx;
	flush_rq->mq_hctx = first_rq->mq_hctx;

	if (!q->elevator) {
		fq->orig_rq = first_rq;
		flush_rq->tag = first_rq->tag;
		blk_mq_tag_set_rq(flush_rq->mq_hctx, first_rq->tag, flush_rq);
	} else {
		flush_rq->internal_tag = first_rq->internal_tag;
	}

	flush_rq->cmd_flags = REQ_OP_FLUSH | REQ_PREFLUSH;
	flush_rq->cmd_flags |= (flags & REQ_DRV) | (flags & REQ_FAILFAST_MASK);
	flush_rq->rq_flags |= RQF_FLUSH_SEQ;
	flush_rq->rq_disk = first_rq->rq_disk;
	flush_rq->end_io = flush_end_io;

	blk_flush_queue_rq(flush_rq, false);
}

static void mq_flush_data_end_io(struct request *rq, blk_status_t error)
{
	struct request_queue *q = rq->q;
	struct blk_mq_hw_ctx *hctx = rq->mq_hctx;
	struct blk_mq_ctx *ctx = rq->mq_ctx;
	unsigned long flags;
	struct blk_flush_queue *fq = blk_get_flush_queue(q, ctx);

	if (q->elevator) {
		WARN_ON(rq->tag < 0);
		blk_mq_put_driver_tag(rq);
	}

	/*
	 * After populating an empty queue, kick it to avoid stall.  Read
	 * the comment in flush_end_io().
	 */
	spin_lock_irqsave(&fq->mq_flush_lock, flags);
	blk_flush_complete_seq(rq, fq, REQ_FSEQ_DATA, error);
	spin_unlock_irqrestore(&fq->mq_flush_lock, flags);

	blk_mq_sched_restart(hctx);
}

/**
 * blk_insert_flush - insert a new PREFLUSH/FUA request
 * @rq: request to insert
 *
 * To be called from __elv_add_request() for %ELEVATOR_INSERT_FLUSH insertions.
 * or __blk_mq_run_hw_queue() to dispatch request.
 * @rq is being submitted.  Analyze what needs to be done and put it on the
 * right queue.
 */
void blk_insert_flush(struct request *rq)
{
	struct request_queue *q = rq->q;
	unsigned long fflags = q->queue_flags;	/* may change, cache */
	unsigned int policy = blk_flush_policy(fflags, rq);
	struct blk_flush_queue *fq = blk_get_flush_queue(q, rq->mq_ctx);

	/*
	 * @policy now records what operations need to be done.  Adjust
	 * REQ_PREFLUSH and FUA for the driver.
	 */
	rq->cmd_flags &= ~REQ_PREFLUSH;
	if (!(fflags & (1UL << QUEUE_FLAG_FUA)))
		rq->cmd_flags &= ~REQ_FUA;

	/*
	 * REQ_PREFLUSH|REQ_FUA implies REQ_SYNC, so if we clear any
	 * of those flags, we have to set REQ_SYNC to avoid skewing
	 * the request accounting.
	 */
	rq->cmd_flags |= REQ_SYNC;

	/*
	 * An empty flush handed down from a stacking driver may
	 * translate into nothing if the underlying device does not
	 * advertise a write-back cache.  In this case, simply
	 * complete the request.
	 */
	if (!policy) {
		blk_mq_end_request(rq, 0);
		return;
	}

	BUG_ON(rq->bio != rq->biotail); /*assumes zero or single bio rq */

	/*
	 * If there's data but flush is not necessary, the request can be
	 * processed directly without going through flush machinery.  Queue
	 * for normal execution.
	 */
	if ((policy & REQ_FSEQ_DATA) &&
	    !(policy & (REQ_FSEQ_PREFLUSH | REQ_FSEQ_POSTFLUSH))) {
		blk_mq_request_bypass_insert(rq, false);
		return;
	}

	/*
	 * @rq should go through flush machinery.  Mark it part of flush
	 * sequence and submit for further processing.
	 */
	memset(&rq->flush, 0, sizeof(rq->flush));
	INIT_LIST_HEAD(&rq->flush.list);
	rq->rq_flags |= RQF_FLUSH_SEQ;
	rq->flush.saved_end_io = rq->end_io; /* Usually NULL */

	rq->end_io = mq_flush_data_end_io;

	spin_lock_irq(&fq->mq_flush_lock);
	blk_flush_complete_seq(rq, fq, REQ_FSEQ_ACTIONS & ~policy, 0);
	spin_unlock_irq(&fq->mq_flush_lock);
}

/**
 * blkdev_issue_flush - queue a flush
 * @bdev:	blockdev to issue flush for
 * @gfp_mask:	memory allocation flags (for bio_alloc)
 * @error_sector:	error sector
 *
 * Description:
 *    Issue a flush for the block device in question. Caller can supply
 *    room for storing the error offset in case of a flush error, if they
 *    wish to.
 */
int blkdev_issue_flush(struct block_device *bdev, gfp_t gfp_mask,
		sector_t *error_sector)
{
	struct request_queue *q;
	struct bio *bio;
	int ret = 0;

	if (bdev->bd_disk == NULL)
		return -ENXIO;

	q = bdev_get_queue(bdev);
	if (!q)
		return -ENXIO;

	/*
	 * some block devices may not have their queue correctly set up here
	 * (e.g. loop device without a backing file) and so issuing a flush
	 * here will panic. Ensure there is a request function before issuing
	 * the flush.
	 */
	if (!q->make_request_fn)
		return -ENXIO;

	bio = bio_alloc(gfp_mask, 0);
	bio_set_dev(bio, bdev);
	bio->bi_opf = REQ_OP_WRITE | REQ_PREFLUSH;

	ret = submit_bio_wait(bio);

	/*
	 * The driver must store the error location in ->bi_sector, if
	 * it supports it. For non-stacked drivers, this should be
	 * copied from blk_rq_pos(rq).
	 */
	if (error_sector)
		*error_sector = bio->bi_iter.bi_sector;

	bio_put(bio);
	return ret;
}
EXPORT_SYMBOL(blkdev_issue_flush);

struct blk_flush_queue *blk_alloc_flush_queue(struct request_queue *q,
		int node, int cmd_size, gfp_t flags)
{
	struct blk_flush_queue *fq;
	int rq_sz = sizeof(struct request);

	fq = kzalloc_node(sizeof(*fq), flags, node);
	if (!fq)
		goto fail;

	spin_lock_init(&fq->mq_flush_lock);

	rq_sz = round_up(rq_sz + cmd_size, cache_line_size());
	fq->flush_rq = kzalloc_node(rq_sz, flags, node);
	if (!fq->flush_rq)
		goto fail_rq;

	INIT_LIST_HEAD(&fq->flush_queue[0]);
	INIT_LIST_HEAD(&fq->flush_queue[1]);
	INIT_LIST_HEAD(&fq->flush_data_in_flight);

	return fq;

 fail_rq:
	kfree(fq);
 fail:
	return NULL;
}

void blk_free_flush_queue(struct blk_flush_queue *fq)
{
	/* bio based request queue hasn't flush queue */
	if (!fq)
		return;

	kfree(fq->flush_rq);
	kfree(fq);
}<|MERGE_RESOLUTION|>--- conflicted
+++ resolved
@@ -215,31 +215,6 @@
 	/* release the tag's ownership to the req cloned from */
 	spin_lock_irqsave(&fq->mq_flush_lock, flags);
 
-<<<<<<< HEAD
-	if (q->mq_ops) {
-		struct blk_mq_hw_ctx *hctx;
-
-		/* release the tag's ownership to the req cloned from */
-		spin_lock_irqsave(&fq->mq_flush_lock, flags);
-
-		if (!refcount_dec_and_test(&flush_rq->ref)) {
-			fq->rq_status = error;
-			spin_unlock_irqrestore(&fq->mq_flush_lock, flags);
-			return;
-		}
-
-		if (fq->rq_status != BLK_STS_OK)
-			error = fq->rq_status;
-
-		hctx = blk_mq_map_queue(q, flush_rq->mq_ctx->cpu);
-		if (!q->elevator) {
-			blk_mq_tag_set_rq(hctx, flush_rq->tag, fq->orig_rq);
-			flush_rq->tag = -1;
-		} else {
-			blk_mq_put_driver_tag_hctx(hctx, flush_rq);
-			flush_rq->internal_tag = -1;
-		}
-=======
 	if (!refcount_dec_and_test(&flush_rq->ref)) {
 		fq->rq_status = error;
 		spin_unlock_irqrestore(&fq->mq_flush_lock, flags);
@@ -256,7 +231,6 @@
 	} else {
 		blk_mq_put_driver_tag(flush_rq);
 		flush_rq->internal_tag = -1;
->>>>>>> f7688b48
 	}
 
 	running = &fq->flush_queue[fq->flush_running_idx];
