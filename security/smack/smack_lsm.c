// SPDX-License-Identifier: GPL-2.0-only
/*
 *  Simplified MAC Kernel (smack) security module
 *
 *  This file contains the smack hook function implementations.
 *
 *  Authors:
 *	Casey Schaufler <casey@schaufler-ca.com>
 *	Jarkko Sakkinen <jarkko.sakkinen@intel.com>
 *
 *  Copyright (C) 2007 Casey Schaufler <casey@schaufler-ca.com>
 *  Copyright (C) 2009 Hewlett-Packard Development Company, L.P.
 *                Paul Moore <paul@paul-moore.com>
 *  Copyright (C) 2010 Nokia Corporation
 *  Copyright (C) 2011 Intel Corporation.
 */

#include <linux/xattr.h>
#include <linux/pagemap.h>
#include <linux/mount.h>
#include <linux/stat.h>
#include <linux/kd.h>
#include <asm/ioctls.h>
#include <linux/ip.h>
#include <linux/tcp.h>
#include <linux/udp.h>
#include <linux/dccp.h>
#include <linux/icmpv6.h>
#include <linux/slab.h>
#include <linux/mutex.h>
#include <net/cipso_ipv4.h>
#include <net/ip.h>
#include <net/ipv6.h>
#include <linux/audit.h>
#include <linux/magic.h>
#include <linux/dcache.h>
#include <linux/personality.h>
#include <linux/msg.h>
#include <linux/shm.h>
#include <linux/binfmts.h>
#include <linux/parser.h>
#include <linux/fs_context.h>
#include <linux/fs_parser.h>
#include <linux/watch_queue.h>
#include "smack.h"

#define TRANS_TRUE	"TRUE"
#define TRANS_TRUE_SIZE	4

#define SMK_CONNECTING	0
#define SMK_RECEIVING	1
#define SMK_SENDING	2

static DEFINE_MUTEX(smack_ipv6_lock);
static LIST_HEAD(smk_ipv6_port_list);
<<<<<<< HEAD
static struct kmem_cache *smack_inode_cache;
=======
>>>>>>> d1988041
struct kmem_cache *smack_rule_cache;
int smack_enabled;

#define A(s) {"smack"#s, sizeof("smack"#s) - 1, Opt_##s}
static struct {
	const char *name;
	int len;
	int opt;
} smk_mount_opts[] = {
	{"smackfsdef", sizeof("smackfsdef") - 1, Opt_fsdefault},
	A(fsdefault), A(fsfloor), A(fshat), A(fsroot), A(fstransmute)
};
#undef A

static int match_opt_prefix(char *s, int l, char **arg)
{
	int i;

	for (i = 0; i < ARRAY_SIZE(smk_mount_opts); i++) {
		size_t len = smk_mount_opts[i].len;
		if (len > l || memcmp(s, smk_mount_opts[i].name, len))
			continue;
		if (len == l || s[len] != '=')
			continue;
		*arg = s + len + 1;
		return smk_mount_opts[i].opt;
	}
	return Opt_error;
}

#ifdef CONFIG_SECURITY_SMACK_BRINGUP
static char *smk_bu_mess[] = {
	"Bringup Error",	/* Unused */
	"Bringup",		/* SMACK_BRINGUP_ALLOW */
	"Unconfined Subject",	/* SMACK_UNCONFINED_SUBJECT */
	"Unconfined Object",	/* SMACK_UNCONFINED_OBJECT */
};

static void smk_bu_mode(int mode, char *s)
{
	int i = 0;

	if (mode & MAY_READ)
		s[i++] = 'r';
	if (mode & MAY_WRITE)
		s[i++] = 'w';
	if (mode & MAY_EXEC)
		s[i++] = 'x';
	if (mode & MAY_APPEND)
		s[i++] = 'a';
	if (mode & MAY_TRANSMUTE)
		s[i++] = 't';
	if (mode & MAY_LOCK)
		s[i++] = 'l';
	if (i == 0)
		s[i++] = '-';
	s[i] = '\0';
}
#endif

#ifdef CONFIG_SECURITY_SMACK_BRINGUP
static int smk_bu_note(char *note, struct smack_known *sskp,
		       struct smack_known *oskp, int mode, int rc)
{
	char acc[SMK_NUM_ACCESS_TYPE + 1];

	if (rc <= 0)
		return rc;
	if (rc > SMACK_UNCONFINED_OBJECT)
		rc = 0;

	smk_bu_mode(mode, acc);
	pr_info("Smack %s: (%s %s %s) %s\n", smk_bu_mess[rc],
		sskp->smk_known, oskp->smk_known, acc, note);
	return 0;
}
#else
#define smk_bu_note(note, sskp, oskp, mode, RC) (RC)
#endif

#ifdef CONFIG_SECURITY_SMACK_BRINGUP
static int smk_bu_current(char *note, struct smack_known *oskp,
			  int mode, int rc)
{
	struct task_smack *tsp = smack_cred(current_cred());
	char acc[SMK_NUM_ACCESS_TYPE + 1];

	if (rc <= 0)
		return rc;
	if (rc > SMACK_UNCONFINED_OBJECT)
		rc = 0;

	smk_bu_mode(mode, acc);
	pr_info("Smack %s: (%s %s %s) %s %s\n", smk_bu_mess[rc],
		tsp->smk_task->smk_known, oskp->smk_known,
		acc, current->comm, note);
	return 0;
}
#else
#define smk_bu_current(note, oskp, mode, RC) (RC)
#endif

#ifdef CONFIG_SECURITY_SMACK_BRINGUP
static int smk_bu_task(struct task_struct *otp, int mode, int rc)
{
	struct task_smack *tsp = smack_cred(current_cred());
	struct smack_known *smk_task = smk_of_task_struct(otp);
	char acc[SMK_NUM_ACCESS_TYPE + 1];

	if (rc <= 0)
		return rc;
	if (rc > SMACK_UNCONFINED_OBJECT)
		rc = 0;

	smk_bu_mode(mode, acc);
	pr_info("Smack %s: (%s %s %s) %s to %s\n", smk_bu_mess[rc],
		tsp->smk_task->smk_known, smk_task->smk_known, acc,
		current->comm, otp->comm);
	return 0;
}
#else
#define smk_bu_task(otp, mode, RC) (RC)
#endif

#ifdef CONFIG_SECURITY_SMACK_BRINGUP
static int smk_bu_inode(struct inode *inode, int mode, int rc)
{
	struct task_smack *tsp = smack_cred(current_cred());
	struct inode_smack *isp = smack_inode(inode);
	char acc[SMK_NUM_ACCESS_TYPE + 1];

	if (isp->smk_flags & SMK_INODE_IMPURE)
		pr_info("Smack Unconfined Corruption: inode=(%s %ld) %s\n",
			inode->i_sb->s_id, inode->i_ino, current->comm);

	if (rc <= 0)
		return rc;
	if (rc > SMACK_UNCONFINED_OBJECT)
		rc = 0;
	if (rc == SMACK_UNCONFINED_SUBJECT &&
	    (mode & (MAY_WRITE | MAY_APPEND)))
		isp->smk_flags |= SMK_INODE_IMPURE;

	smk_bu_mode(mode, acc);

	pr_info("Smack %s: (%s %s %s) inode=(%s %ld) %s\n", smk_bu_mess[rc],
		tsp->smk_task->smk_known, isp->smk_inode->smk_known, acc,
		inode->i_sb->s_id, inode->i_ino, current->comm);
	return 0;
}
#else
#define smk_bu_inode(inode, mode, RC) (RC)
#endif

#ifdef CONFIG_SECURITY_SMACK_BRINGUP
static int smk_bu_file(struct file *file, int mode, int rc)
{
	struct task_smack *tsp = smack_cred(current_cred());
	struct smack_known *sskp = tsp->smk_task;
	struct inode *inode = file_inode(file);
	struct inode_smack *isp = smack_inode(inode);
	char acc[SMK_NUM_ACCESS_TYPE + 1];

	if (isp->smk_flags & SMK_INODE_IMPURE)
		pr_info("Smack Unconfined Corruption: inode=(%s %ld) %s\n",
			inode->i_sb->s_id, inode->i_ino, current->comm);

	if (rc <= 0)
		return rc;
	if (rc > SMACK_UNCONFINED_OBJECT)
		rc = 0;

	smk_bu_mode(mode, acc);
	pr_info("Smack %s: (%s %s %s) file=(%s %ld %pD) %s\n", smk_bu_mess[rc],
		sskp->smk_known, smk_of_inode(inode)->smk_known, acc,
		inode->i_sb->s_id, inode->i_ino, file,
		current->comm);
	return 0;
}
#else
#define smk_bu_file(file, mode, RC) (RC)
#endif

#ifdef CONFIG_SECURITY_SMACK_BRINGUP
static int smk_bu_credfile(const struct cred *cred, struct file *file,
				int mode, int rc)
{
	struct task_smack *tsp = smack_cred(cred);
	struct smack_known *sskp = tsp->smk_task;
	struct inode *inode = file_inode(file);
	struct inode_smack *isp = smack_inode(inode);
	char acc[SMK_NUM_ACCESS_TYPE + 1];

	if (isp->smk_flags & SMK_INODE_IMPURE)
		pr_info("Smack Unconfined Corruption: inode=(%s %ld) %s\n",
			inode->i_sb->s_id, inode->i_ino, current->comm);

	if (rc <= 0)
		return rc;
	if (rc > SMACK_UNCONFINED_OBJECT)
		rc = 0;

	smk_bu_mode(mode, acc);
	pr_info("Smack %s: (%s %s %s) file=(%s %ld %pD) %s\n", smk_bu_mess[rc],
		sskp->smk_known, smk_of_inode(inode)->smk_known, acc,
		inode->i_sb->s_id, inode->i_ino, file,
		current->comm);
	return 0;
}
#else
#define smk_bu_credfile(cred, file, mode, RC) (RC)
#endif

/**
 * smk_fetch - Fetch the smack label from a file.
 * @name: type of the label (attribute)
 * @ip: a pointer to the inode
 * @dp: a pointer to the dentry
 *
 * Returns a pointer to the master list entry for the Smack label,
 * NULL if there was no label to fetch, or an error code.
 */
static struct smack_known *smk_fetch(const char *name, struct inode *ip,
					struct dentry *dp)
{
	int rc;
	char *buffer;
	struct smack_known *skp = NULL;

	if (!(ip->i_opflags & IOP_XATTR))
		return ERR_PTR(-EOPNOTSUPP);

	buffer = kzalloc(SMK_LONGLABEL, GFP_NOFS);
	if (buffer == NULL)
		return ERR_PTR(-ENOMEM);

	rc = __vfs_getxattr(dp, ip, name, buffer, SMK_LONGLABEL);
	if (rc < 0)
		skp = ERR_PTR(rc);
	else if (rc == 0)
		skp = NULL;
	else
		skp = smk_import_entry(buffer, rc);

	kfree(buffer);

	return skp;
}

/**
 * init_inode_smack - initialize an inode security blob
 * @inode: inode to extract the info from
 * @skp: a pointer to the Smack label entry to use in the blob
 *
 */
static void init_inode_smack(struct inode *inode, struct smack_known *skp)
{
	struct inode_smack *isp = smack_inode(inode);

	isp->smk_inode = skp;
	isp->smk_flags = 0;
}

/**
 * init_task_smack - initialize a task security blob
 * @tsp: blob to initialize
 * @task: a pointer to the Smack label for the running task
 * @forked: a pointer to the Smack label for the forked task
 *
 */
static void init_task_smack(struct task_smack *tsp, struct smack_known *task,
					struct smack_known *forked)
{
	tsp->smk_task = task;
	tsp->smk_forked = forked;
	INIT_LIST_HEAD(&tsp->smk_rules);
	INIT_LIST_HEAD(&tsp->smk_relabel);
	mutex_init(&tsp->smk_rules_lock);
}

/**
 * smk_copy_rules - copy a rule set
 * @nhead: new rules header pointer
 * @ohead: old rules header pointer
 * @gfp: type of the memory for the allocation
 *
 * Returns 0 on success, -ENOMEM on error
 */
static int smk_copy_rules(struct list_head *nhead, struct list_head *ohead,
				gfp_t gfp)
{
	struct smack_rule *nrp;
	struct smack_rule *orp;
	int rc = 0;

	list_for_each_entry_rcu(orp, ohead, list) {
		nrp = kmem_cache_zalloc(smack_rule_cache, gfp);
		if (nrp == NULL) {
			rc = -ENOMEM;
			break;
		}
		*nrp = *orp;
		list_add_rcu(&nrp->list, nhead);
	}
	return rc;
}

/**
 * smk_copy_relabel - copy smk_relabel labels list
 * @nhead: new rules header pointer
 * @ohead: old rules header pointer
 * @gfp: type of the memory for the allocation
 *
 * Returns 0 on success, -ENOMEM on error
 */
static int smk_copy_relabel(struct list_head *nhead, struct list_head *ohead,
				gfp_t gfp)
{
	struct smack_known_list_elem *nklep;
	struct smack_known_list_elem *oklep;

	list_for_each_entry(oklep, ohead, list) {
		nklep = kzalloc(sizeof(struct smack_known_list_elem), gfp);
		if (nklep == NULL) {
			smk_destroy_label_list(nhead);
			return -ENOMEM;
		}
		nklep->smk_label = oklep->smk_label;
		list_add(&nklep->list, nhead);
	}

	return 0;
}

/**
 * smk_ptrace_mode - helper function for converting PTRACE_MODE_* into MAY_*
 * @mode - input mode in form of PTRACE_MODE_*
 *
 * Returns a converted MAY_* mode usable by smack rules
 */
static inline unsigned int smk_ptrace_mode(unsigned int mode)
{
	if (mode & PTRACE_MODE_ATTACH)
		return MAY_READWRITE;
	if (mode & PTRACE_MODE_READ)
		return MAY_READ;

	return 0;
}

/**
 * smk_ptrace_rule_check - helper for ptrace access
 * @tracer: tracer process
 * @tracee_known: label entry of the process that's about to be traced
 * @mode: ptrace attachment mode (PTRACE_MODE_*)
 * @func: name of the function that called us, used for audit
 *
 * Returns 0 on access granted, -error on error
 */
static int smk_ptrace_rule_check(struct task_struct *tracer,
				 struct smack_known *tracee_known,
				 unsigned int mode, const char *func)
{
	int rc;
	struct smk_audit_info ad, *saip = NULL;
	struct task_smack *tsp;
	struct smack_known *tracer_known;
	const struct cred *tracercred;

	if ((mode & PTRACE_MODE_NOAUDIT) == 0) {
		smk_ad_init(&ad, func, LSM_AUDIT_DATA_TASK);
		smk_ad_setfield_u_tsk(&ad, tracer);
		saip = &ad;
	}

	rcu_read_lock();
	tracercred = __task_cred(tracer);
	tsp = smack_cred(tracercred);
	tracer_known = smk_of_task(tsp);

	if ((mode & PTRACE_MODE_ATTACH) &&
	    (smack_ptrace_rule == SMACK_PTRACE_EXACT ||
	     smack_ptrace_rule == SMACK_PTRACE_DRACONIAN)) {
		if (tracer_known->smk_known == tracee_known->smk_known)
			rc = 0;
		else if (smack_ptrace_rule == SMACK_PTRACE_DRACONIAN)
			rc = -EACCES;
		else if (smack_privileged_cred(CAP_SYS_PTRACE, tracercred))
			rc = 0;
		else
			rc = -EACCES;

		if (saip)
			smack_log(tracer_known->smk_known,
				  tracee_known->smk_known,
				  0, rc, saip);

		rcu_read_unlock();
		return rc;
	}

	/* In case of rule==SMACK_PTRACE_DEFAULT or mode==PTRACE_MODE_READ */
	rc = smk_tskacc(tsp, tracee_known, smk_ptrace_mode(mode), saip);

	rcu_read_unlock();
	return rc;
}

/*
 * LSM hooks.
 * We he, that is fun!
 */

/**
 * smack_ptrace_access_check - Smack approval on PTRACE_ATTACH
 * @ctp: child task pointer
 * @mode: ptrace attachment mode (PTRACE_MODE_*)
 *
 * Returns 0 if access is OK, an error code otherwise
 *
 * Do the capability checks.
 */
static int smack_ptrace_access_check(struct task_struct *ctp, unsigned int mode)
{
	struct smack_known *skp;

	skp = smk_of_task_struct(ctp);

	return smk_ptrace_rule_check(current, skp, mode, __func__);
}

/**
 * smack_ptrace_traceme - Smack approval on PTRACE_TRACEME
 * @ptp: parent task pointer
 *
 * Returns 0 if access is OK, an error code otherwise
 *
 * Do the capability checks, and require PTRACE_MODE_ATTACH.
 */
static int smack_ptrace_traceme(struct task_struct *ptp)
{
	int rc;
	struct smack_known *skp;

	skp = smk_of_task(smack_cred(current_cred()));

	rc = smk_ptrace_rule_check(ptp, skp, PTRACE_MODE_ATTACH, __func__);
	return rc;
}

/**
 * smack_syslog - Smack approval on syslog
 * @typefrom_file: unused
 *
 * Returns 0 on success, error code otherwise.
 */
static int smack_syslog(int typefrom_file)
{
	int rc = 0;
	struct smack_known *skp = smk_of_current();

	if (smack_privileged(CAP_MAC_OVERRIDE))
		return 0;

	if (smack_syslog_label != NULL && smack_syslog_label != skp)
		rc = -EACCES;

	return rc;
}

/*
 * Superblock Hooks.
 */

/**
 * smack_sb_alloc_security - allocate a superblock blob
 * @sb: the superblock getting the blob
 *
 * Returns 0 on success or -ENOMEM on error.
 */
static int smack_sb_alloc_security(struct super_block *sb)
{
	struct superblock_smack *sbsp;

	sbsp = kzalloc(sizeof(struct superblock_smack), GFP_KERNEL);

	if (sbsp == NULL)
		return -ENOMEM;

	sbsp->smk_root = &smack_known_floor;
	sbsp->smk_default = &smack_known_floor;
	sbsp->smk_floor = &smack_known_floor;
	sbsp->smk_hat = &smack_known_hat;
	/*
	 * SMK_SB_INITIALIZED will be zero from kzalloc.
	 */
	sb->s_security = sbsp;

	return 0;
}

/**
 * smack_sb_free_security - free a superblock blob
 * @sb: the superblock getting the blob
 *
 */
static void smack_sb_free_security(struct super_block *sb)
{
	kfree(sb->s_security);
	sb->s_security = NULL;
}

struct smack_mnt_opts {
	const char *fsdefault, *fsfloor, *fshat, *fsroot, *fstransmute;
};

static void smack_free_mnt_opts(void *mnt_opts)
{
	struct smack_mnt_opts *opts = mnt_opts;
	kfree(opts->fsdefault);
	kfree(opts->fsfloor);
	kfree(opts->fshat);
	kfree(opts->fsroot);
	kfree(opts->fstransmute);
	kfree(opts);
}

static int smack_add_opt(int token, const char *s, void **mnt_opts)
{
	struct smack_mnt_opts *opts = *mnt_opts;

	if (!opts) {
		opts = kzalloc(sizeof(struct smack_mnt_opts), GFP_KERNEL);
		if (!opts)
			return -ENOMEM;
		*mnt_opts = opts;
	}
	if (!s)
		return -ENOMEM;

	switch (token) {
	case Opt_fsdefault:
		if (opts->fsdefault)
			goto out_opt_err;
		opts->fsdefault = s;
		break;
	case Opt_fsfloor:
		if (opts->fsfloor)
			goto out_opt_err;
		opts->fsfloor = s;
		break;
	case Opt_fshat:
		if (opts->fshat)
			goto out_opt_err;
		opts->fshat = s;
		break;
	case Opt_fsroot:
		if (opts->fsroot)
			goto out_opt_err;
		opts->fsroot = s;
		break;
	case Opt_fstransmute:
		if (opts->fstransmute)
			goto out_opt_err;
		opts->fstransmute = s;
		break;
	}
	return 0;

out_opt_err:
	pr_warn("Smack: duplicate mount options\n");
	return -EINVAL;
}

/**
 * smack_fs_context_dup - Duplicate the security data on fs_context duplication
 * @fc: The new filesystem context.
 * @src_fc: The source filesystem context being duplicated.
 *
 * Returns 0 on success or -ENOMEM on error.
 */
static int smack_fs_context_dup(struct fs_context *fc,
				struct fs_context *src_fc)
{
	struct smack_mnt_opts *dst, *src = src_fc->security;

	if (!src)
		return 0;

	fc->security = kzalloc(sizeof(struct smack_mnt_opts), GFP_KERNEL);
	if (!fc->security)
		return -ENOMEM;
	dst = fc->security;

	if (src->fsdefault) {
		dst->fsdefault = kstrdup(src->fsdefault, GFP_KERNEL);
		if (!dst->fsdefault)
			return -ENOMEM;
	}
	if (src->fsfloor) {
		dst->fsfloor = kstrdup(src->fsfloor, GFP_KERNEL);
		if (!dst->fsfloor)
			return -ENOMEM;
	}
	if (src->fshat) {
		dst->fshat = kstrdup(src->fshat, GFP_KERNEL);
		if (!dst->fshat)
			return -ENOMEM;
	}
	if (src->fsroot) {
		dst->fsroot = kstrdup(src->fsroot, GFP_KERNEL);
		if (!dst->fsroot)
			return -ENOMEM;
	}
	if (src->fstransmute) {
		dst->fstransmute = kstrdup(src->fstransmute, GFP_KERNEL);
		if (!dst->fstransmute)
			return -ENOMEM;
	}
	return 0;
}

static const struct fs_parameter_spec smack_fs_parameters[] = {
	fsparam_string("smackfsdef",		Opt_fsdefault),
	fsparam_string("smackfsdefault",	Opt_fsdefault),
	fsparam_string("smackfsfloor",		Opt_fsfloor),
	fsparam_string("smackfshat",		Opt_fshat),
	fsparam_string("smackfsroot",		Opt_fsroot),
	fsparam_string("smackfstransmute",	Opt_fstransmute),
	{}
};

/**
 * smack_fs_context_parse_param - Parse a single mount parameter
 * @fc: The new filesystem context being constructed.
 * @param: The parameter.
 *
 * Returns 0 on success, -ENOPARAM to pass the parameter on or anything else on
 * error.
 */
static int smack_fs_context_parse_param(struct fs_context *fc,
					struct fs_parameter *param)
{
	struct fs_parse_result result;
	int opt, rc;

	opt = fs_parse(fc, smack_fs_parameters, param, &result);
	if (opt < 0)
		return opt;

	rc = smack_add_opt(opt, param->string, &fc->security);
	if (!rc)
		param->string = NULL;
	return rc;
}

static int smack_sb_eat_lsm_opts(char *options, void **mnt_opts)
{
	char *from = options, *to = options;
	bool first = true;

	while (1) {
		char *next = strchr(from, ',');
		int token, len, rc;
		char *arg = NULL;

		if (next)
			len = next - from;
		else
			len = strlen(from);

		token = match_opt_prefix(from, len, &arg);
		if (token != Opt_error) {
			arg = kmemdup_nul(arg, from + len - arg, GFP_KERNEL);
			rc = smack_add_opt(token, arg, mnt_opts);
			if (unlikely(rc)) {
				kfree(arg);
				if (*mnt_opts)
					smack_free_mnt_opts(*mnt_opts);
				*mnt_opts = NULL;
				return rc;
			}
		} else {
			if (!first) {	// copy with preceding comma
				from--;
				len++;
			}
			if (to != from)
				memmove(to, from, len);
			to += len;
			first = false;
		}
		if (!from[len])
			break;
		from += len + 1;
	}
	*to = '\0';
	return 0;
}

/**
 * smack_set_mnt_opts - set Smack specific mount options
 * @sb: the file system superblock
 * @mnt_opts: Smack mount options
 * @kern_flags: mount option from kernel space or user space
 * @set_kern_flags: where to store converted mount opts
 *
 * Returns 0 on success, an error code on failure
 *
 * Allow filesystems with binary mount data to explicitly set Smack mount
 * labels.
 */
static int smack_set_mnt_opts(struct super_block *sb,
		void *mnt_opts,
		unsigned long kern_flags,
		unsigned long *set_kern_flags)
{
	struct dentry *root = sb->s_root;
	struct inode *inode = d_backing_inode(root);
	struct superblock_smack *sp = sb->s_security;
	struct inode_smack *isp;
	struct smack_known *skp;
	struct smack_mnt_opts *opts = mnt_opts;
	bool transmute = false;

	if (sp->smk_flags & SMK_SB_INITIALIZED)
		return 0;

	if (inode->i_security == NULL) {
		int rc = lsm_inode_alloc(inode);

		if (rc)
			return rc;
	}

	if (!smack_privileged(CAP_MAC_ADMIN)) {
		/*
		 * Unprivileged mounts don't get to specify Smack values.
		 */
		if (opts)
			return -EPERM;
		/*
		 * Unprivileged mounts get root and default from the caller.
		 */
		skp = smk_of_current();
		sp->smk_root = skp;
		sp->smk_default = skp;
		/*
		 * For a handful of fs types with no user-controlled
		 * backing store it's okay to trust security labels
		 * in the filesystem. The rest are untrusted.
		 */
		if (sb->s_user_ns != &init_user_ns &&
		    sb->s_magic != SYSFS_MAGIC && sb->s_magic != TMPFS_MAGIC &&
		    sb->s_magic != RAMFS_MAGIC) {
			transmute = true;
			sp->smk_flags |= SMK_SB_UNTRUSTED;
		}
	}

	sp->smk_flags |= SMK_SB_INITIALIZED;

	if (opts) {
		if (opts->fsdefault) {
			skp = smk_import_entry(opts->fsdefault, 0);
			if (IS_ERR(skp))
				return PTR_ERR(skp);
			sp->smk_default = skp;
		}
		if (opts->fsfloor) {
			skp = smk_import_entry(opts->fsfloor, 0);
			if (IS_ERR(skp))
				return PTR_ERR(skp);
			sp->smk_floor = skp;
		}
		if (opts->fshat) {
			skp = smk_import_entry(opts->fshat, 0);
			if (IS_ERR(skp))
				return PTR_ERR(skp);
			sp->smk_hat = skp;
		}
		if (opts->fsroot) {
			skp = smk_import_entry(opts->fsroot, 0);
			if (IS_ERR(skp))
				return PTR_ERR(skp);
			sp->smk_root = skp;
		}
		if (opts->fstransmute) {
			skp = smk_import_entry(opts->fstransmute, 0);
			if (IS_ERR(skp))
				return PTR_ERR(skp);
			sp->smk_root = skp;
			transmute = true;
		}
	}

	/*
	 * Initialize the root inode.
	 */
	init_inode_smack(inode, sp->smk_root);

	if (transmute) {
		isp = smack_inode(inode);
		isp->smk_flags |= SMK_INODE_TRANSMUTE;
	}

	return 0;
}

/**
 * smack_sb_statfs - Smack check on statfs
 * @dentry: identifies the file system in question
 *
 * Returns 0 if current can read the floor of the filesystem,
 * and error code otherwise
 */
static int smack_sb_statfs(struct dentry *dentry)
{
	struct superblock_smack *sbp = dentry->d_sb->s_security;
	int rc;
	struct smk_audit_info ad;

	smk_ad_init(&ad, __func__, LSM_AUDIT_DATA_DENTRY);
	smk_ad_setfield_u_fs_path_dentry(&ad, dentry);

	rc = smk_curacc(sbp->smk_floor, MAY_READ, &ad);
	rc = smk_bu_current("statfs", sbp->smk_floor, MAY_READ, rc);
	return rc;
}

/*
 * BPRM hooks
 */

/**
 * smack_bprm_creds_for_exec - Update bprm->cred if needed for exec
 * @bprm: the exec information
 *
 * Returns 0 if it gets a blob, -EPERM if exec forbidden and -ENOMEM otherwise
 */
static int smack_bprm_creds_for_exec(struct linux_binprm *bprm)
{
	struct inode *inode = file_inode(bprm->file);
	struct task_smack *bsp = smack_cred(bprm->cred);
	struct inode_smack *isp;
	struct superblock_smack *sbsp;
	int rc;

	isp = smack_inode(inode);
	if (isp->smk_task == NULL || isp->smk_task == bsp->smk_task)
		return 0;

	sbsp = inode->i_sb->s_security;
	if ((sbsp->smk_flags & SMK_SB_UNTRUSTED) &&
	    isp->smk_task != sbsp->smk_root)
		return 0;

	if (bprm->unsafe & LSM_UNSAFE_PTRACE) {
		struct task_struct *tracer;
		rc = 0;

		rcu_read_lock();
		tracer = ptrace_parent(current);
		if (likely(tracer != NULL))
			rc = smk_ptrace_rule_check(tracer,
						   isp->smk_task,
						   PTRACE_MODE_ATTACH,
						   __func__);
		rcu_read_unlock();

		if (rc != 0)
			return rc;
	}
	if (bprm->unsafe & ~LSM_UNSAFE_PTRACE)
		return -EPERM;

	bsp->smk_task = isp->smk_task;
	bprm->per_clear |= PER_CLEAR_ON_SETID;

	/* Decide if this is a secure exec. */
	if (bsp->smk_task != bsp->smk_forked)
		bprm->secureexec = 1;

	return 0;
}

/*
 * Inode hooks
 */

/**
 * smack_inode_alloc_security - allocate an inode blob
 * @inode: the inode in need of a blob
 *
 * Returns 0
 */
static int smack_inode_alloc_security(struct inode *inode)
{
	struct smack_known *skp = smk_of_current();

	init_inode_smack(inode, skp);
	return 0;
}

/**
 * smack_inode_init_security - copy out the smack from an inode
 * @inode: the newly created inode
 * @dir: containing directory object
 * @qstr: unused
 * @name: where to put the attribute name
 * @value: where to put the attribute value
 * @len: where to put the length of the attribute
 *
 * Returns 0 if it all works out, -ENOMEM if there's no memory
 */
static int smack_inode_init_security(struct inode *inode, struct inode *dir,
				     const struct qstr *qstr, const char **name,
				     void **value, size_t *len)
{
	struct inode_smack *issp = smack_inode(inode);
	struct smack_known *skp = smk_of_current();
	struct smack_known *isp = smk_of_inode(inode);
	struct smack_known *dsp = smk_of_inode(dir);
	int may;

	if (name)
		*name = XATTR_SMACK_SUFFIX;

	if (value && len) {
		rcu_read_lock();
		may = smk_access_entry(skp->smk_known, dsp->smk_known,
				       &skp->smk_rules);
		rcu_read_unlock();

		/*
		 * If the access rule allows transmutation and
		 * the directory requests transmutation then
		 * by all means transmute.
		 * Mark the inode as changed.
		 */
		if (may > 0 && ((may & MAY_TRANSMUTE) != 0) &&
		    smk_inode_transmutable(dir)) {
			isp = dsp;
			issp->smk_flags |= SMK_INODE_CHANGED;
		}

		*value = kstrdup(isp->smk_known, GFP_NOFS);
		if (*value == NULL)
			return -ENOMEM;

		*len = strlen(isp->smk_known);
	}

	return 0;
}

/**
 * smack_inode_link - Smack check on link
 * @old_dentry: the existing object
 * @dir: unused
 * @new_dentry: the new object
 *
 * Returns 0 if access is permitted, an error code otherwise
 */
static int smack_inode_link(struct dentry *old_dentry, struct inode *dir,
			    struct dentry *new_dentry)
{
	struct smack_known *isp;
	struct smk_audit_info ad;
	int rc;

	smk_ad_init(&ad, __func__, LSM_AUDIT_DATA_DENTRY);
	smk_ad_setfield_u_fs_path_dentry(&ad, old_dentry);

	isp = smk_of_inode(d_backing_inode(old_dentry));
	rc = smk_curacc(isp, MAY_WRITE, &ad);
	rc = smk_bu_inode(d_backing_inode(old_dentry), MAY_WRITE, rc);

	if (rc == 0 && d_is_positive(new_dentry)) {
		isp = smk_of_inode(d_backing_inode(new_dentry));
		smk_ad_setfield_u_fs_path_dentry(&ad, new_dentry);
		rc = smk_curacc(isp, MAY_WRITE, &ad);
		rc = smk_bu_inode(d_backing_inode(new_dentry), MAY_WRITE, rc);
	}

	return rc;
}

/**
 * smack_inode_unlink - Smack check on inode deletion
 * @dir: containing directory object
 * @dentry: file to unlink
 *
 * Returns 0 if current can write the containing directory
 * and the object, error code otherwise
 */
static int smack_inode_unlink(struct inode *dir, struct dentry *dentry)
{
	struct inode *ip = d_backing_inode(dentry);
	struct smk_audit_info ad;
	int rc;

	smk_ad_init(&ad, __func__, LSM_AUDIT_DATA_DENTRY);
	smk_ad_setfield_u_fs_path_dentry(&ad, dentry);

	/*
	 * You need write access to the thing you're unlinking
	 */
	rc = smk_curacc(smk_of_inode(ip), MAY_WRITE, &ad);
	rc = smk_bu_inode(ip, MAY_WRITE, rc);
	if (rc == 0) {
		/*
		 * You also need write access to the containing directory
		 */
		smk_ad_init(&ad, __func__, LSM_AUDIT_DATA_INODE);
		smk_ad_setfield_u_fs_inode(&ad, dir);
		rc = smk_curacc(smk_of_inode(dir), MAY_WRITE, &ad);
		rc = smk_bu_inode(dir, MAY_WRITE, rc);
	}
	return rc;
}

/**
 * smack_inode_rmdir - Smack check on directory deletion
 * @dir: containing directory object
 * @dentry: directory to unlink
 *
 * Returns 0 if current can write the containing directory
 * and the directory, error code otherwise
 */
static int smack_inode_rmdir(struct inode *dir, struct dentry *dentry)
{
	struct smk_audit_info ad;
	int rc;

	smk_ad_init(&ad, __func__, LSM_AUDIT_DATA_DENTRY);
	smk_ad_setfield_u_fs_path_dentry(&ad, dentry);

	/*
	 * You need write access to the thing you're removing
	 */
	rc = smk_curacc(smk_of_inode(d_backing_inode(dentry)), MAY_WRITE, &ad);
	rc = smk_bu_inode(d_backing_inode(dentry), MAY_WRITE, rc);
	if (rc == 0) {
		/*
		 * You also need write access to the containing directory
		 */
		smk_ad_init(&ad, __func__, LSM_AUDIT_DATA_INODE);
		smk_ad_setfield_u_fs_inode(&ad, dir);
		rc = smk_curacc(smk_of_inode(dir), MAY_WRITE, &ad);
		rc = smk_bu_inode(dir, MAY_WRITE, rc);
	}

	return rc;
}

/**
 * smack_inode_rename - Smack check on rename
 * @old_inode: unused
 * @old_dentry: the old object
 * @new_inode: unused
 * @new_dentry: the new object
 *
 * Read and write access is required on both the old and
 * new directories.
 *
 * Returns 0 if access is permitted, an error code otherwise
 */
static int smack_inode_rename(struct inode *old_inode,
			      struct dentry *old_dentry,
			      struct inode *new_inode,
			      struct dentry *new_dentry)
{
	int rc;
	struct smack_known *isp;
	struct smk_audit_info ad;

	smk_ad_init(&ad, __func__, LSM_AUDIT_DATA_DENTRY);
	smk_ad_setfield_u_fs_path_dentry(&ad, old_dentry);

	isp = smk_of_inode(d_backing_inode(old_dentry));
	rc = smk_curacc(isp, MAY_READWRITE, &ad);
	rc = smk_bu_inode(d_backing_inode(old_dentry), MAY_READWRITE, rc);

	if (rc == 0 && d_is_positive(new_dentry)) {
		isp = smk_of_inode(d_backing_inode(new_dentry));
		smk_ad_setfield_u_fs_path_dentry(&ad, new_dentry);
		rc = smk_curacc(isp, MAY_READWRITE, &ad);
		rc = smk_bu_inode(d_backing_inode(new_dentry), MAY_READWRITE, rc);
	}
	return rc;
}

/**
 * smack_inode_permission - Smack version of permission()
 * @inode: the inode in question
 * @mask: the access requested
 *
 * This is the important Smack hook.
 *
 * Returns 0 if access is permitted, an error code otherwise
 */
static int smack_inode_permission(struct inode *inode, int mask)
{
	struct superblock_smack *sbsp = inode->i_sb->s_security;
	struct smk_audit_info ad;
	int no_block = mask & MAY_NOT_BLOCK;
	int rc;

	mask &= (MAY_READ|MAY_WRITE|MAY_EXEC|MAY_APPEND);
	/*
	 * No permission to check. Existence test. Yup, it's there.
	 */
	if (mask == 0)
		return 0;

	if (sbsp->smk_flags & SMK_SB_UNTRUSTED) {
		if (smk_of_inode(inode) != sbsp->smk_root)
			return -EACCES;
	}

	/* May be droppable after audit */
	if (no_block)
		return -ECHILD;
	smk_ad_init(&ad, __func__, LSM_AUDIT_DATA_INODE);
	smk_ad_setfield_u_fs_inode(&ad, inode);
	rc = smk_curacc(smk_of_inode(inode), mask, &ad);
	rc = smk_bu_inode(inode, mask, rc);
	return rc;
}

/**
 * smack_inode_setattr - Smack check for setting attributes
 * @dentry: the object
 * @iattr: for the force flag
 *
 * Returns 0 if access is permitted, an error code otherwise
 */
static int smack_inode_setattr(struct dentry *dentry, struct iattr *iattr)
{
	struct smk_audit_info ad;
	int rc;

	/*
	 * Need to allow for clearing the setuid bit.
	 */
	if (iattr->ia_valid & ATTR_FORCE)
		return 0;
	smk_ad_init(&ad, __func__, LSM_AUDIT_DATA_DENTRY);
	smk_ad_setfield_u_fs_path_dentry(&ad, dentry);

	rc = smk_curacc(smk_of_inode(d_backing_inode(dentry)), MAY_WRITE, &ad);
	rc = smk_bu_inode(d_backing_inode(dentry), MAY_WRITE, rc);
	return rc;
}

/**
 * smack_inode_getattr - Smack check for getting attributes
 * @path: path to extract the info from
 *
 * Returns 0 if access is permitted, an error code otherwise
 */
static int smack_inode_getattr(const struct path *path)
{
	struct smk_audit_info ad;
	struct inode *inode = d_backing_inode(path->dentry);
	int rc;

	smk_ad_init(&ad, __func__, LSM_AUDIT_DATA_PATH);
	smk_ad_setfield_u_fs_path(&ad, *path);
	rc = smk_curacc(smk_of_inode(inode), MAY_READ, &ad);
	rc = smk_bu_inode(inode, MAY_READ, rc);
	return rc;
}

/**
 * smack_inode_setxattr - Smack check for setting xattrs
 * @dentry: the object
 * @name: name of the attribute
 * @value: value of the attribute
 * @size: size of the value
 * @flags: unused
 *
 * This protects the Smack attribute explicitly.
 *
 * Returns 0 if access is permitted, an error code otherwise
 */
static int smack_inode_setxattr(struct dentry *dentry, const char *name,
				const void *value, size_t size, int flags)
{
	struct smk_audit_info ad;
	struct smack_known *skp;
	int check_priv = 0;
	int check_import = 0;
	int check_star = 0;
	int rc = 0;

	/*
	 * Check label validity here so import won't fail in post_setxattr
	 */
	if (strcmp(name, XATTR_NAME_SMACK) == 0 ||
	    strcmp(name, XATTR_NAME_SMACKIPIN) == 0 ||
	    strcmp(name, XATTR_NAME_SMACKIPOUT) == 0) {
		check_priv = 1;
		check_import = 1;
	} else if (strcmp(name, XATTR_NAME_SMACKEXEC) == 0 ||
		   strcmp(name, XATTR_NAME_SMACKMMAP) == 0) {
		check_priv = 1;
		check_import = 1;
		check_star = 1;
	} else if (strcmp(name, XATTR_NAME_SMACKTRANSMUTE) == 0) {
		check_priv = 1;
		if (size != TRANS_TRUE_SIZE ||
		    strncmp(value, TRANS_TRUE, TRANS_TRUE_SIZE) != 0)
			rc = -EINVAL;
	} else
		rc = cap_inode_setxattr(dentry, name, value, size, flags);

	if (check_priv && !smack_privileged(CAP_MAC_ADMIN))
		rc = -EPERM;

	if (rc == 0 && check_import) {
		skp = size ? smk_import_entry(value, size) : NULL;
		if (IS_ERR(skp))
			rc = PTR_ERR(skp);
		else if (skp == NULL || (check_star &&
		    (skp == &smack_known_star || skp == &smack_known_web)))
			rc = -EINVAL;
	}

	smk_ad_init(&ad, __func__, LSM_AUDIT_DATA_DENTRY);
	smk_ad_setfield_u_fs_path_dentry(&ad, dentry);

	if (rc == 0) {
		rc = smk_curacc(smk_of_inode(d_backing_inode(dentry)), MAY_WRITE, &ad);
		rc = smk_bu_inode(d_backing_inode(dentry), MAY_WRITE, rc);
	}

	return rc;
}

/**
 * smack_inode_post_setxattr - Apply the Smack update approved above
 * @dentry: object
 * @name: attribute name
 * @value: attribute value
 * @size: attribute size
 * @flags: unused
 *
 * Set the pointer in the inode blob to the entry found
 * in the master label list.
 */
static void smack_inode_post_setxattr(struct dentry *dentry, const char *name,
				      const void *value, size_t size, int flags)
{
	struct smack_known *skp;
	struct inode_smack *isp = smack_inode(d_backing_inode(dentry));

	if (strcmp(name, XATTR_NAME_SMACKTRANSMUTE) == 0) {
		isp->smk_flags |= SMK_INODE_TRANSMUTE;
		return;
	}

	if (strcmp(name, XATTR_NAME_SMACK) == 0) {
		skp = smk_import_entry(value, size);
		if (!IS_ERR(skp))
			isp->smk_inode = skp;
	} else if (strcmp(name, XATTR_NAME_SMACKEXEC) == 0) {
		skp = smk_import_entry(value, size);
		if (!IS_ERR(skp))
			isp->smk_task = skp;
	} else if (strcmp(name, XATTR_NAME_SMACKMMAP) == 0) {
		skp = smk_import_entry(value, size);
		if (!IS_ERR(skp))
			isp->smk_mmap = skp;
	}

	return;
}

/**
 * smack_inode_getxattr - Smack check on getxattr
 * @dentry: the object
 * @name: unused
 *
 * Returns 0 if access is permitted, an error code otherwise
 */
static int smack_inode_getxattr(struct dentry *dentry, const char *name)
{
	struct smk_audit_info ad;
	int rc;

	smk_ad_init(&ad, __func__, LSM_AUDIT_DATA_DENTRY);
	smk_ad_setfield_u_fs_path_dentry(&ad, dentry);

	rc = smk_curacc(smk_of_inode(d_backing_inode(dentry)), MAY_READ, &ad);
	rc = smk_bu_inode(d_backing_inode(dentry), MAY_READ, rc);
	return rc;
}

/**
 * smack_inode_removexattr - Smack check on removexattr
 * @dentry: the object
 * @name: name of the attribute
 *
 * Removing the Smack attribute requires CAP_MAC_ADMIN
 *
 * Returns 0 if access is permitted, an error code otherwise
 */
static int smack_inode_removexattr(struct dentry *dentry, const char *name)
{
	struct inode_smack *isp;
	struct smk_audit_info ad;
	int rc = 0;

	if (strcmp(name, XATTR_NAME_SMACK) == 0 ||
	    strcmp(name, XATTR_NAME_SMACKIPIN) == 0 ||
	    strcmp(name, XATTR_NAME_SMACKIPOUT) == 0 ||
	    strcmp(name, XATTR_NAME_SMACKEXEC) == 0 ||
	    strcmp(name, XATTR_NAME_SMACKTRANSMUTE) == 0 ||
	    strcmp(name, XATTR_NAME_SMACKMMAP) == 0) {
		if (!smack_privileged(CAP_MAC_ADMIN))
			rc = -EPERM;
	} else
		rc = cap_inode_removexattr(dentry, name);

	if (rc != 0)
		return rc;

	smk_ad_init(&ad, __func__, LSM_AUDIT_DATA_DENTRY);
	smk_ad_setfield_u_fs_path_dentry(&ad, dentry);

	rc = smk_curacc(smk_of_inode(d_backing_inode(dentry)), MAY_WRITE, &ad);
	rc = smk_bu_inode(d_backing_inode(dentry), MAY_WRITE, rc);
	if (rc != 0)
		return rc;

	isp = smack_inode(d_backing_inode(dentry));
	/*
	 * Don't do anything special for these.
	 *	XATTR_NAME_SMACKIPIN
	 *	XATTR_NAME_SMACKIPOUT
	 */
	if (strcmp(name, XATTR_NAME_SMACK) == 0) {
		struct super_block *sbp = dentry->d_sb;
		struct superblock_smack *sbsp = sbp->s_security;

		isp->smk_inode = sbsp->smk_default;
	} else if (strcmp(name, XATTR_NAME_SMACKEXEC) == 0)
		isp->smk_task = NULL;
	else if (strcmp(name, XATTR_NAME_SMACKMMAP) == 0)
		isp->smk_mmap = NULL;
	else if (strcmp(name, XATTR_NAME_SMACKTRANSMUTE) == 0)
		isp->smk_flags &= ~SMK_INODE_TRANSMUTE;

	return 0;
}

/**
 * smack_inode_getsecurity - get smack xattrs
 * @inode: the object
 * @name: attribute name
 * @buffer: where to put the result
 * @alloc: duplicate memory
 *
 * Returns the size of the attribute or an error code
 */
static int smack_inode_getsecurity(struct inode *inode,
				   const char *name, void **buffer,
				   bool alloc)
{
	struct socket_smack *ssp;
	struct socket *sock;
	struct super_block *sbp;
	struct inode *ip = (struct inode *)inode;
	struct smack_known *isp;

	if (strcmp(name, XATTR_SMACK_SUFFIX) == 0)
		isp = smk_of_inode(inode);
	else {
		/*
		 * The rest of the Smack xattrs are only on sockets.
		 */
		sbp = ip->i_sb;
		if (sbp->s_magic != SOCKFS_MAGIC)
			return -EOPNOTSUPP;

		sock = SOCKET_I(ip);
		if (sock == NULL || sock->sk == NULL)
			return -EOPNOTSUPP;

		ssp = sock->sk->sk_security;

		if (strcmp(name, XATTR_SMACK_IPIN) == 0)
			isp = ssp->smk_in;
		else if (strcmp(name, XATTR_SMACK_IPOUT) == 0)
			isp = ssp->smk_out;
		else
			return -EOPNOTSUPP;
	}

	if (alloc) {
		*buffer = kstrdup(isp->smk_known, GFP_KERNEL);
		if (*buffer == NULL)
			return -ENOMEM;
	}

	return strlen(isp->smk_known);
}


/**
 * smack_inode_listsecurity - list the Smack attributes
 * @inode: the object
 * @buffer: where they go
 * @buffer_size: size of buffer
 */
static int smack_inode_listsecurity(struct inode *inode, char *buffer,
				    size_t buffer_size)
{
	int len = sizeof(XATTR_NAME_SMACK);

	if (buffer != NULL && len <= buffer_size)
		memcpy(buffer, XATTR_NAME_SMACK, len);

	return len;
}

/**
 * smack_inode_getsecid - Extract inode's security id
 * @inode: inode to extract the info from
 * @secid: where result will be saved
 */
static void smack_inode_getsecid(struct inode *inode, u32 *secid)
{
	struct smack_known *skp = smk_of_inode(inode);

	*secid = skp->smk_secid;
}

/*
 * File Hooks
 */

/*
 * There is no smack_file_permission hook
 *
 * Should access checks be done on each read or write?
 * UNICOS and SELinux say yes.
 * Trusted Solaris, Trusted Irix, and just about everyone else says no.
 *
 * I'll say no for now. Smack does not do the frequent
 * label changing that SELinux does.
 */

/**
 * smack_file_alloc_security - assign a file security blob
 * @file: the object
 *
 * The security blob for a file is a pointer to the master
 * label list, so no allocation is done.
 *
 * f_security is the owner security information. It
 * isn't used on file access checks, it's for send_sigio.
 *
 * Returns 0
 */
static int smack_file_alloc_security(struct file *file)
{
	struct smack_known **blob = smack_file(file);

	*blob = smk_of_current();
	return 0;
}

/**
 * smack_file_ioctl - Smack check on ioctls
 * @file: the object
 * @cmd: what to do
 * @arg: unused
 *
 * Relies heavily on the correct use of the ioctl command conventions.
 *
 * Returns 0 if allowed, error code otherwise
 */
static int smack_file_ioctl(struct file *file, unsigned int cmd,
			    unsigned long arg)
{
	int rc = 0;
	struct smk_audit_info ad;
	struct inode *inode = file_inode(file);

	if (unlikely(IS_PRIVATE(inode)))
		return 0;

	smk_ad_init(&ad, __func__, LSM_AUDIT_DATA_PATH);
	smk_ad_setfield_u_fs_path(&ad, file->f_path);

	if (_IOC_DIR(cmd) & _IOC_WRITE) {
		rc = smk_curacc(smk_of_inode(inode), MAY_WRITE, &ad);
		rc = smk_bu_file(file, MAY_WRITE, rc);
	}

	if (rc == 0 && (_IOC_DIR(cmd) & _IOC_READ)) {
		rc = smk_curacc(smk_of_inode(inode), MAY_READ, &ad);
		rc = smk_bu_file(file, MAY_READ, rc);
	}

	return rc;
}

/**
 * smack_file_lock - Smack check on file locking
 * @file: the object
 * @cmd: unused
 *
 * Returns 0 if current has lock access, error code otherwise
 */
static int smack_file_lock(struct file *file, unsigned int cmd)
{
	struct smk_audit_info ad;
	int rc;
	struct inode *inode = file_inode(file);

	if (unlikely(IS_PRIVATE(inode)))
		return 0;

	smk_ad_init(&ad, __func__, LSM_AUDIT_DATA_PATH);
	smk_ad_setfield_u_fs_path(&ad, file->f_path);
	rc = smk_curacc(smk_of_inode(inode), MAY_LOCK, &ad);
	rc = smk_bu_file(file, MAY_LOCK, rc);
	return rc;
}

/**
 * smack_file_fcntl - Smack check on fcntl
 * @file: the object
 * @cmd: what action to check
 * @arg: unused
 *
 * Generally these operations are harmless.
 * File locking operations present an obvious mechanism
 * for passing information, so they require write access.
 *
 * Returns 0 if current has access, error code otherwise
 */
static int smack_file_fcntl(struct file *file, unsigned int cmd,
			    unsigned long arg)
{
	struct smk_audit_info ad;
	int rc = 0;
	struct inode *inode = file_inode(file);

	if (unlikely(IS_PRIVATE(inode)))
		return 0;

	switch (cmd) {
	case F_GETLK:
		break;
	case F_SETLK:
	case F_SETLKW:
		smk_ad_init(&ad, __func__, LSM_AUDIT_DATA_PATH);
		smk_ad_setfield_u_fs_path(&ad, file->f_path);
		rc = smk_curacc(smk_of_inode(inode), MAY_LOCK, &ad);
		rc = smk_bu_file(file, MAY_LOCK, rc);
		break;
	case F_SETOWN:
	case F_SETSIG:
		smk_ad_init(&ad, __func__, LSM_AUDIT_DATA_PATH);
		smk_ad_setfield_u_fs_path(&ad, file->f_path);
		rc = smk_curacc(smk_of_inode(inode), MAY_WRITE, &ad);
		rc = smk_bu_file(file, MAY_WRITE, rc);
		break;
	default:
		break;
	}

	return rc;
}

/**
 * smack_mmap_file :
 * Check permissions for a mmap operation.  The @file may be NULL, e.g.
 * if mapping anonymous memory.
 * @file contains the file structure for file to map (may be NULL).
 * @reqprot contains the protection requested by the application.
 * @prot contains the protection that will be applied by the kernel.
 * @flags contains the operational flags.
 * Return 0 if permission is granted.
 */
static int smack_mmap_file(struct file *file,
			   unsigned long reqprot, unsigned long prot,
			   unsigned long flags)
{
	struct smack_known *skp;
	struct smack_known *mkp;
	struct smack_rule *srp;
	struct task_smack *tsp;
	struct smack_known *okp;
	struct inode_smack *isp;
	struct superblock_smack *sbsp;
	int may;
	int mmay;
	int tmay;
	int rc;

	if (file == NULL)
		return 0;

	if (unlikely(IS_PRIVATE(file_inode(file))))
		return 0;

	isp = smack_inode(file_inode(file));
	if (isp->smk_mmap == NULL)
		return 0;
	sbsp = file_inode(file)->i_sb->s_security;
	if (sbsp->smk_flags & SMK_SB_UNTRUSTED &&
	    isp->smk_mmap != sbsp->smk_root)
		return -EACCES;
	mkp = isp->smk_mmap;

	tsp = smack_cred(current_cred());
	skp = smk_of_current();
	rc = 0;

	rcu_read_lock();
	/*
	 * For each Smack rule associated with the subject
	 * label verify that the SMACK64MMAP also has access
	 * to that rule's object label.
	 */
	list_for_each_entry_rcu(srp, &skp->smk_rules, list) {
		okp = srp->smk_object;
		/*
		 * Matching labels always allows access.
		 */
		if (mkp->smk_known == okp->smk_known)
			continue;
		/*
		 * If there is a matching local rule take
		 * that into account as well.
		 */
		may = smk_access_entry(srp->smk_subject->smk_known,
				       okp->smk_known,
				       &tsp->smk_rules);
		if (may == -ENOENT)
			may = srp->smk_access;
		else
			may &= srp->smk_access;
		/*
		 * If may is zero the SMACK64MMAP subject can't
		 * possibly have less access.
		 */
		if (may == 0)
			continue;

		/*
		 * Fetch the global list entry.
		 * If there isn't one a SMACK64MMAP subject
		 * can't have as much access as current.
		 */
		mmay = smk_access_entry(mkp->smk_known, okp->smk_known,
					&mkp->smk_rules);
		if (mmay == -ENOENT) {
			rc = -EACCES;
			break;
		}
		/*
		 * If there is a local entry it modifies the
		 * potential access, too.
		 */
		tmay = smk_access_entry(mkp->smk_known, okp->smk_known,
					&tsp->smk_rules);
		if (tmay != -ENOENT)
			mmay &= tmay;

		/*
		 * If there is any access available to current that is
		 * not available to a SMACK64MMAP subject
		 * deny access.
		 */
		if ((may | mmay) != mmay) {
			rc = -EACCES;
			break;
		}
	}

	rcu_read_unlock();

	return rc;
}

/**
 * smack_file_set_fowner - set the file security blob value
 * @file: object in question
 *
 */
static void smack_file_set_fowner(struct file *file)
{
	struct smack_known **blob = smack_file(file);

	*blob = smk_of_current();
}

/**
 * smack_file_send_sigiotask - Smack on sigio
 * @tsk: The target task
 * @fown: the object the signal come from
 * @signum: unused
 *
 * Allow a privileged task to get signals even if it shouldn't
 *
 * Returns 0 if a subject with the object's smack could
 * write to the task, an error code otherwise.
 */
static int smack_file_send_sigiotask(struct task_struct *tsk,
				     struct fown_struct *fown, int signum)
{
	struct smack_known **blob;
	struct smack_known *skp;
	struct smack_known *tkp = smk_of_task(smack_cred(tsk->cred));
	const struct cred *tcred;
	struct file *file;
	int rc;
	struct smk_audit_info ad;

	/*
	 * struct fown_struct is never outside the context of a struct file
	 */
	file = container_of(fown, struct file, f_owner);

	/* we don't log here as rc can be overriden */
	blob = smack_file(file);
	skp = *blob;
	rc = smk_access(skp, tkp, MAY_DELIVER, NULL);
	rc = smk_bu_note("sigiotask", skp, tkp, MAY_DELIVER, rc);

	rcu_read_lock();
	tcred = __task_cred(tsk);
	if (rc != 0 && smack_privileged_cred(CAP_MAC_OVERRIDE, tcred))
		rc = 0;
	rcu_read_unlock();

	smk_ad_init(&ad, __func__, LSM_AUDIT_DATA_TASK);
	smk_ad_setfield_u_tsk(&ad, tsk);
	smack_log(skp->smk_known, tkp->smk_known, MAY_DELIVER, rc, &ad);
	return rc;
}

/**
 * smack_file_receive - Smack file receive check
 * @file: the object
 *
 * Returns 0 if current has access, error code otherwise
 */
static int smack_file_receive(struct file *file)
{
	int rc;
	int may = 0;
	struct smk_audit_info ad;
	struct inode *inode = file_inode(file);
	struct socket *sock;
	struct task_smack *tsp;
	struct socket_smack *ssp;

	if (unlikely(IS_PRIVATE(inode)))
		return 0;

	smk_ad_init(&ad, __func__, LSM_AUDIT_DATA_PATH);
	smk_ad_setfield_u_fs_path(&ad, file->f_path);

	if (inode->i_sb->s_magic == SOCKFS_MAGIC) {
		sock = SOCKET_I(inode);
		ssp = sock->sk->sk_security;
		tsp = smack_cred(current_cred());
		/*
		 * If the receiving process can't write to the
		 * passed socket or if the passed socket can't
		 * write to the receiving process don't accept
		 * the passed socket.
		 */
		rc = smk_access(tsp->smk_task, ssp->smk_out, MAY_WRITE, &ad);
		rc = smk_bu_file(file, may, rc);
		if (rc < 0)
			return rc;
		rc = smk_access(ssp->smk_in, tsp->smk_task, MAY_WRITE, &ad);
		rc = smk_bu_file(file, may, rc);
		return rc;
	}
	/*
	 * This code relies on bitmasks.
	 */
	if (file->f_mode & FMODE_READ)
		may = MAY_READ;
	if (file->f_mode & FMODE_WRITE)
		may |= MAY_WRITE;

	rc = smk_curacc(smk_of_inode(inode), may, &ad);
	rc = smk_bu_file(file, may, rc);
	return rc;
}

/**
 * smack_file_open - Smack dentry open processing
 * @file: the object
 *
 * Set the security blob in the file structure.
 * Allow the open only if the task has read access. There are
 * many read operations (e.g. fstat) that you can do with an
 * fd even if you have the file open write-only.
 *
 * Returns 0 if current has access, error code otherwise
 */
static int smack_file_open(struct file *file)
{
	struct task_smack *tsp = smack_cred(file->f_cred);
	struct inode *inode = file_inode(file);
	struct smk_audit_info ad;
	int rc;

	smk_ad_init(&ad, __func__, LSM_AUDIT_DATA_PATH);
	smk_ad_setfield_u_fs_path(&ad, file->f_path);
	rc = smk_tskacc(tsp, smk_of_inode(inode), MAY_READ, &ad);
	rc = smk_bu_credfile(file->f_cred, file, MAY_READ, rc);

	return rc;
}

/*
 * Task hooks
 */

/**
 * smack_cred_alloc_blank - "allocate" blank task-level security credentials
 * @cred: the new credentials
 * @gfp: the atomicity of any memory allocations
 *
 * Prepare a blank set of credentials for modification.  This must allocate all
 * the memory the LSM module might require such that cred_transfer() can
 * complete without error.
 */
static int smack_cred_alloc_blank(struct cred *cred, gfp_t gfp)
{
	init_task_smack(smack_cred(cred), NULL, NULL);
	return 0;
}


/**
 * smack_cred_free - "free" task-level security credentials
 * @cred: the credentials in question
 *
 */
static void smack_cred_free(struct cred *cred)
{
	struct task_smack *tsp = smack_cred(cred);
	struct smack_rule *rp;
	struct list_head *l;
	struct list_head *n;

	smk_destroy_label_list(&tsp->smk_relabel);

	list_for_each_safe(l, n, &tsp->smk_rules) {
		rp = list_entry(l, struct smack_rule, list);
		list_del(&rp->list);
		kmem_cache_free(smack_rule_cache, rp);
	}
}

/**
 * smack_cred_prepare - prepare new set of credentials for modification
 * @new: the new credentials
 * @old: the original credentials
 * @gfp: the atomicity of any memory allocations
 *
 * Prepare a new set of credentials for modification.
 */
static int smack_cred_prepare(struct cred *new, const struct cred *old,
			      gfp_t gfp)
{
	struct task_smack *old_tsp = smack_cred(old);
	struct task_smack *new_tsp = smack_cred(new);
	int rc;

	init_task_smack(new_tsp, old_tsp->smk_task, old_tsp->smk_task);

	rc = smk_copy_rules(&new_tsp->smk_rules, &old_tsp->smk_rules, gfp);
	if (rc != 0)
		return rc;

	rc = smk_copy_relabel(&new_tsp->smk_relabel, &old_tsp->smk_relabel,
				gfp);
	return rc;
}

/**
 * smack_cred_transfer - Transfer the old credentials to the new credentials
 * @new: the new credentials
 * @old: the original credentials
 *
 * Fill in a set of blank credentials from another set of credentials.
 */
static void smack_cred_transfer(struct cred *new, const struct cred *old)
{
	struct task_smack *old_tsp = smack_cred(old);
	struct task_smack *new_tsp = smack_cred(new);

	new_tsp->smk_task = old_tsp->smk_task;
	new_tsp->smk_forked = old_tsp->smk_task;
	mutex_init(&new_tsp->smk_rules_lock);
	INIT_LIST_HEAD(&new_tsp->smk_rules);

	/* cbs copy rule list */
}

/**
 * smack_cred_getsecid - get the secid corresponding to a creds structure
 * @cred: the object creds
 * @secid: where to put the result
 *
 * Sets the secid to contain a u32 version of the smack label.
 */
static void smack_cred_getsecid(const struct cred *cred, u32 *secid)
{
	struct smack_known *skp;

	rcu_read_lock();
	skp = smk_of_task(smack_cred(cred));
	*secid = skp->smk_secid;
	rcu_read_unlock();
}

/**
 * smack_kernel_act_as - Set the subjective context in a set of credentials
 * @new: points to the set of credentials to be modified.
 * @secid: specifies the security ID to be set
 *
 * Set the security data for a kernel service.
 */
static int smack_kernel_act_as(struct cred *new, u32 secid)
{
	struct task_smack *new_tsp = smack_cred(new);

	new_tsp->smk_task = smack_from_secid(secid);
	return 0;
}

/**
 * smack_kernel_create_files_as - Set the file creation label in a set of creds
 * @new: points to the set of credentials to be modified
 * @inode: points to the inode to use as a reference
 *
 * Set the file creation context in a set of credentials to the same
 * as the objective context of the specified inode
 */
static int smack_kernel_create_files_as(struct cred *new,
					struct inode *inode)
{
	struct inode_smack *isp = smack_inode(inode);
	struct task_smack *tsp = smack_cred(new);

	tsp->smk_forked = isp->smk_inode;
	tsp->smk_task = tsp->smk_forked;
	return 0;
}

/**
 * smk_curacc_on_task - helper to log task related access
 * @p: the task object
 * @access: the access requested
 * @caller: name of the calling function for audit
 *
 * Return 0 if access is permitted
 */
static int smk_curacc_on_task(struct task_struct *p, int access,
				const char *caller)
{
	struct smk_audit_info ad;
	struct smack_known *skp = smk_of_task_struct(p);
	int rc;

	smk_ad_init(&ad, caller, LSM_AUDIT_DATA_TASK);
	smk_ad_setfield_u_tsk(&ad, p);
	rc = smk_curacc(skp, access, &ad);
	rc = smk_bu_task(p, access, rc);
	return rc;
}

/**
 * smack_task_setpgid - Smack check on setting pgid
 * @p: the task object
 * @pgid: unused
 *
 * Return 0 if write access is permitted
 */
static int smack_task_setpgid(struct task_struct *p, pid_t pgid)
{
	return smk_curacc_on_task(p, MAY_WRITE, __func__);
}

/**
 * smack_task_getpgid - Smack access check for getpgid
 * @p: the object task
 *
 * Returns 0 if current can read the object task, error code otherwise
 */
static int smack_task_getpgid(struct task_struct *p)
{
	return smk_curacc_on_task(p, MAY_READ, __func__);
}

/**
 * smack_task_getsid - Smack access check for getsid
 * @p: the object task
 *
 * Returns 0 if current can read the object task, error code otherwise
 */
static int smack_task_getsid(struct task_struct *p)
{
	return smk_curacc_on_task(p, MAY_READ, __func__);
}

/**
 * smack_task_getsecid - get the secid of the task
 * @p: the object task
 * @secid: where to put the result
 *
 * Sets the secid to contain a u32 version of the smack label.
 */
static void smack_task_getsecid(struct task_struct *p, u32 *secid)
{
	struct smack_known *skp = smk_of_task_struct(p);

	*secid = skp->smk_secid;
}

/**
 * smack_task_setnice - Smack check on setting nice
 * @p: the task object
 * @nice: unused
 *
 * Return 0 if write access is permitted
 */
static int smack_task_setnice(struct task_struct *p, int nice)
{
	return smk_curacc_on_task(p, MAY_WRITE, __func__);
}

/**
 * smack_task_setioprio - Smack check on setting ioprio
 * @p: the task object
 * @ioprio: unused
 *
 * Return 0 if write access is permitted
 */
static int smack_task_setioprio(struct task_struct *p, int ioprio)
{
	return smk_curacc_on_task(p, MAY_WRITE, __func__);
}

/**
 * smack_task_getioprio - Smack check on reading ioprio
 * @p: the task object
 *
 * Return 0 if read access is permitted
 */
static int smack_task_getioprio(struct task_struct *p)
{
	return smk_curacc_on_task(p, MAY_READ, __func__);
}

/**
 * smack_task_setscheduler - Smack check on setting scheduler
 * @p: the task object
 *
 * Return 0 if read access is permitted
 */
static int smack_task_setscheduler(struct task_struct *p)
{
	return smk_curacc_on_task(p, MAY_WRITE, __func__);
}

/**
 * smack_task_getscheduler - Smack check on reading scheduler
 * @p: the task object
 *
 * Return 0 if read access is permitted
 */
static int smack_task_getscheduler(struct task_struct *p)
{
	return smk_curacc_on_task(p, MAY_READ, __func__);
}

/**
 * smack_task_movememory - Smack check on moving memory
 * @p: the task object
 *
 * Return 0 if write access is permitted
 */
static int smack_task_movememory(struct task_struct *p)
{
	return smk_curacc_on_task(p, MAY_WRITE, __func__);
}

/**
 * smack_task_kill - Smack check on signal delivery
 * @p: the task object
 * @info: unused
 * @sig: unused
 * @cred: identifies the cred to use in lieu of current's
 *
 * Return 0 if write access is permitted
 *
 */
static int smack_task_kill(struct task_struct *p, struct kernel_siginfo *info,
			   int sig, const struct cred *cred)
{
	struct smk_audit_info ad;
	struct smack_known *skp;
	struct smack_known *tkp = smk_of_task_struct(p);
	int rc;

	if (!sig)
		return 0; /* null signal; existence test */

	smk_ad_init(&ad, __func__, LSM_AUDIT_DATA_TASK);
	smk_ad_setfield_u_tsk(&ad, p);
	/*
	 * Sending a signal requires that the sender
	 * can write the receiver.
	 */
	if (cred == NULL) {
		rc = smk_curacc(tkp, MAY_DELIVER, &ad);
		rc = smk_bu_task(p, MAY_DELIVER, rc);
		return rc;
	}
	/*
	 * If the cred isn't NULL we're dealing with some USB IO
	 * specific behavior. This is not clean. For one thing
	 * we can't take privilege into account.
	 */
	skp = smk_of_task(smack_cred(cred));
	rc = smk_access(skp, tkp, MAY_DELIVER, &ad);
	rc = smk_bu_note("USB signal", skp, tkp, MAY_DELIVER, rc);
	return rc;
}

/**
 * smack_task_to_inode - copy task smack into the inode blob
 * @p: task to copy from
 * @inode: inode to copy to
 *
 * Sets the smack pointer in the inode security blob
 */
static void smack_task_to_inode(struct task_struct *p, struct inode *inode)
{
	struct inode_smack *isp = smack_inode(inode);
	struct smack_known *skp = smk_of_task_struct(p);

	isp->smk_inode = skp;
	isp->smk_flags |= SMK_INODE_INSTANT;
}

/*
 * Socket hooks.
 */

/**
 * smack_sk_alloc_security - Allocate a socket blob
 * @sk: the socket
 * @family: unused
 * @gfp_flags: memory allocation flags
 *
 * Assign Smack pointers to current
 *
 * Returns 0 on success, -ENOMEM is there's no memory
 */
static int smack_sk_alloc_security(struct sock *sk, int family, gfp_t gfp_flags)
{
	struct smack_known *skp = smk_of_current();
	struct socket_smack *ssp;

	ssp = kzalloc(sizeof(struct socket_smack), gfp_flags);
	if (ssp == NULL)
		return -ENOMEM;

	/*
	 * Sockets created by kernel threads receive web label.
	 */
	if (unlikely(current->flags & PF_KTHREAD)) {
		ssp->smk_in = &smack_known_web;
		ssp->smk_out = &smack_known_web;
	} else {
		ssp->smk_in = skp;
		ssp->smk_out = skp;
	}
	ssp->smk_packet = NULL;

	sk->sk_security = ssp;

	return 0;
}

/**
 * smack_sk_free_security - Free a socket blob
 * @sk: the socket
 *
 * Clears the blob pointer
 */
static void smack_sk_free_security(struct sock *sk)
{
#ifdef SMACK_IPV6_PORT_LABELING
	struct smk_port_label *spp;

	if (sk->sk_family == PF_INET6) {
		rcu_read_lock();
		list_for_each_entry_rcu(spp, &smk_ipv6_port_list, list) {
			if (spp->smk_sock != sk)
				continue;
			spp->smk_can_reuse = 1;
			break;
		}
		rcu_read_unlock();
	}
#endif
	kfree(sk->sk_security);
}

/**
* smack_ipv4host_label - check host based restrictions
* @sip: the object end
*
* looks for host based access restrictions
*
* This version will only be appropriate for really small sets of single label
* hosts.  The caller is responsible for ensuring that the RCU read lock is
* taken before calling this function.
*
* Returns the label of the far end or NULL if it's not special.
*/
static struct smack_known *smack_ipv4host_label(struct sockaddr_in *sip)
{
	struct smk_net4addr *snp;
	struct in_addr *siap = &sip->sin_addr;

	if (siap->s_addr == 0)
		return NULL;

	list_for_each_entry_rcu(snp, &smk_net4addr_list, list)
		/*
		 * we break after finding the first match because
		 * the list is sorted from longest to shortest mask
		 * so we have found the most specific match
		 */
		if (snp->smk_host.s_addr ==
		    (siap->s_addr & snp->smk_mask.s_addr))
			return snp->smk_label;

	return NULL;
}

/*
 * smk_ipv6_localhost - Check for local ipv6 host address
 * @sip: the address
 *
 * Returns boolean true if this is the localhost address
 */
static bool smk_ipv6_localhost(struct sockaddr_in6 *sip)
{
	__be16 *be16p = (__be16 *)&sip->sin6_addr;
	__be32 *be32p = (__be32 *)&sip->sin6_addr;

	if (be32p[0] == 0 && be32p[1] == 0 && be32p[2] == 0 && be16p[6] == 0 &&
	    ntohs(be16p[7]) == 1)
		return true;
	return false;
}

/**
* smack_ipv6host_label - check host based restrictions
* @sip: the object end
*
* looks for host based access restrictions
*
* This version will only be appropriate for really small sets of single label
* hosts.  The caller is responsible for ensuring that the RCU read lock is
* taken before calling this function.
*
* Returns the label of the far end or NULL if it's not special.
*/
static struct smack_known *smack_ipv6host_label(struct sockaddr_in6 *sip)
{
	struct smk_net6addr *snp;
	struct in6_addr *sap = &sip->sin6_addr;
	int i;
	int found = 0;

	/*
	 * It's local. Don't look for a host label.
	 */
	if (smk_ipv6_localhost(sip))
		return NULL;

	list_for_each_entry_rcu(snp, &smk_net6addr_list, list) {
		/*
		 * If the label is NULL the entry has
		 * been renounced. Ignore it.
		 */
		if (snp->smk_label == NULL)
			continue;
		/*
		* we break after finding the first match because
		* the list is sorted from longest to shortest mask
		* so we have found the most specific match
		*/
		for (found = 1, i = 0; i < 8; i++) {
			if ((sap->s6_addr16[i] & snp->smk_mask.s6_addr16[i]) !=
			    snp->smk_host.s6_addr16[i]) {
				found = 0;
				break;
			}
		}
		if (found)
			return snp->smk_label;
	}

	return NULL;
}

/**
 * smack_netlbl_add - Set the secattr on a socket
 * @sk: the socket
 *
 * Attach the outbound smack value (smk_out) to the socket.
 *
 * Returns 0 on success or an error code
 */
static int smack_netlbl_add(struct sock *sk)
{
	struct socket_smack *ssp = sk->sk_security;
	struct smack_known *skp = ssp->smk_out;
	int rc;

	local_bh_disable();
	bh_lock_sock_nested(sk);

	rc = netlbl_sock_setattr(sk, sk->sk_family, &skp->smk_netlabel);
	switch (rc) {
	case 0:
		ssp->smk_state = SMK_NETLBL_LABELED;
		break;
	case -EDESTADDRREQ:
		ssp->smk_state = SMK_NETLBL_REQSKB;
		rc = 0;
		break;
	}

	bh_unlock_sock(sk);
	local_bh_enable();

	return rc;
}

/**
 * smack_netlbl_delete - Remove the secattr from a socket
 * @sk: the socket
 *
 * Remove the outbound smack value from a socket
 */
static void smack_netlbl_delete(struct sock *sk)
{
	struct socket_smack *ssp = sk->sk_security;

	/*
	 * Take the label off the socket if one is set.
	 */
	if (ssp->smk_state != SMK_NETLBL_LABELED)
		return;

	local_bh_disable();
	bh_lock_sock_nested(sk);
	netlbl_sock_delattr(sk);
	bh_unlock_sock(sk);
	local_bh_enable();
	ssp->smk_state = SMK_NETLBL_UNLABELED;
}

/**
 * smk_ipv4_check - Perform IPv4 host access checks
 * @sk: the socket
 * @sap: the destination address
 *
 * Set the correct secattr for the given socket based on the destination
 * address and perform any outbound access checks needed.
 *
 * Returns 0 on success or an error code.
 *
 */
static int smk_ipv4_check(struct sock *sk, struct sockaddr_in *sap)
{
	struct smack_known *skp;
	int rc = 0;
	struct smack_known *hkp;
	struct socket_smack *ssp = sk->sk_security;
	struct smk_audit_info ad;

	rcu_read_lock();
	hkp = smack_ipv4host_label(sap);
	if (hkp != NULL) {
#ifdef CONFIG_AUDIT
		struct lsm_network_audit net;

		smk_ad_init_net(&ad, __func__, LSM_AUDIT_DATA_NET, &net);
		ad.a.u.net->family = sap->sin_family;
		ad.a.u.net->dport = sap->sin_port;
		ad.a.u.net->v4info.daddr = sap->sin_addr.s_addr;
#endif
		skp = ssp->smk_out;
		rc = smk_access(skp, hkp, MAY_WRITE, &ad);
		rc = smk_bu_note("IPv4 host check", skp, hkp, MAY_WRITE, rc);
		/*
		 * Clear the socket netlabel if it's set.
		 */
		if (!rc)
			smack_netlbl_delete(sk);
	}
	rcu_read_unlock();

	return rc;
}

/**
 * smk_ipv6_check - check Smack access
 * @subject: subject Smack label
 * @object: object Smack label
 * @address: address
 * @act: the action being taken
 *
 * Check an IPv6 access
 */
static int smk_ipv6_check(struct smack_known *subject,
				struct smack_known *object,
				struct sockaddr_in6 *address, int act)
{
#ifdef CONFIG_AUDIT
	struct lsm_network_audit net;
#endif
	struct smk_audit_info ad;
	int rc;

#ifdef CONFIG_AUDIT
	smk_ad_init_net(&ad, __func__, LSM_AUDIT_DATA_NET, &net);
	ad.a.u.net->family = PF_INET6;
	ad.a.u.net->dport = ntohs(address->sin6_port);
	if (act == SMK_RECEIVING)
		ad.a.u.net->v6info.saddr = address->sin6_addr;
	else
		ad.a.u.net->v6info.daddr = address->sin6_addr;
#endif
	rc = smk_access(subject, object, MAY_WRITE, &ad);
	rc = smk_bu_note("IPv6 check", subject, object, MAY_WRITE, rc);
	return rc;
}

#ifdef SMACK_IPV6_PORT_LABELING
/**
 * smk_ipv6_port_label - Smack port access table management
 * @sock: socket
 * @address: address
 *
 * Create or update the port list entry
 */
static void smk_ipv6_port_label(struct socket *sock, struct sockaddr *address)
{
	struct sock *sk = sock->sk;
	struct sockaddr_in6 *addr6;
	struct socket_smack *ssp = sock->sk->sk_security;
	struct smk_port_label *spp;
	unsigned short port = 0;

	if (address == NULL) {
		/*
		 * This operation is changing the Smack information
		 * on the bound socket. Take the changes to the port
		 * as well.
		 */
		rcu_read_lock();
		list_for_each_entry_rcu(spp, &smk_ipv6_port_list, list) {
			if (sk != spp->smk_sock)
				continue;
			spp->smk_in = ssp->smk_in;
			spp->smk_out = ssp->smk_out;
			rcu_read_unlock();
			return;
		}
		/*
		 * A NULL address is only used for updating existing
		 * bound entries. If there isn't one, it's OK.
		 */
		rcu_read_unlock();
		return;
	}

	addr6 = (struct sockaddr_in6 *)address;
	port = ntohs(addr6->sin6_port);
	/*
	 * This is a special case that is safely ignored.
	 */
	if (port == 0)
		return;

	/*
	 * Look for an existing port list entry.
	 * This is an indication that a port is getting reused.
	 */
	rcu_read_lock();
	list_for_each_entry_rcu(spp, &smk_ipv6_port_list, list) {
		if (spp->smk_port != port || spp->smk_sock_type != sock->type)
			continue;
		if (spp->smk_can_reuse != 1) {
			rcu_read_unlock();
			return;
		}
		spp->smk_port = port;
		spp->smk_sock = sk;
		spp->smk_in = ssp->smk_in;
		spp->smk_out = ssp->smk_out;
		spp->smk_can_reuse = 0;
		rcu_read_unlock();
		return;
	}
	rcu_read_unlock();
	/*
	 * A new port entry is required.
	 */
	spp = kzalloc(sizeof(*spp), GFP_KERNEL);
	if (spp == NULL)
		return;

	spp->smk_port = port;
	spp->smk_sock = sk;
	spp->smk_in = ssp->smk_in;
	spp->smk_out = ssp->smk_out;
	spp->smk_sock_type = sock->type;
	spp->smk_can_reuse = 0;

	mutex_lock(&smack_ipv6_lock);
	list_add_rcu(&spp->list, &smk_ipv6_port_list);
	mutex_unlock(&smack_ipv6_lock);
	return;
}
#endif

/**
 * smk_ipv6_port_check - check Smack port access
 * @sk: socket
 * @address: address
 * @act: the action being taken
 *
 * Create or update the port list entry
 */
static int smk_ipv6_port_check(struct sock *sk, struct sockaddr_in6 *address,
				int act)
{
	struct smk_port_label *spp;
	struct socket_smack *ssp = sk->sk_security;
	struct smack_known *skp = NULL;
	unsigned short port;
	struct smack_known *object;

	if (act == SMK_RECEIVING) {
		skp = smack_ipv6host_label(address);
		object = ssp->smk_in;
	} else {
		skp = ssp->smk_out;
		object = smack_ipv6host_label(address);
	}

	/*
	 * The other end is a single label host.
	 */
	if (skp != NULL && object != NULL)
		return smk_ipv6_check(skp, object, address, act);
	if (skp == NULL)
		skp = smack_net_ambient;
	if (object == NULL)
		object = smack_net_ambient;

	/*
	 * It's remote, so port lookup does no good.
	 */
	if (!smk_ipv6_localhost(address))
		return smk_ipv6_check(skp, object, address, act);

	/*
	 * It's local so the send check has to have passed.
	 */
	if (act == SMK_RECEIVING)
		return 0;

	port = ntohs(address->sin6_port);
	rcu_read_lock();
	list_for_each_entry_rcu(spp, &smk_ipv6_port_list, list) {
		if (spp->smk_port != port || spp->smk_sock_type != sk->sk_type)
			continue;
		object = spp->smk_in;
		if (act == SMK_CONNECTING)
			ssp->smk_packet = spp->smk_out;
		break;
	}
	rcu_read_unlock();

	return smk_ipv6_check(skp, object, address, act);
}

/**
 * smack_inode_setsecurity - set smack xattrs
 * @inode: the object
 * @name: attribute name
 * @value: attribute value
 * @size: size of the attribute
 * @flags: unused
 *
 * Sets the named attribute in the appropriate blob
 *
 * Returns 0 on success, or an error code
 */
static int smack_inode_setsecurity(struct inode *inode, const char *name,
				   const void *value, size_t size, int flags)
{
	struct smack_known *skp;
	struct inode_smack *nsp = smack_inode(inode);
	struct socket_smack *ssp;
	struct socket *sock;
	int rc = 0;

	if (value == NULL || size > SMK_LONGLABEL || size == 0)
		return -EINVAL;

	skp = smk_import_entry(value, size);
	if (IS_ERR(skp))
		return PTR_ERR(skp);

	if (strcmp(name, XATTR_SMACK_SUFFIX) == 0) {
		nsp->smk_inode = skp;
		nsp->smk_flags |= SMK_INODE_INSTANT;
		return 0;
	}
	/*
	 * The rest of the Smack xattrs are only on sockets.
	 */
	if (inode->i_sb->s_magic != SOCKFS_MAGIC)
		return -EOPNOTSUPP;

	sock = SOCKET_I(inode);
	if (sock == NULL || sock->sk == NULL)
		return -EOPNOTSUPP;

	ssp = sock->sk->sk_security;

	if (strcmp(name, XATTR_SMACK_IPIN) == 0)
		ssp->smk_in = skp;
	else if (strcmp(name, XATTR_SMACK_IPOUT) == 0) {
		ssp->smk_out = skp;
		if (sock->sk->sk_family == PF_INET) {
			rc = smack_netlbl_add(sock->sk);
			if (rc != 0)
				printk(KERN_WARNING
					"Smack: \"%s\" netlbl error %d.\n",
					__func__, -rc);
		}
	} else
		return -EOPNOTSUPP;

#ifdef SMACK_IPV6_PORT_LABELING
	if (sock->sk->sk_family == PF_INET6)
		smk_ipv6_port_label(sock, NULL);
#endif

	return 0;
}

/**
 * smack_socket_post_create - finish socket setup
 * @sock: the socket
 * @family: protocol family
 * @type: unused
 * @protocol: unused
 * @kern: unused
 *
 * Sets the netlabel information on the socket
 *
 * Returns 0 on success, and error code otherwise
 */
static int smack_socket_post_create(struct socket *sock, int family,
				    int type, int protocol, int kern)
{
	struct socket_smack *ssp;

	if (sock->sk == NULL)
		return 0;

	/*
	 * Sockets created by kernel threads receive web label.
	 */
	if (unlikely(current->flags & PF_KTHREAD)) {
		ssp = sock->sk->sk_security;
		ssp->smk_in = &smack_known_web;
		ssp->smk_out = &smack_known_web;
	}

	if (family != PF_INET)
		return 0;
	/*
	 * Set the outbound netlbl.
	 */
	return smack_netlbl_add(sock->sk);
}

/**
 * smack_socket_socketpair - create socket pair
 * @socka: one socket
 * @sockb: another socket
 *
 * Cross reference the peer labels for SO_PEERSEC
 *
 * Returns 0
 */
static int smack_socket_socketpair(struct socket *socka,
		                   struct socket *sockb)
{
	struct socket_smack *asp = socka->sk->sk_security;
	struct socket_smack *bsp = sockb->sk->sk_security;

	asp->smk_packet = bsp->smk_out;
	bsp->smk_packet = asp->smk_out;

	return 0;
}

#ifdef SMACK_IPV6_PORT_LABELING
/**
 * smack_socket_bind - record port binding information.
 * @sock: the socket
 * @address: the port address
 * @addrlen: size of the address
 *
 * Records the label bound to a port.
 *
 * Returns 0 on success, and error code otherwise
 */
static int smack_socket_bind(struct socket *sock, struct sockaddr *address,
				int addrlen)
{
	if (sock->sk != NULL && sock->sk->sk_family == PF_INET6) {
		if (addrlen < SIN6_LEN_RFC2133 ||
		    address->sa_family != AF_INET6)
			return -EINVAL;
		smk_ipv6_port_label(sock, address);
	}
	return 0;
}
#endif /* SMACK_IPV6_PORT_LABELING */

/**
 * smack_socket_connect - connect access check
 * @sock: the socket
 * @sap: the other end
 * @addrlen: size of sap
 *
 * Verifies that a connection may be possible
 *
 * Returns 0 on success, and error code otherwise
 */
static int smack_socket_connect(struct socket *sock, struct sockaddr *sap,
				int addrlen)
{
	int rc = 0;

	if (sock->sk == NULL)
		return 0;
	if (sock->sk->sk_family != PF_INET &&
	    (!IS_ENABLED(CONFIG_IPV6) || sock->sk->sk_family != PF_INET6))
		return 0;
	if (addrlen < offsetofend(struct sockaddr, sa_family))
		return 0;
	if (IS_ENABLED(CONFIG_IPV6) && sap->sa_family == AF_INET6) {
		struct sockaddr_in6 *sip = (struct sockaddr_in6 *)sap;
		struct smack_known *rsp = NULL;

		if (addrlen < SIN6_LEN_RFC2133)
			return 0;
		if (__is_defined(SMACK_IPV6_SECMARK_LABELING))
			rsp = smack_ipv6host_label(sip);
		if (rsp != NULL) {
			struct socket_smack *ssp = sock->sk->sk_security;

			rc = smk_ipv6_check(ssp->smk_out, rsp, sip,
					    SMK_CONNECTING);
		}
		if (__is_defined(SMACK_IPV6_PORT_LABELING))
			rc = smk_ipv6_port_check(sock->sk, sip, SMK_CONNECTING);

		return rc;
	}
	if (sap->sa_family != AF_INET || addrlen < sizeof(struct sockaddr_in))
		return 0;
<<<<<<< HEAD
	rc = smack_netlabel_send(sock->sk, (struct sockaddr_in *)sap);
=======
	rc = smk_ipv4_check(sock->sk, (struct sockaddr_in *)sap);
>>>>>>> d1988041
	return rc;
}

/**
 * smack_flags_to_may - convert S_ to MAY_ values
 * @flags: the S_ value
 *
 * Returns the equivalent MAY_ value
 */
static int smack_flags_to_may(int flags)
{
	int may = 0;

	if (flags & S_IRUGO)
		may |= MAY_READ;
	if (flags & S_IWUGO)
		may |= MAY_WRITE;
	if (flags & S_IXUGO)
		may |= MAY_EXEC;

	return may;
}

/**
 * smack_msg_msg_alloc_security - Set the security blob for msg_msg
 * @msg: the object
 *
 * Returns 0
 */
static int smack_msg_msg_alloc_security(struct msg_msg *msg)
{
	struct smack_known **blob = smack_msg_msg(msg);

	*blob = smk_of_current();
	return 0;
}

/**
 * smack_of_ipc - the smack pointer for the ipc
 * @isp: the object
 *
 * Returns a pointer to the smack value
 */
static struct smack_known *smack_of_ipc(struct kern_ipc_perm *isp)
{
	struct smack_known **blob = smack_ipc(isp);

	return *blob;
}

/**
 * smack_ipc_alloc_security - Set the security blob for ipc
 * @isp: the object
 *
 * Returns 0
 */
static int smack_ipc_alloc_security(struct kern_ipc_perm *isp)
{
	struct smack_known **blob = smack_ipc(isp);

	*blob = smk_of_current();
	return 0;
}

/**
 * smk_curacc_shm : check if current has access on shm
 * @isp : the object
 * @access : access requested
 *
 * Returns 0 if current has the requested access, error code otherwise
 */
static int smk_curacc_shm(struct kern_ipc_perm *isp, int access)
{
	struct smack_known *ssp = smack_of_ipc(isp);
	struct smk_audit_info ad;
	int rc;

#ifdef CONFIG_AUDIT
	smk_ad_init(&ad, __func__, LSM_AUDIT_DATA_IPC);
	ad.a.u.ipc_id = isp->id;
#endif
	rc = smk_curacc(ssp, access, &ad);
	rc = smk_bu_current("shm", ssp, access, rc);
	return rc;
}

/**
 * smack_shm_associate - Smack access check for shm
 * @isp: the object
 * @shmflg: access requested
 *
 * Returns 0 if current has the requested access, error code otherwise
 */
static int smack_shm_associate(struct kern_ipc_perm *isp, int shmflg)
{
	int may;

	may = smack_flags_to_may(shmflg);
	return smk_curacc_shm(isp, may);
}

/**
 * smack_shm_shmctl - Smack access check for shm
 * @isp: the object
 * @cmd: what it wants to do
 *
 * Returns 0 if current has the requested access, error code otherwise
 */
static int smack_shm_shmctl(struct kern_ipc_perm *isp, int cmd)
{
	int may;

	switch (cmd) {
	case IPC_STAT:
	case SHM_STAT:
	case SHM_STAT_ANY:
		may = MAY_READ;
		break;
	case IPC_SET:
	case SHM_LOCK:
	case SHM_UNLOCK:
	case IPC_RMID:
		may = MAY_READWRITE;
		break;
	case IPC_INFO:
	case SHM_INFO:
		/*
		 * System level information.
		 */
		return 0;
	default:
		return -EINVAL;
	}
	return smk_curacc_shm(isp, may);
}

/**
 * smack_shm_shmat - Smack access for shmat
 * @isp: the object
 * @shmaddr: unused
 * @shmflg: access requested
 *
 * Returns 0 if current has the requested access, error code otherwise
 */
static int smack_shm_shmat(struct kern_ipc_perm *isp, char __user *shmaddr,
			   int shmflg)
{
	int may;

	may = smack_flags_to_may(shmflg);
	return smk_curacc_shm(isp, may);
}

/**
 * smk_curacc_sem : check if current has access on sem
 * @isp : the object
 * @access : access requested
 *
 * Returns 0 if current has the requested access, error code otherwise
 */
static int smk_curacc_sem(struct kern_ipc_perm *isp, int access)
{
	struct smack_known *ssp = smack_of_ipc(isp);
	struct smk_audit_info ad;
	int rc;

#ifdef CONFIG_AUDIT
	smk_ad_init(&ad, __func__, LSM_AUDIT_DATA_IPC);
	ad.a.u.ipc_id = isp->id;
#endif
	rc = smk_curacc(ssp, access, &ad);
	rc = smk_bu_current("sem", ssp, access, rc);
	return rc;
}

/**
 * smack_sem_associate - Smack access check for sem
 * @isp: the object
 * @semflg: access requested
 *
 * Returns 0 if current has the requested access, error code otherwise
 */
static int smack_sem_associate(struct kern_ipc_perm *isp, int semflg)
{
	int may;

	may = smack_flags_to_may(semflg);
	return smk_curacc_sem(isp, may);
}

/**
 * smack_sem_shmctl - Smack access check for sem
 * @isp: the object
 * @cmd: what it wants to do
 *
 * Returns 0 if current has the requested access, error code otherwise
 */
static int smack_sem_semctl(struct kern_ipc_perm *isp, int cmd)
{
	int may;

	switch (cmd) {
	case GETPID:
	case GETNCNT:
	case GETZCNT:
	case GETVAL:
	case GETALL:
	case IPC_STAT:
	case SEM_STAT:
	case SEM_STAT_ANY:
		may = MAY_READ;
		break;
	case SETVAL:
	case SETALL:
	case IPC_RMID:
	case IPC_SET:
		may = MAY_READWRITE;
		break;
	case IPC_INFO:
	case SEM_INFO:
		/*
		 * System level information
		 */
		return 0;
	default:
		return -EINVAL;
	}

	return smk_curacc_sem(isp, may);
}

/**
 * smack_sem_semop - Smack checks of semaphore operations
 * @isp: the object
 * @sops: unused
 * @nsops: unused
 * @alter: unused
 *
 * Treated as read and write in all cases.
 *
 * Returns 0 if access is allowed, error code otherwise
 */
static int smack_sem_semop(struct kern_ipc_perm *isp, struct sembuf *sops,
			   unsigned nsops, int alter)
{
	return smk_curacc_sem(isp, MAY_READWRITE);
}

/**
 * smk_curacc_msq : helper to check if current has access on msq
 * @isp : the msq
 * @access : access requested
 *
 * return 0 if current has access, error otherwise
 */
static int smk_curacc_msq(struct kern_ipc_perm *isp, int access)
{
	struct smack_known *msp = smack_of_ipc(isp);
	struct smk_audit_info ad;
	int rc;

#ifdef CONFIG_AUDIT
	smk_ad_init(&ad, __func__, LSM_AUDIT_DATA_IPC);
	ad.a.u.ipc_id = isp->id;
#endif
	rc = smk_curacc(msp, access, &ad);
	rc = smk_bu_current("msq", msp, access, rc);
	return rc;
}

/**
 * smack_msg_queue_associate - Smack access check for msg_queue
 * @isp: the object
 * @msqflg: access requested
 *
 * Returns 0 if current has the requested access, error code otherwise
 */
static int smack_msg_queue_associate(struct kern_ipc_perm *isp, int msqflg)
{
	int may;

	may = smack_flags_to_may(msqflg);
	return smk_curacc_msq(isp, may);
}

/**
 * smack_msg_queue_msgctl - Smack access check for msg_queue
 * @isp: the object
 * @cmd: what it wants to do
 *
 * Returns 0 if current has the requested access, error code otherwise
 */
static int smack_msg_queue_msgctl(struct kern_ipc_perm *isp, int cmd)
{
	int may;

	switch (cmd) {
	case IPC_STAT:
	case MSG_STAT:
	case MSG_STAT_ANY:
		may = MAY_READ;
		break;
	case IPC_SET:
	case IPC_RMID:
		may = MAY_READWRITE;
		break;
	case IPC_INFO:
	case MSG_INFO:
		/*
		 * System level information
		 */
		return 0;
	default:
		return -EINVAL;
	}

	return smk_curacc_msq(isp, may);
}

/**
 * smack_msg_queue_msgsnd - Smack access check for msg_queue
 * @isp: the object
 * @msg: unused
 * @msqflg: access requested
 *
 * Returns 0 if current has the requested access, error code otherwise
 */
static int smack_msg_queue_msgsnd(struct kern_ipc_perm *isp, struct msg_msg *msg,
				  int msqflg)
{
	int may;

	may = smack_flags_to_may(msqflg);
	return smk_curacc_msq(isp, may);
}

/**
 * smack_msg_queue_msgsnd - Smack access check for msg_queue
 * @isp: the object
 * @msg: unused
 * @target: unused
 * @type: unused
 * @mode: unused
 *
 * Returns 0 if current has read and write access, error code otherwise
 */
static int smack_msg_queue_msgrcv(struct kern_ipc_perm *isp, struct msg_msg *msg,
			struct task_struct *target, long type, int mode)
{
	return smk_curacc_msq(isp, MAY_READWRITE);
}

/**
 * smack_ipc_permission - Smack access for ipc_permission()
 * @ipp: the object permissions
 * @flag: access requested
 *
 * Returns 0 if current has read and write access, error code otherwise
 */
static int smack_ipc_permission(struct kern_ipc_perm *ipp, short flag)
{
	struct smack_known **blob = smack_ipc(ipp);
	struct smack_known *iskp = *blob;
	int may = smack_flags_to_may(flag);
	struct smk_audit_info ad;
	int rc;

#ifdef CONFIG_AUDIT
	smk_ad_init(&ad, __func__, LSM_AUDIT_DATA_IPC);
	ad.a.u.ipc_id = ipp->id;
#endif
	rc = smk_curacc(iskp, may, &ad);
	rc = smk_bu_current("svipc", iskp, may, rc);
	return rc;
}

/**
 * smack_ipc_getsecid - Extract smack security id
 * @ipp: the object permissions
 * @secid: where result will be saved
 */
static void smack_ipc_getsecid(struct kern_ipc_perm *ipp, u32 *secid)
{
	struct smack_known **blob = smack_ipc(ipp);
	struct smack_known *iskp = *blob;

	*secid = iskp->smk_secid;
}

/**
 * smack_d_instantiate - Make sure the blob is correct on an inode
 * @opt_dentry: dentry where inode will be attached
 * @inode: the object
 *
 * Set the inode's security blob if it hasn't been done already.
 */
static void smack_d_instantiate(struct dentry *opt_dentry, struct inode *inode)
{
	struct super_block *sbp;
	struct superblock_smack *sbsp;
	struct inode_smack *isp;
	struct smack_known *skp;
	struct smack_known *ckp = smk_of_current();
	struct smack_known *final;
	char trattr[TRANS_TRUE_SIZE];
	int transflag = 0;
	int rc;
	struct dentry *dp;

	if (inode == NULL)
		return;

	isp = smack_inode(inode);

	/*
	 * If the inode is already instantiated
	 * take the quick way out
	 */
	if (isp->smk_flags & SMK_INODE_INSTANT)
		return;

	sbp = inode->i_sb;
	sbsp = sbp->s_security;
	/*
	 * We're going to use the superblock default label
	 * if there's no label on the file.
	 */
	final = sbsp->smk_default;

	/*
	 * If this is the root inode the superblock
	 * may be in the process of initialization.
	 * If that is the case use the root value out
	 * of the superblock.
	 */
	if (opt_dentry->d_parent == opt_dentry) {
		switch (sbp->s_magic) {
		case CGROUP_SUPER_MAGIC:
		case CGROUP2_SUPER_MAGIC:
			/*
			 * The cgroup filesystem is never mounted,
			 * so there's no opportunity to set the mount
			 * options.
			 */
			sbsp->smk_root = &smack_known_star;
			sbsp->smk_default = &smack_known_star;
			isp->smk_inode = sbsp->smk_root;
			break;
		case TMPFS_MAGIC:
			/*
			 * What about shmem/tmpfs anonymous files with dentry
			 * obtained from d_alloc_pseudo()?
			 */
			isp->smk_inode = smk_of_current();
			break;
		case PIPEFS_MAGIC:
			isp->smk_inode = smk_of_current();
			break;
		case SOCKFS_MAGIC:
			/*
			 * Socket access is controlled by the socket
			 * structures associated with the task involved.
			 */
			isp->smk_inode = &smack_known_star;
			break;
		default:
			isp->smk_inode = sbsp->smk_root;
			break;
		}
		isp->smk_flags |= SMK_INODE_INSTANT;
		return;
	}

	/*
	 * This is pretty hackish.
	 * Casey says that we shouldn't have to do
	 * file system specific code, but it does help
	 * with keeping it simple.
	 */
	switch (sbp->s_magic) {
	case SMACK_MAGIC:
	case CGROUP_SUPER_MAGIC:
	case CGROUP2_SUPER_MAGIC:
		/*
		 * Casey says that it's a little embarrassing
		 * that the smack file system doesn't do
		 * extended attributes.
		 *
		 * Cgroupfs is special
		 */
		final = &smack_known_star;
		break;
	case DEVPTS_SUPER_MAGIC:
		/*
		 * devpts seems content with the label of the task.
		 * Programs that change smack have to treat the
		 * pty with respect.
		 */
		final = ckp;
		break;
	case PROC_SUPER_MAGIC:
		/*
		 * Casey says procfs appears not to care.
		 * The superblock default suffices.
		 */
		break;
	case TMPFS_MAGIC:
		/*
		 * Device labels should come from the filesystem,
		 * but watch out, because they're volitile,
		 * getting recreated on every reboot.
		 */
		final = &smack_known_star;
		/*
		 * If a smack value has been set we want to use it,
		 * but since tmpfs isn't giving us the opportunity
		 * to set mount options simulate setting the
		 * superblock default.
		 */
		fallthrough;
	default:
		/*
		 * This isn't an understood special case.
		 * Get the value from the xattr.
		 */

		/*
		 * UNIX domain sockets use lower level socket data.
		 */
		if (S_ISSOCK(inode->i_mode)) {
			final = &smack_known_star;
			break;
		}
		/*
		 * No xattr support means, alas, no SMACK label.
		 * Use the aforeapplied default.
		 * It would be curious if the label of the task
		 * does not match that assigned.
		 */
		if (!(inode->i_opflags & IOP_XATTR))
		        break;
		/*
		 * Get the dentry for xattr.
		 */
		dp = dget(opt_dentry);
		skp = smk_fetch(XATTR_NAME_SMACK, inode, dp);
		if (!IS_ERR_OR_NULL(skp))
			final = skp;

		/*
		 * Transmuting directory
		 */
		if (S_ISDIR(inode->i_mode)) {
			/*
			 * If this is a new directory and the label was
			 * transmuted when the inode was initialized
			 * set the transmute attribute on the directory
			 * and mark the inode.
			 *
			 * If there is a transmute attribute on the
			 * directory mark the inode.
			 */
			if (isp->smk_flags & SMK_INODE_CHANGED) {
				isp->smk_flags &= ~SMK_INODE_CHANGED;
				rc = __vfs_setxattr(dp, inode,
					XATTR_NAME_SMACKTRANSMUTE,
					TRANS_TRUE, TRANS_TRUE_SIZE,
					0);
			} else {
				rc = __vfs_getxattr(dp, inode,
					XATTR_NAME_SMACKTRANSMUTE, trattr,
					TRANS_TRUE_SIZE);
				if (rc >= 0 && strncmp(trattr, TRANS_TRUE,
						       TRANS_TRUE_SIZE) != 0)
					rc = -EINVAL;
			}
			if (rc >= 0)
				transflag = SMK_INODE_TRANSMUTE;
		}
		/*
		 * Don't let the exec or mmap label be "*" or "@".
		 */
		skp = smk_fetch(XATTR_NAME_SMACKEXEC, inode, dp);
		if (IS_ERR(skp) || skp == &smack_known_star ||
		    skp == &smack_known_web)
			skp = NULL;
		isp->smk_task = skp;

		skp = smk_fetch(XATTR_NAME_SMACKMMAP, inode, dp);
		if (IS_ERR(skp) || skp == &smack_known_star ||
		    skp == &smack_known_web)
			skp = NULL;
		isp->smk_mmap = skp;

		dput(dp);
		break;
	}

	if (final == NULL)
		isp->smk_inode = ckp;
	else
		isp->smk_inode = final;

	isp->smk_flags |= (SMK_INODE_INSTANT | transflag);

	return;
}

/**
 * smack_getprocattr - Smack process attribute access
 * @p: the object task
 * @name: the name of the attribute in /proc/.../attr
 * @value: where to put the result
 *
 * Places a copy of the task Smack into value
 *
 * Returns the length of the smack label or an error code
 */
static int smack_getprocattr(struct task_struct *p, char *name, char **value)
{
	struct smack_known *skp = smk_of_task_struct(p);
	char *cp;
	int slen;

	if (strcmp(name, "current") != 0)
		return -EINVAL;

	cp = kstrdup(skp->smk_known, GFP_KERNEL);
	if (cp == NULL)
		return -ENOMEM;

	slen = strlen(cp);
	*value = cp;
	return slen;
}

/**
 * smack_setprocattr - Smack process attribute setting
 * @name: the name of the attribute in /proc/.../attr
 * @value: the value to set
 * @size: the size of the value
 *
 * Sets the Smack value of the task. Only setting self
 * is permitted and only with privilege
 *
 * Returns the length of the smack label or an error code
 */
static int smack_setprocattr(const char *name, void *value, size_t size)
{
	struct task_smack *tsp = smack_cred(current_cred());
	struct cred *new;
	struct smack_known *skp;
	struct smack_known_list_elem *sklep;
	int rc;

	if (!smack_privileged(CAP_MAC_ADMIN) && list_empty(&tsp->smk_relabel))
		return -EPERM;

	if (value == NULL || size == 0 || size >= SMK_LONGLABEL)
		return -EINVAL;

	if (strcmp(name, "current") != 0)
		return -EINVAL;

	skp = smk_import_entry(value, size);
	if (IS_ERR(skp))
		return PTR_ERR(skp);

	/*
	 * No process is ever allowed the web ("@") label
	 * and the star ("*") label.
	 */
	if (skp == &smack_known_web || skp == &smack_known_star)
		return -EINVAL;

	if (!smack_privileged(CAP_MAC_ADMIN)) {
		rc = -EPERM;
		list_for_each_entry(sklep, &tsp->smk_relabel, list)
			if (sklep->smk_label == skp) {
				rc = 0;
				break;
			}
		if (rc)
			return rc;
	}

	new = prepare_creds();
	if (new == NULL)
		return -ENOMEM;

	tsp = smack_cred(new);
	tsp->smk_task = skp;
	/*
	 * process can change its label only once
	 */
	smk_destroy_label_list(&tsp->smk_relabel);

	commit_creds(new);
	return size;
}

/**
 * smack_unix_stream_connect - Smack access on UDS
 * @sock: one sock
 * @other: the other sock
 * @newsk: unused
 *
 * Return 0 if a subject with the smack of sock could access
 * an object with the smack of other, otherwise an error code
 */
static int smack_unix_stream_connect(struct sock *sock,
				     struct sock *other, struct sock *newsk)
{
	struct smack_known *skp;
	struct smack_known *okp;
	struct socket_smack *ssp = sock->sk_security;
	struct socket_smack *osp = other->sk_security;
	struct socket_smack *nsp = newsk->sk_security;
	struct smk_audit_info ad;
	int rc = 0;
#ifdef CONFIG_AUDIT
	struct lsm_network_audit net;
#endif

	if (!smack_privileged(CAP_MAC_OVERRIDE)) {
		skp = ssp->smk_out;
		okp = osp->smk_in;
#ifdef CONFIG_AUDIT
		smk_ad_init_net(&ad, __func__, LSM_AUDIT_DATA_NET, &net);
		smk_ad_setfield_u_net_sk(&ad, other);
#endif
		rc = smk_access(skp, okp, MAY_WRITE, &ad);
		rc = smk_bu_note("UDS connect", skp, okp, MAY_WRITE, rc);
		if (rc == 0) {
			okp = osp->smk_out;
			skp = ssp->smk_in;
			rc = smk_access(okp, skp, MAY_WRITE, &ad);
			rc = smk_bu_note("UDS connect", okp, skp,
						MAY_WRITE, rc);
		}
	}

	/*
	 * Cross reference the peer labels for SO_PEERSEC.
	 */
	if (rc == 0) {
		nsp->smk_packet = ssp->smk_out;
		ssp->smk_packet = osp->smk_out;
	}

	return rc;
}

/**
 * smack_unix_may_send - Smack access on UDS
 * @sock: one socket
 * @other: the other socket
 *
 * Return 0 if a subject with the smack of sock could access
 * an object with the smack of other, otherwise an error code
 */
static int smack_unix_may_send(struct socket *sock, struct socket *other)
{
	struct socket_smack *ssp = sock->sk->sk_security;
	struct socket_smack *osp = other->sk->sk_security;
	struct smk_audit_info ad;
	int rc;

#ifdef CONFIG_AUDIT
	struct lsm_network_audit net;

	smk_ad_init_net(&ad, __func__, LSM_AUDIT_DATA_NET, &net);
	smk_ad_setfield_u_net_sk(&ad, other->sk);
#endif

	if (smack_privileged(CAP_MAC_OVERRIDE))
		return 0;

	rc = smk_access(ssp->smk_out, osp->smk_in, MAY_WRITE, &ad);
	rc = smk_bu_note("UDS send", ssp->smk_out, osp->smk_in, MAY_WRITE, rc);
	return rc;
}

/**
 * smack_socket_sendmsg - Smack check based on destination host
 * @sock: the socket
 * @msg: the message
 * @size: the size of the message
 *
 * Return 0 if the current subject can write to the destination host.
 * For IPv4 this is only a question if the destination is a single label host.
 * For IPv6 this is a check against the label of the port.
 */
static int smack_socket_sendmsg(struct socket *sock, struct msghdr *msg,
				int size)
{
	struct sockaddr_in *sip = (struct sockaddr_in *) msg->msg_name;
#if IS_ENABLED(CONFIG_IPV6)
	struct sockaddr_in6 *sap = (struct sockaddr_in6 *) msg->msg_name;
#endif
#ifdef SMACK_IPV6_SECMARK_LABELING
	struct socket_smack *ssp = sock->sk->sk_security;
	struct smack_known *rsp;
#endif
	int rc = 0;

	/*
	 * Perfectly reasonable for this to be NULL
	 */
	if (sip == NULL)
		return 0;

	switch (sock->sk->sk_family) {
	case AF_INET:
		if (msg->msg_namelen < sizeof(struct sockaddr_in) ||
		    sip->sin_family != AF_INET)
			return -EINVAL;
		rc = smk_ipv4_check(sock->sk, sip);
		break;
#if IS_ENABLED(CONFIG_IPV6)
	case AF_INET6:
		if (msg->msg_namelen < SIN6_LEN_RFC2133 ||
		    sap->sin6_family != AF_INET6)
			return -EINVAL;
#ifdef SMACK_IPV6_SECMARK_LABELING
		rsp = smack_ipv6host_label(sap);
		if (rsp != NULL)
			rc = smk_ipv6_check(ssp->smk_out, rsp, sap,
						SMK_CONNECTING);
#endif
#ifdef SMACK_IPV6_PORT_LABELING
		rc = smk_ipv6_port_check(sock->sk, sap, SMK_SENDING);
#endif
#endif /* IS_ENABLED(CONFIG_IPV6) */
		break;
	}
	return rc;
}

/**
 * smack_from_secattr - Convert a netlabel attr.mls.lvl/attr.mls.cat pair to smack
 * @sap: netlabel secattr
 * @ssp: socket security information
 *
 * Returns a pointer to a Smack label entry found on the label list.
 */
static struct smack_known *smack_from_secattr(struct netlbl_lsm_secattr *sap,
						struct socket_smack *ssp)
{
	struct smack_known *skp;
	int found = 0;
	int acat;
	int kcat;

	/*
	 * Netlabel found it in the cache.
	 */
	if ((sap->flags & NETLBL_SECATTR_CACHE) != 0)
		return (struct smack_known *)sap->cache->data;

	if ((sap->flags & NETLBL_SECATTR_SECID) != 0)
		/*
		 * Looks like a fallback, which gives us a secid.
		 */
		return smack_from_secid(sap->attr.secid);

	if ((sap->flags & NETLBL_SECATTR_MLS_LVL) != 0) {
		/*
		 * Looks like a CIPSO packet.
		 * If there are flags but no level netlabel isn't
		 * behaving the way we expect it to.
		 *
		 * Look it up in the label table
		 * Without guidance regarding the smack value
		 * for the packet fall back on the network
		 * ambient value.
		 */
		rcu_read_lock();
		list_for_each_entry_rcu(skp, &smack_known_list, list) {
			if (sap->attr.mls.lvl != skp->smk_netlabel.attr.mls.lvl)
				continue;
			/*
			 * Compare the catsets. Use the netlbl APIs.
			 */
			if ((sap->flags & NETLBL_SECATTR_MLS_CAT) == 0) {
				if ((skp->smk_netlabel.flags &
				     NETLBL_SECATTR_MLS_CAT) == 0)
					found = 1;
				break;
			}
			for (acat = -1, kcat = -1; acat == kcat; ) {
				acat = netlbl_catmap_walk(sap->attr.mls.cat,
							  acat + 1);
				kcat = netlbl_catmap_walk(
					skp->smk_netlabel.attr.mls.cat,
					kcat + 1);
				if (acat < 0 || kcat < 0)
					break;
			}
			if (acat == kcat) {
				found = 1;
				break;
			}
		}
		rcu_read_unlock();

		if (found)
			return skp;

		if (ssp != NULL && ssp->smk_in == &smack_known_star)
			return &smack_known_web;
		return &smack_known_star;
	}
	/*
	 * Without guidance regarding the smack value
	 * for the packet fall back on the network
	 * ambient value.
	 */
	return smack_net_ambient;
}

#if IS_ENABLED(CONFIG_IPV6)
static int smk_skb_to_addr_ipv6(struct sk_buff *skb, struct sockaddr_in6 *sip)
{
	u8 nexthdr;
	int offset;
	int proto = -EINVAL;
	struct ipv6hdr _ipv6h;
	struct ipv6hdr *ip6;
	__be16 frag_off;
	struct tcphdr _tcph, *th;
	struct udphdr _udph, *uh;
	struct dccp_hdr _dccph, *dh;

	sip->sin6_port = 0;

	offset = skb_network_offset(skb);
	ip6 = skb_header_pointer(skb, offset, sizeof(_ipv6h), &_ipv6h);
	if (ip6 == NULL)
		return -EINVAL;
	sip->sin6_addr = ip6->saddr;

	nexthdr = ip6->nexthdr;
	offset += sizeof(_ipv6h);
	offset = ipv6_skip_exthdr(skb, offset, &nexthdr, &frag_off);
	if (offset < 0)
		return -EINVAL;

	proto = nexthdr;
	switch (proto) {
	case IPPROTO_TCP:
		th = skb_header_pointer(skb, offset, sizeof(_tcph), &_tcph);
		if (th != NULL)
			sip->sin6_port = th->source;
		break;
	case IPPROTO_UDP:
	case IPPROTO_UDPLITE:
		uh = skb_header_pointer(skb, offset, sizeof(_udph), &_udph);
		if (uh != NULL)
			sip->sin6_port = uh->source;
		break;
	case IPPROTO_DCCP:
		dh = skb_header_pointer(skb, offset, sizeof(_dccph), &_dccph);
		if (dh != NULL)
			sip->sin6_port = dh->dccph_sport;
		break;
	}
	return proto;
}
#endif /* CONFIG_IPV6 */

/**
 * smack_from_skb - Smack data from the secmark in an skb
 * @skb: packet
 *
 * Returns smack_known of the secmark or NULL if that won't work.
 */
#ifdef CONFIG_NETWORK_SECMARK
static struct smack_known *smack_from_skb(struct sk_buff *skb)
{
	if (skb == NULL || skb->secmark == 0)
		return NULL;

	return smack_from_secid(skb->secmark);
}
#else
static inline struct smack_known *smack_from_skb(struct sk_buff *skb)
{
	return NULL;
}
#endif

/**
 * smack_from_netlbl - Smack data from the IP options in an skb
 * @sk: socket data came in on
 * @family: address family
 * @skb: packet
 *
 * Find the Smack label in the IP options. If it hasn't been
 * added to the netlabel cache, add it here.
 *
 * Returns smack_known of the IP options or NULL if that won't work.
 */
static struct smack_known *smack_from_netlbl(struct sock *sk, u16 family,
					     struct sk_buff *skb)
{
	struct netlbl_lsm_secattr secattr;
	struct socket_smack *ssp = NULL;
	struct smack_known *skp = NULL;
	int rc;

	netlbl_secattr_init(&secattr);

	if (sk)
		ssp = sk->sk_security;

	if (netlbl_skbuff_getattr(skb, family, &secattr) == 0) {
		skp = smack_from_secattr(&secattr, ssp);
		if (secattr.flags & NETLBL_SECATTR_CACHEABLE)
			rc = netlbl_cache_add(skb, family, &skp->smk_netlabel);
	}

	netlbl_secattr_destroy(&secattr);

	return skp;
}

/**
 * smack_socket_sock_rcv_skb - Smack packet delivery access check
 * @sk: socket
 * @skb: packet
 *
 * Returns 0 if the packet should be delivered, an error code otherwise
 */
static int smack_socket_sock_rcv_skb(struct sock *sk, struct sk_buff *skb)
{
	struct socket_smack *ssp = sk->sk_security;
	struct smack_known *skp = NULL;
	int rc = 0;
	struct smk_audit_info ad;
	u16 family = sk->sk_family;
#ifdef CONFIG_AUDIT
	struct lsm_network_audit net;
#endif
#if IS_ENABLED(CONFIG_IPV6)
	struct sockaddr_in6 sadd;
	int proto;

	if (family == PF_INET6 && skb->protocol == htons(ETH_P_IP))
		family = PF_INET;
#endif /* CONFIG_IPV6 */

	switch (family) {
	case PF_INET:
		/*
		 * If there is a secmark use it rather than the CIPSO label.
		 * If there is no secmark fall back to CIPSO.
		 * The secmark is assumed to reflect policy better.
		 */
		skp = smack_from_skb(skb);
		if (skp == NULL) {
			skp = smack_from_netlbl(sk, family, skb);
			if (skp == NULL)
				skp = smack_net_ambient;
		}

#ifdef CONFIG_AUDIT
		smk_ad_init_net(&ad, __func__, LSM_AUDIT_DATA_NET, &net);
		ad.a.u.net->family = family;
		ad.a.u.net->netif = skb->skb_iif;
		ipv4_skb_to_auditdata(skb, &ad.a, NULL);
#endif
		/*
		 * Receiving a packet requires that the other end
		 * be able to write here. Read access is not required.
		 * This is the simplist possible security model
		 * for networking.
		 */
		rc = smk_access(skp, ssp->smk_in, MAY_WRITE, &ad);
		rc = smk_bu_note("IPv4 delivery", skp, ssp->smk_in,
					MAY_WRITE, rc);
		if (rc != 0)
			netlbl_skbuff_err(skb, family, rc, 0);
		break;
#if IS_ENABLED(CONFIG_IPV6)
	case PF_INET6:
		proto = smk_skb_to_addr_ipv6(skb, &sadd);
		if (proto != IPPROTO_UDP && proto != IPPROTO_UDPLITE &&
		    proto != IPPROTO_TCP && proto != IPPROTO_DCCP)
			break;
#ifdef SMACK_IPV6_SECMARK_LABELING
		skp = smack_from_skb(skb);
		if (skp == NULL) {
			if (smk_ipv6_localhost(&sadd))
				break;
			skp = smack_ipv6host_label(&sadd);
			if (skp == NULL)
				skp = smack_net_ambient;
		}
#ifdef CONFIG_AUDIT
		smk_ad_init_net(&ad, __func__, LSM_AUDIT_DATA_NET, &net);
		ad.a.u.net->family = family;
		ad.a.u.net->netif = skb->skb_iif;
		ipv6_skb_to_auditdata(skb, &ad.a, NULL);
#endif /* CONFIG_AUDIT */
		rc = smk_access(skp, ssp->smk_in, MAY_WRITE, &ad);
		rc = smk_bu_note("IPv6 delivery", skp, ssp->smk_in,
					MAY_WRITE, rc);
#endif /* SMACK_IPV6_SECMARK_LABELING */
#ifdef SMACK_IPV6_PORT_LABELING
		rc = smk_ipv6_port_check(sk, &sadd, SMK_RECEIVING);
#endif /* SMACK_IPV6_PORT_LABELING */
		if (rc != 0)
			icmpv6_send(skb, ICMPV6_DEST_UNREACH,
					ICMPV6_ADM_PROHIBITED, 0);
		break;
#endif /* CONFIG_IPV6 */
	}

	return rc;
}

/**
 * smack_socket_getpeersec_stream - pull in packet label
 * @sock: the socket
 * @optval: user's destination
 * @optlen: size thereof
 * @len: max thereof
 *
 * returns zero on success, an error code otherwise
 */
static int smack_socket_getpeersec_stream(struct socket *sock,
					  char __user *optval,
					  int __user *optlen, unsigned len)
{
	struct socket_smack *ssp;
	char *rcp = "";
	int slen = 1;
	int rc = 0;

	ssp = sock->sk->sk_security;
	if (ssp->smk_packet != NULL) {
		rcp = ssp->smk_packet->smk_known;
		slen = strlen(rcp) + 1;
	}

	if (slen > len)
		rc = -ERANGE;
	else if (copy_to_user(optval, rcp, slen) != 0)
		rc = -EFAULT;

	if (put_user(slen, optlen) != 0)
		rc = -EFAULT;

	return rc;
}


/**
 * smack_socket_getpeersec_dgram - pull in packet label
 * @sock: the peer socket
 * @skb: packet data
 * @secid: pointer to where to put the secid of the packet
 *
 * Sets the netlabel socket state on sk from parent
 */
static int smack_socket_getpeersec_dgram(struct socket *sock,
					 struct sk_buff *skb, u32 *secid)

{
	struct socket_smack *ssp = NULL;
	struct smack_known *skp;
	struct sock *sk = NULL;
	int family = PF_UNSPEC;
	u32 s = 0;	/* 0 is the invalid secid */

	if (skb != NULL) {
		if (skb->protocol == htons(ETH_P_IP))
			family = PF_INET;
#if IS_ENABLED(CONFIG_IPV6)
		else if (skb->protocol == htons(ETH_P_IPV6))
			family = PF_INET6;
#endif /* CONFIG_IPV6 */
	}
	if (family == PF_UNSPEC && sock != NULL)
		family = sock->sk->sk_family;

	switch (family) {
	case PF_UNIX:
		ssp = sock->sk->sk_security;
		s = ssp->smk_out->smk_secid;
		break;
	case PF_INET:
		skp = smack_from_skb(skb);
		if (skp) {
			s = skp->smk_secid;
			break;
		}
		/*
		 * Translate what netlabel gave us.
		 */
		if (sock != NULL)
			sk = sock->sk;
		skp = smack_from_netlbl(sk, family, skb);
		if (skp != NULL)
			s = skp->smk_secid;
		break;
	case PF_INET6:
#ifdef SMACK_IPV6_SECMARK_LABELING
		skp = smack_from_skb(skb);
		if (skp)
			s = skp->smk_secid;
#endif
		break;
	}
	*secid = s;
	if (s == 0)
		return -EINVAL;
	return 0;
}

/**
 * smack_sock_graft - Initialize a newly created socket with an existing sock
 * @sk: child sock
 * @parent: parent socket
 *
 * Set the smk_{in,out} state of an existing sock based on the process that
 * is creating the new socket.
 */
static void smack_sock_graft(struct sock *sk, struct socket *parent)
{
	struct socket_smack *ssp;
	struct smack_known *skp = smk_of_current();

	if (sk == NULL ||
	    (sk->sk_family != PF_INET && sk->sk_family != PF_INET6))
		return;

	ssp = sk->sk_security;
	ssp->smk_in = skp;
	ssp->smk_out = skp;
	/* cssp->smk_packet is already set in smack_inet_csk_clone() */
}

/**
 * smack_inet_conn_request - Smack access check on connect
 * @sk: socket involved
 * @skb: packet
 * @req: unused
 *
 * Returns 0 if a task with the packet label could write to
 * the socket, otherwise an error code
 */
static int smack_inet_conn_request(struct sock *sk, struct sk_buff *skb,
				   struct request_sock *req)
{
	u16 family = sk->sk_family;
	struct smack_known *skp;
	struct socket_smack *ssp = sk->sk_security;
	struct sockaddr_in addr;
	struct iphdr *hdr;
	struct smack_known *hskp;
	int rc;
	struct smk_audit_info ad;
#ifdef CONFIG_AUDIT
	struct lsm_network_audit net;
#endif

#if IS_ENABLED(CONFIG_IPV6)
	if (family == PF_INET6) {
		/*
		 * Handle mapped IPv4 packets arriving
		 * via IPv6 sockets. Don't set up netlabel
		 * processing on IPv6.
		 */
		if (skb->protocol == htons(ETH_P_IP))
			family = PF_INET;
		else
			return 0;
	}
#endif /* CONFIG_IPV6 */

	/*
	 * If there is a secmark use it rather than the CIPSO label.
	 * If there is no secmark fall back to CIPSO.
	 * The secmark is assumed to reflect policy better.
	 */
	skp = smack_from_skb(skb);
	if (skp == NULL) {
		skp = smack_from_netlbl(sk, family, skb);
		if (skp == NULL)
			skp = &smack_known_huh;
	}

#ifdef CONFIG_AUDIT
	smk_ad_init_net(&ad, __func__, LSM_AUDIT_DATA_NET, &net);
	ad.a.u.net->family = family;
	ad.a.u.net->netif = skb->skb_iif;
	ipv4_skb_to_auditdata(skb, &ad.a, NULL);
#endif
	/*
	 * Receiving a packet requires that the other end be able to write
	 * here. Read access is not required.
	 */
	rc = smk_access(skp, ssp->smk_in, MAY_WRITE, &ad);
	rc = smk_bu_note("IPv4 connect", skp, ssp->smk_in, MAY_WRITE, rc);
	if (rc != 0)
		return rc;

	/*
	 * Save the peer's label in the request_sock so we can later setup
	 * smk_packet in the child socket so that SO_PEERCRED can report it.
	 */
	req->peer_secid = skp->smk_secid;

	/*
	 * We need to decide if we want to label the incoming connection here
	 * if we do we only need to label the request_sock and the stack will
	 * propagate the wire-label to the sock when it is created.
	 */
	hdr = ip_hdr(skb);
	addr.sin_addr.s_addr = hdr->saddr;
	rcu_read_lock();
	hskp = smack_ipv4host_label(&addr);
	rcu_read_unlock();

	if (hskp == NULL)
		rc = netlbl_req_setattr(req, &skp->smk_netlabel);
	else
		netlbl_req_delattr(req);

	return rc;
}

/**
 * smack_inet_csk_clone - Copy the connection information to the new socket
 * @sk: the new socket
 * @req: the connection's request_sock
 *
 * Transfer the connection's peer label to the newly created socket.
 */
static void smack_inet_csk_clone(struct sock *sk,
				 const struct request_sock *req)
{
	struct socket_smack *ssp = sk->sk_security;
	struct smack_known *skp;

	if (req->peer_secid != 0) {
		skp = smack_from_secid(req->peer_secid);
		ssp->smk_packet = skp;
	} else
		ssp->smk_packet = NULL;
}

/*
 * Key management security hooks
 *
 * Casey has not tested key support very heavily.
 * The permission check is most likely too restrictive.
 * If you care about keys please have a look.
 */
#ifdef CONFIG_KEYS

/**
 * smack_key_alloc - Set the key security blob
 * @key: object
 * @cred: the credentials to use
 * @flags: unused
 *
 * No allocation required
 *
 * Returns 0
 */
static int smack_key_alloc(struct key *key, const struct cred *cred,
			   unsigned long flags)
{
	struct smack_known *skp = smk_of_task(smack_cred(cred));

	key->security = skp;
	return 0;
}

/**
 * smack_key_free - Clear the key security blob
 * @key: the object
 *
 * Clear the blob pointer
 */
static void smack_key_free(struct key *key)
{
	key->security = NULL;
}

/**
 * smack_key_permission - Smack access on a key
 * @key_ref: gets to the object
 * @cred: the credentials to use
 * @need_perm: requested key permission
 *
 * Return 0 if the task has read and write to the object,
 * an error code otherwise
 */
static int smack_key_permission(key_ref_t key_ref,
				const struct cred *cred,
				enum key_need_perm need_perm)
{
	struct key *keyp;
	struct smk_audit_info ad;
	struct smack_known *tkp = smk_of_task(smack_cred(cred));
	int request = 0;
	int rc;

	/*
	 * Validate requested permissions
	 */
	switch (need_perm) {
	case KEY_NEED_READ:
	case KEY_NEED_SEARCH:
	case KEY_NEED_VIEW:
		request |= MAY_READ;
		break;
	case KEY_NEED_WRITE:
	case KEY_NEED_LINK:
	case KEY_NEED_SETATTR:
		request |= MAY_WRITE;
		break;
	case KEY_NEED_UNSPECIFIED:
	case KEY_NEED_UNLINK:
	case KEY_SYSADMIN_OVERRIDE:
	case KEY_AUTHTOKEN_OVERRIDE:
	case KEY_DEFER_PERM_CHECK:
		return 0;
	default:
		return -EINVAL;
	}

	keyp = key_ref_to_ptr(key_ref);
	if (keyp == NULL)
		return -EINVAL;
	/*
	 * If the key hasn't been initialized give it access so that
	 * it may do so.
	 */
	if (keyp->security == NULL)
		return 0;
	/*
	 * This should not occur
	 */
	if (tkp == NULL)
		return -EACCES;

	if (smack_privileged(CAP_MAC_OVERRIDE))
		return 0;

#ifdef CONFIG_AUDIT
	smk_ad_init(&ad, __func__, LSM_AUDIT_DATA_KEY);
	ad.a.u.key_struct.key = keyp->serial;
	ad.a.u.key_struct.key_desc = keyp->description;
#endif
	rc = smk_access(tkp, keyp->security, request, &ad);
	rc = smk_bu_note("key access", tkp, keyp->security, request, rc);
	return rc;
}

/*
 * smack_key_getsecurity - Smack label tagging the key
 * @key points to the key to be queried
 * @_buffer points to a pointer that should be set to point to the
 * resulting string (if no label or an error occurs).
 * Return the length of the string (including terminating NUL) or -ve if
 * an error.
 * May also return 0 (and a NULL buffer pointer) if there is no label.
 */
static int smack_key_getsecurity(struct key *key, char **_buffer)
{
	struct smack_known *skp = key->security;
	size_t length;
	char *copy;

	if (key->security == NULL) {
		*_buffer = NULL;
		return 0;
	}

	copy = kstrdup(skp->smk_known, GFP_KERNEL);
	if (copy == NULL)
		return -ENOMEM;
	length = strlen(copy) + 1;

	*_buffer = copy;
	return length;
}


#ifdef CONFIG_KEY_NOTIFICATIONS
/**
 * smack_watch_key - Smack access to watch a key for notifications.
 * @key: The key to be watched
 *
 * Return 0 if the @watch->cred has permission to read from the key object and
 * an error otherwise.
 */
static int smack_watch_key(struct key *key)
{
	struct smk_audit_info ad;
	struct smack_known *tkp = smk_of_current();
	int rc;

	if (key == NULL)
		return -EINVAL;
	/*
	 * If the key hasn't been initialized give it access so that
	 * it may do so.
	 */
	if (key->security == NULL)
		return 0;
	/*
	 * This should not occur
	 */
	if (tkp == NULL)
		return -EACCES;

	if (smack_privileged_cred(CAP_MAC_OVERRIDE, current_cred()))
		return 0;

#ifdef CONFIG_AUDIT
	smk_ad_init(&ad, __func__, LSM_AUDIT_DATA_KEY);
	ad.a.u.key_struct.key = key->serial;
	ad.a.u.key_struct.key_desc = key->description;
#endif
	rc = smk_access(tkp, key->security, MAY_READ, &ad);
	rc = smk_bu_note("key watch", tkp, key->security, MAY_READ, rc);
	return rc;
}
#endif /* CONFIG_KEY_NOTIFICATIONS */
#endif /* CONFIG_KEYS */

#ifdef CONFIG_WATCH_QUEUE
/**
 * smack_post_notification - Smack access to post a notification to a queue
 * @w_cred: The credentials of the watcher.
 * @cred: The credentials of the event source (may be NULL).
 * @n: The notification message to be posted.
 */
static int smack_post_notification(const struct cred *w_cred,
				   const struct cred *cred,
				   struct watch_notification *n)
{
	struct smk_audit_info ad;
	struct smack_known *subj, *obj;
	int rc;

	/* Always let maintenance notifications through. */
	if (n->type == WATCH_TYPE_META)
		return 0;

	if (!cred)
		return 0;
	subj = smk_of_task(smack_cred(cred));
	obj = smk_of_task(smack_cred(w_cred));

	smk_ad_init(&ad, __func__, LSM_AUDIT_DATA_NOTIFICATION);
	rc = smk_access(subj, obj, MAY_WRITE, &ad);
	rc = smk_bu_note("notification", subj, obj, MAY_WRITE, rc);
	return rc;
}
#endif /* CONFIG_WATCH_QUEUE */

/*
 * Smack Audit hooks
 *
 * Audit requires a unique representation of each Smack specific
 * rule. This unique representation is used to distinguish the
 * object to be audited from remaining kernel objects and also
 * works as a glue between the audit hooks.
 *
 * Since repository entries are added but never deleted, we'll use
 * the smack_known label address related to the given audit rule as
 * the needed unique representation. This also better fits the smack
 * model where nearly everything is a label.
 */
#ifdef CONFIG_AUDIT

/**
 * smack_audit_rule_init - Initialize a smack audit rule
 * @field: audit rule fields given from user-space (audit.h)
 * @op: required testing operator (=, !=, >, <, ...)
 * @rulestr: smack label to be audited
 * @vrule: pointer to save our own audit rule representation
 *
 * Prepare to audit cases where (@field @op @rulestr) is true.
 * The label to be audited is created if necessay.
 */
static int smack_audit_rule_init(u32 field, u32 op, char *rulestr, void **vrule)
{
	struct smack_known *skp;
	char **rule = (char **)vrule;
	*rule = NULL;

	if (field != AUDIT_SUBJ_USER && field != AUDIT_OBJ_USER)
		return -EINVAL;

	if (op != Audit_equal && op != Audit_not_equal)
		return -EINVAL;

	skp = smk_import_entry(rulestr, 0);
	if (IS_ERR(skp))
		return PTR_ERR(skp);

	*rule = skp->smk_known;

	return 0;
}

/**
 * smack_audit_rule_known - Distinguish Smack audit rules
 * @krule: rule of interest, in Audit kernel representation format
 *
 * This is used to filter Smack rules from remaining Audit ones.
 * If it's proved that this rule belongs to us, the
 * audit_rule_match hook will be called to do the final judgement.
 */
static int smack_audit_rule_known(struct audit_krule *krule)
{
	struct audit_field *f;
	int i;

	for (i = 0; i < krule->field_count; i++) {
		f = &krule->fields[i];

		if (f->type == AUDIT_SUBJ_USER || f->type == AUDIT_OBJ_USER)
			return 1;
	}

	return 0;
}

/**
 * smack_audit_rule_match - Audit given object ?
 * @secid: security id for identifying the object to test
 * @field: audit rule flags given from user-space
 * @op: required testing operator
 * @vrule: smack internal rule presentation
 *
 * The core Audit hook. It's used to take the decision of
 * whether to audit or not to audit a given object.
 */
static int smack_audit_rule_match(u32 secid, u32 field, u32 op, void *vrule)
{
	struct smack_known *skp;
	char *rule = vrule;

	if (unlikely(!rule)) {
		WARN_ONCE(1, "Smack: missing rule\n");
		return -ENOENT;
	}

	if (field != AUDIT_SUBJ_USER && field != AUDIT_OBJ_USER)
		return 0;

	skp = smack_from_secid(secid);

	/*
	 * No need to do string comparisons. If a match occurs,
	 * both pointers will point to the same smack_known
	 * label.
	 */
	if (op == Audit_equal)
		return (rule == skp->smk_known);
	if (op == Audit_not_equal)
		return (rule != skp->smk_known);

	return 0;
}

/*
 * There is no need for a smack_audit_rule_free hook.
 * No memory was allocated.
 */

#endif /* CONFIG_AUDIT */

/**
 * smack_ismaclabel - check if xattr @name references a smack MAC label
 * @name: Full xattr name to check.
 */
static int smack_ismaclabel(const char *name)
{
	return (strcmp(name, XATTR_SMACK_SUFFIX) == 0);
}


/**
 * smack_secid_to_secctx - return the smack label for a secid
 * @secid: incoming integer
 * @secdata: destination
 * @seclen: how long it is
 *
 * Exists for networking code.
 */
static int smack_secid_to_secctx(u32 secid, char **secdata, u32 *seclen)
{
	struct smack_known *skp = smack_from_secid(secid);

	if (secdata)
		*secdata = skp->smk_known;
	*seclen = strlen(skp->smk_known);
	return 0;
}

/**
 * smack_secctx_to_secid - return the secid for a smack label
 * @secdata: smack label
 * @seclen: how long result is
 * @secid: outgoing integer
 *
 * Exists for audit and networking code.
 */
static int smack_secctx_to_secid(const char *secdata, u32 seclen, u32 *secid)
{
	struct smack_known *skp = smk_find_entry(secdata);

	if (skp)
		*secid = skp->smk_secid;
	else
		*secid = 0;
	return 0;
}

/*
 * There used to be a smack_release_secctx hook
 * that did nothing back when hooks were in a vector.
 * Now that there's a list such a hook adds cost.
 */

static int smack_inode_notifysecctx(struct inode *inode, void *ctx, u32 ctxlen)
{
	return smack_inode_setsecurity(inode, XATTR_SMACK_SUFFIX, ctx, ctxlen, 0);
}

static int smack_inode_setsecctx(struct dentry *dentry, void *ctx, u32 ctxlen)
{
	return __vfs_setxattr_noperm(dentry, XATTR_NAME_SMACK, ctx, ctxlen, 0);
}

static int smack_inode_getsecctx(struct inode *inode, void **ctx, u32 *ctxlen)
{
	struct smack_known *skp = smk_of_inode(inode);

	*ctx = skp->smk_known;
	*ctxlen = strlen(skp->smk_known);
	return 0;
}

static int smack_inode_copy_up(struct dentry *dentry, struct cred **new)
{

	struct task_smack *tsp;
	struct smack_known *skp;
	struct inode_smack *isp;
	struct cred *new_creds = *new;

	if (new_creds == NULL) {
		new_creds = prepare_creds();
		if (new_creds == NULL)
			return -ENOMEM;
	}

	tsp = smack_cred(new_creds);

	/*
	 * Get label from overlay inode and set it in create_sid
	 */
	isp = smack_inode(d_inode(dentry->d_parent));
	skp = isp->smk_inode;
	tsp->smk_task = skp;
	*new = new_creds;
	return 0;
}

static int smack_inode_copy_up_xattr(const char *name)
{
	/*
	 * Return 1 if this is the smack access Smack attribute.
	 */
	if (strcmp(name, XATTR_NAME_SMACK) == 0)
		return 1;

	return -EOPNOTSUPP;
}

static int smack_dentry_create_files_as(struct dentry *dentry, int mode,
					struct qstr *name,
					const struct cred *old,
					struct cred *new)
{
	struct task_smack *otsp = smack_cred(old);
	struct task_smack *ntsp = smack_cred(new);
	struct inode_smack *isp;
	int may;

	/*
	 * Use the process credential unless all of
	 * the transmuting criteria are met
	 */
	ntsp->smk_task = otsp->smk_task;

	/*
	 * the attribute of the containing directory
	 */
	isp = smack_inode(d_inode(dentry->d_parent));

	if (isp->smk_flags & SMK_INODE_TRANSMUTE) {
		rcu_read_lock();
		may = smk_access_entry(otsp->smk_task->smk_known,
				       isp->smk_inode->smk_known,
				       &otsp->smk_task->smk_rules);
		rcu_read_unlock();

		/*
		 * If the directory is transmuting and the rule
		 * providing access is transmuting use the containing
		 * directory label instead of the process label.
		 */
		if (may > 0 && (may & MAY_TRANSMUTE))
			ntsp->smk_task = isp->smk_inode;
	}
	return 0;
}

struct lsm_blob_sizes smack_blob_sizes __lsm_ro_after_init = {
	.lbs_cred = sizeof(struct task_smack),
	.lbs_file = sizeof(struct smack_known *),
	.lbs_inode = sizeof(struct inode_smack),
	.lbs_ipc = sizeof(struct smack_known *),
	.lbs_msg_msg = sizeof(struct smack_known *),
};

static struct security_hook_list smack_hooks[] __lsm_ro_after_init = {
	LSM_HOOK_INIT(ptrace_access_check, smack_ptrace_access_check),
	LSM_HOOK_INIT(ptrace_traceme, smack_ptrace_traceme),
	LSM_HOOK_INIT(syslog, smack_syslog),

	LSM_HOOK_INIT(fs_context_dup, smack_fs_context_dup),
	LSM_HOOK_INIT(fs_context_parse_param, smack_fs_context_parse_param),

	LSM_HOOK_INIT(sb_alloc_security, smack_sb_alloc_security),
	LSM_HOOK_INIT(sb_free_security, smack_sb_free_security),
	LSM_HOOK_INIT(sb_free_mnt_opts, smack_free_mnt_opts),
	LSM_HOOK_INIT(sb_eat_lsm_opts, smack_sb_eat_lsm_opts),
	LSM_HOOK_INIT(sb_statfs, smack_sb_statfs),
	LSM_HOOK_INIT(sb_set_mnt_opts, smack_set_mnt_opts),

	LSM_HOOK_INIT(bprm_creds_for_exec, smack_bprm_creds_for_exec),

	LSM_HOOK_INIT(inode_alloc_security, smack_inode_alloc_security),
	LSM_HOOK_INIT(inode_init_security, smack_inode_init_security),
	LSM_HOOK_INIT(inode_link, smack_inode_link),
	LSM_HOOK_INIT(inode_unlink, smack_inode_unlink),
	LSM_HOOK_INIT(inode_rmdir, smack_inode_rmdir),
	LSM_HOOK_INIT(inode_rename, smack_inode_rename),
	LSM_HOOK_INIT(inode_permission, smack_inode_permission),
	LSM_HOOK_INIT(inode_setattr, smack_inode_setattr),
	LSM_HOOK_INIT(inode_getattr, smack_inode_getattr),
	LSM_HOOK_INIT(inode_setxattr, smack_inode_setxattr),
	LSM_HOOK_INIT(inode_post_setxattr, smack_inode_post_setxattr),
	LSM_HOOK_INIT(inode_getxattr, smack_inode_getxattr),
	LSM_HOOK_INIT(inode_removexattr, smack_inode_removexattr),
	LSM_HOOK_INIT(inode_getsecurity, smack_inode_getsecurity),
	LSM_HOOK_INIT(inode_setsecurity, smack_inode_setsecurity),
	LSM_HOOK_INIT(inode_listsecurity, smack_inode_listsecurity),
	LSM_HOOK_INIT(inode_getsecid, smack_inode_getsecid),

	LSM_HOOK_INIT(file_alloc_security, smack_file_alloc_security),
	LSM_HOOK_INIT(file_ioctl, smack_file_ioctl),
	LSM_HOOK_INIT(file_lock, smack_file_lock),
	LSM_HOOK_INIT(file_fcntl, smack_file_fcntl),
	LSM_HOOK_INIT(mmap_file, smack_mmap_file),
	LSM_HOOK_INIT(mmap_addr, cap_mmap_addr),
	LSM_HOOK_INIT(file_set_fowner, smack_file_set_fowner),
	LSM_HOOK_INIT(file_send_sigiotask, smack_file_send_sigiotask),
	LSM_HOOK_INIT(file_receive, smack_file_receive),

	LSM_HOOK_INIT(file_open, smack_file_open),

	LSM_HOOK_INIT(cred_alloc_blank, smack_cred_alloc_blank),
	LSM_HOOK_INIT(cred_free, smack_cred_free),
	LSM_HOOK_INIT(cred_prepare, smack_cred_prepare),
	LSM_HOOK_INIT(cred_transfer, smack_cred_transfer),
	LSM_HOOK_INIT(cred_getsecid, smack_cred_getsecid),
	LSM_HOOK_INIT(kernel_act_as, smack_kernel_act_as),
	LSM_HOOK_INIT(kernel_create_files_as, smack_kernel_create_files_as),
	LSM_HOOK_INIT(task_setpgid, smack_task_setpgid),
	LSM_HOOK_INIT(task_getpgid, smack_task_getpgid),
	LSM_HOOK_INIT(task_getsid, smack_task_getsid),
	LSM_HOOK_INIT(task_getsecid, smack_task_getsecid),
	LSM_HOOK_INIT(task_setnice, smack_task_setnice),
	LSM_HOOK_INIT(task_setioprio, smack_task_setioprio),
	LSM_HOOK_INIT(task_getioprio, smack_task_getioprio),
	LSM_HOOK_INIT(task_setscheduler, smack_task_setscheduler),
	LSM_HOOK_INIT(task_getscheduler, smack_task_getscheduler),
	LSM_HOOK_INIT(task_movememory, smack_task_movememory),
	LSM_HOOK_INIT(task_kill, smack_task_kill),
	LSM_HOOK_INIT(task_to_inode, smack_task_to_inode),

	LSM_HOOK_INIT(ipc_permission, smack_ipc_permission),
	LSM_HOOK_INIT(ipc_getsecid, smack_ipc_getsecid),

	LSM_HOOK_INIT(msg_msg_alloc_security, smack_msg_msg_alloc_security),

	LSM_HOOK_INIT(msg_queue_alloc_security, smack_ipc_alloc_security),
	LSM_HOOK_INIT(msg_queue_associate, smack_msg_queue_associate),
	LSM_HOOK_INIT(msg_queue_msgctl, smack_msg_queue_msgctl),
	LSM_HOOK_INIT(msg_queue_msgsnd, smack_msg_queue_msgsnd),
	LSM_HOOK_INIT(msg_queue_msgrcv, smack_msg_queue_msgrcv),

	LSM_HOOK_INIT(shm_alloc_security, smack_ipc_alloc_security),
	LSM_HOOK_INIT(shm_associate, smack_shm_associate),
	LSM_HOOK_INIT(shm_shmctl, smack_shm_shmctl),
	LSM_HOOK_INIT(shm_shmat, smack_shm_shmat),

	LSM_HOOK_INIT(sem_alloc_security, smack_ipc_alloc_security),
	LSM_HOOK_INIT(sem_associate, smack_sem_associate),
	LSM_HOOK_INIT(sem_semctl, smack_sem_semctl),
	LSM_HOOK_INIT(sem_semop, smack_sem_semop),

	LSM_HOOK_INIT(d_instantiate, smack_d_instantiate),

	LSM_HOOK_INIT(getprocattr, smack_getprocattr),
	LSM_HOOK_INIT(setprocattr, smack_setprocattr),

	LSM_HOOK_INIT(unix_stream_connect, smack_unix_stream_connect),
	LSM_HOOK_INIT(unix_may_send, smack_unix_may_send),

	LSM_HOOK_INIT(socket_post_create, smack_socket_post_create),
	LSM_HOOK_INIT(socket_socketpair, smack_socket_socketpair),
#ifdef SMACK_IPV6_PORT_LABELING
	LSM_HOOK_INIT(socket_bind, smack_socket_bind),
#endif
	LSM_HOOK_INIT(socket_connect, smack_socket_connect),
	LSM_HOOK_INIT(socket_sendmsg, smack_socket_sendmsg),
	LSM_HOOK_INIT(socket_sock_rcv_skb, smack_socket_sock_rcv_skb),
	LSM_HOOK_INIT(socket_getpeersec_stream, smack_socket_getpeersec_stream),
	LSM_HOOK_INIT(socket_getpeersec_dgram, smack_socket_getpeersec_dgram),
	LSM_HOOK_INIT(sk_alloc_security, smack_sk_alloc_security),
	LSM_HOOK_INIT(sk_free_security, smack_sk_free_security),
	LSM_HOOK_INIT(sock_graft, smack_sock_graft),
	LSM_HOOK_INIT(inet_conn_request, smack_inet_conn_request),
	LSM_HOOK_INIT(inet_csk_clone, smack_inet_csk_clone),

 /* key management security hooks */
#ifdef CONFIG_KEYS
	LSM_HOOK_INIT(key_alloc, smack_key_alloc),
	LSM_HOOK_INIT(key_free, smack_key_free),
	LSM_HOOK_INIT(key_permission, smack_key_permission),
	LSM_HOOK_INIT(key_getsecurity, smack_key_getsecurity),
#ifdef CONFIG_KEY_NOTIFICATIONS
	LSM_HOOK_INIT(watch_key, smack_watch_key),
#endif
#endif /* CONFIG_KEYS */

#ifdef CONFIG_WATCH_QUEUE
	LSM_HOOK_INIT(post_notification, smack_post_notification),
#endif

 /* Audit hooks */
#ifdef CONFIG_AUDIT
	LSM_HOOK_INIT(audit_rule_init, smack_audit_rule_init),
	LSM_HOOK_INIT(audit_rule_known, smack_audit_rule_known),
	LSM_HOOK_INIT(audit_rule_match, smack_audit_rule_match),
#endif /* CONFIG_AUDIT */

	LSM_HOOK_INIT(ismaclabel, smack_ismaclabel),
	LSM_HOOK_INIT(secid_to_secctx, smack_secid_to_secctx),
	LSM_HOOK_INIT(secctx_to_secid, smack_secctx_to_secid),
	LSM_HOOK_INIT(inode_notifysecctx, smack_inode_notifysecctx),
	LSM_HOOK_INIT(inode_setsecctx, smack_inode_setsecctx),
	LSM_HOOK_INIT(inode_getsecctx, smack_inode_getsecctx),
	LSM_HOOK_INIT(inode_copy_up, smack_inode_copy_up),
	LSM_HOOK_INIT(inode_copy_up_xattr, smack_inode_copy_up_xattr),
	LSM_HOOK_INIT(dentry_create_files_as, smack_dentry_create_files_as),
};


static __init void init_smack_known_list(void)
{
	/*
	 * Initialize rule list locks
	 */
	mutex_init(&smack_known_huh.smk_rules_lock);
	mutex_init(&smack_known_hat.smk_rules_lock);
	mutex_init(&smack_known_floor.smk_rules_lock);
	mutex_init(&smack_known_star.smk_rules_lock);
	mutex_init(&smack_known_web.smk_rules_lock);
	/*
	 * Initialize rule lists
	 */
	INIT_LIST_HEAD(&smack_known_huh.smk_rules);
	INIT_LIST_HEAD(&smack_known_hat.smk_rules);
	INIT_LIST_HEAD(&smack_known_star.smk_rules);
	INIT_LIST_HEAD(&smack_known_floor.smk_rules);
	INIT_LIST_HEAD(&smack_known_web.smk_rules);
	/*
	 * Create the known labels list
	 */
	smk_insert_entry(&smack_known_huh);
	smk_insert_entry(&smack_known_hat);
	smk_insert_entry(&smack_known_star);
	smk_insert_entry(&smack_known_floor);
	smk_insert_entry(&smack_known_web);
}

/**
 * smack_init - initialize the smack system
 *
 * Returns 0 on success, -ENOMEM is there's no memory
 */
static __init int smack_init(void)
{
	struct cred *cred = (struct cred *) current->cred;
	struct task_smack *tsp;

	smack_rule_cache = KMEM_CACHE(smack_rule, 0);
	if (!smack_rule_cache)
		return -ENOMEM;

	/*
	 * Set the security state for the initial task.
	 */
	tsp = smack_cred(cred);
	init_task_smack(tsp, &smack_known_floor, &smack_known_floor);

	/*
	 * Register with LSM
	 */
	security_add_hooks(smack_hooks, ARRAY_SIZE(smack_hooks), "smack");
	smack_enabled = 1;

	pr_info("Smack:  Initializing.\n");
#ifdef CONFIG_SECURITY_SMACK_NETFILTER
	pr_info("Smack:  Netfilter enabled.\n");
#endif
#ifdef SMACK_IPV6_PORT_LABELING
	pr_info("Smack:  IPv6 port labeling enabled.\n");
#endif
#ifdef SMACK_IPV6_SECMARK_LABELING
	pr_info("Smack:  IPv6 Netfilter enabled.\n");
#endif

	/* initialize the smack_known_list */
	init_smack_known_list();

	return 0;
}

/*
 * Smack requires early initialization in order to label
 * all processes and objects when they are created.
 */
DEFINE_LSM(smack) = {
	.name = "smack",
	.flags = LSM_FLAG_LEGACY_MAJOR | LSM_FLAG_EXCLUSIVE,
	.blobs = &smack_blob_sizes,
	.init = smack_init,
};<|MERGE_RESOLUTION|>--- conflicted
+++ resolved
@@ -53,10 +53,6 @@
 
 static DEFINE_MUTEX(smack_ipv6_lock);
 static LIST_HEAD(smk_ipv6_port_list);
-<<<<<<< HEAD
-static struct kmem_cache *smack_inode_cache;
-=======
->>>>>>> d1988041
 struct kmem_cache *smack_rule_cache;
 int smack_enabled;
 
@@ -2864,11 +2860,7 @@
 	}
 	if (sap->sa_family != AF_INET || addrlen < sizeof(struct sockaddr_in))
 		return 0;
-<<<<<<< HEAD
-	rc = smack_netlabel_send(sock->sk, (struct sockaddr_in *)sap);
-=======
 	rc = smk_ipv4_check(sock->sk, (struct sockaddr_in *)sap);
->>>>>>> d1988041
 	return rc;
 }
 
