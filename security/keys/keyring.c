// SPDX-License-Identifier: GPL-2.0-or-later
/* Keyring handling
 *
 * Copyright (C) 2004-2005, 2008, 2013 Red Hat, Inc. All Rights Reserved.
 * Written by David Howells (dhowells@redhat.com)
 */

#include <linux/export.h>
#include <linux/init.h>
#include <linux/sched.h>
#include <linux/slab.h>
#include <linux/security.h>
#include <linux/seq_file.h>
#include <linux/err.h>
#include <linux/user_namespace.h>
#include <linux/nsproxy.h>
#include <keys/keyring-type.h>
#include <keys/user-type.h>
#include <linux/assoc_array_priv.h>
#include <linux/uaccess.h>
#include <net/net_namespace.h>
#include "internal.h"

/*
 * When plumbing the depths of the key tree, this sets a hard limit
 * set on how deep we're willing to go.
 */
#define KEYRING_SEARCH_MAX_DEPTH 6

/*
 * We mark pointers we pass to the associative array with bit 1 set if
 * they're keyrings and clear otherwise.
 */
#define KEYRING_PTR_SUBTYPE	0x2UL

static inline bool keyring_ptr_is_keyring(const struct assoc_array_ptr *x)
{
	return (unsigned long)x & KEYRING_PTR_SUBTYPE;
}
static inline struct key *keyring_ptr_to_key(const struct assoc_array_ptr *x)
{
	void *object = assoc_array_ptr_to_leaf(x);
	return (struct key *)((unsigned long)object & ~KEYRING_PTR_SUBTYPE);
}
static inline void *keyring_key_to_ptr(struct key *key)
{
	if (key->type == &key_type_keyring)
		return (void *)((unsigned long)key | KEYRING_PTR_SUBTYPE);
	return key;
}

static DEFINE_RWLOCK(keyring_name_lock);

/*
 * Clean up the bits of user_namespace that belong to us.
 */
void key_free_user_ns(struct user_namespace *ns)
{
	write_lock(&keyring_name_lock);
	list_del_init(&ns->keyring_name_list);
	write_unlock(&keyring_name_lock);

	key_put(ns->user_keyring_register);
#ifdef CONFIG_PERSISTENT_KEYRINGS
	key_put(ns->persistent_keyring_register);
#endif
}

/*
 * The keyring key type definition.  Keyrings are simply keys of this type and
 * can be treated as ordinary keys in addition to having their own special
 * operations.
 */
static int keyring_preparse(struct key_preparsed_payload *prep);
static void keyring_free_preparse(struct key_preparsed_payload *prep);
static int keyring_instantiate(struct key *keyring,
			       struct key_preparsed_payload *prep);
static void keyring_revoke(struct key *keyring);
static void keyring_destroy(struct key *keyring);
static void keyring_describe(const struct key *keyring, struct seq_file *m);
static long keyring_read(const struct key *keyring,
			 char __user *buffer, size_t buflen);

struct key_type key_type_keyring = {
	.name		= "keyring",
	.def_datalen	= 0,
	.preparse	= keyring_preparse,
	.free_preparse	= keyring_free_preparse,
	.instantiate	= keyring_instantiate,
	.revoke		= keyring_revoke,
	.destroy	= keyring_destroy,
	.describe	= keyring_describe,
	.read		= keyring_read,
};
EXPORT_SYMBOL(key_type_keyring);

/*
 * Semaphore to serialise link/link calls to prevent two link calls in parallel
 * introducing a cycle.
 */
static DEFINE_MUTEX(keyring_serialise_link_lock);

/*
 * Publish the name of a keyring so that it can be found by name (if it has
 * one and it doesn't begin with a dot).
 */
static void keyring_publish_name(struct key *keyring)
{
	struct user_namespace *ns = current_user_ns();

	if (keyring->description &&
	    keyring->description[0] &&
	    keyring->description[0] != '.') {
		write_lock(&keyring_name_lock);
		list_add_tail(&keyring->name_link, &ns->keyring_name_list);
		write_unlock(&keyring_name_lock);
	}
}

/*
 * Preparse a keyring payload
 */
static int keyring_preparse(struct key_preparsed_payload *prep)
{
	return prep->datalen != 0 ? -EINVAL : 0;
}

/*
 * Free a preparse of a user defined key payload
 */
static void keyring_free_preparse(struct key_preparsed_payload *prep)
{
}

/*
 * Initialise a keyring.
 *
 * Returns 0 on success, -EINVAL if given any data.
 */
static int keyring_instantiate(struct key *keyring,
			       struct key_preparsed_payload *prep)
{
	assoc_array_init(&keyring->keys);
	/* make the keyring available by name if it has one */
	keyring_publish_name(keyring);
	return 0;
}

/*
 * Multiply 64-bits by 32-bits to 96-bits and fold back to 64-bit.  Ideally we'd
 * fold the carry back too, but that requires inline asm.
 */
static u64 mult_64x32_and_fold(u64 x, u32 y)
{
	u64 hi = (u64)(u32)(x >> 32) * y;
	u64 lo = (u64)(u32)(x) * y;
	return lo + ((u64)(u32)hi << 32) + (u32)(hi >> 32);
}

/*
 * Hash a key type and description.
 */
static void hash_key_type_and_desc(struct keyring_index_key *index_key)
{
	const unsigned level_shift = ASSOC_ARRAY_LEVEL_STEP;
	const unsigned long fan_mask = ASSOC_ARRAY_FAN_MASK;
	const char *description = index_key->description;
	unsigned long hash, type;
	u32 piece;
	u64 acc;
	int n, desc_len = index_key->desc_len;

	type = (unsigned long)index_key->type;
	acc = mult_64x32_and_fold(type, desc_len + 13);
	acc = mult_64x32_and_fold(acc, 9207);
	piece = (unsigned long)index_key->domain_tag;
	acc = mult_64x32_and_fold(acc, piece);
	acc = mult_64x32_and_fold(acc, 9207);

	for (;;) {
		n = desc_len;
		if (n <= 0)
			break;
		if (n > 4)
			n = 4;
		piece = 0;
		memcpy(&piece, description, n);
		description += n;
		desc_len -= n;
		acc = mult_64x32_and_fold(acc, piece);
		acc = mult_64x32_and_fold(acc, 9207);
	}

	/* Fold the hash down to 32 bits if need be. */
	hash = acc;
	if (ASSOC_ARRAY_KEY_CHUNK_SIZE == 32)
		hash ^= acc >> 32;

	/* Squidge all the keyrings into a separate part of the tree to
	 * ordinary keys by making sure the lowest level segment in the hash is
	 * zero for keyrings and non-zero otherwise.
	 */
	if (index_key->type != &key_type_keyring && (hash & fan_mask) == 0)
		hash |= (hash >> (ASSOC_ARRAY_KEY_CHUNK_SIZE - level_shift)) | 1;
	else if (index_key->type == &key_type_keyring && (hash & fan_mask) != 0)
		hash = (hash + (hash << level_shift)) & ~fan_mask;
	index_key->hash = hash;
}

/*
 * Finalise an index key to include a part of the description actually in the
 * index key, to set the domain tag and to calculate the hash.
 */
void key_set_index_key(struct keyring_index_key *index_key)
{
	static struct key_tag default_domain_tag = { .usage = REFCOUNT_INIT(1), };
	size_t n = min_t(size_t, index_key->desc_len, sizeof(index_key->desc));

	memcpy(index_key->desc, index_key->description, n);

	if (!index_key->domain_tag) {
		if (index_key->type->flags & KEY_TYPE_NET_DOMAIN)
			index_key->domain_tag = current->nsproxy->net_ns->key_domain;
		else
			index_key->domain_tag = &default_domain_tag;
	}

	hash_key_type_and_desc(index_key);
}

/**
 * key_put_tag - Release a ref on a tag.
 * @tag: The tag to release.
 *
 * This releases a reference the given tag and returns true if that ref was the
 * last one.
 */
bool key_put_tag(struct key_tag *tag)
{
	if (refcount_dec_and_test(&tag->usage)) {
		kfree_rcu(tag, rcu);
		return true;
	}

	return false;
}

/**
 * key_remove_domain - Kill off a key domain and gc its keys
 * @domain_tag: The domain tag to release.
 *
 * This marks a domain tag as being dead and releases a ref on it.  If that
 * wasn't the last reference, the garbage collector is poked to try and delete
 * all keys that were in the domain.
 */
void key_remove_domain(struct key_tag *domain_tag)
{
	domain_tag->removed = true;
	if (!key_put_tag(domain_tag))
		key_schedule_gc_links();
}

/*
 * Build the next index key chunk.
 *
 * We return it one word-sized chunk at a time.
 */
static unsigned long keyring_get_key_chunk(const void *data, int level)
{
	const struct keyring_index_key *index_key = data;
	unsigned long chunk = 0;
	const u8 *d;
	int desc_len = index_key->desc_len, n = sizeof(chunk);

	level /= ASSOC_ARRAY_KEY_CHUNK_SIZE;
	switch (level) {
	case 0:
		return index_key->hash;
	case 1:
		return index_key->x;
	case 2:
		return (unsigned long)index_key->type;
	case 3:
		return (unsigned long)index_key->domain_tag;
	default:
		level -= 4;
		if (desc_len <= sizeof(index_key->desc))
			return 0;

		d = index_key->description + sizeof(index_key->desc);
		d += level * sizeof(long);
		desc_len -= sizeof(index_key->desc);
		if (desc_len > n)
			desc_len = n;
		do {
			chunk <<= 8;
			chunk |= *d++;
		} while (--desc_len > 0);
		return chunk;
	}
}

static unsigned long keyring_get_object_key_chunk(const void *object, int level)
{
	const struct key *key = keyring_ptr_to_key(object);
	return keyring_get_key_chunk(&key->index_key, level);
}

static bool keyring_compare_object(const void *object, const void *data)
{
	const struct keyring_index_key *index_key = data;
	const struct key *key = keyring_ptr_to_key(object);

	return key->index_key.type == index_key->type &&
		key->index_key.domain_tag == index_key->domain_tag &&
		key->index_key.desc_len == index_key->desc_len &&
		memcmp(key->index_key.description, index_key->description,
		       index_key->desc_len) == 0;
}

/*
 * Compare the index keys of a pair of objects and determine the bit position
 * at which they differ - if they differ.
 */
static int keyring_diff_objects(const void *object, const void *data)
{
	const struct key *key_a = keyring_ptr_to_key(object);
	const struct keyring_index_key *a = &key_a->index_key;
	const struct keyring_index_key *b = data;
	unsigned long seg_a, seg_b;
	int level, i;

	level = 0;
	seg_a = a->hash;
	seg_b = b->hash;
	if ((seg_a ^ seg_b) != 0)
		goto differ;
	level += ASSOC_ARRAY_KEY_CHUNK_SIZE / 8;

	/* The number of bits contributed by the hash is controlled by a
	 * constant in the assoc_array headers.  Everything else thereafter we
	 * can deal with as being machine word-size dependent.
	 */
	seg_a = a->x;
	seg_b = b->x;
	if ((seg_a ^ seg_b) != 0)
		goto differ;
	level += sizeof(unsigned long);

	/* The next bit may not work on big endian */
	seg_a = (unsigned long)a->type;
	seg_b = (unsigned long)b->type;
	if ((seg_a ^ seg_b) != 0)
		goto differ;
	level += sizeof(unsigned long);

	seg_a = (unsigned long)a->domain_tag;
	seg_b = (unsigned long)b->domain_tag;
	if ((seg_a ^ seg_b) != 0)
		goto differ;
	level += sizeof(unsigned long);

	i = sizeof(a->desc);
	if (a->desc_len <= i)
		goto same;

	for (; i < a->desc_len; i++) {
		seg_a = *(unsigned char *)(a->description + i);
		seg_b = *(unsigned char *)(b->description + i);
		if ((seg_a ^ seg_b) != 0)
			goto differ_plus_i;
	}

same:
	return -1;

differ_plus_i:
	level += i;
differ:
	i = level * 8 + __ffs(seg_a ^ seg_b);
	return i;
}

/*
 * Free an object after stripping the keyring flag off of the pointer.
 */
static void keyring_free_object(void *object)
{
	key_put(keyring_ptr_to_key(object));
}

/*
 * Operations for keyring management by the index-tree routines.
 */
static const struct assoc_array_ops keyring_assoc_array_ops = {
	.get_key_chunk		= keyring_get_key_chunk,
	.get_object_key_chunk	= keyring_get_object_key_chunk,
	.compare_object		= keyring_compare_object,
	.diff_objects		= keyring_diff_objects,
	.free_object		= keyring_free_object,
};

/*
 * Clean up a keyring when it is destroyed.  Unpublish its name if it had one
 * and dispose of its data.
 *
 * The garbage collector detects the final key_put(), removes the keyring from
 * the serial number tree and then does RCU synchronisation before coming here,
 * so we shouldn't need to worry about code poking around here with the RCU
 * readlock held by this time.
 */
static void keyring_destroy(struct key *keyring)
{
	if (keyring->description) {
		write_lock(&keyring_name_lock);

		if (keyring->name_link.next != NULL &&
		    !list_empty(&keyring->name_link))
			list_del(&keyring->name_link);

		write_unlock(&keyring_name_lock);
	}

	if (keyring->restrict_link) {
		struct key_restriction *keyres = keyring->restrict_link;

		key_put(keyres->key);
		kfree(keyres);
	}

	assoc_array_destroy(&keyring->keys, &keyring_assoc_array_ops);
}

/*
 * Describe a keyring for /proc.
 */
static void keyring_describe(const struct key *keyring, struct seq_file *m)
{
	if (keyring->description)
		seq_puts(m, keyring->description);
	else
		seq_puts(m, "[anon]");

	if (key_is_positive(keyring)) {
		if (keyring->keys.nr_leaves_on_tree != 0)
			seq_printf(m, ": %lu", keyring->keys.nr_leaves_on_tree);
		else
			seq_puts(m, ": empty");
	}
}

struct keyring_read_iterator_context {
	size_t			buflen;
	size_t			count;
	key_serial_t __user	*buffer;
};

static int keyring_read_iterator(const void *object, void *data)
{
	struct keyring_read_iterator_context *ctx = data;
	const struct key *key = keyring_ptr_to_key(object);
	int ret;

	kenter("{%s,%d},,{%zu/%zu}",
	       key->type->name, key->serial, ctx->count, ctx->buflen);

	if (ctx->count >= ctx->buflen)
		return 1;

	ret = put_user(key->serial, ctx->buffer);
	if (ret < 0)
		return ret;
	ctx->buffer++;
	ctx->count += sizeof(key->serial);
	return 0;
}

/*
 * Read a list of key IDs from the keyring's contents in binary form
 *
 * The keyring's semaphore is read-locked by the caller.  This prevents someone
 * from modifying it under us - which could cause us to read key IDs multiple
 * times.
 */
static long keyring_read(const struct key *keyring,
			 char __user *buffer, size_t buflen)
{
	struct keyring_read_iterator_context ctx;
	long ret;

	kenter("{%d},,%zu", key_serial(keyring), buflen);

	if (buflen & (sizeof(key_serial_t) - 1))
		return -EINVAL;

	/* Copy as many key IDs as fit into the buffer */
	if (buffer && buflen) {
		ctx.buffer = (key_serial_t __user *)buffer;
		ctx.buflen = buflen;
		ctx.count = 0;
		ret = assoc_array_iterate(&keyring->keys,
					  keyring_read_iterator, &ctx);
		if (ret < 0) {
			kleave(" = %ld [iterate]", ret);
			return ret;
		}
	}

	/* Return the size of the buffer needed */
	ret = keyring->keys.nr_leaves_on_tree * sizeof(key_serial_t);
	if (ret <= buflen)
		kleave("= %ld [ok]", ret);
	else
		kleave("= %ld [buffer too small]", ret);
	return ret;
}

/*
 * Allocate a keyring and link into the destination keyring.
 */
struct key *keyring_alloc(const char *description, kuid_t uid, kgid_t gid,
			  const struct cred *cred, key_perm_t perm,
			  unsigned long flags,
			  struct key_restriction *restrict_link,
			  struct key *dest)
{
	struct key *keyring;
	int ret;

	keyring = key_alloc(&key_type_keyring, description,
			    uid, gid, cred, perm, flags, restrict_link);
	if (!IS_ERR(keyring)) {
		ret = key_instantiate_and_link(keyring, NULL, 0, dest, NULL);
		if (ret < 0) {
			key_put(keyring);
			keyring = ERR_PTR(ret);
		}
	}

	return keyring;
}
EXPORT_SYMBOL(keyring_alloc);

/**
 * restrict_link_reject - Give -EPERM to restrict link
 * @keyring: The keyring being added to.
 * @type: The type of key being added.
 * @payload: The payload of the key intended to be added.
 * @restriction_key: Keys providing additional data for evaluating restriction.
 *
 * Reject the addition of any links to a keyring.  It can be overridden by
 * passing KEY_ALLOC_BYPASS_RESTRICTION to key_instantiate_and_link() when
 * adding a key to a keyring.
 *
 * This is meant to be stored in a key_restriction structure which is passed
 * in the restrict_link parameter to keyring_alloc().
 */
int restrict_link_reject(struct key *keyring,
			 const struct key_type *type,
			 const union key_payload *payload,
			 struct key *restriction_key)
{
	return -EPERM;
}

/*
 * By default, we keys found by getting an exact match on their descriptions.
 */
bool key_default_cmp(const struct key *key,
		     const struct key_match_data *match_data)
{
	return strcmp(key->description, match_data->raw_data) == 0;
}

/*
 * Iteration function to consider each key found.
 */
static int keyring_search_iterator(const void *object, void *iterator_data)
{
	struct keyring_search_context *ctx = iterator_data;
	const struct key *key = keyring_ptr_to_key(object);
	unsigned long kflags = READ_ONCE(key->flags);
	short state = READ_ONCE(key->state);

	kenter("{%d}", key->serial);

	/* ignore keys not of this type */
	if (key->type != ctx->index_key.type) {
		kleave(" = 0 [!type]");
		return 0;
	}

	/* skip invalidated, revoked and expired keys */
	if (ctx->flags & KEYRING_SEARCH_DO_STATE_CHECK) {
		time64_t expiry = READ_ONCE(key->expiry);

		if (kflags & ((1 << KEY_FLAG_INVALIDATED) |
			      (1 << KEY_FLAG_REVOKED))) {
			ctx->result = ERR_PTR(-EKEYREVOKED);
			kleave(" = %d [invrev]", ctx->skipped_ret);
			goto skipped;
		}

		if (expiry && ctx->now >= expiry) {
			if (!(ctx->flags & KEYRING_SEARCH_SKIP_EXPIRED))
				ctx->result = ERR_PTR(-EKEYEXPIRED);
			kleave(" = %d [expire]", ctx->skipped_ret);
			goto skipped;
		}
	}

	/* keys that don't match */
	if (!ctx->match_data.cmp(key, &ctx->match_data)) {
		kleave(" = 0 [!match]");
		return 0;
	}

	/* key must have search permissions */
	if (!(ctx->flags & KEYRING_SEARCH_NO_CHECK_PERM) &&
	    key_task_permission(make_key_ref(key, ctx->possessed),
				ctx->cred, KEY_NEED_SEARCH) < 0) {
		ctx->result = ERR_PTR(-EACCES);
		kleave(" = %d [!perm]", ctx->skipped_ret);
		goto skipped;
	}

	if (ctx->flags & KEYRING_SEARCH_DO_STATE_CHECK) {
		/* we set a different error code if we pass a negative key */
		if (state < 0) {
			ctx->result = ERR_PTR(state);
			kleave(" = %d [neg]", ctx->skipped_ret);
			goto skipped;
		}
	}

	/* Found */
	ctx->result = make_key_ref(key, ctx->possessed);
	kleave(" = 1 [found]");
	return 1;

skipped:
	return ctx->skipped_ret;
}

/*
 * Search inside a keyring for a key.  We can search by walking to it
 * directly based on its index-key or we can iterate over the entire
 * tree looking for it, based on the match function.
 */
static int search_keyring(struct key *keyring, struct keyring_search_context *ctx)
{
	if (ctx->match_data.lookup_type == KEYRING_SEARCH_LOOKUP_DIRECT) {
		const void *object;

		object = assoc_array_find(&keyring->keys,
					  &keyring_assoc_array_ops,
					  &ctx->index_key);
		return object ? ctx->iterator(object, ctx) : 0;
	}
	return assoc_array_iterate(&keyring->keys, ctx->iterator, ctx);
}

/*
 * Search a tree of keyrings that point to other keyrings up to the maximum
 * depth.
 */
static bool search_nested_keyrings(struct key *keyring,
				   struct keyring_search_context *ctx)
{
	struct {
		struct key *keyring;
		struct assoc_array_node *node;
		int slot;
	} stack[KEYRING_SEARCH_MAX_DEPTH];

	struct assoc_array_shortcut *shortcut;
	struct assoc_array_node *node;
	struct assoc_array_ptr *ptr;
	struct key *key;
	int sp = 0, slot;

	kenter("{%d},{%s,%s}",
	       keyring->serial,
	       ctx->index_key.type->name,
	       ctx->index_key.description);

#define STATE_CHECKS (KEYRING_SEARCH_NO_STATE_CHECK | KEYRING_SEARCH_DO_STATE_CHECK)
	BUG_ON((ctx->flags & STATE_CHECKS) == 0 ||
	       (ctx->flags & STATE_CHECKS) == STATE_CHECKS);

<<<<<<< HEAD
=======
	if (ctx->index_key.description)
		key_set_index_key(&ctx->index_key);

>>>>>>> f7688b48
	/* Check to see if this top-level keyring is what we are looking for
	 * and whether it is valid or not.
	 */
	if (ctx->match_data.lookup_type == KEYRING_SEARCH_LOOKUP_ITERATE ||
	    keyring_compare_object(keyring, &ctx->index_key)) {
		ctx->skipped_ret = 2;
		switch (ctx->iterator(keyring_key_to_ptr(keyring), ctx)) {
		case 1:
			goto found;
		case 2:
			return false;
		default:
			break;
		}
	}

	ctx->skipped_ret = 0;

	/* Start processing a new keyring */
descend_to_keyring:
	kdebug("descend to %d", keyring->serial);
	if (keyring->flags & ((1 << KEY_FLAG_INVALIDATED) |
			      (1 << KEY_FLAG_REVOKED)))
		goto not_this_keyring;

	/* Search through the keys in this keyring before its searching its
	 * subtrees.
	 */
	if (search_keyring(keyring, ctx))
		goto found;

	/* Then manually iterate through the keyrings nested in this one.
	 *
	 * Start from the root node of the index tree.  Because of the way the
	 * hash function has been set up, keyrings cluster on the leftmost
	 * branch of the root node (root slot 0) or in the root node itself.
	 * Non-keyrings avoid the leftmost branch of the root entirely (root
	 * slots 1-15).
	 */
	if (!(ctx->flags & KEYRING_SEARCH_RECURSE))
		goto not_this_keyring;

	ptr = READ_ONCE(keyring->keys.root);
	if (!ptr)
		goto not_this_keyring;

	if (assoc_array_ptr_is_shortcut(ptr)) {
		/* If the root is a shortcut, either the keyring only contains
		 * keyring pointers (everything clusters behind root slot 0) or
		 * doesn't contain any keyring pointers.
		 */
		shortcut = assoc_array_ptr_to_shortcut(ptr);
		if ((shortcut->index_key[0] & ASSOC_ARRAY_FAN_MASK) != 0)
			goto not_this_keyring;

		ptr = READ_ONCE(shortcut->next_node);
		node = assoc_array_ptr_to_node(ptr);
		goto begin_node;
	}

	node = assoc_array_ptr_to_node(ptr);
	ptr = node->slots[0];
	if (!assoc_array_ptr_is_meta(ptr))
		goto begin_node;

descend_to_node:
	/* Descend to a more distal node in this keyring's content tree and go
	 * through that.
	 */
	kdebug("descend");
	if (assoc_array_ptr_is_shortcut(ptr)) {
		shortcut = assoc_array_ptr_to_shortcut(ptr);
		ptr = READ_ONCE(shortcut->next_node);
		BUG_ON(!assoc_array_ptr_is_node(ptr));
	}
	node = assoc_array_ptr_to_node(ptr);

begin_node:
	kdebug("begin_node");
	slot = 0;
ascend_to_node:
	/* Go through the slots in a node */
	for (; slot < ASSOC_ARRAY_FAN_OUT; slot++) {
		ptr = READ_ONCE(node->slots[slot]);

		if (assoc_array_ptr_is_meta(ptr) && node->back_pointer)
			goto descend_to_node;

		if (!keyring_ptr_is_keyring(ptr))
			continue;

		key = keyring_ptr_to_key(ptr);

		if (sp >= KEYRING_SEARCH_MAX_DEPTH) {
			if (ctx->flags & KEYRING_SEARCH_DETECT_TOO_DEEP) {
				ctx->result = ERR_PTR(-ELOOP);
				return false;
			}
			goto not_this_keyring;
		}

		/* Search a nested keyring */
		if (!(ctx->flags & KEYRING_SEARCH_NO_CHECK_PERM) &&
		    key_task_permission(make_key_ref(key, ctx->possessed),
					ctx->cred, KEY_NEED_SEARCH) < 0)
			continue;

		/* stack the current position */
		stack[sp].keyring = keyring;
		stack[sp].node = node;
		stack[sp].slot = slot;
		sp++;

		/* begin again with the new keyring */
		keyring = key;
		goto descend_to_keyring;
	}

	/* We've dealt with all the slots in the current node, so now we need
	 * to ascend to the parent and continue processing there.
	 */
	ptr = READ_ONCE(node->back_pointer);
	slot = node->parent_slot;

	if (ptr && assoc_array_ptr_is_shortcut(ptr)) {
		shortcut = assoc_array_ptr_to_shortcut(ptr);
		ptr = READ_ONCE(shortcut->back_pointer);
		slot = shortcut->parent_slot;
	}
	if (!ptr)
		goto not_this_keyring;
	node = assoc_array_ptr_to_node(ptr);
	slot++;

	/* If we've ascended to the root (zero backpointer), we must have just
	 * finished processing the leftmost branch rather than the root slots -
	 * so there can't be any more keyrings for us to find.
	 */
	if (node->back_pointer) {
		kdebug("ascend %d", slot);
		goto ascend_to_node;
	}

	/* The keyring we're looking at was disqualified or didn't contain a
	 * matching key.
	 */
not_this_keyring:
	kdebug("not_this_keyring %d", sp);
	if (sp <= 0) {
		kleave(" = false");
		return false;
	}

	/* Resume the processing of a keyring higher up in the tree */
	sp--;
	keyring = stack[sp].keyring;
	node = stack[sp].node;
	slot = stack[sp].slot + 1;
	kdebug("ascend to %d [%d]", keyring->serial, slot);
	goto ascend_to_node;

	/* We found a viable match */
found:
	key = key_ref_to_ptr(ctx->result);
	key_check(key);
	if (!(ctx->flags & KEYRING_SEARCH_NO_UPDATE_TIME)) {
		key->last_used_at = ctx->now;
		keyring->last_used_at = ctx->now;
		while (sp > 0)
			stack[--sp].keyring->last_used_at = ctx->now;
	}
	kleave(" = true");
	return true;
}

/**
 * keyring_search_rcu - Search a keyring tree for a matching key under RCU
 * @keyring_ref: A pointer to the keyring with possession indicator.
 * @ctx: The keyring search context.
 *
 * Search the supplied keyring tree for a key that matches the criteria given.
 * The root keyring and any linked keyrings must grant Search permission to the
 * caller to be searchable and keys can only be found if they too grant Search
 * to the caller. The possession flag on the root keyring pointer controls use
 * of the possessor bits in permissions checking of the entire tree.  In
 * addition, the LSM gets to forbid keyring searches and key matches.
 *
 * The search is performed as a breadth-then-depth search up to the prescribed
 * limit (KEYRING_SEARCH_MAX_DEPTH).  The caller must hold the RCU read lock to
 * prevent keyrings from being destroyed or rearranged whilst they are being
 * searched.
 *
 * Keys are matched to the type provided and are then filtered by the match
 * function, which is given the description to use in any way it sees fit.  The
 * match function may use any attributes of a key that it wishes to to
 * determine the match.  Normally the match function from the key type would be
 * used.
 *
 * RCU can be used to prevent the keyring key lists from disappearing without
 * the need to take lots of locks.
 *
 * Returns a pointer to the found key and increments the key usage count if
 * successful; -EAGAIN if no matching keys were found, or if expired or revoked
 * keys were found; -ENOKEY if only negative keys were found; -ENOTDIR if the
 * specified keyring wasn't a keyring.
 *
 * In the case of a successful return, the possession attribute from
 * @keyring_ref is propagated to the returned key reference.
 */
key_ref_t keyring_search_rcu(key_ref_t keyring_ref,
			     struct keyring_search_context *ctx)
{
	struct key *keyring;
	long err;

	ctx->iterator = keyring_search_iterator;
	ctx->possessed = is_key_possessed(keyring_ref);
	ctx->result = ERR_PTR(-EAGAIN);

	keyring = key_ref_to_ptr(keyring_ref);
	key_check(keyring);

	if (keyring->type != &key_type_keyring)
		return ERR_PTR(-ENOTDIR);

	if (!(ctx->flags & KEYRING_SEARCH_NO_CHECK_PERM)) {
		err = key_task_permission(keyring_ref, ctx->cred, KEY_NEED_SEARCH);
		if (err < 0)
			return ERR_PTR(err);
	}

	ctx->now = ktime_get_real_seconds();
	if (search_nested_keyrings(keyring, ctx))
		__key_get(key_ref_to_ptr(ctx->result));
	return ctx->result;
}

/**
 * keyring_search - Search the supplied keyring tree for a matching key
 * @keyring: The root of the keyring tree to be searched.
 * @type: The type of keyring we want to find.
 * @description: The name of the keyring we want to find.
 * @recurse: True to search the children of @keyring also
 *
 * As keyring_search_rcu() above, but using the current task's credentials and
 * type's default matching function and preferred search method.
 */
key_ref_t keyring_search(key_ref_t keyring,
			 struct key_type *type,
			 const char *description,
			 bool recurse)
{
	struct keyring_search_context ctx = {
		.index_key.type		= type,
		.index_key.description	= description,
		.index_key.desc_len	= strlen(description),
		.cred			= current_cred(),
		.match_data.cmp		= key_default_cmp,
		.match_data.raw_data	= description,
		.match_data.lookup_type	= KEYRING_SEARCH_LOOKUP_DIRECT,
		.flags			= KEYRING_SEARCH_DO_STATE_CHECK,
	};
	key_ref_t key;
	int ret;

	if (recurse)
		ctx.flags |= KEYRING_SEARCH_RECURSE;
	if (type->match_preparse) {
		ret = type->match_preparse(&ctx.match_data);
		if (ret < 0)
			return ERR_PTR(ret);
	}

	rcu_read_lock();
	key = keyring_search_rcu(keyring, &ctx);
	rcu_read_unlock();

	if (type->match_free)
		type->match_free(&ctx.match_data);
	return key;
}
EXPORT_SYMBOL(keyring_search);

static struct key_restriction *keyring_restriction_alloc(
	key_restrict_link_func_t check)
{
	struct key_restriction *keyres =
		kzalloc(sizeof(struct key_restriction), GFP_KERNEL);

	if (!keyres)
		return ERR_PTR(-ENOMEM);

	keyres->check = check;

	return keyres;
}

/*
 * Semaphore to serialise restriction setup to prevent reference count
 * cycles through restriction key pointers.
 */
static DECLARE_RWSEM(keyring_serialise_restrict_sem);

/*
 * Check for restriction cycles that would prevent keyring garbage collection.
 * keyring_serialise_restrict_sem must be held.
 */
static bool keyring_detect_restriction_cycle(const struct key *dest_keyring,
					     struct key_restriction *keyres)
{
	while (keyres && keyres->key &&
	       keyres->key->type == &key_type_keyring) {
		if (keyres->key == dest_keyring)
			return true;

		keyres = keyres->key->restrict_link;
	}

	return false;
}

/**
 * keyring_restrict - Look up and apply a restriction to a keyring
 * @keyring_ref: The keyring to be restricted
 * @type: The key type that will provide the restriction checker.
 * @restriction: The restriction options to apply to the keyring
 *
 * Look up a keyring and apply a restriction to it.  The restriction is managed
 * by the specific key type, but can be configured by the options specified in
 * the restriction string.
 */
int keyring_restrict(key_ref_t keyring_ref, const char *type,
		     const char *restriction)
{
	struct key *keyring;
	struct key_type *restrict_type = NULL;
	struct key_restriction *restrict_link;
	int ret = 0;

	keyring = key_ref_to_ptr(keyring_ref);
	key_check(keyring);

	if (keyring->type != &key_type_keyring)
		return -ENOTDIR;

	if (!type) {
		restrict_link = keyring_restriction_alloc(restrict_link_reject);
	} else {
		restrict_type = key_type_lookup(type);

		if (IS_ERR(restrict_type))
			return PTR_ERR(restrict_type);

		if (!restrict_type->lookup_restriction) {
			ret = -ENOENT;
			goto error;
		}

		restrict_link = restrict_type->lookup_restriction(restriction);
	}

	if (IS_ERR(restrict_link)) {
		ret = PTR_ERR(restrict_link);
		goto error;
	}

	down_write(&keyring->sem);
	down_write(&keyring_serialise_restrict_sem);

	if (keyring->restrict_link)
		ret = -EEXIST;
	else if (keyring_detect_restriction_cycle(keyring, restrict_link))
		ret = -EDEADLK;
	else
		keyring->restrict_link = restrict_link;

	up_write(&keyring_serialise_restrict_sem);
	up_write(&keyring->sem);

	if (ret < 0) {
		key_put(restrict_link->key);
		kfree(restrict_link);
	}

error:
	if (restrict_type)
		key_type_put(restrict_type);

	return ret;
}
EXPORT_SYMBOL(keyring_restrict);

/*
 * Search the given keyring for a key that might be updated.
 *
 * The caller must guarantee that the keyring is a keyring and that the
 * permission is granted to modify the keyring as no check is made here.  The
 * caller must also hold a lock on the keyring semaphore.
 *
 * Returns a pointer to the found key with usage count incremented if
 * successful and returns NULL if not found.  Revoked and invalidated keys are
 * skipped over.
 *
 * If successful, the possession indicator is propagated from the keyring ref
 * to the returned key reference.
 */
key_ref_t find_key_to_update(key_ref_t keyring_ref,
			     const struct keyring_index_key *index_key)
{
	struct key *keyring, *key;
	const void *object;

	keyring = key_ref_to_ptr(keyring_ref);

	kenter("{%d},{%s,%s}",
	       keyring->serial, index_key->type->name, index_key->description);

	object = assoc_array_find(&keyring->keys, &keyring_assoc_array_ops,
				  index_key);

	if (object)
		goto found;

	kleave(" = NULL");
	return NULL;

found:
	key = keyring_ptr_to_key(object);
	if (key->flags & ((1 << KEY_FLAG_INVALIDATED) |
			  (1 << KEY_FLAG_REVOKED))) {
		kleave(" = NULL [x]");
		return NULL;
	}
	__key_get(key);
	kleave(" = {%d}", key->serial);
	return make_key_ref(key, is_key_possessed(keyring_ref));
}

/*
 * Find a keyring with the specified name.
 *
 * Only keyrings that have nonzero refcount, are not revoked, and are owned by a
 * user in the current user namespace are considered.  If @uid_keyring is %true,
 * the keyring additionally must have been allocated as a user or user session
 * keyring; otherwise, it must grant Search permission directly to the caller.
 *
 * Returns a pointer to the keyring with the keyring's refcount having being
 * incremented on success.  -ENOKEY is returned if a key could not be found.
 */
struct key *find_keyring_by_name(const char *name, bool uid_keyring)
{
	struct user_namespace *ns = current_user_ns();
	struct key *keyring;

	if (!name)
		return ERR_PTR(-EINVAL);

	read_lock(&keyring_name_lock);

	/* Search this hash bucket for a keyring with a matching name that
	 * grants Search permission and that hasn't been revoked
	 */
	list_for_each_entry(keyring, &ns->keyring_name_list, name_link) {
		if (!kuid_has_mapping(ns, keyring->user->uid))
			continue;

		if (test_bit(KEY_FLAG_REVOKED, &keyring->flags))
			continue;

		if (strcmp(keyring->description, name) != 0)
			continue;

		if (uid_keyring) {
			if (!test_bit(KEY_FLAG_UID_KEYRING,
				      &keyring->flags))
				continue;
		} else {
			if (key_permission(make_key_ref(keyring, 0),
					   KEY_NEED_SEARCH) < 0)
				continue;
		}

		/* we've got a match but we might end up racing with
		 * key_cleanup() if the keyring is currently 'dead'
		 * (ie. it has a zero usage count) */
		if (!refcount_inc_not_zero(&keyring->usage))
			continue;
		keyring->last_used_at = ktime_get_real_seconds();
		goto out;
	}

	keyring = ERR_PTR(-ENOKEY);
out:
	read_unlock(&keyring_name_lock);
	return keyring;
}

static int keyring_detect_cycle_iterator(const void *object,
					 void *iterator_data)
{
	struct keyring_search_context *ctx = iterator_data;
	const struct key *key = keyring_ptr_to_key(object);

	kenter("{%d}", key->serial);

	/* We might get a keyring with matching index-key that is nonetheless a
	 * different keyring. */
	if (key != ctx->match_data.raw_data)
		return 0;

	ctx->result = ERR_PTR(-EDEADLK);
	return 1;
}

/*
 * See if a cycle will will be created by inserting acyclic tree B in acyclic
 * tree A at the topmost level (ie: as a direct child of A).
 *
 * Since we are adding B to A at the top level, checking for cycles should just
 * be a matter of seeing if node A is somewhere in tree B.
 */
static int keyring_detect_cycle(struct key *A, struct key *B)
{
	struct keyring_search_context ctx = {
		.index_key		= A->index_key,
		.match_data.raw_data	= A,
		.match_data.lookup_type = KEYRING_SEARCH_LOOKUP_DIRECT,
		.iterator		= keyring_detect_cycle_iterator,
		.flags			= (KEYRING_SEARCH_NO_STATE_CHECK |
					   KEYRING_SEARCH_NO_UPDATE_TIME |
					   KEYRING_SEARCH_NO_CHECK_PERM |
					   KEYRING_SEARCH_DETECT_TOO_DEEP |
					   KEYRING_SEARCH_RECURSE),
	};

	rcu_read_lock();
	search_nested_keyrings(B, &ctx);
	rcu_read_unlock();
	return PTR_ERR(ctx.result) == -EAGAIN ? 0 : PTR_ERR(ctx.result);
}

/*
 * Lock keyring for link.
 */
int __key_link_lock(struct key *keyring,
		    const struct keyring_index_key *index_key)
	__acquires(&keyring->sem)
	__acquires(&keyring_serialise_link_lock)
{
	if (keyring->type != &key_type_keyring)
		return -ENOTDIR;

	down_write(&keyring->sem);

	/* Serialise link/link calls to prevent parallel calls causing a cycle
	 * when linking two keyring in opposite orders.
	 */
	if (index_key->type == &key_type_keyring)
		mutex_lock(&keyring_serialise_link_lock);

	return 0;
}

/*
 * Lock keyrings for move (link/unlink combination).
 */
int __key_move_lock(struct key *l_keyring, struct key *u_keyring,
		    const struct keyring_index_key *index_key)
	__acquires(&l_keyring->sem)
	__acquires(&u_keyring->sem)
	__acquires(&keyring_serialise_link_lock)
{
	if (l_keyring->type != &key_type_keyring ||
	    u_keyring->type != &key_type_keyring)
		return -ENOTDIR;

	/* We have to be very careful here to take the keyring locks in the
	 * right order, lest we open ourselves to deadlocking against another
	 * move operation.
	 */
	if (l_keyring < u_keyring) {
		down_write(&l_keyring->sem);
		down_write_nested(&u_keyring->sem, 1);
	} else {
		down_write(&u_keyring->sem);
		down_write_nested(&l_keyring->sem, 1);
	}

	/* Serialise link/link calls to prevent parallel calls causing a cycle
	 * when linking two keyring in opposite orders.
	 */
	if (index_key->type == &key_type_keyring)
		mutex_lock(&keyring_serialise_link_lock);

	return 0;
}

/*
 * Preallocate memory so that a key can be linked into to a keyring.
 */
int __key_link_begin(struct key *keyring,
		     const struct keyring_index_key *index_key,
		     struct assoc_array_edit **_edit)
{
	struct assoc_array_edit *edit;
	int ret;

	kenter("%d,%s,%s,",
	       keyring->serial, index_key->type->name, index_key->description);

	BUG_ON(index_key->desc_len == 0);
	BUG_ON(*_edit != NULL);

	*_edit = NULL;

	ret = -EKEYREVOKED;
	if (test_bit(KEY_FLAG_REVOKED, &keyring->flags))
		goto error;

	/* Create an edit script that will insert/replace the key in the
	 * keyring tree.
	 */
	edit = assoc_array_insert(&keyring->keys,
				  &keyring_assoc_array_ops,
				  index_key,
				  NULL);
	if (IS_ERR(edit)) {
		ret = PTR_ERR(edit);
		goto error;
	}

	/* If we're not replacing a link in-place then we're going to need some
	 * extra quota.
	 */
	if (!edit->dead_leaf) {
		ret = key_payload_reserve(keyring,
					  keyring->datalen + KEYQUOTA_LINK_BYTES);
		if (ret < 0)
			goto error_cancel;
	}

	*_edit = edit;
	kleave(" = 0");
	return 0;

error_cancel:
	assoc_array_cancel_edit(edit);
error:
	kleave(" = %d", ret);
	return ret;
}

/*
 * Check already instantiated keys aren't going to be a problem.
 *
 * The caller must have called __key_link_begin(). Don't need to call this for
 * keys that were created since __key_link_begin() was called.
 */
int __key_link_check_live_key(struct key *keyring, struct key *key)
{
	if (key->type == &key_type_keyring)
		/* check that we aren't going to create a cycle by linking one
		 * keyring to another */
		return keyring_detect_cycle(keyring, key);
	return 0;
}

/*
 * Link a key into to a keyring.
 *
 * Must be called with __key_link_begin() having being called.  Discards any
 * already extant link to matching key if there is one, so that each keyring
 * holds at most one link to any given key of a particular type+description
 * combination.
 */
void __key_link(struct key *key, struct assoc_array_edit **_edit)
{
	__key_get(key);
	assoc_array_insert_set_object(*_edit, keyring_key_to_ptr(key));
	assoc_array_apply_edit(*_edit);
	*_edit = NULL;
}

/*
 * Finish linking a key into to a keyring.
 *
 * Must be called with __key_link_begin() having being called.
 */
void __key_link_end(struct key *keyring,
		    const struct keyring_index_key *index_key,
		    struct assoc_array_edit *edit)
	__releases(&keyring->sem)
	__releases(&keyring_serialise_link_lock)
{
	BUG_ON(index_key->type == NULL);
	kenter("%d,%s,", keyring->serial, index_key->type->name);

	if (edit) {
		if (!edit->dead_leaf) {
			key_payload_reserve(keyring,
				keyring->datalen - KEYQUOTA_LINK_BYTES);
		}
		assoc_array_cancel_edit(edit);
	}
	up_write(&keyring->sem);

	if (index_key->type == &key_type_keyring)
		mutex_unlock(&keyring_serialise_link_lock);
}

/*
 * Check addition of keys to restricted keyrings.
 */
static int __key_link_check_restriction(struct key *keyring, struct key *key)
{
	if (!keyring->restrict_link || !keyring->restrict_link->check)
		return 0;
	return keyring->restrict_link->check(keyring, key->type, &key->payload,
					     keyring->restrict_link->key);
}

/**
 * key_link - Link a key to a keyring
 * @keyring: The keyring to make the link in.
 * @key: The key to link to.
 *
 * Make a link in a keyring to a key, such that the keyring holds a reference
 * on that key and the key can potentially be found by searching that keyring.
 *
 * This function will write-lock the keyring's semaphore and will consume some
 * of the user's key data quota to hold the link.
 *
 * Returns 0 if successful, -ENOTDIR if the keyring isn't a keyring,
 * -EKEYREVOKED if the keyring has been revoked, -ENFILE if the keyring is
 * full, -EDQUOT if there is insufficient key data quota remaining to add
 * another link or -ENOMEM if there's insufficient memory.
 *
 * It is assumed that the caller has checked that it is permitted for a link to
 * be made (the keyring should have Write permission and the key Link
 * permission).
 */
int key_link(struct key *keyring, struct key *key)
{
	struct assoc_array_edit *edit = NULL;
	int ret;

	kenter("{%d,%d}", keyring->serial, refcount_read(&keyring->usage));

	key_check(keyring);
	key_check(key);

	ret = __key_link_lock(keyring, &key->index_key);
	if (ret < 0)
		goto error;

	ret = __key_link_begin(keyring, &key->index_key, &edit);
	if (ret < 0)
		goto error_end;

	kdebug("begun {%d,%d}", keyring->serial, refcount_read(&keyring->usage));
	ret = __key_link_check_restriction(keyring, key);
	if (ret == 0)
		ret = __key_link_check_live_key(keyring, key);
	if (ret == 0)
		__key_link(key, &edit);

error_end:
	__key_link_end(keyring, &key->index_key, edit);
error:
	kleave(" = %d {%d,%d}", ret, keyring->serial, refcount_read(&keyring->usage));
	return ret;
}
EXPORT_SYMBOL(key_link);

/*
 * Lock a keyring for unlink.
 */
static int __key_unlink_lock(struct key *keyring)
	__acquires(&keyring->sem)
{
	if (keyring->type != &key_type_keyring)
		return -ENOTDIR;

	down_write(&keyring->sem);
	return 0;
}

/*
 * Begin the process of unlinking a key from a keyring.
 */
static int __key_unlink_begin(struct key *keyring, struct key *key,
			      struct assoc_array_edit **_edit)
{
	struct assoc_array_edit *edit;

	BUG_ON(*_edit != NULL);
	
	edit = assoc_array_delete(&keyring->keys, &keyring_assoc_array_ops,
				  &key->index_key);
	if (IS_ERR(edit))
		return PTR_ERR(edit);

	if (!edit)
		return -ENOENT;

	*_edit = edit;
	return 0;
}

/*
 * Apply an unlink change.
 */
static void __key_unlink(struct key *keyring, struct key *key,
			 struct assoc_array_edit **_edit)
{
	assoc_array_apply_edit(*_edit);
	*_edit = NULL;
	key_payload_reserve(keyring, keyring->datalen - KEYQUOTA_LINK_BYTES);
}

/*
 * Finish unlinking a key from to a keyring.
 */
static void __key_unlink_end(struct key *keyring,
			     struct key *key,
			     struct assoc_array_edit *edit)
	__releases(&keyring->sem)
{
	if (edit)
		assoc_array_cancel_edit(edit);
	up_write(&keyring->sem);
}

/**
 * key_unlink - Unlink the first link to a key from a keyring.
 * @keyring: The keyring to remove the link from.
 * @key: The key the link is to.
 *
 * Remove a link from a keyring to a key.
 *
 * This function will write-lock the keyring's semaphore.
 *
 * Returns 0 if successful, -ENOTDIR if the keyring isn't a keyring, -ENOENT if
 * the key isn't linked to by the keyring or -ENOMEM if there's insufficient
 * memory.
 *
 * It is assumed that the caller has checked that it is permitted for a link to
 * be removed (the keyring should have Write permission; no permissions are
 * required on the key).
 */
int key_unlink(struct key *keyring, struct key *key)
{
	struct assoc_array_edit *edit = NULL;
	int ret;

	key_check(keyring);
	key_check(key);

	ret = __key_unlink_lock(keyring);
	if (ret < 0)
		return ret;

	ret = __key_unlink_begin(keyring, key, &edit);
	if (ret == 0)
		__key_unlink(keyring, key, &edit);
	__key_unlink_end(keyring, key, edit);
	return ret;
}
EXPORT_SYMBOL(key_unlink);

/**
 * key_move - Move a key from one keyring to another
 * @key: The key to move
 * @from_keyring: The keyring to remove the link from.
 * @to_keyring: The keyring to make the link in.
 * @flags: Qualifying flags, such as KEYCTL_MOVE_EXCL.
 *
 * Make a link in @to_keyring to a key, such that the keyring holds a reference
 * on that key and the key can potentially be found by searching that keyring
 * whilst simultaneously removing a link to the key from @from_keyring.
 *
 * This function will write-lock both keyring's semaphores and will consume
 * some of the user's key data quota to hold the link on @to_keyring.
 *
 * Returns 0 if successful, -ENOTDIR if either keyring isn't a keyring,
 * -EKEYREVOKED if either keyring has been revoked, -ENFILE if the second
 * keyring is full, -EDQUOT if there is insufficient key data quota remaining
 * to add another link or -ENOMEM if there's insufficient memory.  If
 * KEYCTL_MOVE_EXCL is set, then -EEXIST will be returned if there's already a
 * matching key in @to_keyring.
 *
 * It is assumed that the caller has checked that it is permitted for a link to
 * be made (the keyring should have Write permission and the key Link
 * permission).
 */
int key_move(struct key *key,
	     struct key *from_keyring,
	     struct key *to_keyring,
	     unsigned int flags)
{
	struct assoc_array_edit *from_edit = NULL, *to_edit = NULL;
	int ret;

	kenter("%d,%d,%d", key->serial, from_keyring->serial, to_keyring->serial);

	if (from_keyring == to_keyring)
		return 0;

	key_check(key);
	key_check(from_keyring);
	key_check(to_keyring);

	ret = __key_move_lock(from_keyring, to_keyring, &key->index_key);
	if (ret < 0)
		goto out;
	ret = __key_unlink_begin(from_keyring, key, &from_edit);
	if (ret < 0)
		goto error;
	ret = __key_link_begin(to_keyring, &key->index_key, &to_edit);
	if (ret < 0)
		goto error;

	ret = -EEXIST;
	if (to_edit->dead_leaf && (flags & KEYCTL_MOVE_EXCL))
		goto error;

	ret = __key_link_check_restriction(to_keyring, key);
	if (ret < 0)
		goto error;
	ret = __key_link_check_live_key(to_keyring, key);
	if (ret < 0)
		goto error;

	__key_unlink(from_keyring, key, &from_edit);
	__key_link(key, &to_edit);
error:
	__key_link_end(to_keyring, &key->index_key, to_edit);
	__key_unlink_end(from_keyring, key, from_edit);
out:
	kleave(" = %d", ret);
	return ret;
}
EXPORT_SYMBOL(key_move);

/**
 * keyring_clear - Clear a keyring
 * @keyring: The keyring to clear.
 *
 * Clear the contents of the specified keyring.
 *
 * Returns 0 if successful or -ENOTDIR if the keyring isn't a keyring.
 */
int keyring_clear(struct key *keyring)
{
	struct assoc_array_edit *edit;
	int ret;

	if (keyring->type != &key_type_keyring)
		return -ENOTDIR;

	down_write(&keyring->sem);

	edit = assoc_array_clear(&keyring->keys, &keyring_assoc_array_ops);
	if (IS_ERR(edit)) {
		ret = PTR_ERR(edit);
	} else {
		if (edit)
			assoc_array_apply_edit(edit);
		key_payload_reserve(keyring, 0);
		ret = 0;
	}

	up_write(&keyring->sem);
	return ret;
}
EXPORT_SYMBOL(keyring_clear);

/*
 * Dispose of the links from a revoked keyring.
 *
 * This is called with the key sem write-locked.
 */
static void keyring_revoke(struct key *keyring)
{
	struct assoc_array_edit *edit;

	edit = assoc_array_clear(&keyring->keys, &keyring_assoc_array_ops);
	if (!IS_ERR(edit)) {
		if (edit)
			assoc_array_apply_edit(edit);
		key_payload_reserve(keyring, 0);
	}
}

static bool keyring_gc_select_iterator(void *object, void *iterator_data)
{
	struct key *key = keyring_ptr_to_key(object);
	time64_t *limit = iterator_data;

	if (key_is_dead(key, *limit))
		return false;
	key_get(key);
	return true;
}

static int keyring_gc_check_iterator(const void *object, void *iterator_data)
{
	const struct key *key = keyring_ptr_to_key(object);
	time64_t *limit = iterator_data;

	key_check(key);
	return key_is_dead(key, *limit);
}

/*
 * Garbage collect pointers from a keyring.
 *
 * Not called with any locks held.  The keyring's key struct will not be
 * deallocated under us as only our caller may deallocate it.
 */
void keyring_gc(struct key *keyring, time64_t limit)
{
	int result;

	kenter("%x{%s}", keyring->serial, keyring->description ?: "");

	if (keyring->flags & ((1 << KEY_FLAG_INVALIDATED) |
			      (1 << KEY_FLAG_REVOKED)))
		goto dont_gc;

	/* scan the keyring looking for dead keys */
	rcu_read_lock();
	result = assoc_array_iterate(&keyring->keys,
				     keyring_gc_check_iterator, &limit);
	rcu_read_unlock();
	if (result == true)
		goto do_gc;

dont_gc:
	kleave(" [no gc]");
	return;

do_gc:
	down_write(&keyring->sem);
	assoc_array_gc(&keyring->keys, &keyring_assoc_array_ops,
		       keyring_gc_select_iterator, &limit);
	up_write(&keyring->sem);
	kleave(" [gc]");
}

/*
 * Garbage collect restriction pointers from a keyring.
 *
 * Keyring restrictions are associated with a key type, and must be cleaned
 * up if the key type is unregistered. The restriction is altered to always
 * reject additional keys so a keyring cannot be opened up by unregistering
 * a key type.
 *
 * Not called with any keyring locks held. The keyring's key struct will not
 * be deallocated under us as only our caller may deallocate it.
 *
 * The caller is required to hold key_types_sem and dead_type->sem. This is
 * fulfilled by key_gc_keytype() holding the locks on behalf of
 * key_garbage_collector(), which it invokes on a workqueue.
 */
void keyring_restriction_gc(struct key *keyring, struct key_type *dead_type)
{
	struct key_restriction *keyres;

	kenter("%x{%s}", keyring->serial, keyring->description ?: "");

	/*
	 * keyring->restrict_link is only assigned at key allocation time
	 * or with the key type locked, so the only values that could be
	 * concurrently assigned to keyring->restrict_link are for key
	 * types other than dead_type. Given this, it's ok to check
	 * the key type before acquiring keyring->sem.
	 */
	if (!dead_type || !keyring->restrict_link ||
	    keyring->restrict_link->keytype != dead_type) {
		kleave(" [no restriction gc]");
		return;
	}

	/* Lock the keyring to ensure that a link is not in progress */
	down_write(&keyring->sem);

	keyres = keyring->restrict_link;

	keyres->check = restrict_link_reject;

	key_put(keyres->key);
	keyres->key = NULL;
	keyres->keytype = NULL;

	up_write(&keyring->sem);

	kleave(" [restriction gc]");
}<|MERGE_RESOLUTION|>--- conflicted
+++ resolved
@@ -688,12 +688,9 @@
 	BUG_ON((ctx->flags & STATE_CHECKS) == 0 ||
 	       (ctx->flags & STATE_CHECKS) == STATE_CHECKS);
 
-<<<<<<< HEAD
-=======
 	if (ctx->index_key.description)
 		key_set_index_key(&ctx->index_key);
 
->>>>>>> f7688b48
 	/* Check to see if this top-level keyring is what we are looking for
 	 * and whether it is valid or not.
 	 */
