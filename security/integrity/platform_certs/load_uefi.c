// SPDX-License-Identifier: GPL-2.0

#include <linux/kernel.h>
#include <linux/sched.h>
#include <linux/cred.h>
#include <linux/err.h>
#include <linux/efi.h>
#include <linux/slab.h>
#include <keys/asymmetric-type.h>
#include <keys/system_keyring.h>
#include "../integrity.h"
#include "keyring_handler.h"

/*
 * Look to see if a UEFI variable called MokIgnoreDB exists and return true if
 * it does.
 *
 * This UEFI variable is set by the shim if a user tells the shim to not use
 * the certs/hashes in the UEFI db variable for verification purposes.  If it
 * is set, we should ignore the db variable also and the true return indicates
 * this.
 */
static __init bool uefi_check_ignore_db(void)
{
	efi_status_t status;
	unsigned int db = 0;
	unsigned long size = sizeof(db);
	efi_guid_t guid = EFI_SHIM_LOCK_GUID;

	status = efi.get_variable(L"MokIgnoreDB", &guid, NULL, &size, &db);
	return status == EFI_SUCCESS;
}

/*
 * Get a certificate list blob from the named EFI variable.
 */
static __init void *get_cert_list(efi_char16_t *name, efi_guid_t *guid,
				  unsigned long *size, efi_status_t *status)
{
	unsigned long lsize = 4;
	unsigned long tmpdb[4];
	void *db;

	*status = efi.get_variable(name, guid, NULL, &lsize, &tmpdb);
	if (*status == EFI_NOT_FOUND)
		return NULL;

	if (*status != EFI_BUFFER_TOO_SMALL) {
		pr_err("Couldn't get size: 0x%lx\n", *status);
		return NULL;
	}

	db = kmalloc(lsize, GFP_KERNEL);
	if (!db)
		return NULL;

	*status = efi.get_variable(name, guid, NULL, &lsize, db);
	if (*status != EFI_SUCCESS) {
		kfree(db);
		pr_err("Error reading db var: 0x%lx\n", *status);
		return NULL;
	}

	*size = lsize;
	return db;
}

/*
 * load_moklist_certs() - Load MokList certs
 *
 * Load the certs contained in the UEFI MokListRT database into the
 * platform trusted keyring.
 *
 * This routine checks the EFI MOK config table first. If and only if
 * that fails, this routine uses the MokListRT ordinary UEFI variable.
 *
 * Return:	Status
 */
static int __init load_moklist_certs(void)
{
	struct efi_mokvar_table_entry *mokvar_entry;
	efi_guid_t mok_var = EFI_SHIM_LOCK_GUID;
	void *mok;
	unsigned long moksize;
	efi_status_t status;
	int rc;

	/* First try to load certs from the EFI MOKvar config table.
	 * It's not an error if the MOKvar config table doesn't exist
	 * or the MokListRT entry is not found in it.
	 */
	mokvar_entry = efi_mokvar_entry_find("MokListRT");
	if (mokvar_entry) {
		rc = parse_efi_signature_list("UEFI:MokListRT (MOKvar table)",
					      mokvar_entry->data,
					      mokvar_entry->data_size,
					      get_handler_for_db);
		/* All done if that worked. */
		if (!rc)
			return rc;

		pr_err("Couldn't parse MokListRT signatures from EFI MOKvar config table: %d\n",
		       rc);
	}

	/* Get MokListRT. It might not exist, so it isn't an error
	 * if we can't get it.
	 */
	mok = get_cert_list(L"MokListRT", &mok_var, &moksize, &status);
	if (mok) {
		rc = parse_efi_signature_list("UEFI:MokListRT",
					      mok, moksize, get_handler_for_db);
		kfree(mok);
		if (rc)
			pr_err("Couldn't parse MokListRT signatures: %d\n", rc);
		return rc;
	}
	if (status == EFI_NOT_FOUND)
		pr_debug("MokListRT variable wasn't found\n");
	else
		pr_info("Couldn't get UEFI MokListRT\n");
	return 0;
}

/*
 * load_uefi_certs() - Load certs from UEFI sources
 *
 * Load the certs contained in the UEFI databases into the platform trusted
 * keyring and the UEFI blacklisted X.509 cert SHA256 hashes into the blacklist
 * keyring.
 */
static int __init load_uefi_certs(void)
{
	efi_guid_t secure_var = EFI_IMAGE_SECURITY_DATABASE_GUID;
<<<<<<< HEAD
	efi_guid_t mok_var = EFI_SHIM_LOCK_GUID;
	void *db = NULL, *dbx = NULL, *mok = NULL;
	unsigned long dbsize = 0, dbxsize = 0, moksize = 0;
=======
	void *db = NULL, *dbx = NULL;
	unsigned long dbsize = 0, dbxsize = 0;
>>>>>>> d1988041
	efi_status_t status;
	int rc = 0;

	if (!efi_rt_services_supported(EFI_RT_SUPPORTED_GET_VARIABLE))
		return false;

	/* Get db and dbx.  They might not exist, so it isn't an error
	 * if we can't get them.
	 */
	if (!uefi_check_ignore_db()) {
		db = get_cert_list(L"db", &secure_var, &dbsize, &status);
		if (!db) {
			if (status == EFI_NOT_FOUND)
				pr_debug("MODSIGN: db variable wasn't found\n");
			else
				pr_err("MODSIGN: Couldn't get UEFI db list\n");
		} else {
			rc = parse_efi_signature_list("UEFI:db",
					db, dbsize, get_handler_for_db);
			if (rc)
				pr_err("Couldn't parse db signatures: %d\n",
				       rc);
			kfree(db);
		}
	}

<<<<<<< HEAD
	mok = get_cert_list(L"MokListRT", &mok_var, &moksize, &status);
	if (!mok) {
		if (status == EFI_NOT_FOUND)
			pr_debug("MokListRT variable wasn't found\n");
		else
			pr_info("Couldn't get UEFI MokListRT\n");
	} else {
		rc = parse_efi_signature_list("UEFI:MokListRT",
					      mok, moksize, get_handler_for_db);
		if (rc)
			pr_err("Couldn't parse MokListRT signatures: %d\n", rc);
		kfree(mok);
	}

=======
>>>>>>> d1988041
	dbx = get_cert_list(L"dbx", &secure_var, &dbxsize, &status);
	if (!dbx) {
		if (status == EFI_NOT_FOUND)
			pr_debug("dbx variable wasn't found\n");
		else
			pr_info("Couldn't get UEFI dbx list\n");
	} else {
		rc = parse_efi_signature_list("UEFI:dbx",
					      dbx, dbxsize,
					      get_handler_for_dbx);
		if (rc)
			pr_err("Couldn't parse dbx signatures: %d\n", rc);
		kfree(dbx);
	}

	/* Load the MokListRT certs */
	rc = load_moklist_certs();

	return rc;
}
late_initcall(load_uefi_certs);<|MERGE_RESOLUTION|>--- conflicted
+++ resolved
@@ -132,14 +132,8 @@
 static int __init load_uefi_certs(void)
 {
 	efi_guid_t secure_var = EFI_IMAGE_SECURITY_DATABASE_GUID;
-<<<<<<< HEAD
-	efi_guid_t mok_var = EFI_SHIM_LOCK_GUID;
-	void *db = NULL, *dbx = NULL, *mok = NULL;
-	unsigned long dbsize = 0, dbxsize = 0, moksize = 0;
-=======
 	void *db = NULL, *dbx = NULL;
 	unsigned long dbsize = 0, dbxsize = 0;
->>>>>>> d1988041
 	efi_status_t status;
 	int rc = 0;
 
@@ -166,23 +160,6 @@
 		}
 	}
 
-<<<<<<< HEAD
-	mok = get_cert_list(L"MokListRT", &mok_var, &moksize, &status);
-	if (!mok) {
-		if (status == EFI_NOT_FOUND)
-			pr_debug("MokListRT variable wasn't found\n");
-		else
-			pr_info("Couldn't get UEFI MokListRT\n");
-	} else {
-		rc = parse_efi_signature_list("UEFI:MokListRT",
-					      mok, moksize, get_handler_for_db);
-		if (rc)
-			pr_err("Couldn't parse MokListRT signatures: %d\n", rc);
-		kfree(mok);
-	}
-
-=======
->>>>>>> d1988041
 	dbx = get_cert_list(L"dbx", &secure_var, &dbxsize, &status);
 	if (!dbx) {
 		if (status == EFI_NOT_FOUND)
