--- conflicted
+++ resolved
@@ -1315,15 +1315,6 @@
 	"^MAY_WRITE",
 	"^MAY_READ",
 	"^MAY_APPEND"
-<<<<<<< HEAD
-};
-
-#define __ima_hook_stringify(str)	(#str),
-
-static const char *const func_tokens[] = {
-	__ima_hooks(__ima_hook_stringify)
-=======
->>>>>>> f7688b48
 };
 
 void *ima_policy_start(struct seq_file *m, loff_t *pos)
