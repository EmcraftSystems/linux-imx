--- conflicted
+++ resolved
@@ -289,10 +289,7 @@
 #define BINDER_SET_CONTEXT_MGR_EXT	_IOW('b', 13, struct flat_binder_object)
 #define BINDER_FREEZE			_IOW('b', 14, struct binder_freeze_info)
 #define BINDER_GET_FROZEN_INFO		_IOWR('b', 15, struct binder_frozen_status_info)
-<<<<<<< HEAD
-=======
 #define BINDER_ENABLE_ONEWAY_SPAM_DETECTION	_IOW('b', 16, __u32)
->>>>>>> ae8c2a75
 
 /*
  * NOTE: Two special error codes you should check for when calling
@@ -480,8 +477,6 @@
 	 * The target of the last transaction (either a bcTRANSACTION or
 	 * a bcATTEMPT_ACQUIRE) is frozen.  No parameters.
 	 */
-<<<<<<< HEAD
-=======
 
 	BR_ONEWAY_SPAM_SUSPECT = _IO('r', 19),
 	/*
@@ -489,7 +484,6 @@
 	 * asynchronous transaction makes the allocated async buffer size exceed
 	 * detection threshold.  No parameters.
 	 */
->>>>>>> ae8c2a75
 };
 
 enum binder_driver_command_protocol {
