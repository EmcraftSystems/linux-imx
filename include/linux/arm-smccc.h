/*
 * Copyright (c) 2015, Linaro Limited
 *
 * This software is licensed under the terms of the GNU General Public
 * License version 2, as published by the Free Software Foundation, and
 * may be copied, distributed, and modified under those terms.
 *
 * This program is distributed in the hope that it will be useful,
 * but WITHOUT ANY WARRANTY; without even the implied warranty of
 * MERCHANTABILITY or FITNESS FOR A PARTICULAR PURPOSE.  See the
 * GNU General Public License for more details.
 *
 */
#ifndef __LINUX_ARM_SMCCC_H
#define __LINUX_ARM_SMCCC_H

#include <uapi/linux/const.h>

/*
 * This file provides common defines for ARM SMC Calling Convention as
 * specified in
 * http://infocenter.arm.com/help/topic/com.arm.doc.den0028a/index.html
 */

<<<<<<< HEAD
/* This constant is shifted by 31, make sure it's of an unsigned type */
#define ARM_SMCCC_STD_CALL		0UL
#define ARM_SMCCC_FAST_CALL		1UL
=======
#define ARM_SMCCC_STD_CALL	        _AC(0,U)
#define ARM_SMCCC_FAST_CALL	        _AC(1,U)
>>>>>>> dbe0f612
#define ARM_SMCCC_TYPE_SHIFT		31

#define ARM_SMCCC_SMC_32		0
#define ARM_SMCCC_SMC_64		1
#define ARM_SMCCC_CALL_CONV_SHIFT	30

#define ARM_SMCCC_OWNER_MASK		0x3F
#define ARM_SMCCC_OWNER_SHIFT		24

#define ARM_SMCCC_FUNC_MASK		0xFFFF

#define ARM_SMCCC_IS_FAST_CALL(smc_val)	\
	((smc_val) & (ARM_SMCCC_FAST_CALL << ARM_SMCCC_TYPE_SHIFT))
#define ARM_SMCCC_IS_64(smc_val) \
	((smc_val) & (ARM_SMCCC_SMC_64 << ARM_SMCCC_CALL_CONV_SHIFT))
#define ARM_SMCCC_FUNC_NUM(smc_val)	((smc_val) & ARM_SMCCC_FUNC_MASK)
#define ARM_SMCCC_OWNER_NUM(smc_val) \
	(((smc_val) >> ARM_SMCCC_OWNER_SHIFT) & ARM_SMCCC_OWNER_MASK)

#define ARM_SMCCC_CALL_VAL(type, calling_convention, owner, func_num) \
	(((type) << ARM_SMCCC_TYPE_SHIFT) | \
	((calling_convention) << ARM_SMCCC_CALL_CONV_SHIFT) | \
	(((owner) & ARM_SMCCC_OWNER_MASK) << ARM_SMCCC_OWNER_SHIFT) | \
	((func_num) & ARM_SMCCC_FUNC_MASK))

#define ARM_SMCCC_OWNER_ARCH		0
#define ARM_SMCCC_OWNER_CPU		1
#define ARM_SMCCC_OWNER_SIP		2
#define ARM_SMCCC_OWNER_OEM		3
#define ARM_SMCCC_OWNER_STANDARD	4
#define ARM_SMCCC_OWNER_TRUSTED_APP	48
#define ARM_SMCCC_OWNER_TRUSTED_APP_END	49
#define ARM_SMCCC_OWNER_TRUSTED_OS	50
#define ARM_SMCCC_OWNER_TRUSTED_OS_END	63

#define ARM_SMCCC_QUIRK_NONE		0
#define ARM_SMCCC_QUIRK_QCOM_A6		1 /* Save/restore register a6 */

#define ARM_SMCCC_VERSION_1_0		0x10000
#define ARM_SMCCC_VERSION_1_1		0x10001

#define ARM_SMCCC_VERSION_FUNC_ID					\
	ARM_SMCCC_CALL_VAL(ARM_SMCCC_FAST_CALL,				\
			   ARM_SMCCC_SMC_32,				\
			   0, 0)

#define ARM_SMCCC_ARCH_FEATURES_FUNC_ID					\
	ARM_SMCCC_CALL_VAL(ARM_SMCCC_FAST_CALL,				\
			   ARM_SMCCC_SMC_32,				\
			   0, 1)

#define ARM_SMCCC_ARCH_WORKAROUND_1					\
	ARM_SMCCC_CALL_VAL(ARM_SMCCC_FAST_CALL,				\
			   ARM_SMCCC_SMC_32,				\
			   0, 0x8000)

#ifndef __ASSEMBLY__

#include <linux/linkage.h>
#include <linux/types.h>
/**
 * struct arm_smccc_res - Result from SMC/HVC call
 * @a0-a3 result values from registers 0 to 3
 */
struct arm_smccc_res {
	unsigned long a0;
	unsigned long a1;
	unsigned long a2;
	unsigned long a3;
};

/**
 * struct arm_smccc_quirk - Contains quirk information
 * @id: quirk identification
 * @state: quirk specific information
 * @a6: Qualcomm quirk entry for returning post-smc call contents of a6
 */
struct arm_smccc_quirk {
	int	id;
	union {
		unsigned long a6;
	} state;
};

/**
 * __arm_smccc_smc() - make SMC calls
 * @a0-a7: arguments passed in registers 0 to 7
 * @res: result values from registers 0 to 3
 * @quirk: points to an arm_smccc_quirk, or NULL when no quirks are required.
 *
 * This function is used to make SMC calls following SMC Calling Convention.
 * The content of the supplied param are copied to registers 0 to 7 prior
 * to the SMC instruction. The return values are updated with the content
 * from register 0 to 3 on return from the SMC instruction.  An optional
 * quirk structure provides vendor specific behavior.
 */
asmlinkage void __arm_smccc_smc(unsigned long a0, unsigned long a1,
			unsigned long a2, unsigned long a3, unsigned long a4,
			unsigned long a5, unsigned long a6, unsigned long a7,
			struct arm_smccc_res *res, struct arm_smccc_quirk *quirk);

/**
 * __arm_smccc_hvc() - make HVC calls
 * @a0-a7: arguments passed in registers 0 to 7
 * @res: result values from registers 0 to 3
 * @quirk: points to an arm_smccc_quirk, or NULL when no quirks are required.
 *
 * This function is used to make HVC calls following SMC Calling
 * Convention.  The content of the supplied param are copied to registers 0
 * to 7 prior to the HVC instruction. The return values are updated with
 * the content from register 0 to 3 on return from the HVC instruction.  An
 * optional quirk structure provides vendor specific behavior.
 */
asmlinkage void __arm_smccc_hvc(unsigned long a0, unsigned long a1,
			unsigned long a2, unsigned long a3, unsigned long a4,
			unsigned long a5, unsigned long a6, unsigned long a7,
			struct arm_smccc_res *res, struct arm_smccc_quirk *quirk);

#define arm_smccc_smc(...) __arm_smccc_smc(__VA_ARGS__, NULL)

#define arm_smccc_smc_quirk(...) __arm_smccc_smc(__VA_ARGS__)

#define arm_smccc_hvc(...) __arm_smccc_hvc(__VA_ARGS__, NULL)

#define arm_smccc_hvc_quirk(...) __arm_smccc_hvc(__VA_ARGS__)

/* SMCCC v1.1 implementation madness follows */
#ifdef CONFIG_ARM64

#define SMCCC_SMC_INST	"smc	#0"
#define SMCCC_HVC_INST	"hvc	#0"
#define SMCCC_REG(n)	asm("x" # n)

#elif defined(CONFIG_ARM)
#include <asm/opcodes-sec.h>
#include <asm/opcodes-virt.h>

#define SMCCC_SMC_INST	__SMC(0)
#define SMCCC_HVC_INST	__HVC(0)
#define SMCCC_REG(n)	asm("r" # n)

#endif

#define ___count_args(_0, _1, _2, _3, _4, _5, _6, _7, _8, x, ...) x

#define __count_args(...)						\
	___count_args(__VA_ARGS__, 7, 6, 5, 4, 3, 2, 1, 0)

#define __constraint_write_0						\
	"+r" (r0), "=&r" (r1), "=&r" (r2), "=&r" (r3)
#define __constraint_write_1						\
	"+r" (r0), "+r" (r1), "=&r" (r2), "=&r" (r3)
#define __constraint_write_2						\
	"+r" (r0), "+r" (r1), "+r" (r2), "=&r" (r3)
#define __constraint_write_3						\
	"+r" (r0), "+r" (r1), "+r" (r2), "+r" (r3)
#define __constraint_write_4	__constraint_write_3
#define __constraint_write_5	__constraint_write_4
#define __constraint_write_6	__constraint_write_5
#define __constraint_write_7	__constraint_write_6

#define __constraint_read_0
#define __constraint_read_1
#define __constraint_read_2
#define __constraint_read_3
#define __constraint_read_4	"r" (r4)
#define __constraint_read_5	__constraint_read_4, "r" (r5)
#define __constraint_read_6	__constraint_read_5, "r" (r6)
#define __constraint_read_7	__constraint_read_6, "r" (r7)

#define __declare_arg_0(a0, res)					\
	struct arm_smccc_res   *___res = res;				\
	register u32           r0 SMCCC_REG(0) = a0;			\
	register unsigned long r1 SMCCC_REG(1);				\
	register unsigned long r2 SMCCC_REG(2);				\
	register unsigned long r3 SMCCC_REG(3)

#define __declare_arg_1(a0, a1, res)					\
	struct arm_smccc_res   *___res = res;				\
	register u32           r0 SMCCC_REG(0) = a0;			\
	register typeof(a1)    r1 SMCCC_REG(1) = a1;			\
	register unsigned long r2 SMCCC_REG(2);				\
	register unsigned long r3 SMCCC_REG(3)

#define __declare_arg_2(a0, a1, a2, res)				\
	struct arm_smccc_res   *___res = res;				\
	register u32           r0 SMCCC_REG(0) = a0;			\
	register typeof(a1)    r1 SMCCC_REG(1) = a1;			\
	register typeof(a2)    r2 SMCCC_REG(2) = a2;			\
	register unsigned long r3 SMCCC_REG(3)

#define __declare_arg_3(a0, a1, a2, a3, res)				\
	struct arm_smccc_res   *___res = res;				\
	register u32           r0 SMCCC_REG(0) = a0;			\
	register typeof(a1)    r1 SMCCC_REG(1) = a1;			\
	register typeof(a2)    r2 SMCCC_REG(2) = a2;			\
	register typeof(a3)    r3 SMCCC_REG(3) = a3

#define __declare_arg_4(a0, a1, a2, a3, a4, res)			\
	__declare_arg_3(a0, a1, a2, a3, res);				\
	register typeof(a4) r4 SMCCC_REG(4) = a4

#define __declare_arg_5(a0, a1, a2, a3, a4, a5, res)			\
	__declare_arg_4(a0, a1, a2, a3, a4, res);			\
	register typeof(a5) r5 SMCCC_REG(5) = a5

#define __declare_arg_6(a0, a1, a2, a3, a4, a5, a6, res)		\
	__declare_arg_5(a0, a1, a2, a3, a4, a5, res);			\
	register typeof(a6) r6 SMCCC_REG(6) = a6

#define __declare_arg_7(a0, a1, a2, a3, a4, a5, a6, a7, res)		\
	__declare_arg_6(a0, a1, a2, a3, a4, a5, a6, res);		\
	register typeof(a7) r7 SMCCC_REG(7) = a7

#define ___declare_args(count, ...) __declare_arg_ ## count(__VA_ARGS__)
#define __declare_args(count, ...)  ___declare_args(count, __VA_ARGS__)

#define ___constraints(count)						\
	: __constraint_write_ ## count					\
	: __constraint_read_ ## count					\
	: "memory"
#define __constraints(count)	___constraints(count)

/*
 * We have an output list that is not necessarily used, and GCC feels
 * entitled to optimise the whole sequence away. "volatile" is what
 * makes it stick.
 */
#define __arm_smccc_1_1(inst, ...)					\
	do {								\
		__declare_args(__count_args(__VA_ARGS__), __VA_ARGS__);	\
		asm volatile(inst "\n"					\
			     __constraints(__count_args(__VA_ARGS__)));	\
		if (___res)						\
			*___res = (typeof(*___res)){r0, r1, r2, r3};	\
	} while (0)

/*
 * arm_smccc_1_1_smc() - make an SMCCC v1.1 compliant SMC call
 *
 * This is a variadic macro taking one to eight source arguments, and
 * an optional return structure.
 *
 * @a0-a7: arguments passed in registers 0 to 7
 * @res: result values from registers 0 to 3
 *
 * This macro is used to make SMC calls following SMC Calling Convention v1.1.
 * The content of the supplied param are copied to registers 0 to 7 prior
 * to the SMC instruction. The return values are updated with the content
 * from register 0 to 3 on return from the SMC instruction if not NULL.
 */
#define arm_smccc_1_1_smc(...)	__arm_smccc_1_1(SMCCC_SMC_INST, __VA_ARGS__)

/*
 * arm_smccc_1_1_hvc() - make an SMCCC v1.1 compliant HVC call
 *
 * This is a variadic macro taking one to eight source arguments, and
 * an optional return structure.
 *
 * @a0-a7: arguments passed in registers 0 to 7
 * @res: result values from registers 0 to 3
 *
 * This macro is used to make HVC calls following SMC Calling Convention v1.1.
 * The content of the supplied param are copied to registers 0 to 7 prior
 * to the HVC instruction. The return values are updated with the content
 * from register 0 to 3 on return from the HVC instruction if not NULL.
 */
#define arm_smccc_1_1_hvc(...)	__arm_smccc_1_1(SMCCC_HVC_INST, __VA_ARGS__)

#endif /*__ASSEMBLY__*/
#endif /*__LINUX_ARM_SMCCC_H*/<|MERGE_RESOLUTION|>--- conflicted
+++ resolved
@@ -22,14 +22,8 @@
  * http://infocenter.arm.com/help/topic/com.arm.doc.den0028a/index.html
  */
 
-<<<<<<< HEAD
-/* This constant is shifted by 31, make sure it's of an unsigned type */
-#define ARM_SMCCC_STD_CALL		0UL
-#define ARM_SMCCC_FAST_CALL		1UL
-=======
 #define ARM_SMCCC_STD_CALL	        _AC(0,U)
 #define ARM_SMCCC_FAST_CALL	        _AC(1,U)
->>>>>>> dbe0f612
 #define ARM_SMCCC_TYPE_SHIFT		31
 
 #define ARM_SMCCC_SMC_32		0
