/* SPDX-License-Identifier: GPL-2.0+ */
/*
 * Copyright (C) 2016 Freescale Semiconductor, Inc.
 * Copyright 2017-2020 NXP
 *
 * Header file containing the public API for the System Controller (SC)
 * Power Management (PM) function. This includes functions for power state
 * control, clock control, reset control, and wake-up event control.
 *
 * RM_SVC (SVC) Resource Management Service
 *
 * Module for the Resource Management (RM) service.
 */

#ifndef _SC_RM_API_H
#define _SC_RM_API_H

#include <linux/firmware/imx/sci.h>

/*
 * This type is used to indicate RPC RM function calls.
 */
enum imx_sc_rm_func {
	IMX_SC_RM_FUNC_UNKNOWN = 0,
	IMX_SC_RM_FUNC_PARTITION_ALLOC = 1,
	IMX_SC_RM_FUNC_SET_CONFIDENTIAL = 31,
	IMX_SC_RM_FUNC_PARTITION_FREE = 2,
	IMX_SC_RM_FUNC_GET_DID = 26,
	IMX_SC_RM_FUNC_PARTITION_STATIC = 3,
	IMX_SC_RM_FUNC_PARTITION_LOCK = 4,
	IMX_SC_RM_FUNC_GET_PARTITION = 5,
	IMX_SC_RM_FUNC_SET_PARENT = 6,
	IMX_SC_RM_FUNC_MOVE_ALL = 7,
	IMX_SC_RM_FUNC_ASSIGN_RESOURCE = 8,
	IMX_SC_RM_FUNC_SET_RESOURCE_MOVABLE = 9,
	IMX_SC_RM_FUNC_SET_SUBSYS_RSRC_MOVABLE = 28,
	IMX_SC_RM_FUNC_SET_MASTER_ATTRIBUTES = 10,
	IMX_SC_RM_FUNC_SET_MASTER_SID = 11,
	IMX_SC_RM_FUNC_SET_PERIPHERAL_PERMISSIONS = 12,
	IMX_SC_RM_FUNC_IS_RESOURCE_OWNED = 13,
	IMX_SC_RM_FUNC_GET_RESOURCE_OWNER = 33,
	IMX_SC_RM_FUNC_IS_RESOURCE_MASTER = 14,
	IMX_SC_RM_FUNC_IS_RESOURCE_PERIPHERAL = 15,
	IMX_SC_RM_FUNC_GET_RESOURCE_INFO = 16,
	IMX_SC_RM_FUNC_MEMREG_ALLOC = 17,
	IMX_SC_RM_FUNC_MEMREG_SPLIT = 29,
	IMX_SC_RM_FUNC_MEMREG_FRAG = 32,
	IMX_SC_RM_FUNC_MEMREG_FREE = 18,
	IMX_SC_RM_FUNC_FIND_MEMREG = 30,
	IMX_SC_RM_FUNC_ASSIGN_MEMREG = 19,
	IMX_SC_RM_FUNC_SET_MEMREG_PERMISSIONS = 20,
	IMX_SC_RM_FUNC_IS_MEMREG_OWNED = 21,
	IMX_SC_RM_FUNC_GET_MEMREG_INFO = 22,
	IMX_SC_RM_FUNC_ASSIGN_PAD = 23,
	IMX_SC_RM_FUNC_SET_PAD_MOVABLE = 24,
	IMX_SC_RM_FUNC_IS_PAD_OWNED = 25,
	IMX_SC_RM_FUNC_DUMP = 27,
};

#if IS_ENABLED(CONFIG_IMX_SCU)
bool imx_sc_rm_is_resource_owned(struct imx_sc_ipc *ipc, u16 resource);
<<<<<<< HEAD
int imx_sc_rm_find_memreg(struct imx_sc_ipc *ipc, u8 *mr, u64 addr_start,
			  u64 addr_end);
int imx_sc_rm_get_resource_owner(struct imx_sc_ipc *ipc, u16 resource, u8 *pt);
int imx_sc_rm_set_memreg_permissions(struct imx_sc_ipc *ipc, u8 mr,
				     u8 pt, u8 perm);
int imx_sc_rm_get_did(struct imx_sc_ipc *ipc, u8 *did);
=======
int imx_sc_rm_get_partition(struct imx_sc_ipc *ipc, u8 *pt);
>>>>>>> 17355a32
#else
static inline bool
imx_sc_rm_is_resource_owned(struct imx_sc_ipc *ipc, u16 resource)
{
	return true;
}
<<<<<<< HEAD

static inline
int imx_sc_rm_find_memreg(struct imx_sc_ipc *ipc, u8 *mr, u64 addr_start,
			  u64 addr_end)
{
	return -EOPNOTSUPP;
}

static inline
int imx_sc_rm_get_resource_owner(struct imx_sc_ipc *ipc, u16 resource, u8 *pt)
{
	return -EOPNOTSUPP;
}

static inline
int imx_sc_rm_set_memreg_permissions(struct imx_sc_ipc *ipc, u8 mr,
				     u8 pt, u8 perm)
{
	return -EOPNOTSUPP;
}

static inline
int imx_sc_rm_get_did(struct imx_sc_ipc *ipc, u8 *did)
{
	return -EOPNOTSUPP;
=======
static inline int imx_sc_rm_get_partition(struct imx_sc_ipc *ipc, u8 *pt)
{
	return -ENOENT;
>>>>>>> 17355a32
}
#endif
#endif<|MERGE_RESOLUTION|>--- conflicted
+++ resolved
@@ -59,23 +59,19 @@
 
 #if IS_ENABLED(CONFIG_IMX_SCU)
 bool imx_sc_rm_is_resource_owned(struct imx_sc_ipc *ipc, u16 resource);
-<<<<<<< HEAD
 int imx_sc_rm_find_memreg(struct imx_sc_ipc *ipc, u8 *mr, u64 addr_start,
 			  u64 addr_end);
 int imx_sc_rm_get_resource_owner(struct imx_sc_ipc *ipc, u16 resource, u8 *pt);
 int imx_sc_rm_set_memreg_permissions(struct imx_sc_ipc *ipc, u8 mr,
 				     u8 pt, u8 perm);
 int imx_sc_rm_get_did(struct imx_sc_ipc *ipc, u8 *did);
-=======
 int imx_sc_rm_get_partition(struct imx_sc_ipc *ipc, u8 *pt);
->>>>>>> 17355a32
 #else
 static inline bool
 imx_sc_rm_is_resource_owned(struct imx_sc_ipc *ipc, u16 resource)
 {
 	return true;
 }
-<<<<<<< HEAD
 
 static inline
 int imx_sc_rm_find_memreg(struct imx_sc_ipc *ipc, u8 *mr, u64 addr_start,
@@ -101,11 +97,12 @@
 int imx_sc_rm_get_did(struct imx_sc_ipc *ipc, u8 *did)
 {
 	return -EOPNOTSUPP;
-=======
+
+}
+
 static inline int imx_sc_rm_get_partition(struct imx_sc_ipc *ipc, u8 *pt)
 {
 	return -ENOENT;
->>>>>>> 17355a32
 }
 #endif
 #endif