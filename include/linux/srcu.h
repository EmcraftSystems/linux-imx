--- conflicted
+++ resolved
@@ -63,15 +63,12 @@
 unsigned long get_state_synchronize_srcu(struct srcu_struct *ssp);
 unsigned long start_poll_synchronize_srcu(struct srcu_struct *ssp);
 bool poll_state_synchronize_srcu(struct srcu_struct *ssp, unsigned long cookie);
-<<<<<<< HEAD
-=======
 
 #ifdef CONFIG_SRCU
 void srcu_init(void);
 #else /* #ifdef CONFIG_SRCU */
 static inline void srcu_init(void) { }
 #endif /* #else #ifdef CONFIG_SRCU */
->>>>>>> 3b17187f
 
 #ifdef CONFIG_DEBUG_LOCK_ALLOC
 
