--- conflicted
+++ resolved
@@ -1792,7 +1792,6 @@
 extern int fixup_user_fault(struct mm_struct *mm,
 			    unsigned long address, unsigned int fault_flags,
 			    bool *unlocked);
-<<<<<<< HEAD
 
 #ifdef CONFIG_SPECULATIVE_PAGE_FAULT
 extern vm_fault_t __handle_speculative_fault(struct mm_struct *mm,
@@ -1833,9 +1832,7 @@
 }
 #endif /* CONFIG_SPECULATIVE_PAGE_FAULT */
 
-=======
 void unmap_mapping_page(struct page *page);
->>>>>>> 6a476c3e
 void unmap_mapping_pages(struct address_space *mapping,
 		pgoff_t start, pgoff_t nr, bool even_cows);
 void unmap_mapping_range(struct address_space *mapping,
