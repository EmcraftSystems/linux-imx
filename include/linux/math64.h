--- conflicted
+++ resolved
@@ -284,8 +284,6 @@
 #define DIV64_U64_ROUND_UP(ll, d)	\
 	({ u64 _tmp = (d); div64_u64((ll) + _tmp - 1, _tmp); })
 
-<<<<<<< HEAD
-=======
 /**
  * DIV64_U64_ROUND_CLOSEST - unsigned 64bit divide with 64bit divisor rounded to nearest integer
  * @dividend: unsigned 64bit dividend
@@ -299,5 +297,4 @@
 #define DIV64_U64_ROUND_CLOSEST(dividend, divisor)	\
 	({ u64 _tmp = (divisor); div64_u64((dividend) + _tmp / 2, _tmp); })
 
->>>>>>> f7688b48
 #endif /* _LINUX_MATH64_H */