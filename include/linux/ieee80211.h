/* SPDX-License-Identifier: GPL-2.0-only */
/*
 * IEEE 802.11 defines
 *
 * Copyright (c) 2001-2002, SSH Communications Security Corp and Jouni Malinen
 * <jkmaline@cc.hut.fi>
 * Copyright (c) 2002-2003, Jouni Malinen <jkmaline@cc.hut.fi>
 * Copyright (c) 2005, Devicescape Software, Inc.
 * Copyright (c) 2006, Michael Wu <flamingice@sourmilk.net>
 * Copyright (c) 2013 - 2014 Intel Mobile Communications GmbH
 * Copyright (c) 2016 - 2017 Intel Deutschland GmbH
 * Copyright (c) 2018 - 2019 Intel Corporation
 */

#ifndef LINUX_IEEE80211_H
#define LINUX_IEEE80211_H

#include <linux/types.h>
#include <linux/if_ether.h>
#include <linux/etherdevice.h>
#include <asm/byteorder.h>
#include <asm/unaligned.h>

/*
 * DS bit usage
 *
 * TA = transmitter address
 * RA = receiver address
 * DA = destination address
 * SA = source address
 *
 * ToDS    FromDS  A1(RA)  A2(TA)  A3      A4      Use
 * -----------------------------------------------------------------
 *  0       0       DA      SA      BSSID   -       IBSS/DLS
 *  0       1       DA      BSSID   SA      -       AP -> STA
 *  1       0       BSSID   SA      DA      -       AP <- STA
 *  1       1       RA      TA      DA      SA      unspecified (WDS)
 */

#define FCS_LEN 4

#define IEEE80211_FCTL_VERS		0x0003
#define IEEE80211_FCTL_FTYPE		0x000c
#define IEEE80211_FCTL_STYPE		0x00f0
#define IEEE80211_FCTL_TODS		0x0100
#define IEEE80211_FCTL_FROMDS		0x0200
#define IEEE80211_FCTL_MOREFRAGS	0x0400
#define IEEE80211_FCTL_RETRY		0x0800
#define IEEE80211_FCTL_PM		0x1000
#define IEEE80211_FCTL_MOREDATA		0x2000
#define IEEE80211_FCTL_PROTECTED	0x4000
#define IEEE80211_FCTL_ORDER		0x8000
#define IEEE80211_FCTL_CTL_EXT		0x0f00

#define IEEE80211_SCTL_FRAG		0x000F
#define IEEE80211_SCTL_SEQ		0xFFF0

#define IEEE80211_FTYPE_MGMT		0x0000
#define IEEE80211_FTYPE_CTL		0x0004
#define IEEE80211_FTYPE_DATA		0x0008
#define IEEE80211_FTYPE_EXT		0x000c

/* management */
#define IEEE80211_STYPE_ASSOC_REQ	0x0000
#define IEEE80211_STYPE_ASSOC_RESP	0x0010
#define IEEE80211_STYPE_REASSOC_REQ	0x0020
#define IEEE80211_STYPE_REASSOC_RESP	0x0030
#define IEEE80211_STYPE_PROBE_REQ	0x0040
#define IEEE80211_STYPE_PROBE_RESP	0x0050
#define IEEE80211_STYPE_BEACON		0x0080
#define IEEE80211_STYPE_ATIM		0x0090
#define IEEE80211_STYPE_DISASSOC	0x00A0
#define IEEE80211_STYPE_AUTH		0x00B0
#define IEEE80211_STYPE_DEAUTH		0x00C0
#define IEEE80211_STYPE_ACTION		0x00D0

/* control */
#define IEEE80211_STYPE_CTL_EXT		0x0060
#define IEEE80211_STYPE_BACK_REQ	0x0080
#define IEEE80211_STYPE_BACK		0x0090
#define IEEE80211_STYPE_PSPOLL		0x00A0
#define IEEE80211_STYPE_RTS		0x00B0
#define IEEE80211_STYPE_CTS		0x00C0
#define IEEE80211_STYPE_ACK		0x00D0
#define IEEE80211_STYPE_CFEND		0x00E0
#define IEEE80211_STYPE_CFENDACK	0x00F0

/* data */
#define IEEE80211_STYPE_DATA			0x0000
#define IEEE80211_STYPE_DATA_CFACK		0x0010
#define IEEE80211_STYPE_DATA_CFPOLL		0x0020
#define IEEE80211_STYPE_DATA_CFACKPOLL		0x0030
#define IEEE80211_STYPE_NULLFUNC		0x0040
#define IEEE80211_STYPE_CFACK			0x0050
#define IEEE80211_STYPE_CFPOLL			0x0060
#define IEEE80211_STYPE_CFACKPOLL		0x0070
#define IEEE80211_STYPE_QOS_DATA		0x0080
#define IEEE80211_STYPE_QOS_DATA_CFACK		0x0090
#define IEEE80211_STYPE_QOS_DATA_CFPOLL		0x00A0
#define IEEE80211_STYPE_QOS_DATA_CFACKPOLL	0x00B0
#define IEEE80211_STYPE_QOS_NULLFUNC		0x00C0
#define IEEE80211_STYPE_QOS_CFACK		0x00D0
#define IEEE80211_STYPE_QOS_CFPOLL		0x00E0
#define IEEE80211_STYPE_QOS_CFACKPOLL		0x00F0

/* extension, added by 802.11ad */
#define IEEE80211_STYPE_DMG_BEACON		0x0000

/* control extension - for IEEE80211_FTYPE_CTL | IEEE80211_STYPE_CTL_EXT */
#define IEEE80211_CTL_EXT_POLL		0x2000
#define IEEE80211_CTL_EXT_SPR		0x3000
#define IEEE80211_CTL_EXT_GRANT	0x4000
#define IEEE80211_CTL_EXT_DMG_CTS	0x5000
#define IEEE80211_CTL_EXT_DMG_DTS	0x6000
#define IEEE80211_CTL_EXT_SSW		0x8000
#define IEEE80211_CTL_EXT_SSW_FBACK	0x9000
#define IEEE80211_CTL_EXT_SSW_ACK	0xa000


#define IEEE80211_SN_MASK		((IEEE80211_SCTL_SEQ) >> 4)
#define IEEE80211_MAX_SN		IEEE80211_SN_MASK
#define IEEE80211_SN_MODULO		(IEEE80211_MAX_SN + 1)

static inline bool ieee80211_sn_less(u16 sn1, u16 sn2)
{
	return ((sn1 - sn2) & IEEE80211_SN_MASK) > (IEEE80211_SN_MODULO >> 1);
}

static inline u16 ieee80211_sn_add(u16 sn1, u16 sn2)
{
	return (sn1 + sn2) & IEEE80211_SN_MASK;
}

static inline u16 ieee80211_sn_inc(u16 sn)
{
	return ieee80211_sn_add(sn, 1);
}

static inline u16 ieee80211_sn_sub(u16 sn1, u16 sn2)
{
	return (sn1 - sn2) & IEEE80211_SN_MASK;
}

#define IEEE80211_SEQ_TO_SN(seq)	(((seq) & IEEE80211_SCTL_SEQ) >> 4)
#define IEEE80211_SN_TO_SEQ(ssn)	(((ssn) << 4) & IEEE80211_SCTL_SEQ)

/* miscellaneous IEEE 802.11 constants */
#define IEEE80211_MAX_FRAG_THRESHOLD	2352
#define IEEE80211_MAX_RTS_THRESHOLD	2353
#define IEEE80211_MAX_AID		2007
#define IEEE80211_MAX_TIM_LEN		251
#define IEEE80211_MAX_MESH_PEERINGS	63
/* Maximum size for the MA-UNITDATA primitive, 802.11 standard section
   6.2.1.1.2.

   802.11e clarifies the figure in section 7.1.2. The frame body is
   up to 2304 octets long (maximum MSDU size) plus any crypt overhead. */
#define IEEE80211_MAX_DATA_LEN		2304
/* 802.11ad extends maximum MSDU size for DMG (freq > 40Ghz) networks
 * to 7920 bytes, see 8.2.3 General frame format
 */
#define IEEE80211_MAX_DATA_LEN_DMG	7920
/* 30 byte 4 addr hdr, 2 byte QoS, 2304 byte MSDU, 12 byte crypt, 4 byte FCS */
#define IEEE80211_MAX_FRAME_LEN		2352

/* Maximal size of an A-MSDU that can be transported in a HT BA session */
#define IEEE80211_MAX_MPDU_LEN_HT_BA		4095

/* Maximal size of an A-MSDU */
#define IEEE80211_MAX_MPDU_LEN_HT_3839		3839
#define IEEE80211_MAX_MPDU_LEN_HT_7935		7935

#define IEEE80211_MAX_MPDU_LEN_VHT_3895		3895
#define IEEE80211_MAX_MPDU_LEN_VHT_7991		7991
#define IEEE80211_MAX_MPDU_LEN_VHT_11454	11454

#define IEEE80211_MAX_SSID_LEN		32

#define IEEE80211_MAX_MESH_ID_LEN	32

#define IEEE80211_FIRST_TSPEC_TSID	8
#define IEEE80211_NUM_TIDS		16

/* number of user priorities 802.11 uses */
#define IEEE80211_NUM_UPS		8
/* number of ACs */
#define IEEE80211_NUM_ACS		4

#define IEEE80211_QOS_CTL_LEN		2
/* 1d tag mask */
#define IEEE80211_QOS_CTL_TAG1D_MASK		0x0007
/* TID mask */
#define IEEE80211_QOS_CTL_TID_MASK		0x000f
/* EOSP */
#define IEEE80211_QOS_CTL_EOSP			0x0010
/* ACK policy */
#define IEEE80211_QOS_CTL_ACK_POLICY_NORMAL	0x0000
#define IEEE80211_QOS_CTL_ACK_POLICY_NOACK	0x0020
#define IEEE80211_QOS_CTL_ACK_POLICY_NO_EXPL	0x0040
#define IEEE80211_QOS_CTL_ACK_POLICY_BLOCKACK	0x0060
#define IEEE80211_QOS_CTL_ACK_POLICY_MASK	0x0060
/* A-MSDU 802.11n */
#define IEEE80211_QOS_CTL_A_MSDU_PRESENT	0x0080
/* Mesh Control 802.11s */
#define IEEE80211_QOS_CTL_MESH_CONTROL_PRESENT  0x0100

/* Mesh Power Save Level */
#define IEEE80211_QOS_CTL_MESH_PS_LEVEL		0x0200
/* Mesh Receiver Service Period Initiated */
#define IEEE80211_QOS_CTL_RSPI			0x0400

/* U-APSD queue for WMM IEs sent by AP */
#define IEEE80211_WMM_IE_AP_QOSINFO_UAPSD	(1<<7)
#define IEEE80211_WMM_IE_AP_QOSINFO_PARAM_SET_CNT_MASK	0x0f

/* U-APSD queues for WMM IEs sent by STA */
#define IEEE80211_WMM_IE_STA_QOSINFO_AC_VO	(1<<0)
#define IEEE80211_WMM_IE_STA_QOSINFO_AC_VI	(1<<1)
#define IEEE80211_WMM_IE_STA_QOSINFO_AC_BK	(1<<2)
#define IEEE80211_WMM_IE_STA_QOSINFO_AC_BE	(1<<3)
#define IEEE80211_WMM_IE_STA_QOSINFO_AC_MASK	0x0f

/* U-APSD max SP length for WMM IEs sent by STA */
#define IEEE80211_WMM_IE_STA_QOSINFO_SP_ALL	0x00
#define IEEE80211_WMM_IE_STA_QOSINFO_SP_2	0x01
#define IEEE80211_WMM_IE_STA_QOSINFO_SP_4	0x02
#define IEEE80211_WMM_IE_STA_QOSINFO_SP_6	0x03
#define IEEE80211_WMM_IE_STA_QOSINFO_SP_MASK	0x03
#define IEEE80211_WMM_IE_STA_QOSINFO_SP_SHIFT	5

#define IEEE80211_HT_CTL_LEN		4

struct ieee80211_hdr {
	__le16 frame_control;
	__le16 duration_id;
	u8 addr1[ETH_ALEN];
	u8 addr2[ETH_ALEN];
	u8 addr3[ETH_ALEN];
	__le16 seq_ctrl;
	u8 addr4[ETH_ALEN];
} __packed __aligned(2);

struct ieee80211_hdr_3addr {
	__le16 frame_control;
	__le16 duration_id;
	u8 addr1[ETH_ALEN];
	u8 addr2[ETH_ALEN];
	u8 addr3[ETH_ALEN];
	__le16 seq_ctrl;
} __packed __aligned(2);

struct ieee80211_qos_hdr {
	__le16 frame_control;
	__le16 duration_id;
	u8 addr1[ETH_ALEN];
	u8 addr2[ETH_ALEN];
	u8 addr3[ETH_ALEN];
	__le16 seq_ctrl;
	__le16 qos_ctrl;
} __packed __aligned(2);

/**
 * ieee80211_has_tods - check if IEEE80211_FCTL_TODS is set
 * @fc: frame control bytes in little-endian byteorder
 */
static inline bool ieee80211_has_tods(__le16 fc)
{
	return (fc & cpu_to_le16(IEEE80211_FCTL_TODS)) != 0;
}

/**
 * ieee80211_has_fromds - check if IEEE80211_FCTL_FROMDS is set
 * @fc: frame control bytes in little-endian byteorder
 */
static inline bool ieee80211_has_fromds(__le16 fc)
{
	return (fc & cpu_to_le16(IEEE80211_FCTL_FROMDS)) != 0;
}

/**
 * ieee80211_has_a4 - check if IEEE80211_FCTL_TODS and IEEE80211_FCTL_FROMDS are set
 * @fc: frame control bytes in little-endian byteorder
 */
static inline bool ieee80211_has_a4(__le16 fc)
{
	__le16 tmp = cpu_to_le16(IEEE80211_FCTL_TODS | IEEE80211_FCTL_FROMDS);
	return (fc & tmp) == tmp;
}

/**
 * ieee80211_has_morefrags - check if IEEE80211_FCTL_MOREFRAGS is set
 * @fc: frame control bytes in little-endian byteorder
 */
static inline bool ieee80211_has_morefrags(__le16 fc)
{
	return (fc & cpu_to_le16(IEEE80211_FCTL_MOREFRAGS)) != 0;
}

/**
 * ieee80211_has_retry - check if IEEE80211_FCTL_RETRY is set
 * @fc: frame control bytes in little-endian byteorder
 */
static inline bool ieee80211_has_retry(__le16 fc)
{
	return (fc & cpu_to_le16(IEEE80211_FCTL_RETRY)) != 0;
}

/**
 * ieee80211_has_pm - check if IEEE80211_FCTL_PM is set
 * @fc: frame control bytes in little-endian byteorder
 */
static inline bool ieee80211_has_pm(__le16 fc)
{
	return (fc & cpu_to_le16(IEEE80211_FCTL_PM)) != 0;
}

/**
 * ieee80211_has_moredata - check if IEEE80211_FCTL_MOREDATA is set
 * @fc: frame control bytes in little-endian byteorder
 */
static inline bool ieee80211_has_moredata(__le16 fc)
{
	return (fc & cpu_to_le16(IEEE80211_FCTL_MOREDATA)) != 0;
}

/**
 * ieee80211_has_protected - check if IEEE80211_FCTL_PROTECTED is set
 * @fc: frame control bytes in little-endian byteorder
 */
static inline bool ieee80211_has_protected(__le16 fc)
{
	return (fc & cpu_to_le16(IEEE80211_FCTL_PROTECTED)) != 0;
}

/**
 * ieee80211_has_order - check if IEEE80211_FCTL_ORDER is set
 * @fc: frame control bytes in little-endian byteorder
 */
static inline bool ieee80211_has_order(__le16 fc)
{
	return (fc & cpu_to_le16(IEEE80211_FCTL_ORDER)) != 0;
}

/**
 * ieee80211_is_mgmt - check if type is IEEE80211_FTYPE_MGMT
 * @fc: frame control bytes in little-endian byteorder
 */
static inline bool ieee80211_is_mgmt(__le16 fc)
{
	return (fc & cpu_to_le16(IEEE80211_FCTL_FTYPE)) ==
	       cpu_to_le16(IEEE80211_FTYPE_MGMT);
}

/**
 * ieee80211_is_ctl - check if type is IEEE80211_FTYPE_CTL
 * @fc: frame control bytes in little-endian byteorder
 */
static inline bool ieee80211_is_ctl(__le16 fc)
{
	return (fc & cpu_to_le16(IEEE80211_FCTL_FTYPE)) ==
	       cpu_to_le16(IEEE80211_FTYPE_CTL);
}

/**
 * ieee80211_is_data - check if type is IEEE80211_FTYPE_DATA
 * @fc: frame control bytes in little-endian byteorder
 */
static inline bool ieee80211_is_data(__le16 fc)
{
	return (fc & cpu_to_le16(IEEE80211_FCTL_FTYPE)) ==
	       cpu_to_le16(IEEE80211_FTYPE_DATA);
}

/**
 * ieee80211_is_data_qos - check if type is IEEE80211_FTYPE_DATA and IEEE80211_STYPE_QOS_DATA is set
 * @fc: frame control bytes in little-endian byteorder
 */
static inline bool ieee80211_is_data_qos(__le16 fc)
{
	/*
	 * mask with QOS_DATA rather than IEEE80211_FCTL_STYPE as we just need
	 * to check the one bit
	 */
	return (fc & cpu_to_le16(IEEE80211_FCTL_FTYPE | IEEE80211_STYPE_QOS_DATA)) ==
	       cpu_to_le16(IEEE80211_FTYPE_DATA | IEEE80211_STYPE_QOS_DATA);
}

/**
 * ieee80211_is_data_present - check if type is IEEE80211_FTYPE_DATA and has data
 * @fc: frame control bytes in little-endian byteorder
 */
static inline bool ieee80211_is_data_present(__le16 fc)
{
	/*
	 * mask with 0x40 and test that that bit is clear to only return true
	 * for the data-containing substypes.
	 */
	return (fc & cpu_to_le16(IEEE80211_FCTL_FTYPE | 0x40)) ==
	       cpu_to_le16(IEEE80211_FTYPE_DATA);
}

/**
 * ieee80211_is_assoc_req - check if IEEE80211_FTYPE_MGMT && IEEE80211_STYPE_ASSOC_REQ
 * @fc: frame control bytes in little-endian byteorder
 */
static inline bool ieee80211_is_assoc_req(__le16 fc)
{
	return (fc & cpu_to_le16(IEEE80211_FCTL_FTYPE | IEEE80211_FCTL_STYPE)) ==
	       cpu_to_le16(IEEE80211_FTYPE_MGMT | IEEE80211_STYPE_ASSOC_REQ);
}

/**
 * ieee80211_is_assoc_resp - check if IEEE80211_FTYPE_MGMT && IEEE80211_STYPE_ASSOC_RESP
 * @fc: frame control bytes in little-endian byteorder
 */
static inline bool ieee80211_is_assoc_resp(__le16 fc)
{
	return (fc & cpu_to_le16(IEEE80211_FCTL_FTYPE | IEEE80211_FCTL_STYPE)) ==
	       cpu_to_le16(IEEE80211_FTYPE_MGMT | IEEE80211_STYPE_ASSOC_RESP);
}

/**
 * ieee80211_is_reassoc_req - check if IEEE80211_FTYPE_MGMT && IEEE80211_STYPE_REASSOC_REQ
 * @fc: frame control bytes in little-endian byteorder
 */
static inline bool ieee80211_is_reassoc_req(__le16 fc)
{
	return (fc & cpu_to_le16(IEEE80211_FCTL_FTYPE | IEEE80211_FCTL_STYPE)) ==
	       cpu_to_le16(IEEE80211_FTYPE_MGMT | IEEE80211_STYPE_REASSOC_REQ);
}

/**
 * ieee80211_is_reassoc_resp - check if IEEE80211_FTYPE_MGMT && IEEE80211_STYPE_REASSOC_RESP
 * @fc: frame control bytes in little-endian byteorder
 */
static inline bool ieee80211_is_reassoc_resp(__le16 fc)
{
	return (fc & cpu_to_le16(IEEE80211_FCTL_FTYPE | IEEE80211_FCTL_STYPE)) ==
	       cpu_to_le16(IEEE80211_FTYPE_MGMT | IEEE80211_STYPE_REASSOC_RESP);
}

/**
 * ieee80211_is_probe_req - check if IEEE80211_FTYPE_MGMT && IEEE80211_STYPE_PROBE_REQ
 * @fc: frame control bytes in little-endian byteorder
 */
static inline bool ieee80211_is_probe_req(__le16 fc)
{
	return (fc & cpu_to_le16(IEEE80211_FCTL_FTYPE | IEEE80211_FCTL_STYPE)) ==
	       cpu_to_le16(IEEE80211_FTYPE_MGMT | IEEE80211_STYPE_PROBE_REQ);
}

/**
 * ieee80211_is_probe_resp - check if IEEE80211_FTYPE_MGMT && IEEE80211_STYPE_PROBE_RESP
 * @fc: frame control bytes in little-endian byteorder
 */
static inline bool ieee80211_is_probe_resp(__le16 fc)
{
	return (fc & cpu_to_le16(IEEE80211_FCTL_FTYPE | IEEE80211_FCTL_STYPE)) ==
	       cpu_to_le16(IEEE80211_FTYPE_MGMT | IEEE80211_STYPE_PROBE_RESP);
}

/**
 * ieee80211_is_beacon - check if IEEE80211_FTYPE_MGMT && IEEE80211_STYPE_BEACON
 * @fc: frame control bytes in little-endian byteorder
 */
static inline bool ieee80211_is_beacon(__le16 fc)
{
	return (fc & cpu_to_le16(IEEE80211_FCTL_FTYPE | IEEE80211_FCTL_STYPE)) ==
	       cpu_to_le16(IEEE80211_FTYPE_MGMT | IEEE80211_STYPE_BEACON);
}

/**
 * ieee80211_is_atim - check if IEEE80211_FTYPE_MGMT && IEEE80211_STYPE_ATIM
 * @fc: frame control bytes in little-endian byteorder
 */
static inline bool ieee80211_is_atim(__le16 fc)
{
	return (fc & cpu_to_le16(IEEE80211_FCTL_FTYPE | IEEE80211_FCTL_STYPE)) ==
	       cpu_to_le16(IEEE80211_FTYPE_MGMT | IEEE80211_STYPE_ATIM);
}

/**
 * ieee80211_is_disassoc - check if IEEE80211_FTYPE_MGMT && IEEE80211_STYPE_DISASSOC
 * @fc: frame control bytes in little-endian byteorder
 */
static inline bool ieee80211_is_disassoc(__le16 fc)
{
	return (fc & cpu_to_le16(IEEE80211_FCTL_FTYPE | IEEE80211_FCTL_STYPE)) ==
	       cpu_to_le16(IEEE80211_FTYPE_MGMT | IEEE80211_STYPE_DISASSOC);
}

/**
 * ieee80211_is_auth - check if IEEE80211_FTYPE_MGMT && IEEE80211_STYPE_AUTH
 * @fc: frame control bytes in little-endian byteorder
 */
static inline bool ieee80211_is_auth(__le16 fc)
{
	return (fc & cpu_to_le16(IEEE80211_FCTL_FTYPE | IEEE80211_FCTL_STYPE)) ==
	       cpu_to_le16(IEEE80211_FTYPE_MGMT | IEEE80211_STYPE_AUTH);
}

/**
 * ieee80211_is_deauth - check if IEEE80211_FTYPE_MGMT && IEEE80211_STYPE_DEAUTH
 * @fc: frame control bytes in little-endian byteorder
 */
static inline bool ieee80211_is_deauth(__le16 fc)
{
	return (fc & cpu_to_le16(IEEE80211_FCTL_FTYPE | IEEE80211_FCTL_STYPE)) ==
	       cpu_to_le16(IEEE80211_FTYPE_MGMT | IEEE80211_STYPE_DEAUTH);
}

/**
 * ieee80211_is_action - check if IEEE80211_FTYPE_MGMT && IEEE80211_STYPE_ACTION
 * @fc: frame control bytes in little-endian byteorder
 */
static inline bool ieee80211_is_action(__le16 fc)
{
	return (fc & cpu_to_le16(IEEE80211_FCTL_FTYPE | IEEE80211_FCTL_STYPE)) ==
	       cpu_to_le16(IEEE80211_FTYPE_MGMT | IEEE80211_STYPE_ACTION);
}

/**
 * ieee80211_is_back_req - check if IEEE80211_FTYPE_CTL && IEEE80211_STYPE_BACK_REQ
 * @fc: frame control bytes in little-endian byteorder
 */
static inline bool ieee80211_is_back_req(__le16 fc)
{
	return (fc & cpu_to_le16(IEEE80211_FCTL_FTYPE | IEEE80211_FCTL_STYPE)) ==
	       cpu_to_le16(IEEE80211_FTYPE_CTL | IEEE80211_STYPE_BACK_REQ);
}

/**
 * ieee80211_is_back - check if IEEE80211_FTYPE_CTL && IEEE80211_STYPE_BACK
 * @fc: frame control bytes in little-endian byteorder
 */
static inline bool ieee80211_is_back(__le16 fc)
{
	return (fc & cpu_to_le16(IEEE80211_FCTL_FTYPE | IEEE80211_FCTL_STYPE)) ==
	       cpu_to_le16(IEEE80211_FTYPE_CTL | IEEE80211_STYPE_BACK);
}

/**
 * ieee80211_is_pspoll - check if IEEE80211_FTYPE_CTL && IEEE80211_STYPE_PSPOLL
 * @fc: frame control bytes in little-endian byteorder
 */
static inline bool ieee80211_is_pspoll(__le16 fc)
{
	return (fc & cpu_to_le16(IEEE80211_FCTL_FTYPE | IEEE80211_FCTL_STYPE)) ==
	       cpu_to_le16(IEEE80211_FTYPE_CTL | IEEE80211_STYPE_PSPOLL);
}

/**
 * ieee80211_is_rts - check if IEEE80211_FTYPE_CTL && IEEE80211_STYPE_RTS
 * @fc: frame control bytes in little-endian byteorder
 */
static inline bool ieee80211_is_rts(__le16 fc)
{
	return (fc & cpu_to_le16(IEEE80211_FCTL_FTYPE | IEEE80211_FCTL_STYPE)) ==
	       cpu_to_le16(IEEE80211_FTYPE_CTL | IEEE80211_STYPE_RTS);
}

/**
 * ieee80211_is_cts - check if IEEE80211_FTYPE_CTL && IEEE80211_STYPE_CTS
 * @fc: frame control bytes in little-endian byteorder
 */
static inline bool ieee80211_is_cts(__le16 fc)
{
	return (fc & cpu_to_le16(IEEE80211_FCTL_FTYPE | IEEE80211_FCTL_STYPE)) ==
	       cpu_to_le16(IEEE80211_FTYPE_CTL | IEEE80211_STYPE_CTS);
}

/**
 * ieee80211_is_ack - check if IEEE80211_FTYPE_CTL && IEEE80211_STYPE_ACK
 * @fc: frame control bytes in little-endian byteorder
 */
static inline bool ieee80211_is_ack(__le16 fc)
{
	return (fc & cpu_to_le16(IEEE80211_FCTL_FTYPE | IEEE80211_FCTL_STYPE)) ==
	       cpu_to_le16(IEEE80211_FTYPE_CTL | IEEE80211_STYPE_ACK);
}

/**
 * ieee80211_is_cfend - check if IEEE80211_FTYPE_CTL && IEEE80211_STYPE_CFEND
 * @fc: frame control bytes in little-endian byteorder
 */
static inline bool ieee80211_is_cfend(__le16 fc)
{
	return (fc & cpu_to_le16(IEEE80211_FCTL_FTYPE | IEEE80211_FCTL_STYPE)) ==
	       cpu_to_le16(IEEE80211_FTYPE_CTL | IEEE80211_STYPE_CFEND);
}

/**
 * ieee80211_is_cfendack - check if IEEE80211_FTYPE_CTL && IEEE80211_STYPE_CFENDACK
 * @fc: frame control bytes in little-endian byteorder
 */
static inline bool ieee80211_is_cfendack(__le16 fc)
{
	return (fc & cpu_to_le16(IEEE80211_FCTL_FTYPE | IEEE80211_FCTL_STYPE)) ==
	       cpu_to_le16(IEEE80211_FTYPE_CTL | IEEE80211_STYPE_CFENDACK);
}

/**
 * ieee80211_is_nullfunc - check if frame is a regular (non-QoS) nullfunc frame
 * @fc: frame control bytes in little-endian byteorder
 */
static inline bool ieee80211_is_nullfunc(__le16 fc)
{
	return (fc & cpu_to_le16(IEEE80211_FCTL_FTYPE | IEEE80211_FCTL_STYPE)) ==
	       cpu_to_le16(IEEE80211_FTYPE_DATA | IEEE80211_STYPE_NULLFUNC);
}

/**
 * ieee80211_is_qos_nullfunc - check if frame is a QoS nullfunc frame
 * @fc: frame control bytes in little-endian byteorder
 */
static inline bool ieee80211_is_qos_nullfunc(__le16 fc)
{
	return (fc & cpu_to_le16(IEEE80211_FCTL_FTYPE | IEEE80211_FCTL_STYPE)) ==
	       cpu_to_le16(IEEE80211_FTYPE_DATA | IEEE80211_STYPE_QOS_NULLFUNC);
}

/**
 * ieee80211_is_bufferable_mmpdu - check if frame is bufferable MMPDU
 * @fc: frame control field in little-endian byteorder
 */
static inline bool ieee80211_is_bufferable_mmpdu(__le16 fc)
{
	/* IEEE 802.11-2012, definition of "bufferable management frame";
	 * note that this ignores the IBSS special case. */
	return ieee80211_is_mgmt(fc) &&
	       (ieee80211_is_action(fc) ||
		ieee80211_is_disassoc(fc) ||
		ieee80211_is_deauth(fc));
}

/**
 * ieee80211_is_first_frag - check if IEEE80211_SCTL_FRAG is not set
 * @seq_ctrl: frame sequence control bytes in little-endian byteorder
 */
static inline bool ieee80211_is_first_frag(__le16 seq_ctrl)
{
	return (seq_ctrl & cpu_to_le16(IEEE80211_SCTL_FRAG)) == 0;
}

/**
 * ieee80211_is_frag - check if a frame is a fragment
 * @hdr: 802.11 header of the frame
 */
static inline bool ieee80211_is_frag(struct ieee80211_hdr *hdr)
{
	return ieee80211_has_morefrags(hdr->frame_control) ||
	       hdr->seq_ctrl & cpu_to_le16(IEEE80211_SCTL_FRAG);
}

struct ieee80211s_hdr {
	u8 flags;
	u8 ttl;
	__le32 seqnum;
	u8 eaddr1[ETH_ALEN];
	u8 eaddr2[ETH_ALEN];
} __packed __aligned(2);

/* Mesh flags */
#define MESH_FLAGS_AE_A4 	0x1
#define MESH_FLAGS_AE_A5_A6	0x2
#define MESH_FLAGS_AE		0x3
#define MESH_FLAGS_PS_DEEP	0x4

/**
 * enum ieee80211_preq_flags - mesh PREQ element flags
 *
 * @IEEE80211_PREQ_PROACTIVE_PREP_FLAG: proactive PREP subfield
 */
enum ieee80211_preq_flags {
	IEEE80211_PREQ_PROACTIVE_PREP_FLAG	= 1<<2,
};

/**
 * enum ieee80211_preq_target_flags - mesh PREQ element per target flags
 *
 * @IEEE80211_PREQ_TO_FLAG: target only subfield
 * @IEEE80211_PREQ_USN_FLAG: unknown target HWMP sequence number subfield
 */
enum ieee80211_preq_target_flags {
	IEEE80211_PREQ_TO_FLAG	= 1<<0,
	IEEE80211_PREQ_USN_FLAG	= 1<<2,
};

/**
 * struct ieee80211_quiet_ie
 *
 * This structure refers to "Quiet information element"
 */
struct ieee80211_quiet_ie {
	u8 count;
	u8 period;
	__le16 duration;
	__le16 offset;
} __packed;

/**
 * struct ieee80211_msrment_ie
 *
 * This structure refers to "Measurement Request/Report information element"
 */
struct ieee80211_msrment_ie {
	u8 token;
	u8 mode;
	u8 type;
	u8 request[0];
} __packed;

/**
 * struct ieee80211_channel_sw_ie
 *
 * This structure refers to "Channel Switch Announcement information element"
 */
struct ieee80211_channel_sw_ie {
	u8 mode;
	u8 new_ch_num;
	u8 count;
} __packed;

/**
 * struct ieee80211_ext_chansw_ie
 *
 * This structure represents the "Extended Channel Switch Announcement element"
 */
struct ieee80211_ext_chansw_ie {
	u8 mode;
	u8 new_operating_class;
	u8 new_ch_num;
	u8 count;
} __packed;

/**
 * struct ieee80211_sec_chan_offs_ie - secondary channel offset IE
 * @sec_chan_offs: secondary channel offset, uses IEEE80211_HT_PARAM_CHA_SEC_*
 *	values here
 * This structure represents the "Secondary Channel Offset element"
 */
struct ieee80211_sec_chan_offs_ie {
	u8 sec_chan_offs;
} __packed;

/**
 * struct ieee80211_mesh_chansw_params_ie - mesh channel switch parameters IE
 *
 * This structure represents the "Mesh Channel Switch Paramters element"
 */
struct ieee80211_mesh_chansw_params_ie {
	u8 mesh_ttl;
	u8 mesh_flags;
	__le16 mesh_reason;
	__le16 mesh_pre_value;
} __packed;

/**
 * struct ieee80211_wide_bw_chansw_ie - wide bandwidth channel switch IE
 */
struct ieee80211_wide_bw_chansw_ie {
	u8 new_channel_width;
	u8 new_center_freq_seg0, new_center_freq_seg1;
} __packed;

/**
 * struct ieee80211_tim
 *
 * This structure refers to "Traffic Indication Map information element"
 */
struct ieee80211_tim_ie {
	u8 dtim_count;
	u8 dtim_period;
	u8 bitmap_ctrl;
	/* variable size: 1 - 251 bytes */
	u8 virtual_map[1];
} __packed;

/**
 * struct ieee80211_meshconf_ie
 *
 * This structure refers to "Mesh Configuration information element"
 */
struct ieee80211_meshconf_ie {
	u8 meshconf_psel;
	u8 meshconf_pmetric;
	u8 meshconf_congest;
	u8 meshconf_synch;
	u8 meshconf_auth;
	u8 meshconf_form;
	u8 meshconf_cap;
} __packed;

/**
 * enum mesh_config_capab_flags - Mesh Configuration IE capability field flags
 *
 * @IEEE80211_MESHCONF_CAPAB_ACCEPT_PLINKS: STA is willing to establish
 *	additional mesh peerings with other mesh STAs
 * @IEEE80211_MESHCONF_CAPAB_FORWARDING: the STA forwards MSDUs
 * @IEEE80211_MESHCONF_CAPAB_TBTT_ADJUSTING: TBTT adjustment procedure
 *	is ongoing
 * @IEEE80211_MESHCONF_CAPAB_POWER_SAVE_LEVEL: STA is in deep sleep mode or has
 *	neighbors in deep sleep mode
 */
enum mesh_config_capab_flags {
	IEEE80211_MESHCONF_CAPAB_ACCEPT_PLINKS		= 0x01,
	IEEE80211_MESHCONF_CAPAB_FORWARDING		= 0x08,
	IEEE80211_MESHCONF_CAPAB_TBTT_ADJUSTING		= 0x20,
	IEEE80211_MESHCONF_CAPAB_POWER_SAVE_LEVEL	= 0x40,
};

#define IEEE80211_MESHCONF_FORM_CONNECTED_TO_GATE 0x1

/**
 * mesh channel switch parameters element's flag indicator
 *
 */
#define WLAN_EID_CHAN_SWITCH_PARAM_TX_RESTRICT BIT(0)
#define WLAN_EID_CHAN_SWITCH_PARAM_INITIATOR BIT(1)
#define WLAN_EID_CHAN_SWITCH_PARAM_REASON BIT(2)

/**
 * struct ieee80211_rann_ie
 *
 * This structure refers to "Root Announcement information element"
 */
struct ieee80211_rann_ie {
	u8 rann_flags;
	u8 rann_hopcount;
	u8 rann_ttl;
	u8 rann_addr[ETH_ALEN];
	__le32 rann_seq;
	__le32 rann_interval;
	__le32 rann_metric;
} __packed;

enum ieee80211_rann_flags {
	RANN_FLAG_IS_GATE = 1 << 0,
};

enum ieee80211_ht_chanwidth_values {
	IEEE80211_HT_CHANWIDTH_20MHZ = 0,
	IEEE80211_HT_CHANWIDTH_ANY = 1,
};

/**
 * enum ieee80211_opmode_bits - VHT operating mode field bits
 * @IEEE80211_OPMODE_NOTIF_CHANWIDTH_MASK: channel width mask
 * @IEEE80211_OPMODE_NOTIF_CHANWIDTH_20MHZ: 20 MHz channel width
 * @IEEE80211_OPMODE_NOTIF_CHANWIDTH_40MHZ: 40 MHz channel width
 * @IEEE80211_OPMODE_NOTIF_CHANWIDTH_80MHZ: 80 MHz channel width
 * @IEEE80211_OPMODE_NOTIF_CHANWIDTH_160MHZ: 160 MHz or 80+80 MHz channel width
 * @IEEE80211_OPMODE_NOTIF_RX_NSS_MASK: number of spatial streams mask
 *	(the NSS value is the value of this field + 1)
 * @IEEE80211_OPMODE_NOTIF_RX_NSS_SHIFT: number of spatial streams shift
 * @IEEE80211_OPMODE_NOTIF_RX_NSS_TYPE_BF: indicates streams in SU-MIMO PPDU
 *	using a beamforming steering matrix
 */
enum ieee80211_vht_opmode_bits {
	IEEE80211_OPMODE_NOTIF_CHANWIDTH_MASK	= 3,
	IEEE80211_OPMODE_NOTIF_CHANWIDTH_20MHZ	= 0,
	IEEE80211_OPMODE_NOTIF_CHANWIDTH_40MHZ	= 1,
	IEEE80211_OPMODE_NOTIF_CHANWIDTH_80MHZ	= 2,
	IEEE80211_OPMODE_NOTIF_CHANWIDTH_160MHZ	= 3,
	IEEE80211_OPMODE_NOTIF_RX_NSS_MASK	= 0x70,
	IEEE80211_OPMODE_NOTIF_RX_NSS_SHIFT	= 4,
	IEEE80211_OPMODE_NOTIF_RX_NSS_TYPE_BF	= 0x80,
};

#define WLAN_SA_QUERY_TR_ID_LEN 2
#define WLAN_MEMBERSHIP_LEN 8
#define WLAN_USER_POSITION_LEN 16

/**
 * struct ieee80211_tpc_report_ie
 *
 * This structure refers to "TPC Report element"
 */
struct ieee80211_tpc_report_ie {
	u8 tx_power;
	u8 link_margin;
} __packed;

#define IEEE80211_ADDBA_EXT_FRAG_LEVEL_MASK	GENMASK(2, 1)
#define IEEE80211_ADDBA_EXT_FRAG_LEVEL_SHIFT	1
#define IEEE80211_ADDBA_EXT_NO_FRAG		BIT(0)

struct ieee80211_addba_ext_ie {
	u8 data;
} __packed;

struct ieee80211_mgmt {
	__le16 frame_control;
	__le16 duration;
	u8 da[ETH_ALEN];
	u8 sa[ETH_ALEN];
	u8 bssid[ETH_ALEN];
	__le16 seq_ctrl;
	union {
		struct {
			__le16 auth_alg;
			__le16 auth_transaction;
			__le16 status_code;
			/* possibly followed by Challenge text */
			u8 variable[0];
		} __packed auth;
		struct {
			__le16 reason_code;
		} __packed deauth;
		struct {
			__le16 capab_info;
			__le16 listen_interval;
			/* followed by SSID and Supported rates */
			u8 variable[0];
		} __packed assoc_req;
		struct {
			__le16 capab_info;
			__le16 status_code;
			__le16 aid;
			/* followed by Supported rates */
			u8 variable[0];
		} __packed assoc_resp, reassoc_resp;
		struct {
			__le16 capab_info;
			__le16 listen_interval;
			u8 current_ap[ETH_ALEN];
			/* followed by SSID and Supported rates */
			u8 variable[0];
		} __packed reassoc_req;
		struct {
			__le16 reason_code;
		} __packed disassoc;
		struct {
			__le64 timestamp;
			__le16 beacon_int;
			__le16 capab_info;
			/* followed by some of SSID, Supported rates,
			 * FH Params, DS Params, CF Params, IBSS Params, TIM */
			u8 variable[0];
		} __packed beacon;
		struct {
			/* only variable items: SSID, Supported rates */
			u8 variable[0];
		} __packed probe_req;
		struct {
			__le64 timestamp;
			__le16 beacon_int;
			__le16 capab_info;
			/* followed by some of SSID, Supported rates,
			 * FH Params, DS Params, CF Params, IBSS Params */
			u8 variable[0];
		} __packed probe_resp;
		struct {
			u8 category;
			union {
				struct {
					u8 action_code;
					u8 dialog_token;
					u8 status_code;
					u8 variable[0];
				} __packed wme_action;
				struct{
					u8 action_code;
					u8 variable[0];
				} __packed chan_switch;
				struct{
					u8 action_code;
					struct ieee80211_ext_chansw_ie data;
					u8 variable[0];
				} __packed ext_chan_switch;
				struct{
					u8 action_code;
					u8 dialog_token;
					u8 element_id;
					u8 length;
					struct ieee80211_msrment_ie msr_elem;
				} __packed measurement;
				struct{
					u8 action_code;
					u8 dialog_token;
					__le16 capab;
					__le16 timeout;
					__le16 start_seq_num;
					/* followed by BA Extension */
					u8 variable[0];
				} __packed addba_req;
				struct{
					u8 action_code;
					u8 dialog_token;
					__le16 status;
					__le16 capab;
					__le16 timeout;
				} __packed addba_resp;
				struct{
					u8 action_code;
					__le16 params;
					__le16 reason_code;
				} __packed delba;
				struct {
					u8 action_code;
					u8 variable[0];
				} __packed self_prot;
				struct{
					u8 action_code;
					u8 variable[0];
				} __packed mesh_action;
				struct {
					u8 action;
					u8 trans_id[WLAN_SA_QUERY_TR_ID_LEN];
				} __packed sa_query;
				struct {
					u8 action;
					u8 smps_control;
				} __packed ht_smps;
				struct {
					u8 action_code;
					u8 chanwidth;
				} __packed ht_notify_cw;
				struct {
					u8 action_code;
					u8 dialog_token;
					__le16 capability;
					u8 variable[0];
				} __packed tdls_discover_resp;
				struct {
					u8 action_code;
					u8 operating_mode;
				} __packed vht_opmode_notif;
				struct {
					u8 action_code;
					u8 membership[WLAN_MEMBERSHIP_LEN];
					u8 position[WLAN_USER_POSITION_LEN];
				} __packed vht_group_notif;
				struct {
					u8 action_code;
					u8 dialog_token;
					u8 tpc_elem_id;
					u8 tpc_elem_length;
					struct ieee80211_tpc_report_ie tpc;
				} __packed tpc_report;
				struct {
					u8 action_code;
					u8 dialog_token;
					u8 follow_up;
					u8 tod[6];
					u8 toa[6];
					__le16 tod_error;
					__le16 toa_error;
					u8 variable[0];
				} __packed ftm;
			} u;
		} __packed action;
	} u;
} __packed __aligned(2);

/* Supported rates membership selectors */
#define BSS_MEMBERSHIP_SELECTOR_HT_PHY	127
#define BSS_MEMBERSHIP_SELECTOR_VHT_PHY	126

/* mgmt header + 1 byte category code */
#define IEEE80211_MIN_ACTION_SIZE offsetof(struct ieee80211_mgmt, u.action.u)


/* Management MIC information element (IEEE 802.11w) */
struct ieee80211_mmie {
	u8 element_id;
	u8 length;
	__le16 key_id;
	u8 sequence_number[6];
	u8 mic[8];
} __packed;

/* Management MIC information element (IEEE 802.11w) for GMAC and CMAC-256 */
struct ieee80211_mmie_16 {
	u8 element_id;
	u8 length;
	__le16 key_id;
	u8 sequence_number[6];
	u8 mic[16];
} __packed;

struct ieee80211_vendor_ie {
	u8 element_id;
	u8 len;
	u8 oui[3];
	u8 oui_type;
} __packed;

struct ieee80211_wmm_ac_param {
	u8 aci_aifsn; /* AIFSN, ACM, ACI */
	u8 cw; /* ECWmin, ECWmax (CW = 2^ECW - 1) */
	__le16 txop_limit;
} __packed;

struct ieee80211_wmm_param_ie {
	u8 element_id; /* Element ID: 221 (0xdd); */
	u8 len; /* Length: 24 */
	/* required fields for WMM version 1 */
	u8 oui[3]; /* 00:50:f2 */
	u8 oui_type; /* 2 */
	u8 oui_subtype; /* 1 */
	u8 version; /* 1 for WMM version 1.0 */
	u8 qos_info; /* AP/STA specific QoS info */
	u8 reserved; /* 0 */
	/* AC_BE, AC_BK, AC_VI, AC_VO */
	struct ieee80211_wmm_ac_param ac[4];
} __packed;

/* Control frames */
struct ieee80211_rts {
	__le16 frame_control;
	__le16 duration;
	u8 ra[ETH_ALEN];
	u8 ta[ETH_ALEN];
} __packed __aligned(2);

struct ieee80211_cts {
	__le16 frame_control;
	__le16 duration;
	u8 ra[ETH_ALEN];
} __packed __aligned(2);

struct ieee80211_pspoll {
	__le16 frame_control;
	__le16 aid;
	u8 bssid[ETH_ALEN];
	u8 ta[ETH_ALEN];
} __packed __aligned(2);

/* TDLS */

/* Channel switch timing */
struct ieee80211_ch_switch_timing {
	__le16 switch_time;
	__le16 switch_timeout;
} __packed;

/* Link-id information element */
struct ieee80211_tdls_lnkie {
	u8 ie_type; /* Link Identifier IE */
	u8 ie_len;
	u8 bssid[ETH_ALEN];
	u8 init_sta[ETH_ALEN];
	u8 resp_sta[ETH_ALEN];
} __packed;

struct ieee80211_tdls_data {
	u8 da[ETH_ALEN];
	u8 sa[ETH_ALEN];
	__be16 ether_type;
	u8 payload_type;
	u8 category;
	u8 action_code;
	union {
		struct {
			u8 dialog_token;
			__le16 capability;
			u8 variable[0];
		} __packed setup_req;
		struct {
			__le16 status_code;
			u8 dialog_token;
			__le16 capability;
			u8 variable[0];
		} __packed setup_resp;
		struct {
			__le16 status_code;
			u8 dialog_token;
			u8 variable[0];
		} __packed setup_cfm;
		struct {
			__le16 reason_code;
			u8 variable[0];
		} __packed teardown;
		struct {
			u8 dialog_token;
			u8 variable[0];
		} __packed discover_req;
		struct {
			u8 target_channel;
			u8 oper_class;
			u8 variable[0];
		} __packed chan_switch_req;
		struct {
			__le16 status_code;
			u8 variable[0];
		} __packed chan_switch_resp;
	} u;
} __packed;

/*
 * Peer-to-Peer IE attribute related definitions.
 */
/**
 * enum ieee80211_p2p_attr_id - identifies type of peer-to-peer attribute.
 */
enum ieee80211_p2p_attr_id {
	IEEE80211_P2P_ATTR_STATUS = 0,
	IEEE80211_P2P_ATTR_MINOR_REASON,
	IEEE80211_P2P_ATTR_CAPABILITY,
	IEEE80211_P2P_ATTR_DEVICE_ID,
	IEEE80211_P2P_ATTR_GO_INTENT,
	IEEE80211_P2P_ATTR_GO_CONFIG_TIMEOUT,
	IEEE80211_P2P_ATTR_LISTEN_CHANNEL,
	IEEE80211_P2P_ATTR_GROUP_BSSID,
	IEEE80211_P2P_ATTR_EXT_LISTEN_TIMING,
	IEEE80211_P2P_ATTR_INTENDED_IFACE_ADDR,
	IEEE80211_P2P_ATTR_MANAGABILITY,
	IEEE80211_P2P_ATTR_CHANNEL_LIST,
	IEEE80211_P2P_ATTR_ABSENCE_NOTICE,
	IEEE80211_P2P_ATTR_DEVICE_INFO,
	IEEE80211_P2P_ATTR_GROUP_INFO,
	IEEE80211_P2P_ATTR_GROUP_ID,
	IEEE80211_P2P_ATTR_INTERFACE,
	IEEE80211_P2P_ATTR_OPER_CHANNEL,
	IEEE80211_P2P_ATTR_INVITE_FLAGS,
	/* 19 - 220: Reserved */
	IEEE80211_P2P_ATTR_VENDOR_SPECIFIC = 221,

	IEEE80211_P2P_ATTR_MAX
};

/* Notice of Absence attribute - described in P2P spec 4.1.14 */
/* Typical max value used here */
#define IEEE80211_P2P_NOA_DESC_MAX	4

struct ieee80211_p2p_noa_desc {
	u8 count;
	__le32 duration;
	__le32 interval;
	__le32 start_time;
} __packed;

struct ieee80211_p2p_noa_attr {
	u8 index;
	u8 oppps_ctwindow;
	struct ieee80211_p2p_noa_desc desc[IEEE80211_P2P_NOA_DESC_MAX];
} __packed;

#define IEEE80211_P2P_OPPPS_ENABLE_BIT		BIT(7)
#define IEEE80211_P2P_OPPPS_CTWINDOW_MASK	0x7F

/**
 * struct ieee80211_bar - HT Block Ack Request
 *
 * This structure refers to "HT BlockAckReq" as
 * described in 802.11n draft section 7.2.1.7.1
 */
struct ieee80211_bar {
	__le16 frame_control;
	__le16 duration;
	__u8 ra[ETH_ALEN];
	__u8 ta[ETH_ALEN];
	__le16 control;
	__le16 start_seq_num;
} __packed;

/* 802.11 BAR control masks */
#define IEEE80211_BAR_CTRL_ACK_POLICY_NORMAL	0x0000
#define IEEE80211_BAR_CTRL_MULTI_TID		0x0002
#define IEEE80211_BAR_CTRL_CBMTID_COMPRESSED_BA	0x0004
#define IEEE80211_BAR_CTRL_TID_INFO_MASK	0xf000
#define IEEE80211_BAR_CTRL_TID_INFO_SHIFT	12

#define IEEE80211_HT_MCS_MASK_LEN		10

/**
 * struct ieee80211_mcs_info - MCS information
 * @rx_mask: RX mask
 * @rx_highest: highest supported RX rate. If set represents
 *	the highest supported RX data rate in units of 1 Mbps.
 *	If this field is 0 this value should not be used to
 *	consider the highest RX data rate supported.
 * @tx_params: TX parameters
 */
struct ieee80211_mcs_info {
	u8 rx_mask[IEEE80211_HT_MCS_MASK_LEN];
	__le16 rx_highest;
	u8 tx_params;
	u8 reserved[3];
} __packed;

/* 802.11n HT capability MSC set */
#define IEEE80211_HT_MCS_RX_HIGHEST_MASK	0x3ff
#define IEEE80211_HT_MCS_TX_DEFINED		0x01
#define IEEE80211_HT_MCS_TX_RX_DIFF		0x02
/* value 0 == 1 stream etc */
#define IEEE80211_HT_MCS_TX_MAX_STREAMS_MASK	0x0C
#define IEEE80211_HT_MCS_TX_MAX_STREAMS_SHIFT	2
#define		IEEE80211_HT_MCS_TX_MAX_STREAMS	4
#define IEEE80211_HT_MCS_TX_UNEQUAL_MODULATION	0x10

/*
 * 802.11n D5.0 20.3.5 / 20.6 says:
 * - indices 0 to 7 and 32 are single spatial stream
 * - 8 to 31 are multiple spatial streams using equal modulation
 *   [8..15 for two streams, 16..23 for three and 24..31 for four]
 * - remainder are multiple spatial streams using unequal modulation
 */
#define IEEE80211_HT_MCS_UNEQUAL_MODULATION_START 33
#define IEEE80211_HT_MCS_UNEQUAL_MODULATION_START_BYTE \
	(IEEE80211_HT_MCS_UNEQUAL_MODULATION_START / 8)

/**
 * struct ieee80211_ht_cap - HT capabilities
 *
 * This structure is the "HT capabilities element" as
 * described in 802.11n D5.0 7.3.2.57
 */
struct ieee80211_ht_cap {
	__le16 cap_info;
	u8 ampdu_params_info;

	/* 16 bytes MCS information */
	struct ieee80211_mcs_info mcs;

	__le16 extended_ht_cap_info;
	__le32 tx_BF_cap_info;
	u8 antenna_selection_info;
} __packed;

/* 802.11n HT capabilities masks (for cap_info) */
#define IEEE80211_HT_CAP_LDPC_CODING		0x0001
#define IEEE80211_HT_CAP_SUP_WIDTH_20_40	0x0002
#define IEEE80211_HT_CAP_SM_PS			0x000C
#define		IEEE80211_HT_CAP_SM_PS_SHIFT	2
#define IEEE80211_HT_CAP_GRN_FLD		0x0010
#define IEEE80211_HT_CAP_SGI_20			0x0020
#define IEEE80211_HT_CAP_SGI_40			0x0040
#define IEEE80211_HT_CAP_TX_STBC		0x0080
#define IEEE80211_HT_CAP_RX_STBC		0x0300
#define		IEEE80211_HT_CAP_RX_STBC_SHIFT	8
#define IEEE80211_HT_CAP_DELAY_BA		0x0400
#define IEEE80211_HT_CAP_MAX_AMSDU		0x0800
#define IEEE80211_HT_CAP_DSSSCCK40		0x1000
#define IEEE80211_HT_CAP_RESERVED		0x2000
#define IEEE80211_HT_CAP_40MHZ_INTOLERANT	0x4000
#define IEEE80211_HT_CAP_LSIG_TXOP_PROT		0x8000

/* 802.11n HT extended capabilities masks (for extended_ht_cap_info) */
#define IEEE80211_HT_EXT_CAP_PCO		0x0001
#define IEEE80211_HT_EXT_CAP_PCO_TIME		0x0006
#define		IEEE80211_HT_EXT_CAP_PCO_TIME_SHIFT	1
#define IEEE80211_HT_EXT_CAP_MCS_FB		0x0300
#define		IEEE80211_HT_EXT_CAP_MCS_FB_SHIFT	8
#define IEEE80211_HT_EXT_CAP_HTC_SUP		0x0400
#define IEEE80211_HT_EXT_CAP_RD_RESPONDER	0x0800

/* 802.11n HT capability AMPDU settings (for ampdu_params_info) */
#define IEEE80211_HT_AMPDU_PARM_FACTOR		0x03
#define IEEE80211_HT_AMPDU_PARM_DENSITY		0x1C
#define		IEEE80211_HT_AMPDU_PARM_DENSITY_SHIFT	2

/*
 * Maximum length of AMPDU that the STA can receive in high-throughput (HT).
 * Length = 2 ^ (13 + max_ampdu_length_exp) - 1 (octets)
 */
enum ieee80211_max_ampdu_length_exp {
	IEEE80211_HT_MAX_AMPDU_8K = 0,
	IEEE80211_HT_MAX_AMPDU_16K = 1,
	IEEE80211_HT_MAX_AMPDU_32K = 2,
	IEEE80211_HT_MAX_AMPDU_64K = 3
};

/*
 * Maximum length of AMPDU that the STA can receive in VHT.
 * Length = 2 ^ (13 + max_ampdu_length_exp) - 1 (octets)
 */
enum ieee80211_vht_max_ampdu_length_exp {
	IEEE80211_VHT_MAX_AMPDU_8K = 0,
	IEEE80211_VHT_MAX_AMPDU_16K = 1,
	IEEE80211_VHT_MAX_AMPDU_32K = 2,
	IEEE80211_VHT_MAX_AMPDU_64K = 3,
	IEEE80211_VHT_MAX_AMPDU_128K = 4,
	IEEE80211_VHT_MAX_AMPDU_256K = 5,
	IEEE80211_VHT_MAX_AMPDU_512K = 6,
	IEEE80211_VHT_MAX_AMPDU_1024K = 7
};

#define IEEE80211_HT_MAX_AMPDU_FACTOR 13

/* Minimum MPDU start spacing */
enum ieee80211_min_mpdu_spacing {
	IEEE80211_HT_MPDU_DENSITY_NONE = 0,	/* No restriction */
	IEEE80211_HT_MPDU_DENSITY_0_25 = 1,	/* 1/4 usec */
	IEEE80211_HT_MPDU_DENSITY_0_5 = 2,	/* 1/2 usec */
	IEEE80211_HT_MPDU_DENSITY_1 = 3,	/* 1 usec */
	IEEE80211_HT_MPDU_DENSITY_2 = 4,	/* 2 usec */
	IEEE80211_HT_MPDU_DENSITY_4 = 5,	/* 4 usec */
	IEEE80211_HT_MPDU_DENSITY_8 = 6,	/* 8 usec */
	IEEE80211_HT_MPDU_DENSITY_16 = 7	/* 16 usec */
};

/**
 * struct ieee80211_ht_operation - HT operation IE
 *
 * This structure is the "HT operation element" as
 * described in 802.11n-2009 7.3.2.57
 */
struct ieee80211_ht_operation {
	u8 primary_chan;
	u8 ht_param;
	__le16 operation_mode;
	__le16 stbc_param;
	u8 basic_set[16];
} __packed;

/* for ht_param */
#define IEEE80211_HT_PARAM_CHA_SEC_OFFSET		0x03
#define		IEEE80211_HT_PARAM_CHA_SEC_NONE		0x00
#define		IEEE80211_HT_PARAM_CHA_SEC_ABOVE	0x01
#define		IEEE80211_HT_PARAM_CHA_SEC_BELOW	0x03
#define IEEE80211_HT_PARAM_CHAN_WIDTH_ANY		0x04
#define IEEE80211_HT_PARAM_RIFS_MODE			0x08

/* for operation_mode */
#define IEEE80211_HT_OP_MODE_PROTECTION			0x0003
#define		IEEE80211_HT_OP_MODE_PROTECTION_NONE		0
#define		IEEE80211_HT_OP_MODE_PROTECTION_NONMEMBER	1
#define		IEEE80211_HT_OP_MODE_PROTECTION_20MHZ		2
#define		IEEE80211_HT_OP_MODE_PROTECTION_NONHT_MIXED	3
#define IEEE80211_HT_OP_MODE_NON_GF_STA_PRSNT		0x0004
#define IEEE80211_HT_OP_MODE_NON_HT_STA_PRSNT		0x0010
#define IEEE80211_HT_OP_MODE_CCFS2_SHIFT		5
#define IEEE80211_HT_OP_MODE_CCFS2_MASK			0x1fe0

/* for stbc_param */
#define IEEE80211_HT_STBC_PARAM_DUAL_BEACON		0x0040
#define IEEE80211_HT_STBC_PARAM_DUAL_CTS_PROT		0x0080
#define IEEE80211_HT_STBC_PARAM_STBC_BEACON		0x0100
#define IEEE80211_HT_STBC_PARAM_LSIG_TXOP_FULLPROT	0x0200
#define IEEE80211_HT_STBC_PARAM_PCO_ACTIVE		0x0400
#define IEEE80211_HT_STBC_PARAM_PCO_PHASE		0x0800


/* block-ack parameters */
#define IEEE80211_ADDBA_PARAM_AMSDU_MASK 0x0001
#define IEEE80211_ADDBA_PARAM_POLICY_MASK 0x0002
#define IEEE80211_ADDBA_PARAM_TID_MASK 0x003C
#define IEEE80211_ADDBA_PARAM_BUF_SIZE_MASK 0xFFC0
#define IEEE80211_DELBA_PARAM_TID_MASK 0xF000
#define IEEE80211_DELBA_PARAM_INITIATOR_MASK 0x0800

/*
 * A-MPDU buffer sizes
 * According to HT size varies from 8 to 64 frames
 * HE adds the ability to have up to 256 frames.
 */
#define IEEE80211_MIN_AMPDU_BUF		0x8
#define IEEE80211_MAX_AMPDU_BUF_HT	0x40
#define IEEE80211_MAX_AMPDU_BUF		0x100


/* Spatial Multiplexing Power Save Modes (for capability) */
#define WLAN_HT_CAP_SM_PS_STATIC	0
#define WLAN_HT_CAP_SM_PS_DYNAMIC	1
#define WLAN_HT_CAP_SM_PS_INVALID	2
#define WLAN_HT_CAP_SM_PS_DISABLED	3

/* for SM power control field lower two bits */
#define WLAN_HT_SMPS_CONTROL_DISABLED	0
#define WLAN_HT_SMPS_CONTROL_STATIC	1
#define WLAN_HT_SMPS_CONTROL_DYNAMIC	3

/**
 * struct ieee80211_vht_mcs_info - VHT MCS information
 * @rx_mcs_map: RX MCS map 2 bits for each stream, total 8 streams
 * @rx_highest: Indicates highest long GI VHT PPDU data rate
 *	STA can receive. Rate expressed in units of 1 Mbps.
 *	If this field is 0 this value should not be used to
 *	consider the highest RX data rate supported.
 *	The top 3 bits of this field indicate the Maximum NSTS,total
 *	(a beamformee capability.)
 * @tx_mcs_map: TX MCS map 2 bits for each stream, total 8 streams
 * @tx_highest: Indicates highest long GI VHT PPDU data rate
 *	STA can transmit. Rate expressed in units of 1 Mbps.
 *	If this field is 0 this value should not be used to
 *	consider the highest TX data rate supported.
 *	The top 2 bits of this field are reserved, the
 *	3rd bit from the top indiciates VHT Extended NSS BW
 *	Capability.
 */
struct ieee80211_vht_mcs_info {
	__le16 rx_mcs_map;
	__le16 rx_highest;
	__le16 tx_mcs_map;
	__le16 tx_highest;
} __packed;

/* for rx_highest */
#define IEEE80211_VHT_MAX_NSTS_TOTAL_SHIFT	13
#define IEEE80211_VHT_MAX_NSTS_TOTAL_MASK	(7 << IEEE80211_VHT_MAX_NSTS_TOTAL_SHIFT)

/* for tx_highest */
#define IEEE80211_VHT_EXT_NSS_BW_CAPABLE	(1 << 13)

/**
 * enum ieee80211_vht_mcs_support - VHT MCS support definitions
 * @IEEE80211_VHT_MCS_SUPPORT_0_7: MCSes 0-7 are supported for the
 *	number of streams
 * @IEEE80211_VHT_MCS_SUPPORT_0_8: MCSes 0-8 are supported
 * @IEEE80211_VHT_MCS_SUPPORT_0_9: MCSes 0-9 are supported
 * @IEEE80211_VHT_MCS_NOT_SUPPORTED: This number of streams isn't supported
 *
 * These definitions are used in each 2-bit subfield of the @rx_mcs_map
 * and @tx_mcs_map fields of &struct ieee80211_vht_mcs_info, which are
 * both split into 8 subfields by number of streams. These values indicate
 * which MCSes are supported for the number of streams the value appears
 * for.
 */
enum ieee80211_vht_mcs_support {
	IEEE80211_VHT_MCS_SUPPORT_0_7	= 0,
	IEEE80211_VHT_MCS_SUPPORT_0_8	= 1,
	IEEE80211_VHT_MCS_SUPPORT_0_9	= 2,
	IEEE80211_VHT_MCS_NOT_SUPPORTED	= 3,
};

/**
 * struct ieee80211_vht_cap - VHT capabilities
 *
 * This structure is the "VHT capabilities element" as
 * described in 802.11ac D3.0 8.4.2.160
 * @vht_cap_info: VHT capability info
 * @supp_mcs: VHT MCS supported rates
 */
struct ieee80211_vht_cap {
	__le32 vht_cap_info;
	struct ieee80211_vht_mcs_info supp_mcs;
} __packed;

/**
 * enum ieee80211_vht_chanwidth - VHT channel width
 * @IEEE80211_VHT_CHANWIDTH_USE_HT: use the HT operation IE to
 *	determine the channel width (20 or 40 MHz)
 * @IEEE80211_VHT_CHANWIDTH_80MHZ: 80 MHz bandwidth
 * @IEEE80211_VHT_CHANWIDTH_160MHZ: 160 MHz bandwidth
 * @IEEE80211_VHT_CHANWIDTH_80P80MHZ: 80+80 MHz bandwidth
 */
enum ieee80211_vht_chanwidth {
	IEEE80211_VHT_CHANWIDTH_USE_HT		= 0,
	IEEE80211_VHT_CHANWIDTH_80MHZ		= 1,
	IEEE80211_VHT_CHANWIDTH_160MHZ		= 2,
	IEEE80211_VHT_CHANWIDTH_80P80MHZ	= 3,
};

/**
 * struct ieee80211_vht_operation - VHT operation IE
 *
 * This structure is the "VHT operation element" as
 * described in 802.11ac D3.0 8.4.2.161
 * @chan_width: Operating channel width
 * @center_freq_seg0_idx: center freq segment 0 index
 * @center_freq_seg1_idx: center freq segment 1 index
 * @basic_mcs_set: VHT Basic MCS rate set
 */
struct ieee80211_vht_operation {
	u8 chan_width;
	u8 center_freq_seg0_idx;
	u8 center_freq_seg1_idx;
	__le16 basic_mcs_set;
} __packed;

/**
 * struct ieee80211_he_cap_elem - HE capabilities element
 *
 * This structure is the "HE capabilities element" fixed fields as
 * described in P802.11ax_D4.0 section 9.4.2.242.2 and 9.4.2.242.3
 */
struct ieee80211_he_cap_elem {
	u8 mac_cap_info[6];
	u8 phy_cap_info[11];
} __packed;

#define IEEE80211_TX_RX_MCS_NSS_DESC_MAX_LEN	5

/**
 * enum ieee80211_he_mcs_support - HE MCS support definitions
 * @IEEE80211_HE_MCS_SUPPORT_0_7: MCSes 0-7 are supported for the
 *	number of streams
 * @IEEE80211_HE_MCS_SUPPORT_0_9: MCSes 0-9 are supported
 * @IEEE80211_HE_MCS_SUPPORT_0_11: MCSes 0-11 are supported
 * @IEEE80211_HE_MCS_NOT_SUPPORTED: This number of streams isn't supported
 *
 * These definitions are used in each 2-bit subfield of the rx_mcs_*
 * and tx_mcs_* fields of &struct ieee80211_he_mcs_nss_supp, which are
 * both split into 8 subfields by number of streams. These values indicate
 * which MCSes are supported for the number of streams the value appears
 * for.
 */
enum ieee80211_he_mcs_support {
	IEEE80211_HE_MCS_SUPPORT_0_7	= 0,
	IEEE80211_HE_MCS_SUPPORT_0_9	= 1,
	IEEE80211_HE_MCS_SUPPORT_0_11	= 2,
	IEEE80211_HE_MCS_NOT_SUPPORTED	= 3,
};

/**
 * struct ieee80211_he_mcs_nss_supp - HE Tx/Rx HE MCS NSS Support Field
 *
 * This structure holds the data required for the Tx/Rx HE MCS NSS Support Field
 * described in P802.11ax_D2.0 section 9.4.2.237.4
 *
 * @rx_mcs_80: Rx MCS map 2 bits for each stream, total 8 streams, for channel
 *     widths less than 80MHz.
 * @tx_mcs_80: Tx MCS map 2 bits for each stream, total 8 streams, for channel
 *     widths less than 80MHz.
 * @rx_mcs_160: Rx MCS map 2 bits for each stream, total 8 streams, for channel
 *     width 160MHz.
 * @tx_mcs_160: Tx MCS map 2 bits for each stream, total 8 streams, for channel
 *     width 160MHz.
 * @rx_mcs_80p80: Rx MCS map 2 bits for each stream, total 8 streams, for
 *     channel width 80p80MHz.
 * @tx_mcs_80p80: Tx MCS map 2 bits for each stream, total 8 streams, for
 *     channel width 80p80MHz.
 */
struct ieee80211_he_mcs_nss_supp {
	__le16 rx_mcs_80;
	__le16 tx_mcs_80;
	__le16 rx_mcs_160;
	__le16 tx_mcs_160;
	__le16 rx_mcs_80p80;
	__le16 tx_mcs_80p80;
} __packed;

/**
 * struct ieee80211_he_operation - HE capabilities element
 *
 * This structure is the "HE operation element" fields as
 * described in P802.11ax_D4.0 section 9.4.2.243
 */
struct ieee80211_he_operation {
	__le32 he_oper_params;
	__le16 he_mcs_nss_set;
	/* Optional 0,1,3,4,5,7 or 8 bytes: depends on @he_oper_params */
	u8 optional[0];
} __packed;

/**
 * struct ieee80211_he_spr - HE spatial reuse element
 *
 * This structure is the "HE spatial reuse element" element as
 * described in P802.11ax_D4.0 section 9.4.2.241
 */
struct ieee80211_he_spr {
	u8 he_sr_control;
	/* Optional 0 to 19 bytes: depends on @he_sr_control */
	u8 optional[0];
} __packed;

/**
 * struct ieee80211_he_mu_edca_param_ac_rec - MU AC Parameter Record field
 *
 * This structure is the "MU AC Parameter Record" fields as
 * described in P802.11ax_D4.0 section 9.4.2.245
 */
struct ieee80211_he_mu_edca_param_ac_rec {
	u8 aifsn;
	u8 ecw_min_max;
	u8 mu_edca_timer;
} __packed;

/**
 * struct ieee80211_mu_edca_param_set - MU EDCA Parameter Set element
 *
 * This structure is the "MU EDCA Parameter Set element" fields as
 * described in P802.11ax_D4.0 section 9.4.2.245
 */
struct ieee80211_mu_edca_param_set {
	u8 mu_qos_info;
	struct ieee80211_he_mu_edca_param_ac_rec ac_be;
	struct ieee80211_he_mu_edca_param_ac_rec ac_bk;
	struct ieee80211_he_mu_edca_param_ac_rec ac_vi;
	struct ieee80211_he_mu_edca_param_ac_rec ac_vo;
} __packed;

/* 802.11ac VHT Capabilities */
#define IEEE80211_VHT_CAP_MAX_MPDU_LENGTH_3895			0x00000000
#define IEEE80211_VHT_CAP_MAX_MPDU_LENGTH_7991			0x00000001
#define IEEE80211_VHT_CAP_MAX_MPDU_LENGTH_11454			0x00000002
#define IEEE80211_VHT_CAP_MAX_MPDU_MASK				0x00000003
#define IEEE80211_VHT_CAP_SUPP_CHAN_WIDTH_160MHZ		0x00000004
#define IEEE80211_VHT_CAP_SUPP_CHAN_WIDTH_160_80PLUS80MHZ	0x00000008
#define IEEE80211_VHT_CAP_SUPP_CHAN_WIDTH_MASK			0x0000000C
#define IEEE80211_VHT_CAP_SUPP_CHAN_WIDTH_SHIFT			2
#define IEEE80211_VHT_CAP_RXLDPC				0x00000010
#define IEEE80211_VHT_CAP_SHORT_GI_80				0x00000020
#define IEEE80211_VHT_CAP_SHORT_GI_160				0x00000040
#define IEEE80211_VHT_CAP_TXSTBC				0x00000080
#define IEEE80211_VHT_CAP_RXSTBC_1				0x00000100
#define IEEE80211_VHT_CAP_RXSTBC_2				0x00000200
#define IEEE80211_VHT_CAP_RXSTBC_3				0x00000300
#define IEEE80211_VHT_CAP_RXSTBC_4				0x00000400
#define IEEE80211_VHT_CAP_RXSTBC_MASK				0x00000700
#define IEEE80211_VHT_CAP_RXSTBC_SHIFT				8
#define IEEE80211_VHT_CAP_SU_BEAMFORMER_CAPABLE			0x00000800
#define IEEE80211_VHT_CAP_SU_BEAMFORMEE_CAPABLE			0x00001000
#define IEEE80211_VHT_CAP_BEAMFORMEE_STS_SHIFT                  13
#define IEEE80211_VHT_CAP_BEAMFORMEE_STS_MASK			\
		(7 << IEEE80211_VHT_CAP_BEAMFORMEE_STS_SHIFT)
#define IEEE80211_VHT_CAP_SOUNDING_DIMENSIONS_SHIFT		16
#define IEEE80211_VHT_CAP_SOUNDING_DIMENSIONS_MASK		\
		(7 << IEEE80211_VHT_CAP_SOUNDING_DIMENSIONS_SHIFT)
#define IEEE80211_VHT_CAP_MU_BEAMFORMER_CAPABLE			0x00080000
#define IEEE80211_VHT_CAP_MU_BEAMFORMEE_CAPABLE			0x00100000
#define IEEE80211_VHT_CAP_VHT_TXOP_PS				0x00200000
#define IEEE80211_VHT_CAP_HTC_VHT				0x00400000
#define IEEE80211_VHT_CAP_MAX_A_MPDU_LENGTH_EXPONENT_SHIFT	23
#define IEEE80211_VHT_CAP_MAX_A_MPDU_LENGTH_EXPONENT_MASK	\
		(7 << IEEE80211_VHT_CAP_MAX_A_MPDU_LENGTH_EXPONENT_SHIFT)
#define IEEE80211_VHT_CAP_VHT_LINK_ADAPTATION_VHT_UNSOL_MFB	0x08000000
#define IEEE80211_VHT_CAP_VHT_LINK_ADAPTATION_VHT_MRQ_MFB	0x0c000000
#define IEEE80211_VHT_CAP_RX_ANTENNA_PATTERN			0x10000000
#define IEEE80211_VHT_CAP_TX_ANTENNA_PATTERN			0x20000000
#define IEEE80211_VHT_CAP_EXT_NSS_BW_SHIFT			30
#define IEEE80211_VHT_CAP_EXT_NSS_BW_MASK			0xc0000000

/**
 * ieee80211_get_vht_max_nss - return max NSS for a given bandwidth/MCS
 * @cap: VHT capabilities of the peer
 * @bw: bandwidth to use
 * @mcs: MCS index to use
 * @ext_nss_bw_capable: indicates whether or not the local transmitter
 *	(rate scaling algorithm) can deal with the new logic
 *	(dot11VHTExtendedNSSBWCapable)
 *
 * Due to the VHT Extended NSS Bandwidth Support, the maximum NSS can
 * vary for a given BW/MCS. This function parses the data.
 *
 * Note: This function is exported by cfg80211.
 */
int ieee80211_get_vht_max_nss(struct ieee80211_vht_cap *cap,
			      enum ieee80211_vht_chanwidth bw,
			      int mcs, bool ext_nss_bw_capable);

/* 802.11ax HE MAC capabilities */
#define IEEE80211_HE_MAC_CAP0_HTC_HE				0x01
#define IEEE80211_HE_MAC_CAP0_TWT_REQ				0x02
#define IEEE80211_HE_MAC_CAP0_TWT_RES				0x04
#define IEEE80211_HE_MAC_CAP0_DYNAMIC_FRAG_NOT_SUPP		0x00
#define IEEE80211_HE_MAC_CAP0_DYNAMIC_FRAG_LEVEL_1		0x08
#define IEEE80211_HE_MAC_CAP0_DYNAMIC_FRAG_LEVEL_2		0x10
#define IEEE80211_HE_MAC_CAP0_DYNAMIC_FRAG_LEVEL_3		0x18
#define IEEE80211_HE_MAC_CAP0_DYNAMIC_FRAG_MASK			0x18
#define IEEE80211_HE_MAC_CAP0_MAX_NUM_FRAG_MSDU_1		0x00
#define IEEE80211_HE_MAC_CAP0_MAX_NUM_FRAG_MSDU_2		0x20
#define IEEE80211_HE_MAC_CAP0_MAX_NUM_FRAG_MSDU_4		0x40
#define IEEE80211_HE_MAC_CAP0_MAX_NUM_FRAG_MSDU_8		0x60
#define IEEE80211_HE_MAC_CAP0_MAX_NUM_FRAG_MSDU_16		0x80
#define IEEE80211_HE_MAC_CAP0_MAX_NUM_FRAG_MSDU_32		0xa0
#define IEEE80211_HE_MAC_CAP0_MAX_NUM_FRAG_MSDU_64		0xc0
#define IEEE80211_HE_MAC_CAP0_MAX_NUM_FRAG_MSDU_UNLIMITED	0xe0
#define IEEE80211_HE_MAC_CAP0_MAX_NUM_FRAG_MSDU_MASK		0xe0

#define IEEE80211_HE_MAC_CAP1_MIN_FRAG_SIZE_UNLIMITED		0x00
#define IEEE80211_HE_MAC_CAP1_MIN_FRAG_SIZE_128			0x01
#define IEEE80211_HE_MAC_CAP1_MIN_FRAG_SIZE_256			0x02
#define IEEE80211_HE_MAC_CAP1_MIN_FRAG_SIZE_512			0x03
#define IEEE80211_HE_MAC_CAP1_MIN_FRAG_SIZE_MASK		0x03
#define IEEE80211_HE_MAC_CAP1_TF_MAC_PAD_DUR_0US		0x00
#define IEEE80211_HE_MAC_CAP1_TF_MAC_PAD_DUR_8US		0x04
#define IEEE80211_HE_MAC_CAP1_TF_MAC_PAD_DUR_16US		0x08
#define IEEE80211_HE_MAC_CAP1_TF_MAC_PAD_DUR_MASK		0x0c
#define IEEE80211_HE_MAC_CAP1_MULTI_TID_AGG_RX_QOS_1		0x00
#define IEEE80211_HE_MAC_CAP1_MULTI_TID_AGG_RX_QOS_2		0x10
#define IEEE80211_HE_MAC_CAP1_MULTI_TID_AGG_RX_QOS_3		0x20
#define IEEE80211_HE_MAC_CAP1_MULTI_TID_AGG_RX_QOS_4		0x30
#define IEEE80211_HE_MAC_CAP1_MULTI_TID_AGG_RX_QOS_5		0x40
#define IEEE80211_HE_MAC_CAP1_MULTI_TID_AGG_RX_QOS_6		0x50
#define IEEE80211_HE_MAC_CAP1_MULTI_TID_AGG_RX_QOS_7		0x60
#define IEEE80211_HE_MAC_CAP1_MULTI_TID_AGG_RX_QOS_8		0x70
#define IEEE80211_HE_MAC_CAP1_MULTI_TID_AGG_RX_QOS_MASK		0x70

/* Link adaptation is split between byte HE_MAC_CAP1 and
 * HE_MAC_CAP2. It should be set only if IEEE80211_HE_MAC_CAP0_HTC_HE
 * in which case the following values apply:
 * 0 = No feedback.
 * 1 = reserved.
 * 2 = Unsolicited feedback.
 * 3 = both
 */
#define IEEE80211_HE_MAC_CAP1_LINK_ADAPTATION			0x80

#define IEEE80211_HE_MAC_CAP2_LINK_ADAPTATION			0x01
#define IEEE80211_HE_MAC_CAP2_ALL_ACK				0x02
#define IEEE80211_HE_MAC_CAP2_TRS				0x04
#define IEEE80211_HE_MAC_CAP2_BSR				0x08
#define IEEE80211_HE_MAC_CAP2_BCAST_TWT				0x10
#define IEEE80211_HE_MAC_CAP2_32BIT_BA_BITMAP			0x20
#define IEEE80211_HE_MAC_CAP2_MU_CASCADING			0x40
#define IEEE80211_HE_MAC_CAP2_ACK_EN				0x80

#define IEEE80211_HE_MAC_CAP3_OMI_CONTROL			0x02
#define IEEE80211_HE_MAC_CAP3_OFDMA_RA				0x04

/* The maximum length of an A-MDPU is defined by the combination of the Maximum
 * A-MDPU Length Exponent field in the HT capabilities, VHT capabilities and the
 * same field in the HE capabilities.
 */
#define IEEE80211_HE_MAC_CAP3_MAX_AMPDU_LEN_EXP_USE_VHT	0x00
#define IEEE80211_HE_MAC_CAP3_MAX_AMPDU_LEN_EXP_VHT_1		0x08
#define IEEE80211_HE_MAC_CAP3_MAX_AMPDU_LEN_EXP_VHT_2		0x10
#define IEEE80211_HE_MAC_CAP3_MAX_AMPDU_LEN_EXP_RESERVED	0x18
#define IEEE80211_HE_MAC_CAP3_MAX_AMPDU_LEN_EXP_MASK		0x18
#define IEEE80211_HE_MAC_CAP3_AMSDU_FRAG			0x20
#define IEEE80211_HE_MAC_CAP3_FLEX_TWT_SCHED			0x40
#define IEEE80211_HE_MAC_CAP3_RX_CTRL_FRAME_TO_MULTIBSS		0x80

#define IEEE80211_HE_MAC_CAP4_BSRP_BQRP_A_MPDU_AGG		0x01
#define IEEE80211_HE_MAC_CAP4_QTP				0x02
#define IEEE80211_HE_MAC_CAP4_BQR				0x04
#define IEEE80211_HE_MAC_CAP4_SRP_RESP				0x08
#define IEEE80211_HE_MAC_CAP4_NDP_FB_REP			0x10
#define IEEE80211_HE_MAC_CAP4_OPS				0x20
#define IEEE80211_HE_MAC_CAP4_AMDSU_IN_AMPDU			0x40
/* Multi TID agg TX is split between byte #4 and #5
 * The value is a combination of B39,B40,B41
 */
#define IEEE80211_HE_MAC_CAP4_MULTI_TID_AGG_TX_QOS_B39		0x80

#define IEEE80211_HE_MAC_CAP5_MULTI_TID_AGG_TX_QOS_B40		0x01
#define IEEE80211_HE_MAC_CAP5_MULTI_TID_AGG_TX_QOS_B41		0x02
#define IEEE80211_HE_MAC_CAP5_SUBCHAN_SELECVITE_TRANSMISSION	0x04
#define IEEE80211_HE_MAC_CAP5_UL_2x996_TONE_RU			0x08
#define IEEE80211_HE_MAC_CAP5_OM_CTRL_UL_MU_DATA_DIS_RX		0x10
#define IEEE80211_HE_MAC_CAP5_HE_DYNAMIC_SM_PS			0x20
#define IEEE80211_HE_MAC_CAP5_PUNCTURED_SOUNDING		0x40
#define IEEE80211_HE_MAC_CAP5_HT_VHT_TRIG_FRAME_RX		0x80

/* 802.11ax HE PHY capabilities */
#define IEEE80211_HE_PHY_CAP0_CHANNEL_WIDTH_SET_40MHZ_IN_2G		0x02
#define IEEE80211_HE_PHY_CAP0_CHANNEL_WIDTH_SET_40MHZ_80MHZ_IN_5G	0x04
#define IEEE80211_HE_PHY_CAP0_CHANNEL_WIDTH_SET_160MHZ_IN_5G		0x08
#define IEEE80211_HE_PHY_CAP0_CHANNEL_WIDTH_SET_80PLUS80_MHZ_IN_5G	0x10
#define IEEE80211_HE_PHY_CAP0_CHANNEL_WIDTH_SET_RU_MAPPING_IN_2G	0x20
#define IEEE80211_HE_PHY_CAP0_CHANNEL_WIDTH_SET_RU_MAPPING_IN_5G	0x40
#define IEEE80211_HE_PHY_CAP0_CHANNEL_WIDTH_SET_MASK			0xfe

#define IEEE80211_HE_PHY_CAP1_PREAMBLE_PUNC_RX_80MHZ_ONLY_SECOND_20MHZ	0x01
#define IEEE80211_HE_PHY_CAP1_PREAMBLE_PUNC_RX_80MHZ_ONLY_SECOND_40MHZ	0x02
#define IEEE80211_HE_PHY_CAP1_PREAMBLE_PUNC_RX_160MHZ_ONLY_SECOND_20MHZ	0x04
#define IEEE80211_HE_PHY_CAP1_PREAMBLE_PUNC_RX_160MHZ_ONLY_SECOND_40MHZ	0x08
#define IEEE80211_HE_PHY_CAP1_PREAMBLE_PUNC_RX_MASK			0x0f
#define IEEE80211_HE_PHY_CAP1_DEVICE_CLASS_A				0x10
#define IEEE80211_HE_PHY_CAP1_LDPC_CODING_IN_PAYLOAD			0x20
#define IEEE80211_HE_PHY_CAP1_HE_LTF_AND_GI_FOR_HE_PPDUS_0_8US		0x40
/* Midamble RX/TX Max NSTS is split between byte #2 and byte #3 */
#define IEEE80211_HE_PHY_CAP1_MIDAMBLE_RX_TX_MAX_NSTS			0x80

#define IEEE80211_HE_PHY_CAP2_MIDAMBLE_RX_TX_MAX_NSTS			0x01
#define IEEE80211_HE_PHY_CAP2_NDP_4x_LTF_AND_3_2US			0x02
#define IEEE80211_HE_PHY_CAP2_STBC_TX_UNDER_80MHZ			0x04
#define IEEE80211_HE_PHY_CAP2_STBC_RX_UNDER_80MHZ			0x08
#define IEEE80211_HE_PHY_CAP2_DOPPLER_TX				0x10
#define IEEE80211_HE_PHY_CAP2_DOPPLER_RX				0x20

/* Note that the meaning of UL MU below is different between an AP and a non-AP
 * sta, where in the AP case it indicates support for Rx and in the non-AP sta
 * case it indicates support for Tx.
 */
#define IEEE80211_HE_PHY_CAP2_UL_MU_FULL_MU_MIMO			0x40
#define IEEE80211_HE_PHY_CAP2_UL_MU_PARTIAL_MU_MIMO			0x80

#define IEEE80211_HE_PHY_CAP3_DCM_MAX_CONST_TX_NO_DCM			0x00
#define IEEE80211_HE_PHY_CAP3_DCM_MAX_CONST_TX_BPSK			0x01
#define IEEE80211_HE_PHY_CAP3_DCM_MAX_CONST_TX_QPSK			0x02
#define IEEE80211_HE_PHY_CAP3_DCM_MAX_CONST_TX_16_QAM			0x03
#define IEEE80211_HE_PHY_CAP3_DCM_MAX_CONST_TX_MASK			0x03
#define IEEE80211_HE_PHY_CAP3_DCM_MAX_TX_NSS_1				0x00
#define IEEE80211_HE_PHY_CAP3_DCM_MAX_TX_NSS_2				0x04
#define IEEE80211_HE_PHY_CAP3_DCM_MAX_CONST_RX_NO_DCM			0x00
#define IEEE80211_HE_PHY_CAP3_DCM_MAX_CONST_RX_BPSK			0x08
#define IEEE80211_HE_PHY_CAP3_DCM_MAX_CONST_RX_QPSK			0x10
#define IEEE80211_HE_PHY_CAP3_DCM_MAX_CONST_RX_16_QAM			0x18
#define IEEE80211_HE_PHY_CAP3_DCM_MAX_CONST_RX_MASK			0x18
#define IEEE80211_HE_PHY_CAP3_DCM_MAX_RX_NSS_1				0x00
#define IEEE80211_HE_PHY_CAP3_DCM_MAX_RX_NSS_2				0x20
#define IEEE80211_HE_PHY_CAP3_RX_HE_MU_PPDU_FROM_NON_AP_STA		0x40
#define IEEE80211_HE_PHY_CAP3_SU_BEAMFORMER				0x80

#define IEEE80211_HE_PHY_CAP4_SU_BEAMFORMEE				0x01
#define IEEE80211_HE_PHY_CAP4_MU_BEAMFORMER				0x02

/* Minimal allowed value of Max STS under 80MHz is 3 */
#define IEEE80211_HE_PHY_CAP4_BEAMFORMEE_MAX_STS_UNDER_80MHZ_4		0x0c
#define IEEE80211_HE_PHY_CAP4_BEAMFORMEE_MAX_STS_UNDER_80MHZ_5		0x10
#define IEEE80211_HE_PHY_CAP4_BEAMFORMEE_MAX_STS_UNDER_80MHZ_6		0x14
#define IEEE80211_HE_PHY_CAP4_BEAMFORMEE_MAX_STS_UNDER_80MHZ_7		0x18
#define IEEE80211_HE_PHY_CAP4_BEAMFORMEE_MAX_STS_UNDER_80MHZ_8		0x1c
#define IEEE80211_HE_PHY_CAP4_BEAMFORMEE_MAX_STS_UNDER_80MHZ_MASK	0x1c

/* Minimal allowed value of Max STS above 80MHz is 3 */
#define IEEE80211_HE_PHY_CAP4_BEAMFORMEE_MAX_STS_ABOVE_80MHZ_4		0x60
#define IEEE80211_HE_PHY_CAP4_BEAMFORMEE_MAX_STS_ABOVE_80MHZ_5		0x80
#define IEEE80211_HE_PHY_CAP4_BEAMFORMEE_MAX_STS_ABOVE_80MHZ_6		0xa0
#define IEEE80211_HE_PHY_CAP4_BEAMFORMEE_MAX_STS_ABOVE_80MHZ_7		0xc0
#define IEEE80211_HE_PHY_CAP4_BEAMFORMEE_MAX_STS_ABOVE_80MHZ_8		0xe0
#define IEEE80211_HE_PHY_CAP4_BEAMFORMEE_MAX_STS_ABOVE_80MHZ_MASK	0xe0

#define IEEE80211_HE_PHY_CAP5_BEAMFORMEE_NUM_SND_DIM_UNDER_80MHZ_1	0x00
#define IEEE80211_HE_PHY_CAP5_BEAMFORMEE_NUM_SND_DIM_UNDER_80MHZ_2	0x01
#define IEEE80211_HE_PHY_CAP5_BEAMFORMEE_NUM_SND_DIM_UNDER_80MHZ_3	0x02
#define IEEE80211_HE_PHY_CAP5_BEAMFORMEE_NUM_SND_DIM_UNDER_80MHZ_4	0x03
#define IEEE80211_HE_PHY_CAP5_BEAMFORMEE_NUM_SND_DIM_UNDER_80MHZ_5	0x04
#define IEEE80211_HE_PHY_CAP5_BEAMFORMEE_NUM_SND_DIM_UNDER_80MHZ_6	0x05
#define IEEE80211_HE_PHY_CAP5_BEAMFORMEE_NUM_SND_DIM_UNDER_80MHZ_7	0x06
#define IEEE80211_HE_PHY_CAP5_BEAMFORMEE_NUM_SND_DIM_UNDER_80MHZ_8	0x07
#define IEEE80211_HE_PHY_CAP5_BEAMFORMEE_NUM_SND_DIM_UNDER_80MHZ_MASK	0x07

#define IEEE80211_HE_PHY_CAP5_BEAMFORMEE_NUM_SND_DIM_ABOVE_80MHZ_1	0x00
#define IEEE80211_HE_PHY_CAP5_BEAMFORMEE_NUM_SND_DIM_ABOVE_80MHZ_2	0x08
#define IEEE80211_HE_PHY_CAP5_BEAMFORMEE_NUM_SND_DIM_ABOVE_80MHZ_3	0x10
#define IEEE80211_HE_PHY_CAP5_BEAMFORMEE_NUM_SND_DIM_ABOVE_80MHZ_4	0x18
#define IEEE80211_HE_PHY_CAP5_BEAMFORMEE_NUM_SND_DIM_ABOVE_80MHZ_5	0x20
#define IEEE80211_HE_PHY_CAP5_BEAMFORMEE_NUM_SND_DIM_ABOVE_80MHZ_6	0x28
#define IEEE80211_HE_PHY_CAP5_BEAMFORMEE_NUM_SND_DIM_ABOVE_80MHZ_7	0x30
#define IEEE80211_HE_PHY_CAP5_BEAMFORMEE_NUM_SND_DIM_ABOVE_80MHZ_8	0x38
#define IEEE80211_HE_PHY_CAP5_BEAMFORMEE_NUM_SND_DIM_ABOVE_80MHZ_MASK	0x38

#define IEEE80211_HE_PHY_CAP5_NG16_SU_FEEDBACK				0x40
#define IEEE80211_HE_PHY_CAP5_NG16_MU_FEEDBACK				0x80

#define IEEE80211_HE_PHY_CAP6_CODEBOOK_SIZE_42_SU			0x01
#define IEEE80211_HE_PHY_CAP6_CODEBOOK_SIZE_75_MU			0x02
#define IEEE80211_HE_PHY_CAP6_TRIG_SU_BEAMFORMER_FB			0x04
#define IEEE80211_HE_PHY_CAP6_TRIG_MU_BEAMFORMER_FB			0x08
#define IEEE80211_HE_PHY_CAP6_TRIG_CQI_FB				0x10
#define IEEE80211_HE_PHY_CAP6_PARTIAL_BW_EXT_RANGE			0x20
#define IEEE80211_HE_PHY_CAP6_PARTIAL_BANDWIDTH_DL_MUMIMO		0x40
#define IEEE80211_HE_PHY_CAP6_PPE_THRESHOLD_PRESENT			0x80

#define IEEE80211_HE_PHY_CAP7_SRP_BASED_SR				0x01
#define IEEE80211_HE_PHY_CAP7_POWER_BOOST_FACTOR_AR			0x02
#define IEEE80211_HE_PHY_CAP7_HE_SU_MU_PPDU_4XLTF_AND_08_US_GI		0x04
#define IEEE80211_HE_PHY_CAP7_MAX_NC_1					0x08
#define IEEE80211_HE_PHY_CAP7_MAX_NC_2					0x10
#define IEEE80211_HE_PHY_CAP7_MAX_NC_3					0x18
#define IEEE80211_HE_PHY_CAP7_MAX_NC_4					0x20
#define IEEE80211_HE_PHY_CAP7_MAX_NC_5					0x28
#define IEEE80211_HE_PHY_CAP7_MAX_NC_6					0x30
#define IEEE80211_HE_PHY_CAP7_MAX_NC_7					0x38
#define IEEE80211_HE_PHY_CAP7_MAX_NC_MASK				0x38
#define IEEE80211_HE_PHY_CAP7_STBC_TX_ABOVE_80MHZ			0x40
#define IEEE80211_HE_PHY_CAP7_STBC_RX_ABOVE_80MHZ			0x80

#define IEEE80211_HE_PHY_CAP8_HE_ER_SU_PPDU_4XLTF_AND_08_US_GI		0x01
#define IEEE80211_HE_PHY_CAP8_20MHZ_IN_40MHZ_HE_PPDU_IN_2G		0x02
#define IEEE80211_HE_PHY_CAP8_20MHZ_IN_160MHZ_HE_PPDU			0x04
#define IEEE80211_HE_PHY_CAP8_80MHZ_IN_160MHZ_HE_PPDU			0x08
#define IEEE80211_HE_PHY_CAP8_HE_ER_SU_1XLTF_AND_08_US_GI		0x10
#define IEEE80211_HE_PHY_CAP8_MIDAMBLE_RX_TX_2X_AND_1XLTF		0x20
#define IEEE80211_HE_PHY_CAP8_DCM_MAX_RU_242				0x00
#define IEEE80211_HE_PHY_CAP8_DCM_MAX_RU_484				0x40
#define IEEE80211_HE_PHY_CAP8_DCM_MAX_RU_996				0x80
#define IEEE80211_HE_PHY_CAP8_DCM_MAX_RU_2x996				0xc0
#define IEEE80211_HE_PHY_CAP8_DCM_MAX_RU_MASK				0xc0

#define IEEE80211_HE_PHY_CAP9_LONGER_THAN_16_SIGB_OFDM_SYM		0x01
#define IEEE80211_HE_PHY_CAP9_NON_TRIGGERED_CQI_FEEDBACK		0x02
#define IEEE80211_HE_PHY_CAP9_TX_1024_QAM_LESS_THAN_242_TONE_RU		0x04
#define IEEE80211_HE_PHY_CAP9_RX_1024_QAM_LESS_THAN_242_TONE_RU		0x08
#define IEEE80211_HE_PHY_CAP9_RX_FULL_BW_SU_USING_MU_WITH_COMP_SIGB	0x10
#define IEEE80211_HE_PHY_CAP9_RX_FULL_BW_SU_USING_MU_WITH_NON_COMP_SIGB	0x20
#define IEEE80211_HE_PHY_CAP9_NOMIMAL_PKT_PADDING_0US			0x00
#define IEEE80211_HE_PHY_CAP9_NOMIMAL_PKT_PADDING_8US			0x40
#define IEEE80211_HE_PHY_CAP9_NOMIMAL_PKT_PADDING_16US			0x80
#define IEEE80211_HE_PHY_CAP9_NOMIMAL_PKT_PADDING_RESERVED		0xc0
#define IEEE80211_HE_PHY_CAP9_NOMIMAL_PKT_PADDING_MASK			0xc0

/* 802.11ax HE TX/RX MCS NSS Support  */
#define IEEE80211_TX_RX_MCS_NSS_SUPP_HIGHEST_MCS_POS			(3)
#define IEEE80211_TX_RX_MCS_NSS_SUPP_TX_BITMAP_POS			(6)
#define IEEE80211_TX_RX_MCS_NSS_SUPP_RX_BITMAP_POS			(11)
#define IEEE80211_TX_RX_MCS_NSS_SUPP_TX_BITMAP_MASK			0x07c0
#define IEEE80211_TX_RX_MCS_NSS_SUPP_RX_BITMAP_MASK			0xf800

/* TX/RX HE MCS Support field Highest MCS subfield encoding */
enum ieee80211_he_highest_mcs_supported_subfield_enc {
	HIGHEST_MCS_SUPPORTED_MCS7 = 0,
	HIGHEST_MCS_SUPPORTED_MCS8,
	HIGHEST_MCS_SUPPORTED_MCS9,
	HIGHEST_MCS_SUPPORTED_MCS10,
	HIGHEST_MCS_SUPPORTED_MCS11,
};

/* Calculate 802.11ax HE capabilities IE Tx/Rx HE MCS NSS Support Field size */
static inline u8
ieee80211_he_mcs_nss_size(const struct ieee80211_he_cap_elem *he_cap)
{
	u8 count = 4;

	if (he_cap->phy_cap_info[0] &
	    IEEE80211_HE_PHY_CAP0_CHANNEL_WIDTH_SET_160MHZ_IN_5G)
		count += 4;

	if (he_cap->phy_cap_info[0] &
	    IEEE80211_HE_PHY_CAP0_CHANNEL_WIDTH_SET_80PLUS80_MHZ_IN_5G)
		count += 4;

	return count;
}

/* 802.11ax HE PPE Thresholds */
#define IEEE80211_PPE_THRES_NSS_SUPPORT_2NSS			(1)
#define IEEE80211_PPE_THRES_NSS_POS				(0)
#define IEEE80211_PPE_THRES_NSS_MASK				(7)
#define IEEE80211_PPE_THRES_RU_INDEX_BITMASK_2x966_AND_966_RU	\
	(BIT(5) | BIT(6))
#define IEEE80211_PPE_THRES_RU_INDEX_BITMASK_MASK		0x78
#define IEEE80211_PPE_THRES_RU_INDEX_BITMASK_POS		(3)
#define IEEE80211_PPE_THRES_INFO_PPET_SIZE			(3)

/*
 * Calculate 802.11ax HE capabilities IE PPE field size
 * Input: Header byte of ppe_thres (first byte), and HE capa IE's PHY cap u8*
 */
static inline u8
ieee80211_he_ppe_size(u8 ppe_thres_hdr, const u8 *phy_cap_info)
{
	u8 n;

	if ((phy_cap_info[6] &
	     IEEE80211_HE_PHY_CAP6_PPE_THRESHOLD_PRESENT) == 0)
		return 0;

	n = hweight8(ppe_thres_hdr &
		     IEEE80211_PPE_THRES_RU_INDEX_BITMASK_MASK);
	n *= (1 + ((ppe_thres_hdr & IEEE80211_PPE_THRES_NSS_MASK) >>
		   IEEE80211_PPE_THRES_NSS_POS));

	/*
	 * Each pair is 6 bits, and we need to add the 7 "header" bits to the
	 * total size.
	 */
	n = (n * IEEE80211_PPE_THRES_INFO_PPET_SIZE * 2) + 7;
	n = DIV_ROUND_UP(n, 8);

	return n;
}

/* HE Operation defines */
#define IEEE80211_HE_OPERATION_DFLT_PE_DURATION_MASK		0x00000003
#define IEEE80211_HE_OPERATION_TWT_REQUIRED			0x00000008
#define IEEE80211_HE_OPERATION_RTS_THRESHOLD_MASK		0x00003ff0
#define IEEE80211_HE_OPERATION_RTS_THRESHOLD_OFFSET		4
#define IEEE80211_HE_OPERATION_VHT_OPER_INFO			0x00004000
#define IEEE80211_HE_OPERATION_CO_HOSTED_BSS			0x00008000
#define IEEE80211_HE_OPERATION_ER_SU_DISABLE			0x00010000
#define IEEE80211_HE_OPERATION_6GHZ_OP_INFO			0x00020000
#define IEEE80211_HE_OPERATION_BSS_COLOR_MASK			0x3f000000
#define IEEE80211_HE_OPERATION_BSS_COLOR_OFFSET		24
#define IEEE80211_HE_OPERATION_PARTIAL_BSS_COLOR		0x40000000
#define IEEE80211_HE_OPERATION_BSS_COLOR_DISABLED		0x80000000

/*
 * ieee80211_he_oper_size - calculate 802.11ax HE Operations IE size
 * @he_oper_ie: byte data of the He Operations IE, stating from the the byte
 *	after the ext ID byte. It is assumed that he_oper_ie has at least
 *	sizeof(struct ieee80211_he_operation) bytes, the caller must have
 *	validated this.
 * @return the actual size of the IE data (not including header), or 0 on error
 */
static inline u8
ieee80211_he_oper_size(const u8 *he_oper_ie)
{
	struct ieee80211_he_operation *he_oper = (void *)he_oper_ie;
	u8 oper_len = sizeof(struct ieee80211_he_operation);
	u32 he_oper_params;

	/* Make sure the input is not NULL */
	if (!he_oper_ie)
		return 0;

	/* Calc required length */
	he_oper_params = le32_to_cpu(he_oper->he_oper_params);
	if (he_oper_params & IEEE80211_HE_OPERATION_VHT_OPER_INFO)
		oper_len += 3;
	if (he_oper_params & IEEE80211_HE_OPERATION_CO_HOSTED_BSS)
		oper_len++;
	if (he_oper_params & IEEE80211_HE_OPERATION_6GHZ_OP_INFO)
		oper_len += 4;

	/* Add the first byte (extension ID) to the total length */
	oper_len++;

	return oper_len;
}

/* HE Spatial Reuse defines */
#define IEEE80211_HE_SPR_NON_SRG_OFFSET_PRESENT			0x4
#define IEEE80211_HE_SPR_SRG_INFORMATION_PRESENT		0x8

/*
 * ieee80211_he_spr_size - calculate 802.11ax HE Spatial Reuse IE size
 * @he_spr_ie: byte data of the He Spatial Reuse IE, stating from the the byte
 *	after the ext ID byte. It is assumed that he_spr_ie has at least
 *	sizeof(struct ieee80211_he_spr) bytes, the caller must have validated
 *	this
 * @return the actual size of the IE data (not including header), or 0 on error
 */
static inline u8
ieee80211_he_spr_size(const u8 *he_spr_ie)
{
	struct ieee80211_he_spr *he_spr = (void *)he_spr_ie;
	u8 spr_len = sizeof(struct ieee80211_he_spr);
	u32 he_spr_params;

	/* Make sure the input is not NULL */
	if (!he_spr_ie)
		return 0;

	/* Calc required length */
	he_spr_params = le32_to_cpu(he_spr->he_sr_control);
	if (he_spr_params & IEEE80211_HE_SPR_NON_SRG_OFFSET_PRESENT)
		spr_len++;
	if (he_spr_params & IEEE80211_HE_SPR_SRG_INFORMATION_PRESENT)
		spr_len += 18;

	/* Add the first byte (extension ID) to the total length */
	spr_len++;

	return spr_len;
}

/* Authentication algorithms */
#define WLAN_AUTH_OPEN 0
#define WLAN_AUTH_SHARED_KEY 1
#define WLAN_AUTH_FT 2
#define WLAN_AUTH_SAE 3
#define WLAN_AUTH_FILS_SK 4
#define WLAN_AUTH_FILS_SK_PFS 5
#define WLAN_AUTH_FILS_PK 6
#define WLAN_AUTH_LEAP 128

#define WLAN_AUTH_CHALLENGE_LEN 128

#define WLAN_CAPABILITY_ESS		(1<<0)
#define WLAN_CAPABILITY_IBSS		(1<<1)

/*
 * A mesh STA sets the ESS and IBSS capability bits to zero.
 * however, this holds true for p2p probe responses (in the p2p_find
 * phase) as well.
 */
#define WLAN_CAPABILITY_IS_STA_BSS(cap)	\
	(!((cap) & (WLAN_CAPABILITY_ESS | WLAN_CAPABILITY_IBSS)))

#define WLAN_CAPABILITY_CF_POLLABLE	(1<<2)
#define WLAN_CAPABILITY_CF_POLL_REQUEST	(1<<3)
#define WLAN_CAPABILITY_PRIVACY		(1<<4)
#define WLAN_CAPABILITY_SHORT_PREAMBLE	(1<<5)
#define WLAN_CAPABILITY_PBCC		(1<<6)
#define WLAN_CAPABILITY_CHANNEL_AGILITY	(1<<7)

/* 802.11h */
#define WLAN_CAPABILITY_SPECTRUM_MGMT	(1<<8)
#define WLAN_CAPABILITY_QOS		(1<<9)
#define WLAN_CAPABILITY_SHORT_SLOT_TIME	(1<<10)
#define WLAN_CAPABILITY_APSD		(1<<11)
#define WLAN_CAPABILITY_RADIO_MEASURE	(1<<12)
#define WLAN_CAPABILITY_DSSS_OFDM	(1<<13)
#define WLAN_CAPABILITY_DEL_BACK	(1<<14)
#define WLAN_CAPABILITY_IMM_BACK	(1<<15)

/* DMG (60gHz) 802.11ad */
/* type - bits 0..1 */
#define WLAN_CAPABILITY_DMG_TYPE_MASK		(3<<0)
#define WLAN_CAPABILITY_DMG_TYPE_IBSS		(1<<0) /* Tx by: STA */
#define WLAN_CAPABILITY_DMG_TYPE_PBSS		(2<<0) /* Tx by: PCP */
#define WLAN_CAPABILITY_DMG_TYPE_AP		(3<<0) /* Tx by: AP */

#define WLAN_CAPABILITY_DMG_CBAP_ONLY		(1<<2)
#define WLAN_CAPABILITY_DMG_CBAP_SOURCE		(1<<3)
#define WLAN_CAPABILITY_DMG_PRIVACY		(1<<4)
#define WLAN_CAPABILITY_DMG_ECPAC		(1<<5)

#define WLAN_CAPABILITY_DMG_SPECTRUM_MGMT	(1<<8)
#define WLAN_CAPABILITY_DMG_RADIO_MEASURE	(1<<12)

/* measurement */
#define IEEE80211_SPCT_MSR_RPRT_MODE_LATE	(1<<0)
#define IEEE80211_SPCT_MSR_RPRT_MODE_INCAPABLE	(1<<1)
#define IEEE80211_SPCT_MSR_RPRT_MODE_REFUSED	(1<<2)

#define IEEE80211_SPCT_MSR_RPRT_TYPE_BASIC	0
#define IEEE80211_SPCT_MSR_RPRT_TYPE_CCA	1
#define IEEE80211_SPCT_MSR_RPRT_TYPE_RPI	2
#define IEEE80211_SPCT_MSR_RPRT_TYPE_LCI	8
#define IEEE80211_SPCT_MSR_RPRT_TYPE_CIVIC	11

/* 802.11g ERP information element */
#define WLAN_ERP_NON_ERP_PRESENT (1<<0)
#define WLAN_ERP_USE_PROTECTION (1<<1)
#define WLAN_ERP_BARKER_PREAMBLE (1<<2)

/* WLAN_ERP_BARKER_PREAMBLE values */
enum {
	WLAN_ERP_PREAMBLE_SHORT = 0,
	WLAN_ERP_PREAMBLE_LONG = 1,
};

/* Band ID, 802.11ad #8.4.1.45 */
enum {
	IEEE80211_BANDID_TV_WS = 0, /* TV white spaces */
	IEEE80211_BANDID_SUB1  = 1, /* Sub-1 GHz (excluding TV white spaces) */
	IEEE80211_BANDID_2G    = 2, /* 2.4 GHz */
	IEEE80211_BANDID_3G    = 3, /* 3.6 GHz */
	IEEE80211_BANDID_5G    = 4, /* 4.9 and 5 GHz */
	IEEE80211_BANDID_60G   = 5, /* 60 GHz */
};

/* Status codes */
enum ieee80211_statuscode {
	WLAN_STATUS_SUCCESS = 0,
	WLAN_STATUS_UNSPECIFIED_FAILURE = 1,
	WLAN_STATUS_CAPS_UNSUPPORTED = 10,
	WLAN_STATUS_REASSOC_NO_ASSOC = 11,
	WLAN_STATUS_ASSOC_DENIED_UNSPEC = 12,
	WLAN_STATUS_NOT_SUPPORTED_AUTH_ALG = 13,
	WLAN_STATUS_UNKNOWN_AUTH_TRANSACTION = 14,
	WLAN_STATUS_CHALLENGE_FAIL = 15,
	WLAN_STATUS_AUTH_TIMEOUT = 16,
	WLAN_STATUS_AP_UNABLE_TO_HANDLE_NEW_STA = 17,
	WLAN_STATUS_ASSOC_DENIED_RATES = 18,
	/* 802.11b */
	WLAN_STATUS_ASSOC_DENIED_NOSHORTPREAMBLE = 19,
	WLAN_STATUS_ASSOC_DENIED_NOPBCC = 20,
	WLAN_STATUS_ASSOC_DENIED_NOAGILITY = 21,
	/* 802.11h */
	WLAN_STATUS_ASSOC_DENIED_NOSPECTRUM = 22,
	WLAN_STATUS_ASSOC_REJECTED_BAD_POWER = 23,
	WLAN_STATUS_ASSOC_REJECTED_BAD_SUPP_CHAN = 24,
	/* 802.11g */
	WLAN_STATUS_ASSOC_DENIED_NOSHORTTIME = 25,
	WLAN_STATUS_ASSOC_DENIED_NODSSSOFDM = 26,
	/* 802.11w */
	WLAN_STATUS_ASSOC_REJECTED_TEMPORARILY = 30,
	WLAN_STATUS_ROBUST_MGMT_FRAME_POLICY_VIOLATION = 31,
	/* 802.11i */
	WLAN_STATUS_INVALID_IE = 40,
	WLAN_STATUS_INVALID_GROUP_CIPHER = 41,
	WLAN_STATUS_INVALID_PAIRWISE_CIPHER = 42,
	WLAN_STATUS_INVALID_AKMP = 43,
	WLAN_STATUS_UNSUPP_RSN_VERSION = 44,
	WLAN_STATUS_INVALID_RSN_IE_CAP = 45,
	WLAN_STATUS_CIPHER_SUITE_REJECTED = 46,
	/* 802.11e */
	WLAN_STATUS_UNSPECIFIED_QOS = 32,
	WLAN_STATUS_ASSOC_DENIED_NOBANDWIDTH = 33,
	WLAN_STATUS_ASSOC_DENIED_LOWACK = 34,
	WLAN_STATUS_ASSOC_DENIED_UNSUPP_QOS = 35,
	WLAN_STATUS_REQUEST_DECLINED = 37,
	WLAN_STATUS_INVALID_QOS_PARAM = 38,
	WLAN_STATUS_CHANGE_TSPEC = 39,
	WLAN_STATUS_WAIT_TS_DELAY = 47,
	WLAN_STATUS_NO_DIRECT_LINK = 48,
	WLAN_STATUS_STA_NOT_PRESENT = 49,
	WLAN_STATUS_STA_NOT_QSTA = 50,
	/* 802.11s */
	WLAN_STATUS_ANTI_CLOG_REQUIRED = 76,
	WLAN_STATUS_FCG_NOT_SUPP = 78,
	WLAN_STATUS_STA_NO_TBTT = 78,
	/* 802.11ad */
	WLAN_STATUS_REJECTED_WITH_SUGGESTED_CHANGES = 39,
	WLAN_STATUS_REJECTED_FOR_DELAY_PERIOD = 47,
	WLAN_STATUS_REJECT_WITH_SCHEDULE = 83,
	WLAN_STATUS_PENDING_ADMITTING_FST_SESSION = 86,
	WLAN_STATUS_PERFORMING_FST_NOW = 87,
	WLAN_STATUS_PENDING_GAP_IN_BA_WINDOW = 88,
	WLAN_STATUS_REJECT_U_PID_SETTING = 89,
	WLAN_STATUS_REJECT_DSE_BAND = 96,
	WLAN_STATUS_DENIED_WITH_SUGGESTED_BAND_AND_CHANNEL = 99,
	WLAN_STATUS_DENIED_DUE_TO_SPECTRUM_MANAGEMENT = 103,
	/* 802.11ai */
	WLAN_STATUS_FILS_AUTHENTICATION_FAILURE = 108,
	WLAN_STATUS_UNKNOWN_AUTHENTICATION_SERVER = 109,
};


/* Reason codes */
enum ieee80211_reasoncode {
	WLAN_REASON_UNSPECIFIED = 1,
	WLAN_REASON_PREV_AUTH_NOT_VALID = 2,
	WLAN_REASON_DEAUTH_LEAVING = 3,
	WLAN_REASON_DISASSOC_DUE_TO_INACTIVITY = 4,
	WLAN_REASON_DISASSOC_AP_BUSY = 5,
	WLAN_REASON_CLASS2_FRAME_FROM_NONAUTH_STA = 6,
	WLAN_REASON_CLASS3_FRAME_FROM_NONASSOC_STA = 7,
	WLAN_REASON_DISASSOC_STA_HAS_LEFT = 8,
	WLAN_REASON_STA_REQ_ASSOC_WITHOUT_AUTH = 9,
	/* 802.11h */
	WLAN_REASON_DISASSOC_BAD_POWER = 10,
	WLAN_REASON_DISASSOC_BAD_SUPP_CHAN = 11,
	/* 802.11i */
	WLAN_REASON_INVALID_IE = 13,
	WLAN_REASON_MIC_FAILURE = 14,
	WLAN_REASON_4WAY_HANDSHAKE_TIMEOUT = 15,
	WLAN_REASON_GROUP_KEY_HANDSHAKE_TIMEOUT = 16,
	WLAN_REASON_IE_DIFFERENT = 17,
	WLAN_REASON_INVALID_GROUP_CIPHER = 18,
	WLAN_REASON_INVALID_PAIRWISE_CIPHER = 19,
	WLAN_REASON_INVALID_AKMP = 20,
	WLAN_REASON_UNSUPP_RSN_VERSION = 21,
	WLAN_REASON_INVALID_RSN_IE_CAP = 22,
	WLAN_REASON_IEEE8021X_FAILED = 23,
	WLAN_REASON_CIPHER_SUITE_REJECTED = 24,
	/* TDLS (802.11z) */
	WLAN_REASON_TDLS_TEARDOWN_UNREACHABLE = 25,
	WLAN_REASON_TDLS_TEARDOWN_UNSPECIFIED = 26,
	/* 802.11e */
	WLAN_REASON_DISASSOC_UNSPECIFIED_QOS = 32,
	WLAN_REASON_DISASSOC_QAP_NO_BANDWIDTH = 33,
	WLAN_REASON_DISASSOC_LOW_ACK = 34,
	WLAN_REASON_DISASSOC_QAP_EXCEED_TXOP = 35,
	WLAN_REASON_QSTA_LEAVE_QBSS = 36,
	WLAN_REASON_QSTA_NOT_USE = 37,
	WLAN_REASON_QSTA_REQUIRE_SETUP = 38,
	WLAN_REASON_QSTA_TIMEOUT = 39,
	WLAN_REASON_QSTA_CIPHER_NOT_SUPP = 45,
	/* 802.11s */
	WLAN_REASON_MESH_PEER_CANCELED = 52,
	WLAN_REASON_MESH_MAX_PEERS = 53,
	WLAN_REASON_MESH_CONFIG = 54,
	WLAN_REASON_MESH_CLOSE = 55,
	WLAN_REASON_MESH_MAX_RETRIES = 56,
	WLAN_REASON_MESH_CONFIRM_TIMEOUT = 57,
	WLAN_REASON_MESH_INVALID_GTK = 58,
	WLAN_REASON_MESH_INCONSISTENT_PARAM = 59,
	WLAN_REASON_MESH_INVALID_SECURITY = 60,
	WLAN_REASON_MESH_PATH_ERROR = 61,
	WLAN_REASON_MESH_PATH_NOFORWARD = 62,
	WLAN_REASON_MESH_PATH_DEST_UNREACHABLE = 63,
	WLAN_REASON_MAC_EXISTS_IN_MBSS = 64,
	WLAN_REASON_MESH_CHAN_REGULATORY = 65,
	WLAN_REASON_MESH_CHAN = 66,
};


/* Information Element IDs */
enum ieee80211_eid {
	WLAN_EID_SSID = 0,
	WLAN_EID_SUPP_RATES = 1,
	WLAN_EID_FH_PARAMS = 2, /* reserved now */
	WLAN_EID_DS_PARAMS = 3,
	WLAN_EID_CF_PARAMS = 4,
	WLAN_EID_TIM = 5,
	WLAN_EID_IBSS_PARAMS = 6,
	WLAN_EID_COUNTRY = 7,
	/* 8, 9 reserved */
	WLAN_EID_REQUEST = 10,
	WLAN_EID_QBSS_LOAD = 11,
	WLAN_EID_EDCA_PARAM_SET = 12,
	WLAN_EID_TSPEC = 13,
	WLAN_EID_TCLAS = 14,
	WLAN_EID_SCHEDULE = 15,
	WLAN_EID_CHALLENGE = 16,
	/* 17-31 reserved for challenge text extension */
	WLAN_EID_PWR_CONSTRAINT = 32,
	WLAN_EID_PWR_CAPABILITY = 33,
	WLAN_EID_TPC_REQUEST = 34,
	WLAN_EID_TPC_REPORT = 35,
	WLAN_EID_SUPPORTED_CHANNELS = 36,
	WLAN_EID_CHANNEL_SWITCH = 37,
	WLAN_EID_MEASURE_REQUEST = 38,
	WLAN_EID_MEASURE_REPORT = 39,
	WLAN_EID_QUIET = 40,
	WLAN_EID_IBSS_DFS = 41,
	WLAN_EID_ERP_INFO = 42,
	WLAN_EID_TS_DELAY = 43,
	WLAN_EID_TCLAS_PROCESSING = 44,
	WLAN_EID_HT_CAPABILITY = 45,
	WLAN_EID_QOS_CAPA = 46,
	/* 47 reserved for Broadcom */
	WLAN_EID_RSN = 48,
	WLAN_EID_802_15_COEX = 49,
	WLAN_EID_EXT_SUPP_RATES = 50,
	WLAN_EID_AP_CHAN_REPORT = 51,
	WLAN_EID_NEIGHBOR_REPORT = 52,
	WLAN_EID_RCPI = 53,
	WLAN_EID_MOBILITY_DOMAIN = 54,
	WLAN_EID_FAST_BSS_TRANSITION = 55,
	WLAN_EID_TIMEOUT_INTERVAL = 56,
	WLAN_EID_RIC_DATA = 57,
	WLAN_EID_DSE_REGISTERED_LOCATION = 58,
	WLAN_EID_SUPPORTED_REGULATORY_CLASSES = 59,
	WLAN_EID_EXT_CHANSWITCH_ANN = 60,
	WLAN_EID_HT_OPERATION = 61,
	WLAN_EID_SECONDARY_CHANNEL_OFFSET = 62,
	WLAN_EID_BSS_AVG_ACCESS_DELAY = 63,
	WLAN_EID_ANTENNA_INFO = 64,
	WLAN_EID_RSNI = 65,
	WLAN_EID_MEASUREMENT_PILOT_TX_INFO = 66,
	WLAN_EID_BSS_AVAILABLE_CAPACITY = 67,
	WLAN_EID_BSS_AC_ACCESS_DELAY = 68,
	WLAN_EID_TIME_ADVERTISEMENT = 69,
	WLAN_EID_RRM_ENABLED_CAPABILITIES = 70,
	WLAN_EID_MULTIPLE_BSSID = 71,
	WLAN_EID_BSS_COEX_2040 = 72,
	WLAN_EID_BSS_INTOLERANT_CHL_REPORT = 73,
	WLAN_EID_OVERLAP_BSS_SCAN_PARAM = 74,
	WLAN_EID_RIC_DESCRIPTOR = 75,
	WLAN_EID_MMIE = 76,
	WLAN_EID_ASSOC_COMEBACK_TIME = 77,
	WLAN_EID_EVENT_REQUEST = 78,
	WLAN_EID_EVENT_REPORT = 79,
	WLAN_EID_DIAGNOSTIC_REQUEST = 80,
	WLAN_EID_DIAGNOSTIC_REPORT = 81,
	WLAN_EID_LOCATION_PARAMS = 82,
	WLAN_EID_NON_TX_BSSID_CAP =  83,
	WLAN_EID_SSID_LIST = 84,
	WLAN_EID_MULTI_BSSID_IDX = 85,
	WLAN_EID_FMS_DESCRIPTOR = 86,
	WLAN_EID_FMS_REQUEST = 87,
	WLAN_EID_FMS_RESPONSE = 88,
	WLAN_EID_QOS_TRAFFIC_CAPA = 89,
	WLAN_EID_BSS_MAX_IDLE_PERIOD = 90,
	WLAN_EID_TSF_REQUEST = 91,
	WLAN_EID_TSF_RESPOSNE = 92,
	WLAN_EID_WNM_SLEEP_MODE = 93,
	WLAN_EID_TIM_BCAST_REQ = 94,
	WLAN_EID_TIM_BCAST_RESP = 95,
	WLAN_EID_COLL_IF_REPORT = 96,
	WLAN_EID_CHANNEL_USAGE = 97,
	WLAN_EID_TIME_ZONE = 98,
	WLAN_EID_DMS_REQUEST = 99,
	WLAN_EID_DMS_RESPONSE = 100,
	WLAN_EID_LINK_ID = 101,
	WLAN_EID_WAKEUP_SCHEDUL = 102,
	/* 103 reserved */
	WLAN_EID_CHAN_SWITCH_TIMING = 104,
	WLAN_EID_PTI_CONTROL = 105,
	WLAN_EID_PU_BUFFER_STATUS = 106,
	WLAN_EID_INTERWORKING = 107,
	WLAN_EID_ADVERTISEMENT_PROTOCOL = 108,
	WLAN_EID_EXPEDITED_BW_REQ = 109,
	WLAN_EID_QOS_MAP_SET = 110,
	WLAN_EID_ROAMING_CONSORTIUM = 111,
	WLAN_EID_EMERGENCY_ALERT = 112,
	WLAN_EID_MESH_CONFIG = 113,
	WLAN_EID_MESH_ID = 114,
	WLAN_EID_LINK_METRIC_REPORT = 115,
	WLAN_EID_CONGESTION_NOTIFICATION = 116,
	WLAN_EID_PEER_MGMT = 117,
	WLAN_EID_CHAN_SWITCH_PARAM = 118,
	WLAN_EID_MESH_AWAKE_WINDOW = 119,
	WLAN_EID_BEACON_TIMING = 120,
	WLAN_EID_MCCAOP_SETUP_REQ = 121,
	WLAN_EID_MCCAOP_SETUP_RESP = 122,
	WLAN_EID_MCCAOP_ADVERT = 123,
	WLAN_EID_MCCAOP_TEARDOWN = 124,
	WLAN_EID_GANN = 125,
	WLAN_EID_RANN = 126,
	WLAN_EID_EXT_CAPABILITY = 127,
	/* 128, 129 reserved for Agere */
	WLAN_EID_PREQ = 130,
	WLAN_EID_PREP = 131,
	WLAN_EID_PERR = 132,
	/* 133-136 reserved for Cisco */
	WLAN_EID_PXU = 137,
	WLAN_EID_PXUC = 138,
	WLAN_EID_AUTH_MESH_PEER_EXCH = 139,
	WLAN_EID_MIC = 140,
	WLAN_EID_DESTINATION_URI = 141,
	WLAN_EID_UAPSD_COEX = 142,
	WLAN_EID_WAKEUP_SCHEDULE = 143,
	WLAN_EID_EXT_SCHEDULE = 144,
	WLAN_EID_STA_AVAILABILITY = 145,
	WLAN_EID_DMG_TSPEC = 146,
	WLAN_EID_DMG_AT = 147,
	WLAN_EID_DMG_CAP = 148,
	/* 149 reserved for Cisco */
	WLAN_EID_CISCO_VENDOR_SPECIFIC = 150,
	WLAN_EID_DMG_OPERATION = 151,
	WLAN_EID_DMG_BSS_PARAM_CHANGE = 152,
	WLAN_EID_DMG_BEAM_REFINEMENT = 153,
	WLAN_EID_CHANNEL_MEASURE_FEEDBACK = 154,
	/* 155-156 reserved for Cisco */
	WLAN_EID_AWAKE_WINDOW = 157,
	WLAN_EID_MULTI_BAND = 158,
	WLAN_EID_ADDBA_EXT = 159,
	WLAN_EID_NEXT_PCP_LIST = 160,
	WLAN_EID_PCP_HANDOVER = 161,
	WLAN_EID_DMG_LINK_MARGIN = 162,
	WLAN_EID_SWITCHING_STREAM = 163,
	WLAN_EID_SESSION_TRANSITION = 164,
	WLAN_EID_DYN_TONE_PAIRING_REPORT = 165,
	WLAN_EID_CLUSTER_REPORT = 166,
	WLAN_EID_RELAY_CAP = 167,
	WLAN_EID_RELAY_XFER_PARAM_SET = 168,
	WLAN_EID_BEAM_LINK_MAINT = 169,
	WLAN_EID_MULTIPLE_MAC_ADDR = 170,
	WLAN_EID_U_PID = 171,
	WLAN_EID_DMG_LINK_ADAPT_ACK = 172,
	/* 173 reserved for Symbol */
	WLAN_EID_MCCAOP_ADV_OVERVIEW = 174,
	WLAN_EID_QUIET_PERIOD_REQ = 175,
	/* 176 reserved for Symbol */
	WLAN_EID_QUIET_PERIOD_RESP = 177,
	/* 178-179 reserved for Symbol */
	/* 180 reserved for ISO/IEC 20011 */
	WLAN_EID_EPAC_POLICY = 182,
	WLAN_EID_CLISTER_TIME_OFF = 183,
	WLAN_EID_INTER_AC_PRIO = 184,
	WLAN_EID_SCS_DESCRIPTOR = 185,
	WLAN_EID_QLOAD_REPORT = 186,
	WLAN_EID_HCCA_TXOP_UPDATE_COUNT = 187,
	WLAN_EID_HL_STREAM_ID = 188,
	WLAN_EID_GCR_GROUP_ADDR = 189,
	WLAN_EID_ANTENNA_SECTOR_ID_PATTERN = 190,
	WLAN_EID_VHT_CAPABILITY = 191,
	WLAN_EID_VHT_OPERATION = 192,
	WLAN_EID_EXTENDED_BSS_LOAD = 193,
	WLAN_EID_WIDE_BW_CHANNEL_SWITCH = 194,
	WLAN_EID_VHT_TX_POWER_ENVELOPE = 195,
	WLAN_EID_CHANNEL_SWITCH_WRAPPER = 196,
	WLAN_EID_AID = 197,
	WLAN_EID_QUIET_CHANNEL = 198,
	WLAN_EID_OPMODE_NOTIF = 199,

	WLAN_EID_VENDOR_SPECIFIC = 221,
	WLAN_EID_QOS_PARAMETER = 222,
	WLAN_EID_CAG_NUMBER = 237,
	WLAN_EID_AP_CSN = 239,
	WLAN_EID_FILS_INDICATION = 240,
	WLAN_EID_DILS = 241,
	WLAN_EID_FRAGMENT = 242,
	WLAN_EID_EXTENSION = 255
};

/* Element ID Extensions for Element ID 255 */
enum ieee80211_eid_ext {
	WLAN_EID_EXT_ASSOC_DELAY_INFO = 1,
	WLAN_EID_EXT_FILS_REQ_PARAMS = 2,
	WLAN_EID_EXT_FILS_KEY_CONFIRM = 3,
	WLAN_EID_EXT_FILS_SESSION = 4,
	WLAN_EID_EXT_FILS_HLP_CONTAINER = 5,
	WLAN_EID_EXT_FILS_IP_ADDR_ASSIGN = 6,
	WLAN_EID_EXT_KEY_DELIVERY = 7,
	WLAN_EID_EXT_FILS_WRAPPED_DATA = 8,
	WLAN_EID_EXT_FILS_PUBLIC_KEY = 12,
	WLAN_EID_EXT_FILS_NONCE = 13,
	WLAN_EID_EXT_FUTURE_CHAN_GUIDANCE = 14,
	WLAN_EID_EXT_HE_CAPABILITY = 35,
	WLAN_EID_EXT_HE_OPERATION = 36,
	WLAN_EID_EXT_UORA = 37,
	WLAN_EID_EXT_HE_MU_EDCA = 38,
	WLAN_EID_EXT_HE_SPR = 39,
	WLAN_EID_EXT_MAX_CHANNEL_SWITCH_TIME = 52,
	WLAN_EID_EXT_MULTIPLE_BSSID_CONFIGURATION = 55,
	WLAN_EID_EXT_NON_INHERITANCE = 56,
};

/* Action category code */
enum ieee80211_category {
	WLAN_CATEGORY_SPECTRUM_MGMT = 0,
	WLAN_CATEGORY_QOS = 1,
	WLAN_CATEGORY_DLS = 2,
	WLAN_CATEGORY_BACK = 3,
	WLAN_CATEGORY_PUBLIC = 4,
	WLAN_CATEGORY_RADIO_MEASUREMENT = 5,
	WLAN_CATEGORY_HT = 7,
	WLAN_CATEGORY_SA_QUERY = 8,
	WLAN_CATEGORY_PROTECTED_DUAL_OF_ACTION = 9,
	WLAN_CATEGORY_WNM = 10,
	WLAN_CATEGORY_WNM_UNPROTECTED = 11,
	WLAN_CATEGORY_TDLS = 12,
	WLAN_CATEGORY_MESH_ACTION = 13,
	WLAN_CATEGORY_MULTIHOP_ACTION = 14,
	WLAN_CATEGORY_SELF_PROTECTED = 15,
	WLAN_CATEGORY_DMG = 16,
	WLAN_CATEGORY_WMM = 17,
	WLAN_CATEGORY_FST = 18,
	WLAN_CATEGORY_UNPROT_DMG = 20,
	WLAN_CATEGORY_VHT = 21,
	WLAN_CATEGORY_VENDOR_SPECIFIC_PROTECTED = 126,
	WLAN_CATEGORY_VENDOR_SPECIFIC = 127,
};

/* SPECTRUM_MGMT action code */
enum ieee80211_spectrum_mgmt_actioncode {
	WLAN_ACTION_SPCT_MSR_REQ = 0,
	WLAN_ACTION_SPCT_MSR_RPRT = 1,
	WLAN_ACTION_SPCT_TPC_REQ = 2,
	WLAN_ACTION_SPCT_TPC_RPRT = 3,
	WLAN_ACTION_SPCT_CHL_SWITCH = 4,
};

/* HT action codes */
enum ieee80211_ht_actioncode {
	WLAN_HT_ACTION_NOTIFY_CHANWIDTH = 0,
	WLAN_HT_ACTION_SMPS = 1,
	WLAN_HT_ACTION_PSMP = 2,
	WLAN_HT_ACTION_PCO_PHASE = 3,
	WLAN_HT_ACTION_CSI = 4,
	WLAN_HT_ACTION_NONCOMPRESSED_BF = 5,
	WLAN_HT_ACTION_COMPRESSED_BF = 6,
	WLAN_HT_ACTION_ASEL_IDX_FEEDBACK = 7,
};

/* VHT action codes */
enum ieee80211_vht_actioncode {
	WLAN_VHT_ACTION_COMPRESSED_BF = 0,
	WLAN_VHT_ACTION_GROUPID_MGMT = 1,
	WLAN_VHT_ACTION_OPMODE_NOTIF = 2,
};

/* Self Protected Action codes */
enum ieee80211_self_protected_actioncode {
	WLAN_SP_RESERVED = 0,
	WLAN_SP_MESH_PEERING_OPEN = 1,
	WLAN_SP_MESH_PEERING_CONFIRM = 2,
	WLAN_SP_MESH_PEERING_CLOSE = 3,
	WLAN_SP_MGK_INFORM = 4,
	WLAN_SP_MGK_ACK = 5,
};

/* Mesh action codes */
enum ieee80211_mesh_actioncode {
	WLAN_MESH_ACTION_LINK_METRIC_REPORT,
	WLAN_MESH_ACTION_HWMP_PATH_SELECTION,
	WLAN_MESH_ACTION_GATE_ANNOUNCEMENT,
	WLAN_MESH_ACTION_CONGESTION_CONTROL_NOTIFICATION,
	WLAN_MESH_ACTION_MCCA_SETUP_REQUEST,
	WLAN_MESH_ACTION_MCCA_SETUP_REPLY,
	WLAN_MESH_ACTION_MCCA_ADVERTISEMENT_REQUEST,
	WLAN_MESH_ACTION_MCCA_ADVERTISEMENT,
	WLAN_MESH_ACTION_MCCA_TEARDOWN,
	WLAN_MESH_ACTION_TBTT_ADJUSTMENT_REQUEST,
	WLAN_MESH_ACTION_TBTT_ADJUSTMENT_RESPONSE,
};

/* Security key length */
enum ieee80211_key_len {
	WLAN_KEY_LEN_WEP40 = 5,
	WLAN_KEY_LEN_WEP104 = 13,
	WLAN_KEY_LEN_CCMP = 16,
	WLAN_KEY_LEN_CCMP_256 = 32,
	WLAN_KEY_LEN_TKIP = 32,
	WLAN_KEY_LEN_AES_CMAC = 16,
	WLAN_KEY_LEN_SMS4 = 32,
	WLAN_KEY_LEN_GCMP = 16,
	WLAN_KEY_LEN_GCMP_256 = 32,
	WLAN_KEY_LEN_BIP_CMAC_256 = 32,
	WLAN_KEY_LEN_BIP_GMAC_128 = 16,
	WLAN_KEY_LEN_BIP_GMAC_256 = 32,
};

#define IEEE80211_WEP_IV_LEN		4
#define IEEE80211_WEP_ICV_LEN		4
#define IEEE80211_CCMP_HDR_LEN		8
#define IEEE80211_CCMP_MIC_LEN		8
#define IEEE80211_CCMP_PN_LEN		6
#define IEEE80211_CCMP_256_HDR_LEN	8
#define IEEE80211_CCMP_256_MIC_LEN	16
#define IEEE80211_CCMP_256_PN_LEN	6
#define IEEE80211_TKIP_IV_LEN		8
#define IEEE80211_TKIP_ICV_LEN		4
#define IEEE80211_CMAC_PN_LEN		6
#define IEEE80211_GMAC_PN_LEN		6
#define IEEE80211_GCMP_HDR_LEN		8
#define IEEE80211_GCMP_MIC_LEN		16
#define IEEE80211_GCMP_PN_LEN		6

#define FILS_NONCE_LEN			16
#define FILS_MAX_KEK_LEN		64

#define FILS_ERP_MAX_USERNAME_LEN	16
#define FILS_ERP_MAX_REALM_LEN		253
#define FILS_ERP_MAX_RRK_LEN		64

#define PMK_MAX_LEN			64
#define SAE_PASSWORD_MAX_LEN		128

/* Public action codes (IEEE Std 802.11-2016, 9.6.8.1, Table 9-307) */
enum ieee80211_pub_actioncode {
	WLAN_PUB_ACTION_20_40_BSS_COEX = 0,
	WLAN_PUB_ACTION_DSE_ENABLEMENT = 1,
	WLAN_PUB_ACTION_DSE_DEENABLEMENT = 2,
	WLAN_PUB_ACTION_DSE_REG_LOC_ANN = 3,
	WLAN_PUB_ACTION_EXT_CHANSW_ANN = 4,
	WLAN_PUB_ACTION_DSE_MSMT_REQ = 5,
	WLAN_PUB_ACTION_DSE_MSMT_RESP = 6,
	WLAN_PUB_ACTION_MSMT_PILOT = 7,
	WLAN_PUB_ACTION_DSE_PC = 8,
	WLAN_PUB_ACTION_VENDOR_SPECIFIC = 9,
	WLAN_PUB_ACTION_GAS_INITIAL_REQ = 10,
	WLAN_PUB_ACTION_GAS_INITIAL_RESP = 11,
	WLAN_PUB_ACTION_GAS_COMEBACK_REQ = 12,
	WLAN_PUB_ACTION_GAS_COMEBACK_RESP = 13,
	WLAN_PUB_ACTION_TDLS_DISCOVER_RES = 14,
	WLAN_PUB_ACTION_LOC_TRACK_NOTI = 15,
	WLAN_PUB_ACTION_QAB_REQUEST_FRAME = 16,
	WLAN_PUB_ACTION_QAB_RESPONSE_FRAME = 17,
	WLAN_PUB_ACTION_QMF_POLICY = 18,
	WLAN_PUB_ACTION_QMF_POLICY_CHANGE = 19,
	WLAN_PUB_ACTION_QLOAD_REQUEST = 20,
	WLAN_PUB_ACTION_QLOAD_REPORT = 21,
	WLAN_PUB_ACTION_HCCA_TXOP_ADVERT = 22,
	WLAN_PUB_ACTION_HCCA_TXOP_RESPONSE = 23,
	WLAN_PUB_ACTION_PUBLIC_KEY = 24,
	WLAN_PUB_ACTION_CHANNEL_AVAIL_QUERY = 25,
	WLAN_PUB_ACTION_CHANNEL_SCHEDULE_MGMT = 26,
	WLAN_PUB_ACTION_CONTACT_VERI_SIGNAL = 27,
	WLAN_PUB_ACTION_GDD_ENABLEMENT_REQ = 28,
	WLAN_PUB_ACTION_GDD_ENABLEMENT_RESP = 29,
	WLAN_PUB_ACTION_NETWORK_CHANNEL_CONTROL = 30,
	WLAN_PUB_ACTION_WHITE_SPACE_MAP_ANN = 31,
	WLAN_PUB_ACTION_FTM_REQUEST = 32,
	WLAN_PUB_ACTION_FTM = 33,
	WLAN_PUB_ACTION_FILS_DISCOVERY = 34,
};

/* TDLS action codes */
enum ieee80211_tdls_actioncode {
	WLAN_TDLS_SETUP_REQUEST = 0,
	WLAN_TDLS_SETUP_RESPONSE = 1,
	WLAN_TDLS_SETUP_CONFIRM = 2,
	WLAN_TDLS_TEARDOWN = 3,
	WLAN_TDLS_PEER_TRAFFIC_INDICATION = 4,
	WLAN_TDLS_CHANNEL_SWITCH_REQUEST = 5,
	WLAN_TDLS_CHANNEL_SWITCH_RESPONSE = 6,
	WLAN_TDLS_PEER_PSM_REQUEST = 7,
	WLAN_TDLS_PEER_PSM_RESPONSE = 8,
	WLAN_TDLS_PEER_TRAFFIC_RESPONSE = 9,
	WLAN_TDLS_DISCOVERY_REQUEST = 10,
};

/* Extended Channel Switching capability to be set in the 1st byte of
 * the @WLAN_EID_EXT_CAPABILITY information element
 */
#define WLAN_EXT_CAPA1_EXT_CHANNEL_SWITCHING	BIT(2)

/* Multiple BSSID capability is set in the 6th bit of 3rd byte of the
 * @WLAN_EID_EXT_CAPABILITY information element
 */
#define WLAN_EXT_CAPA3_MULTI_BSSID_SUPPORT	BIT(6)

/* TDLS capabilities in the the 4th byte of @WLAN_EID_EXT_CAPABILITY */
#define WLAN_EXT_CAPA4_TDLS_BUFFER_STA		BIT(4)
#define WLAN_EXT_CAPA4_TDLS_PEER_PSM		BIT(5)
#define WLAN_EXT_CAPA4_TDLS_CHAN_SWITCH		BIT(6)

/* Interworking capabilities are set in 7th bit of 4th byte of the
 * @WLAN_EID_EXT_CAPABILITY information element
 */
#define WLAN_EXT_CAPA4_INTERWORKING_ENABLED	BIT(7)

/*
 * TDLS capabililites to be enabled in the 5th byte of the
 * @WLAN_EID_EXT_CAPABILITY information element
 */
#define WLAN_EXT_CAPA5_TDLS_ENABLED	BIT(5)
#define WLAN_EXT_CAPA5_TDLS_PROHIBITED	BIT(6)
#define WLAN_EXT_CAPA5_TDLS_CH_SW_PROHIBITED	BIT(7)

#define WLAN_EXT_CAPA8_TDLS_WIDE_BW_ENABLED	BIT(5)
#define WLAN_EXT_CAPA8_OPMODE_NOTIF	BIT(6)

/* Defines the maximal number of MSDUs in an A-MSDU. */
#define WLAN_EXT_CAPA8_MAX_MSDU_IN_AMSDU_LSB	BIT(7)
#define WLAN_EXT_CAPA9_MAX_MSDU_IN_AMSDU_MSB	BIT(0)

/*
 * Fine Timing Measurement Initiator - bit 71 of @WLAN_EID_EXT_CAPABILITY
 * information element
 */
#define WLAN_EXT_CAPA9_FTM_INITIATOR	BIT(7)

/* Defines support for TWT Requester and TWT Responder */
#define WLAN_EXT_CAPA10_TWT_REQUESTER_SUPPORT	BIT(5)
#define WLAN_EXT_CAPA10_TWT_RESPONDER_SUPPORT	BIT(6)

/*
 * When set, indicates that the AP is able to tolerate 26-tone RU UL
 * OFDMA transmissions using HE TB PPDU from OBSS (not falsely classify the
 * 26-tone RU UL OFDMA transmissions as radar pulses).
 */
#define WLAN_EXT_CAPA10_OBSS_NARROW_BW_RU_TOLERANCE_SUPPORT BIT(7)

/* Defines support for enhanced multi-bssid advertisement*/
#define WLAN_EXT_CAPA11_EMA_SUPPORT	BIT(1)

/* TDLS specific payload type in the LLC/SNAP header */
#define WLAN_TDLS_SNAP_RFTYPE	0x2

/* BSS Coex IE information field bits */
#define WLAN_BSS_COEX_INFORMATION_REQUEST	BIT(0)

/**
 * enum ieee80211_mesh_sync_method - mesh synchronization method identifier
 *
 * @IEEE80211_SYNC_METHOD_NEIGHBOR_OFFSET: the default synchronization method
 * @IEEE80211_SYNC_METHOD_VENDOR: a vendor specific synchronization method
 *	that will be specified in a vendor specific information element
 */
enum ieee80211_mesh_sync_method {
	IEEE80211_SYNC_METHOD_NEIGHBOR_OFFSET = 1,
	IEEE80211_SYNC_METHOD_VENDOR = 255,
};

/**
 * enum ieee80211_mesh_path_protocol - mesh path selection protocol identifier
 *
 * @IEEE80211_PATH_PROTOCOL_HWMP: the default path selection protocol
 * @IEEE80211_PATH_PROTOCOL_VENDOR: a vendor specific protocol that will
 *	be specified in a vendor specific information element
 */
enum ieee80211_mesh_path_protocol {
	IEEE80211_PATH_PROTOCOL_HWMP = 1,
	IEEE80211_PATH_PROTOCOL_VENDOR = 255,
};

/**
 * enum ieee80211_mesh_path_metric - mesh path selection metric identifier
 *
 * @IEEE80211_PATH_METRIC_AIRTIME: the default path selection metric
 * @IEEE80211_PATH_METRIC_VENDOR: a vendor specific metric that will be
 *	specified in a vendor specific information element
 */
enum ieee80211_mesh_path_metric {
	IEEE80211_PATH_METRIC_AIRTIME = 1,
	IEEE80211_PATH_METRIC_VENDOR = 255,
};

/**
 * enum ieee80211_root_mode_identifier - root mesh STA mode identifier
 *
 * These attribute are used by dot11MeshHWMPRootMode to set root mesh STA mode
 *
 * @IEEE80211_ROOTMODE_NO_ROOT: the mesh STA is not a root mesh STA (default)
 * @IEEE80211_ROOTMODE_ROOT: the mesh STA is a root mesh STA if greater than
 *	this value
 * @IEEE80211_PROACTIVE_PREQ_NO_PREP: the mesh STA is a root mesh STA supports
 *	the proactive PREQ with proactive PREP subfield set to 0
 * @IEEE80211_PROACTIVE_PREQ_WITH_PREP: the mesh STA is a root mesh STA
 *	supports the proactive PREQ with proactive PREP subfield set to 1
 * @IEEE80211_PROACTIVE_RANN: the mesh STA is a root mesh STA supports
 *	the proactive RANN
 */
enum ieee80211_root_mode_identifier {
	IEEE80211_ROOTMODE_NO_ROOT = 0,
	IEEE80211_ROOTMODE_ROOT = 1,
	IEEE80211_PROACTIVE_PREQ_NO_PREP = 2,
	IEEE80211_PROACTIVE_PREQ_WITH_PREP = 3,
	IEEE80211_PROACTIVE_RANN = 4,
};

/*
 * IEEE 802.11-2007 7.3.2.9 Country information element
 *
 * Minimum length is 8 octets, ie len must be evenly
 * divisible by 2
 */

/* Although the spec says 8 I'm seeing 6 in practice */
#define IEEE80211_COUNTRY_IE_MIN_LEN	6

/* The Country String field of the element shall be 3 octets in length */
#define IEEE80211_COUNTRY_STRING_LEN	3

/*
 * For regulatory extension stuff see IEEE 802.11-2007
 * Annex I (page 1141) and Annex J (page 1147). Also
 * review 7.3.2.9.
 *
 * When dot11RegulatoryClassesRequired is true and the
 * first_channel/reg_extension_id is >= 201 then the IE
 * compromises of the 'ext' struct represented below:
 *
 *  - Regulatory extension ID - when generating IE this just needs
 *    to be monotonically increasing for each triplet passed in
 *    the IE
 *  - Regulatory class - index into set of rules
 *  - Coverage class - index into air propagation time (Table 7-27),
 *    in microseconds, you can compute the air propagation time from
 *    the index by multiplying by 3, so index 10 yields a propagation
 *    of 10 us. Valid values are 0-31, values 32-255 are not defined
 *    yet. A value of 0 inicates air propagation of <= 1 us.
 *
 *  See also Table I.2 for Emission limit sets and table
 *  I.3 for Behavior limit sets. Table J.1 indicates how to map
 *  a reg_class to an emission limit set and behavior limit set.
 */
#define IEEE80211_COUNTRY_EXTENSION_ID 201

/*
 *  Channels numbers in the IE must be monotonically increasing
 *  if dot11RegulatoryClassesRequired is not true.
 *
 *  If dot11RegulatoryClassesRequired is true consecutive
 *  subband triplets following a regulatory triplet shall
 *  have monotonically increasing first_channel number fields.
 *
 *  Channel numbers shall not overlap.
 *
 *  Note that max_power is signed.
 */
struct ieee80211_country_ie_triplet {
	union {
		struct {
			u8 first_channel;
			u8 num_channels;
			s8 max_power;
		} __packed chans;
		struct {
			u8 reg_extension_id;
			u8 reg_class;
			u8 coverage_class;
		} __packed ext;
	};
} __packed;

enum ieee80211_timeout_interval_type {
	WLAN_TIMEOUT_REASSOC_DEADLINE = 1 /* 802.11r */,
	WLAN_TIMEOUT_KEY_LIFETIME = 2 /* 802.11r */,
	WLAN_TIMEOUT_ASSOC_COMEBACK = 3 /* 802.11w */,
};

/**
 * struct ieee80211_timeout_interval_ie - Timeout Interval element
 * @type: type, see &enum ieee80211_timeout_interval_type
 * @value: timeout interval value
 */
struct ieee80211_timeout_interval_ie {
	u8 type;
	__le32 value;
} __packed;

/**
 * enum ieee80211_idle_options - BSS idle options
 * @WLAN_IDLE_OPTIONS_PROTECTED_KEEP_ALIVE: the station should send an RSN
 *	protected frame to the AP to reset the idle timer at the AP for
 *	the station.
 */
enum ieee80211_idle_options {
	WLAN_IDLE_OPTIONS_PROTECTED_KEEP_ALIVE = BIT(0),
};

/**
 * struct ieee80211_bss_max_idle_period_ie
 *
 * This structure refers to "BSS Max idle period element"
 *
 * @max_idle_period: indicates the time period during which a station can
 *	refrain from transmitting frames to its associated AP without being
 *	disassociated. In units of 1000 TUs.
 * @idle_options: indicates the options associated with the BSS idle capability
 *	as specified in &enum ieee80211_idle_options.
 */
struct ieee80211_bss_max_idle_period_ie {
	__le16 max_idle_period;
	u8 idle_options;
} __packed;

/* BACK action code */
enum ieee80211_back_actioncode {
	WLAN_ACTION_ADDBA_REQ = 0,
	WLAN_ACTION_ADDBA_RESP = 1,
	WLAN_ACTION_DELBA = 2,
};

/* BACK (block-ack) parties */
enum ieee80211_back_parties {
	WLAN_BACK_RECIPIENT = 0,
	WLAN_BACK_INITIATOR = 1,
};

/* SA Query action */
enum ieee80211_sa_query_action {
	WLAN_ACTION_SA_QUERY_REQUEST = 0,
	WLAN_ACTION_SA_QUERY_RESPONSE = 1,
};

/**
 * struct ieee80211_bssid_index
 *
 * This structure refers to "Multiple BSSID-index element"
 *
 * @bssid_index: BSSID index
 * @dtim_period: optional, overrides transmitted BSS dtim period
 * @dtim_count: optional, overrides transmitted BSS dtim count
 */
struct ieee80211_bssid_index {
	u8 bssid_index;
	u8 dtim_period;
	u8 dtim_count;
};

/**
 * struct ieee80211_multiple_bssid_configuration
 *
 * This structure refers to "Multiple BSSID Configuration element"
 *
 * @bssid_count: total number of active BSSIDs in the set
 * @profile_periodicity: the least number of beacon frames need to be received
 *	in order to discover all the nontransmitted BSSIDs in the set.
 */
struct ieee80211_multiple_bssid_configuration {
	u8 bssid_count;
	u8 profile_periodicity;
};

#define SUITE(oui, id)	(((oui) << 8) | (id))

/* cipher suite selectors */
#define WLAN_CIPHER_SUITE_USE_GROUP	SUITE(0x000FAC, 0)
#define WLAN_CIPHER_SUITE_WEP40		SUITE(0x000FAC, 1)
#define WLAN_CIPHER_SUITE_TKIP		SUITE(0x000FAC, 2)
/* reserved: 				SUITE(0x000FAC, 3) */
#define WLAN_CIPHER_SUITE_CCMP		SUITE(0x000FAC, 4)
#define WLAN_CIPHER_SUITE_WEP104	SUITE(0x000FAC, 5)
#define WLAN_CIPHER_SUITE_AES_CMAC	SUITE(0x000FAC, 6)
#define WLAN_CIPHER_SUITE_GCMP		SUITE(0x000FAC, 8)
#define WLAN_CIPHER_SUITE_GCMP_256	SUITE(0x000FAC, 9)
#define WLAN_CIPHER_SUITE_CCMP_256	SUITE(0x000FAC, 10)
#define WLAN_CIPHER_SUITE_BIP_GMAC_128	SUITE(0x000FAC, 11)
#define WLAN_CIPHER_SUITE_BIP_GMAC_256	SUITE(0x000FAC, 12)
#define WLAN_CIPHER_SUITE_BIP_CMAC_256	SUITE(0x000FAC, 13)

#define WLAN_CIPHER_SUITE_SMS4		SUITE(0x001472, 1)

/* AKM suite selectors */
#define WLAN_AKM_SUITE_8021X			SUITE(0x000FAC, 1)
#define WLAN_AKM_SUITE_PSK			SUITE(0x000FAC, 2)
#define WLAN_AKM_SUITE_FT_8021X			SUITE(0x000FAC, 3)
#define WLAN_AKM_SUITE_FT_PSK			SUITE(0x000FAC, 4)
#define WLAN_AKM_SUITE_8021X_SHA256		SUITE(0x000FAC, 5)
#define WLAN_AKM_SUITE_PSK_SHA256		SUITE(0x000FAC, 6)
#define WLAN_AKM_SUITE_TDLS			SUITE(0x000FAC, 7)
#define WLAN_AKM_SUITE_SAE			SUITE(0x000FAC, 8)
#define WLAN_AKM_SUITE_FT_OVER_SAE		SUITE(0x000FAC, 9)
#define WLAN_AKM_SUITE_8021X_SUITE_B		SUITE(0x000FAC, 11)
#define WLAN_AKM_SUITE_8021X_SUITE_B_192	SUITE(0x000FAC, 12)
#define WLAN_AKM_SUITE_FILS_SHA256		SUITE(0x000FAC, 14)
#define WLAN_AKM_SUITE_FILS_SHA384		SUITE(0x000FAC, 15)
#define WLAN_AKM_SUITE_FT_FILS_SHA256		SUITE(0x000FAC, 16)
#define WLAN_AKM_SUITE_FT_FILS_SHA384		SUITE(0x000FAC, 17)

#define WLAN_MAX_KEY_LEN		32

#define WLAN_PMK_NAME_LEN		16
#define WLAN_PMKID_LEN			16
#define WLAN_PMK_LEN_EAP_LEAP		16
#define WLAN_PMK_LEN			32
#define WLAN_PMK_LEN_SUITE_B_192	48

#define WLAN_OUI_WFA			0x506f9a
#define WLAN_OUI_TYPE_WFA_P2P		9
#define WLAN_OUI_MICROSOFT		0x0050f2
#define WLAN_OUI_TYPE_MICROSOFT_WPA	1
#define WLAN_OUI_TYPE_MICROSOFT_WMM	2
#define WLAN_OUI_TYPE_MICROSOFT_WPS	4
#define WLAN_OUI_TYPE_MICROSOFT_TPC	8

/*
 * WMM/802.11e Tspec Element
 */
#define IEEE80211_WMM_IE_TSPEC_TID_MASK		0x0F
#define IEEE80211_WMM_IE_TSPEC_TID_SHIFT	1

enum ieee80211_tspec_status_code {
	IEEE80211_TSPEC_STATUS_ADMISS_ACCEPTED = 0,
	IEEE80211_TSPEC_STATUS_ADDTS_INVAL_PARAMS = 0x1,
};

struct ieee80211_tspec_ie {
	u8 element_id;
	u8 len;
	u8 oui[3];
	u8 oui_type;
	u8 oui_subtype;
	u8 version;
	__le16 tsinfo;
	u8 tsinfo_resvd;
	__le16 nominal_msdu;
	__le16 max_msdu;
	__le32 min_service_int;
	__le32 max_service_int;
	__le32 inactivity_int;
	__le32 suspension_int;
	__le32 service_start_time;
	__le32 min_data_rate;
	__le32 mean_data_rate;
	__le32 peak_data_rate;
	__le32 max_burst_size;
	__le32 delay_bound;
	__le32 min_phy_rate;
	__le16 sba;
	__le16 medium_time;
} __packed;

/**
 * ieee80211_get_qos_ctl - get pointer to qos control bytes
 * @hdr: the frame
 *
 * The qos ctrl bytes come after the frame_control, duration, seq_num
 * and 3 or 4 addresses of length ETH_ALEN.
 * 3 addr: 2 + 2 + 2 + 3*6 = 24
 * 4 addr: 2 + 2 + 2 + 4*6 = 30
 */
static inline u8 *ieee80211_get_qos_ctl(struct ieee80211_hdr *hdr)
{
	if (ieee80211_has_a4(hdr->frame_control))
		return (u8 *)hdr + 30;
	else
		return (u8 *)hdr + 24;
}

/**
 * ieee80211_get_tid - get qos TID
 * @hdr: the frame
 */
static inline u8 ieee80211_get_tid(struct ieee80211_hdr *hdr)
{
	u8 *qc = ieee80211_get_qos_ctl(hdr);

	return qc[0] & IEEE80211_QOS_CTL_TID_MASK;
}

/**
 * ieee80211_get_SA - get pointer to SA
 * @hdr: the frame
 *
 * Given an 802.11 frame, this function returns the offset
 * to the source address (SA). It does not verify that the
 * header is long enough to contain the address, and the
 * header must be long enough to contain the frame control
 * field.
 */
static inline u8 *ieee80211_get_SA(struct ieee80211_hdr *hdr)
{
	if (ieee80211_has_a4(hdr->frame_control))
		return hdr->addr4;
	if (ieee80211_has_fromds(hdr->frame_control))
		return hdr->addr3;
	return hdr->addr2;
}

/**
 * ieee80211_get_DA - get pointer to DA
 * @hdr: the frame
 *
 * Given an 802.11 frame, this function returns the offset
 * to the destination address (DA). It does not verify that
 * the header is long enough to contain the address, and the
 * header must be long enough to contain the frame control
 * field.
 */
static inline u8 *ieee80211_get_DA(struct ieee80211_hdr *hdr)
{
	if (ieee80211_has_tods(hdr->frame_control))
		return hdr->addr3;
	else
		return hdr->addr1;
}

/**
 * _ieee80211_is_robust_mgmt_frame - check if frame is a robust management frame
 * @hdr: the frame (buffer must include at least the first octet of payload)
 */
static inline bool _ieee80211_is_robust_mgmt_frame(struct ieee80211_hdr *hdr)
{
	if (ieee80211_is_disassoc(hdr->frame_control) ||
	    ieee80211_is_deauth(hdr->frame_control))
		return true;

	if (ieee80211_is_action(hdr->frame_control)) {
		u8 *category;

		/*
		 * Action frames, excluding Public Action frames, are Robust
		 * Management Frames. However, if we are looking at a Protected
		 * frame, skip the check since the data may be encrypted and
		 * the frame has already been found to be a Robust Management
		 * Frame (by the other end).
		 */
		if (ieee80211_has_protected(hdr->frame_control))
			return true;
		category = ((u8 *) hdr) + 24;
		return *category != WLAN_CATEGORY_PUBLIC &&
			*category != WLAN_CATEGORY_HT &&
			*category != WLAN_CATEGORY_WNM_UNPROTECTED &&
			*category != WLAN_CATEGORY_SELF_PROTECTED &&
			*category != WLAN_CATEGORY_UNPROT_DMG &&
			*category != WLAN_CATEGORY_VHT &&
			*category != WLAN_CATEGORY_VENDOR_SPECIFIC;
	}

	return false;
}

/**
 * ieee80211_is_robust_mgmt_frame - check if skb contains a robust mgmt frame
 * @skb: the skb containing the frame, length will be checked
 */
static inline bool ieee80211_is_robust_mgmt_frame(struct sk_buff *skb)
{
	if (skb->len < IEEE80211_MIN_ACTION_SIZE)
		return false;
	return _ieee80211_is_robust_mgmt_frame((void *)skb->data);
}

/**
 * ieee80211_is_public_action - check if frame is a public action frame
 * @hdr: the frame
 * @len: length of the frame
 */
static inline bool ieee80211_is_public_action(struct ieee80211_hdr *hdr,
					      size_t len)
{
	struct ieee80211_mgmt *mgmt = (void *)hdr;

	if (len < IEEE80211_MIN_ACTION_SIZE)
		return false;
	if (!ieee80211_is_action(hdr->frame_control))
		return false;
	return mgmt->u.action.category == WLAN_CATEGORY_PUBLIC;
}

/**
 * _ieee80211_is_group_privacy_action - check if frame is a group addressed
 * privacy action frame
 * @hdr: the frame
 */
static inline bool _ieee80211_is_group_privacy_action(struct ieee80211_hdr *hdr)
{
	struct ieee80211_mgmt *mgmt = (void *)hdr;

	if (!ieee80211_is_action(hdr->frame_control) ||
	    !is_multicast_ether_addr(hdr->addr1))
		return false;

	return mgmt->u.action.category == WLAN_CATEGORY_MESH_ACTION ||
	       mgmt->u.action.category == WLAN_CATEGORY_MULTIHOP_ACTION;
}

/**
 * ieee80211_is_group_privacy_action - check if frame is a group addressed
 * privacy action frame
 * @skb: the skb containing the frame, length will be checked
 */
static inline bool ieee80211_is_group_privacy_action(struct sk_buff *skb)
{
	if (skb->len < IEEE80211_MIN_ACTION_SIZE)
		return false;
	return _ieee80211_is_group_privacy_action((void *)skb->data);
}

/**
 * ieee80211_tu_to_usec - convert time units (TU) to microseconds
 * @tu: the TUs
 */
static inline unsigned long ieee80211_tu_to_usec(unsigned long tu)
{
	return 1024 * tu;
}

/**
 * ieee80211_check_tim - check if AID bit is set in TIM
 * @tim: the TIM IE
 * @tim_len: length of the TIM IE
 * @aid: the AID to look for
 */
static inline bool ieee80211_check_tim(const struct ieee80211_tim_ie *tim,
				       u8 tim_len, u16 aid)
{
	u8 mask;
	u8 index, indexn1, indexn2;

	if (unlikely(!tim || tim_len < sizeof(*tim)))
		return false;

	aid &= 0x3fff;
	index = aid / 8;
	mask  = 1 << (aid & 7);

	indexn1 = tim->bitmap_ctrl & 0xfe;
	indexn2 = tim_len + indexn1 - 4;

	if (index < indexn1 || index > indexn2)
		return false;

	index -= indexn1;

	return !!(tim->virtual_map[index] & mask);
}

/**
 * ieee80211_get_tdls_action - get tdls packet action (or -1, if not tdls packet)
 * @skb: the skb containing the frame, length will not be checked
 * @hdr_size: the size of the ieee80211_hdr that starts at skb->data
 *
 * This function assumes the frame is a data frame, and that the network header
 * is in the correct place.
 */
static inline int ieee80211_get_tdls_action(struct sk_buff *skb, u32 hdr_size)
{
	if (!skb_is_nonlinear(skb) &&
	    skb->len > (skb_network_offset(skb) + 2)) {
		/* Point to where the indication of TDLS should start */
		const u8 *tdls_data = skb_network_header(skb) - 2;

		if (get_unaligned_be16(tdls_data) == ETH_P_TDLS &&
		    tdls_data[2] == WLAN_TDLS_SNAP_RFTYPE &&
		    tdls_data[3] == WLAN_CATEGORY_TDLS)
			return tdls_data[4];
	}

	return -1;
}

/* convert time units */
#define TU_TO_JIFFIES(x)	(usecs_to_jiffies((x) * 1024))
#define TU_TO_EXP_TIME(x)	(jiffies + TU_TO_JIFFIES(x))

/**
 * ieee80211_action_contains_tpc - checks if the frame contains TPC element
 * @skb: the skb containing the frame, length will be checked
 *
 * This function checks if it's either TPC report action frame or Link
 * Measurement report action frame as defined in IEEE Std. 802.11-2012 8.5.2.5
 * and 8.5.7.5 accordingly.
 */
static inline bool ieee80211_action_contains_tpc(struct sk_buff *skb)
{
	struct ieee80211_mgmt *mgmt = (void *)skb->data;

	if (!ieee80211_is_action(mgmt->frame_control))
		return false;

	if (skb->len < IEEE80211_MIN_ACTION_SIZE +
		       sizeof(mgmt->u.action.u.tpc_report))
		return false;

	/*
	 * TPC report - check that:
	 * category = 0 (Spectrum Management) or 5 (Radio Measurement)
	 * spectrum management action = 3 (TPC/Link Measurement report)
	 * TPC report EID = 35
	 * TPC report element length = 2
	 *
	 * The spectrum management's tpc_report struct is used here both for
	 * parsing tpc_report and radio measurement's link measurement report
	 * frame, since the relevant part is identical in both frames.
	 */
	if (mgmt->u.action.category != WLAN_CATEGORY_SPECTRUM_MGMT &&
	    mgmt->u.action.category != WLAN_CATEGORY_RADIO_MEASUREMENT)
		return false;

	/* both spectrum mgmt and link measurement have same action code */
	if (mgmt->u.action.u.tpc_report.action_code !=
	    WLAN_ACTION_SPCT_TPC_RPRT)
		return false;

	if (mgmt->u.action.u.tpc_report.tpc_elem_id != WLAN_EID_TPC_REPORT ||
	    mgmt->u.action.u.tpc_report.tpc_elem_length !=
	    sizeof(struct ieee80211_tpc_report_ie))
		return false;

	return true;
}

struct element {
	u8 id;
	u8 datalen;
	u8 data[];
} __packed;

/* element iteration helpers */
#define for_each_element(_elem, _data, _datalen)			\
	for (_elem = (const struct element *)(_data);			\
	     (const u8 *)(_data) + (_datalen) - (const u8 *)_elem >=	\
		(int)sizeof(*_elem) &&					\
	     (const u8 *)(_data) + (_datalen) - (const u8 *)_elem >=	\
		(int)sizeof(*_elem) + _elem->datalen;			\
	     _elem = (const struct element *)(_elem->data + _elem->datalen))

#define for_each_element_id(element, _id, data, datalen)		\
	for_each_element(element, data, datalen)			\
		if (element->id == (_id))

<<<<<<< HEAD
#define for_each_element_extid(element, extid, data, datalen)		\
	for_each_element(element, data, datalen)			\
=======
#define for_each_element_extid(element, extid, _data, _datalen)		\
	for_each_element(element, _data, _datalen)			\
>>>>>>> f7688b48
		if (element->id == WLAN_EID_EXTENSION &&		\
		    element->datalen > 0 &&				\
		    element->data[0] == (extid))

#define for_each_subelement(sub, element)				\
	for_each_element(sub, (element)->data, (element)->datalen)

#define for_each_subelement_id(sub, id, element)			\
	for_each_element_id(sub, id, (element)->data, (element)->datalen)

#define for_each_subelement_extid(sub, extid, element)			\
	for_each_element_extid(sub, extid, (element)->data, (element)->datalen)

/**
 * for_each_element_completed - determine if element parsing consumed all data
 * @element: element pointer after for_each_element() or friends
 * @data: same data pointer as passed to for_each_element() or friends
 * @datalen: same data length as passed to for_each_element() or friends
 *
 * This function returns %true if all the data was parsed or considered
 * while walking the elements. Only use this if your for_each_element()
 * loop cannot be broken out of, otherwise it always returns %false.
 *
 * If some data was malformed, this returns %false since the last parsed
 * element will not fill the whole remaining data.
 */
static inline bool for_each_element_completed(const struct element *element,
					      const void *data, size_t datalen)
{
	return (const u8 *)element == (const u8 *)data + datalen;
}

#endif /* LINUX_IEEE80211_H */<|MERGE_RESOLUTION|>--- conflicted
+++ resolved
@@ -3378,13 +3378,8 @@
 	for_each_element(element, data, datalen)			\
 		if (element->id == (_id))
 
-<<<<<<< HEAD
-#define for_each_element_extid(element, extid, data, datalen)		\
-	for_each_element(element, data, datalen)			\
-=======
 #define for_each_element_extid(element, extid, _data, _datalen)		\
 	for_each_element(element, _data, _datalen)			\
->>>>>>> f7688b48
 		if (element->id == WLAN_EID_EXTENSION &&		\
 		    element->datalen > 0 &&				\
 		    element->data[0] == (extid))
