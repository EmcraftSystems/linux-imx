--- conflicted
+++ resolved
@@ -346,12 +346,8 @@
 				     const char *resource_name,
 				     mhp_t mhp_flags);
 extern void move_pfn_range_to_zone(struct zone *zone, unsigned long start_pfn,
-<<<<<<< HEAD
-		unsigned long nr_pages, struct vmem_altmap *altmap);
-=======
 				   unsigned long nr_pages,
 				   struct vmem_altmap *altmap, int migratetype);
->>>>>>> d1988041
 extern void remove_pfn_range_from_zone(struct zone *zone,
 				       unsigned long start_pfn,
 				       unsigned long nr_pages);
