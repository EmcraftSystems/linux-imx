--- conflicted
+++ resolved
@@ -125,14 +125,11 @@
 void tracing_on(void);
 void tracing_off(void);
 void tracing_off_permanent(void);
-<<<<<<< HEAD
-=======
 
 void *ring_buffer_alloc_read_page(struct ring_buffer *buffer);
 void ring_buffer_free_read_page(struct ring_buffer *buffer, void *data);
 int ring_buffer_read_page(struct ring_buffer *buffer,
 			  void **data_page, int cpu, int full);
->>>>>>> da485e0c
 
 enum ring_buffer_flags {
 	RB_FL_OVERWRITE		= 1 << 0,
