--- conflicted
+++ resolved
@@ -1179,9 +1179,6 @@
 		kernel_init_free_pages(page, 1 << order);
 
 	kernel_poison_pages(page, 1 << order, 0);
-<<<<<<< HEAD
-	kernel_map_pages(page, 1 << order, 0);
-=======
 	/*
 	 * arch_free_page() can make the page's contents inaccessible.  s390
 	 * does this.  So nothing which can access the page's contents should
@@ -1192,7 +1189,6 @@
 	if (debug_pagealloc_enabled())
 		kernel_map_pages(page, 1 << order, 0);
 
->>>>>>> f7688b48
 	kasan_free_nondeferred_pages(page, order);
 
 	return true;
@@ -2159,12 +2155,8 @@
 	set_page_refcounted(page);
 
 	arch_alloc_page(page, order);
-<<<<<<< HEAD
-	kernel_map_pages(page, 1 << order, 1);
-=======
 	if (debug_pagealloc_enabled())
 		kernel_map_pages(page, 1 << order, 1);
->>>>>>> f7688b48
 	kasan_alloc_pages(page, order);
 	kernel_poison_pages(page, 1 << order, 1);
 	set_page_owner(page, order, gfp_flags);
@@ -4904,19 +4896,11 @@
 		/* Even if we own the page, we do not use atomic_set().
 		 * This would break get_page_unless_zero() users.
 		 */
-<<<<<<< HEAD
-		page_ref_add(page, size);
-
-		/* reset page count bias and offset to start of new frag */
-		nc->pfmemalloc = page_is_pfmemalloc(page);
-		nc->pagecnt_bias = size + 1;
-=======
 		page_ref_add(page, PAGE_FRAG_CACHE_MAX_SIZE);
 
 		/* reset page count bias and offset to start of new frag */
 		nc->pfmemalloc = page_is_pfmemalloc(page);
 		nc->pagecnt_bias = PAGE_FRAG_CACHE_MAX_SIZE + 1;
->>>>>>> f7688b48
 		nc->offset = size;
 	}
 
@@ -4932,17 +4916,10 @@
 		size = nc->size;
 #endif
 		/* OK, page count is 0, we can safely set it */
-<<<<<<< HEAD
-		set_page_count(page, size + 1);
-
-		/* reset page count bias and offset to start of new frag */
-		nc->pagecnt_bias = size + 1;
-=======
 		set_page_count(page, PAGE_FRAG_CACHE_MAX_SIZE + 1);
 
 		/* reset page count bias and offset to start of new frag */
 		nc->pagecnt_bias = PAGE_FRAG_CACHE_MAX_SIZE + 1;
->>>>>>> f7688b48
 		offset = size - fragsz;
 	}
 
@@ -8263,11 +8240,7 @@
 			if (!hugepage_migration_supported(page_hstate(head)))
 				goto unmovable;
 
-<<<<<<< HEAD
-			skip_pages = (1 << compound_order(head)) - (page - head);
-=======
 			skip_pages = compound_nr(head) - (page - head);
->>>>>>> f7688b48
 			iter += skip_pages - 1;
 			continue;
 		}
