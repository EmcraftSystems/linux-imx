--- conflicted
+++ resolved
@@ -106,12 +106,7 @@
 	 */
 	disk = sis->bdev->bd_disk;
 	entry.val = page_private(page);
-<<<<<<< HEAD
-	if (disk->fops->swap_slot_free_notify &&
-			__swap_count(sis, entry) == 1) {
-=======
 	if (disk->fops->swap_slot_free_notify && __swap_count(entry) == 1) {
->>>>>>> f7688b48
 		unsigned long offset;
 
 		offset = swp_offset(entry);
