// SPDX-License-Identifier: GPL-2.0-or-later
/*
 *  Driver for SoundBlaster 1.0/2.0/Pro soundcards and compatible
 *  Copyright (c) by Jaroslav Kysela <perex@perex.cz>
 */

#include <linux/init.h>
#include <linux/err.h>
#include <linux/isa.h>
#include <linux/ioport.h>
#include <linux/module.h>
#include <sound/core.h>
#include <sound/sb.h>
#include <sound/opl3.h>
#include <sound/initval.h>

MODULE_AUTHOR("Jaroslav Kysela <perex@perex.cz>");
MODULE_DESCRIPTION("Sound Blaster 1.0/2.0/Pro");
MODULE_LICENSE("GPL");

static int index[SNDRV_CARDS] = SNDRV_DEFAULT_IDX;	/* Index 0-MAX */
static char *id[SNDRV_CARDS] = SNDRV_DEFAULT_STR;	/* ID for this card */
static bool enable[SNDRV_CARDS] = SNDRV_DEFAULT_ENABLE;	/* Enable this card */
static long port[SNDRV_CARDS] = SNDRV_DEFAULT_PORT;	/* 0x220,0x240,0x260 */
static int irq[SNDRV_CARDS] = SNDRV_DEFAULT_IRQ;	/* 5,7,9,10 */
static int dma8[SNDRV_CARDS] = SNDRV_DEFAULT_DMA;	/* 1,3 */

module_param_array(index, int, NULL, 0444);
MODULE_PARM_DESC(index, "Index value for Sound Blaster soundcard.");
module_param_array(id, charp, NULL, 0444);
MODULE_PARM_DESC(id, "ID string for Sound Blaster soundcard.");
module_param_array(enable, bool, NULL, 0444);
MODULE_PARM_DESC(enable, "Enable Sound Blaster soundcard.");
module_param_hw_array(port, long, ioport, NULL, 0444);
MODULE_PARM_DESC(port, "Port # for SB8 driver.");
module_param_hw_array(irq, int, irq, NULL, 0444);
MODULE_PARM_DESC(irq, "IRQ # for SB8 driver.");
module_param_hw_array(dma8, int, dma, NULL, 0444);
MODULE_PARM_DESC(dma8, "8-bit DMA # for SB8 driver.");

struct snd_sb8 {
	struct resource *fm_res;	/* used to block FM i/o region for legacy cards */
	struct snd_sb *chip;
};

static irqreturn_t snd_sb8_interrupt(int irq, void *dev_id)
{
	struct snd_sb *chip = dev_id;

	if (chip->open & SB_OPEN_PCM) {
		return snd_sb8dsp_interrupt(chip);
	} else {
		return snd_sb8dsp_midi_interrupt(chip);
	}
}

static int snd_sb8_match(struct device *pdev, unsigned int dev)
{
	if (!enable[dev])
		return 0;
	if (irq[dev] == SNDRV_AUTO_IRQ) {
		dev_err(pdev, "please specify irq\n");
		return 0;
	}
	if (dma8[dev] == SNDRV_AUTO_DMA) {
		dev_err(pdev, "please specify dma8\n");
		return 0;
	}
	return 1;
}

static int snd_sb8_probe(struct device *pdev, unsigned int dev)
{
	struct snd_sb *chip;
	struct snd_card *card;
	struct snd_sb8 *acard;
	struct snd_opl3 *opl3;
	int err;

	err = snd_devm_card_new(pdev, index[dev], id[dev], THIS_MODULE,
				sizeof(struct snd_sb8), &card);
	if (err < 0)
		return err;
	acard = card->private_data;

<<<<<<< HEAD
	/* block the 0x388 port to avoid PnP conflicts */
	acard->fm_res = request_region(0x388, 4, "SoundBlaster FM");
=======
	/*
	 * Block the 0x388 port to avoid PnP conflicts.
	 * No need to check this value after request_region,
	 * as we never do anything with it.
	 */
	acard->fm_res = devm_request_region(card->dev, 0x388, 4,
					    "SoundBlaster FM");
>>>>>>> 3b17187f

	if (port[dev] != SNDRV_AUTO_PORT) {
		err = snd_sbdsp_create(card, port[dev], irq[dev],
				       snd_sb8_interrupt, dma8[dev],
				       -1, SB_HW_AUTO, &chip);
		if (err < 0)
			return err;
	} else {
		/* auto-probe legacy ports */
		static const unsigned long possible_ports[] = {
			0x220, 0x240, 0x260,
		};
		int i;
		for (i = 0; i < ARRAY_SIZE(possible_ports); i++) {
			err = snd_sbdsp_create(card, possible_ports[i],
					       irq[dev],
					       snd_sb8_interrupt,
					       dma8[dev],
					       -1,
					       SB_HW_AUTO,
					       &chip);
			if (err >= 0) {
				port[dev] = possible_ports[i];
				break;
			}
		}
		if (i >= ARRAY_SIZE(possible_ports))
			return -EINVAL;
	}
	acard->chip = chip;
			
	if (chip->hardware >= SB_HW_16) {
		if (chip->hardware == SB_HW_ALS100)
			snd_printk(KERN_WARNING "ALS100 chip detected at 0x%lx, try snd-als100 module\n",
				    port[dev]);
		else
			snd_printk(KERN_WARNING "SB 16 chip detected at 0x%lx, try snd-sb16 module\n",
				   port[dev]);
		return -ENODEV;
	}

	err = snd_sb8dsp_pcm(chip, 0);
	if (err < 0)
		return err;

	err = snd_sbmixer_new(chip);
	if (err < 0)
		return err;

	if (chip->hardware == SB_HW_10 || chip->hardware == SB_HW_20) {
		err = snd_opl3_create(card, chip->port + 8, 0,
				      OPL3_HW_AUTO, 1, &opl3);
		if (err < 0)
			snd_printk(KERN_WARNING "sb8: no OPL device at 0x%lx\n", chip->port + 8);
	} else {
		err = snd_opl3_create(card, chip->port, chip->port + 2,
				      OPL3_HW_AUTO, 1, &opl3);
		if (err < 0) {
			snd_printk(KERN_WARNING "sb8: no OPL device at 0x%lx-0x%lx\n",
				   chip->port, chip->port + 2);
		}
	}
	if (err >= 0) {
		err = snd_opl3_hwdep_new(opl3, 0, 1, NULL);
		if (err < 0)
			return err;
	}

	err = snd_sb8dsp_midi(chip, 0);
	if (err < 0)
		return err;

	strcpy(card->driver, chip->hardware == SB_HW_PRO ? "SB Pro" : "SB8");
	strcpy(card->shortname, chip->name);
	sprintf(card->longname, "%s at 0x%lx, irq %d, dma %d",
		chip->name,
		chip->port,
		irq[dev], dma8[dev]);

	err = snd_card_register(card);
	if (err < 0)
		return err;

	dev_set_drvdata(pdev, card);
	return 0;
}

#ifdef CONFIG_PM
static int snd_sb8_suspend(struct device *dev, unsigned int n,
			   pm_message_t state)
{
	struct snd_card *card = dev_get_drvdata(dev);
	struct snd_sb8 *acard = card->private_data;
	struct snd_sb *chip = acard->chip;

	snd_power_change_state(card, SNDRV_CTL_POWER_D3hot);
	snd_sbmixer_suspend(chip);
	return 0;
}

static int snd_sb8_resume(struct device *dev, unsigned int n)
{
	struct snd_card *card = dev_get_drvdata(dev);
	struct snd_sb8 *acard = card->private_data;
	struct snd_sb *chip = acard->chip;

	snd_sbdsp_reset(chip);
	snd_sbmixer_resume(chip);
	snd_power_change_state(card, SNDRV_CTL_POWER_D0);
	return 0;
}
#endif

#define DEV_NAME "sb8"

static struct isa_driver snd_sb8_driver = {
	.match		= snd_sb8_match,
	.probe		= snd_sb8_probe,
#ifdef CONFIG_PM
	.suspend	= snd_sb8_suspend,
	.resume		= snd_sb8_resume,
#endif
	.driver		= {
		.name	= DEV_NAME 
	},
};

module_isa_driver(snd_sb8_driver, SNDRV_CARDS);<|MERGE_RESOLUTION|>--- conflicted
+++ resolved
@@ -83,10 +83,6 @@
 		return err;
 	acard = card->private_data;
 
-<<<<<<< HEAD
-	/* block the 0x388 port to avoid PnP conflicts */
-	acard->fm_res = request_region(0x388, 4, "SoundBlaster FM");
-=======
 	/*
 	 * Block the 0x388 port to avoid PnP conflicts.
 	 * No need to check this value after request_region,
@@ -94,7 +90,6 @@
 	 */
 	acard->fm_res = devm_request_region(card->dev, 0x388, 4,
 					    "SoundBlaster FM");
->>>>>>> 3b17187f
 
 	if (port[dev] != SNDRV_AUTO_PORT) {
 		err = snd_sbdsp_create(card, port[dev], irq[dev],
