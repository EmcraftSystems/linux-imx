--- conflicted
+++ resolved
@@ -344,13 +344,10 @@
 		ep = 0x81;
 		ifnum = 1;
 		goto add_sync_ep_from_ifnum;
-<<<<<<< HEAD
-=======
 	case USB_ID(0x07fd, 0x0004): /* MOTU MicroBook II */
 		ep = 0x84;
 		ifnum = 0;
 		goto add_sync_ep_from_ifnum;
->>>>>>> f7688b48
 	case USB_ID(0x0582, 0x01d8): /* BOSS Katana */
 		/* BOSS Katana amplifiers do not need quirks */
 		return 0;
