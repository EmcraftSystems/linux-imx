/* SPDX-License-Identifier: GPL-2.0 */
#ifndef USBUSX2Y_H
#define USBUSX2Y_H
#include "../usbaudio.h"
#include "../midi.h"
#include "usbus428ctldefs.h"

#define NRURBS	        2


#define URBS_ASYNC_SEQ 10
#define URB_DATA_LEN_ASYNC_SEQ 32
struct snd_usx2y_async_seq {
	struct urb	*urb[URBS_ASYNC_SEQ];
	char		*buffer;
};

struct snd_usx2y_urb_seq {
	int	submitted;
	int	len;
	struct urb	*urb[];
};

#include "usx2yhwdeppcm.h"

struct usx2ydev {
	struct usb_device	*dev;
	int			card_index;
	int			stride;
	struct urb		*in04_urb;
	void			*in04_buf;
	char			in04_last[24];
<<<<<<< HEAD
	unsigned		in04_int_calls;
=======
	unsigned int		in04_int_calls;
>>>>>>> d92805b6
	struct snd_usx2y_urb_seq	*us04;
	wait_queue_head_t	in04_wait_queue;
	struct snd_usx2y_async_seq	as04;
	unsigned int		rate,
				format;
	int			chip_status;
	struct mutex		pcm_mutex;
	struct us428ctls_sharedmem	*us428ctls_sharedmem;
	int			wait_iso_frame;
	wait_queue_head_t	us428ctls_wait_queue_head;
	struct snd_usx2y_hwdep_pcm_shm	*hwdep_pcm_shm;
	struct snd_usx2y_substream	*subs[4];
	struct snd_usx2y_substream	* volatile  prepare_subs;
	wait_queue_head_t	prepare_wait_queue;
	struct list_head	midi_list;
	int			pcm_devs;
};


struct snd_usx2y_substream {
	struct usx2ydev	*usx2y;
	struct snd_pcm_substream *pcm_substream;

	int			endpoint;
	unsigned int		maxpacksize;		/* max packet size in bytes */

	atomic_t		state;
#define STATE_STOPPED	0
#define STATE_STARTING1 1
#define STATE_STARTING2 2
#define STATE_STARTING3 3
#define STATE_PREPARED	4
#define STATE_PRERUNNING  6
#define STATE_RUNNING	8

	int			hwptr;			/* free frame position in the buffer (only for playback) */
	int			hwptr_done;		/* processed frame position in the buffer */
	int			transfer_done;		/* processed frames since last period update */

	struct urb		*urb[NRURBS];	/* data urb table */
	struct urb		*completed_urb;
	char			*tmpbuf;			/* temporary buffer for playback */
};


#define usx2y(c) ((struct usx2ydev *)(c)->private_data)

int usx2y_audio_create(struct snd_card *card);

int usx2y_async_seq04_init(struct usx2ydev *usx2y);
int usx2y_in04_init(struct usx2ydev *usx2y);

#define NAME_ALLCAPS "US-X2Y"

#endif<|MERGE_RESOLUTION|>--- conflicted
+++ resolved
@@ -30,11 +30,7 @@
 	struct urb		*in04_urb;
 	void			*in04_buf;
 	char			in04_last[24];
-<<<<<<< HEAD
-	unsigned		in04_int_calls;
-=======
 	unsigned int		in04_int_calls;
->>>>>>> d92805b6
 	struct snd_usx2y_urb_seq	*us04;
 	wait_queue_head_t	in04_wait_queue;
 	struct snd_usx2y_async_seq	as04;
