/*
 *  Copyright (C) 2012, Analog Devices Inc.
 *	Author: Lars-Peter Clausen <lars@metafoo.de>
 *
 *  Based on:
 *	imx-pcm-dma-mx2.c, Copyright 2009 Sascha Hauer <s.hauer@pengutronix.de>
 *	mxs-pcm.c, Copyright (C) 2011 Freescale Semiconductor, Inc.
<<<<<<< HEAD
 *	imx-pcm-dma.c, Copyright (C) 2014-2015 Freescale Semiconductor, Inc.
=======
 *	imx-pcm-dma.c, Copyright (C) 2014 Freescale Semiconductor, Inc.
>>>>>>> 0e136a71
 *	ep93xx-pcm.c, Copyright (C) 2006 Lennert Buytenhek <buytenh@wantstofly.org>
 *		      Copyright (C) 2006 Applied Data Systems
 *
 *  This program is free software; you can redistribute it and/or modify it
 *  under  the terms of the GNU General  Public License as published by the
 *  Free Software Foundation;  either version 2 of the License, or (at your
 *  option) any later version.
 *
 *  You should have received a copy of the GNU General Public License along
 *  with this program; if not, write to the Free Software Foundation, Inc.,
 *  675 Mass Ave, Cambridge, MA 02139, USA.
 *
 */
#include <linux/module.h>
#include <linux/init.h>
#include <linux/dmaengine.h>
#include <linux/slab.h>
#include <sound/pcm.h>
#include <sound/pcm_params.h>
#include <sound/soc.h>

#include <sound/dmaengine_pcm.h>

static inline struct dmaengine_pcm_runtime_data *substream_to_prtd(
	const struct snd_pcm_substream *substream)
{
	return substream->runtime->private_data;
}

struct dma_chan *snd_dmaengine_pcm_get_chan(struct snd_pcm_substream *substream)
{
	struct dmaengine_pcm_runtime_data *prtd = substream_to_prtd(substream);

	return prtd->dma_chan;
}
EXPORT_SYMBOL_GPL(snd_dmaengine_pcm_get_chan);

/**
 * snd_hwparams_to_dma_slave_config - Convert hw_params to dma_slave_config
 * @substream: PCM substream
 * @params: hw_params
 * @slave_config: DMA slave config
 *
 * This function can be used to initialize a dma_slave_config from a substream
 * and hw_params in a dmaengine based PCM driver implementation.
 */
int snd_hwparams_to_dma_slave_config(const struct snd_pcm_substream *substream,
	const struct snd_pcm_hw_params *params,
	struct dma_slave_config *slave_config)
{
	enum dma_slave_buswidth buswidth;
	int bits;

	bits = snd_pcm_format_physical_width(params_format(params));
	if (bits < 8 || bits > 64)
		return -EINVAL;
	else if (bits == 8)
		buswidth = DMA_SLAVE_BUSWIDTH_1_BYTE;
	else if (bits == 16)
		buswidth = DMA_SLAVE_BUSWIDTH_2_BYTES;
	else if (bits <= 32)
		buswidth = DMA_SLAVE_BUSWIDTH_4_BYTES;
	else
		buswidth = DMA_SLAVE_BUSWIDTH_8_BYTES;

	if (substream->stream == SNDRV_PCM_STREAM_PLAYBACK) {
		slave_config->direction = DMA_MEM_TO_DEV;
		slave_config->dst_addr_width = buswidth;
	} else {
		slave_config->direction = DMA_DEV_TO_MEM;
		slave_config->src_addr_width = buswidth;
	}

	slave_config->device_fc = false;

	return 0;
}
EXPORT_SYMBOL_GPL(snd_hwparams_to_dma_slave_config);

/**
 * snd_dmaengine_pcm_set_config_from_dai_data() - Initializes a dma slave config
 *  using DAI DMA data.
 * @substream: PCM substream
 * @dma_data: DAI DMA data
 * @slave_config: DMA slave configuration
 *
 * Initializes the {dst,src}_addr, {dst,src}_maxburst, {dst,src}_addr_width and
 * slave_id fields of the DMA slave config from the same fields of the DAI DMA
 * data struct. The src and dst fields will be initialized depending on the
 * direction of the substream. If the substream is a playback stream the dst
 * fields will be initialized, if it is a capture stream the src fields will be
 * initialized. The {dst,src}_addr_width field will only be initialized if the
 * addr_width field of the DAI DMA data struct is not equal to
 * DMA_SLAVE_BUSWIDTH_UNDEFINED.
 */
void snd_dmaengine_pcm_set_config_from_dai_data(
	const struct snd_pcm_substream *substream,
	const struct snd_dmaengine_dai_dma_data *dma_data,
	struct dma_slave_config *slave_config)
{
	if (substream->stream == SNDRV_PCM_STREAM_PLAYBACK) {
		slave_config->dst_addr = dma_data->addr;
		slave_config->dst_maxburst = dma_data->maxburst;
		if (dma_data->addr_width != DMA_SLAVE_BUSWIDTH_UNDEFINED)
			slave_config->dst_addr_width = dma_data->addr_width;
	} else {
		slave_config->src_addr = dma_data->addr;
		slave_config->src_maxburst = dma_data->maxburst;
		if (dma_data->addr_width != DMA_SLAVE_BUSWIDTH_UNDEFINED)
			slave_config->src_addr_width = dma_data->addr_width;
	}

	slave_config->slave_id = dma_data->slave_id;
}
EXPORT_SYMBOL_GPL(snd_dmaengine_pcm_set_config_from_dai_data);

static void dmaengine_pcm_dma_complete(void *arg)
{
	struct snd_pcm_substream *substream = arg;
	struct dmaengine_pcm_runtime_data *prtd = substream_to_prtd(substream);

	prtd->pos += snd_pcm_lib_period_bytes(substream);
	if (prtd->pos >= snd_pcm_lib_buffer_bytes(substream))
		prtd->pos = 0;

	snd_pcm_period_elapsed(substream);
}

static int dmaengine_pcm_prepare_and_submit(struct snd_pcm_substream *substream)
{
	struct dmaengine_pcm_runtime_data *prtd = substream_to_prtd(substream);
	struct dma_chan *chan = prtd->dma_chan;
	struct dma_async_tx_descriptor *desc;
	enum dma_transfer_direction direction;
	unsigned long flags = DMA_CTRL_ACK;

	direction = snd_pcm_substream_to_dma_direction(substream);

	if (!substream->runtime->no_period_wakeup)
		flags |= DMA_PREP_INTERRUPT;

	prtd->pos = 0;
	desc = dmaengine_prep_dma_cyclic(chan,
		substream->runtime->dma_addr,
		snd_pcm_lib_buffer_bytes(substream),
		snd_pcm_lib_period_bytes(substream), direction, flags);

	if (!desc)
		return -ENOMEM;

	if (prtd->callback)
		desc->callback = prtd->callback;
	else
		desc->callback = dmaengine_pcm_dma_complete;
	desc->callback_param = substream;
	prtd->cookie = dmaengine_submit(desc);

	return 0;
}

/**
 * snd_dmaengine_pcm_trigger - dmaengine based PCM trigger implementation
 * @substream: PCM substream
 * @cmd: Trigger command
 *
 * Returns 0 on success, a negative error code otherwise.
 *
 * This function can be used as the PCM trigger callback for dmaengine based PCM
 * driver implementations.
 */
int snd_dmaengine_pcm_trigger(struct snd_pcm_substream *substream, int cmd)
{
	struct dmaengine_pcm_runtime_data *prtd = substream_to_prtd(substream);
	int ret;

	switch (cmd) {
	case SNDRV_PCM_TRIGGER_START:
	case SNDRV_PCM_TRIGGER_RESUME:
	case SNDRV_PCM_TRIGGER_PAUSE_RELEASE:
		ret = dmaengine_pcm_prepare_and_submit(substream);
		if (ret)
			return ret;
		dma_async_issue_pending(prtd->dma_chan);
		break;
	case SNDRV_PCM_TRIGGER_STOP:
	case SNDRV_PCM_TRIGGER_SUSPEND:
	case SNDRV_PCM_TRIGGER_PAUSE_PUSH:
		dmaengine_terminate_all(prtd->dma_chan);
		break;
	default:
		return -EINVAL;
	}

	return 0;
}
EXPORT_SYMBOL_GPL(snd_dmaengine_pcm_trigger);

/**
 * snd_dmaengine_pcm_pointer_no_residue - dmaengine based PCM pointer implementation
 * @substream: PCM substream
 *
 * This function is deprecated and should not be used by new drivers, as its
 * results may be unreliable.
 */
snd_pcm_uframes_t snd_dmaengine_pcm_pointer_no_residue(struct snd_pcm_substream *substream)
{
	struct dmaengine_pcm_runtime_data *prtd = substream_to_prtd(substream);
	return bytes_to_frames(substream->runtime, prtd->pos);
}
EXPORT_SYMBOL_GPL(snd_dmaengine_pcm_pointer_no_residue);

/**
 * snd_dmaengine_pcm_pointer - dmaengine based PCM pointer implementation
 * @substream: PCM substream
 *
 * This function can be used as the PCM pointer callback for dmaengine based PCM
 * driver implementations.
 */
snd_pcm_uframes_t snd_dmaengine_pcm_pointer(struct snd_pcm_substream *substream)
{
	struct dmaengine_pcm_runtime_data *prtd = substream_to_prtd(substream);
	struct dma_tx_state state;
	enum dma_status status;
	unsigned int buf_size;
	unsigned int pos = 0;

	status = dmaengine_tx_status(prtd->dma_chan, prtd->cookie, &state);
	if (status == DMA_IN_PROGRESS || status == DMA_PAUSED) {
		buf_size = snd_pcm_lib_buffer_bytes(substream);
		if (state.residue > 0 && state.residue <= buf_size)
			pos = buf_size - state.residue;
	}

	return bytes_to_frames(substream->runtime, pos);
}
EXPORT_SYMBOL_GPL(snd_dmaengine_pcm_pointer);

/**
 * snd_dmaengine_pcm_request_channel - Request channel for the dmaengine PCM
 * @filter_fn: Filter function used to request the DMA channel
 * @filter_data: Data passed to the DMA filter function
 *
 * Returns NULL or the requested DMA channel.
 *
 * This function request a DMA channel for usage with dmaengine PCM.
 */
struct dma_chan *snd_dmaengine_pcm_request_channel(dma_filter_fn filter_fn,
	void *filter_data)
{
	dma_cap_mask_t mask;

	dma_cap_zero(mask);
	dma_cap_set(DMA_SLAVE, mask);
	dma_cap_set(DMA_CYCLIC, mask);

	return dma_request_channel(mask, filter_fn, filter_data);
}
EXPORT_SYMBOL_GPL(snd_dmaengine_pcm_request_channel);

/**
 * snd_dmaengine_pcm_open - Open a dmaengine based PCM substream
 * @substream: PCM substream
 * @chan: DMA channel to use for data transfers
 *
 * Returns 0 on success, a negative error code otherwise.
 *
 * The function should usually be called from the pcm open callback. Note that
 * this function will use private_data field of the substream's runtime. So it
 * is not availabe to your pcm driver implementation.
 */
int snd_dmaengine_pcm_open(struct snd_pcm_substream *substream,
	struct dma_chan *chan)
{
	struct dmaengine_pcm_runtime_data *prtd;
	int ret;

	if (!chan)
		return -ENXIO;

	ret = snd_pcm_hw_constraint_integer(substream->runtime,
					    SNDRV_PCM_HW_PARAM_PERIODS);
	if (ret < 0)
		return ret;

	prtd = kzalloc(sizeof(*prtd), GFP_KERNEL);
	if (!prtd)
		return -ENOMEM;

	prtd->dma_chan = chan;

	substream->runtime->private_data = prtd;

	return 0;
}
EXPORT_SYMBOL_GPL(snd_dmaengine_pcm_open);

/**
 * snd_dmaengine_pcm_open_request_chan - Open a dmaengine based PCM substream and request channel
 * @substream: PCM substream
 * @filter_fn: Filter function used to request the DMA channel
 * @filter_data: Data passed to the DMA filter function
 *
 * Returns 0 on success, a negative error code otherwise.
 *
 * This function will request a DMA channel using the passed filter function and
 * data. The function should usually be called from the pcm open callback. Note
 * that this function will use private_data field of the substream's runtime. So
 * it is not availabe to your pcm driver implementation.
 */
int snd_dmaengine_pcm_open_request_chan(struct snd_pcm_substream *substream,
	dma_filter_fn filter_fn, void *filter_data)
{
	return snd_dmaengine_pcm_open(substream,
		    snd_dmaengine_pcm_request_channel(filter_fn, filter_data));
}
EXPORT_SYMBOL_GPL(snd_dmaengine_pcm_open_request_chan);

/**
 * snd_dmaengine_pcm_close - Close a dmaengine based PCM substream
 * @substream: PCM substream
 */
int snd_dmaengine_pcm_close(struct snd_pcm_substream *substream)
{
	struct dmaengine_pcm_runtime_data *prtd = substream_to_prtd(substream);

	dma_sync_wait_tasklet(prtd->dma_chan);

	kfree(prtd);

	return 0;
}
EXPORT_SYMBOL_GPL(snd_dmaengine_pcm_close);

/**
 * snd_dmaengine_pcm_release_chan_close - Close a dmaengine based PCM substream and release channel
 * @substream: PCM substream
 *
 * Releases the DMA channel associated with the PCM substream.
 */
int snd_dmaengine_pcm_close_release_chan(struct snd_pcm_substream *substream)
{
	struct dmaengine_pcm_runtime_data *prtd = substream_to_prtd(substream);

	dma_release_channel(prtd->dma_chan);

	return snd_dmaengine_pcm_close(substream);
}
EXPORT_SYMBOL_GPL(snd_dmaengine_pcm_close_release_chan);

MODULE_LICENSE("GPL");<|MERGE_RESOLUTION|>--- conflicted
+++ resolved
@@ -5,11 +5,7 @@
  *  Based on:
  *	imx-pcm-dma-mx2.c, Copyright 2009 Sascha Hauer <s.hauer@pengutronix.de>
  *	mxs-pcm.c, Copyright (C) 2011 Freescale Semiconductor, Inc.
-<<<<<<< HEAD
- *	imx-pcm-dma.c, Copyright (C) 2014-2015 Freescale Semiconductor, Inc.
-=======
  *	imx-pcm-dma.c, Copyright (C) 2014 Freescale Semiconductor, Inc.
->>>>>>> 0e136a71
  *	ep93xx-pcm.c, Copyright (C) 2006 Lennert Buytenhek <buytenh@wantstofly.org>
  *		      Copyright (C) 2006 Applied Data Systems
  *
@@ -187,16 +183,20 @@
 
 	switch (cmd) {
 	case SNDRV_PCM_TRIGGER_START:
-	case SNDRV_PCM_TRIGGER_RESUME:
-	case SNDRV_PCM_TRIGGER_PAUSE_RELEASE:
 		ret = dmaengine_pcm_prepare_and_submit(substream);
 		if (ret)
 			return ret;
 		dma_async_issue_pending(prtd->dma_chan);
 		break;
-	case SNDRV_PCM_TRIGGER_STOP:
+	case SNDRV_PCM_TRIGGER_RESUME:
+	case SNDRV_PCM_TRIGGER_PAUSE_RELEASE:
+		dmaengine_resume(prtd->dma_chan);
+		break;
 	case SNDRV_PCM_TRIGGER_SUSPEND:
 	case SNDRV_PCM_TRIGGER_PAUSE_PUSH:
+		dmaengine_pause(prtd->dma_chan);
+		break;
+	case SNDRV_PCM_TRIGGER_STOP:
 		dmaengine_terminate_all(prtd->dma_chan);
 		break;
 	default:
