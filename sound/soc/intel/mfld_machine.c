--- conflicted
+++ resolved
@@ -101,13 +101,8 @@
 static int headset_set_switch(struct snd_kcontrol *kcontrol,
 	struct snd_ctl_elem_value *ucontrol)
 {
-<<<<<<< HEAD
-	struct snd_soc_codec *codec =  snd_kcontrol_chip(kcontrol);
-	struct snd_soc_dapm_context *dapm = &codec->dapm;
-=======
 	struct snd_soc_card *card = snd_kcontrol_chip(kcontrol);
 	struct snd_soc_dapm_context *dapm = &card->dapm;
->>>>>>> e090d5b6
 
 	if (ucontrol->value.integer.value[0] == hs_switch)
 		return 0;
@@ -135,11 +130,6 @@
 
 static void lo_enable_out_pins(struct snd_soc_dapm_context *dapm)
 {
-<<<<<<< HEAD
-	struct snd_soc_dapm_context *dapm = &codec->dapm;
-
-=======
->>>>>>> e090d5b6
 	snd_soc_dapm_enable_pin_unlocked(dapm, "IHFOUTL");
 	snd_soc_dapm_enable_pin_unlocked(dapm, "IHFOUTR");
 	snd_soc_dapm_enable_pin_unlocked(dapm, "LINEOUTL");
@@ -165,13 +155,8 @@
 static int lo_set_switch(struct snd_kcontrol *kcontrol,
 	struct snd_ctl_elem_value *ucontrol)
 {
-<<<<<<< HEAD
-	struct snd_soc_codec *codec =  snd_kcontrol_chip(kcontrol);
-	struct snd_soc_dapm_context *dapm = &codec->dapm;
-=======
 	struct snd_soc_card *card = snd_kcontrol_chip(kcontrol);
 	struct snd_soc_dapm_context *dapm = &card->dapm;
->>>>>>> e090d5b6
 
 	if (ucontrol->value.integer.value[0] == lo_dac)
 		return 0;
@@ -181,55 +166,35 @@
 	/* we dont want to work with last state of lineout so just enable all
 	 * pins and then disable pins not required
 	 */
-<<<<<<< HEAD
-	lo_enable_out_pins(codec);
-=======
 	lo_enable_out_pins(dapm);
->>>>>>> e090d5b6
 
 	switch (ucontrol->value.integer.value[0]) {
 	case 0:
 		pr_debug("set vibra path\n");
 		snd_soc_dapm_disable_pin_unlocked(dapm, "VIB1OUT");
 		snd_soc_dapm_disable_pin_unlocked(dapm, "VIB2OUT");
-<<<<<<< HEAD
-		snd_soc_update_bits(codec, SN95031_LOCTL, 0x66, 0);
-=======
 		snd_soc_update_bits(mfld_codec, SN95031_LOCTL, 0x66, 0);
->>>>>>> e090d5b6
 		break;
 
 	case 1:
 		pr_debug("set hs  path\n");
 		snd_soc_dapm_disable_pin_unlocked(dapm, "Headphones");
 		snd_soc_dapm_disable_pin_unlocked(dapm, "EPOUT");
-<<<<<<< HEAD
-		snd_soc_update_bits(codec, SN95031_LOCTL, 0x66, 0x22);
-=======
 		snd_soc_update_bits(mfld_codec, SN95031_LOCTL, 0x66, 0x22);
->>>>>>> e090d5b6
 		break;
 
 	case 2:
 		pr_debug("set spkr path\n");
 		snd_soc_dapm_disable_pin_unlocked(dapm, "IHFOUTL");
 		snd_soc_dapm_disable_pin_unlocked(dapm, "IHFOUTR");
-<<<<<<< HEAD
-		snd_soc_update_bits(codec, SN95031_LOCTL, 0x66, 0x44);
-=======
 		snd_soc_update_bits(mfld_codec, SN95031_LOCTL, 0x66, 0x44);
->>>>>>> e090d5b6
 		break;
 
 	case 3:
 		pr_debug("set null path\n");
 		snd_soc_dapm_disable_pin_unlocked(dapm, "LINEOUTL");
 		snd_soc_dapm_disable_pin_unlocked(dapm, "LINEOUTR");
-<<<<<<< HEAD
-		snd_soc_update_bits(codec, SN95031_LOCTL, 0x66, 0x66);
-=======
 		snd_soc_update_bits(mfld_codec, SN95031_LOCTL, 0x66, 0x66);
->>>>>>> e090d5b6
 		break;
 	}
 
