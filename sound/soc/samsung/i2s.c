// SPDX-License-Identifier: GPL-2.0
//
// ALSA SoC Audio Layer - Samsung I2S Controller driver
//
// Copyright (c) 2010 Samsung Electronics Co. Ltd.
//	Jaswinder Singh <jassisinghbrar@gmail.com>

#include <dt-bindings/sound/samsung-i2s.h>
#include <linux/delay.h>
#include <linux/slab.h>
#include <linux/clk.h>
#include <linux/clk-provider.h>
#include <linux/io.h>
#include <linux/module.h>
#include <linux/of.h>
#include <linux/of_device.h>
#include <linux/of_gpio.h>
#include <linux/pm_runtime.h>

#include <sound/soc.h>
#include <sound/pcm_params.h>

#include <linux/platform_data/asoc-s3c.h>

#include "dma.h"
#include "idma.h"
#include "i2s.h"
#include "i2s-regs.h"

#define msecs_to_loops(t) (loops_per_jiffy / 1000 * HZ * t)

#define SAMSUNG_I2S_ID_PRIMARY		1
#define SAMSUNG_I2S_ID_SECONDARY	2

struct samsung_i2s_variant_regs {
	unsigned int	bfs_off;
	unsigned int	rfs_off;
	unsigned int	sdf_off;
	unsigned int	txr_off;
	unsigned int	rclksrc_off;
	unsigned int	mss_off;
	unsigned int	cdclkcon_off;
	unsigned int	lrp_off;
	unsigned int	bfs_mask;
	unsigned int	rfs_mask;
	unsigned int	ftx0cnt_off;
};

struct samsung_i2s_dai_data {
	u32 quirks;
	unsigned int pcm_rates;
	const struct samsung_i2s_variant_regs *i2s_variant_regs;
};

struct i2s_dai {
	/* Platform device for this DAI */
	struct platform_device *pdev;

	/* Frame clock */
	unsigned frmclk;
	/*
	 * Specifically requested RCLK, BCLK by machine driver.
	 * 0 indicates CPU driver is free to choose any value.
	 */
	unsigned rfs, bfs;
	/* Pointer to the Primary_Fifo if this is Sec_Fifo, NULL otherwise */
	struct i2s_dai *pri_dai;
	/* Pointer to the Secondary_Fifo if it has one, NULL otherwise */
	struct i2s_dai *sec_dai;

#define DAI_OPENED	(1 << 0) /* DAI is opened */
#define DAI_MANAGER	(1 << 1) /* DAI is the manager */
	unsigned mode;

	/* Driver for this DAI */
	struct snd_soc_dai_driver *drv;

	/* DMA parameters */
	struct snd_dmaengine_dai_dma_data dma_playback;
	struct snd_dmaengine_dai_dma_data dma_capture;
	struct snd_dmaengine_dai_dma_data idma_playback;
	dma_filter_fn filter;

	struct samsung_i2s_priv *priv;
};

struct samsung_i2s_priv {
	struct platform_device *pdev;
	struct platform_device *pdev_sec;

	/* Lock for cross interface checks */
	spinlock_t pcm_lock;

	/* CPU DAIs and their corresponding drivers */
	struct i2s_dai *dai;
	struct snd_soc_dai_driver *dai_drv;
	int num_dais;

	/* The I2S controller's core clock */
	struct clk *clk;

	/* Clock for generating I2S signals */
	struct clk *op_clk;

	/* Rate of RCLK source clock */
	unsigned long rclk_srcrate;

	/* Cache of selected I2S registers for system suspend */
	u32 suspend_i2smod;
	u32 suspend_i2scon;
	u32 suspend_i2spsr;

	const struct samsung_i2s_variant_regs *variant_regs;
	u32 quirks;

	/* The clock provider's data */
	struct clk *clk_table[3];
	struct clk_onecell_data clk_data;

	/* Spinlock protecting member fields below */
	spinlock_t lock;

	/* Memory mapped SFR region */
	void __iomem *addr;

	/* A flag indicating the I2S slave mode operation */
	bool slave_mode;
};

/* Returns true if this is the 'overlay' stereo DAI */
static inline bool is_secondary(struct i2s_dai *i2s)
{
	return i2s->drv->id == SAMSUNG_I2S_ID_SECONDARY;
}

/* If this interface of the controller is transmitting data */
static inline bool tx_active(struct i2s_dai *i2s)
{
	u32 active;

	if (!i2s)
		return false;

	active = readl(i2s->priv->addr + I2SCON);

	if (is_secondary(i2s))
		active &= CON_TXSDMA_ACTIVE;
	else
		active &= CON_TXDMA_ACTIVE;

	return active ? true : false;
}

/* Return pointer to the other DAI */
static inline struct i2s_dai *get_other_dai(struct i2s_dai *i2s)
{
	return i2s->pri_dai ? : i2s->sec_dai;
}

/* If the other interface of the controller is transmitting data */
static inline bool other_tx_active(struct i2s_dai *i2s)
{
	struct i2s_dai *other = get_other_dai(i2s);

	return tx_active(other);
}

/* If any interface of the controller is transmitting data */
static inline bool any_tx_active(struct i2s_dai *i2s)
{
	return tx_active(i2s) || other_tx_active(i2s);
}

/* If this interface of the controller is receiving data */
static inline bool rx_active(struct i2s_dai *i2s)
{
	u32 active;

	if (!i2s)
		return false;

	active = readl(i2s->priv->addr + I2SCON) & CON_RXDMA_ACTIVE;

	return active ? true : false;
}

/* If the other interface of the controller is receiving data */
static inline bool other_rx_active(struct i2s_dai *i2s)
{
	struct i2s_dai *other = get_other_dai(i2s);

	return rx_active(other);
}

/* If any interface of the controller is receiving data */
static inline bool any_rx_active(struct i2s_dai *i2s)
{
	return rx_active(i2s) || other_rx_active(i2s);
}

/* If the other DAI is transmitting or receiving data */
static inline bool other_active(struct i2s_dai *i2s)
{
	return other_rx_active(i2s) || other_tx_active(i2s);
}

/* If this DAI is transmitting or receiving data */
static inline bool this_active(struct i2s_dai *i2s)
{
	return tx_active(i2s) || rx_active(i2s);
}

/* If the controller is active anyway */
static inline bool any_active(struct i2s_dai *i2s)
{
	return this_active(i2s) || other_active(i2s);
}

static inline struct i2s_dai *to_info(struct snd_soc_dai *dai)
{
	struct samsung_i2s_priv *priv = snd_soc_dai_get_drvdata(dai);

	return &priv->dai[dai->id - 1];
}

static inline bool is_opened(struct i2s_dai *i2s)
{
	if (i2s && (i2s->mode & DAI_OPENED))
		return true;
	else
		return false;
}

static inline bool is_manager(struct i2s_dai *i2s)
{
	if (is_opened(i2s) && (i2s->mode & DAI_MANAGER))
		return true;
	else
		return false;
}

/* Read RCLK of I2S (in multiples of LRCLK) */
static inline unsigned get_rfs(struct i2s_dai *i2s)
{
	struct samsung_i2s_priv *priv = i2s->priv;
	u32 rfs;

	rfs = readl(priv->addr + I2SMOD) >> priv->variant_regs->rfs_off;
	rfs &= priv->variant_regs->rfs_mask;

	switch (rfs) {
	case 7: return 192;
	case 6: return 96;
	case 5: return 128;
	case 4: return 64;
	case 3:	return 768;
	case 2: return 384;
	case 1:	return 512;
	default: return 256;
	}
}

/* Write RCLK of I2S (in multiples of LRCLK) */
static inline void set_rfs(struct i2s_dai *i2s, unsigned rfs)
{
	struct samsung_i2s_priv *priv = i2s->priv;
	u32 mod = readl(priv->addr + I2SMOD);
	int rfs_shift = priv->variant_regs->rfs_off;

	mod &= ~(priv->variant_regs->rfs_mask << rfs_shift);

	switch (rfs) {
	case 192:
		mod |= (EXYNOS7_MOD_RCLK_192FS << rfs_shift);
		break;
	case 96:
		mod |= (EXYNOS7_MOD_RCLK_96FS << rfs_shift);
		break;
	case 128:
		mod |= (EXYNOS7_MOD_RCLK_128FS << rfs_shift);
		break;
	case 64:
		mod |= (EXYNOS7_MOD_RCLK_64FS << rfs_shift);
		break;
	case 768:
		mod |= (MOD_RCLK_768FS << rfs_shift);
		break;
	case 512:
		mod |= (MOD_RCLK_512FS << rfs_shift);
		break;
	case 384:
		mod |= (MOD_RCLK_384FS << rfs_shift);
		break;
	default:
		mod |= (MOD_RCLK_256FS << rfs_shift);
		break;
	}

	writel(mod, priv->addr + I2SMOD);
}

/* Read bit-clock of I2S (in multiples of LRCLK) */
static inline unsigned get_bfs(struct i2s_dai *i2s)
{
	struct samsung_i2s_priv *priv = i2s->priv;
	u32 bfs;

	bfs = readl(priv->addr + I2SMOD) >> priv->variant_regs->bfs_off;
	bfs &= priv->variant_regs->bfs_mask;

	switch (bfs) {
	case 8: return 256;
	case 7: return 192;
	case 6: return 128;
	case 5: return 96;
	case 4: return 64;
	case 3: return 24;
	case 2: return 16;
	case 1:	return 48;
	default: return 32;
	}
}

/* Write bit-clock of I2S (in multiples of LRCLK) */
static inline void set_bfs(struct i2s_dai *i2s, unsigned bfs)
{
	struct samsung_i2s_priv *priv = i2s->priv;
	u32 mod = readl(priv->addr + I2SMOD);
	int tdm = priv->quirks & QUIRK_SUPPORTS_TDM;
	int bfs_shift = priv->variant_regs->bfs_off;

	/* Non-TDM I2S controllers do not support BCLK > 48 * FS */
	if (!tdm && bfs > 48) {
		dev_err(&i2s->pdev->dev, "Unsupported BCLK divider\n");
		return;
	}

	mod &= ~(priv->variant_regs->bfs_mask << bfs_shift);

	switch (bfs) {
	case 48:
		mod |= (MOD_BCLK_48FS << bfs_shift);
		break;
	case 32:
		mod |= (MOD_BCLK_32FS << bfs_shift);
		break;
	case 24:
		mod |= (MOD_BCLK_24FS << bfs_shift);
		break;
	case 16:
		mod |= (MOD_BCLK_16FS << bfs_shift);
		break;
	case 64:
		mod |= (EXYNOS5420_MOD_BCLK_64FS << bfs_shift);
		break;
	case 96:
		mod |= (EXYNOS5420_MOD_BCLK_96FS << bfs_shift);
		break;
	case 128:
		mod |= (EXYNOS5420_MOD_BCLK_128FS << bfs_shift);
		break;
	case 192:
		mod |= (EXYNOS5420_MOD_BCLK_192FS << bfs_shift);
		break;
	case 256:
		mod |= (EXYNOS5420_MOD_BCLK_256FS << bfs_shift);
		break;
	default:
		dev_err(&i2s->pdev->dev, "Wrong BCLK Divider!\n");
		return;
	}

	writel(mod, priv->addr + I2SMOD);
}

/* Sample size */
static inline int get_blc(struct i2s_dai *i2s)
{
	int blc = readl(i2s->priv->addr + I2SMOD);

	blc = (blc >> 13) & 0x3;

	switch (blc) {
	case 2: return 24;
	case 1:	return 8;
	default: return 16;
	}
}

/* TX channel control */
static void i2s_txctrl(struct i2s_dai *i2s, int on)
{
	struct samsung_i2s_priv *priv = i2s->priv;
	void __iomem *addr = priv->addr;
	int txr_off = priv->variant_regs->txr_off;
	u32 con = readl(addr + I2SCON);
	u32 mod = readl(addr + I2SMOD) & ~(3 << txr_off);

	if (on) {
		con |= CON_ACTIVE;
		con &= ~CON_TXCH_PAUSE;

		if (is_secondary(i2s)) {
			con |= CON_TXSDMA_ACTIVE;
			con &= ~CON_TXSDMA_PAUSE;
		} else {
			con |= CON_TXDMA_ACTIVE;
			con &= ~CON_TXDMA_PAUSE;
		}

		if (any_rx_active(i2s))
			mod |= 2 << txr_off;
		else
			mod |= 0 << txr_off;
	} else {
		if (is_secondary(i2s)) {
			con |=  CON_TXSDMA_PAUSE;
			con &= ~CON_TXSDMA_ACTIVE;
		} else {
			con |=  CON_TXDMA_PAUSE;
			con &= ~CON_TXDMA_ACTIVE;
		}

		if (other_tx_active(i2s)) {
			writel(con, addr + I2SCON);
			return;
		}

		con |=  CON_TXCH_PAUSE;

		if (any_rx_active(i2s))
			mod |= 1 << txr_off;
		else
			con &= ~CON_ACTIVE;
	}

	writel(mod, addr + I2SMOD);
	writel(con, addr + I2SCON);
}

/* RX Channel Control */
static void i2s_rxctrl(struct i2s_dai *i2s, int on)
{
	struct samsung_i2s_priv *priv = i2s->priv;
	void __iomem *addr = priv->addr;
	int txr_off = priv->variant_regs->txr_off;
	u32 con = readl(addr + I2SCON);
	u32 mod = readl(addr + I2SMOD) & ~(3 << txr_off);

	if (on) {
		con |= CON_RXDMA_ACTIVE | CON_ACTIVE;
		con &= ~(CON_RXDMA_PAUSE | CON_RXCH_PAUSE);

		if (any_tx_active(i2s))
			mod |= 2 << txr_off;
		else
			mod |= 1 << txr_off;
	} else {
		con |=  CON_RXDMA_PAUSE | CON_RXCH_PAUSE;
		con &= ~CON_RXDMA_ACTIVE;

		if (any_tx_active(i2s))
			mod |= 0 << txr_off;
		else
			con &= ~CON_ACTIVE;
	}

	writel(mod, addr + I2SMOD);
	writel(con, addr + I2SCON);
}

/* Flush FIFO of an interface */
static inline void i2s_fifo(struct i2s_dai *i2s, u32 flush)
{
	void __iomem *fic;
	u32 val;

	if (!i2s)
		return;

	if (is_secondary(i2s))
		fic = i2s->priv->addr + I2SFICS;
	else
		fic = i2s->priv->addr + I2SFIC;

	/* Flush the FIFO */
	writel(readl(fic) | flush, fic);

	/* Be patient */
	val = msecs_to_loops(1) / 1000; /* 1 usec */
	while (--val)
		cpu_relax();

	writel(readl(fic) & ~flush, fic);
}

static int i2s_set_sysclk(struct snd_soc_dai *dai, int clk_id, unsigned int rfs,
			  int dir)
{
	struct samsung_i2s_priv *priv = snd_soc_dai_get_drvdata(dai);
	struct i2s_dai *i2s = to_info(dai);
	struct i2s_dai *other = get_other_dai(i2s);
	const struct samsung_i2s_variant_regs *i2s_regs = priv->variant_regs;
	unsigned int cdcon_mask = 1 << i2s_regs->cdclkcon_off;
	unsigned int rsrc_mask = 1 << i2s_regs->rclksrc_off;
	u32 mod, mask, val = 0;
	unsigned long flags;
	int ret = 0;

	pm_runtime_get_sync(dai->dev);

	spin_lock_irqsave(&priv->lock, flags);
	mod = readl(priv->addr + I2SMOD);
	spin_unlock_irqrestore(&priv->lock, flags);

	switch (clk_id) {
	case SAMSUNG_I2S_OPCLK:
		mask = MOD_OPCLK_MASK;
		val = (dir << MOD_OPCLK_SHIFT) & MOD_OPCLK_MASK;
		break;
	case SAMSUNG_I2S_CDCLK:
		mask = 1 << i2s_regs->cdclkcon_off;
		/* Shouldn't matter in GATING(CLOCK_IN) mode */
		if (dir == SND_SOC_CLOCK_IN)
			rfs = 0;

		if ((rfs && other && other->rfs && (other->rfs != rfs)) ||
				(any_active(i2s) &&
				(((dir == SND_SOC_CLOCK_IN)
					&& !(mod & cdcon_mask)) ||
				((dir == SND_SOC_CLOCK_OUT)
					&& (mod & cdcon_mask))))) {
			dev_err(&i2s->pdev->dev,
				"%s:%d Other DAI busy\n", __func__, __LINE__);
			ret = -EAGAIN;
			goto err;
		}

		if (dir == SND_SOC_CLOCK_IN)
			val = 1 << i2s_regs->cdclkcon_off;

		i2s->rfs = rfs;
		break;

	case SAMSUNG_I2S_RCLKSRC_0: /* clock corrsponding to IISMOD[10] := 0 */
	case SAMSUNG_I2S_RCLKSRC_1: /* clock corrsponding to IISMOD[10] := 1 */
		mask = 1 << i2s_regs->rclksrc_off;

		if ((priv->quirks & QUIRK_NO_MUXPSR)
				|| (clk_id == SAMSUNG_I2S_RCLKSRC_0))
			clk_id = 0;
		else
			clk_id = 1;

		if (!any_active(i2s)) {
			if (priv->op_clk && !IS_ERR(priv->op_clk)) {
				if ((clk_id && !(mod & rsrc_mask)) ||
					(!clk_id && (mod & rsrc_mask))) {
					clk_disable_unprepare(priv->op_clk);
					clk_put(priv->op_clk);
				} else {
					priv->rclk_srcrate =
						clk_get_rate(priv->op_clk);
					goto done;
				}
			}

			if (clk_id)
				priv->op_clk = clk_get(&i2s->pdev->dev,
						"i2s_opclk1");
			else
				priv->op_clk = clk_get(&i2s->pdev->dev,
						"i2s_opclk0");

			if (WARN_ON(IS_ERR(priv->op_clk))) {
				ret = PTR_ERR(priv->op_clk);
				priv->op_clk = NULL;
				goto err;
			}

			ret = clk_prepare_enable(priv->op_clk);
			if (ret) {
				clk_put(priv->op_clk);
				priv->op_clk = NULL;
				goto err;
			}
			priv->rclk_srcrate = clk_get_rate(priv->op_clk);

		} else if ((!clk_id && (mod & rsrc_mask))
				|| (clk_id && !(mod & rsrc_mask))) {
			dev_err(&i2s->pdev->dev,
				"%s:%d Other DAI busy\n", __func__, __LINE__);
			ret = -EAGAIN;
			goto err;
		} else {
			/* Call can't be on the active DAI */
			goto done;
		}

		if (clk_id == 1)
			val = 1 << i2s_regs->rclksrc_off;
		break;
	default:
		dev_err(&i2s->pdev->dev, "We don't serve that!\n");
		ret = -EINVAL;
		goto err;
	}

	spin_lock_irqsave(&priv->lock, flags);
	mod = readl(priv->addr + I2SMOD);
	mod = (mod & ~mask) | val;
	writel(mod, priv->addr + I2SMOD);
	spin_unlock_irqrestore(&priv->lock, flags);
done:
	pm_runtime_put(dai->dev);

	return 0;
err:
	pm_runtime_put(dai->dev);
	return ret;
}

static int i2s_set_fmt(struct snd_soc_dai *dai, unsigned int fmt)
{
	struct samsung_i2s_priv *priv = snd_soc_dai_get_drvdata(dai);
	struct i2s_dai *i2s = to_info(dai);
	struct i2s_dai *other = get_other_dai(i2s);
	int lrp_shift, sdf_shift, sdf_mask, lrp_rlow, mod_slave;
	u32 mod, tmp = 0;
	unsigned long flags;

	lrp_shift = priv->variant_regs->lrp_off;
	sdf_shift = priv->variant_regs->sdf_off;
	mod_slave = 1 << priv->variant_regs->mss_off;

	sdf_mask = MOD_SDF_MASK << sdf_shift;
	lrp_rlow = MOD_LR_RLOW << lrp_shift;

	/* Format is priority */
	switch (fmt & SND_SOC_DAIFMT_FORMAT_MASK) {
	case SND_SOC_DAIFMT_RIGHT_J:
		tmp |= lrp_rlow;
		tmp |= (MOD_SDF_MSB << sdf_shift);
		break;
	case SND_SOC_DAIFMT_LEFT_J:
		tmp |= lrp_rlow;
		tmp |= (MOD_SDF_LSB << sdf_shift);
		break;
	case SND_SOC_DAIFMT_I2S:
		tmp |= (MOD_SDF_IIS << sdf_shift);
		break;
	default:
		dev_err(&i2s->pdev->dev, "Format not supported\n");
		return -EINVAL;
	}

	/*
	 * INV flag is relative to the FORMAT flag - if set it simply
	 * flips the polarity specified by the Standard
	 */
	switch (fmt & SND_SOC_DAIFMT_INV_MASK) {
	case SND_SOC_DAIFMT_NB_NF:
		break;
	case SND_SOC_DAIFMT_NB_IF:
		if (tmp & lrp_rlow)
			tmp &= ~lrp_rlow;
		else
			tmp |= lrp_rlow;
		break;
	default:
		dev_err(&i2s->pdev->dev, "Polarity not supported\n");
		return -EINVAL;
	}

	switch (fmt & SND_SOC_DAIFMT_MASTER_MASK) {
	case SND_SOC_DAIFMT_CBM_CFM:
		tmp |= mod_slave;
		break;
	case SND_SOC_DAIFMT_CBS_CFS:
		/*
		 * Set default source clock in Master mode, only when the
		 * CLK_I2S_RCLK_SRC clock is not exposed so we ensure any
		 * clock configuration assigned in DT is not overwritten.
		 */
<<<<<<< HEAD
		if (i2s->rclk_srcrate == 0 && i2s->clk_data.clks == NULL &&
		    other->clk_data.clks == NULL)
=======
		if (priv->rclk_srcrate == 0 && priv->clk_data.clks == NULL)
>>>>>>> f7688b48
			i2s_set_sysclk(dai, SAMSUNG_I2S_RCLKSRC_0,
							0, SND_SOC_CLOCK_IN);
		break;
	default:
		dev_err(&i2s->pdev->dev, "master/slave format not supported\n");
		return -EINVAL;
	}

	pm_runtime_get_sync(dai->dev);
	spin_lock_irqsave(&priv->lock, flags);
	mod = readl(priv->addr + I2SMOD);
	/*
	 * Don't change the I2S mode if any controller is active on this
	 * channel.
	 */
	if (any_active(i2s) &&
		((mod & (sdf_mask | lrp_rlow | mod_slave)) != tmp)) {
		spin_unlock_irqrestore(&priv->lock, flags);
		pm_runtime_put(dai->dev);
		dev_err(&i2s->pdev->dev,
				"%s:%d Other DAI busy\n", __func__, __LINE__);
		return -EAGAIN;
	}

	mod &= ~(sdf_mask | lrp_rlow | mod_slave);
	mod |= tmp;
	writel(mod, priv->addr + I2SMOD);
	priv->slave_mode = (mod & mod_slave);
	spin_unlock_irqrestore(&priv->lock, flags);
	pm_runtime_put(dai->dev);

	return 0;
}

static int i2s_hw_params(struct snd_pcm_substream *substream,
	struct snd_pcm_hw_params *params, struct snd_soc_dai *dai)
{
	struct samsung_i2s_priv *priv = snd_soc_dai_get_drvdata(dai);
	struct i2s_dai *i2s = to_info(dai);
	struct i2s_dai *other = get_other_dai(i2s);
	u32 mod, mask = 0, val = 0;
	struct clk *rclksrc;
	unsigned long flags;

	WARN_ON(!pm_runtime_active(dai->dev));

	if (!is_secondary(i2s))
		mask |= (MOD_DC2_EN | MOD_DC1_EN);

	switch (params_channels(params)) {
	case 6:
		val |= MOD_DC2_EN;
		/* Fall through */
	case 4:
		val |= MOD_DC1_EN;
		break;
	case 2:
		if (substream->stream == SNDRV_PCM_STREAM_PLAYBACK)
			i2s->dma_playback.addr_width = 4;
		else
			i2s->dma_capture.addr_width = 4;
		break;
	case 1:
		if (substream->stream == SNDRV_PCM_STREAM_PLAYBACK)
			i2s->dma_playback.addr_width = 2;
		else
			i2s->dma_capture.addr_width = 2;

		break;
	default:
		dev_err(&i2s->pdev->dev, "%d channels not supported\n",
				params_channels(params));
		return -EINVAL;
	}

	if (is_secondary(i2s))
		mask |= MOD_BLCS_MASK;
	else
		mask |= MOD_BLCP_MASK;

	if (is_manager(i2s))
		mask |= MOD_BLC_MASK;

	switch (params_width(params)) {
	case 8:
		if (is_secondary(i2s))
			val |= MOD_BLCS_8BIT;
		else
			val |= MOD_BLCP_8BIT;
		if (is_manager(i2s))
			val |= MOD_BLC_8BIT;
		break;
	case 16:
		if (is_secondary(i2s))
			val |= MOD_BLCS_16BIT;
		else
			val |= MOD_BLCP_16BIT;
		if (is_manager(i2s))
			val |= MOD_BLC_16BIT;
		break;
	case 24:
		if (is_secondary(i2s))
			val |= MOD_BLCS_24BIT;
		else
			val |= MOD_BLCP_24BIT;
		if (is_manager(i2s))
			val |= MOD_BLC_24BIT;
		break;
	default:
		dev_err(&i2s->pdev->dev, "Format(%d) not supported\n",
				params_format(params));
		return -EINVAL;
	}

	spin_lock_irqsave(&priv->lock, flags);
	mod = readl(priv->addr + I2SMOD);
	mod = (mod & ~mask) | val;
	writel(mod, priv->addr + I2SMOD);
	spin_unlock_irqrestore(&priv->lock, flags);

	snd_soc_dai_init_dma_data(dai, &i2s->dma_playback, &i2s->dma_capture);

	i2s->frmclk = params_rate(params);

<<<<<<< HEAD
	rclksrc = i2s->clk_table[CLK_I2S_RCLK_SRC];
	if (!rclksrc || IS_ERR(rclksrc))
		rclksrc = other->clk_table[CLK_I2S_RCLK_SRC];

	if (rclksrc && !IS_ERR(rclksrc))
		i2s->rclk_srcrate = clk_get_rate(rclksrc);
=======
	rclksrc = priv->clk_table[CLK_I2S_RCLK_SRC];
	if (rclksrc && !IS_ERR(rclksrc))
		priv->rclk_srcrate = clk_get_rate(rclksrc);
>>>>>>> f7688b48

	return 0;
}

/* We set constraints on the substream according to the version of I2S */
static int i2s_startup(struct snd_pcm_substream *substream,
	  struct snd_soc_dai *dai)
{
	struct samsung_i2s_priv *priv = snd_soc_dai_get_drvdata(dai);
	struct i2s_dai *i2s = to_info(dai);
	struct i2s_dai *other = get_other_dai(i2s);
	unsigned long flags;

	pm_runtime_get_sync(dai->dev);

	spin_lock_irqsave(&priv->pcm_lock, flags);

	i2s->mode |= DAI_OPENED;

	if (is_manager(other))
		i2s->mode &= ~DAI_MANAGER;
	else
		i2s->mode |= DAI_MANAGER;

	if (!any_active(i2s) && (priv->quirks & QUIRK_NEED_RSTCLR))
		writel(CON_RSTCLR, i2s->priv->addr + I2SCON);

	spin_unlock_irqrestore(&priv->pcm_lock, flags);

	return 0;
}

static void i2s_shutdown(struct snd_pcm_substream *substream,
	struct snd_soc_dai *dai)
{
	struct samsung_i2s_priv *priv = snd_soc_dai_get_drvdata(dai);
	struct i2s_dai *i2s = to_info(dai);
	struct i2s_dai *other = get_other_dai(i2s);
	unsigned long flags;

	spin_lock_irqsave(&priv->pcm_lock, flags);

	i2s->mode &= ~DAI_OPENED;
	i2s->mode &= ~DAI_MANAGER;

	if (is_opened(other))
		other->mode |= DAI_MANAGER;

	/* Reset any constraint on RFS and BFS */
	i2s->rfs = 0;
	i2s->bfs = 0;

	spin_unlock_irqrestore(&priv->pcm_lock, flags);

	pm_runtime_put(dai->dev);
}

static int config_setup(struct i2s_dai *i2s)
{
	struct samsung_i2s_priv *priv = i2s->priv;
	struct i2s_dai *other = get_other_dai(i2s);
	unsigned rfs, bfs, blc;
	u32 psr;

	blc = get_blc(i2s);

	bfs = i2s->bfs;

	if (!bfs && other)
		bfs = other->bfs;

	/* Select least possible multiple(2) if no constraint set */
	if (!bfs)
		bfs = blc * 2;

	rfs = i2s->rfs;

	if (!rfs && other)
		rfs = other->rfs;

	if ((rfs == 256 || rfs == 512) && (blc == 24)) {
		dev_err(&i2s->pdev->dev,
			"%d-RFS not supported for 24-blc\n", rfs);
		return -EINVAL;
	}

	if (!rfs) {
		if (bfs == 16 || bfs == 32)
			rfs = 256;
		else
			rfs = 384;
	}

	/* If already setup and running */
	if (any_active(i2s) && (get_rfs(i2s) != rfs || get_bfs(i2s) != bfs)) {
		dev_err(&i2s->pdev->dev,
				"%s:%d Other DAI busy\n", __func__, __LINE__);
		return -EAGAIN;
	}

	set_bfs(i2s, bfs);
	set_rfs(i2s, rfs);

	/* Don't bother with PSR in Slave mode */
	if (priv->slave_mode)
		return 0;

<<<<<<< HEAD
	if (!(i2s->quirks & QUIRK_NO_MUXPSR)) {
		psr = i2s->rclk_srcrate / i2s->frmclk / rfs;
		writel(((psr - 1) << 8) | PSR_PSREN, i2s->addr + I2SPSR);
=======
	if (!(priv->quirks & QUIRK_NO_MUXPSR)) {
		psr = priv->rclk_srcrate / i2s->frmclk / rfs;
		writel(((psr - 1) << 8) | PSR_PSREN, priv->addr + I2SPSR);
>>>>>>> f7688b48
		dev_dbg(&i2s->pdev->dev,
			"RCLK_SRC=%luHz PSR=%u, RCLK=%dfs, BCLK=%dfs\n",
				priv->rclk_srcrate, psr, rfs, bfs);
	}

	return 0;
}

static int i2s_trigger(struct snd_pcm_substream *substream,
	int cmd, struct snd_soc_dai *dai)
{
	struct samsung_i2s_priv *priv = snd_soc_dai_get_drvdata(dai);
	int capture = (substream->stream == SNDRV_PCM_STREAM_CAPTURE);
	struct snd_soc_pcm_runtime *rtd = substream->private_data;
	struct i2s_dai *i2s = to_info(rtd->cpu_dai);
	unsigned long flags;

	switch (cmd) {
	case SNDRV_PCM_TRIGGER_START:
	case SNDRV_PCM_TRIGGER_RESUME:
	case SNDRV_PCM_TRIGGER_PAUSE_RELEASE:
		pm_runtime_get_sync(dai->dev);
		spin_lock_irqsave(&priv->lock, flags);

		if (config_setup(i2s)) {
			spin_unlock_irqrestore(&priv->lock, flags);
			return -EINVAL;
		}

		if (capture)
			i2s_rxctrl(i2s, 1);
		else
			i2s_txctrl(i2s, 1);

		spin_unlock_irqrestore(&priv->lock, flags);
		break;
	case SNDRV_PCM_TRIGGER_STOP:
	case SNDRV_PCM_TRIGGER_SUSPEND:
	case SNDRV_PCM_TRIGGER_PAUSE_PUSH:
		spin_lock_irqsave(&priv->lock, flags);

		if (capture) {
			i2s_rxctrl(i2s, 0);
			i2s_fifo(i2s, FIC_RXFLUSH);
		} else {
			i2s_txctrl(i2s, 0);
			i2s_fifo(i2s, FIC_TXFLUSH);
		}

		spin_unlock_irqrestore(&priv->lock, flags);
		pm_runtime_put(dai->dev);
		break;
	}

	return 0;
}

static int i2s_set_clkdiv(struct snd_soc_dai *dai,
	int div_id, int div)
{
	struct i2s_dai *i2s = to_info(dai);
	struct i2s_dai *other = get_other_dai(i2s);

	switch (div_id) {
	case SAMSUNG_I2S_DIV_BCLK:
		pm_runtime_get_sync(dai->dev);
		if ((any_active(i2s) && div && (get_bfs(i2s) != div))
			|| (other && other->bfs && (other->bfs != div))) {
			pm_runtime_put(dai->dev);
			dev_err(&i2s->pdev->dev,
				"%s:%d Other DAI busy\n", __func__, __LINE__);
			return -EAGAIN;
		}
		i2s->bfs = div;
		pm_runtime_put(dai->dev);
		break;
	default:
		dev_err(&i2s->pdev->dev,
			"Invalid clock divider(%d)\n", div_id);
		return -EINVAL;
	}

	return 0;
}

static snd_pcm_sframes_t
i2s_delay(struct snd_pcm_substream *substream, struct snd_soc_dai *dai)
{
	struct samsung_i2s_priv *priv = snd_soc_dai_get_drvdata(dai);
	struct i2s_dai *i2s = to_info(dai);
	u32 reg = readl(priv->addr + I2SFIC);
	snd_pcm_sframes_t delay;

	WARN_ON(!pm_runtime_active(dai->dev));

	if (substream->stream == SNDRV_PCM_STREAM_CAPTURE)
		delay = FIC_RXCOUNT(reg);
	else if (is_secondary(i2s))
		delay = FICS_TXCOUNT(readl(priv->addr + I2SFICS));
	else
		delay = (reg >> priv->variant_regs->ftx0cnt_off) & 0x7f;

	return delay;
}

#ifdef CONFIG_PM
static int i2s_suspend(struct snd_soc_dai *dai)
{
	return pm_runtime_force_suspend(dai->dev);
}

static int i2s_resume(struct snd_soc_dai *dai)
{
	return pm_runtime_force_resume(dai->dev);
}
#else
#define i2s_suspend NULL
#define i2s_resume  NULL
#endif

static int samsung_i2s_dai_probe(struct snd_soc_dai *dai)
{
	struct samsung_i2s_priv *priv = snd_soc_dai_get_drvdata(dai);
	struct i2s_dai *i2s = to_info(dai);
	struct i2s_dai *other = get_other_dai(i2s);
	unsigned long flags;

	pm_runtime_get_sync(dai->dev);

	if (is_secondary(i2s)) {
		/* If this is probe on the secondary DAI */
		snd_soc_dai_init_dma_data(dai, &i2s->dma_playback, NULL);
	} else {
		snd_soc_dai_init_dma_data(dai, &i2s->dma_playback,
					  &i2s->dma_capture);

		if (priv->quirks & QUIRK_NEED_RSTCLR)
			writel(CON_RSTCLR, priv->addr + I2SCON);

		if (priv->quirks & QUIRK_SUPPORTS_IDMA)
			idma_reg_addr_init(priv->addr,
					   other->idma_playback.addr);
	}

	/* Reset any constraint on RFS and BFS */
	i2s->rfs = 0;
	i2s->bfs = 0;

	spin_lock_irqsave(&priv->lock, flags);
	i2s_txctrl(i2s, 0);
	i2s_rxctrl(i2s, 0);
	i2s_fifo(i2s, FIC_TXFLUSH);
	i2s_fifo(other, FIC_TXFLUSH);
	i2s_fifo(i2s, FIC_RXFLUSH);
	spin_unlock_irqrestore(&priv->lock, flags);

	/* Gate CDCLK by default */
	if (!is_opened(other))
		i2s_set_sysclk(dai, SAMSUNG_I2S_CDCLK,
				0, SND_SOC_CLOCK_IN);
	pm_runtime_put(dai->dev);

	return 0;
}

static int samsung_i2s_dai_remove(struct snd_soc_dai *dai)
{
	struct samsung_i2s_priv *priv = snd_soc_dai_get_drvdata(dai);
	struct i2s_dai *i2s = to_info(dai);
	unsigned long flags;

	pm_runtime_get_sync(dai->dev);

	if (!is_secondary(i2s)) {
		if (priv->quirks & QUIRK_NEED_RSTCLR) {
			spin_lock_irqsave(&priv->lock, flags);
			writel(0, priv->addr + I2SCON);
			spin_unlock_irqrestore(&priv->lock, flags);
		}
	}

	pm_runtime_put(dai->dev);

	return 0;
}

static const struct snd_soc_dai_ops samsung_i2s_dai_ops = {
	.trigger = i2s_trigger,
	.hw_params = i2s_hw_params,
	.set_fmt = i2s_set_fmt,
	.set_clkdiv = i2s_set_clkdiv,
	.set_sysclk = i2s_set_sysclk,
	.startup = i2s_startup,
	.shutdown = i2s_shutdown,
	.delay = i2s_delay,
};

static const struct snd_soc_dapm_widget samsung_i2s_widgets[] = {
	/* Backend DAI  */
	SND_SOC_DAPM_AIF_OUT("Mixer DAI TX", NULL, 0, SND_SOC_NOPM, 0, 0),
	SND_SOC_DAPM_AIF_IN("Mixer DAI RX", NULL, 0, SND_SOC_NOPM, 0, 0),

	/* Playback Mixer */
	SND_SOC_DAPM_MIXER("Playback Mixer", SND_SOC_NOPM, 0, 0, NULL, 0),
};

static const struct snd_soc_dapm_route samsung_i2s_dapm_routes[] = {
	{ "Playback Mixer", NULL, "Primary Playback" },
	{ "Playback Mixer", NULL, "Secondary Playback" },

	{ "Mixer DAI TX", NULL, "Playback Mixer" },
	{ "Primary Capture", NULL, "Mixer DAI RX" },
};

static const struct snd_soc_component_driver samsung_i2s_component = {
	.name = "samsung-i2s",

	.dapm_widgets = samsung_i2s_widgets,
	.num_dapm_widgets = ARRAY_SIZE(samsung_i2s_widgets),

	.dapm_routes = samsung_i2s_dapm_routes,
	.num_dapm_routes = ARRAY_SIZE(samsung_i2s_dapm_routes),
};

#define SAMSUNG_I2S_FMTS (SNDRV_PCM_FMTBIT_S8 | SNDRV_PCM_FMTBIT_S16_LE | \
			  SNDRV_PCM_FMTBIT_S24_LE)

static int i2s_alloc_dais(struct samsung_i2s_priv *priv,
			  const struct samsung_i2s_dai_data *i2s_dai_data,
			  int num_dais)
{
	static const char *dai_names[] = { "samsung-i2s", "samsung-i2s-sec" };
	static const char *stream_names[] = { "Primary Playback",
					      "Secondary Playback" };
	struct snd_soc_dai_driver *dai_drv;
	struct i2s_dai *dai;
	int i;

	priv->dai = devm_kcalloc(&priv->pdev->dev, num_dais,
				     sizeof(*dai), GFP_KERNEL);
	if (!priv->dai)
		return -ENOMEM;

	priv->dai_drv = devm_kcalloc(&priv->pdev->dev, num_dais,
				     sizeof(*dai_drv), GFP_KERNEL);
	if (!priv->dai_drv)
		return -ENOMEM;

	for (i = 0; i < num_dais; i++) {
		dai_drv = &priv->dai_drv[i];

		dai_drv->probe = samsung_i2s_dai_probe;
		dai_drv->remove = samsung_i2s_dai_remove;
		dai_drv->suspend = i2s_suspend;
		dai_drv->resume = i2s_resume;

		dai_drv->symmetric_rates = 1;
		dai_drv->ops = &samsung_i2s_dai_ops;

		dai_drv->playback.channels_min = 1;
		dai_drv->playback.channels_max = 2;
		dai_drv->playback.rates = i2s_dai_data->pcm_rates;
		dai_drv->playback.formats = SAMSUNG_I2S_FMTS;
		dai_drv->playback.stream_name = stream_names[i];

		dai_drv->id = i + 1;
		dai_drv->name = dai_names[i];

		priv->dai[i].drv = &priv->dai_drv[i];
		priv->dai[i].pdev = priv->pdev;
	}

	/* Initialize capture only for the primary DAI */
	dai_drv = &priv->dai_drv[SAMSUNG_I2S_ID_PRIMARY - 1];

	dai_drv->capture.channels_min = 1;
	dai_drv->capture.channels_max = 2;
	dai_drv->capture.rates = i2s_dai_data->pcm_rates;
	dai_drv->capture.formats = SAMSUNG_I2S_FMTS;
	dai_drv->capture.stream_name = "Primary Capture";

	return 0;
}

#ifdef CONFIG_PM
static int i2s_runtime_suspend(struct device *dev)
{
	struct samsung_i2s_priv *priv = dev_get_drvdata(dev);

	priv->suspend_i2smod = readl(priv->addr + I2SMOD);
	priv->suspend_i2scon = readl(priv->addr + I2SCON);
	priv->suspend_i2spsr = readl(priv->addr + I2SPSR);

	if (priv->op_clk)
		clk_disable_unprepare(priv->op_clk);
	clk_disable_unprepare(priv->clk);

	return 0;
}

static int i2s_runtime_resume(struct device *dev)
{
	struct samsung_i2s_priv *priv = dev_get_drvdata(dev);
	int ret;

	ret = clk_prepare_enable(priv->clk);
	if (ret)
		return ret;

	if (priv->op_clk) {
		ret = clk_prepare_enable(priv->op_clk);
		if (ret) {
			clk_disable_unprepare(priv->clk);
			return ret;
		}
	}

	writel(priv->suspend_i2scon, priv->addr + I2SCON);
	writel(priv->suspend_i2smod, priv->addr + I2SMOD);
	writel(priv->suspend_i2spsr, priv->addr + I2SPSR);

	return 0;
}
#endif /* CONFIG_PM */

static void i2s_unregister_clocks(struct samsung_i2s_priv *priv)
{
	int i;

	for (i = 0; i < priv->clk_data.clk_num; i++) {
		if (!IS_ERR(priv->clk_table[i]))
			clk_unregister(priv->clk_table[i]);
	}
}

static void i2s_unregister_clock_provider(struct samsung_i2s_priv *priv)
{
	of_clk_del_provider(priv->pdev->dev.of_node);
	i2s_unregister_clocks(priv);
}


static int i2s_register_clock_provider(struct samsung_i2s_priv *priv)
{

	const char * const i2s_clk_desc[] = { "cdclk", "rclk_src", "prescaler" };
	const char *clk_name[2] = { "i2s_opclk0", "i2s_opclk1" };
	const char *p_names[2] = { NULL };
	struct device *dev = &priv->pdev->dev;
	const struct samsung_i2s_variant_regs *reg_info = priv->variant_regs;
	const char *i2s_clk_name[ARRAY_SIZE(i2s_clk_desc)];
	struct clk *rclksrc;
	int ret, i;

	/* Register the clock provider only if it's expected in the DTB */
	if (!of_find_property(dev->of_node, "#clock-cells", NULL))
		return 0;

	/* Get the RCLKSRC mux clock parent clock names */
	for (i = 0; i < ARRAY_SIZE(p_names); i++) {
		rclksrc = clk_get(dev, clk_name[i]);
		if (IS_ERR(rclksrc))
			continue;
		p_names[i] = __clk_get_name(rclksrc);
		clk_put(rclksrc);
	}

	for (i = 0; i < ARRAY_SIZE(i2s_clk_desc); i++) {
		i2s_clk_name[i] = devm_kasprintf(dev, GFP_KERNEL, "%s_%s",
						dev_name(dev), i2s_clk_desc[i]);
		if (!i2s_clk_name[i])
			return -ENOMEM;
	}

	if (!(priv->quirks & QUIRK_NO_MUXPSR)) {
		/* Activate the prescaler */
		u32 val = readl(priv->addr + I2SPSR);
		writel(val | PSR_PSREN, priv->addr + I2SPSR);

		priv->clk_table[CLK_I2S_RCLK_SRC] = clk_register_mux(dev,
				i2s_clk_name[CLK_I2S_RCLK_SRC], p_names,
				ARRAY_SIZE(p_names),
				CLK_SET_RATE_NO_REPARENT | CLK_SET_RATE_PARENT,
				priv->addr + I2SMOD, reg_info->rclksrc_off,
				1, 0, &priv->lock);

		priv->clk_table[CLK_I2S_RCLK_PSR] = clk_register_divider(dev,
				i2s_clk_name[CLK_I2S_RCLK_PSR],
				i2s_clk_name[CLK_I2S_RCLK_SRC],
				CLK_SET_RATE_PARENT,
				priv->addr + I2SPSR, 8, 6, 0, &priv->lock);

		p_names[0] = i2s_clk_name[CLK_I2S_RCLK_PSR];
		priv->clk_data.clk_num = 2;
	}

	priv->clk_table[CLK_I2S_CDCLK] = clk_register_gate(dev,
				i2s_clk_name[CLK_I2S_CDCLK], p_names[0],
				CLK_SET_RATE_PARENT,
				priv->addr + I2SMOD, reg_info->cdclkcon_off,
				CLK_GATE_SET_TO_DISABLE, &priv->lock);

	priv->clk_data.clk_num += 1;
	priv->clk_data.clks = priv->clk_table;

	ret = of_clk_add_provider(dev->of_node, of_clk_src_onecell_get,
				  &priv->clk_data);
	if (ret < 0) {
		dev_err(dev, "failed to add clock provider: %d\n", ret);
		i2s_unregister_clocks(priv);
	}

	return ret;
}

/* Create platform device for the secondary PCM */
static int i2s_create_secondary_device(struct samsung_i2s_priv *priv)
{
	struct platform_device *pdev_sec;
	const char *devname;
	int ret;

	devname = devm_kasprintf(&priv->pdev->dev, GFP_KERNEL, "%s-sec",
				 dev_name(&priv->pdev->dev));
	if (!devname)
		return -ENOMEM;

	pdev_sec = platform_device_alloc(devname, -1);
	if (!pdev_sec)
		return -ENOMEM;

	pdev_sec->driver_override = kstrdup("samsung-i2s", GFP_KERNEL);

	ret = platform_device_add(pdev_sec);
	if (ret < 0) {
		platform_device_put(pdev_sec);
		return ret;
	}

	ret = device_attach(&pdev_sec->dev);
	if (ret <= 0) {
		platform_device_unregister(priv->pdev_sec);
		dev_info(&pdev_sec->dev, "device_attach() failed\n");
		return ret;
	}

	priv->pdev_sec = pdev_sec;

	return 0;
}

static void i2s_delete_secondary_device(struct samsung_i2s_priv *priv)
{
	platform_device_unregister(priv->pdev_sec);
	priv->pdev_sec = NULL;
}

static int samsung_i2s_probe(struct platform_device *pdev)
{
	struct i2s_dai *pri_dai, *sec_dai = NULL;
	struct s3c_audio_pdata *i2s_pdata = pdev->dev.platform_data;
	u32 regs_base, idma_addr = 0;
	struct device_node *np = pdev->dev.of_node;
	const struct samsung_i2s_dai_data *i2s_dai_data;
	const struct platform_device_id *id;
	struct samsung_i2s_priv *priv;
	struct resource *res;
	int num_dais, ret;

	if (IS_ENABLED(CONFIG_OF) && pdev->dev.of_node) {
		i2s_dai_data = of_device_get_match_data(&pdev->dev);
	} else {
		id = platform_get_device_id(pdev);

		/* Nothing to do if it is the secondary device probe */
		if (!id)
			return 0;

		i2s_dai_data = (struct samsung_i2s_dai_data *)id->driver_data;
	}

	priv = devm_kzalloc(&pdev->dev, sizeof(*priv), GFP_KERNEL);
	if (!priv)
		return -ENOMEM;

	if (np) {
		priv->quirks = i2s_dai_data->quirks;
	} else {
		if (!i2s_pdata) {
			dev_err(&pdev->dev, "Missing platform data\n");
			return -EINVAL;
		}
		priv->quirks = i2s_pdata->type.quirks;
	}

	num_dais = (priv->quirks & QUIRK_SEC_DAI) ? 2 : 1;
	priv->pdev = pdev;
	priv->variant_regs = i2s_dai_data->i2s_variant_regs;

	ret = i2s_alloc_dais(priv, i2s_dai_data, num_dais);
	if (ret < 0)
		return ret;

	pri_dai = &priv->dai[SAMSUNG_I2S_ID_PRIMARY - 1];

	spin_lock_init(&priv->lock);
	spin_lock_init(&priv->pcm_lock);

	if (!np) {
		pri_dai->dma_playback.filter_data = i2s_pdata->dma_playback;
		pri_dai->dma_capture.filter_data = i2s_pdata->dma_capture;
		pri_dai->filter = i2s_pdata->dma_filter;

		idma_addr = i2s_pdata->type.idma_addr;
	} else {
		if (of_property_read_u32(np, "samsung,idma-addr",
					 &idma_addr)) {
			if (priv->quirks & QUIRK_SUPPORTS_IDMA) {
				dev_info(&pdev->dev, "idma address is not"\
						"specified");
			}
		}
	}

	res = platform_get_resource(pdev, IORESOURCE_MEM, 0);
	priv->addr = devm_ioremap_resource(&pdev->dev, res);
	if (IS_ERR(priv->addr))
		return PTR_ERR(priv->addr);

	regs_base = res->start;

	priv->clk = devm_clk_get(&pdev->dev, "iis");
	if (IS_ERR(priv->clk)) {
		dev_err(&pdev->dev, "Failed to get iis clock\n");
		return PTR_ERR(priv->clk);
	}

	ret = clk_prepare_enable(priv->clk);
	if (ret != 0) {
		dev_err(&pdev->dev, "failed to enable clock: %d\n", ret);
		return ret;
	}
	pri_dai->dma_playback.addr = regs_base + I2STXD;
	pri_dai->dma_capture.addr = regs_base + I2SRXD;
	pri_dai->dma_playback.chan_name = "tx";
	pri_dai->dma_capture.chan_name = "rx";
	pri_dai->dma_playback.addr_width = 4;
	pri_dai->dma_capture.addr_width = 4;
	pri_dai->priv = priv;

	if (priv->quirks & QUIRK_PRI_6CHAN)
		pri_dai->drv->playback.channels_max = 6;

	ret = samsung_asoc_dma_platform_register(&pdev->dev, pri_dai->filter,
						 "tx", "rx", NULL);
	if (ret < 0)
		goto err_disable_clk;

	if (priv->quirks & QUIRK_SEC_DAI) {
		sec_dai = &priv->dai[SAMSUNG_I2S_ID_SECONDARY - 1];

		sec_dai->dma_playback.addr = regs_base + I2STXDS;
		sec_dai->dma_playback.chan_name = "tx-sec";

		if (!np) {
			sec_dai->dma_playback.filter_data = i2s_pdata->dma_play_sec;
			sec_dai->filter = i2s_pdata->dma_filter;
		}

		sec_dai->dma_playback.addr_width = 4;
		sec_dai->idma_playback.addr = idma_addr;
		sec_dai->pri_dai = pri_dai;
		sec_dai->priv = priv;
		pri_dai->sec_dai = sec_dai;

		ret = i2s_create_secondary_device(priv);
		if (ret < 0)
			goto err_disable_clk;

		ret = samsung_asoc_dma_platform_register(&priv->pdev_sec->dev,
						sec_dai->filter, "tx-sec", NULL,
						&pdev->dev);
		if (ret < 0)
			goto err_del_sec;

	}

	if (i2s_pdata && i2s_pdata->cfg_gpio && i2s_pdata->cfg_gpio(pdev)) {
		dev_err(&pdev->dev, "Unable to configure gpio\n");
		ret = -EINVAL;
		goto err_del_sec;
	}

	dev_set_drvdata(&pdev->dev, priv);

	ret = devm_snd_soc_register_component(&pdev->dev,
					&samsung_i2s_component,
					priv->dai_drv, num_dais);
	if (ret < 0)
		goto err_del_sec;

	pm_runtime_set_active(&pdev->dev);
	pm_runtime_enable(&pdev->dev);

	ret = i2s_register_clock_provider(priv);
	if (ret < 0)
		goto err_disable_pm;

	priv->op_clk = clk_get_parent(priv->clk_table[CLK_I2S_RCLK_SRC]);

	return 0;

err_disable_pm:
	pm_runtime_disable(&pdev->dev);
err_del_sec:
	i2s_delete_secondary_device(priv);
err_disable_clk:
	clk_disable_unprepare(priv->clk);
	return ret;
}

static int samsung_i2s_remove(struct platform_device *pdev)
{
	struct samsung_i2s_priv *priv = dev_get_drvdata(&pdev->dev);

	/* The secondary device has no driver data assigned */
	if (!priv)
		return 0;

	pm_runtime_get_sync(&pdev->dev);
	pm_runtime_disable(&pdev->dev);

	i2s_unregister_clock_provider(priv);
	i2s_delete_secondary_device(priv);
	clk_disable_unprepare(priv->clk);

	pm_runtime_put_noidle(&pdev->dev);

	return 0;
}

static const struct samsung_i2s_variant_regs i2sv3_regs = {
	.bfs_off = 1,
	.rfs_off = 3,
	.sdf_off = 5,
	.txr_off = 8,
	.rclksrc_off = 10,
	.mss_off = 11,
	.cdclkcon_off = 12,
	.lrp_off = 7,
	.bfs_mask = 0x3,
	.rfs_mask = 0x3,
	.ftx0cnt_off = 8,
};

static const struct samsung_i2s_variant_regs i2sv6_regs = {
	.bfs_off = 0,
	.rfs_off = 4,
	.sdf_off = 6,
	.txr_off = 8,
	.rclksrc_off = 10,
	.mss_off = 11,
	.cdclkcon_off = 12,
	.lrp_off = 15,
	.bfs_mask = 0xf,
	.rfs_mask = 0x3,
	.ftx0cnt_off = 8,
};

static const struct samsung_i2s_variant_regs i2sv7_regs = {
	.bfs_off = 0,
	.rfs_off = 4,
	.sdf_off = 7,
	.txr_off = 9,
	.rclksrc_off = 11,
	.mss_off = 12,
	.cdclkcon_off = 22,
	.lrp_off = 15,
	.bfs_mask = 0xf,
	.rfs_mask = 0x7,
	.ftx0cnt_off = 0,
};

static const struct samsung_i2s_variant_regs i2sv5_i2s1_regs = {
	.bfs_off = 0,
	.rfs_off = 3,
	.sdf_off = 6,
	.txr_off = 8,
	.rclksrc_off = 10,
	.mss_off = 11,
	.cdclkcon_off = 12,
	.lrp_off = 15,
	.bfs_mask = 0x7,
	.rfs_mask = 0x7,
	.ftx0cnt_off = 8,
};

static const struct samsung_i2s_dai_data i2sv3_dai_type = {
	.quirks = QUIRK_NO_MUXPSR,
	.pcm_rates = SNDRV_PCM_RATE_8000_96000,
	.i2s_variant_regs = &i2sv3_regs,
};

static const struct samsung_i2s_dai_data i2sv5_dai_type = {
	.quirks = QUIRK_PRI_6CHAN | QUIRK_SEC_DAI | QUIRK_NEED_RSTCLR |
			QUIRK_SUPPORTS_IDMA,
	.pcm_rates = SNDRV_PCM_RATE_8000_96000,
	.i2s_variant_regs = &i2sv3_regs,
};

static const struct samsung_i2s_dai_data i2sv6_dai_type = {
	.quirks = QUIRK_PRI_6CHAN | QUIRK_SEC_DAI | QUIRK_NEED_RSTCLR |
			QUIRK_SUPPORTS_TDM | QUIRK_SUPPORTS_IDMA,
	.pcm_rates = SNDRV_PCM_RATE_8000_96000,
	.i2s_variant_regs = &i2sv6_regs,
};

static const struct samsung_i2s_dai_data i2sv7_dai_type = {
	.quirks = QUIRK_PRI_6CHAN | QUIRK_SEC_DAI | QUIRK_NEED_RSTCLR |
			QUIRK_SUPPORTS_TDM,
	.pcm_rates = SNDRV_PCM_RATE_8000_192000,
	.i2s_variant_regs = &i2sv7_regs,
};

static const struct samsung_i2s_dai_data i2sv5_dai_type_i2s1 = {
	.quirks = QUIRK_PRI_6CHAN | QUIRK_NEED_RSTCLR,
	.pcm_rates = SNDRV_PCM_RATE_8000_96000,
	.i2s_variant_regs = &i2sv5_i2s1_regs,
};

static const struct platform_device_id samsung_i2s_driver_ids[] = {
	{
		.name           = "samsung-i2s",
		.driver_data	= (kernel_ulong_t)&i2sv3_dai_type,
	},
	{},
};
MODULE_DEVICE_TABLE(platform, samsung_i2s_driver_ids);

#ifdef CONFIG_OF
static const struct of_device_id exynos_i2s_match[] = {
	{
		.compatible = "samsung,s3c6410-i2s",
		.data = &i2sv3_dai_type,
	}, {
		.compatible = "samsung,s5pv210-i2s",
		.data = &i2sv5_dai_type,
	}, {
		.compatible = "samsung,exynos5420-i2s",
		.data = &i2sv6_dai_type,
	}, {
		.compatible = "samsung,exynos7-i2s",
		.data = &i2sv7_dai_type,
	}, {
		.compatible = "samsung,exynos7-i2s1",
		.data = &i2sv5_dai_type_i2s1,
	},
	{},
};
MODULE_DEVICE_TABLE(of, exynos_i2s_match);
#endif

static const struct dev_pm_ops samsung_i2s_pm = {
	SET_RUNTIME_PM_OPS(i2s_runtime_suspend,
				i2s_runtime_resume, NULL)
	SET_SYSTEM_SLEEP_PM_OPS(pm_runtime_force_suspend,
				     pm_runtime_force_resume)
};

static struct platform_driver samsung_i2s_driver = {
	.probe  = samsung_i2s_probe,
	.remove = samsung_i2s_remove,
	.id_table = samsung_i2s_driver_ids,
	.driver = {
		.name = "samsung-i2s",
		.of_match_table = of_match_ptr(exynos_i2s_match),
		.pm = &samsung_i2s_pm,
	},
};

module_platform_driver(samsung_i2s_driver);

/* Module information */
MODULE_AUTHOR("Jaswinder Singh, <jassisinghbrar@gmail.com>");
MODULE_DESCRIPTION("Samsung I2S Interface");
MODULE_ALIAS("platform:samsung-i2s");
MODULE_LICENSE("GPL");<|MERGE_RESOLUTION|>--- conflicted
+++ resolved
@@ -624,7 +624,6 @@
 {
 	struct samsung_i2s_priv *priv = snd_soc_dai_get_drvdata(dai);
 	struct i2s_dai *i2s = to_info(dai);
-	struct i2s_dai *other = get_other_dai(i2s);
 	int lrp_shift, sdf_shift, sdf_mask, lrp_rlow, mod_slave;
 	u32 mod, tmp = 0;
 	unsigned long flags;
@@ -682,12 +681,7 @@
 		 * CLK_I2S_RCLK_SRC clock is not exposed so we ensure any
 		 * clock configuration assigned in DT is not overwritten.
 		 */
-<<<<<<< HEAD
-		if (i2s->rclk_srcrate == 0 && i2s->clk_data.clks == NULL &&
-		    other->clk_data.clks == NULL)
-=======
 		if (priv->rclk_srcrate == 0 && priv->clk_data.clks == NULL)
->>>>>>> f7688b48
 			i2s_set_sysclk(dai, SAMSUNG_I2S_RCLKSRC_0,
 							0, SND_SOC_CLOCK_IN);
 		break;
@@ -727,7 +721,6 @@
 {
 	struct samsung_i2s_priv *priv = snd_soc_dai_get_drvdata(dai);
 	struct i2s_dai *i2s = to_info(dai);
-	struct i2s_dai *other = get_other_dai(i2s);
 	u32 mod, mask = 0, val = 0;
 	struct clk *rclksrc;
 	unsigned long flags;
@@ -812,18 +805,9 @@
 
 	i2s->frmclk = params_rate(params);
 
-<<<<<<< HEAD
-	rclksrc = i2s->clk_table[CLK_I2S_RCLK_SRC];
-	if (!rclksrc || IS_ERR(rclksrc))
-		rclksrc = other->clk_table[CLK_I2S_RCLK_SRC];
-
-	if (rclksrc && !IS_ERR(rclksrc))
-		i2s->rclk_srcrate = clk_get_rate(rclksrc);
-=======
 	rclksrc = priv->clk_table[CLK_I2S_RCLK_SRC];
 	if (rclksrc && !IS_ERR(rclksrc))
 		priv->rclk_srcrate = clk_get_rate(rclksrc);
->>>>>>> f7688b48
 
 	return 0;
 }
@@ -931,15 +915,9 @@
 	if (priv->slave_mode)
 		return 0;
 
-<<<<<<< HEAD
-	if (!(i2s->quirks & QUIRK_NO_MUXPSR)) {
-		psr = i2s->rclk_srcrate / i2s->frmclk / rfs;
-		writel(((psr - 1) << 8) | PSR_PSREN, i2s->addr + I2SPSR);
-=======
 	if (!(priv->quirks & QUIRK_NO_MUXPSR)) {
 		psr = priv->rclk_srcrate / i2s->frmclk / rfs;
 		writel(((psr - 1) << 8) | PSR_PSREN, priv->addr + I2SPSR);
->>>>>>> f7688b48
 		dev_dbg(&i2s->pdev->dev,
 			"RCLK_SRC=%luHz PSR=%u, RCLK=%dfs, BCLK=%dfs\n",
 				priv->rclk_srcrate, psr, rfs, bfs);
