--- conflicted
+++ resolved
@@ -203,7 +203,6 @@
 
 	rpmsg->soc_data = of_device_get_match_data(&pdev->dev);
 	if (rpmsg->soc_data) {
-		const char *model_string;
 		dai_drv->playback.rates = rpmsg->soc_data->rates;
 		dai_drv->capture.rates = rpmsg->soc_data->rates;
 		dai_drv->playback.formats = rpmsg->soc_data->formats;
@@ -219,18 +218,16 @@
 			if (of_device_is_compatible(np, "fsl,imx8mm-rpmsg-audio"))
 				dai_drv->capture.formats = SNDRV_PCM_FMTBIT_S16_LE;
 		}
-<<<<<<< HEAD
 
 		of_property_read_string(np, "model", &model_string);
 		if(!strcmp("pcm512x-audio", model_string)) {
 			dai_drv->playback.rates |= SNDRV_PCM_RATE_384000;
 		}
-=======
+
 		/* constrain rates of wm8524 codec */
 		of_property_read_string(np, "model", &model_string);
 		if (!strcmp("wm8524-audio", model_string))
 			dai_drv->playback.rates = SNDRV_PCM_RATE_8000_192000;
->>>>>>> 63593ce7
 	}
 	if (of_property_read_bool(np, "fsl,enable-lpa")) {
 		rpmsg->enable_lpa = 1;
