// SPDX-License-Identifier: GPL-2.0-or-later
/*
 *   ALSA driver for RME Hammerfall DSP MADI audio interface(s)
 *
 *      Copyright (c) 2003 Winfried Ritsch (IEM)
 *      code based on hdsp.c   Paul Davis
 *                             Marcus Andersson
 *                             Thomas Charbonnel
 *      Modified 2006-06-01 for AES32 support by Remy Bruno
 *                                               <remy.bruno@trinnov.com>
 *
 *      Modified 2009-04-13 for proper metering by Florian Faber
 *                                               <faber@faberman.de>
 *
 *      Modified 2009-04-14 for native float support by Florian Faber
 *                                               <faber@faberman.de>
 *
 *      Modified 2009-04-26 fixed bug in rms metering by Florian Faber
 *                                               <faber@faberman.de>
 *
 *      Modified 2009-04-30 added hw serial number support by Florian Faber
 *
 *      Modified 2011-01-14 added S/PDIF input on RayDATs by Adrian Knoth
 *
 *	Modified 2011-01-25 variable period sizes on RayDAT/AIO by Adrian Knoth
 *
 *      Modified 2019-05-23 fix AIO single speed ADAT capture and playback
 *      by Philippe.Bekaert@uhasselt.be
 */

/* *************    Register Documentation   *******************************************************
 *
 * Work in progress! Documentation is based on the code in this file.
 *
 * --------- HDSPM_controlRegister ---------
 * :7654.3210:7654.3210:7654.3210:7654.3210: bit number per byte
 * :||||.||||:||||.||||:||||.||||:||||.||||:
 * :3322.2222:2222.1111:1111.1100:0000.0000: bit number
 * :1098.7654:3210.9876:5432.1098:7654.3210: 0..31
 * :||||.||||:||||.||||:||||.||||:||||.||||:
 * :8421.8421:8421.8421:8421.8421:8421.8421: hex digit
 * :    .    :    .    :    .    :  x .    :  HDSPM_AudioInterruptEnable \_ setting both bits
 * :    .    :    .    :    .    :    .   x:  HDSPM_Start                /  enables audio IO
 * :    .    :    .    :    .    :   x.    :  HDSPM_ClockModeMaster - 1: Master, 0: Slave
 * :    .    :    .    :    .    :    .210 :  HDSPM_LatencyMask - 3 Bit value for latency
 * :    .    :    .    :    .    :    .    :      0:64, 1:128, 2:256, 3:512,
 * :    .    :    .    :    .    :    .    :      4:1024, 5:2048, 6:4096, 7:8192
 * :x   .    :    .    :    .   x:xx  .    :  HDSPM_FrequencyMask
 * :    .    :    .    :    .    :10  .    :  HDSPM_Frequency1|HDSPM_Frequency0: 1=32K,2=44.1K,3=48K,0=??
 * :    .    :    .    :    .   x:    .    :  <MADI> HDSPM_DoubleSpeed
 * :x   .    :    .    :    .    :    .    :  <MADI> HDSPM_QuadSpeed
 * :    .  3 :    .  10:  2 .    :    .    :  HDSPM_SyncRefMask :
 * :    .    :    .   x:    .    :    .    :  HDSPM_SyncRef0
 * :    .    :    .  x :    .    :    .    :  HDSPM_SyncRef1
 * :    .    :    .    :  x .    :    .    :  <AES32> HDSPM_SyncRef2
 * :    .  x :    .    :    .    :    .    :  <AES32> HDSPM_SyncRef3
 * :    .    :    .  10:    .    :    .    :  <MADI> sync ref: 0:WC, 1:Madi, 2:TCO, 3:SyncIn
 * :    .  3 :    .  10:  2 .    :    .    :  <AES32>  0:WC, 1:AES1 ... 8:AES8, 9: TCO, 10:SyncIn?
 * :    .  x :    .    :    .    :    .    :  <MADIe> HDSPe_FLOAT_FORMAT
 * :    .    :    .    : x  .    :    .    :  <MADI> HDSPM_InputSelect0 : 0=optical,1=coax
 * :    .    :    .    :x   .    :    .    :  <MADI> HDSPM_InputSelect1
 * :    .    :    .x   :    .    :    .    :  <MADI> HDSPM_clr_tms
 * :    .    :    .    :    . x  :    .    :  <MADI> HDSPM_TX_64ch
 * :    .    :    .    :    . x  :    .    :  <AES32> HDSPM_Emphasis
 * :    .    :    .    :    .x   :    .    :  <MADI> HDSPM_AutoInp
 * :    .    :    . x  :    .    :    .    :  <MADI> HDSPM_SMUX
 * :    .    :    .x   :    .    :    .    :  <MADI> HDSPM_clr_tms
 * :    .    :   x.    :    .    :    .    :  <MADI> HDSPM_taxi_reset
 * :    .   x:    .    :    .    :    .    :  <MADI> HDSPM_LineOut
 * :    .   x:    .    :    .    :    .    :  <AES32> ??????????????????
 * :    .    :   x.    :    .    :    .    :  <AES32> HDSPM_WCK48
 * :    .    :    .    :    .x   :    .    :  <AES32> HDSPM_Dolby
 * :    .    : x  .    :    .    :    .    :  HDSPM_Midi0InterruptEnable
 * :    .    :x   .    :    .    :    .    :  HDSPM_Midi1InterruptEnable
 * :    .    :  x .    :    .    :    .    :  HDSPM_Midi2InterruptEnable
 * :    . x  :    .    :    .    :    .    :  <MADI> HDSPM_Midi3InterruptEnable
 * :    . x  :    .    :    .    :    .    :  <AES32> HDSPM_DS_DoubleWire
 * :    .x   :    .    :    .    :    .    :  <AES32> HDSPM_QS_DoubleWire
 * :   x.    :    .    :    .    :    .    :  <AES32> HDSPM_QS_QuadWire
 * :    .    :    .    :    .  x :    .    :  <AES32> HDSPM_Professional
 * : x  .    :    .    :    .    :    .    :  HDSPM_wclk_sel
 * :    .    :    .    :    .    :    .    :
 * :7654.3210:7654.3210:7654.3210:7654.3210: bit number per byte
 * :||||.||||:||||.||||:||||.||||:||||.||||:
 * :3322.2222:2222.1111:1111.1100:0000.0000: bit number
 * :1098.7654:3210.9876:5432.1098:7654.3210: 0..31
 * :||||.||||:||||.||||:||||.||||:||||.||||:
 * :8421.8421:8421.8421:8421.8421:8421.8421:hex digit
 *
 *
 *
 * AIO / RayDAT only
 *
 * ------------ HDSPM_WR_SETTINGS ----------
 * :3322.2222:2222.1111:1111.1100:0000.0000: bit number per byte
 * :1098.7654:3210.9876:5432.1098:7654.3210:
 * :||||.||||:||||.||||:||||.||||:||||.||||: bit number
 * :7654.3210:7654.3210:7654.3210:7654.3210: 0..31
 * :||||.||||:||||.||||:||||.||||:||||.||||:
 * :8421.8421:8421.8421:8421.8421:8421.8421: hex digit
 * :    .    :    .    :    .    :    .   x: HDSPM_c0Master 1: Master, 0: Slave
 * :    .    :    .    :    .    :    .  x : HDSPM_c0_SyncRef0
 * :    .    :    .    :    .    :    . x  : HDSPM_c0_SyncRef1
 * :    .    :    .    :    .    :    .x   : HDSPM_c0_SyncRef2
 * :    .    :    .    :    .    :   x.    : HDSPM_c0_SyncRef3
 * :    .    :    .    :    .    :   3.210 : HDSPM_c0_SyncRefMask:
 * :    .    :    .    :    .    :    .    :  RayDat: 0:WC, 1:AES, 2:SPDIF, 3..6: ADAT1..4,
 * :    .    :    .    :    .    :    .    :          9:TCO, 10:SyncIn
 * :    .    :    .    :    .    :    .    :  AIO: 0:WC, 1:AES, 2: SPDIF, 3: ATAT,
 * :    .    :    .    :    .    :    .    :          9:TCO, 10:SyncIn
 * :    .    :    .    :    .    :    .    :
 * :    .    :    .    :    .    :    .    :
 * :3322.2222:2222.1111:1111.1100:0000.0000: bit number per byte
 * :1098.7654:3210.9876:5432.1098:7654.3210:
 * :||||.||||:||||.||||:||||.||||:||||.||||: bit number
 * :7654.3210:7654.3210:7654.3210:7654.3210: 0..31
 * :||||.||||:||||.||||:||||.||||:||||.||||:
 * :8421.8421:8421.8421:8421.8421:8421.8421: hex digit
 *
 */
#include <linux/init.h>
#include <linux/delay.h>
#include <linux/interrupt.h>
#include <linux/module.h>
#include <linux/slab.h>
#include <linux/pci.h>
#include <linux/math64.h>
#include <linux/io.h>
#include <linux/nospec.h>

#include <sound/core.h>
#include <sound/control.h>
#include <sound/pcm.h>
#include <sound/pcm_params.h>
#include <sound/info.h>
#include <sound/asoundef.h>
#include <sound/rawmidi.h>
#include <sound/hwdep.h>
#include <sound/initval.h>

#include <sound/hdspm.h>

static int index[SNDRV_CARDS] = SNDRV_DEFAULT_IDX;	  /* Index 0-MAX */
static char *id[SNDRV_CARDS] = SNDRV_DEFAULT_STR;	  /* ID for this card */
static bool enable[SNDRV_CARDS] = SNDRV_DEFAULT_ENABLE_PNP;/* Enable this card */

module_param_array(index, int, NULL, 0444);
MODULE_PARM_DESC(index, "Index value for RME HDSPM interface.");

module_param_array(id, charp, NULL, 0444);
MODULE_PARM_DESC(id, "ID string for RME HDSPM interface.");

module_param_array(enable, bool, NULL, 0444);
MODULE_PARM_DESC(enable, "Enable/disable specific HDSPM soundcards.");


MODULE_AUTHOR
(
	"Winfried Ritsch <ritsch_AT_iem.at>, "
	"Paul Davis <paul@linuxaudiosystems.com>, "
	"Marcus Andersson, Thomas Charbonnel <thomas@undata.org>, "
	"Remy Bruno <remy.bruno@trinnov.com>, "
	"Florian Faber <faberman@linuxproaudio.org>, "
	"Adrian Knoth <adi@drcomp.erfurt.thur.de>"
);
MODULE_DESCRIPTION("RME HDSPM");
MODULE_LICENSE("GPL");

/* --- Write registers. ---
  These are defined as byte-offsets from the iobase value.  */

#define HDSPM_WR_SETTINGS             0
#define HDSPM_outputBufferAddress    32
#define HDSPM_inputBufferAddress     36
#define HDSPM_controlRegister	     64
#define HDSPM_interruptConfirmation  96
#define HDSPM_control2Reg	     256  /* not in specs ???????? */
#define HDSPM_freqReg                256  /* for setting arbitrary clock values (DDS feature) */
#define HDSPM_midiDataOut0	     352  /* just believe in old code */
#define HDSPM_midiDataOut1	     356
#define HDSPM_eeprom_wr		     384  /* for AES32 */

/* DMA enable for 64 channels, only Bit 0 is relevant */
#define HDSPM_outputEnableBase       512  /* 512-767  input  DMA */
#define HDSPM_inputEnableBase        768  /* 768-1023 output DMA */

/* 16 page addresses for each of the 64 channels DMA buffer in and out
   (each 64k=16*4k) Buffer must be 4k aligned (which is default i386 ????) */
#define HDSPM_pageAddressBufferOut       8192
#define HDSPM_pageAddressBufferIn        (HDSPM_pageAddressBufferOut+64*16*4)

#define HDSPM_MADI_mixerBase    32768	/* 32768-65535 for 2x64x64 Fader */

#define HDSPM_MATRIX_MIXER_SIZE  8192	/* = 2*64*64 * 4 Byte => 32kB */

/* --- Read registers. ---
   These are defined as byte-offsets from the iobase value */
#define HDSPM_statusRegister    0
/*#define HDSPM_statusRegister2  96 */
/* after RME Windows driver sources, status2 is 4-byte word # 48 = word at
 * offset 192, for AES32 *and* MADI
 * => need to check that offset 192 is working on MADI */
#define HDSPM_statusRegister2  192
#define HDSPM_timecodeRegister 128

/* AIO, RayDAT */
#define HDSPM_RD_STATUS_0 0
#define HDSPM_RD_STATUS_1 64
#define HDSPM_RD_STATUS_2 128
#define HDSPM_RD_STATUS_3 192

#define HDSPM_RD_TCO           256
#define HDSPM_RD_PLL_FREQ      512
#define HDSPM_WR_TCO           128

#define HDSPM_TCO1_TCO_lock			0x00000001
#define HDSPM_TCO1_WCK_Input_Range_LSB		0x00000002
#define HDSPM_TCO1_WCK_Input_Range_MSB		0x00000004
#define HDSPM_TCO1_LTC_Input_valid		0x00000008
#define HDSPM_TCO1_WCK_Input_valid		0x00000010
#define HDSPM_TCO1_Video_Input_Format_NTSC	0x00000020
#define HDSPM_TCO1_Video_Input_Format_PAL	0x00000040

#define HDSPM_TCO1_set_TC			0x00000100
#define HDSPM_TCO1_set_drop_frame_flag		0x00000200
#define HDSPM_TCO1_LTC_Format_LSB		0x00000400
#define HDSPM_TCO1_LTC_Format_MSB		0x00000800

#define HDSPM_TCO2_TC_run			0x00010000
#define HDSPM_TCO2_WCK_IO_ratio_LSB		0x00020000
#define HDSPM_TCO2_WCK_IO_ratio_MSB		0x00040000
#define HDSPM_TCO2_set_num_drop_frames_LSB	0x00080000
#define HDSPM_TCO2_set_num_drop_frames_MSB	0x00100000
#define HDSPM_TCO2_set_jam_sync			0x00200000
#define HDSPM_TCO2_set_flywheel			0x00400000

#define HDSPM_TCO2_set_01_4			0x01000000
#define HDSPM_TCO2_set_pull_down		0x02000000
#define HDSPM_TCO2_set_pull_up			0x04000000
#define HDSPM_TCO2_set_freq			0x08000000
#define HDSPM_TCO2_set_term_75R			0x10000000
#define HDSPM_TCO2_set_input_LSB		0x20000000
#define HDSPM_TCO2_set_input_MSB		0x40000000
#define HDSPM_TCO2_set_freq_from_app		0x80000000


#define HDSPM_midiDataOut0    352
#define HDSPM_midiDataOut1    356
#define HDSPM_midiDataOut2    368

#define HDSPM_midiDataIn0     360
#define HDSPM_midiDataIn1     364
#define HDSPM_midiDataIn2     372
#define HDSPM_midiDataIn3     376

/* status is data bytes in MIDI-FIFO (0-128) */
#define HDSPM_midiStatusOut0  384
#define HDSPM_midiStatusOut1  388
#define HDSPM_midiStatusOut2  400

#define HDSPM_midiStatusIn0   392
#define HDSPM_midiStatusIn1   396
#define HDSPM_midiStatusIn2   404
#define HDSPM_midiStatusIn3   408


/* the meters are regular i/o-mapped registers, but offset
   considerably from the rest. the peak registers are reset
   when read; the least-significant 4 bits are full-scale counters;
   the actual peak value is in the most-significant 24 bits.
*/

#define HDSPM_MADI_INPUT_PEAK		4096
#define HDSPM_MADI_PLAYBACK_PEAK	4352
#define HDSPM_MADI_OUTPUT_PEAK		4608

#define HDSPM_MADI_INPUT_RMS_L		6144
#define HDSPM_MADI_PLAYBACK_RMS_L	6400
#define HDSPM_MADI_OUTPUT_RMS_L		6656

#define HDSPM_MADI_INPUT_RMS_H		7168
#define HDSPM_MADI_PLAYBACK_RMS_H	7424
#define HDSPM_MADI_OUTPUT_RMS_H		7680

/* --- Control Register bits --------- */
#define HDSPM_Start                (1<<0) /* start engine */

#define HDSPM_Latency0             (1<<1) /* buffer size = 2^n */
#define HDSPM_Latency1             (1<<2) /* where n is defined */
#define HDSPM_Latency2             (1<<3) /* by Latency{2,1,0} */

#define HDSPM_ClockModeMaster      (1<<4) /* 1=Master, 0=Autosync */
#define HDSPM_c0Master		0x1    /* Master clock bit in settings
					  register [RayDAT, AIO] */

#define HDSPM_AudioInterruptEnable (1<<5) /* what do you think ? */

#define HDSPM_Frequency0  (1<<6)  /* 0=44.1kHz/88.2kHz 1=48kHz/96kHz */
#define HDSPM_Frequency1  (1<<7)  /* 0=32kHz/64kHz */
#define HDSPM_DoubleSpeed (1<<8)  /* 0=normal speed, 1=double speed */
#define HDSPM_QuadSpeed   (1<<31) /* quad speed bit */

#define HDSPM_Professional (1<<9) /* Professional */ /* AES32 ONLY */
#define HDSPM_TX_64ch     (1<<10) /* Output 64channel MODE=1,
				     56channelMODE=0 */ /* MADI ONLY*/
#define HDSPM_Emphasis    (1<<10) /* Emphasis */ /* AES32 ONLY */

#define HDSPM_AutoInp     (1<<11) /* Auto Input (takeover) == Safe Mode,
                                     0=off, 1=on  */ /* MADI ONLY */
#define HDSPM_Dolby       (1<<11) /* Dolby = "NonAudio" ?? */ /* AES32 ONLY */

#define HDSPM_InputSelect0 (1<<14) /* Input select 0= optical, 1=coax
				    * -- MADI ONLY
				    */
#define HDSPM_InputSelect1 (1<<15) /* should be 0 */

#define HDSPM_SyncRef2     (1<<13)
#define HDSPM_SyncRef3     (1<<25)

#define HDSPM_SMUX         (1<<18) /* Frame ??? */ /* MADI ONY */
#define HDSPM_clr_tms      (1<<19) /* clear track marker, do not use
                                      AES additional bits in
				      lower 5 Audiodatabits ??? */
#define HDSPM_taxi_reset   (1<<20) /* ??? */ /* MADI ONLY ? */
#define HDSPM_WCK48        (1<<20) /* Frame ??? = HDSPM_SMUX */ /* AES32 ONLY */

#define HDSPM_Midi0InterruptEnable 0x0400000
#define HDSPM_Midi1InterruptEnable 0x0800000
#define HDSPM_Midi2InterruptEnable 0x0200000
#define HDSPM_Midi3InterruptEnable 0x4000000

#define HDSPM_LineOut (1<<24) /* Analog Out on channel 63/64 on=1, mute=0 */
#define HDSPe_FLOAT_FORMAT         0x2000000

#define HDSPM_DS_DoubleWire (1<<26) /* AES32 ONLY */
#define HDSPM_QS_DoubleWire (1<<27) /* AES32 ONLY */
#define HDSPM_QS_QuadWire   (1<<28) /* AES32 ONLY */

#define HDSPM_wclk_sel (1<<30)

/* additional control register bits for AIO*/
#define HDSPM_c0_Wck48				0x20 /* also RayDAT */
#define HDSPM_c0_Input0				0x1000
#define HDSPM_c0_Input1				0x2000
#define HDSPM_c0_Spdif_Opt			0x4000
#define HDSPM_c0_Pro				0x8000
#define HDSPM_c0_clr_tms			0x10000
#define HDSPM_c0_AEB1				0x20000
#define HDSPM_c0_AEB2				0x40000
#define HDSPM_c0_LineOut			0x80000
#define HDSPM_c0_AD_GAIN0			0x100000
#define HDSPM_c0_AD_GAIN1			0x200000
#define HDSPM_c0_DA_GAIN0			0x400000
#define HDSPM_c0_DA_GAIN1			0x800000
#define HDSPM_c0_PH_GAIN0			0x1000000
#define HDSPM_c0_PH_GAIN1			0x2000000
#define HDSPM_c0_Sym6db				0x4000000


/* --- bit helper defines */
#define HDSPM_LatencyMask    (HDSPM_Latency0|HDSPM_Latency1|HDSPM_Latency2)
#define HDSPM_FrequencyMask  (HDSPM_Frequency0|HDSPM_Frequency1|\
			      HDSPM_DoubleSpeed|HDSPM_QuadSpeed)
#define HDSPM_InputMask      (HDSPM_InputSelect0|HDSPM_InputSelect1)
#define HDSPM_InputOptical   0
#define HDSPM_InputCoaxial   (HDSPM_InputSelect0)
#define HDSPM_SyncRefMask    (HDSPM_SyncRef0|HDSPM_SyncRef1|\
			      HDSPM_SyncRef2|HDSPM_SyncRef3)

#define HDSPM_c0_SyncRef0      0x2
#define HDSPM_c0_SyncRef1      0x4
#define HDSPM_c0_SyncRef2      0x8
#define HDSPM_c0_SyncRef3      0x10
#define HDSPM_c0_SyncRefMask   (HDSPM_c0_SyncRef0 | HDSPM_c0_SyncRef1 |\
				HDSPM_c0_SyncRef2 | HDSPM_c0_SyncRef3)

#define HDSPM_SYNC_FROM_WORD    0	/* Preferred sync reference */
#define HDSPM_SYNC_FROM_MADI    1	/* choices - used by "pref_sync_ref" */
#define HDSPM_SYNC_FROM_TCO     2
#define HDSPM_SYNC_FROM_SYNC_IN 3

#define HDSPM_Frequency32KHz    HDSPM_Frequency0
#define HDSPM_Frequency44_1KHz  HDSPM_Frequency1
#define HDSPM_Frequency48KHz   (HDSPM_Frequency1|HDSPM_Frequency0)
#define HDSPM_Frequency64KHz   (HDSPM_DoubleSpeed|HDSPM_Frequency0)
#define HDSPM_Frequency88_2KHz (HDSPM_DoubleSpeed|HDSPM_Frequency1)
#define HDSPM_Frequency96KHz   (HDSPM_DoubleSpeed|HDSPM_Frequency1|\
				HDSPM_Frequency0)
#define HDSPM_Frequency128KHz   (HDSPM_QuadSpeed|HDSPM_Frequency0)
#define HDSPM_Frequency176_4KHz   (HDSPM_QuadSpeed|HDSPM_Frequency1)
#define HDSPM_Frequency192KHz   (HDSPM_QuadSpeed|HDSPM_Frequency1|\
				 HDSPM_Frequency0)


/* Synccheck Status */
#define HDSPM_SYNC_CHECK_NO_LOCK 0
#define HDSPM_SYNC_CHECK_LOCK    1
#define HDSPM_SYNC_CHECK_SYNC	 2

/* AutoSync References - used by "autosync_ref" control switch */
#define HDSPM_AUTOSYNC_FROM_WORD      0
#define HDSPM_AUTOSYNC_FROM_MADI      1
#define HDSPM_AUTOSYNC_FROM_TCO       2
#define HDSPM_AUTOSYNC_FROM_SYNC_IN   3
#define HDSPM_AUTOSYNC_FROM_NONE      4

/* Possible sources of MADI input */
#define HDSPM_OPTICAL 0		/* optical   */
#define HDSPM_COAXIAL 1		/* BNC */

#define hdspm_encode_latency(x)       (((x)<<1) & HDSPM_LatencyMask)
#define hdspm_decode_latency(x)       ((((x) & HDSPM_LatencyMask)>>1))

#define hdspm_encode_in(x) (((x)&0x3)<<14)
#define hdspm_decode_in(x) (((x)>>14)&0x3)

/* --- control2 register bits --- */
#define HDSPM_TMS             (1<<0)
#define HDSPM_TCK             (1<<1)
#define HDSPM_TDI             (1<<2)
#define HDSPM_JTAG            (1<<3)
#define HDSPM_PWDN            (1<<4)
#define HDSPM_PROGRAM	      (1<<5)
#define HDSPM_CONFIG_MODE_0   (1<<6)
#define HDSPM_CONFIG_MODE_1   (1<<7)
/*#define HDSPM_VERSION_BIT     (1<<8) not defined any more*/
#define HDSPM_BIGENDIAN_MODE  (1<<9)
#define HDSPM_RD_MULTIPLE     (1<<10)

/* --- Status Register bits --- */ /* MADI ONLY */ /* Bits defined here and
     that do not conflict with specific bits for AES32 seem to be valid also
     for the AES32
 */
#define HDSPM_audioIRQPending    (1<<0)	/* IRQ is high and pending */
#define HDSPM_RX_64ch            (1<<1)	/* Input 64chan. MODE=1, 56chn MODE=0 */
#define HDSPM_AB_int             (1<<2)	/* InputChannel Opt=0, Coax=1
					 * (like inp0)
					 */

#define HDSPM_madiLock           (1<<3)	/* MADI Locked =1, no=0 */
#define HDSPM_madiSync          (1<<18) /* MADI is in sync */

#define HDSPM_tcoLockMadi    0x00000020 /* Optional TCO locked status for HDSPe MADI*/
#define HDSPM_tcoSync    0x10000000 /* Optional TCO sync status for HDSPe MADI and AES32!*/

#define HDSPM_syncInLock 0x00010000 /* Sync In lock status for HDSPe MADI! */
#define HDSPM_syncInSync 0x00020000 /* Sync In sync status for HDSPe MADI! */

#define HDSPM_BufferPositionMask 0x000FFC0 /* Bit 6..15 : h/w buffer pointer */
			/* since 64byte accurate, last 6 bits are not used */



#define HDSPM_DoubleSpeedStatus (1<<19) /* (input) card in double speed */

#define HDSPM_madiFreq0         (1<<22)	/* system freq 0=error */
#define HDSPM_madiFreq1         (1<<23)	/* 1=32, 2=44.1 3=48 */
#define HDSPM_madiFreq2         (1<<24)	/* 4=64, 5=88.2 6=96 */
#define HDSPM_madiFreq3         (1<<25)	/* 7=128, 8=176.4 9=192 */

#define HDSPM_BufferID          (1<<26)	/* (Double)Buffer ID toggles with
					 * Interrupt
					 */
#define HDSPM_tco_detect         0x08000000
#define HDSPM_tcoLockAes         0x20000000 /* Optional TCO locked status for HDSPe AES */

#define HDSPM_s2_tco_detect      0x00000040
#define HDSPM_s2_AEBO_D          0x00000080
#define HDSPM_s2_AEBI_D          0x00000100


#define HDSPM_midi0IRQPending    0x40000000
#define HDSPM_midi1IRQPending    0x80000000
#define HDSPM_midi2IRQPending    0x20000000
#define HDSPM_midi2IRQPendingAES 0x00000020
#define HDSPM_midi3IRQPending    0x00200000

/* --- status bit helpers */
#define HDSPM_madiFreqMask  (HDSPM_madiFreq0|HDSPM_madiFreq1|\
			     HDSPM_madiFreq2|HDSPM_madiFreq3)
#define HDSPM_madiFreq32    (HDSPM_madiFreq0)
#define HDSPM_madiFreq44_1  (HDSPM_madiFreq1)
#define HDSPM_madiFreq48    (HDSPM_madiFreq0|HDSPM_madiFreq1)
#define HDSPM_madiFreq64    (HDSPM_madiFreq2)
#define HDSPM_madiFreq88_2  (HDSPM_madiFreq0|HDSPM_madiFreq2)
#define HDSPM_madiFreq96    (HDSPM_madiFreq1|HDSPM_madiFreq2)
#define HDSPM_madiFreq128   (HDSPM_madiFreq0|HDSPM_madiFreq1|HDSPM_madiFreq2)
#define HDSPM_madiFreq176_4 (HDSPM_madiFreq3)
#define HDSPM_madiFreq192   (HDSPM_madiFreq3|HDSPM_madiFreq0)

/* Status2 Register bits */ /* MADI ONLY */

#define HDSPM_version0 (1<<0)	/* not really defined but I guess */
#define HDSPM_version1 (1<<1)	/* in former cards it was ??? */
#define HDSPM_version2 (1<<2)

#define HDSPM_wcLock (1<<3)	/* Wordclock is detected and locked */
#define HDSPM_wcSync (1<<4)	/* Wordclock is in sync with systemclock */

#define HDSPM_wc_freq0 (1<<5)	/* input freq detected via autosync  */
#define HDSPM_wc_freq1 (1<<6)	/* 001=32, 010==44.1, 011=48, */
#define HDSPM_wc_freq2 (1<<7)	/* 100=64, 101=88.2, 110=96, 111=128 */
#define HDSPM_wc_freq3 0x800	/* 1000=176.4, 1001=192 */

#define HDSPM_SyncRef0 0x10000  /* Sync Reference */
#define HDSPM_SyncRef1 0x20000

#define HDSPM_SelSyncRef0 (1<<8)	/* AutoSync Source */
#define HDSPM_SelSyncRef1 (1<<9)	/* 000=word, 001=MADI, */
#define HDSPM_SelSyncRef2 (1<<10)	/* 111=no valid signal */

#define HDSPM_wc_valid (HDSPM_wcLock|HDSPM_wcSync)

#define HDSPM_wcFreqMask  (HDSPM_wc_freq0|HDSPM_wc_freq1|HDSPM_wc_freq2|\
			    HDSPM_wc_freq3)
#define HDSPM_wcFreq32    (HDSPM_wc_freq0)
#define HDSPM_wcFreq44_1  (HDSPM_wc_freq1)
#define HDSPM_wcFreq48    (HDSPM_wc_freq0|HDSPM_wc_freq1)
#define HDSPM_wcFreq64    (HDSPM_wc_freq2)
#define HDSPM_wcFreq88_2  (HDSPM_wc_freq0|HDSPM_wc_freq2)
#define HDSPM_wcFreq96    (HDSPM_wc_freq1|HDSPM_wc_freq2)
#define HDSPM_wcFreq128   (HDSPM_wc_freq0|HDSPM_wc_freq1|HDSPM_wc_freq2)
#define HDSPM_wcFreq176_4 (HDSPM_wc_freq3)
#define HDSPM_wcFreq192   (HDSPM_wc_freq0|HDSPM_wc_freq3)

#define HDSPM_status1_F_0 0x0400000
#define HDSPM_status1_F_1 0x0800000
#define HDSPM_status1_F_2 0x1000000
#define HDSPM_status1_F_3 0x2000000
#define HDSPM_status1_freqMask (HDSPM_status1_F_0|HDSPM_status1_F_1|HDSPM_status1_F_2|HDSPM_status1_F_3)


#define HDSPM_SelSyncRefMask       (HDSPM_SelSyncRef0|HDSPM_SelSyncRef1|\
				    HDSPM_SelSyncRef2)
#define HDSPM_SelSyncRef_WORD      0
#define HDSPM_SelSyncRef_MADI      (HDSPM_SelSyncRef0)
#define HDSPM_SelSyncRef_TCO       (HDSPM_SelSyncRef1)
#define HDSPM_SelSyncRef_SyncIn    (HDSPM_SelSyncRef0|HDSPM_SelSyncRef1)
#define HDSPM_SelSyncRef_NVALID    (HDSPM_SelSyncRef0|HDSPM_SelSyncRef1|\
				    HDSPM_SelSyncRef2)

/*
   For AES32, bits for status, status2 and timecode are different
*/
/* status */
#define HDSPM_AES32_wcLock	0x0200000
#define HDSPM_AES32_wcSync	0x0100000
#define HDSPM_AES32_wcFreq_bit  22
/* (status >> HDSPM_AES32_wcFreq_bit) & 0xF gives WC frequency (cf function
  HDSPM_bit2freq */
#define HDSPM_AES32_syncref_bit  16
/* (status >> HDSPM_AES32_syncref_bit) & 0xF gives sync source */

#define HDSPM_AES32_AUTOSYNC_FROM_WORD 0
#define HDSPM_AES32_AUTOSYNC_FROM_AES1 1
#define HDSPM_AES32_AUTOSYNC_FROM_AES2 2
#define HDSPM_AES32_AUTOSYNC_FROM_AES3 3
#define HDSPM_AES32_AUTOSYNC_FROM_AES4 4
#define HDSPM_AES32_AUTOSYNC_FROM_AES5 5
#define HDSPM_AES32_AUTOSYNC_FROM_AES6 6
#define HDSPM_AES32_AUTOSYNC_FROM_AES7 7
#define HDSPM_AES32_AUTOSYNC_FROM_AES8 8
#define HDSPM_AES32_AUTOSYNC_FROM_TCO 9
#define HDSPM_AES32_AUTOSYNC_FROM_SYNC_IN 10
#define HDSPM_AES32_AUTOSYNC_FROM_NONE 11

/*  status2 */
/* HDSPM_LockAES_bit is given by HDSPM_LockAES >> (AES# - 1) */
#define HDSPM_LockAES   0x80
#define HDSPM_LockAES1  0x80
#define HDSPM_LockAES2  0x40
#define HDSPM_LockAES3  0x20
#define HDSPM_LockAES4  0x10
#define HDSPM_LockAES5  0x8
#define HDSPM_LockAES6  0x4
#define HDSPM_LockAES7  0x2
#define HDSPM_LockAES8  0x1
/*
   Timecode
   After windows driver sources, bits 4*i to 4*i+3 give the input frequency on
   AES i+1
 bits 3210
      0001  32kHz
      0010  44.1kHz
      0011  48kHz
      0100  64kHz
      0101  88.2kHz
      0110  96kHz
      0111  128kHz
      1000  176.4kHz
      1001  192kHz
  NB: Timecode register doesn't seem to work on AES32 card revision 230
*/

/* Mixer Values */
#define UNITY_GAIN          32768	/* = 65536/2 */
#define MINUS_INFINITY_GAIN 0

/* Number of channels for different Speed Modes */
#define MADI_SS_CHANNELS       64
#define MADI_DS_CHANNELS       32
#define MADI_QS_CHANNELS       16

#define RAYDAT_SS_CHANNELS     36
#define RAYDAT_DS_CHANNELS     20
#define RAYDAT_QS_CHANNELS     12

#define AIO_IN_SS_CHANNELS        14
#define AIO_IN_DS_CHANNELS        10
#define AIO_IN_QS_CHANNELS        8
#define AIO_OUT_SS_CHANNELS        16
#define AIO_OUT_DS_CHANNELS        12
#define AIO_OUT_QS_CHANNELS        10

#define AES32_CHANNELS		16

/* the size of a substream (1 mono data stream) */
#define HDSPM_CHANNEL_BUFFER_SAMPLES  (16*1024)
#define HDSPM_CHANNEL_BUFFER_BYTES    (4*HDSPM_CHANNEL_BUFFER_SAMPLES)

/* the size of the area we need to allocate for DMA transfers. the
   size is the same regardless of the number of channels, and
   also the latency to use.
   for one direction !!!
*/
#define HDSPM_DMA_AREA_BYTES (HDSPM_MAX_CHANNELS * HDSPM_CHANNEL_BUFFER_BYTES)
#define HDSPM_DMA_AREA_KILOBYTES (HDSPM_DMA_AREA_BYTES/1024)

#define HDSPM_RAYDAT_REV	211
#define HDSPM_AIO_REV		212
#define HDSPM_MADIFACE_REV	213

/* speed factor modes */
#define HDSPM_SPEED_SINGLE 0
#define HDSPM_SPEED_DOUBLE 1
#define HDSPM_SPEED_QUAD   2

/* names for speed modes */
static const char * const hdspm_speed_names[] = { "single", "double", "quad" };

static const char *const texts_autosync_aes_tco[] = { "Word Clock",
					  "AES1", "AES2", "AES3", "AES4",
					  "AES5", "AES6", "AES7", "AES8",
					  "TCO", "Sync In"
};
static const char *const texts_autosync_aes[] = { "Word Clock",
				      "AES1", "AES2", "AES3", "AES4",
				      "AES5", "AES6", "AES7", "AES8",
				      "Sync In"
};
static const char *const texts_autosync_madi_tco[] = { "Word Clock",
					   "MADI", "TCO", "Sync In" };
static const char *const texts_autosync_madi[] = { "Word Clock",
				       "MADI", "Sync In" };

static const char *const texts_autosync_raydat_tco[] = {
	"Word Clock",
	"ADAT 1", "ADAT 2", "ADAT 3", "ADAT 4",
	"AES", "SPDIF", "TCO", "Sync In"
};
static const char *const texts_autosync_raydat[] = {
	"Word Clock",
	"ADAT 1", "ADAT 2", "ADAT 3", "ADAT 4",
	"AES", "SPDIF", "Sync In"
};
static const char *const texts_autosync_aio_tco[] = {
	"Word Clock",
	"ADAT", "AES", "SPDIF", "TCO", "Sync In"
};
static const char *const texts_autosync_aio[] = { "Word Clock",
				      "ADAT", "AES", "SPDIF", "Sync In" };

static const char *const texts_freq[] = {
	"No Lock",
	"32 kHz",
	"44.1 kHz",
	"48 kHz",
	"64 kHz",
	"88.2 kHz",
	"96 kHz",
	"128 kHz",
	"176.4 kHz",
	"192 kHz"
};

static const char * const texts_ports_madi[] = {
	"MADI.1", "MADI.2", "MADI.3", "MADI.4", "MADI.5", "MADI.6",
	"MADI.7", "MADI.8", "MADI.9", "MADI.10", "MADI.11", "MADI.12",
	"MADI.13", "MADI.14", "MADI.15", "MADI.16", "MADI.17", "MADI.18",
	"MADI.19", "MADI.20", "MADI.21", "MADI.22", "MADI.23", "MADI.24",
	"MADI.25", "MADI.26", "MADI.27", "MADI.28", "MADI.29", "MADI.30",
	"MADI.31", "MADI.32", "MADI.33", "MADI.34", "MADI.35", "MADI.36",
	"MADI.37", "MADI.38", "MADI.39", "MADI.40", "MADI.41", "MADI.42",
	"MADI.43", "MADI.44", "MADI.45", "MADI.46", "MADI.47", "MADI.48",
	"MADI.49", "MADI.50", "MADI.51", "MADI.52", "MADI.53", "MADI.54",
	"MADI.55", "MADI.56", "MADI.57", "MADI.58", "MADI.59", "MADI.60",
	"MADI.61", "MADI.62", "MADI.63", "MADI.64",
};


static const char * const texts_ports_raydat_ss[] = {
	"ADAT1.1", "ADAT1.2", "ADAT1.3", "ADAT1.4", "ADAT1.5", "ADAT1.6",
	"ADAT1.7", "ADAT1.8", "ADAT2.1", "ADAT2.2", "ADAT2.3", "ADAT2.4",
	"ADAT2.5", "ADAT2.6", "ADAT2.7", "ADAT2.8", "ADAT3.1", "ADAT3.2",
	"ADAT3.3", "ADAT3.4", "ADAT3.5", "ADAT3.6", "ADAT3.7", "ADAT3.8",
	"ADAT4.1", "ADAT4.2", "ADAT4.3", "ADAT4.4", "ADAT4.5", "ADAT4.6",
	"ADAT4.7", "ADAT4.8",
	"AES.L", "AES.R",
	"SPDIF.L", "SPDIF.R"
};

static const char * const texts_ports_raydat_ds[] = {
	"ADAT1.1", "ADAT1.2", "ADAT1.3", "ADAT1.4",
	"ADAT2.1", "ADAT2.2", "ADAT2.3", "ADAT2.4",
	"ADAT3.1", "ADAT3.2", "ADAT3.3", "ADAT3.4",
	"ADAT4.1", "ADAT4.2", "ADAT4.3", "ADAT4.4",
	"AES.L", "AES.R",
	"SPDIF.L", "SPDIF.R"
};

static const char * const texts_ports_raydat_qs[] = {
	"ADAT1.1", "ADAT1.2",
	"ADAT2.1", "ADAT2.2",
	"ADAT3.1", "ADAT3.2",
	"ADAT4.1", "ADAT4.2",
	"AES.L", "AES.R",
	"SPDIF.L", "SPDIF.R"
};


static const char * const texts_ports_aio_in_ss[] = {
	"Analogue.L", "Analogue.R",
	"AES.L", "AES.R",
	"SPDIF.L", "SPDIF.R",
	"ADAT.1", "ADAT.2", "ADAT.3", "ADAT.4", "ADAT.5", "ADAT.6",
	"ADAT.7", "ADAT.8",
	"AEB.1", "AEB.2", "AEB.3", "AEB.4"
};

static const char * const texts_ports_aio_out_ss[] = {
	"Analogue.L", "Analogue.R",
	"AES.L", "AES.R",
	"SPDIF.L", "SPDIF.R",
	"ADAT.1", "ADAT.2", "ADAT.3", "ADAT.4", "ADAT.5", "ADAT.6",
	"ADAT.7", "ADAT.8",
	"Phone.L", "Phone.R",
	"AEB.1", "AEB.2", "AEB.3", "AEB.4"
};

static const char * const texts_ports_aio_in_ds[] = {
	"Analogue.L", "Analogue.R",
	"AES.L", "AES.R",
	"SPDIF.L", "SPDIF.R",
	"ADAT.1", "ADAT.2", "ADAT.3", "ADAT.4",
	"AEB.1", "AEB.2", "AEB.3", "AEB.4"
};

static const char * const texts_ports_aio_out_ds[] = {
	"Analogue.L", "Analogue.R",
	"AES.L", "AES.R",
	"SPDIF.L", "SPDIF.R",
	"ADAT.1", "ADAT.2", "ADAT.3", "ADAT.4",
	"Phone.L", "Phone.R",
	"AEB.1", "AEB.2", "AEB.3", "AEB.4"
};

static const char * const texts_ports_aio_in_qs[] = {
	"Analogue.L", "Analogue.R",
	"AES.L", "AES.R",
	"SPDIF.L", "SPDIF.R",
	"ADAT.1", "ADAT.2", "ADAT.3", "ADAT.4",
	"AEB.1", "AEB.2", "AEB.3", "AEB.4"
};

static const char * const texts_ports_aio_out_qs[] = {
	"Analogue.L", "Analogue.R",
	"AES.L", "AES.R",
	"SPDIF.L", "SPDIF.R",
	"ADAT.1", "ADAT.2", "ADAT.3", "ADAT.4",
	"Phone.L", "Phone.R",
	"AEB.1", "AEB.2", "AEB.3", "AEB.4"
};

static const char * const texts_ports_aes32[] = {
	"AES.1", "AES.2", "AES.3", "AES.4", "AES.5", "AES.6", "AES.7",
	"AES.8", "AES.9.", "AES.10", "AES.11", "AES.12", "AES.13", "AES.14",
	"AES.15", "AES.16"
};

/* These tables map the ALSA channels 1..N to the channels that we
   need to use in order to find the relevant channel buffer. RME
   refers to this kind of mapping as between "the ADAT channel and
   the DMA channel." We index it using the logical audio channel,
   and the value is the DMA channel (i.e. channel buffer number)
   where the data for that channel can be read/written from/to.
*/

static const char channel_map_unity_ss[HDSPM_MAX_CHANNELS] = {
	0, 1, 2, 3, 4, 5, 6, 7,
	8, 9, 10, 11, 12, 13, 14, 15,
	16, 17, 18, 19, 20, 21, 22, 23,
	24, 25, 26, 27, 28, 29, 30, 31,
	32, 33, 34, 35, 36, 37, 38, 39,
	40, 41, 42, 43, 44, 45, 46, 47,
	48, 49, 50, 51, 52, 53, 54, 55,
	56, 57, 58, 59, 60, 61, 62, 63
};

static const char channel_map_raydat_ss[HDSPM_MAX_CHANNELS] = {
	4, 5, 6, 7, 8, 9, 10, 11,	/* ADAT 1 */
	12, 13, 14, 15, 16, 17, 18, 19,	/* ADAT 2 */
	20, 21, 22, 23, 24, 25, 26, 27,	/* ADAT 3 */
	28, 29, 30, 31, 32, 33, 34, 35,	/* ADAT 4 */
	0, 1,			/* AES */
	2, 3,			/* SPDIF */
	-1, -1, -1, -1,
	-1, -1, -1, -1, -1, -1, -1, -1,
	-1, -1, -1, -1, -1, -1, -1, -1,
	-1, -1, -1, -1, -1, -1, -1, -1,
};

static const char channel_map_raydat_ds[HDSPM_MAX_CHANNELS] = {
	4, 5, 6, 7,		/* ADAT 1 */
	8, 9, 10, 11,		/* ADAT 2 */
	12, 13, 14, 15,		/* ADAT 3 */
	16, 17, 18, 19,		/* ADAT 4 */
	0, 1,			/* AES */
	2, 3,			/* SPDIF */
	-1, -1, -1, -1,
	-1, -1, -1, -1, -1, -1, -1, -1,
	-1, -1, -1, -1, -1, -1, -1, -1,
	-1, -1, -1, -1, -1, -1, -1, -1,
	-1, -1, -1, -1, -1, -1, -1, -1,
	-1, -1, -1, -1, -1, -1, -1, -1,
};

static const char channel_map_raydat_qs[HDSPM_MAX_CHANNELS] = {
	4, 5,			/* ADAT 1 */
	6, 7,			/* ADAT 2 */
	8, 9,			/* ADAT 3 */
	10, 11,			/* ADAT 4 */
	0, 1,			/* AES */
	2, 3,			/* SPDIF */
	-1, -1, -1, -1,
	-1, -1, -1, -1, -1, -1, -1, -1,
	-1, -1, -1, -1, -1, -1, -1, -1,
	-1, -1, -1, -1, -1, -1, -1, -1,
	-1, -1, -1, -1, -1, -1, -1, -1,
	-1, -1, -1, -1, -1, -1, -1, -1,
	-1, -1, -1, -1, -1, -1, -1, -1,
};

static const char channel_map_aio_in_ss[HDSPM_MAX_CHANNELS] = {
	0, 1,			/* line in */
	8, 9,			/* aes in, */
	10, 11,			/* spdif in */
	12, 13, 14, 15, 16, 17, 18, 19,	/* ADAT in */
	2, 3, 4, 5,		/* AEB */
	-1, -1, -1, -1, -1, -1,
	-1, -1, -1, -1, -1, -1, -1, -1,
	-1, -1, -1, -1, -1, -1, -1, -1,
	-1, -1, -1, -1, -1, -1, -1, -1,
	-1, -1, -1, -1, -1, -1, -1, -1,
	-1, -1, -1, -1, -1, -1, -1, -1,
};

static const char channel_map_aio_out_ss[HDSPM_MAX_CHANNELS] = {
	0, 1,			/* line out */
	8, 9,			/* aes out */
	10, 11,			/* spdif out */
	12, 13, 14, 15, 16, 17, 18, 19,	/* ADAT out */
	6, 7,			/* phone out */
	2, 3, 4, 5,		/* AEB */
	-1, -1, -1, -1,
	-1, -1, -1, -1, -1, -1, -1, -1,
	-1, -1, -1, -1, -1, -1, -1, -1,
	-1, -1, -1, -1, -1, -1, -1, -1,
	-1, -1, -1, -1, -1, -1, -1, -1,
	-1, -1, -1, -1, -1, -1, -1, -1,
};

static const char channel_map_aio_in_ds[HDSPM_MAX_CHANNELS] = {
	0, 1,			/* line in */
	8, 9,			/* aes in */
	10, 11,			/* spdif in */
	12, 14, 16, 18,		/* adat in */
	2, 3, 4, 5,		/* AEB */
	-1, -1,
	-1, -1, -1, -1, -1, -1, -1, -1,
	-1, -1, -1, -1, -1, -1, -1, -1,
	-1, -1, -1, -1, -1, -1, -1, -1,
	-1, -1, -1, -1, -1, -1, -1, -1,
	-1, -1, -1, -1, -1, -1, -1, -1,
	-1, -1, -1, -1, -1, -1, -1, -1
};

static const char channel_map_aio_out_ds[HDSPM_MAX_CHANNELS] = {
	0, 1,			/* line out */
	8, 9,			/* aes out */
	10, 11,			/* spdif out */
	12, 14, 16, 18,		/* adat out */
	6, 7,			/* phone out */
	2, 3, 4, 5,		/* AEB */
	-1, -1, -1, -1, -1, -1, -1, -1,
	-1, -1, -1, -1, -1, -1, -1, -1,
	-1, -1, -1, -1, -1, -1, -1, -1,
	-1, -1, -1, -1, -1, -1, -1, -1,
	-1, -1, -1, -1, -1, -1, -1, -1,
	-1, -1, -1, -1, -1, -1, -1, -1
};

static const char channel_map_aio_in_qs[HDSPM_MAX_CHANNELS] = {
	0, 1,			/* line in */
	8, 9,			/* aes in */
	10, 11,			/* spdif in */
	12, 16,			/* adat in */
	2, 3, 4, 5,		/* AEB */
	-1, -1, -1, -1,
	-1, -1, -1, -1, -1, -1, -1, -1,
	-1, -1, -1, -1, -1, -1, -1, -1,
	-1, -1, -1, -1, -1, -1, -1, -1,
	-1, -1, -1, -1, -1, -1, -1, -1,
	-1, -1, -1, -1, -1, -1, -1, -1,
	-1, -1, -1, -1, -1, -1, -1, -1
};

static const char channel_map_aio_out_qs[HDSPM_MAX_CHANNELS] = {
	0, 1,			/* line out */
	8, 9,			/* aes out */
	10, 11,			/* spdif out */
	12, 16,			/* adat out */
	6, 7,			/* phone out */
	2, 3, 4, 5,		/* AEB */
	-1, -1,
	-1, -1, -1, -1, -1, -1, -1, -1,
	-1, -1, -1, -1, -1, -1, -1, -1,
	-1, -1, -1, -1, -1, -1, -1, -1,
	-1, -1, -1, -1, -1, -1, -1, -1,
	-1, -1, -1, -1, -1, -1, -1, -1,
	-1, -1, -1, -1, -1, -1, -1, -1
};

static const char channel_map_aes32[HDSPM_MAX_CHANNELS] = {
	0, 1, 2, 3, 4, 5, 6, 7,
	8, 9, 10, 11, 12, 13, 14, 15,
	-1, -1, -1, -1, -1, -1, -1, -1,
	-1, -1, -1, -1, -1, -1, -1, -1,
	-1, -1, -1, -1, -1, -1, -1, -1,
	-1, -1, -1, -1, -1, -1, -1, -1,
	-1, -1, -1, -1, -1, -1, -1, -1,
	-1, -1, -1, -1, -1, -1, -1, -1
};

struct hdspm_midi {
	struct hdspm *hdspm;
	int id;
	struct snd_rawmidi *rmidi;
	struct snd_rawmidi_substream *input;
	struct snd_rawmidi_substream *output;
	char istimer;		/* timer in use */
	struct timer_list timer;
	spinlock_t lock;
	int pending;
	int dataIn;
	int statusIn;
	int dataOut;
	int statusOut;
	int ie;
	int irq;
};

struct hdspm_tco {
	int input; /* 0: LTC, 1:Video, 2: WC*/
	int framerate; /* 0=24, 1=25, 2=29.97, 3=29.97d, 4=30, 5=30d */
	int wordclock; /* 0=1:1, 1=44.1->48, 2=48->44.1 */
	int samplerate; /* 0=44.1, 1=48, 2= freq from app */
	int pull; /*   0=0, 1=+0.1%, 2=-0.1%, 3=+4%, 4=-4%*/
	int term; /* 0 = off, 1 = on */
};

struct hdspm {
        spinlock_t lock;
	/* only one playback and/or capture stream */
        struct snd_pcm_substream *capture_substream;
        struct snd_pcm_substream *playback_substream;

	char *card_name;	     /* for procinfo */
	unsigned short firmware_rev; /* dont know if relevant (yes if AES32)*/

	uint8_t io_type;

	int monitor_outs;	/* set up monitoring outs init flag */

	u32 control_register;	/* cached value */
	u32 control2_register;	/* cached value */
	u32 settings_register;  /* cached value for AIO / RayDat (sync reference, master/slave) */

	struct hdspm_midi midi[4];
	struct work_struct midi_work;

	size_t period_bytes;
	unsigned char ss_in_channels;
	unsigned char ds_in_channels;
	unsigned char qs_in_channels;
	unsigned char ss_out_channels;
	unsigned char ds_out_channels;
	unsigned char qs_out_channels;

	unsigned char max_channels_in;
	unsigned char max_channels_out;

	const signed char *channel_map_in;
	const signed char *channel_map_out;

	const signed char *channel_map_in_ss, *channel_map_in_ds, *channel_map_in_qs;
	const signed char *channel_map_out_ss, *channel_map_out_ds, *channel_map_out_qs;

	const char * const *port_names_in;
	const char * const *port_names_out;

	const char * const *port_names_in_ss;
	const char * const *port_names_in_ds;
	const char * const *port_names_in_qs;
	const char * const *port_names_out_ss;
	const char * const *port_names_out_ds;
	const char * const *port_names_out_qs;

	unsigned char *playback_buffer;	/* suitably aligned address */
	unsigned char *capture_buffer;	/* suitably aligned address */

	pid_t capture_pid;	/* process id which uses capture */
	pid_t playback_pid;	/* process id which uses capture */
	int running;		/* running status */

	int last_external_sample_rate;	/* samplerate mystic ... */
	int last_internal_sample_rate;
	int system_sample_rate;

	int dev;		/* Hardware vars... */
	int irq;
	unsigned long port;
	void __iomem *iobase;

	int irq_count;		/* for debug */
	int midiPorts;

	struct snd_card *card;	/* one card */
	struct snd_pcm *pcm;		/* has one pcm */
	struct snd_hwdep *hwdep;	/* and a hwdep for additional ioctl */
	struct pci_dev *pci;	/* and an pci info */

	/* Mixer vars */
	/* fast alsa mixer */
	struct snd_kcontrol *playback_mixer_ctls[HDSPM_MAX_CHANNELS];
	/* but input to much, so not used */
	struct snd_kcontrol *input_mixer_ctls[HDSPM_MAX_CHANNELS];
	/* full mixer accessible over mixer ioctl or hwdep-device */
	struct hdspm_mixer *mixer;

	struct hdspm_tco *tco;  /* NULL if no TCO detected */

	const char *const *texts_autosync;
	int texts_autosync_items;

	cycles_t last_interrupt;

	unsigned int serial;

	struct hdspm_peak_rms peak_rms;
};


static const struct pci_device_id snd_hdspm_ids[] = {
	{
	 .vendor = PCI_VENDOR_ID_XILINX,
	 .device = PCI_DEVICE_ID_XILINX_HAMMERFALL_DSP_MADI,
	 .subvendor = PCI_ANY_ID,
	 .subdevice = PCI_ANY_ID,
	 .class = 0,
	 .class_mask = 0,
	 .driver_data = 0},
	{0,}
};

MODULE_DEVICE_TABLE(pci, snd_hdspm_ids);

/* prototypes */
static int snd_hdspm_create_alsa_devices(struct snd_card *card,
					 struct hdspm *hdspm);
static int snd_hdspm_create_pcm(struct snd_card *card,
				struct hdspm *hdspm);

static inline void snd_hdspm_initialize_midi_flush(struct hdspm *hdspm);
static inline int hdspm_get_pll_freq(struct hdspm *hdspm);
static int hdspm_update_simple_mixer_controls(struct hdspm *hdspm);
static int hdspm_autosync_ref(struct hdspm *hdspm);
static int hdspm_set_toggle_setting(struct hdspm *hdspm, u32 regmask, int out);
static int snd_hdspm_set_defaults(struct hdspm *hdspm);
static int hdspm_system_clock_mode(struct hdspm *hdspm);
static void hdspm_set_channel_dma_addr(struct hdspm *hdspm,
				       struct snd_pcm_substream *substream,
				       unsigned int reg, int channels);

static int hdspm_aes_sync_check(struct hdspm *hdspm, int idx);
static int hdspm_wc_sync_check(struct hdspm *hdspm);
static int hdspm_tco_sync_check(struct hdspm *hdspm);
static int hdspm_sync_in_sync_check(struct hdspm *hdspm);

static int hdspm_get_aes_sample_rate(struct hdspm *hdspm, int index);
static int hdspm_get_tco_sample_rate(struct hdspm *hdspm);
static int hdspm_get_wc_sample_rate(struct hdspm *hdspm);



static inline int HDSPM_bit2freq(int n)
{
	static const int bit2freq_tab[] = {
		0, 32000, 44100, 48000, 64000, 88200,
		96000, 128000, 176400, 192000 };
	if (n < 1 || n > 9)
		return 0;
	return bit2freq_tab[n];
}

static bool hdspm_is_raydat_or_aio(struct hdspm *hdspm)
{
	return ((AIO == hdspm->io_type) || (RayDAT == hdspm->io_type));
}


/* Write/read to/from HDSPM with Adresses in Bytes
   not words but only 32Bit writes are allowed */

static inline void hdspm_write(struct hdspm * hdspm, unsigned int reg,
			       unsigned int val)
{
	writel(val, hdspm->iobase + reg);
}

static inline unsigned int hdspm_read(struct hdspm * hdspm, unsigned int reg)
{
	return readl(hdspm->iobase + reg);
}

/* for each output channel (chan) I have an Input (in) and Playback (pb) Fader
   mixer is write only on hardware so we have to cache him for read
   each fader is a u32, but uses only the first 16 bit */

static inline int hdspm_read_in_gain(struct hdspm * hdspm, unsigned int chan,
				     unsigned int in)
{
	if (chan >= HDSPM_MIXER_CHANNELS || in >= HDSPM_MIXER_CHANNELS)
		return 0;

	return hdspm->mixer->ch[chan].in[in];
}

static inline int hdspm_read_pb_gain(struct hdspm * hdspm, unsigned int chan,
				     unsigned int pb)
{
	if (chan >= HDSPM_MIXER_CHANNELS || pb >= HDSPM_MIXER_CHANNELS)
		return 0;
	return hdspm->mixer->ch[chan].pb[pb];
}

static int hdspm_write_in_gain(struct hdspm *hdspm, unsigned int chan,
				      unsigned int in, unsigned short data)
{
	if (chan >= HDSPM_MIXER_CHANNELS || in >= HDSPM_MIXER_CHANNELS)
		return -1;

	hdspm_write(hdspm,
		    HDSPM_MADI_mixerBase +
		    ((in + 128 * chan) * sizeof(u32)),
		    (hdspm->mixer->ch[chan].in[in] = data & 0xFFFF));
	return 0;
}

static int hdspm_write_pb_gain(struct hdspm *hdspm, unsigned int chan,
				      unsigned int pb, unsigned short data)
{
	if (chan >= HDSPM_MIXER_CHANNELS || pb >= HDSPM_MIXER_CHANNELS)
		return -1;

	hdspm_write(hdspm,
		    HDSPM_MADI_mixerBase +
		    ((64 + pb + 128 * chan) * sizeof(u32)),
		    (hdspm->mixer->ch[chan].pb[pb] = data & 0xFFFF));
	return 0;
}


/* enable DMA for specific channels, now available for DSP-MADI */
static inline void snd_hdspm_enable_in(struct hdspm * hdspm, int i, int v)
{
	hdspm_write(hdspm, HDSPM_inputEnableBase + (4 * i), v);
}

static inline void snd_hdspm_enable_out(struct hdspm * hdspm, int i, int v)
{
	hdspm_write(hdspm, HDSPM_outputEnableBase + (4 * i), v);
}

/* check if same process is writing and reading */
static int snd_hdspm_use_is_exclusive(struct hdspm *hdspm)
{
	unsigned long flags;
	int ret = 1;

	spin_lock_irqsave(&hdspm->lock, flags);
	if ((hdspm->playback_pid != hdspm->capture_pid) &&
	    (hdspm->playback_pid >= 0) && (hdspm->capture_pid >= 0)) {
		ret = 0;
	}
	spin_unlock_irqrestore(&hdspm->lock, flags);
	return ret;
}

/* round arbitrary sample rates to commonly known rates */
static int hdspm_round_frequency(int rate)
{
	if (rate < 38050)
		return 32000;
	if (rate < 46008)
		return 44100;
	else
		return 48000;
}

/* QS and DS rates normally can not be detected
 * automatically by the card. Only exception is MADI
 * in 96k frame mode.
 *
 * So if we read SS values (32 .. 48k), check for
 * user-provided DS/QS bits in the control register
 * and multiply the base frequency accordingly.
 */
static int hdspm_rate_multiplier(struct hdspm *hdspm, int rate)
{
	if (rate <= 48000) {
		if (hdspm->control_register & HDSPM_QuadSpeed)
			return rate * 4;
		else if (hdspm->control_register &
				HDSPM_DoubleSpeed)
			return rate * 2;
	}
	return rate;
}

/* check for external sample rate, returns the sample rate in Hz*/
static int hdspm_external_sample_rate(struct hdspm *hdspm)
{
	unsigned int status, status2;
	int syncref, rate = 0, rate_bits;

	switch (hdspm->io_type) {
	case AES32:
		status2 = hdspm_read(hdspm, HDSPM_statusRegister2);
		status = hdspm_read(hdspm, HDSPM_statusRegister);

		syncref = hdspm_autosync_ref(hdspm);
		switch (syncref) {
		case HDSPM_AES32_AUTOSYNC_FROM_WORD:
		/* Check WC sync and get sample rate */
			if (hdspm_wc_sync_check(hdspm))
				return HDSPM_bit2freq(hdspm_get_wc_sample_rate(hdspm));
			break;

		case HDSPM_AES32_AUTOSYNC_FROM_AES1:
		case HDSPM_AES32_AUTOSYNC_FROM_AES2:
		case HDSPM_AES32_AUTOSYNC_FROM_AES3:
		case HDSPM_AES32_AUTOSYNC_FROM_AES4:
		case HDSPM_AES32_AUTOSYNC_FROM_AES5:
		case HDSPM_AES32_AUTOSYNC_FROM_AES6:
		case HDSPM_AES32_AUTOSYNC_FROM_AES7:
		case HDSPM_AES32_AUTOSYNC_FROM_AES8:
		/* Check AES sync and get sample rate */
			if (hdspm_aes_sync_check(hdspm, syncref - HDSPM_AES32_AUTOSYNC_FROM_AES1))
				return HDSPM_bit2freq(hdspm_get_aes_sample_rate(hdspm,
							syncref - HDSPM_AES32_AUTOSYNC_FROM_AES1));
			break;


		case HDSPM_AES32_AUTOSYNC_FROM_TCO:
		/* Check TCO sync and get sample rate */
			if (hdspm_tco_sync_check(hdspm))
				return HDSPM_bit2freq(hdspm_get_tco_sample_rate(hdspm));
			break;
		default:
			return 0;
		} /* end switch(syncref) */
		break;

	case MADIface:
		status = hdspm_read(hdspm, HDSPM_statusRegister);

		if (!(status & HDSPM_madiLock)) {
			rate = 0;  /* no lock */
		} else {
			switch (status & (HDSPM_status1_freqMask)) {
			case HDSPM_status1_F_0*1:
				rate = 32000; break;
			case HDSPM_status1_F_0*2:
				rate = 44100; break;
			case HDSPM_status1_F_0*3:
				rate = 48000; break;
			case HDSPM_status1_F_0*4:
				rate = 64000; break;
			case HDSPM_status1_F_0*5:
				rate = 88200; break;
			case HDSPM_status1_F_0*6:
				rate = 96000; break;
			case HDSPM_status1_F_0*7:
				rate = 128000; break;
			case HDSPM_status1_F_0*8:
				rate = 176400; break;
			case HDSPM_status1_F_0*9:
				rate = 192000; break;
			default:
				rate = 0; break;
			}
		}

		break;

	case MADI:
	case AIO:
	case RayDAT:
		status2 = hdspm_read(hdspm, HDSPM_statusRegister2);
		status = hdspm_read(hdspm, HDSPM_statusRegister);
		rate = 0;

		/* if wordclock has synced freq and wordclock is valid */
		if ((status2 & HDSPM_wcLock) != 0 &&
				(status2 & HDSPM_SelSyncRef0) == 0) {

			rate_bits = status2 & HDSPM_wcFreqMask;


			switch (rate_bits) {
			case HDSPM_wcFreq32:
				rate = 32000;
				break;
			case HDSPM_wcFreq44_1:
				rate = 44100;
				break;
			case HDSPM_wcFreq48:
				rate = 48000;
				break;
			case HDSPM_wcFreq64:
				rate = 64000;
				break;
			case HDSPM_wcFreq88_2:
				rate = 88200;
				break;
			case HDSPM_wcFreq96:
				rate = 96000;
				break;
			case HDSPM_wcFreq128:
				rate = 128000;
				break;
			case HDSPM_wcFreq176_4:
				rate = 176400;
				break;
			case HDSPM_wcFreq192:
				rate = 192000;
				break;
			default:
				rate = 0;
				break;
			}
		}

		/* if rate detected and Syncref is Word than have it,
		 * word has priority to MADI
		 */
		if (rate != 0 &&
		(status2 & HDSPM_SelSyncRefMask) == HDSPM_SelSyncRef_WORD)
			return hdspm_rate_multiplier(hdspm, rate);

		/* maybe a madi input (which is taken if sel sync is madi) */
		if (status & HDSPM_madiLock) {
			rate_bits = status & HDSPM_madiFreqMask;

			switch (rate_bits) {
			case HDSPM_madiFreq32:
				rate = 32000;
				break;
			case HDSPM_madiFreq44_1:
				rate = 44100;
				break;
			case HDSPM_madiFreq48:
				rate = 48000;
				break;
			case HDSPM_madiFreq64:
				rate = 64000;
				break;
			case HDSPM_madiFreq88_2:
				rate = 88200;
				break;
			case HDSPM_madiFreq96:
				rate = 96000;
				break;
			case HDSPM_madiFreq128:
				rate = 128000;
				break;
			case HDSPM_madiFreq176_4:
				rate = 176400;
				break;
			case HDSPM_madiFreq192:
				rate = 192000;
				break;
			default:
				rate = 0;
				break;
			}

		} /* endif HDSPM_madiLock */

		/* check sample rate from TCO or SYNC_IN */
		{
			bool is_valid_input = 0;
			bool has_sync = 0;

			syncref = hdspm_autosync_ref(hdspm);
			if (HDSPM_AUTOSYNC_FROM_TCO == syncref) {
				is_valid_input = 1;
				has_sync = (HDSPM_SYNC_CHECK_SYNC ==
					hdspm_tco_sync_check(hdspm));
			} else if (HDSPM_AUTOSYNC_FROM_SYNC_IN == syncref) {
				is_valid_input = 1;
				has_sync = (HDSPM_SYNC_CHECK_SYNC ==
					hdspm_sync_in_sync_check(hdspm));
			}

			if (is_valid_input && has_sync) {
				rate = hdspm_round_frequency(
					hdspm_get_pll_freq(hdspm));
			}
		}

		rate = hdspm_rate_multiplier(hdspm, rate);

		break;
	}

	return rate;
}

/* return latency in samples per period */
static int hdspm_get_latency(struct hdspm *hdspm)
{
	int n;

	n = hdspm_decode_latency(hdspm->control_register);

	/* Special case for new RME cards with 32 samples period size.
	 * The three latency bits in the control register
	 * (HDSP_LatencyMask) encode latency values of 64 samples as
	 * 0, 128 samples as 1 ... 4096 samples as 6. For old cards, 7
	 * denotes 8192 samples, but on new cards like RayDAT or AIO,
	 * it corresponds to 32 samples.
	 */
	if ((7 == n) && (RayDAT == hdspm->io_type || AIO == hdspm->io_type))
		n = -1;

	return 1 << (n + 6);
}

/* Latency function */
static inline void hdspm_compute_period_size(struct hdspm *hdspm)
{
	hdspm->period_bytes = 4 * hdspm_get_latency(hdspm);
}


static snd_pcm_uframes_t hdspm_hw_pointer(struct hdspm *hdspm)
{
	int position;

	position = hdspm_read(hdspm, HDSPM_statusRegister);

	switch (hdspm->io_type) {
	case RayDAT:
	case AIO:
		position &= HDSPM_BufferPositionMask;
		position /= 4; /* Bytes per sample */
		break;
	default:
		position = (position & HDSPM_BufferID) ?
			(hdspm->period_bytes / 4) : 0;
	}

	return position;
}


static inline void hdspm_start_audio(struct hdspm * s)
{
	s->control_register |= (HDSPM_AudioInterruptEnable | HDSPM_Start);
	hdspm_write(s, HDSPM_controlRegister, s->control_register);
}

static inline void hdspm_stop_audio(struct hdspm * s)
{
	s->control_register &= ~(HDSPM_Start | HDSPM_AudioInterruptEnable);
	hdspm_write(s, HDSPM_controlRegister, s->control_register);
}

/* should I silence all or only opened ones ? doit all for first even is 4MB*/
static void hdspm_silence_playback(struct hdspm *hdspm)
{
	int i;
	int n = hdspm->period_bytes;
	void *buf = hdspm->playback_buffer;

	if (!buf)
		return;

	for (i = 0; i < HDSPM_MAX_CHANNELS; i++) {
		memset(buf, 0, n);
		buf += HDSPM_CHANNEL_BUFFER_BYTES;
	}
}

static int hdspm_set_interrupt_interval(struct hdspm *s, unsigned int frames)
{
	int n;

	spin_lock_irq(&s->lock);

	if (32 == frames) {
		/* Special case for new RME cards like RayDAT/AIO which
		 * support period sizes of 32 samples. Since latency is
		 * encoded in the three bits of HDSP_LatencyMask, we can only
		 * have values from 0 .. 7. While 0 still means 64 samples and
		 * 6 represents 4096 samples on all cards, 7 represents 8192
		 * on older cards and 32 samples on new cards.
		 *
		 * In other words, period size in samples is calculated by
		 * 2^(n+6) with n ranging from 0 .. 7.
		 */
		n = 7;
	} else {
		frames >>= 7;
		n = 0;
		while (frames) {
			n++;
			frames >>= 1;
		}
	}

	s->control_register &= ~HDSPM_LatencyMask;
	s->control_register |= hdspm_encode_latency(n);

	hdspm_write(s, HDSPM_controlRegister, s->control_register);

	hdspm_compute_period_size(s);

	spin_unlock_irq(&s->lock);

	return 0;
}

static u64 hdspm_calc_dds_value(struct hdspm *hdspm, u64 period)
{
	u64 freq_const;

	if (period == 0)
		return 0;

	switch (hdspm->io_type) {
	case MADI:
	case AES32:
		freq_const = 110069313433624ULL;
		break;
	case RayDAT:
	case AIO:
		freq_const = 104857600000000ULL;
		break;
	case MADIface:
		freq_const = 131072000000000ULL;
		break;
	default:
		snd_BUG();
		return 0;
	}

	return div_u64(freq_const, period);
}


static void hdspm_set_dds_value(struct hdspm *hdspm, int rate)
{
	u64 n;

	if (snd_BUG_ON(rate <= 0))
		return;

	if (rate >= 112000)
		rate /= 4;
	else if (rate >= 56000)
		rate /= 2;

	switch (hdspm->io_type) {
	case MADIface:
		n = 131072000000000ULL;  /* 125 MHz */
		break;
	case MADI:
	case AES32:
		n = 110069313433624ULL;  /* 105 MHz */
		break;
	case RayDAT:
	case AIO:
		n = 104857600000000ULL;  /* 100 MHz */
		break;
	default:
		snd_BUG();
		return;
	}

	n = div_u64(n, rate);
	/* n should be less than 2^32 for being written to FREQ register */
	snd_BUG_ON(n >> 32);
	hdspm_write(hdspm, HDSPM_freqReg, (u32)n);
}

/* dummy set rate lets see what happens */
static int hdspm_set_rate(struct hdspm * hdspm, int rate, int called_internally)
{
	int current_rate;
	int rate_bits;
	int not_set = 0;
	int current_speed, target_speed;

	/* ASSUMPTION: hdspm->lock is either set, or there is no need for
	   it (e.g. during module initialization).
	 */

	if (!(hdspm->control_register & HDSPM_ClockModeMaster)) {

		/* SLAVE --- */
		if (called_internally) {

			/* request from ctl or card initialization
			   just make a warning an remember setting
			   for future master mode switching */

			dev_warn(hdspm->card->dev,
				 "Warning: device is not running as a clock master.\n");
			not_set = 1;
		} else {

			/* hw_param request while in AutoSync mode */
			int external_freq =
			    hdspm_external_sample_rate(hdspm);

			if (hdspm_autosync_ref(hdspm) ==
			    HDSPM_AUTOSYNC_FROM_NONE) {

				dev_warn(hdspm->card->dev,
					 "Detected no External Sync\n");
				not_set = 1;

			} else if (rate != external_freq) {

				dev_warn(hdspm->card->dev,
					 "Warning: No AutoSync source for requested rate\n");
				not_set = 1;
			}
		}
	}

	current_rate = hdspm->system_sample_rate;

	/* Changing between Singe, Double and Quad speed is not
	   allowed if any substreams are open. This is because such a change
	   causes a shift in the location of the DMA buffers and a reduction
	   in the number of available buffers.

	   Note that a similar but essentially insoluble problem exists for
	   externally-driven rate changes. All we can do is to flag rate
	   changes in the read/write routines.
	 */

	if (current_rate <= 48000)
		current_speed = HDSPM_SPEED_SINGLE;
	else if (current_rate <= 96000)
		current_speed = HDSPM_SPEED_DOUBLE;
	else
		current_speed = HDSPM_SPEED_QUAD;

	if (rate <= 48000)
		target_speed = HDSPM_SPEED_SINGLE;
	else if (rate <= 96000)
		target_speed = HDSPM_SPEED_DOUBLE;
	else
		target_speed = HDSPM_SPEED_QUAD;

	switch (rate) {
	case 32000:
		rate_bits = HDSPM_Frequency32KHz;
		break;
	case 44100:
		rate_bits = HDSPM_Frequency44_1KHz;
		break;
	case 48000:
		rate_bits = HDSPM_Frequency48KHz;
		break;
	case 64000:
		rate_bits = HDSPM_Frequency64KHz;
		break;
	case 88200:
		rate_bits = HDSPM_Frequency88_2KHz;
		break;
	case 96000:
		rate_bits = HDSPM_Frequency96KHz;
		break;
	case 128000:
		rate_bits = HDSPM_Frequency128KHz;
		break;
	case 176400:
		rate_bits = HDSPM_Frequency176_4KHz;
		break;
	case 192000:
		rate_bits = HDSPM_Frequency192KHz;
		break;
	default:
		return -EINVAL;
	}

	if (current_speed != target_speed
	    && (hdspm->capture_pid >= 0 || hdspm->playback_pid >= 0)) {
		dev_err(hdspm->card->dev,
			"cannot change from %s speed to %s speed mode (capture PID = %d, playback PID = %d)\n",
			hdspm_speed_names[current_speed],
			hdspm_speed_names[target_speed],
			hdspm->capture_pid, hdspm->playback_pid);
		return -EBUSY;
	}

	hdspm->control_register &= ~HDSPM_FrequencyMask;
	hdspm->control_register |= rate_bits;
	hdspm_write(hdspm, HDSPM_controlRegister, hdspm->control_register);

	/* For AES32, need to set DDS value in FREQ register
	   For MADI, also apparently */
	hdspm_set_dds_value(hdspm, rate);

	if (AES32 == hdspm->io_type && rate != current_rate)
		hdspm_write(hdspm, HDSPM_eeprom_wr, 0);

	hdspm->system_sample_rate = rate;

	if (rate <= 48000) {
		hdspm->channel_map_in = hdspm->channel_map_in_ss;
		hdspm->channel_map_out = hdspm->channel_map_out_ss;
		hdspm->max_channels_in = hdspm->ss_in_channels;
		hdspm->max_channels_out = hdspm->ss_out_channels;
		hdspm->port_names_in = hdspm->port_names_in_ss;
		hdspm->port_names_out = hdspm->port_names_out_ss;
	} else if (rate <= 96000) {
		hdspm->channel_map_in = hdspm->channel_map_in_ds;
		hdspm->channel_map_out = hdspm->channel_map_out_ds;
		hdspm->max_channels_in = hdspm->ds_in_channels;
		hdspm->max_channels_out = hdspm->ds_out_channels;
		hdspm->port_names_in = hdspm->port_names_in_ds;
		hdspm->port_names_out = hdspm->port_names_out_ds;
	} else {
		hdspm->channel_map_in = hdspm->channel_map_in_qs;
		hdspm->channel_map_out = hdspm->channel_map_out_qs;
		hdspm->max_channels_in = hdspm->qs_in_channels;
		hdspm->max_channels_out = hdspm->qs_out_channels;
		hdspm->port_names_in = hdspm->port_names_in_qs;
		hdspm->port_names_out = hdspm->port_names_out_qs;
	}

	if (not_set != 0)
		return -1;

	return 0;
}

/* mainly for init to 0 on load */
static void all_in_all_mixer(struct hdspm * hdspm, int sgain)
{
	int i, j;
	unsigned int gain;

	if (sgain > UNITY_GAIN)
		gain = UNITY_GAIN;
	else if (sgain < 0)
		gain = 0;
	else
		gain = sgain;

	for (i = 0; i < HDSPM_MIXER_CHANNELS; i++)
		for (j = 0; j < HDSPM_MIXER_CHANNELS; j++) {
			hdspm_write_in_gain(hdspm, i, j, gain);
			hdspm_write_pb_gain(hdspm, i, j, gain);
		}
}

/*----------------------------------------------------------------------------
   MIDI
  ----------------------------------------------------------------------------*/

static inline unsigned char snd_hdspm_midi_read_byte (struct hdspm *hdspm,
						      int id)
{
	/* the hardware already does the relevant bit-mask with 0xff */
	return hdspm_read(hdspm, hdspm->midi[id].dataIn);
}

static inline void snd_hdspm_midi_write_byte (struct hdspm *hdspm, int id,
					      int val)
{
	/* the hardware already does the relevant bit-mask with 0xff */
	return hdspm_write(hdspm, hdspm->midi[id].dataOut, val);
}

static inline int snd_hdspm_midi_input_available (struct hdspm *hdspm, int id)
{
	return hdspm_read(hdspm, hdspm->midi[id].statusIn) & 0xFF;
}

static inline int snd_hdspm_midi_output_possible (struct hdspm *hdspm, int id)
{
	int fifo_bytes_used;

	fifo_bytes_used = hdspm_read(hdspm, hdspm->midi[id].statusOut) & 0xFF;

	if (fifo_bytes_used < 128)
		return  128 - fifo_bytes_used;
	else
		return 0;
}

static void snd_hdspm_flush_midi_input(struct hdspm *hdspm, int id)
{
	while (snd_hdspm_midi_input_available (hdspm, id))
		snd_hdspm_midi_read_byte (hdspm, id);
}

static int snd_hdspm_midi_output_write (struct hdspm_midi *hmidi)
{
	unsigned long flags;
	int n_pending;
	int to_write;
	int i;
	unsigned char buf[128];

	/* Output is not interrupt driven */

	spin_lock_irqsave (&hmidi->lock, flags);
	if (hmidi->output &&
	    !snd_rawmidi_transmit_empty (hmidi->output)) {
		n_pending = snd_hdspm_midi_output_possible (hmidi->hdspm,
							    hmidi->id);
		if (n_pending > 0) {
			if (n_pending > (int)sizeof (buf))
				n_pending = sizeof (buf);

			to_write = snd_rawmidi_transmit (hmidi->output, buf,
							 n_pending);
			if (to_write > 0) {
				for (i = 0; i < to_write; ++i)
					snd_hdspm_midi_write_byte (hmidi->hdspm,
								   hmidi->id,
								   buf[i]);
			}
		}
	}
	spin_unlock_irqrestore (&hmidi->lock, flags);
	return 0;
}

static int snd_hdspm_midi_input_read (struct hdspm_midi *hmidi)
{
	unsigned char buf[128]; /* this buffer is designed to match the MIDI
				 * input FIFO size
				 */
	unsigned long flags;
	int n_pending;
	int i;

	spin_lock_irqsave (&hmidi->lock, flags);
	n_pending = snd_hdspm_midi_input_available (hmidi->hdspm, hmidi->id);
	if (n_pending > 0) {
		if (hmidi->input) {
			if (n_pending > (int)sizeof (buf))
				n_pending = sizeof (buf);
			for (i = 0; i < n_pending; ++i)
				buf[i] = snd_hdspm_midi_read_byte (hmidi->hdspm,
								   hmidi->id);
			if (n_pending)
				snd_rawmidi_receive (hmidi->input, buf,
						     n_pending);
		} else {
			/* flush the MIDI input FIFO */
			while (n_pending--)
				snd_hdspm_midi_read_byte (hmidi->hdspm,
							  hmidi->id);
		}
	}
	hmidi->pending = 0;
	spin_unlock_irqrestore(&hmidi->lock, flags);

	spin_lock_irqsave(&hmidi->hdspm->lock, flags);
	hmidi->hdspm->control_register |= hmidi->ie;
	hdspm_write(hmidi->hdspm, HDSPM_controlRegister,
		    hmidi->hdspm->control_register);
	spin_unlock_irqrestore(&hmidi->hdspm->lock, flags);

	return snd_hdspm_midi_output_write (hmidi);
}

static void
snd_hdspm_midi_input_trigger(struct snd_rawmidi_substream *substream, int up)
{
	struct hdspm *hdspm;
	struct hdspm_midi *hmidi;
	unsigned long flags;

	hmidi = substream->rmidi->private_data;
	hdspm = hmidi->hdspm;

	spin_lock_irqsave (&hdspm->lock, flags);
	if (up) {
		if (!(hdspm->control_register & hmidi->ie)) {
			snd_hdspm_flush_midi_input (hdspm, hmidi->id);
			hdspm->control_register |= hmidi->ie;
		}
	} else {
		hdspm->control_register &= ~hmidi->ie;
	}

	hdspm_write(hdspm, HDSPM_controlRegister, hdspm->control_register);
	spin_unlock_irqrestore (&hdspm->lock, flags);
}

static void snd_hdspm_midi_output_timer(struct timer_list *t)
{
	struct hdspm_midi *hmidi = from_timer(hmidi, t, timer);
	unsigned long flags;

	snd_hdspm_midi_output_write(hmidi);
	spin_lock_irqsave (&hmidi->lock, flags);

	/* this does not bump hmidi->istimer, because the
	   kernel automatically removed the timer when it
	   expired, and we are now adding it back, thus
	   leaving istimer wherever it was set before.
	*/

	if (hmidi->istimer)
		mod_timer(&hmidi->timer, 1 + jiffies);

	spin_unlock_irqrestore (&hmidi->lock, flags);
}

static void
snd_hdspm_midi_output_trigger(struct snd_rawmidi_substream *substream, int up)
{
	struct hdspm_midi *hmidi;
	unsigned long flags;

	hmidi = substream->rmidi->private_data;
	spin_lock_irqsave (&hmidi->lock, flags);
	if (up) {
		if (!hmidi->istimer) {
			timer_setup(&hmidi->timer,
				    snd_hdspm_midi_output_timer, 0);
			mod_timer(&hmidi->timer, 1 + jiffies);
			hmidi->istimer++;
		}
	} else {
		if (hmidi->istimer && --hmidi->istimer <= 0)
			del_timer (&hmidi->timer);
	}
	spin_unlock_irqrestore (&hmidi->lock, flags);
	if (up)
		snd_hdspm_midi_output_write(hmidi);
}

static int snd_hdspm_midi_input_open(struct snd_rawmidi_substream *substream)
{
	struct hdspm_midi *hmidi;

	hmidi = substream->rmidi->private_data;
	spin_lock_irq (&hmidi->lock);
	snd_hdspm_flush_midi_input (hmidi->hdspm, hmidi->id);
	hmidi->input = substream;
	spin_unlock_irq (&hmidi->lock);

	return 0;
}

static int snd_hdspm_midi_output_open(struct snd_rawmidi_substream *substream)
{
	struct hdspm_midi *hmidi;

	hmidi = substream->rmidi->private_data;
	spin_lock_irq (&hmidi->lock);
	hmidi->output = substream;
	spin_unlock_irq (&hmidi->lock);

	return 0;
}

static int snd_hdspm_midi_input_close(struct snd_rawmidi_substream *substream)
{
	struct hdspm_midi *hmidi;

	snd_hdspm_midi_input_trigger (substream, 0);

	hmidi = substream->rmidi->private_data;
	spin_lock_irq (&hmidi->lock);
	hmidi->input = NULL;
	spin_unlock_irq (&hmidi->lock);

	return 0;
}

static int snd_hdspm_midi_output_close(struct snd_rawmidi_substream *substream)
{
	struct hdspm_midi *hmidi;

	snd_hdspm_midi_output_trigger (substream, 0);

	hmidi = substream->rmidi->private_data;
	spin_lock_irq (&hmidi->lock);
	hmidi->output = NULL;
	spin_unlock_irq (&hmidi->lock);

	return 0;
}

static const struct snd_rawmidi_ops snd_hdspm_midi_output =
{
	.open =		snd_hdspm_midi_output_open,
	.close =	snd_hdspm_midi_output_close,
	.trigger =	snd_hdspm_midi_output_trigger,
};

static const struct snd_rawmidi_ops snd_hdspm_midi_input =
{
	.open =		snd_hdspm_midi_input_open,
	.close =	snd_hdspm_midi_input_close,
	.trigger =	snd_hdspm_midi_input_trigger,
};

static int snd_hdspm_create_midi(struct snd_card *card,
				 struct hdspm *hdspm, int id)
{
	int err;
	char buf[64];

	hdspm->midi[id].id = id;
	hdspm->midi[id].hdspm = hdspm;
	spin_lock_init (&hdspm->midi[id].lock);

	if (0 == id) {
		if (MADIface == hdspm->io_type) {
			/* MIDI-over-MADI on HDSPe MADIface */
			hdspm->midi[0].dataIn = HDSPM_midiDataIn2;
			hdspm->midi[0].statusIn = HDSPM_midiStatusIn2;
			hdspm->midi[0].dataOut = HDSPM_midiDataOut2;
			hdspm->midi[0].statusOut = HDSPM_midiStatusOut2;
			hdspm->midi[0].ie = HDSPM_Midi2InterruptEnable;
			hdspm->midi[0].irq = HDSPM_midi2IRQPending;
		} else {
			hdspm->midi[0].dataIn = HDSPM_midiDataIn0;
			hdspm->midi[0].statusIn = HDSPM_midiStatusIn0;
			hdspm->midi[0].dataOut = HDSPM_midiDataOut0;
			hdspm->midi[0].statusOut = HDSPM_midiStatusOut0;
			hdspm->midi[0].ie = HDSPM_Midi0InterruptEnable;
			hdspm->midi[0].irq = HDSPM_midi0IRQPending;
		}
	} else if (1 == id) {
		hdspm->midi[1].dataIn = HDSPM_midiDataIn1;
		hdspm->midi[1].statusIn = HDSPM_midiStatusIn1;
		hdspm->midi[1].dataOut = HDSPM_midiDataOut1;
		hdspm->midi[1].statusOut = HDSPM_midiStatusOut1;
		hdspm->midi[1].ie = HDSPM_Midi1InterruptEnable;
		hdspm->midi[1].irq = HDSPM_midi1IRQPending;
	} else if ((2 == id) && (MADI == hdspm->io_type)) {
		/* MIDI-over-MADI on HDSPe MADI */
		hdspm->midi[2].dataIn = HDSPM_midiDataIn2;
		hdspm->midi[2].statusIn = HDSPM_midiStatusIn2;
		hdspm->midi[2].dataOut = HDSPM_midiDataOut2;
		hdspm->midi[2].statusOut = HDSPM_midiStatusOut2;
		hdspm->midi[2].ie = HDSPM_Midi2InterruptEnable;
		hdspm->midi[2].irq = HDSPM_midi2IRQPending;
	} else if (2 == id) {
		/* TCO MTC, read only */
		hdspm->midi[2].dataIn = HDSPM_midiDataIn2;
		hdspm->midi[2].statusIn = HDSPM_midiStatusIn2;
		hdspm->midi[2].dataOut = -1;
		hdspm->midi[2].statusOut = -1;
		hdspm->midi[2].ie = HDSPM_Midi2InterruptEnable;
		hdspm->midi[2].irq = HDSPM_midi2IRQPendingAES;
	} else if (3 == id) {
		/* TCO MTC on HDSPe MADI */
		hdspm->midi[3].dataIn = HDSPM_midiDataIn3;
		hdspm->midi[3].statusIn = HDSPM_midiStatusIn3;
		hdspm->midi[3].dataOut = -1;
		hdspm->midi[3].statusOut = -1;
		hdspm->midi[3].ie = HDSPM_Midi3InterruptEnable;
		hdspm->midi[3].irq = HDSPM_midi3IRQPending;
	}

	if ((id < 2) || ((2 == id) && ((MADI == hdspm->io_type) ||
					(MADIface == hdspm->io_type)))) {
		if ((id == 0) && (MADIface == hdspm->io_type)) {
			snprintf(buf, sizeof(buf), "%s MIDIoverMADI",
				 card->shortname);
		} else if ((id == 2) && (MADI == hdspm->io_type)) {
			snprintf(buf, sizeof(buf), "%s MIDIoverMADI",
				 card->shortname);
		} else {
			snprintf(buf, sizeof(buf), "%s MIDI %d",
				 card->shortname, id+1);
		}
		err = snd_rawmidi_new(card, buf, id, 1, 1,
				&hdspm->midi[id].rmidi);
		if (err < 0)
			return err;

		snprintf(hdspm->midi[id].rmidi->name,
			 sizeof(hdspm->midi[id].rmidi->name),
			 "%s MIDI %d", card->id, id+1);
		hdspm->midi[id].rmidi->private_data = &hdspm->midi[id];

		snd_rawmidi_set_ops(hdspm->midi[id].rmidi,
				SNDRV_RAWMIDI_STREAM_OUTPUT,
				&snd_hdspm_midi_output);
		snd_rawmidi_set_ops(hdspm->midi[id].rmidi,
				SNDRV_RAWMIDI_STREAM_INPUT,
				&snd_hdspm_midi_input);

		hdspm->midi[id].rmidi->info_flags |=
			SNDRV_RAWMIDI_INFO_OUTPUT |
			SNDRV_RAWMIDI_INFO_INPUT |
			SNDRV_RAWMIDI_INFO_DUPLEX;
	} else {
		/* TCO MTC, read only */
		snprintf(buf, sizeof(buf), "%s MTC %d",
			 card->shortname, id+1);
		err = snd_rawmidi_new(card, buf, id, 1, 1,
				&hdspm->midi[id].rmidi);
		if (err < 0)
			return err;

		snprintf(hdspm->midi[id].rmidi->name,
			 sizeof(hdspm->midi[id].rmidi->name),
			 "%s MTC %d", card->id, id+1);
		hdspm->midi[id].rmidi->private_data = &hdspm->midi[id];

		snd_rawmidi_set_ops(hdspm->midi[id].rmidi,
				SNDRV_RAWMIDI_STREAM_INPUT,
				&snd_hdspm_midi_input);

		hdspm->midi[id].rmidi->info_flags |= SNDRV_RAWMIDI_INFO_INPUT;
	}

	return 0;
}


static void hdspm_midi_work(struct work_struct *work)
{
	struct hdspm *hdspm = container_of(work, struct hdspm, midi_work);
	int i = 0;

	while (i < hdspm->midiPorts) {
		if (hdspm->midi[i].pending)
			snd_hdspm_midi_input_read(&hdspm->midi[i]);

		i++;
	}
}


/*-----------------------------------------------------------------------------
  Status Interface
  ----------------------------------------------------------------------------*/

/* get the system sample rate which is set */


static inline int hdspm_get_pll_freq(struct hdspm *hdspm)
{
	unsigned int period, rate;

	period = hdspm_read(hdspm, HDSPM_RD_PLL_FREQ);
	rate = hdspm_calc_dds_value(hdspm, period);

	return rate;
}

/*
 * Calculate the real sample rate from the
 * current DDS value.
 */
static int hdspm_get_system_sample_rate(struct hdspm *hdspm)
{
	unsigned int rate;

	rate = hdspm_get_pll_freq(hdspm);

	if (rate > 207000) {
		/* Unreasonable high sample rate as seen on PCI MADI cards. */
		if (0 == hdspm_system_clock_mode(hdspm)) {
			/* master mode, return internal sample rate */
			rate = hdspm->system_sample_rate;
		} else {
			/* slave mode, return external sample rate */
			rate = hdspm_external_sample_rate(hdspm);
			if (!rate)
				rate = hdspm->system_sample_rate;
		}
	}

	return rate;
}


#define HDSPM_SYSTEM_SAMPLE_RATE(xname, xindex) \
{	.iface = SNDRV_CTL_ELEM_IFACE_MIXER, \
	.name = xname, \
	.index = xindex, \
	.access = SNDRV_CTL_ELEM_ACCESS_READWRITE |\
		SNDRV_CTL_ELEM_ACCESS_VOLATILE, \
	.info = snd_hdspm_info_system_sample_rate, \
	.put = snd_hdspm_put_system_sample_rate, \
	.get = snd_hdspm_get_system_sample_rate \
}

static int snd_hdspm_info_system_sample_rate(struct snd_kcontrol *kcontrol,
					     struct snd_ctl_elem_info *uinfo)
{
	uinfo->type = SNDRV_CTL_ELEM_TYPE_INTEGER;
	uinfo->count = 1;
	uinfo->value.integer.min = 27000;
	uinfo->value.integer.max = 207000;
	uinfo->value.integer.step = 1;
	return 0;
}


static int snd_hdspm_get_system_sample_rate(struct snd_kcontrol *kcontrol,
					    struct snd_ctl_elem_value *
					    ucontrol)
{
	struct hdspm *hdspm = snd_kcontrol_chip(kcontrol);

	ucontrol->value.integer.value[0] = hdspm_get_system_sample_rate(hdspm);
	return 0;
}

static int snd_hdspm_put_system_sample_rate(struct snd_kcontrol *kcontrol,
					    struct snd_ctl_elem_value *
					    ucontrol)
{
	struct hdspm *hdspm = snd_kcontrol_chip(kcontrol);
	int rate = ucontrol->value.integer.value[0];

	if (rate < 27000 || rate > 207000)
		return -EINVAL;
	hdspm_set_dds_value(hdspm, ucontrol->value.integer.value[0]);
	return 0;
}


/*
 * Returns the WordClock sample rate class for the given card.
 */
static int hdspm_get_wc_sample_rate(struct hdspm *hdspm)
{
	int status;

	switch (hdspm->io_type) {
	case RayDAT:
	case AIO:
		status = hdspm_read(hdspm, HDSPM_RD_STATUS_1);
		return (status >> 16) & 0xF;
	case AES32:
		status = hdspm_read(hdspm, HDSPM_statusRegister);
		return (status >> HDSPM_AES32_wcFreq_bit) & 0xF;
	default:
		break;
	}


	return 0;
}


/*
 * Returns the TCO sample rate class for the given card.
 */
static int hdspm_get_tco_sample_rate(struct hdspm *hdspm)
{
	int status;

	if (hdspm->tco) {
		switch (hdspm->io_type) {
		case RayDAT:
		case AIO:
			status = hdspm_read(hdspm, HDSPM_RD_STATUS_1);
			return (status >> 20) & 0xF;
		case AES32:
			status = hdspm_read(hdspm, HDSPM_statusRegister);
			return (status >> 1) & 0xF;
		default:
			break;
		}
	}

	return 0;
}


/*
 * Returns the SYNC_IN sample rate class for the given card.
 */
static int hdspm_get_sync_in_sample_rate(struct hdspm *hdspm)
{
	int status;

	if (hdspm->tco) {
		switch (hdspm->io_type) {
		case RayDAT:
		case AIO:
			status = hdspm_read(hdspm, HDSPM_RD_STATUS_2);
			return (status >> 12) & 0xF;
		default:
			break;
		}
	}

	return 0;
}

/*
 * Returns the AES sample rate class for the given card.
 */
static int hdspm_get_aes_sample_rate(struct hdspm *hdspm, int index)
{
	int timecode;

	switch (hdspm->io_type) {
	case AES32:
		timecode = hdspm_read(hdspm, HDSPM_timecodeRegister);
		return (timecode >> (4*index)) & 0xF;
	default:
		break;
	}
	return 0;
}

/*
 * Returns the sample rate class for input source <idx> for
 * 'new style' cards like the AIO and RayDAT.
 */
static int hdspm_get_s1_sample_rate(struct hdspm *hdspm, unsigned int idx)
{
	int status = hdspm_read(hdspm, HDSPM_RD_STATUS_2);

	return (status >> (idx*4)) & 0xF;
}

#define ENUMERATED_CTL_INFO(info, texts) \
	snd_ctl_enum_info(info, 1, ARRAY_SIZE(texts), texts)


/* Helper function to query the external sample rate and return the
 * corresponding enum to be returned to userspace.
 */
static int hdspm_external_rate_to_enum(struct hdspm *hdspm)
{
	int rate = hdspm_external_sample_rate(hdspm);
	int i, selected_rate = 0;
	for (i = 1; i < 10; i++)
		if (HDSPM_bit2freq(i) == rate) {
			selected_rate = i;
			break;
		}
	return selected_rate;
}


#define HDSPM_AUTOSYNC_SAMPLE_RATE(xname, xindex) \
{	.iface = SNDRV_CTL_ELEM_IFACE_MIXER, \
	.name = xname, \
	.private_value = xindex, \
	.access = SNDRV_CTL_ELEM_ACCESS_READ, \
	.info = snd_hdspm_info_autosync_sample_rate, \
	.get = snd_hdspm_get_autosync_sample_rate \
}


static int snd_hdspm_info_autosync_sample_rate(struct snd_kcontrol *kcontrol,
					       struct snd_ctl_elem_info *uinfo)
{
	ENUMERATED_CTL_INFO(uinfo, texts_freq);
	return 0;
}


static int snd_hdspm_get_autosync_sample_rate(struct snd_kcontrol *kcontrol,
					      struct snd_ctl_elem_value *
					      ucontrol)
{
	struct hdspm *hdspm = snd_kcontrol_chip(kcontrol);

	switch (hdspm->io_type) {
	case RayDAT:
		switch (kcontrol->private_value) {
		case 0:
			ucontrol->value.enumerated.item[0] =
				hdspm_get_wc_sample_rate(hdspm);
			break;
		case 7:
			ucontrol->value.enumerated.item[0] =
				hdspm_get_tco_sample_rate(hdspm);
			break;
		case 8:
			ucontrol->value.enumerated.item[0] =
				hdspm_get_sync_in_sample_rate(hdspm);
			break;
		default:
			ucontrol->value.enumerated.item[0] =
				hdspm_get_s1_sample_rate(hdspm,
						kcontrol->private_value-1);
		}
		break;

	case AIO:
		switch (kcontrol->private_value) {
		case 0: /* WC */
			ucontrol->value.enumerated.item[0] =
				hdspm_get_wc_sample_rate(hdspm);
			break;
		case 4: /* TCO */
			ucontrol->value.enumerated.item[0] =
				hdspm_get_tco_sample_rate(hdspm);
			break;
		case 5: /* SYNC_IN */
			ucontrol->value.enumerated.item[0] =
				hdspm_get_sync_in_sample_rate(hdspm);
			break;
		default:
			ucontrol->value.enumerated.item[0] =
				hdspm_get_s1_sample_rate(hdspm,
						kcontrol->private_value-1);
		}
		break;

	case AES32:

		switch (kcontrol->private_value) {
		case 0: /* WC */
			ucontrol->value.enumerated.item[0] =
				hdspm_get_wc_sample_rate(hdspm);
			break;
		case 9: /* TCO */
			ucontrol->value.enumerated.item[0] =
				hdspm_get_tco_sample_rate(hdspm);
			break;
		case 10: /* SYNC_IN */
			ucontrol->value.enumerated.item[0] =
				hdspm_get_sync_in_sample_rate(hdspm);
			break;
		case 11: /* External Rate */
			ucontrol->value.enumerated.item[0] =
				hdspm_external_rate_to_enum(hdspm);
			break;
		default: /* AES1 to AES8 */
			ucontrol->value.enumerated.item[0] =
				hdspm_get_aes_sample_rate(hdspm,
						kcontrol->private_value -
						HDSPM_AES32_AUTOSYNC_FROM_AES1);
			break;
		}
		break;

	case MADI:
	case MADIface:
		ucontrol->value.enumerated.item[0] =
			hdspm_external_rate_to_enum(hdspm);
		break;
	default:
		break;
	}

	return 0;
}


#define HDSPM_SYSTEM_CLOCK_MODE(xname, xindex) \
{	.iface = SNDRV_CTL_ELEM_IFACE_MIXER, \
	.name = xname, \
	.index = xindex, \
	.access = SNDRV_CTL_ELEM_ACCESS_READWRITE |\
		SNDRV_CTL_ELEM_ACCESS_VOLATILE, \
	.info = snd_hdspm_info_system_clock_mode, \
	.get = snd_hdspm_get_system_clock_mode, \
	.put = snd_hdspm_put_system_clock_mode, \
}


/*
 * Returns the system clock mode for the given card.
 * @returns 0 - master, 1 - slave
 */
static int hdspm_system_clock_mode(struct hdspm *hdspm)
{
	switch (hdspm->io_type) {
	case AIO:
	case RayDAT:
		if (hdspm->settings_register & HDSPM_c0Master)
			return 0;
		break;

	default:
		if (hdspm->control_register & HDSPM_ClockModeMaster)
			return 0;
	}

	return 1;
}


/*
 * Sets the system clock mode.
 * @param mode 0 - master, 1 - slave
 */
static void hdspm_set_system_clock_mode(struct hdspm *hdspm, int mode)
{
	hdspm_set_toggle_setting(hdspm,
			(hdspm_is_raydat_or_aio(hdspm)) ?
			HDSPM_c0Master : HDSPM_ClockModeMaster,
			(0 == mode));
}


static int snd_hdspm_info_system_clock_mode(struct snd_kcontrol *kcontrol,
					    struct snd_ctl_elem_info *uinfo)
{
	static const char *const texts[] = { "Master", "AutoSync" };
	ENUMERATED_CTL_INFO(uinfo, texts);
	return 0;
}

static int snd_hdspm_get_system_clock_mode(struct snd_kcontrol *kcontrol,
					   struct snd_ctl_elem_value *ucontrol)
{
	struct hdspm *hdspm = snd_kcontrol_chip(kcontrol);

	ucontrol->value.enumerated.item[0] = hdspm_system_clock_mode(hdspm);
	return 0;
}

static int snd_hdspm_put_system_clock_mode(struct snd_kcontrol *kcontrol,
					   struct snd_ctl_elem_value *ucontrol)
{
	struct hdspm *hdspm = snd_kcontrol_chip(kcontrol);
	int val;

	if (!snd_hdspm_use_is_exclusive(hdspm))
		return -EBUSY;

	val = ucontrol->value.enumerated.item[0];
	if (val < 0)
		val = 0;
	else if (val > 1)
		val = 1;

	hdspm_set_system_clock_mode(hdspm, val);

	return 0;
}


#define HDSPM_INTERNAL_CLOCK(xname, xindex) \
{	.iface = SNDRV_CTL_ELEM_IFACE_MIXER, \
	.name = xname, \
	.index = xindex, \
	.info = snd_hdspm_info_clock_source, \
	.get = snd_hdspm_get_clock_source, \
	.put = snd_hdspm_put_clock_source \
}


static int hdspm_clock_source(struct hdspm * hdspm)
{
	switch (hdspm->system_sample_rate) {
	case 32000: return 0;
	case 44100: return 1;
	case 48000: return 2;
	case 64000: return 3;
	case 88200: return 4;
	case 96000: return 5;
	case 128000: return 6;
	case 176400: return 7;
	case 192000: return 8;
	}

	return -1;
}

static int hdspm_set_clock_source(struct hdspm * hdspm, int mode)
{
	int rate;
	switch (mode) {
	case 0:
		rate = 32000; break;
	case 1:
		rate = 44100; break;
	case 2:
		rate = 48000; break;
	case 3:
		rate = 64000; break;
	case 4:
		rate = 88200; break;
	case 5:
		rate = 96000; break;
	case 6:
		rate = 128000; break;
	case 7:
		rate = 176400; break;
	case 8:
		rate = 192000; break;
	default:
		rate = 48000;
	}
	hdspm_set_rate(hdspm, rate, 1);
	return 0;
}

static int snd_hdspm_info_clock_source(struct snd_kcontrol *kcontrol,
				       struct snd_ctl_elem_info *uinfo)
{
	return snd_ctl_enum_info(uinfo, 1, 9, texts_freq + 1);
}

static int snd_hdspm_get_clock_source(struct snd_kcontrol *kcontrol,
				      struct snd_ctl_elem_value *ucontrol)
{
	struct hdspm *hdspm = snd_kcontrol_chip(kcontrol);

	ucontrol->value.enumerated.item[0] = hdspm_clock_source(hdspm);
	return 0;
}

static int snd_hdspm_put_clock_source(struct snd_kcontrol *kcontrol,
				      struct snd_ctl_elem_value *ucontrol)
{
	struct hdspm *hdspm = snd_kcontrol_chip(kcontrol);
	int change;
	int val;

	if (!snd_hdspm_use_is_exclusive(hdspm))
		return -EBUSY;
	val = ucontrol->value.enumerated.item[0];
	if (val < 0)
		val = 0;
	if (val > 9)
		val = 9;
	spin_lock_irq(&hdspm->lock);
	if (val != hdspm_clock_source(hdspm))
		change = (hdspm_set_clock_source(hdspm, val) == 0) ? 1 : 0;
	else
		change = 0;
	spin_unlock_irq(&hdspm->lock);
	return change;
}


#define HDSPM_PREF_SYNC_REF(xname, xindex) \
{	.iface = SNDRV_CTL_ELEM_IFACE_MIXER, \
	.name = xname, \
	.index = xindex, \
	.access = SNDRV_CTL_ELEM_ACCESS_READWRITE |\
			SNDRV_CTL_ELEM_ACCESS_VOLATILE, \
	.info = snd_hdspm_info_pref_sync_ref, \
	.get = snd_hdspm_get_pref_sync_ref, \
	.put = snd_hdspm_put_pref_sync_ref \
}


/*
 * Returns the current preferred sync reference setting.
 * The semantics of the return value are depending on the
 * card, please see the comments for clarification.
 */
static int hdspm_pref_sync_ref(struct hdspm * hdspm)
{
	switch (hdspm->io_type) {
	case AES32:
		switch (hdspm->control_register & HDSPM_SyncRefMask) {
		case 0: return 0;  /* WC */
		case HDSPM_SyncRef0: return 1; /* AES 1 */
		case HDSPM_SyncRef1: return 2; /* AES 2 */
		case HDSPM_SyncRef1+HDSPM_SyncRef0: return 3; /* AES 3 */
		case HDSPM_SyncRef2: return 4; /* AES 4 */
		case HDSPM_SyncRef2+HDSPM_SyncRef0: return 5; /* AES 5 */
		case HDSPM_SyncRef2+HDSPM_SyncRef1: return 6; /* AES 6 */
		case HDSPM_SyncRef2+HDSPM_SyncRef1+HDSPM_SyncRef0:
						    return 7; /* AES 7 */
		case HDSPM_SyncRef3: return 8; /* AES 8 */
		case HDSPM_SyncRef3+HDSPM_SyncRef0: return 9; /* TCO */
		}
		break;

	case MADI:
	case MADIface:
		if (hdspm->tco) {
			switch (hdspm->control_register & HDSPM_SyncRefMask) {
			case 0: return 0;  /* WC */
			case HDSPM_SyncRef0: return 1;  /* MADI */
			case HDSPM_SyncRef1: return 2;  /* TCO */
			case HDSPM_SyncRef1+HDSPM_SyncRef0:
					     return 3;  /* SYNC_IN */
			}
		} else {
			switch (hdspm->control_register & HDSPM_SyncRefMask) {
			case 0: return 0;  /* WC */
			case HDSPM_SyncRef0: return 1;  /* MADI */
			case HDSPM_SyncRef1+HDSPM_SyncRef0:
					     return 2;  /* SYNC_IN */
			}
		}
		break;

	case RayDAT:
		if (hdspm->tco) {
			switch ((hdspm->settings_register &
				HDSPM_c0_SyncRefMask) / HDSPM_c0_SyncRef0) {
			case 0: return 0;  /* WC */
			case 3: return 1;  /* ADAT 1 */
			case 4: return 2;  /* ADAT 2 */
			case 5: return 3;  /* ADAT 3 */
			case 6: return 4;  /* ADAT 4 */
			case 1: return 5;  /* AES */
			case 2: return 6;  /* SPDIF */
			case 9: return 7;  /* TCO */
			case 10: return 8; /* SYNC_IN */
			}
		} else {
			switch ((hdspm->settings_register &
				HDSPM_c0_SyncRefMask) / HDSPM_c0_SyncRef0) {
			case 0: return 0;  /* WC */
			case 3: return 1;  /* ADAT 1 */
			case 4: return 2;  /* ADAT 2 */
			case 5: return 3;  /* ADAT 3 */
			case 6: return 4;  /* ADAT 4 */
			case 1: return 5;  /* AES */
			case 2: return 6;  /* SPDIF */
			case 10: return 7; /* SYNC_IN */
			}
		}

		break;

	case AIO:
		if (hdspm->tco) {
			switch ((hdspm->settings_register &
				HDSPM_c0_SyncRefMask) / HDSPM_c0_SyncRef0) {
			case 0: return 0;  /* WC */
			case 3: return 1;  /* ADAT */
			case 1: return 2;  /* AES */
			case 2: return 3;  /* SPDIF */
			case 9: return 4;  /* TCO */
			case 10: return 5; /* SYNC_IN */
			}
		} else {
			switch ((hdspm->settings_register &
				HDSPM_c0_SyncRefMask) / HDSPM_c0_SyncRef0) {
			case 0: return 0;  /* WC */
			case 3: return 1;  /* ADAT */
			case 1: return 2;  /* AES */
			case 2: return 3;  /* SPDIF */
			case 10: return 4; /* SYNC_IN */
			}
		}

		break;
	}

	return -1;
}


/*
 * Set the preferred sync reference to <pref>. The semantics
 * of <pref> are depending on the card type, see the comments
 * for clarification.
 */
static int hdspm_set_pref_sync_ref(struct hdspm * hdspm, int pref)
{
	int p = 0;

	switch (hdspm->io_type) {
	case AES32:
		hdspm->control_register &= ~HDSPM_SyncRefMask;
		switch (pref) {
		case 0: /* WC  */
			break;
		case 1: /* AES 1 */
			hdspm->control_register |= HDSPM_SyncRef0;
			break;
		case 2: /* AES 2 */
			hdspm->control_register |= HDSPM_SyncRef1;
			break;
		case 3: /* AES 3 */
			hdspm->control_register |=
				HDSPM_SyncRef1+HDSPM_SyncRef0;
			break;
		case 4: /* AES 4 */
			hdspm->control_register |= HDSPM_SyncRef2;
			break;
		case 5: /* AES 5 */
			hdspm->control_register |=
				HDSPM_SyncRef2+HDSPM_SyncRef0;
			break;
		case 6: /* AES 6 */
			hdspm->control_register |=
				HDSPM_SyncRef2+HDSPM_SyncRef1;
			break;
		case 7: /* AES 7 */
			hdspm->control_register |=
				HDSPM_SyncRef2+HDSPM_SyncRef1+HDSPM_SyncRef0;
			break;
		case 8: /* AES 8 */
			hdspm->control_register |= HDSPM_SyncRef3;
			break;
		case 9: /* TCO */
			hdspm->control_register |=
				HDSPM_SyncRef3+HDSPM_SyncRef0;
			break;
		default:
			return -1;
		}

		break;

	case MADI:
	case MADIface:
		hdspm->control_register &= ~HDSPM_SyncRefMask;
		if (hdspm->tco) {
			switch (pref) {
			case 0: /* WC */
				break;
			case 1: /* MADI */
				hdspm->control_register |= HDSPM_SyncRef0;
				break;
			case 2: /* TCO */
				hdspm->control_register |= HDSPM_SyncRef1;
				break;
			case 3: /* SYNC_IN */
				hdspm->control_register |=
					HDSPM_SyncRef0+HDSPM_SyncRef1;
				break;
			default:
				return -1;
			}
		} else {
			switch (pref) {
			case 0: /* WC */
				break;
			case 1: /* MADI */
				hdspm->control_register |= HDSPM_SyncRef0;
				break;
			case 2: /* SYNC_IN */
				hdspm->control_register |=
					HDSPM_SyncRef0+HDSPM_SyncRef1;
				break;
			default:
				return -1;
			}
		}

		break;

	case RayDAT:
		if (hdspm->tco) {
			switch (pref) {
			case 0: p = 0; break;  /* WC */
			case 1: p = 3; break;  /* ADAT 1 */
			case 2: p = 4; break;  /* ADAT 2 */
			case 3: p = 5; break;  /* ADAT 3 */
			case 4: p = 6; break;  /* ADAT 4 */
			case 5: p = 1; break;  /* AES */
			case 6: p = 2; break;  /* SPDIF */
			case 7: p = 9; break;  /* TCO */
			case 8: p = 10; break; /* SYNC_IN */
			default: return -1;
			}
		} else {
			switch (pref) {
			case 0: p = 0; break;  /* WC */
			case 1: p = 3; break;  /* ADAT 1 */
			case 2: p = 4; break;  /* ADAT 2 */
			case 3: p = 5; break;  /* ADAT 3 */
			case 4: p = 6; break;  /* ADAT 4 */
			case 5: p = 1; break;  /* AES */
			case 6: p = 2; break;  /* SPDIF */
			case 7: p = 10; break; /* SYNC_IN */
			default: return -1;
			}
		}
		break;

	case AIO:
		if (hdspm->tco) {
			switch (pref) {
			case 0: p = 0; break;  /* WC */
			case 1: p = 3; break;  /* ADAT */
			case 2: p = 1; break;  /* AES */
			case 3: p = 2; break;  /* SPDIF */
			case 4: p = 9; break;  /* TCO */
			case 5: p = 10; break; /* SYNC_IN */
			default: return -1;
			}
		} else {
			switch (pref) {
			case 0: p = 0; break;  /* WC */
			case 1: p = 3; break;  /* ADAT */
			case 2: p = 1; break;  /* AES */
			case 3: p = 2; break;  /* SPDIF */
			case 4: p = 10; break; /* SYNC_IN */
			default: return -1;
			}
		}
		break;
	}

	switch (hdspm->io_type) {
	case RayDAT:
	case AIO:
		hdspm->settings_register &= ~HDSPM_c0_SyncRefMask;
		hdspm->settings_register |= HDSPM_c0_SyncRef0 * p;
		hdspm_write(hdspm, HDSPM_WR_SETTINGS, hdspm->settings_register);
		break;

	case MADI:
	case MADIface:
	case AES32:
		hdspm_write(hdspm, HDSPM_controlRegister,
				hdspm->control_register);
	}

	return 0;
}


static int snd_hdspm_info_pref_sync_ref(struct snd_kcontrol *kcontrol,
					struct snd_ctl_elem_info *uinfo)
{
	struct hdspm *hdspm = snd_kcontrol_chip(kcontrol);

	snd_ctl_enum_info(uinfo, 1, hdspm->texts_autosync_items, hdspm->texts_autosync);

	return 0;
}

static int snd_hdspm_get_pref_sync_ref(struct snd_kcontrol *kcontrol,
				       struct snd_ctl_elem_value *ucontrol)
{
	struct hdspm *hdspm = snd_kcontrol_chip(kcontrol);
	int psf = hdspm_pref_sync_ref(hdspm);

	if (psf >= 0) {
		ucontrol->value.enumerated.item[0] = psf;
		return 0;
	}

	return -1;
}

static int snd_hdspm_put_pref_sync_ref(struct snd_kcontrol *kcontrol,
				       struct snd_ctl_elem_value *ucontrol)
{
	struct hdspm *hdspm = snd_kcontrol_chip(kcontrol);
	int val, change = 0;

	if (!snd_hdspm_use_is_exclusive(hdspm))
		return -EBUSY;

	val = ucontrol->value.enumerated.item[0];

	if (val < 0)
		val = 0;
	else if (val >= hdspm->texts_autosync_items)
		val = hdspm->texts_autosync_items-1;

	spin_lock_irq(&hdspm->lock);
	if (val != hdspm_pref_sync_ref(hdspm))
		change = (0 == hdspm_set_pref_sync_ref(hdspm, val)) ? 1 : 0;

	spin_unlock_irq(&hdspm->lock);
	return change;
}


#define HDSPM_AUTOSYNC_REF(xname, xindex) \
{	.iface = SNDRV_CTL_ELEM_IFACE_MIXER, \
	.name = xname, \
	.index = xindex, \
	.access = SNDRV_CTL_ELEM_ACCESS_READ, \
	.info = snd_hdspm_info_autosync_ref, \
	.get = snd_hdspm_get_autosync_ref, \
}

static int hdspm_autosync_ref(struct hdspm *hdspm)
{
	/* This looks at the autosync selected sync reference */
	if (AES32 == hdspm->io_type) {

		unsigned int status = hdspm_read(hdspm, HDSPM_statusRegister);
		unsigned int syncref = (status >> HDSPM_AES32_syncref_bit) & 0xF;
		/* syncref >= HDSPM_AES32_AUTOSYNC_FROM_WORD is always true */
		if (syncref <= HDSPM_AES32_AUTOSYNC_FROM_SYNC_IN) {
			return syncref;
		}
		return HDSPM_AES32_AUTOSYNC_FROM_NONE;

	} else if (MADI == hdspm->io_type) {

		unsigned int status2 = hdspm_read(hdspm, HDSPM_statusRegister2);
		switch (status2 & HDSPM_SelSyncRefMask) {
		case HDSPM_SelSyncRef_WORD:
			return HDSPM_AUTOSYNC_FROM_WORD;
		case HDSPM_SelSyncRef_MADI:
			return HDSPM_AUTOSYNC_FROM_MADI;
		case HDSPM_SelSyncRef_TCO:
			return HDSPM_AUTOSYNC_FROM_TCO;
		case HDSPM_SelSyncRef_SyncIn:
			return HDSPM_AUTOSYNC_FROM_SYNC_IN;
		case HDSPM_SelSyncRef_NVALID:
			return HDSPM_AUTOSYNC_FROM_NONE;
		default:
			return HDSPM_AUTOSYNC_FROM_NONE;
		}

	}
	return 0;
}


static int snd_hdspm_info_autosync_ref(struct snd_kcontrol *kcontrol,
				       struct snd_ctl_elem_info *uinfo)
{
	struct hdspm *hdspm = snd_kcontrol_chip(kcontrol);

	if (AES32 == hdspm->io_type) {
		static const char *const texts[] = { "WordClock", "AES1", "AES2", "AES3",
			"AES4",	"AES5", "AES6", "AES7", "AES8", "TCO", "Sync In", "None"};

		ENUMERATED_CTL_INFO(uinfo, texts);
	} else if (MADI == hdspm->io_type) {
		static const char *const texts[] = {"Word Clock", "MADI", "TCO",
			"Sync In", "None" };

		ENUMERATED_CTL_INFO(uinfo, texts);
	}
	return 0;
}

static int snd_hdspm_get_autosync_ref(struct snd_kcontrol *kcontrol,
				      struct snd_ctl_elem_value *ucontrol)
{
	struct hdspm *hdspm = snd_kcontrol_chip(kcontrol);

	ucontrol->value.enumerated.item[0] = hdspm_autosync_ref(hdspm);
	return 0;
}



#define HDSPM_TCO_VIDEO_INPUT_FORMAT(xname, xindex) \
{	.iface = SNDRV_CTL_ELEM_IFACE_MIXER, \
	.name = xname, \
	.access = SNDRV_CTL_ELEM_ACCESS_READ |\
		SNDRV_CTL_ELEM_ACCESS_VOLATILE, \
	.info = snd_hdspm_info_tco_video_input_format, \
	.get = snd_hdspm_get_tco_video_input_format, \
}

static int snd_hdspm_info_tco_video_input_format(struct snd_kcontrol *kcontrol,
				       struct snd_ctl_elem_info *uinfo)
{
	static const char *const texts[] = {"No video", "NTSC", "PAL"};
	ENUMERATED_CTL_INFO(uinfo, texts);
	return 0;
}

static int snd_hdspm_get_tco_video_input_format(struct snd_kcontrol *kcontrol,
				      struct snd_ctl_elem_value *ucontrol)
{
	u32 status;
	int ret = 0;

	struct hdspm *hdspm = snd_kcontrol_chip(kcontrol);
	status = hdspm_read(hdspm, HDSPM_RD_TCO + 4);
	switch (status & (HDSPM_TCO1_Video_Input_Format_NTSC |
			HDSPM_TCO1_Video_Input_Format_PAL)) {
	case HDSPM_TCO1_Video_Input_Format_NTSC:
		/* ntsc */
		ret = 1;
		break;
	case HDSPM_TCO1_Video_Input_Format_PAL:
		/* pal */
		ret = 2;
		break;
	default:
		/* no video */
		ret = 0;
		break;
	}
	ucontrol->value.enumerated.item[0] = ret;
	return 0;
}



#define HDSPM_TCO_LTC_FRAMES(xname, xindex) \
{	.iface = SNDRV_CTL_ELEM_IFACE_MIXER, \
	.name = xname, \
	.access = SNDRV_CTL_ELEM_ACCESS_READ |\
		SNDRV_CTL_ELEM_ACCESS_VOLATILE, \
	.info = snd_hdspm_info_tco_ltc_frames, \
	.get = snd_hdspm_get_tco_ltc_frames, \
}

static int snd_hdspm_info_tco_ltc_frames(struct snd_kcontrol *kcontrol,
				       struct snd_ctl_elem_info *uinfo)
{
	static const char *const texts[] = {"No lock", "24 fps", "25 fps", "29.97 fps",
				"30 fps"};
	ENUMERATED_CTL_INFO(uinfo, texts);
	return 0;
}

static int hdspm_tco_ltc_frames(struct hdspm *hdspm)
{
	u32 status;
	int ret = 0;

	status = hdspm_read(hdspm, HDSPM_RD_TCO + 4);
	if (status & HDSPM_TCO1_LTC_Input_valid) {
		switch (status & (HDSPM_TCO1_LTC_Format_LSB |
					HDSPM_TCO1_LTC_Format_MSB)) {
		case 0:
			/* 24 fps */
			ret = fps_24;
			break;
		case HDSPM_TCO1_LTC_Format_LSB:
			/* 25 fps */
			ret = fps_25;
			break;
		case HDSPM_TCO1_LTC_Format_MSB:
			/* 29.97 fps */
			ret = fps_2997;
			break;
		default:
			/* 30 fps */
			ret = fps_30;
			break;
		}
	}

	return ret;
}

static int snd_hdspm_get_tco_ltc_frames(struct snd_kcontrol *kcontrol,
				      struct snd_ctl_elem_value *ucontrol)
{
	struct hdspm *hdspm = snd_kcontrol_chip(kcontrol);

	ucontrol->value.enumerated.item[0] = hdspm_tco_ltc_frames(hdspm);
	return 0;
}

#define HDSPM_TOGGLE_SETTING(xname, xindex) \
{	.iface = SNDRV_CTL_ELEM_IFACE_MIXER, \
	.name = xname, \
	.private_value = xindex, \
	.info = snd_hdspm_info_toggle_setting, \
	.get = snd_hdspm_get_toggle_setting, \
	.put = snd_hdspm_put_toggle_setting \
}

static int hdspm_toggle_setting(struct hdspm *hdspm, u32 regmask)
{
	u32 reg;

	if (hdspm_is_raydat_or_aio(hdspm))
		reg = hdspm->settings_register;
	else
		reg = hdspm->control_register;

	return (reg & regmask) ? 1 : 0;
}

static int hdspm_set_toggle_setting(struct hdspm *hdspm, u32 regmask, int out)
{
	u32 *reg;
	u32 target_reg;

	if (hdspm_is_raydat_or_aio(hdspm)) {
		reg = &(hdspm->settings_register);
		target_reg = HDSPM_WR_SETTINGS;
	} else {
		reg = &(hdspm->control_register);
		target_reg = HDSPM_controlRegister;
	}

	if (out)
		*reg |= regmask;
	else
		*reg &= ~regmask;

	hdspm_write(hdspm, target_reg, *reg);

	return 0;
}

#define snd_hdspm_info_toggle_setting		snd_ctl_boolean_mono_info

static int snd_hdspm_get_toggle_setting(struct snd_kcontrol *kcontrol,
			       struct snd_ctl_elem_value *ucontrol)
{
	struct hdspm *hdspm = snd_kcontrol_chip(kcontrol);
	u32 regmask = kcontrol->private_value;

	spin_lock_irq(&hdspm->lock);
	ucontrol->value.integer.value[0] = hdspm_toggle_setting(hdspm, regmask);
	spin_unlock_irq(&hdspm->lock);
	return 0;
}

static int snd_hdspm_put_toggle_setting(struct snd_kcontrol *kcontrol,
			       struct snd_ctl_elem_value *ucontrol)
{
	struct hdspm *hdspm = snd_kcontrol_chip(kcontrol);
	u32 regmask = kcontrol->private_value;
	int change;
	unsigned int val;

	if (!snd_hdspm_use_is_exclusive(hdspm))
		return -EBUSY;
	val = ucontrol->value.integer.value[0] & 1;
	spin_lock_irq(&hdspm->lock);
	change = (int) val != hdspm_toggle_setting(hdspm, regmask);
	hdspm_set_toggle_setting(hdspm, regmask, val);
	spin_unlock_irq(&hdspm->lock);
	return change;
}

#define HDSPM_INPUT_SELECT(xname, xindex) \
{	.iface = SNDRV_CTL_ELEM_IFACE_MIXER, \
	.name = xname, \
	.index = xindex, \
	.info = snd_hdspm_info_input_select, \
	.get = snd_hdspm_get_input_select, \
	.put = snd_hdspm_put_input_select \
}

static int hdspm_input_select(struct hdspm * hdspm)
{
	return (hdspm->control_register & HDSPM_InputSelect0) ? 1 : 0;
}

static int hdspm_set_input_select(struct hdspm * hdspm, int out)
{
	if (out)
		hdspm->control_register |= HDSPM_InputSelect0;
	else
		hdspm->control_register &= ~HDSPM_InputSelect0;
	hdspm_write(hdspm, HDSPM_controlRegister, hdspm->control_register);

	return 0;
}

static int snd_hdspm_info_input_select(struct snd_kcontrol *kcontrol,
				       struct snd_ctl_elem_info *uinfo)
{
	static const char *const texts[] = { "optical", "coaxial" };
	ENUMERATED_CTL_INFO(uinfo, texts);
	return 0;
}

static int snd_hdspm_get_input_select(struct snd_kcontrol *kcontrol,
				      struct snd_ctl_elem_value *ucontrol)
{
	struct hdspm *hdspm = snd_kcontrol_chip(kcontrol);

	spin_lock_irq(&hdspm->lock);
	ucontrol->value.enumerated.item[0] = hdspm_input_select(hdspm);
	spin_unlock_irq(&hdspm->lock);
	return 0;
}

static int snd_hdspm_put_input_select(struct snd_kcontrol *kcontrol,
				      struct snd_ctl_elem_value *ucontrol)
{
	struct hdspm *hdspm = snd_kcontrol_chip(kcontrol);
	int change;
	unsigned int val;

	if (!snd_hdspm_use_is_exclusive(hdspm))
		return -EBUSY;
	val = ucontrol->value.integer.value[0] & 1;
	spin_lock_irq(&hdspm->lock);
	change = (int) val != hdspm_input_select(hdspm);
	hdspm_set_input_select(hdspm, val);
	spin_unlock_irq(&hdspm->lock);
	return change;
}


#define HDSPM_DS_WIRE(xname, xindex) \
{	.iface = SNDRV_CTL_ELEM_IFACE_MIXER, \
	.name = xname, \
	.index = xindex, \
	.info = snd_hdspm_info_ds_wire, \
	.get = snd_hdspm_get_ds_wire, \
	.put = snd_hdspm_put_ds_wire \
}

static int hdspm_ds_wire(struct hdspm * hdspm)
{
	return (hdspm->control_register & HDSPM_DS_DoubleWire) ? 1 : 0;
}

static int hdspm_set_ds_wire(struct hdspm * hdspm, int ds)
{
	if (ds)
		hdspm->control_register |= HDSPM_DS_DoubleWire;
	else
		hdspm->control_register &= ~HDSPM_DS_DoubleWire;
	hdspm_write(hdspm, HDSPM_controlRegister, hdspm->control_register);

	return 0;
}

static int snd_hdspm_info_ds_wire(struct snd_kcontrol *kcontrol,
				  struct snd_ctl_elem_info *uinfo)
{
	static const char *const texts[] = { "Single", "Double" };
	ENUMERATED_CTL_INFO(uinfo, texts);
	return 0;
}

static int snd_hdspm_get_ds_wire(struct snd_kcontrol *kcontrol,
				 struct snd_ctl_elem_value *ucontrol)
{
	struct hdspm *hdspm = snd_kcontrol_chip(kcontrol);

	spin_lock_irq(&hdspm->lock);
	ucontrol->value.enumerated.item[0] = hdspm_ds_wire(hdspm);
	spin_unlock_irq(&hdspm->lock);
	return 0;
}

static int snd_hdspm_put_ds_wire(struct snd_kcontrol *kcontrol,
				 struct snd_ctl_elem_value *ucontrol)
{
	struct hdspm *hdspm = snd_kcontrol_chip(kcontrol);
	int change;
	unsigned int val;

	if (!snd_hdspm_use_is_exclusive(hdspm))
		return -EBUSY;
	val = ucontrol->value.integer.value[0] & 1;
	spin_lock_irq(&hdspm->lock);
	change = (int) val != hdspm_ds_wire(hdspm);
	hdspm_set_ds_wire(hdspm, val);
	spin_unlock_irq(&hdspm->lock);
	return change;
}


#define HDSPM_QS_WIRE(xname, xindex) \
{	.iface = SNDRV_CTL_ELEM_IFACE_MIXER, \
	.name = xname, \
	.index = xindex, \
	.info = snd_hdspm_info_qs_wire, \
	.get = snd_hdspm_get_qs_wire, \
	.put = snd_hdspm_put_qs_wire \
}

static int hdspm_qs_wire(struct hdspm * hdspm)
{
	if (hdspm->control_register & HDSPM_QS_DoubleWire)
		return 1;
	if (hdspm->control_register & HDSPM_QS_QuadWire)
		return 2;
	return 0;
}

static int hdspm_set_qs_wire(struct hdspm * hdspm, int mode)
{
	hdspm->control_register &= ~(HDSPM_QS_DoubleWire | HDSPM_QS_QuadWire);
	switch (mode) {
	case 0:
		break;
	case 1:
		hdspm->control_register |= HDSPM_QS_DoubleWire;
		break;
	case 2:
		hdspm->control_register |= HDSPM_QS_QuadWire;
		break;
	}
	hdspm_write(hdspm, HDSPM_controlRegister, hdspm->control_register);

	return 0;
}

static int snd_hdspm_info_qs_wire(struct snd_kcontrol *kcontrol,
				       struct snd_ctl_elem_info *uinfo)
{
	static const char *const texts[] = { "Single", "Double", "Quad" };
	ENUMERATED_CTL_INFO(uinfo, texts);
	return 0;
}

static int snd_hdspm_get_qs_wire(struct snd_kcontrol *kcontrol,
				      struct snd_ctl_elem_value *ucontrol)
{
	struct hdspm *hdspm = snd_kcontrol_chip(kcontrol);

	spin_lock_irq(&hdspm->lock);
	ucontrol->value.enumerated.item[0] = hdspm_qs_wire(hdspm);
	spin_unlock_irq(&hdspm->lock);
	return 0;
}

static int snd_hdspm_put_qs_wire(struct snd_kcontrol *kcontrol,
				      struct snd_ctl_elem_value *ucontrol)
{
	struct hdspm *hdspm = snd_kcontrol_chip(kcontrol);
	int change;
	int val;

	if (!snd_hdspm_use_is_exclusive(hdspm))
		return -EBUSY;
	val = ucontrol->value.integer.value[0];
	if (val < 0)
		val = 0;
	if (val > 2)
		val = 2;
	spin_lock_irq(&hdspm->lock);
	change = val != hdspm_qs_wire(hdspm);
	hdspm_set_qs_wire(hdspm, val);
	spin_unlock_irq(&hdspm->lock);
	return change;
}

#define HDSPM_CONTROL_TRISTATE(xname, xindex) \
{	.iface = SNDRV_CTL_ELEM_IFACE_MIXER, \
	.name = xname, \
	.private_value = xindex, \
	.info = snd_hdspm_info_tristate, \
	.get = snd_hdspm_get_tristate, \
	.put = snd_hdspm_put_tristate \
}

static int hdspm_tristate(struct hdspm *hdspm, u32 regmask)
{
	u32 reg = hdspm->settings_register & (regmask * 3);
	return reg / regmask;
}

static int hdspm_set_tristate(struct hdspm *hdspm, int mode, u32 regmask)
{
	hdspm->settings_register &= ~(regmask * 3);
	hdspm->settings_register |= (regmask * mode);
	hdspm_write(hdspm, HDSPM_WR_SETTINGS, hdspm->settings_register);

	return 0;
}

static int snd_hdspm_info_tristate(struct snd_kcontrol *kcontrol,
				       struct snd_ctl_elem_info *uinfo)
{
	u32 regmask = kcontrol->private_value;

	static const char *const texts_spdif[] = { "Optical", "Coaxial", "Internal" };
	static const char *const texts_levels[] = { "Hi Gain", "+4 dBu", "-10 dBV" };

	switch (regmask) {
	case HDSPM_c0_Input0:
		ENUMERATED_CTL_INFO(uinfo, texts_spdif);
		break;
	default:
		ENUMERATED_CTL_INFO(uinfo, texts_levels);
		break;
	}
	return 0;
}

static int snd_hdspm_get_tristate(struct snd_kcontrol *kcontrol,
				      struct snd_ctl_elem_value *ucontrol)
{
	struct hdspm *hdspm = snd_kcontrol_chip(kcontrol);
	u32 regmask = kcontrol->private_value;

	spin_lock_irq(&hdspm->lock);
	ucontrol->value.enumerated.item[0] = hdspm_tristate(hdspm, regmask);
	spin_unlock_irq(&hdspm->lock);
	return 0;
}

static int snd_hdspm_put_tristate(struct snd_kcontrol *kcontrol,
				      struct snd_ctl_elem_value *ucontrol)
{
	struct hdspm *hdspm = snd_kcontrol_chip(kcontrol);
	u32 regmask = kcontrol->private_value;
	int change;
	int val;

	if (!snd_hdspm_use_is_exclusive(hdspm))
		return -EBUSY;
	val = ucontrol->value.integer.value[0];
	if (val < 0)
		val = 0;
	if (val > 2)
		val = 2;

	spin_lock_irq(&hdspm->lock);
	change = val != hdspm_tristate(hdspm, regmask);
	hdspm_set_tristate(hdspm, val, regmask);
	spin_unlock_irq(&hdspm->lock);
	return change;
}

#define HDSPM_MADI_SPEEDMODE(xname, xindex) \
{	.iface = SNDRV_CTL_ELEM_IFACE_MIXER, \
	.name = xname, \
	.index = xindex, \
	.info = snd_hdspm_info_madi_speedmode, \
	.get = snd_hdspm_get_madi_speedmode, \
	.put = snd_hdspm_put_madi_speedmode \
}

static int hdspm_madi_speedmode(struct hdspm *hdspm)
{
	if (hdspm->control_register & HDSPM_QuadSpeed)
		return 2;
	if (hdspm->control_register & HDSPM_DoubleSpeed)
		return 1;
	return 0;
}

static int hdspm_set_madi_speedmode(struct hdspm *hdspm, int mode)
{
	hdspm->control_register &= ~(HDSPM_DoubleSpeed | HDSPM_QuadSpeed);
	switch (mode) {
	case 0:
		break;
	case 1:
		hdspm->control_register |= HDSPM_DoubleSpeed;
		break;
	case 2:
		hdspm->control_register |= HDSPM_QuadSpeed;
		break;
	}
	hdspm_write(hdspm, HDSPM_controlRegister, hdspm->control_register);

	return 0;
}

static int snd_hdspm_info_madi_speedmode(struct snd_kcontrol *kcontrol,
				       struct snd_ctl_elem_info *uinfo)
{
	static const char *const texts[] = { "Single", "Double", "Quad" };
	ENUMERATED_CTL_INFO(uinfo, texts);
	return 0;
}

static int snd_hdspm_get_madi_speedmode(struct snd_kcontrol *kcontrol,
				      struct snd_ctl_elem_value *ucontrol)
{
	struct hdspm *hdspm = snd_kcontrol_chip(kcontrol);

	spin_lock_irq(&hdspm->lock);
	ucontrol->value.enumerated.item[0] = hdspm_madi_speedmode(hdspm);
	spin_unlock_irq(&hdspm->lock);
	return 0;
}

static int snd_hdspm_put_madi_speedmode(struct snd_kcontrol *kcontrol,
				      struct snd_ctl_elem_value *ucontrol)
{
	struct hdspm *hdspm = snd_kcontrol_chip(kcontrol);
	int change;
	int val;

	if (!snd_hdspm_use_is_exclusive(hdspm))
		return -EBUSY;
	val = ucontrol->value.integer.value[0];
	if (val < 0)
		val = 0;
	if (val > 2)
		val = 2;
	spin_lock_irq(&hdspm->lock);
	change = val != hdspm_madi_speedmode(hdspm);
	hdspm_set_madi_speedmode(hdspm, val);
	spin_unlock_irq(&hdspm->lock);
	return change;
}

#define HDSPM_MIXER(xname, xindex) \
{	.iface = SNDRV_CTL_ELEM_IFACE_HWDEP, \
	.name = xname, \
	.index = xindex, \
	.device = 0, \
	.access = SNDRV_CTL_ELEM_ACCESS_READWRITE | \
		SNDRV_CTL_ELEM_ACCESS_VOLATILE, \
	.info = snd_hdspm_info_mixer, \
	.get = snd_hdspm_get_mixer, \
	.put = snd_hdspm_put_mixer \
}

static int snd_hdspm_info_mixer(struct snd_kcontrol *kcontrol,
				struct snd_ctl_elem_info *uinfo)
{
	uinfo->type = SNDRV_CTL_ELEM_TYPE_INTEGER;
	uinfo->count = 3;
	uinfo->value.integer.min = 0;
	uinfo->value.integer.max = 65535;
	uinfo->value.integer.step = 1;
	return 0;
}

static int snd_hdspm_get_mixer(struct snd_kcontrol *kcontrol,
			       struct snd_ctl_elem_value *ucontrol)
{
	struct hdspm *hdspm = snd_kcontrol_chip(kcontrol);
	int source;
	int destination;

	source = ucontrol->value.integer.value[0];
	if (source < 0)
		source = 0;
	else if (source >= 2 * HDSPM_MAX_CHANNELS)
		source = 2 * HDSPM_MAX_CHANNELS - 1;

	destination = ucontrol->value.integer.value[1];
	if (destination < 0)
		destination = 0;
	else if (destination >= HDSPM_MAX_CHANNELS)
		destination = HDSPM_MAX_CHANNELS - 1;

	spin_lock_irq(&hdspm->lock);
	if (source >= HDSPM_MAX_CHANNELS)
		ucontrol->value.integer.value[2] =
		    hdspm_read_pb_gain(hdspm, destination,
				       source - HDSPM_MAX_CHANNELS);
	else
		ucontrol->value.integer.value[2] =
		    hdspm_read_in_gain(hdspm, destination, source);

	spin_unlock_irq(&hdspm->lock);

	return 0;
}

static int snd_hdspm_put_mixer(struct snd_kcontrol *kcontrol,
			       struct snd_ctl_elem_value *ucontrol)
{
	struct hdspm *hdspm = snd_kcontrol_chip(kcontrol);
	int change;
	int source;
	int destination;
	int gain;

	if (!snd_hdspm_use_is_exclusive(hdspm))
		return -EBUSY;

	source = ucontrol->value.integer.value[0];
	destination = ucontrol->value.integer.value[1];

	if (source < 0 || source >= 2 * HDSPM_MAX_CHANNELS)
		return -1;
	if (destination < 0 || destination >= HDSPM_MAX_CHANNELS)
		return -1;

	gain = ucontrol->value.integer.value[2];

	spin_lock_irq(&hdspm->lock);

	if (source >= HDSPM_MAX_CHANNELS)
		change = gain != hdspm_read_pb_gain(hdspm, destination,
						    source -
						    HDSPM_MAX_CHANNELS);
	else
		change = gain != hdspm_read_in_gain(hdspm, destination,
						    source);

	if (change) {
		if (source >= HDSPM_MAX_CHANNELS)
			hdspm_write_pb_gain(hdspm, destination,
					    source - HDSPM_MAX_CHANNELS,
					    gain);
		else
			hdspm_write_in_gain(hdspm, destination, source,
					    gain);
	}
	spin_unlock_irq(&hdspm->lock);

	return change;
}

/* The simple mixer control(s) provide gain control for the
   basic 1:1 mappings of playback streams to output
   streams.
*/

#define HDSPM_PLAYBACK_MIXER \
{	.iface = SNDRV_CTL_ELEM_IFACE_MIXER, \
	.access = SNDRV_CTL_ELEM_ACCESS_READ | SNDRV_CTL_ELEM_ACCESS_WRITE | \
		SNDRV_CTL_ELEM_ACCESS_VOLATILE, \
	.info = snd_hdspm_info_playback_mixer, \
	.get = snd_hdspm_get_playback_mixer, \
	.put = snd_hdspm_put_playback_mixer \
}

static int snd_hdspm_info_playback_mixer(struct snd_kcontrol *kcontrol,
					 struct snd_ctl_elem_info *uinfo)
{
	uinfo->type = SNDRV_CTL_ELEM_TYPE_INTEGER;
	uinfo->count = 1;
	uinfo->value.integer.min = 0;
	uinfo->value.integer.max = 64;
	uinfo->value.integer.step = 1;
	return 0;
}

static int snd_hdspm_get_playback_mixer(struct snd_kcontrol *kcontrol,
					struct snd_ctl_elem_value *ucontrol)
{
	struct hdspm *hdspm = snd_kcontrol_chip(kcontrol);
	int channel;

	channel = ucontrol->id.index - 1;

	if (snd_BUG_ON(channel < 0 || channel >= HDSPM_MAX_CHANNELS))
		return -EINVAL;

	spin_lock_irq(&hdspm->lock);
	ucontrol->value.integer.value[0] =
	  (hdspm_read_pb_gain(hdspm, channel, channel)*64)/UNITY_GAIN;
	spin_unlock_irq(&hdspm->lock);

	return 0;
}

static int snd_hdspm_put_playback_mixer(struct snd_kcontrol *kcontrol,
					struct snd_ctl_elem_value *ucontrol)
{
	struct hdspm *hdspm = snd_kcontrol_chip(kcontrol);
	int change;
	int channel;
	int gain;

	if (!snd_hdspm_use_is_exclusive(hdspm))
		return -EBUSY;

	channel = ucontrol->id.index - 1;

	if (snd_BUG_ON(channel < 0 || channel >= HDSPM_MAX_CHANNELS))
		return -EINVAL;

	gain = ucontrol->value.integer.value[0]*UNITY_GAIN/64;

	spin_lock_irq(&hdspm->lock);
	change =
	    gain != hdspm_read_pb_gain(hdspm, channel,
				       channel);
	if (change)
		hdspm_write_pb_gain(hdspm, channel, channel,
				    gain);
	spin_unlock_irq(&hdspm->lock);
	return change;
}

#define HDSPM_SYNC_CHECK(xname, xindex) \
{	.iface = SNDRV_CTL_ELEM_IFACE_MIXER, \
	.name = xname, \
	.private_value = xindex, \
	.access = SNDRV_CTL_ELEM_ACCESS_READ | SNDRV_CTL_ELEM_ACCESS_VOLATILE, \
	.info = snd_hdspm_info_sync_check, \
	.get = snd_hdspm_get_sync_check \
}

#define HDSPM_TCO_LOCK_CHECK(xname, xindex) \
{	.iface = SNDRV_CTL_ELEM_IFACE_MIXER, \
	.name = xname, \
	.private_value = xindex, \
	.access = SNDRV_CTL_ELEM_ACCESS_READ | SNDRV_CTL_ELEM_ACCESS_VOLATILE, \
	.info = snd_hdspm_tco_info_lock_check, \
	.get = snd_hdspm_get_sync_check \
}



static int snd_hdspm_info_sync_check(struct snd_kcontrol *kcontrol,
				     struct snd_ctl_elem_info *uinfo)
{
	static const char *const texts[] = { "No Lock", "Lock", "Sync", "N/A" };
	ENUMERATED_CTL_INFO(uinfo, texts);
	return 0;
}

static int snd_hdspm_tco_info_lock_check(struct snd_kcontrol *kcontrol,
				     struct snd_ctl_elem_info *uinfo)
{
	static const char *const texts[] = { "No Lock", "Lock" };
	ENUMERATED_CTL_INFO(uinfo, texts);
	return 0;
}

static int hdspm_wc_sync_check(struct hdspm *hdspm)
{
	int status, status2;

	switch (hdspm->io_type) {
	case AES32:
		status = hdspm_read(hdspm, HDSPM_statusRegister);
		if (status & HDSPM_AES32_wcLock) {
			if (status & HDSPM_AES32_wcSync)
				return 2;
			else
				return 1;
		}
		return 0;

	case MADI:
		status2 = hdspm_read(hdspm, HDSPM_statusRegister2);
		if (status2 & HDSPM_wcLock) {
			if (status2 & HDSPM_wcSync)
				return 2;
			else
				return 1;
		}
		return 0;

	case RayDAT:
	case AIO:
		status = hdspm_read(hdspm, HDSPM_statusRegister);

		if (status & 0x2000000)
			return 2;
		else if (status & 0x1000000)
			return 1;
		return 0;

	case MADIface:
		break;
	}


	return 3;
}


static int hdspm_madi_sync_check(struct hdspm *hdspm)
{
	int status = hdspm_read(hdspm, HDSPM_statusRegister);
	if (status & HDSPM_madiLock) {
		if (status & HDSPM_madiSync)
			return 2;
		else
			return 1;
	}
	return 0;
}


static int hdspm_s1_sync_check(struct hdspm *hdspm, int idx)
{
	int status, lock, sync;

	status = hdspm_read(hdspm, HDSPM_RD_STATUS_1);

	lock = (status & (0x1<<idx)) ? 1 : 0;
	sync = (status & (0x100<<idx)) ? 1 : 0;

	if (lock && sync)
		return 2;
	else if (lock)
		return 1;
	return 0;
}


static int hdspm_sync_in_sync_check(struct hdspm *hdspm)
{
	int status, lock = 0, sync = 0;

	switch (hdspm->io_type) {
	case RayDAT:
	case AIO:
		status = hdspm_read(hdspm, HDSPM_RD_STATUS_3);
		lock = (status & 0x400) ? 1 : 0;
		sync = (status & 0x800) ? 1 : 0;
		break;

	case MADI:
		status = hdspm_read(hdspm, HDSPM_statusRegister);
		lock = (status & HDSPM_syncInLock) ? 1 : 0;
		sync = (status & HDSPM_syncInSync) ? 1 : 0;
		break;

	case AES32:
		status = hdspm_read(hdspm, HDSPM_statusRegister2);
		lock = (status & 0x100000) ? 1 : 0;
		sync = (status & 0x200000) ? 1 : 0;
		break;

	case MADIface:
		break;
	}

	if (lock && sync)
		return 2;
	else if (lock)
		return 1;

	return 0;
}

static int hdspm_aes_sync_check(struct hdspm *hdspm, int idx)
{
	int status2, lock, sync;
	status2 = hdspm_read(hdspm, HDSPM_statusRegister2);

	lock = (status2 & (0x0080 >> idx)) ? 1 : 0;
	sync = (status2 & (0x8000 >> idx)) ? 1 : 0;

	if (sync)
		return 2;
	else if (lock)
		return 1;
	return 0;
}

static int hdspm_tco_input_check(struct hdspm *hdspm, u32 mask)
{
	u32 status;
	status = hdspm_read(hdspm, HDSPM_RD_TCO + 4);

	return (status & mask) ? 1 : 0;
}


static int hdspm_tco_sync_check(struct hdspm *hdspm)
{
	int status;

	if (hdspm->tco) {
		switch (hdspm->io_type) {
		case MADI:
			status = hdspm_read(hdspm, HDSPM_statusRegister);
			if (status & HDSPM_tcoLockMadi) {
				if (status & HDSPM_tcoSync)
					return 2;
				else
					return 1;
			}
			return 0;
		case AES32:
			status = hdspm_read(hdspm, HDSPM_statusRegister);
			if (status & HDSPM_tcoLockAes) {
				if (status & HDSPM_tcoSync)
					return 2;
				else
					return 1;
			}
			return 0;
		case RayDAT:
		case AIO:
			status = hdspm_read(hdspm, HDSPM_RD_STATUS_1);

			if (status & 0x8000000)
				return 2; /* Sync */
			if (status & 0x4000000)
				return 1; /* Lock */
			return 0; /* No signal */

		default:
			break;
		}
	}

	return 3; /* N/A */
}


static int snd_hdspm_get_sync_check(struct snd_kcontrol *kcontrol,
				    struct snd_ctl_elem_value *ucontrol)
{
	struct hdspm *hdspm = snd_kcontrol_chip(kcontrol);
	int val = -1;

	switch (hdspm->io_type) {
	case RayDAT:
		switch (kcontrol->private_value) {
		case 0: /* WC */
			val = hdspm_wc_sync_check(hdspm); break;
		case 7: /* TCO */
			val = hdspm_tco_sync_check(hdspm); break;
		case 8: /* SYNC IN */
			val = hdspm_sync_in_sync_check(hdspm); break;
		default:
			val = hdspm_s1_sync_check(hdspm,
					kcontrol->private_value-1);
		}
		break;

	case AIO:
		switch (kcontrol->private_value) {
		case 0: /* WC */
			val = hdspm_wc_sync_check(hdspm); break;
		case 4: /* TCO */
			val = hdspm_tco_sync_check(hdspm); break;
		case 5: /* SYNC IN */
			val = hdspm_sync_in_sync_check(hdspm); break;
		default:
			val = hdspm_s1_sync_check(hdspm,
					kcontrol->private_value-1);
		}
		break;

	case MADI:
		switch (kcontrol->private_value) {
		case 0: /* WC */
			val = hdspm_wc_sync_check(hdspm); break;
		case 1: /* MADI */
			val = hdspm_madi_sync_check(hdspm); break;
		case 2: /* TCO */
			val = hdspm_tco_sync_check(hdspm); break;
		case 3: /* SYNC_IN */
			val = hdspm_sync_in_sync_check(hdspm); break;
		}
		break;

	case MADIface:
		val = hdspm_madi_sync_check(hdspm); /* MADI */
		break;

	case AES32:
		switch (kcontrol->private_value) {
		case 0: /* WC */
			val = hdspm_wc_sync_check(hdspm); break;
		case 9: /* TCO */
			val = hdspm_tco_sync_check(hdspm); break;
		case 10 /* SYNC IN */:
			val = hdspm_sync_in_sync_check(hdspm); break;
		default: /* AES1 to AES8 */
			 val = hdspm_aes_sync_check(hdspm,
					 kcontrol->private_value-1);
		}
		break;

	}

	if (hdspm->tco) {
		switch (kcontrol->private_value) {
		case 11:
			/* Check TCO for lock state of its current input */
			val = hdspm_tco_input_check(hdspm, HDSPM_TCO1_TCO_lock);
			break;
		case 12:
			/* Check TCO for valid time code on LTC input. */
			val = hdspm_tco_input_check(hdspm,
				HDSPM_TCO1_LTC_Input_valid);
			break;
		default:
			break;
		}
	}

	if (-1 == val)
		val = 3;

	ucontrol->value.enumerated.item[0] = val;
	return 0;
}



/*
 * TCO controls
 */
static void hdspm_tco_write(struct hdspm *hdspm)
{
	unsigned int tc[4] = { 0, 0, 0, 0};

	switch (hdspm->tco->input) {
	case 0:
		tc[2] |= HDSPM_TCO2_set_input_MSB;
		break;
	case 1:
		tc[2] |= HDSPM_TCO2_set_input_LSB;
		break;
	default:
		break;
	}

	switch (hdspm->tco->framerate) {
	case 1:
		tc[1] |= HDSPM_TCO1_LTC_Format_LSB;
		break;
	case 2:
		tc[1] |= HDSPM_TCO1_LTC_Format_MSB;
		break;
	case 3:
		tc[1] |= HDSPM_TCO1_LTC_Format_MSB +
			HDSPM_TCO1_set_drop_frame_flag;
		break;
	case 4:
		tc[1] |= HDSPM_TCO1_LTC_Format_LSB +
			HDSPM_TCO1_LTC_Format_MSB;
		break;
	case 5:
		tc[1] |= HDSPM_TCO1_LTC_Format_LSB +
			HDSPM_TCO1_LTC_Format_MSB +
			HDSPM_TCO1_set_drop_frame_flag;
		break;
	default:
		break;
	}

	switch (hdspm->tco->wordclock) {
	case 1:
		tc[2] |= HDSPM_TCO2_WCK_IO_ratio_LSB;
		break;
	case 2:
		tc[2] |= HDSPM_TCO2_WCK_IO_ratio_MSB;
		break;
	default:
		break;
	}

	switch (hdspm->tco->samplerate) {
	case 1:
		tc[2] |= HDSPM_TCO2_set_freq;
		break;
	case 2:
		tc[2] |= HDSPM_TCO2_set_freq_from_app;
		break;
	default:
		break;
	}

	switch (hdspm->tco->pull) {
	case 1:
		tc[2] |= HDSPM_TCO2_set_pull_up;
		break;
	case 2:
		tc[2] |= HDSPM_TCO2_set_pull_down;
		break;
	case 3:
		tc[2] |= HDSPM_TCO2_set_pull_up + HDSPM_TCO2_set_01_4;
		break;
	case 4:
		tc[2] |= HDSPM_TCO2_set_pull_down + HDSPM_TCO2_set_01_4;
		break;
	default:
		break;
	}

	if (1 == hdspm->tco->term) {
		tc[2] |= HDSPM_TCO2_set_term_75R;
	}

	hdspm_write(hdspm, HDSPM_WR_TCO, tc[0]);
	hdspm_write(hdspm, HDSPM_WR_TCO+4, tc[1]);
	hdspm_write(hdspm, HDSPM_WR_TCO+8, tc[2]);
	hdspm_write(hdspm, HDSPM_WR_TCO+12, tc[3]);
}


#define HDSPM_TCO_SAMPLE_RATE(xname, xindex) \
{	.iface = SNDRV_CTL_ELEM_IFACE_MIXER, \
	.name = xname, \
	.index = xindex, \
	.access = SNDRV_CTL_ELEM_ACCESS_READWRITE |\
		SNDRV_CTL_ELEM_ACCESS_VOLATILE, \
	.info = snd_hdspm_info_tco_sample_rate, \
	.get = snd_hdspm_get_tco_sample_rate, \
	.put = snd_hdspm_put_tco_sample_rate \
}

static int snd_hdspm_info_tco_sample_rate(struct snd_kcontrol *kcontrol,
					  struct snd_ctl_elem_info *uinfo)
{
	/* TODO freq from app could be supported here, see tco->samplerate */
	static const char *const texts[] = { "44.1 kHz", "48 kHz" };
	ENUMERATED_CTL_INFO(uinfo, texts);
	return 0;
}

static int snd_hdspm_get_tco_sample_rate(struct snd_kcontrol *kcontrol,
				      struct snd_ctl_elem_value *ucontrol)
{
	struct hdspm *hdspm = snd_kcontrol_chip(kcontrol);

	ucontrol->value.enumerated.item[0] = hdspm->tco->samplerate;

	return 0;
}

static int snd_hdspm_put_tco_sample_rate(struct snd_kcontrol *kcontrol,
					 struct snd_ctl_elem_value *ucontrol)
{
	struct hdspm *hdspm = snd_kcontrol_chip(kcontrol);

	if (hdspm->tco->samplerate != ucontrol->value.enumerated.item[0]) {
		hdspm->tco->samplerate = ucontrol->value.enumerated.item[0];

		hdspm_tco_write(hdspm);

		return 1;
	}

	return 0;
}


#define HDSPM_TCO_PULL(xname, xindex) \
{	.iface = SNDRV_CTL_ELEM_IFACE_MIXER, \
	.name = xname, \
	.index = xindex, \
	.access = SNDRV_CTL_ELEM_ACCESS_READWRITE |\
		SNDRV_CTL_ELEM_ACCESS_VOLATILE, \
	.info = snd_hdspm_info_tco_pull, \
	.get = snd_hdspm_get_tco_pull, \
	.put = snd_hdspm_put_tco_pull \
}

static int snd_hdspm_info_tco_pull(struct snd_kcontrol *kcontrol,
				   struct snd_ctl_elem_info *uinfo)
{
	static const char *const texts[] = { "0", "+ 0.1 %", "- 0.1 %",
		"+ 4 %", "- 4 %" };
	ENUMERATED_CTL_INFO(uinfo, texts);
	return 0;
}

static int snd_hdspm_get_tco_pull(struct snd_kcontrol *kcontrol,
				  struct snd_ctl_elem_value *ucontrol)
{
	struct hdspm *hdspm = snd_kcontrol_chip(kcontrol);

	ucontrol->value.enumerated.item[0] = hdspm->tco->pull;

	return 0;
}

static int snd_hdspm_put_tco_pull(struct snd_kcontrol *kcontrol,
				  struct snd_ctl_elem_value *ucontrol)
{
	struct hdspm *hdspm = snd_kcontrol_chip(kcontrol);

	if (hdspm->tco->pull != ucontrol->value.enumerated.item[0]) {
		hdspm->tco->pull = ucontrol->value.enumerated.item[0];

		hdspm_tco_write(hdspm);

		return 1;
	}

	return 0;
}

#define HDSPM_TCO_WCK_CONVERSION(xname, xindex) \
{	.iface = SNDRV_CTL_ELEM_IFACE_MIXER, \
	.name = xname, \
	.index = xindex, \
	.access = SNDRV_CTL_ELEM_ACCESS_READWRITE |\
			SNDRV_CTL_ELEM_ACCESS_VOLATILE, \
	.info = snd_hdspm_info_tco_wck_conversion, \
	.get = snd_hdspm_get_tco_wck_conversion, \
	.put = snd_hdspm_put_tco_wck_conversion \
}

static int snd_hdspm_info_tco_wck_conversion(struct snd_kcontrol *kcontrol,
					     struct snd_ctl_elem_info *uinfo)
{
	static const char *const texts[] = { "1:1", "44.1 -> 48", "48 -> 44.1" };
	ENUMERATED_CTL_INFO(uinfo, texts);
	return 0;
}

static int snd_hdspm_get_tco_wck_conversion(struct snd_kcontrol *kcontrol,
					    struct snd_ctl_elem_value *ucontrol)
{
	struct hdspm *hdspm = snd_kcontrol_chip(kcontrol);

	ucontrol->value.enumerated.item[0] = hdspm->tco->wordclock;

	return 0;
}

static int snd_hdspm_put_tco_wck_conversion(struct snd_kcontrol *kcontrol,
					    struct snd_ctl_elem_value *ucontrol)
{
	struct hdspm *hdspm = snd_kcontrol_chip(kcontrol);

	if (hdspm->tco->wordclock != ucontrol->value.enumerated.item[0]) {
		hdspm->tco->wordclock = ucontrol->value.enumerated.item[0];

		hdspm_tco_write(hdspm);

		return 1;
	}

	return 0;
}


#define HDSPM_TCO_FRAME_RATE(xname, xindex) \
{	.iface = SNDRV_CTL_ELEM_IFACE_MIXER, \
	.name = xname, \
	.index = xindex, \
	.access = SNDRV_CTL_ELEM_ACCESS_READWRITE |\
			SNDRV_CTL_ELEM_ACCESS_VOLATILE, \
	.info = snd_hdspm_info_tco_frame_rate, \
	.get = snd_hdspm_get_tco_frame_rate, \
	.put = snd_hdspm_put_tco_frame_rate \
}

static int snd_hdspm_info_tco_frame_rate(struct snd_kcontrol *kcontrol,
					  struct snd_ctl_elem_info *uinfo)
{
	static const char *const texts[] = { "24 fps", "25 fps", "29.97fps",
		"29.97 dfps", "30 fps", "30 dfps" };
	ENUMERATED_CTL_INFO(uinfo, texts);
	return 0;
}

static int snd_hdspm_get_tco_frame_rate(struct snd_kcontrol *kcontrol,
					struct snd_ctl_elem_value *ucontrol)
{
	struct hdspm *hdspm = snd_kcontrol_chip(kcontrol);

	ucontrol->value.enumerated.item[0] = hdspm->tco->framerate;

	return 0;
}

static int snd_hdspm_put_tco_frame_rate(struct snd_kcontrol *kcontrol,
					struct snd_ctl_elem_value *ucontrol)
{
	struct hdspm *hdspm = snd_kcontrol_chip(kcontrol);

	if (hdspm->tco->framerate != ucontrol->value.enumerated.item[0]) {
		hdspm->tco->framerate = ucontrol->value.enumerated.item[0];

		hdspm_tco_write(hdspm);

		return 1;
	}

	return 0;
}


#define HDSPM_TCO_SYNC_SOURCE(xname, xindex) \
{	.iface = SNDRV_CTL_ELEM_IFACE_MIXER, \
	.name = xname, \
	.index = xindex, \
	.access = SNDRV_CTL_ELEM_ACCESS_READWRITE |\
			SNDRV_CTL_ELEM_ACCESS_VOLATILE, \
	.info = snd_hdspm_info_tco_sync_source, \
	.get = snd_hdspm_get_tco_sync_source, \
	.put = snd_hdspm_put_tco_sync_source \
}

static int snd_hdspm_info_tco_sync_source(struct snd_kcontrol *kcontrol,
					  struct snd_ctl_elem_info *uinfo)
{
	static const char *const texts[] = { "LTC", "Video", "WCK" };
	ENUMERATED_CTL_INFO(uinfo, texts);
	return 0;
}

static int snd_hdspm_get_tco_sync_source(struct snd_kcontrol *kcontrol,
					 struct snd_ctl_elem_value *ucontrol)
{
	struct hdspm *hdspm = snd_kcontrol_chip(kcontrol);

	ucontrol->value.enumerated.item[0] = hdspm->tco->input;

	return 0;
}

static int snd_hdspm_put_tco_sync_source(struct snd_kcontrol *kcontrol,
					 struct snd_ctl_elem_value *ucontrol)
{
	struct hdspm *hdspm = snd_kcontrol_chip(kcontrol);

	if (hdspm->tco->input != ucontrol->value.enumerated.item[0]) {
		hdspm->tco->input = ucontrol->value.enumerated.item[0];

		hdspm_tco_write(hdspm);

		return 1;
	}

	return 0;
}


#define HDSPM_TCO_WORD_TERM(xname, xindex) \
{	.iface = SNDRV_CTL_ELEM_IFACE_MIXER, \
	.name = xname, \
	.index = xindex, \
	.access = SNDRV_CTL_ELEM_ACCESS_READWRITE |\
			SNDRV_CTL_ELEM_ACCESS_VOLATILE, \
	.info = snd_hdspm_info_tco_word_term, \
	.get = snd_hdspm_get_tco_word_term, \
	.put = snd_hdspm_put_tco_word_term \
}

static int snd_hdspm_info_tco_word_term(struct snd_kcontrol *kcontrol,
					struct snd_ctl_elem_info *uinfo)
{
	uinfo->type = SNDRV_CTL_ELEM_TYPE_BOOLEAN;
	uinfo->count = 1;
	uinfo->value.integer.min = 0;
	uinfo->value.integer.max = 1;

	return 0;
}


static int snd_hdspm_get_tco_word_term(struct snd_kcontrol *kcontrol,
				       struct snd_ctl_elem_value *ucontrol)
{
	struct hdspm *hdspm = snd_kcontrol_chip(kcontrol);

	ucontrol->value.integer.value[0] = hdspm->tco->term;

	return 0;
}


static int snd_hdspm_put_tco_word_term(struct snd_kcontrol *kcontrol,
				       struct snd_ctl_elem_value *ucontrol)
{
	struct hdspm *hdspm = snd_kcontrol_chip(kcontrol);

	if (hdspm->tco->term != ucontrol->value.integer.value[0]) {
		hdspm->tco->term = ucontrol->value.integer.value[0];

		hdspm_tco_write(hdspm);

		return 1;
	}

	return 0;
}




static const struct snd_kcontrol_new snd_hdspm_controls_madi[] = {
	HDSPM_MIXER("Mixer", 0),
	HDSPM_INTERNAL_CLOCK("Internal Clock", 0),
	HDSPM_SYSTEM_CLOCK_MODE("System Clock Mode", 0),
	HDSPM_PREF_SYNC_REF("Preferred Sync Reference", 0),
	HDSPM_AUTOSYNC_REF("AutoSync Reference", 0),
	HDSPM_SYSTEM_SAMPLE_RATE("System Sample Rate", 0),
	HDSPM_AUTOSYNC_SAMPLE_RATE("External Rate", 0),
	HDSPM_SYNC_CHECK("WC SyncCheck", 0),
	HDSPM_SYNC_CHECK("MADI SyncCheck", 1),
	HDSPM_SYNC_CHECK("TCO SyncCheck", 2),
	HDSPM_SYNC_CHECK("SYNC IN SyncCheck", 3),
	HDSPM_TOGGLE_SETTING("Line Out", HDSPM_LineOut),
	HDSPM_TOGGLE_SETTING("TX 64 channels mode", HDSPM_TX_64ch),
	HDSPM_TOGGLE_SETTING("Disable 96K frames", HDSPM_SMUX),
	HDSPM_TOGGLE_SETTING("Clear Track Marker", HDSPM_clr_tms),
	HDSPM_TOGGLE_SETTING("Safe Mode", HDSPM_AutoInp),
	HDSPM_INPUT_SELECT("Input Select", 0),
	HDSPM_MADI_SPEEDMODE("MADI Speed Mode", 0)
};


static const struct snd_kcontrol_new snd_hdspm_controls_madiface[] = {
	HDSPM_MIXER("Mixer", 0),
	HDSPM_INTERNAL_CLOCK("Internal Clock", 0),
	HDSPM_SYSTEM_CLOCK_MODE("System Clock Mode", 0),
	HDSPM_SYSTEM_SAMPLE_RATE("System Sample Rate", 0),
	HDSPM_AUTOSYNC_SAMPLE_RATE("External Rate", 0),
	HDSPM_SYNC_CHECK("MADI SyncCheck", 0),
	HDSPM_TOGGLE_SETTING("TX 64 channels mode", HDSPM_TX_64ch),
	HDSPM_TOGGLE_SETTING("Clear Track Marker", HDSPM_clr_tms),
	HDSPM_TOGGLE_SETTING("Safe Mode", HDSPM_AutoInp),
	HDSPM_MADI_SPEEDMODE("MADI Speed Mode", 0)
};

static const struct snd_kcontrol_new snd_hdspm_controls_aio[] = {
	HDSPM_MIXER("Mixer", 0),
	HDSPM_INTERNAL_CLOCK("Internal Clock", 0),
	HDSPM_SYSTEM_CLOCK_MODE("System Clock Mode", 0),
	HDSPM_PREF_SYNC_REF("Preferred Sync Reference", 0),
	HDSPM_SYSTEM_SAMPLE_RATE("System Sample Rate", 0),
	HDSPM_AUTOSYNC_SAMPLE_RATE("External Rate", 0),
	HDSPM_SYNC_CHECK("WC SyncCheck", 0),
	HDSPM_SYNC_CHECK("AES SyncCheck", 1),
	HDSPM_SYNC_CHECK("SPDIF SyncCheck", 2),
	HDSPM_SYNC_CHECK("ADAT SyncCheck", 3),
	HDSPM_SYNC_CHECK("TCO SyncCheck", 4),
	HDSPM_SYNC_CHECK("SYNC IN SyncCheck", 5),
	HDSPM_AUTOSYNC_SAMPLE_RATE("WC Frequency", 0),
	HDSPM_AUTOSYNC_SAMPLE_RATE("AES Frequency", 1),
	HDSPM_AUTOSYNC_SAMPLE_RATE("SPDIF Frequency", 2),
	HDSPM_AUTOSYNC_SAMPLE_RATE("ADAT Frequency", 3),
	HDSPM_AUTOSYNC_SAMPLE_RATE("TCO Frequency", 4),
	HDSPM_AUTOSYNC_SAMPLE_RATE("SYNC IN Frequency", 5),
	HDSPM_CONTROL_TRISTATE("S/PDIF Input", HDSPM_c0_Input0),
	HDSPM_TOGGLE_SETTING("S/PDIF Out Optical", HDSPM_c0_Spdif_Opt),
	HDSPM_TOGGLE_SETTING("S/PDIF Out Professional", HDSPM_c0_Pro),
	HDSPM_TOGGLE_SETTING("ADAT internal (AEB/TEB)", HDSPM_c0_AEB1),
	HDSPM_TOGGLE_SETTING("XLR Breakout Cable", HDSPM_c0_Sym6db),
	HDSPM_TOGGLE_SETTING("Single Speed WordClock Out", HDSPM_c0_Wck48),
	HDSPM_CONTROL_TRISTATE("Input Level", HDSPM_c0_AD_GAIN0),
	HDSPM_CONTROL_TRISTATE("Output Level", HDSPM_c0_DA_GAIN0),
	HDSPM_CONTROL_TRISTATE("Phones Level", HDSPM_c0_PH_GAIN0)

		/*
		   HDSPM_INPUT_SELECT("Input Select", 0),
		   HDSPM_SPDIF_OPTICAL("SPDIF Out Optical", 0),
		   HDSPM_PROFESSIONAL("SPDIF Out Professional", 0);
		   HDSPM_SPDIF_IN("SPDIF In", 0);
		   HDSPM_BREAKOUT_CABLE("Breakout Cable", 0);
		   HDSPM_INPUT_LEVEL("Input Level", 0);
		   HDSPM_OUTPUT_LEVEL("Output Level", 0);
		   HDSPM_PHONES("Phones", 0);
		   */
};

static const struct snd_kcontrol_new snd_hdspm_controls_raydat[] = {
	HDSPM_MIXER("Mixer", 0),
	HDSPM_INTERNAL_CLOCK("Internal Clock", 0),
	HDSPM_SYSTEM_CLOCK_MODE("Clock Mode", 0),
	HDSPM_PREF_SYNC_REF("Pref Sync Ref", 0),
	HDSPM_SYSTEM_SAMPLE_RATE("System Sample Rate", 0),
	HDSPM_SYNC_CHECK("WC SyncCheck", 0),
	HDSPM_SYNC_CHECK("AES SyncCheck", 1),
	HDSPM_SYNC_CHECK("SPDIF SyncCheck", 2),
	HDSPM_SYNC_CHECK("ADAT1 SyncCheck", 3),
	HDSPM_SYNC_CHECK("ADAT2 SyncCheck", 4),
	HDSPM_SYNC_CHECK("ADAT3 SyncCheck", 5),
	HDSPM_SYNC_CHECK("ADAT4 SyncCheck", 6),
	HDSPM_SYNC_CHECK("TCO SyncCheck", 7),
	HDSPM_SYNC_CHECK("SYNC IN SyncCheck", 8),
	HDSPM_AUTOSYNC_SAMPLE_RATE("WC Frequency", 0),
	HDSPM_AUTOSYNC_SAMPLE_RATE("AES Frequency", 1),
	HDSPM_AUTOSYNC_SAMPLE_RATE("SPDIF Frequency", 2),
	HDSPM_AUTOSYNC_SAMPLE_RATE("ADAT1 Frequency", 3),
	HDSPM_AUTOSYNC_SAMPLE_RATE("ADAT2 Frequency", 4),
	HDSPM_AUTOSYNC_SAMPLE_RATE("ADAT3 Frequency", 5),
	HDSPM_AUTOSYNC_SAMPLE_RATE("ADAT4 Frequency", 6),
	HDSPM_AUTOSYNC_SAMPLE_RATE("TCO Frequency", 7),
	HDSPM_AUTOSYNC_SAMPLE_RATE("SYNC IN Frequency", 8),
	HDSPM_TOGGLE_SETTING("S/PDIF Out Professional", HDSPM_c0_Pro),
	HDSPM_TOGGLE_SETTING("Single Speed WordClock Out", HDSPM_c0_Wck48)
};

static const struct snd_kcontrol_new snd_hdspm_controls_aes32[] = {
	HDSPM_MIXER("Mixer", 0),
	HDSPM_INTERNAL_CLOCK("Internal Clock", 0),
	HDSPM_SYSTEM_CLOCK_MODE("System Clock Mode", 0),
	HDSPM_PREF_SYNC_REF("Preferred Sync Reference", 0),
	HDSPM_AUTOSYNC_REF("AutoSync Reference", 0),
	HDSPM_SYSTEM_SAMPLE_RATE("System Sample Rate", 0),
	HDSPM_AUTOSYNC_SAMPLE_RATE("External Rate", 11),
	HDSPM_SYNC_CHECK("WC Sync Check", 0),
	HDSPM_SYNC_CHECK("AES1 Sync Check", 1),
	HDSPM_SYNC_CHECK("AES2 Sync Check", 2),
	HDSPM_SYNC_CHECK("AES3 Sync Check", 3),
	HDSPM_SYNC_CHECK("AES4 Sync Check", 4),
	HDSPM_SYNC_CHECK("AES5 Sync Check", 5),
	HDSPM_SYNC_CHECK("AES6 Sync Check", 6),
	HDSPM_SYNC_CHECK("AES7 Sync Check", 7),
	HDSPM_SYNC_CHECK("AES8 Sync Check", 8),
	HDSPM_SYNC_CHECK("TCO Sync Check", 9),
	HDSPM_SYNC_CHECK("SYNC IN Sync Check", 10),
	HDSPM_AUTOSYNC_SAMPLE_RATE("WC Frequency", 0),
	HDSPM_AUTOSYNC_SAMPLE_RATE("AES1 Frequency", 1),
	HDSPM_AUTOSYNC_SAMPLE_RATE("AES2 Frequency", 2),
	HDSPM_AUTOSYNC_SAMPLE_RATE("AES3 Frequency", 3),
	HDSPM_AUTOSYNC_SAMPLE_RATE("AES4 Frequency", 4),
	HDSPM_AUTOSYNC_SAMPLE_RATE("AES5 Frequency", 5),
	HDSPM_AUTOSYNC_SAMPLE_RATE("AES6 Frequency", 6),
	HDSPM_AUTOSYNC_SAMPLE_RATE("AES7 Frequency", 7),
	HDSPM_AUTOSYNC_SAMPLE_RATE("AES8 Frequency", 8),
	HDSPM_AUTOSYNC_SAMPLE_RATE("TCO Frequency", 9),
	HDSPM_AUTOSYNC_SAMPLE_RATE("SYNC IN Frequency", 10),
	HDSPM_TOGGLE_SETTING("Line Out", HDSPM_LineOut),
	HDSPM_TOGGLE_SETTING("Emphasis", HDSPM_Emphasis),
	HDSPM_TOGGLE_SETTING("Non Audio", HDSPM_Dolby),
	HDSPM_TOGGLE_SETTING("Professional", HDSPM_Professional),
	HDSPM_TOGGLE_SETTING("Clear Track Marker", HDSPM_clr_tms),
	HDSPM_DS_WIRE("Double Speed Wire Mode", 0),
	HDSPM_QS_WIRE("Quad Speed Wire Mode", 0),
};



/* Control elements for the optional TCO module */
static const struct snd_kcontrol_new snd_hdspm_controls_tco[] = {
	HDSPM_TCO_SAMPLE_RATE("TCO Sample Rate", 0),
	HDSPM_TCO_PULL("TCO Pull", 0),
	HDSPM_TCO_WCK_CONVERSION("TCO WCK Conversion", 0),
	HDSPM_TCO_FRAME_RATE("TCO Frame Rate", 0),
	HDSPM_TCO_SYNC_SOURCE("TCO Sync Source", 0),
	HDSPM_TCO_WORD_TERM("TCO Word Term", 0),
	HDSPM_TCO_LOCK_CHECK("TCO Input Check", 11),
	HDSPM_TCO_LOCK_CHECK("TCO LTC Valid", 12),
	HDSPM_TCO_LTC_FRAMES("TCO Detected Frame Rate", 0),
	HDSPM_TCO_VIDEO_INPUT_FORMAT("Video Input Format", 0)
};


static struct snd_kcontrol_new snd_hdspm_playback_mixer = HDSPM_PLAYBACK_MIXER;


static int hdspm_update_simple_mixer_controls(struct hdspm * hdspm)
{
	int i;

	for (i = hdspm->ds_out_channels; i < hdspm->ss_out_channels; ++i) {
		if (hdspm->system_sample_rate > 48000) {
			hdspm->playback_mixer_ctls[i]->vd[0].access =
				SNDRV_CTL_ELEM_ACCESS_INACTIVE |
				SNDRV_CTL_ELEM_ACCESS_READ |
				SNDRV_CTL_ELEM_ACCESS_VOLATILE;
		} else {
			hdspm->playback_mixer_ctls[i]->vd[0].access =
				SNDRV_CTL_ELEM_ACCESS_READWRITE |
				SNDRV_CTL_ELEM_ACCESS_VOLATILE;
		}
		snd_ctl_notify(hdspm->card, SNDRV_CTL_EVENT_MASK_VALUE |
				SNDRV_CTL_EVENT_MASK_INFO,
				&hdspm->playback_mixer_ctls[i]->id);
	}

	return 0;
}


static int snd_hdspm_create_controls(struct snd_card *card,
					struct hdspm *hdspm)
{
	unsigned int idx, limit;
	int err;
	struct snd_kcontrol *kctl;
	const struct snd_kcontrol_new *list = NULL;

	switch (hdspm->io_type) {
	case MADI:
		list = snd_hdspm_controls_madi;
		limit = ARRAY_SIZE(snd_hdspm_controls_madi);
		break;
	case MADIface:
		list = snd_hdspm_controls_madiface;
		limit = ARRAY_SIZE(snd_hdspm_controls_madiface);
		break;
	case AIO:
		list = snd_hdspm_controls_aio;
		limit = ARRAY_SIZE(snd_hdspm_controls_aio);
		break;
	case RayDAT:
		list = snd_hdspm_controls_raydat;
		limit = ARRAY_SIZE(snd_hdspm_controls_raydat);
		break;
	case AES32:
		list = snd_hdspm_controls_aes32;
		limit = ARRAY_SIZE(snd_hdspm_controls_aes32);
		break;
	}

	if (list) {
		for (idx = 0; idx < limit; idx++) {
			err = snd_ctl_add(card,
					snd_ctl_new1(&list[idx], hdspm));
			if (err < 0)
				return err;
		}
	}


	/* create simple 1:1 playback mixer controls */
	snd_hdspm_playback_mixer.name = "Chn";
	if (hdspm->system_sample_rate >= 128000) {
		limit = hdspm->qs_out_channels;
	} else if (hdspm->system_sample_rate >= 64000) {
		limit = hdspm->ds_out_channels;
	} else {
		limit = hdspm->ss_out_channels;
	}
	for (idx = 0; idx < limit; ++idx) {
		snd_hdspm_playback_mixer.index = idx + 1;
		kctl = snd_ctl_new1(&snd_hdspm_playback_mixer, hdspm);
		err = snd_ctl_add(card, kctl);
		if (err < 0)
			return err;
		hdspm->playback_mixer_ctls[idx] = kctl;
	}


	if (hdspm->tco) {
		/* add tco control elements */
		list = snd_hdspm_controls_tco;
		limit = ARRAY_SIZE(snd_hdspm_controls_tco);
		for (idx = 0; idx < limit; idx++) {
			err = snd_ctl_add(card,
					snd_ctl_new1(&list[idx], hdspm));
			if (err < 0)
				return err;
		}
	}

	return 0;
}

/*------------------------------------------------------------
   /proc interface
 ------------------------------------------------------------*/

static void
snd_hdspm_proc_read_tco(struct snd_info_entry *entry,
					struct snd_info_buffer *buffer)
{
	struct hdspm *hdspm = entry->private_data;
	unsigned int status, control;
	int a, ltc, frames, seconds, minutes, hours;
	unsigned int period;
	u64 freq_const = 0;
	u32 rate;

	snd_iprintf(buffer, "--- TCO ---\n");

	status = hdspm_read(hdspm, HDSPM_statusRegister);
	control = hdspm->control_register;


	if (status & HDSPM_tco_detect) {
		snd_iprintf(buffer, "TCO module detected.\n");
		a = hdspm_read(hdspm, HDSPM_RD_TCO+4);
		if (a & HDSPM_TCO1_LTC_Input_valid) {
			snd_iprintf(buffer, "  LTC valid, ");
			switch (a & (HDSPM_TCO1_LTC_Format_LSB |
						HDSPM_TCO1_LTC_Format_MSB)) {
			case 0:
				snd_iprintf(buffer, "24 fps, ");
				break;
			case HDSPM_TCO1_LTC_Format_LSB:
				snd_iprintf(buffer, "25 fps, ");
				break;
			case HDSPM_TCO1_LTC_Format_MSB:
				snd_iprintf(buffer, "29.97 fps, ");
				break;
			default:
				snd_iprintf(buffer, "30 fps, ");
				break;
			}
			if (a & HDSPM_TCO1_set_drop_frame_flag) {
				snd_iprintf(buffer, "drop frame\n");
			} else {
				snd_iprintf(buffer, "full frame\n");
			}
		} else {
			snd_iprintf(buffer, "  no LTC\n");
		}
		if (a & HDSPM_TCO1_Video_Input_Format_NTSC) {
			snd_iprintf(buffer, "  Video: NTSC\n");
		} else if (a & HDSPM_TCO1_Video_Input_Format_PAL) {
			snd_iprintf(buffer, "  Video: PAL\n");
		} else {
			snd_iprintf(buffer, "  No video\n");
		}
		if (a & HDSPM_TCO1_TCO_lock) {
			snd_iprintf(buffer, "  Sync: lock\n");
		} else {
			snd_iprintf(buffer, "  Sync: no lock\n");
		}

		switch (hdspm->io_type) {
		case MADI:
		case AES32:
			freq_const = 110069313433624ULL;
			break;
		case RayDAT:
		case AIO:
			freq_const = 104857600000000ULL;
			break;
		case MADIface:
			break; /* no TCO possible */
		}

		period = hdspm_read(hdspm, HDSPM_RD_PLL_FREQ);
		snd_iprintf(buffer, "    period: %u\n", period);


		/* rate = freq_const/period; */
		rate = div_u64(freq_const, period);

		if (control & HDSPM_QuadSpeed) {
			rate *= 4;
		} else if (control & HDSPM_DoubleSpeed) {
			rate *= 2;
		}

		snd_iprintf(buffer, "  Frequency: %u Hz\n",
				(unsigned int) rate);

		ltc = hdspm_read(hdspm, HDSPM_RD_TCO);
		frames = ltc & 0xF;
		ltc >>= 4;
		frames += (ltc & 0x3) * 10;
		ltc >>= 4;
		seconds = ltc & 0xF;
		ltc >>= 4;
		seconds += (ltc & 0x7) * 10;
		ltc >>= 4;
		minutes = ltc & 0xF;
		ltc >>= 4;
		minutes += (ltc & 0x7) * 10;
		ltc >>= 4;
		hours = ltc & 0xF;
		ltc >>= 4;
		hours += (ltc & 0x3) * 10;
		snd_iprintf(buffer,
			"  LTC In: %02d:%02d:%02d:%02d\n",
			hours, minutes, seconds, frames);

	} else {
		snd_iprintf(buffer, "No TCO module detected.\n");
	}
}

static void
snd_hdspm_proc_read_madi(struct snd_info_entry *entry,
			 struct snd_info_buffer *buffer)
{
	struct hdspm *hdspm = entry->private_data;
	unsigned int status, status2;

	char *pref_sync_ref;
	char *autosync_ref;
	char *system_clock_mode;
	int x, x2;

	status = hdspm_read(hdspm, HDSPM_statusRegister);
	status2 = hdspm_read(hdspm, HDSPM_statusRegister2);

	snd_iprintf(buffer, "%s (Card #%d) Rev.%x Status2first3bits: %x\n",
			hdspm->card_name, hdspm->card->number + 1,
			hdspm->firmware_rev,
			(status2 & HDSPM_version0) |
			(status2 & HDSPM_version1) | (status2 &
				HDSPM_version2));

	snd_iprintf(buffer, "HW Serial: 0x%06x%06x\n",
			(hdspm_read(hdspm, HDSPM_midiStatusIn1)>>8) & 0xFFFFFF,
			hdspm->serial);

	snd_iprintf(buffer, "IRQ: %d Registers bus: 0x%lx VM: 0x%lx\n",
			hdspm->irq, hdspm->port, (unsigned long)hdspm->iobase);

	snd_iprintf(buffer, "--- System ---\n");

	snd_iprintf(buffer,
		"IRQ Pending: Audio=%d, MIDI0=%d, MIDI1=%d, IRQcount=%d\n",
		status & HDSPM_audioIRQPending,
		(status & HDSPM_midi0IRQPending) ? 1 : 0,
		(status & HDSPM_midi1IRQPending) ? 1 : 0,
		hdspm->irq_count);
	snd_iprintf(buffer,
		"HW pointer: id = %d, rawptr = %d (%d->%d) "
		"estimated= %ld (bytes)\n",
		((status & HDSPM_BufferID) ? 1 : 0),
		(status & HDSPM_BufferPositionMask),
		(status & HDSPM_BufferPositionMask) %
		(2 * (int)hdspm->period_bytes),
		((status & HDSPM_BufferPositionMask) - 64) %
		(2 * (int)hdspm->period_bytes),
		(long) hdspm_hw_pointer(hdspm) * 4);

	snd_iprintf(buffer,
		"MIDI FIFO: Out1=0x%x, Out2=0x%x, In1=0x%x, In2=0x%x \n",
		hdspm_read(hdspm, HDSPM_midiStatusOut0) & 0xFF,
		hdspm_read(hdspm, HDSPM_midiStatusOut1) & 0xFF,
		hdspm_read(hdspm, HDSPM_midiStatusIn0) & 0xFF,
		hdspm_read(hdspm, HDSPM_midiStatusIn1) & 0xFF);
	snd_iprintf(buffer,
		"MIDIoverMADI FIFO: In=0x%x, Out=0x%x \n",
		hdspm_read(hdspm, HDSPM_midiStatusIn2) & 0xFF,
		hdspm_read(hdspm, HDSPM_midiStatusOut2) & 0xFF);
	snd_iprintf(buffer,
		"Register: ctrl1=0x%x, ctrl2=0x%x, status1=0x%x, "
		"status2=0x%x\n",
		hdspm->control_register, hdspm->control2_register,
		status, status2);


	snd_iprintf(buffer, "--- Settings ---\n");

	x = hdspm_get_latency(hdspm);

	snd_iprintf(buffer,
		"Size (Latency): %d samples (2 periods of %lu bytes)\n",
		x, (unsigned long) hdspm->period_bytes);

	snd_iprintf(buffer, "Line out: %s\n",
		(hdspm->control_register & HDSPM_LineOut) ? "on " : "off");

	snd_iprintf(buffer,
		"ClearTrackMarker = %s, Transmit in %s Channel Mode, "
		"Auto Input %s\n",
		(hdspm->control_register & HDSPM_clr_tms) ? "on" : "off",
		(hdspm->control_register & HDSPM_TX_64ch) ? "64" : "56",
		(hdspm->control_register & HDSPM_AutoInp) ? "on" : "off");


	if (!(hdspm->control_register & HDSPM_ClockModeMaster))
		system_clock_mode = "AutoSync";
	else
		system_clock_mode = "Master";
	snd_iprintf(buffer, "AutoSync Reference: %s\n", system_clock_mode);

	switch (hdspm_pref_sync_ref(hdspm)) {
	case HDSPM_SYNC_FROM_WORD:
		pref_sync_ref = "Word Clock";
		break;
	case HDSPM_SYNC_FROM_MADI:
		pref_sync_ref = "MADI Sync";
		break;
	case HDSPM_SYNC_FROM_TCO:
		pref_sync_ref = "TCO";
		break;
	case HDSPM_SYNC_FROM_SYNC_IN:
		pref_sync_ref = "Sync In";
		break;
	default:
		pref_sync_ref = "XXXX Clock";
		break;
	}
	snd_iprintf(buffer, "Preferred Sync Reference: %s\n",
			pref_sync_ref);

	snd_iprintf(buffer, "System Clock Frequency: %d\n",
			hdspm->system_sample_rate);


	snd_iprintf(buffer, "--- Status:\n");

	x = status & HDSPM_madiSync;
	x2 = status2 & HDSPM_wcSync;

	snd_iprintf(buffer, "Inputs MADI=%s, WordClock=%s\n",
			(status & HDSPM_madiLock) ? (x ? "Sync" : "Lock") :
			"NoLock",
			(status2 & HDSPM_wcLock) ? (x2 ? "Sync" : "Lock") :
			"NoLock");

	switch (hdspm_autosync_ref(hdspm)) {
	case HDSPM_AUTOSYNC_FROM_SYNC_IN:
		autosync_ref = "Sync In";
		break;
	case HDSPM_AUTOSYNC_FROM_TCO:
		autosync_ref = "TCO";
		break;
	case HDSPM_AUTOSYNC_FROM_WORD:
		autosync_ref = "Word Clock";
		break;
	case HDSPM_AUTOSYNC_FROM_MADI:
		autosync_ref = "MADI Sync";
		break;
	case HDSPM_AUTOSYNC_FROM_NONE:
		autosync_ref = "Input not valid";
		break;
	default:
		autosync_ref = "---";
		break;
	}
	snd_iprintf(buffer,
		"AutoSync: Reference= %s, Freq=%d (MADI = %d, Word = %d)\n",
		autosync_ref, hdspm_external_sample_rate(hdspm),
		(status & HDSPM_madiFreqMask) >> 22,
		(status2 & HDSPM_wcFreqMask) >> 5);

	snd_iprintf(buffer, "Input: %s, Mode=%s\n",
		(status & HDSPM_AB_int) ? "Coax" : "Optical",
		(status & HDSPM_RX_64ch) ? "64 channels" :
		"56 channels");

	/* call readout function for TCO specific status */
	snd_hdspm_proc_read_tco(entry, buffer);

	snd_iprintf(buffer, "\n");
}

static void
snd_hdspm_proc_read_aes32(struct snd_info_entry * entry,
			  struct snd_info_buffer *buffer)
{
	struct hdspm *hdspm = entry->private_data;
	unsigned int status;
	unsigned int status2;
	unsigned int timecode;
	unsigned int wcLock, wcSync;
	int pref_syncref;
	char *autosync_ref;
	int x;

	status = hdspm_read(hdspm, HDSPM_statusRegister);
	status2 = hdspm_read(hdspm, HDSPM_statusRegister2);
	timecode = hdspm_read(hdspm, HDSPM_timecodeRegister);

	snd_iprintf(buffer, "%s (Card #%d) Rev.%x\n",
		    hdspm->card_name, hdspm->card->number + 1,
		    hdspm->firmware_rev);

	snd_iprintf(buffer, "IRQ: %d Registers bus: 0x%lx VM: 0x%lx\n",
		    hdspm->irq, hdspm->port, (unsigned long)hdspm->iobase);

	snd_iprintf(buffer, "--- System ---\n");

	snd_iprintf(buffer,
		    "IRQ Pending: Audio=%d, MIDI0=%d, MIDI1=%d, IRQcount=%d\n",
		    status & HDSPM_audioIRQPending,
		    (status & HDSPM_midi0IRQPending) ? 1 : 0,
		    (status & HDSPM_midi1IRQPending) ? 1 : 0,
		    hdspm->irq_count);
	snd_iprintf(buffer,
		    "HW pointer: id = %d, rawptr = %d (%d->%d) "
		    "estimated= %ld (bytes)\n",
		    ((status & HDSPM_BufferID) ? 1 : 0),
		    (status & HDSPM_BufferPositionMask),
		    (status & HDSPM_BufferPositionMask) %
		    (2 * (int)hdspm->period_bytes),
		    ((status & HDSPM_BufferPositionMask) - 64) %
		    (2 * (int)hdspm->period_bytes),
		    (long) hdspm_hw_pointer(hdspm) * 4);

	snd_iprintf(buffer,
		    "MIDI FIFO: Out1=0x%x, Out2=0x%x, In1=0x%x, In2=0x%x \n",
		    hdspm_read(hdspm, HDSPM_midiStatusOut0) & 0xFF,
		    hdspm_read(hdspm, HDSPM_midiStatusOut1) & 0xFF,
		    hdspm_read(hdspm, HDSPM_midiStatusIn0) & 0xFF,
		    hdspm_read(hdspm, HDSPM_midiStatusIn1) & 0xFF);
	snd_iprintf(buffer,
		    "MIDIoverMADI FIFO: In=0x%x, Out=0x%x \n",
		    hdspm_read(hdspm, HDSPM_midiStatusIn2) & 0xFF,
		    hdspm_read(hdspm, HDSPM_midiStatusOut2) & 0xFF);
	snd_iprintf(buffer,
		    "Register: ctrl1=0x%x, ctrl2=0x%x, status1=0x%x, "
		    "status2=0x%x\n",
		    hdspm->control_register, hdspm->control2_register,
		    status, status2);

	snd_iprintf(buffer, "--- Settings ---\n");

	x = hdspm_get_latency(hdspm);

	snd_iprintf(buffer,
		    "Size (Latency): %d samples (2 periods of %lu bytes)\n",
		    x, (unsigned long) hdspm->period_bytes);

	snd_iprintf(buffer, "Line out: %s\n",
		    (hdspm->
		     control_register & HDSPM_LineOut) ? "on " : "off");

	snd_iprintf(buffer,
		    "ClearTrackMarker %s, Emphasis %s, Dolby %s\n",
		    (hdspm->
		     control_register & HDSPM_clr_tms) ? "on" : "off",
		    (hdspm->
		     control_register & HDSPM_Emphasis) ? "on" : "off",
		    (hdspm->
		     control_register & HDSPM_Dolby) ? "on" : "off");


	pref_syncref = hdspm_pref_sync_ref(hdspm);
	if (pref_syncref == 0)
		snd_iprintf(buffer, "Preferred Sync Reference: Word Clock\n");
	else
		snd_iprintf(buffer, "Preferred Sync Reference: AES%d\n",
				pref_syncref);

	snd_iprintf(buffer, "System Clock Frequency: %d\n",
		    hdspm->system_sample_rate);

	snd_iprintf(buffer, "Double speed: %s\n",
			hdspm->control_register & HDSPM_DS_DoubleWire?
			"Double wire" : "Single wire");
	snd_iprintf(buffer, "Quad speed: %s\n",
			hdspm->control_register & HDSPM_QS_DoubleWire?
			"Double wire" :
			hdspm->control_register & HDSPM_QS_QuadWire?
			"Quad wire" : "Single wire");

	snd_iprintf(buffer, "--- Status:\n");

	wcLock = status & HDSPM_AES32_wcLock;
	wcSync = wcLock && (status & HDSPM_AES32_wcSync);

	snd_iprintf(buffer, "Word: %s  Frequency: %d\n",
		    (wcLock) ? (wcSync ? "Sync   " : "Lock   ") : "No Lock",
		    HDSPM_bit2freq((status >> HDSPM_AES32_wcFreq_bit) & 0xF));

	for (x = 0; x < 8; x++) {
		snd_iprintf(buffer, "AES%d: %s  Frequency: %d\n",
			    x+1,
			    (status2 & (HDSPM_LockAES >> x)) ?
			    "Sync   " : "No Lock",
			    HDSPM_bit2freq((timecode >> (4*x)) & 0xF));
	}

	switch (hdspm_autosync_ref(hdspm)) {
	case HDSPM_AES32_AUTOSYNC_FROM_NONE:
		autosync_ref = "None"; break;
	case HDSPM_AES32_AUTOSYNC_FROM_WORD:
		autosync_ref = "Word Clock"; break;
	case HDSPM_AES32_AUTOSYNC_FROM_AES1:
		autosync_ref = "AES1"; break;
	case HDSPM_AES32_AUTOSYNC_FROM_AES2:
		autosync_ref = "AES2"; break;
	case HDSPM_AES32_AUTOSYNC_FROM_AES3:
		autosync_ref = "AES3"; break;
	case HDSPM_AES32_AUTOSYNC_FROM_AES4:
		autosync_ref = "AES4"; break;
	case HDSPM_AES32_AUTOSYNC_FROM_AES5:
		autosync_ref = "AES5"; break;
	case HDSPM_AES32_AUTOSYNC_FROM_AES6:
		autosync_ref = "AES6"; break;
	case HDSPM_AES32_AUTOSYNC_FROM_AES7:
		autosync_ref = "AES7"; break;
	case HDSPM_AES32_AUTOSYNC_FROM_AES8:
		autosync_ref = "AES8"; break;
	case HDSPM_AES32_AUTOSYNC_FROM_TCO:
		autosync_ref = "TCO"; break;
	case HDSPM_AES32_AUTOSYNC_FROM_SYNC_IN:
		autosync_ref = "Sync In"; break;
	default:
		autosync_ref = "---"; break;
	}
	snd_iprintf(buffer, "AutoSync ref = %s\n", autosync_ref);

	/* call readout function for TCO specific status */
	snd_hdspm_proc_read_tco(entry, buffer);

	snd_iprintf(buffer, "\n");
}

static void
snd_hdspm_proc_read_raydat(struct snd_info_entry *entry,
			 struct snd_info_buffer *buffer)
{
	struct hdspm *hdspm = entry->private_data;
	unsigned int status1, status2, status3, i;
	unsigned int lock, sync;

	status1 = hdspm_read(hdspm, HDSPM_RD_STATUS_1); /* s1 */
	status2 = hdspm_read(hdspm, HDSPM_RD_STATUS_2); /* freq */
	status3 = hdspm_read(hdspm, HDSPM_RD_STATUS_3); /* s2 */

	snd_iprintf(buffer, "STATUS1: 0x%08x\n", status1);
	snd_iprintf(buffer, "STATUS2: 0x%08x\n", status2);
	snd_iprintf(buffer, "STATUS3: 0x%08x\n", status3);


	snd_iprintf(buffer, "\n*** CLOCK MODE\n\n");

	snd_iprintf(buffer, "Clock mode      : %s\n",
		(hdspm_system_clock_mode(hdspm) == 0) ? "master" : "slave");
	snd_iprintf(buffer, "System frequency: %d Hz\n",
		hdspm_get_system_sample_rate(hdspm));

	snd_iprintf(buffer, "\n*** INPUT STATUS\n\n");

	lock = 0x1;
	sync = 0x100;

	for (i = 0; i < 8; i++) {
		snd_iprintf(buffer, "s1_input %d: Lock %d, Sync %d, Freq %s\n",
				i,
				(status1 & lock) ? 1 : 0,
				(status1 & sync) ? 1 : 0,
				texts_freq[(status2 >> (i * 4)) & 0xF]);

		lock = lock<<1;
		sync = sync<<1;
	}

	snd_iprintf(buffer, "WC input: Lock %d, Sync %d, Freq %s\n",
			(status1 & 0x1000000) ? 1 : 0,
			(status1 & 0x2000000) ? 1 : 0,
			texts_freq[(status1 >> 16) & 0xF]);

	snd_iprintf(buffer, "TCO input: Lock %d, Sync %d, Freq %s\n",
			(status1 & 0x4000000) ? 1 : 0,
			(status1 & 0x8000000) ? 1 : 0,
			texts_freq[(status1 >> 20) & 0xF]);

	snd_iprintf(buffer, "SYNC IN: Lock %d, Sync %d, Freq %s\n",
			(status3 & 0x400) ? 1 : 0,
			(status3 & 0x800) ? 1 : 0,
			texts_freq[(status2 >> 12) & 0xF]);

}

#ifdef CONFIG_SND_DEBUG
static void
snd_hdspm_proc_read_debug(struct snd_info_entry *entry,
			  struct snd_info_buffer *buffer)
{
	struct hdspm *hdspm = entry->private_data;

	int j,i;

	for (i = 0; i < 256 /* 1024*64 */; i += j) {
		snd_iprintf(buffer, "0x%08X: ", i);
		for (j = 0; j < 16; j += 4)
			snd_iprintf(buffer, "%08X ", hdspm_read(hdspm, i + j));
		snd_iprintf(buffer, "\n");
	}
}
#endif


static void snd_hdspm_proc_ports_in(struct snd_info_entry *entry,
			  struct snd_info_buffer *buffer)
{
	struct hdspm *hdspm = entry->private_data;
	int i;

	snd_iprintf(buffer, "# generated by hdspm\n");

	for (i = 0; i < hdspm->max_channels_in; i++) {
		snd_iprintf(buffer, "%d=%s\n", i+1, hdspm->port_names_in[i]);
	}
}

static void snd_hdspm_proc_ports_out(struct snd_info_entry *entry,
			  struct snd_info_buffer *buffer)
{
	struct hdspm *hdspm = entry->private_data;
	int i;

	snd_iprintf(buffer, "# generated by hdspm\n");

	for (i = 0; i < hdspm->max_channels_out; i++) {
		snd_iprintf(buffer, "%d=%s\n", i+1, hdspm->port_names_out[i]);
	}
}


static void snd_hdspm_proc_init(struct hdspm *hdspm)
{
	void (*read)(struct snd_info_entry *, struct snd_info_buffer *) = NULL;

	switch (hdspm->io_type) {
	case AES32:
		read = snd_hdspm_proc_read_aes32;
		break;
	case MADI:
		read = snd_hdspm_proc_read_madi;
		break;
	case MADIface:
		/* read = snd_hdspm_proc_read_madiface; */
		break;
	case RayDAT:
		read = snd_hdspm_proc_read_raydat;
		break;
	case AIO:
		break;
	}

	snd_card_ro_proc_new(hdspm->card, "hdspm", hdspm, read);
	snd_card_ro_proc_new(hdspm->card, "ports.in", hdspm,
			     snd_hdspm_proc_ports_in);
	snd_card_ro_proc_new(hdspm->card, "ports.out", hdspm,
			     snd_hdspm_proc_ports_out);

#ifdef CONFIG_SND_DEBUG
	/* debug file to read all hdspm registers */
	snd_card_ro_proc_new(hdspm->card, "debug", hdspm,
			     snd_hdspm_proc_read_debug);
#endif
}

/*------------------------------------------------------------
   hdspm intitialize
 ------------------------------------------------------------*/

static int snd_hdspm_set_defaults(struct hdspm * hdspm)
{
	/* ASSUMPTION: hdspm->lock is either held, or there is no need to
	   hold it (e.g. during module initialization).
	   */

	/* set defaults:       */

	hdspm->settings_register = 0;

	switch (hdspm->io_type) {
	case MADI:
	case MADIface:
		hdspm->control_register =
			0x2 + 0x8 + 0x10 + 0x80 + 0x400 + 0x4000 + 0x1000000;
		break;

	case RayDAT:
	case AIO:
		hdspm->settings_register = 0x1 + 0x1000;
		/* Magic values are: LAT_0, LAT_2, Master, freq1, tx64ch, inp_0,
		 * line_out */
		hdspm->control_register =
			0x2 + 0x8 + 0x10 + 0x80 + 0x400 + 0x4000 + 0x1000000;
		break;

	case AES32:
		hdspm->control_register =
			HDSPM_ClockModeMaster |	/* Master Clock Mode on */
			hdspm_encode_latency(7) | /* latency max=8192samples */
			HDSPM_SyncRef0 |	/* AES1 is syncclock */
			HDSPM_LineOut |	/* Analog output in */
			HDSPM_Professional;  /* Professional mode */
		break;
	}

	hdspm_write(hdspm, HDSPM_controlRegister, hdspm->control_register);

	if (AES32 == hdspm->io_type) {
		/* No control2 register for AES32 */
#ifdef SNDRV_BIG_ENDIAN
		hdspm->control2_register = HDSPM_BIGENDIAN_MODE;
#else
		hdspm->control2_register = 0;
#endif

		hdspm_write(hdspm, HDSPM_control2Reg, hdspm->control2_register);
	}
	hdspm_compute_period_size(hdspm);

	/* silence everything */

	all_in_all_mixer(hdspm, 0 * UNITY_GAIN);

	if (hdspm_is_raydat_or_aio(hdspm))
		hdspm_write(hdspm, HDSPM_WR_SETTINGS, hdspm->settings_register);

	/* set a default rate so that the channel map is set up. */
	hdspm_set_rate(hdspm, 48000, 1);

	return 0;
}


/*------------------------------------------------------------
   interrupt
 ------------------------------------------------------------*/

static irqreturn_t snd_hdspm_interrupt(int irq, void *dev_id)
{
	struct hdspm *hdspm = (struct hdspm *) dev_id;
	unsigned int status;
	int i, audio, midi, schedule = 0;
	/* cycles_t now; */

	status = hdspm_read(hdspm, HDSPM_statusRegister);

	audio = status & HDSPM_audioIRQPending;
	midi = status & (HDSPM_midi0IRQPending | HDSPM_midi1IRQPending |
			HDSPM_midi2IRQPending | HDSPM_midi3IRQPending);

	/* now = get_cycles(); */
	/*
	 *   LAT_2..LAT_0 period  counter (win)  counter (mac)
	 *          6       4096   ~256053425     ~514672358
	 *          5       2048   ~128024983     ~257373821
	 *          4       1024    ~64023706     ~128718089
	 *          3        512    ~32005945      ~64385999
	 *          2        256    ~16003039      ~32260176
	 *          1        128     ~7998738      ~16194507
	 *          0         64     ~3998231       ~8191558
	 */
	/*
	  dev_info(hdspm->card->dev, "snd_hdspm_interrupt %llu @ %llx\n",
	   now-hdspm->last_interrupt, status & 0xFFC0);
	   hdspm->last_interrupt = now;
	*/

	if (!audio && !midi)
		return IRQ_NONE;

	hdspm_write(hdspm, HDSPM_interruptConfirmation, 0);
	hdspm->irq_count++;


	if (audio) {
		if (hdspm->capture_substream)
			snd_pcm_period_elapsed(hdspm->capture_substream);

		if (hdspm->playback_substream)
			snd_pcm_period_elapsed(hdspm->playback_substream);
	}

	if (midi) {
		i = 0;
		while (i < hdspm->midiPorts) {
			if ((hdspm_read(hdspm,
				hdspm->midi[i].statusIn) & 0xff) &&
					(status & hdspm->midi[i].irq)) {
				/* we disable interrupts for this input until
				 * processing is done
				 */
				hdspm->control_register &= ~hdspm->midi[i].ie;
				hdspm_write(hdspm, HDSPM_controlRegister,
						hdspm->control_register);
				hdspm->midi[i].pending = 1;
				schedule = 1;
			}

			i++;
		}

		if (schedule)
			queue_work(system_highpri_wq, &hdspm->midi_work);
	}

	return IRQ_HANDLED;
}

/*------------------------------------------------------------
   pcm interface
  ------------------------------------------------------------*/


static snd_pcm_uframes_t snd_hdspm_hw_pointer(struct snd_pcm_substream
					      *substream)
{
	struct hdspm *hdspm = snd_pcm_substream_chip(substream);
	return hdspm_hw_pointer(hdspm);
}


static int snd_hdspm_reset(struct snd_pcm_substream *substream)
{
	struct snd_pcm_runtime *runtime = substream->runtime;
	struct hdspm *hdspm = snd_pcm_substream_chip(substream);
	struct snd_pcm_substream *other;

	if (substream->stream == SNDRV_PCM_STREAM_PLAYBACK)
		other = hdspm->capture_substream;
	else
		other = hdspm->playback_substream;

	if (hdspm->running)
		runtime->status->hw_ptr = hdspm_hw_pointer(hdspm);
	else
		runtime->status->hw_ptr = 0;
	if (other) {
		struct snd_pcm_substream *s;
		struct snd_pcm_runtime *oruntime = other->runtime;
		snd_pcm_group_for_each_entry(s, substream) {
			if (s == other) {
				oruntime->status->hw_ptr =
					runtime->status->hw_ptr;
				break;
			}
		}
	}
	return 0;
}

static int snd_hdspm_hw_params(struct snd_pcm_substream *substream,
			       struct snd_pcm_hw_params *params)
{
	struct hdspm *hdspm = snd_pcm_substream_chip(substream);
	int err;
	int i;
	pid_t this_pid;
	pid_t other_pid;

	spin_lock_irq(&hdspm->lock);

	if (substream->pstr->stream == SNDRV_PCM_STREAM_PLAYBACK) {
		this_pid = hdspm->playback_pid;
		other_pid = hdspm->capture_pid;
	} else {
		this_pid = hdspm->capture_pid;
		other_pid = hdspm->playback_pid;
	}

	if (other_pid > 0 && this_pid != other_pid) {

		/* The other stream is open, and not by the same
		   task as this one. Make sure that the parameters
		   that matter are the same.
		   */

		if (params_rate(params) != hdspm->system_sample_rate) {
			spin_unlock_irq(&hdspm->lock);
			_snd_pcm_hw_param_setempty(params,
					SNDRV_PCM_HW_PARAM_RATE);
			return -EBUSY;
		}

		if (params_period_size(params) != hdspm->period_bytes / 4) {
			spin_unlock_irq(&hdspm->lock);
			_snd_pcm_hw_param_setempty(params,
					SNDRV_PCM_HW_PARAM_PERIOD_SIZE);
			return -EBUSY;
		}

	}
	/* We're fine. */
	spin_unlock_irq(&hdspm->lock);

	/* how to make sure that the rate matches an externally-set one ?   */

	spin_lock_irq(&hdspm->lock);
	err = hdspm_set_rate(hdspm, params_rate(params), 0);
	if (err < 0) {
		dev_info(hdspm->card->dev, "err on hdspm_set_rate: %d\n", err);
		spin_unlock_irq(&hdspm->lock);
		_snd_pcm_hw_param_setempty(params,
				SNDRV_PCM_HW_PARAM_RATE);
		return err;
	}
	spin_unlock_irq(&hdspm->lock);

	err = hdspm_set_interrupt_interval(hdspm,
			params_period_size(params));
	if (err < 0) {
		dev_info(hdspm->card->dev,
			 "err on hdspm_set_interrupt_interval: %d\n", err);
		_snd_pcm_hw_param_setempty(params,
				SNDRV_PCM_HW_PARAM_PERIOD_SIZE);
		return err;
	}

	/* Memory allocation, takashi's method, dont know if we should
	 * spinlock
	 */
	/* malloc all buffer even if not enabled to get sure */
	/* Update for MADI rev 204: we need to allocate for all channels,
	 * otherwise it doesn't work at 96kHz */

	err =
		snd_pcm_lib_malloc_pages(substream, HDSPM_DMA_AREA_BYTES);
	if (err < 0) {
		dev_info(hdspm->card->dev,
			 "err on snd_pcm_lib_malloc_pages: %d\n", err);
		return err;
	}

	if (substream->stream == SNDRV_PCM_STREAM_PLAYBACK) {

		for (i = 0; i < params_channels(params); ++i) {
			int c = hdspm->channel_map_out[i];

			if (c < 0)
				continue;      /* just make sure */
			hdspm_set_channel_dma_addr(hdspm, substream,
						   HDSPM_pageAddressBufferOut,
						   c);
			snd_hdspm_enable_out(hdspm, c, 1);
		}

		hdspm->playback_buffer =
			(unsigned char *) substream->runtime->dma_area;
		dev_dbg(hdspm->card->dev,
			"Allocated sample buffer for playback at %p\n",
				hdspm->playback_buffer);
	} else {
		for (i = 0; i < params_channels(params); ++i) {
			int c = hdspm->channel_map_in[i];

			if (c < 0)
				continue;
			hdspm_set_channel_dma_addr(hdspm, substream,
						   HDSPM_pageAddressBufferIn,
						   c);
			snd_hdspm_enable_in(hdspm, c, 1);
		}

		hdspm->capture_buffer =
			(unsigned char *) substream->runtime->dma_area;
		dev_dbg(hdspm->card->dev,
			"Allocated sample buffer for capture at %p\n",
				hdspm->capture_buffer);
	}

	/*
	   dev_dbg(hdspm->card->dev,
	   "Allocated sample buffer for %s at 0x%08X\n",
	   substream->stream == SNDRV_PCM_STREAM_PLAYBACK ?
	   "playback" : "capture",
	   snd_pcm_sgbuf_get_addr(substream, 0));
	   */
	/*
	   dev_dbg(hdspm->card->dev,
	   "set_hwparams: %s %d Hz, %d channels, bs = %d\n",
	   substream->stream == SNDRV_PCM_STREAM_PLAYBACK ?
	   "playback" : "capture",
	   params_rate(params), params_channels(params),
	   params_buffer_size(params));
	   */


	/*  For AES cards, the float format bit is the same as the
	 *  preferred sync reference. Since we don't want to break
	 *  sync settings, we have to skip the remaining part of this
	 *  function.
	 */
	if (hdspm->io_type == AES32) {
		return 0;
	}


	/* Switch to native float format if requested */
	if (SNDRV_PCM_FORMAT_FLOAT_LE == params_format(params)) {
		if (!(hdspm->control_register & HDSPe_FLOAT_FORMAT))
			dev_info(hdspm->card->dev,
				 "Switching to native 32bit LE float format.\n");

		hdspm->control_register |= HDSPe_FLOAT_FORMAT;
	} else if (SNDRV_PCM_FORMAT_S32_LE == params_format(params)) {
		if (hdspm->control_register & HDSPe_FLOAT_FORMAT)
			dev_info(hdspm->card->dev,
				 "Switching to native 32bit LE integer format.\n");

		hdspm->control_register &= ~HDSPe_FLOAT_FORMAT;
	}
	hdspm_write(hdspm, HDSPM_controlRegister, hdspm->control_register);

	return 0;
}

static int snd_hdspm_hw_free(struct snd_pcm_substream *substream)
{
	int i;
	struct hdspm *hdspm = snd_pcm_substream_chip(substream);

	if (substream->stream == SNDRV_PCM_STREAM_PLAYBACK) {
		/* Just disable all channels. The saving when disabling a */
		/* smaller set is not worth the trouble. */
		for (i = 0; i < HDSPM_MAX_CHANNELS; ++i)
			snd_hdspm_enable_out(hdspm, i, 0);

		hdspm->playback_buffer = NULL;
	} else {
		for (i = 0; i < HDSPM_MAX_CHANNELS; ++i)
			snd_hdspm_enable_in(hdspm, i, 0);

		hdspm->capture_buffer = NULL;
	}

	snd_pcm_lib_free_pages(substream);

	return 0;
}


static int snd_hdspm_channel_info(struct snd_pcm_substream *substream,
		struct snd_pcm_channel_info *info)
{
	struct hdspm *hdspm = snd_pcm_substream_chip(substream);
	unsigned int channel = info->channel;

	if (substream->stream == SNDRV_PCM_STREAM_PLAYBACK) {
		if (snd_BUG_ON(channel >= hdspm->max_channels_out)) {
			dev_info(hdspm->card->dev,
				 "snd_hdspm_channel_info: output channel out of range (%d)\n",
				 channel);
			return -EINVAL;
		}

		channel = array_index_nospec(channel, hdspm->max_channels_out);
		if (hdspm->channel_map_out[channel] < 0) {
			dev_info(hdspm->card->dev,
				 "snd_hdspm_channel_info: output channel %d mapped out\n",
				 channel);
			return -EINVAL;
		}

		info->offset = hdspm->channel_map_out[channel] *
			HDSPM_CHANNEL_BUFFER_BYTES;
	} else {
		if (snd_BUG_ON(channel >= hdspm->max_channels_in)) {
			dev_info(hdspm->card->dev,
				 "snd_hdspm_channel_info: input channel out of range (%d)\n",
				 channel);
			return -EINVAL;
		}

		channel = array_index_nospec(channel, hdspm->max_channels_in);
		if (hdspm->channel_map_in[channel] < 0) {
			dev_info(hdspm->card->dev,
				 "snd_hdspm_channel_info: input channel %d mapped out\n",
				 channel);
			return -EINVAL;
		}

		info->offset = hdspm->channel_map_in[channel] *
			HDSPM_CHANNEL_BUFFER_BYTES;
	}

	info->first = 0;
	info->step = 32;
	return 0;
}


static int snd_hdspm_ioctl(struct snd_pcm_substream *substream,
		unsigned int cmd, void *arg)
{
	switch (cmd) {
	case SNDRV_PCM_IOCTL1_RESET:
		return snd_hdspm_reset(substream);

	case SNDRV_PCM_IOCTL1_CHANNEL_INFO:
		{
			struct snd_pcm_channel_info *info = arg;
			return snd_hdspm_channel_info(substream, info);
		}
	default:
		break;
	}

	return snd_pcm_lib_ioctl(substream, cmd, arg);
}

static int snd_hdspm_trigger(struct snd_pcm_substream *substream, int cmd)
{
	struct hdspm *hdspm = snd_pcm_substream_chip(substream);
	struct snd_pcm_substream *other;
	int running;

	spin_lock(&hdspm->lock);
	running = hdspm->running;
	switch (cmd) {
	case SNDRV_PCM_TRIGGER_START:
		running |= 1 << substream->stream;
		break;
	case SNDRV_PCM_TRIGGER_STOP:
		running &= ~(1 << substream->stream);
		break;
	default:
		snd_BUG();
		spin_unlock(&hdspm->lock);
		return -EINVAL;
	}
	if (substream->stream == SNDRV_PCM_STREAM_PLAYBACK)
		other = hdspm->capture_substream;
	else
		other = hdspm->playback_substream;

	if (other) {
		struct snd_pcm_substream *s;
		snd_pcm_group_for_each_entry(s, substream) {
			if (s == other) {
				snd_pcm_trigger_done(s, substream);
				if (cmd == SNDRV_PCM_TRIGGER_START)
					running |= 1 << s->stream;
				else
					running &= ~(1 << s->stream);
				goto _ok;
			}
		}
		if (cmd == SNDRV_PCM_TRIGGER_START) {
			if (!(running & (1 << SNDRV_PCM_STREAM_PLAYBACK))
					&& substream->stream ==
					SNDRV_PCM_STREAM_CAPTURE)
				hdspm_silence_playback(hdspm);
		} else {
			if (running &&
				substream->stream == SNDRV_PCM_STREAM_PLAYBACK)
				hdspm_silence_playback(hdspm);
		}
	} else {
		if (substream->stream == SNDRV_PCM_STREAM_CAPTURE)
			hdspm_silence_playback(hdspm);
	}
_ok:
	snd_pcm_trigger_done(substream, substream);
	if (!hdspm->running && running)
		hdspm_start_audio(hdspm);
	else if (hdspm->running && !running)
		hdspm_stop_audio(hdspm);
	hdspm->running = running;
	spin_unlock(&hdspm->lock);

	return 0;
}

static int snd_hdspm_prepare(struct snd_pcm_substream *substream)
{
	return 0;
}

static const struct snd_pcm_hardware snd_hdspm_playback_subinfo = {
	.info = (SNDRV_PCM_INFO_MMAP |
		 SNDRV_PCM_INFO_MMAP_VALID |
		 SNDRV_PCM_INFO_NONINTERLEAVED |
		 SNDRV_PCM_INFO_SYNC_START | SNDRV_PCM_INFO_DOUBLE),
	.formats = SNDRV_PCM_FMTBIT_S32_LE,
	.rates = (SNDRV_PCM_RATE_32000 |
		  SNDRV_PCM_RATE_44100 |
		  SNDRV_PCM_RATE_48000 |
		  SNDRV_PCM_RATE_64000 |
		  SNDRV_PCM_RATE_88200 | SNDRV_PCM_RATE_96000 |
		  SNDRV_PCM_RATE_176400 | SNDRV_PCM_RATE_192000 ),
	.rate_min = 32000,
	.rate_max = 192000,
	.channels_min = 1,
	.channels_max = HDSPM_MAX_CHANNELS,
	.buffer_bytes_max =
	    HDSPM_CHANNEL_BUFFER_BYTES * HDSPM_MAX_CHANNELS,
	.period_bytes_min = (32 * 4),
	.period_bytes_max = (8192 * 4) * HDSPM_MAX_CHANNELS,
	.periods_min = 2,
	.periods_max = 512,
	.fifo_size = 0
};

static const struct snd_pcm_hardware snd_hdspm_capture_subinfo = {
	.info = (SNDRV_PCM_INFO_MMAP |
		 SNDRV_PCM_INFO_MMAP_VALID |
		 SNDRV_PCM_INFO_NONINTERLEAVED |
		 SNDRV_PCM_INFO_SYNC_START),
	.formats = SNDRV_PCM_FMTBIT_S32_LE,
	.rates = (SNDRV_PCM_RATE_32000 |
		  SNDRV_PCM_RATE_44100 |
		  SNDRV_PCM_RATE_48000 |
		  SNDRV_PCM_RATE_64000 |
		  SNDRV_PCM_RATE_88200 | SNDRV_PCM_RATE_96000 |
		  SNDRV_PCM_RATE_176400 | SNDRV_PCM_RATE_192000),
	.rate_min = 32000,
	.rate_max = 192000,
	.channels_min = 1,
	.channels_max = HDSPM_MAX_CHANNELS,
	.buffer_bytes_max =
	    HDSPM_CHANNEL_BUFFER_BYTES * HDSPM_MAX_CHANNELS,
	.period_bytes_min = (32 * 4),
	.period_bytes_max = (8192 * 4) * HDSPM_MAX_CHANNELS,
	.periods_min = 2,
	.periods_max = 512,
	.fifo_size = 0
};

static int snd_hdspm_hw_rule_in_channels_rate(struct snd_pcm_hw_params *params,
					   struct snd_pcm_hw_rule *rule)
{
	struct hdspm *hdspm = rule->private;
	struct snd_interval *c =
	    hw_param_interval(params, SNDRV_PCM_HW_PARAM_CHANNELS);
	struct snd_interval *r =
	    hw_param_interval(params, SNDRV_PCM_HW_PARAM_RATE);

	if (r->min > 96000 && r->max <= 192000) {
		struct snd_interval t = {
			.min = hdspm->qs_in_channels,
			.max = hdspm->qs_in_channels,
			.integer = 1,
		};
		return snd_interval_refine(c, &t);
	} else if (r->min > 48000 && r->max <= 96000) {
		struct snd_interval t = {
			.min = hdspm->ds_in_channels,
			.max = hdspm->ds_in_channels,
			.integer = 1,
		};
		return snd_interval_refine(c, &t);
	} else if (r->max < 64000) {
		struct snd_interval t = {
			.min = hdspm->ss_in_channels,
			.max = hdspm->ss_in_channels,
			.integer = 1,
		};
		return snd_interval_refine(c, &t);
	}

	return 0;
}

static int snd_hdspm_hw_rule_out_channels_rate(struct snd_pcm_hw_params *params,
					   struct snd_pcm_hw_rule * rule)
{
	struct hdspm *hdspm = rule->private;
	struct snd_interval *c =
	    hw_param_interval(params, SNDRV_PCM_HW_PARAM_CHANNELS);
	struct snd_interval *r =
	    hw_param_interval(params, SNDRV_PCM_HW_PARAM_RATE);

	if (r->min > 96000 && r->max <= 192000) {
		struct snd_interval t = {
			.min = hdspm->qs_out_channels,
			.max = hdspm->qs_out_channels,
			.integer = 1,
		};
		return snd_interval_refine(c, &t);
	} else if (r->min > 48000 && r->max <= 96000) {
		struct snd_interval t = {
			.min = hdspm->ds_out_channels,
			.max = hdspm->ds_out_channels,
			.integer = 1,
		};
		return snd_interval_refine(c, &t);
	} else if (r->max < 64000) {
		struct snd_interval t = {
			.min = hdspm->ss_out_channels,
			.max = hdspm->ss_out_channels,
			.integer = 1,
		};
		return snd_interval_refine(c, &t);
	} else {
	}
	return 0;
}

static int snd_hdspm_hw_rule_rate_in_channels(struct snd_pcm_hw_params *params,
					   struct snd_pcm_hw_rule * rule)
{
	struct hdspm *hdspm = rule->private;
	struct snd_interval *c =
	    hw_param_interval(params, SNDRV_PCM_HW_PARAM_CHANNELS);
	struct snd_interval *r =
	    hw_param_interval(params, SNDRV_PCM_HW_PARAM_RATE);

	if (c->min >= hdspm->ss_in_channels) {
		struct snd_interval t = {
			.min = 32000,
			.max = 48000,
			.integer = 1,
		};
		return snd_interval_refine(r, &t);
	} else if (c->max <= hdspm->qs_in_channels) {
		struct snd_interval t = {
			.min = 128000,
			.max = 192000,
			.integer = 1,
		};
		return snd_interval_refine(r, &t);
	} else if (c->max <= hdspm->ds_in_channels) {
		struct snd_interval t = {
			.min = 64000,
			.max = 96000,
			.integer = 1,
		};
		return snd_interval_refine(r, &t);
	}

	return 0;
}
static int snd_hdspm_hw_rule_rate_out_channels(struct snd_pcm_hw_params *params,
					   struct snd_pcm_hw_rule *rule)
{
	struct hdspm *hdspm = rule->private;
	struct snd_interval *c =
	    hw_param_interval(params, SNDRV_PCM_HW_PARAM_CHANNELS);
	struct snd_interval *r =
	    hw_param_interval(params, SNDRV_PCM_HW_PARAM_RATE);

	if (c->min >= hdspm->ss_out_channels) {
		struct snd_interval t = {
			.min = 32000,
			.max = 48000,
			.integer = 1,
		};
		return snd_interval_refine(r, &t);
	} else if (c->max <= hdspm->qs_out_channels) {
		struct snd_interval t = {
			.min = 128000,
			.max = 192000,
			.integer = 1,
		};
		return snd_interval_refine(r, &t);
	} else if (c->max <= hdspm->ds_out_channels) {
		struct snd_interval t = {
			.min = 64000,
			.max = 96000,
			.integer = 1,
		};
		return snd_interval_refine(r, &t);
	}

	return 0;
}

static int snd_hdspm_hw_rule_in_channels(struct snd_pcm_hw_params *params,
				      struct snd_pcm_hw_rule *rule)
{
	unsigned int list[3];
	struct hdspm *hdspm = rule->private;
	struct snd_interval *c = hw_param_interval(params,
			SNDRV_PCM_HW_PARAM_CHANNELS);

	list[0] = hdspm->qs_in_channels;
	list[1] = hdspm->ds_in_channels;
	list[2] = hdspm->ss_in_channels;
	return snd_interval_list(c, 3, list, 0);
}

static int snd_hdspm_hw_rule_out_channels(struct snd_pcm_hw_params *params,
				      struct snd_pcm_hw_rule *rule)
{
	unsigned int list[3];
	struct hdspm *hdspm = rule->private;
	struct snd_interval *c = hw_param_interval(params,
			SNDRV_PCM_HW_PARAM_CHANNELS);

	list[0] = hdspm->qs_out_channels;
	list[1] = hdspm->ds_out_channels;
	list[2] = hdspm->ss_out_channels;
	return snd_interval_list(c, 3, list, 0);
}


static const unsigned int hdspm_aes32_sample_rates[] = {
	32000, 44100, 48000, 64000, 88200, 96000, 128000, 176400, 192000
};

static const struct snd_pcm_hw_constraint_list
hdspm_hw_constraints_aes32_sample_rates = {
	.count = ARRAY_SIZE(hdspm_aes32_sample_rates),
	.list = hdspm_aes32_sample_rates,
	.mask = 0
};

static int snd_hdspm_open(struct snd_pcm_substream *substream)
{
	struct hdspm *hdspm = snd_pcm_substream_chip(substream);
	struct snd_pcm_runtime *runtime = substream->runtime;
	bool playback = (substream->stream == SNDRV_PCM_STREAM_PLAYBACK);

	spin_lock_irq(&hdspm->lock);
	snd_pcm_set_sync(substream);
	runtime->hw = (playback) ? snd_hdspm_playback_subinfo :
		snd_hdspm_capture_subinfo;

	if (playback) {
		if (!hdspm->capture_substream)
			hdspm_stop_audio(hdspm);

		hdspm->playback_pid = current->pid;
		hdspm->playback_substream = substream;
	} else {
		if (!hdspm->playback_substream)
			hdspm_stop_audio(hdspm);

		hdspm->capture_pid = current->pid;
		hdspm->capture_substream = substream;
	}

	spin_unlock_irq(&hdspm->lock);

	snd_pcm_hw_constraint_msbits(runtime, 0, 32, 24);
	snd_pcm_hw_constraint_pow2(runtime, 0, SNDRV_PCM_HW_PARAM_PERIOD_SIZE);

	switch (hdspm->io_type) {
	case AIO:
	case RayDAT:
		snd_pcm_hw_constraint_minmax(runtime,
					     SNDRV_PCM_HW_PARAM_PERIOD_SIZE,
					     32, 4096);
		/* RayDAT & AIO have a fixed buffer of 16384 samples per channel */
		snd_pcm_hw_constraint_single(runtime,
					     SNDRV_PCM_HW_PARAM_BUFFER_SIZE,
					     16384);
		break;

	default:
		snd_pcm_hw_constraint_minmax(runtime,
					     SNDRV_PCM_HW_PARAM_PERIOD_SIZE,
					     64, 8192);
		snd_pcm_hw_constraint_single(runtime,
					     SNDRV_PCM_HW_PARAM_PERIODS, 2);
		break;
	}

	if (AES32 == hdspm->io_type) {
		runtime->hw.rates |= SNDRV_PCM_RATE_KNOT;
		snd_pcm_hw_constraint_list(runtime, 0, SNDRV_PCM_HW_PARAM_RATE,
				&hdspm_hw_constraints_aes32_sample_rates);
	} else {
		snd_pcm_hw_rule_add(runtime, 0, SNDRV_PCM_HW_PARAM_RATE,
				(playback ?
				 snd_hdspm_hw_rule_rate_out_channels :
				 snd_hdspm_hw_rule_rate_in_channels), hdspm,
				SNDRV_PCM_HW_PARAM_CHANNELS, -1);
	}

	snd_pcm_hw_rule_add(runtime, 0, SNDRV_PCM_HW_PARAM_CHANNELS,
			(playback ? snd_hdspm_hw_rule_out_channels :
			 snd_hdspm_hw_rule_in_channels), hdspm,
			SNDRV_PCM_HW_PARAM_CHANNELS, -1);

	snd_pcm_hw_rule_add(runtime, 0, SNDRV_PCM_HW_PARAM_CHANNELS,
			(playback ? snd_hdspm_hw_rule_out_channels_rate :
			 snd_hdspm_hw_rule_in_channels_rate), hdspm,
			SNDRV_PCM_HW_PARAM_RATE, -1);

	return 0;
}

static int snd_hdspm_release(struct snd_pcm_substream *substream)
{
	struct hdspm *hdspm = snd_pcm_substream_chip(substream);
	bool playback = (substream->stream == SNDRV_PCM_STREAM_PLAYBACK);

	spin_lock_irq(&hdspm->lock);

	if (playback) {
		hdspm->playback_pid = -1;
		hdspm->playback_substream = NULL;
	} else {
		hdspm->capture_pid = -1;
		hdspm->capture_substream = NULL;
	}

	spin_unlock_irq(&hdspm->lock);

	return 0;
}

static int snd_hdspm_hwdep_dummy_op(struct snd_hwdep *hw, struct file *file)
{
	/* we have nothing to initialize but the call is required */
	return 0;
}

static inline int copy_u32_le(void __user *dest, void __iomem *src)
{
	u32 val = readl(src);
	return copy_to_user(dest, &val, 4);
}

static int snd_hdspm_hwdep_ioctl(struct snd_hwdep *hw, struct file *file,
		unsigned int cmd, unsigned long arg)
{
	void __user *argp = (void __user *)arg;
	struct hdspm *hdspm = hw->private_data;
	struct hdspm_mixer_ioctl mixer;
	struct hdspm_config info;
	struct hdspm_status status;
	struct hdspm_version hdspm_version;
	struct hdspm_peak_rms *levels;
	struct hdspm_ltc ltc;
	unsigned int statusregister;
	long unsigned int s;
	int i = 0;

	switch (cmd) {

	case SNDRV_HDSPM_IOCTL_GET_PEAK_RMS:
		levels = &hdspm->peak_rms;
		for (i = 0; i < HDSPM_MAX_CHANNELS; i++) {
			levels->input_peaks[i] =
				readl(hdspm->iobase +
						HDSPM_MADI_INPUT_PEAK + i*4);
			levels->playback_peaks[i] =
				readl(hdspm->iobase +
						HDSPM_MADI_PLAYBACK_PEAK + i*4);
			levels->output_peaks[i] =
				readl(hdspm->iobase +
						HDSPM_MADI_OUTPUT_PEAK + i*4);

			levels->input_rms[i] =
				((uint64_t) readl(hdspm->iobase +
					HDSPM_MADI_INPUT_RMS_H + i*4) << 32) |
				(uint64_t) readl(hdspm->iobase +
						HDSPM_MADI_INPUT_RMS_L + i*4);
			levels->playback_rms[i] =
				((uint64_t)readl(hdspm->iobase +
					HDSPM_MADI_PLAYBACK_RMS_H+i*4) << 32) |
				(uint64_t)readl(hdspm->iobase +
					HDSPM_MADI_PLAYBACK_RMS_L + i*4);
			levels->output_rms[i] =
				((uint64_t)readl(hdspm->iobase +
					HDSPM_MADI_OUTPUT_RMS_H + i*4) << 32) |
				(uint64_t)readl(hdspm->iobase +
						HDSPM_MADI_OUTPUT_RMS_L + i*4);
		}

		if (hdspm->system_sample_rate > 96000) {
			levels->speed = qs;
		} else if (hdspm->system_sample_rate > 48000) {
			levels->speed = ds;
		} else {
			levels->speed = ss;
		}
		levels->status2 = hdspm_read(hdspm, HDSPM_statusRegister2);

		s = copy_to_user(argp, levels, sizeof(*levels));
		if (0 != s) {
			/* dev_err(hdspm->card->dev, "copy_to_user(.., .., %lu): %lu
			 [Levels]\n", sizeof(struct hdspm_peak_rms), s);
			 */
			return -EFAULT;
		}
		break;

	case SNDRV_HDSPM_IOCTL_GET_LTC:
		ltc.ltc = hdspm_read(hdspm, HDSPM_RD_TCO);
		i = hdspm_read(hdspm, HDSPM_RD_TCO + 4);
		if (i & HDSPM_TCO1_LTC_Input_valid) {
			switch (i & (HDSPM_TCO1_LTC_Format_LSB |
				HDSPM_TCO1_LTC_Format_MSB)) {
			case 0:
				ltc.format = fps_24;
				break;
			case HDSPM_TCO1_LTC_Format_LSB:
				ltc.format = fps_25;
				break;
			case HDSPM_TCO1_LTC_Format_MSB:
				ltc.format = fps_2997;
				break;
			default:
				ltc.format = fps_30;
				break;
			}
			if (i & HDSPM_TCO1_set_drop_frame_flag) {
				ltc.frame = drop_frame;
			} else {
				ltc.frame = full_frame;
			}
		} else {
			ltc.format = format_invalid;
			ltc.frame = frame_invalid;
		}
		if (i & HDSPM_TCO1_Video_Input_Format_NTSC) {
			ltc.input_format = ntsc;
		} else if (i & HDSPM_TCO1_Video_Input_Format_PAL) {
			ltc.input_format = pal;
		} else {
			ltc.input_format = no_video;
		}

		s = copy_to_user(argp, &ltc, sizeof(ltc));
		if (0 != s) {
			/*
			  dev_err(hdspm->card->dev, "copy_to_user(.., .., %lu): %lu [LTC]\n", sizeof(struct hdspm_ltc), s); */
			return -EFAULT;
		}

		break;

	case SNDRV_HDSPM_IOCTL_GET_CONFIG:

		memset(&info, 0, sizeof(info));
		spin_lock_irq(&hdspm->lock);
		info.pref_sync_ref = hdspm_pref_sync_ref(hdspm);
		info.wordclock_sync_check = hdspm_wc_sync_check(hdspm);

		info.system_sample_rate = hdspm->system_sample_rate;
		info.autosync_sample_rate =
			hdspm_external_sample_rate(hdspm);
		info.system_clock_mode = hdspm_system_clock_mode(hdspm);
		info.clock_source = hdspm_clock_source(hdspm);
		info.autosync_ref = hdspm_autosync_ref(hdspm);
		info.line_out = hdspm_toggle_setting(hdspm, HDSPM_LineOut);
		info.passthru = 0;
		spin_unlock_irq(&hdspm->lock);
		if (copy_to_user(argp, &info, sizeof(info)))
			return -EFAULT;
		break;

	case SNDRV_HDSPM_IOCTL_GET_STATUS:
		memset(&status, 0, sizeof(status));

		status.card_type = hdspm->io_type;

		status.autosync_source = hdspm_autosync_ref(hdspm);

		status.card_clock = 110069313433624ULL;
		status.master_period = hdspm_read(hdspm, HDSPM_RD_PLL_FREQ);

		switch (hdspm->io_type) {
		case MADI:
		case MADIface:
			status.card_specific.madi.sync_wc =
				hdspm_wc_sync_check(hdspm);
			status.card_specific.madi.sync_madi =
				hdspm_madi_sync_check(hdspm);
			status.card_specific.madi.sync_tco =
				hdspm_tco_sync_check(hdspm);
			status.card_specific.madi.sync_in =
				hdspm_sync_in_sync_check(hdspm);

			statusregister =
				hdspm_read(hdspm, HDSPM_statusRegister);
			status.card_specific.madi.madi_input =
				(statusregister & HDSPM_AB_int) ? 1 : 0;
			status.card_specific.madi.channel_format =
				(statusregister & HDSPM_RX_64ch) ? 1 : 0;
			/* TODO: Mac driver sets it when f_s>48kHz */
			status.card_specific.madi.frame_format = 0;
			break;

		default:
			break;
		}

		if (copy_to_user(argp, &status, sizeof(status)))
			return -EFAULT;


		break;

	case SNDRV_HDSPM_IOCTL_GET_VERSION:
		memset(&hdspm_version, 0, sizeof(hdspm_version));

		hdspm_version.card_type = hdspm->io_type;
		strscpy(hdspm_version.cardname, hdspm->card_name,
				sizeof(hdspm_version.cardname));
		hdspm_version.serial = hdspm->serial;
		hdspm_version.firmware_rev = hdspm->firmware_rev;
		hdspm_version.addons = 0;
		if (hdspm->tco)
			hdspm_version.addons |= HDSPM_ADDON_TCO;

		if (copy_to_user(argp, &hdspm_version,
					sizeof(hdspm_version)))
			return -EFAULT;
		break;

	case SNDRV_HDSPM_IOCTL_GET_MIXER:
		if (copy_from_user(&mixer, argp, sizeof(mixer)))
			return -EFAULT;
		if (copy_to_user((void __user *)mixer.mixer, hdspm->mixer,
				 sizeof(*mixer.mixer)))
			return -EFAULT;
		break;

	default:
		return -EINVAL;
	}
	return 0;
}

static const struct snd_pcm_ops snd_hdspm_ops = {
	.open = snd_hdspm_open,
	.close = snd_hdspm_release,
	.ioctl = snd_hdspm_ioctl,
	.hw_params = snd_hdspm_hw_params,
	.hw_free = snd_hdspm_hw_free,
	.prepare = snd_hdspm_prepare,
	.trigger = snd_hdspm_trigger,
	.pointer = snd_hdspm_hw_pointer,
};

static int snd_hdspm_create_hwdep(struct snd_card *card,
				  struct hdspm *hdspm)
{
	struct snd_hwdep *hw;
	int err;

	err = snd_hwdep_new(card, "HDSPM hwdep", 0, &hw);
	if (err < 0)
		return err;

	hdspm->hwdep = hw;
	hw->private_data = hdspm;
	strcpy(hw->name, "HDSPM hwdep interface");

	hw->ops.open = snd_hdspm_hwdep_dummy_op;
	hw->ops.ioctl = snd_hdspm_hwdep_ioctl;
	hw->ops.ioctl_compat = snd_hdspm_hwdep_ioctl;
	hw->ops.release = snd_hdspm_hwdep_dummy_op;

	return 0;
}


/*------------------------------------------------------------
   memory interface
 ------------------------------------------------------------*/
static int snd_hdspm_preallocate_memory(struct hdspm *hdspm)
{
	struct snd_pcm *pcm;
	size_t wanted;

	pcm = hdspm->pcm;

	wanted = HDSPM_DMA_AREA_BYTES;

	snd_pcm_lib_preallocate_pages_for_all(pcm, SNDRV_DMA_TYPE_DEV_SG,
					      &hdspm->pci->dev,
					      wanted, wanted);
	dev_dbg(hdspm->card->dev, " Preallocated %zd Bytes\n", wanted);
	return 0;
}

/* Inform the card what DMA addresses to use for the indicated channel. */
/* Each channel got 16 4K pages allocated for DMA transfers. */
static void hdspm_set_channel_dma_addr(struct hdspm *hdspm,
				       struct snd_pcm_substream *substream,
				       unsigned int reg, int channel)
{
	int i;

	for (i = channel * 16; i < channel * 16 + 16; i++)
		hdspm_write(hdspm, reg + 4 * i,
			    snd_pcm_sgbuf_get_addr(substream, 4096 * i));
}


/* ------------- ALSA Devices ---------------------------- */
static int snd_hdspm_create_pcm(struct snd_card *card,
				struct hdspm *hdspm)
{
	struct snd_pcm *pcm;
	int err;

	err = snd_pcm_new(card, hdspm->card_name, 0, 1, 1, &pcm);
	if (err < 0)
		return err;

	hdspm->pcm = pcm;
	pcm->private_data = hdspm;
	strcpy(pcm->name, hdspm->card_name);

	snd_pcm_set_ops(pcm, SNDRV_PCM_STREAM_PLAYBACK,
			&snd_hdspm_ops);
	snd_pcm_set_ops(pcm, SNDRV_PCM_STREAM_CAPTURE,
			&snd_hdspm_ops);

	pcm->info_flags = SNDRV_PCM_INFO_JOINT_DUPLEX;

	err = snd_hdspm_preallocate_memory(hdspm);
	if (err < 0)
		return err;

	return 0;
}

static inline void snd_hdspm_initialize_midi_flush(struct hdspm * hdspm)
{
	int i;

	for (i = 0; i < hdspm->midiPorts; i++)
		snd_hdspm_flush_midi_input(hdspm, i);
}

static int snd_hdspm_create_alsa_devices(struct snd_card *card,
					 struct hdspm *hdspm)
{
	int err, i;

	dev_dbg(card->dev, "Create card...\n");
	err = snd_hdspm_create_pcm(card, hdspm);
	if (err < 0)
		return err;

	i = 0;
	while (i < hdspm->midiPorts) {
		err = snd_hdspm_create_midi(card, hdspm, i);
		if (err < 0) {
			return err;
		}
		i++;
	}

	err = snd_hdspm_create_controls(card, hdspm);
	if (err < 0)
		return err;

	err = snd_hdspm_create_hwdep(card, hdspm);
	if (err < 0)
		return err;

	dev_dbg(card->dev, "proc init...\n");
	snd_hdspm_proc_init(hdspm);

	hdspm->system_sample_rate = -1;
	hdspm->last_external_sample_rate = -1;
	hdspm->last_internal_sample_rate = -1;
	hdspm->playback_pid = -1;
	hdspm->capture_pid = -1;
	hdspm->capture_substream = NULL;
	hdspm->playback_substream = NULL;

	dev_dbg(card->dev, "Set defaults...\n");
	err = snd_hdspm_set_defaults(hdspm);
	if (err < 0)
		return err;

	dev_dbg(card->dev, "Update mixer controls...\n");
	hdspm_update_simple_mixer_controls(hdspm);

	dev_dbg(card->dev, "Initializing complete?\n");

	err = snd_card_register(card);
	if (err < 0) {
		dev_err(card->dev, "error registering card\n");
		return err;
	}

	dev_dbg(card->dev, "... yes now\n");

	return 0;
}

static int snd_hdspm_create(struct snd_card *card,
			    struct hdspm *hdspm)
{

	struct pci_dev *pci = hdspm->pci;
	int err;
	unsigned long io_extent;

	hdspm->irq = -1;
	hdspm->card = card;

	spin_lock_init(&hdspm->lock);
	INIT_WORK(&hdspm->midi_work, hdspm_midi_work);

	pci_read_config_word(hdspm->pci,
			PCI_CLASS_REVISION, &hdspm->firmware_rev);

	strcpy(card->mixername, "Xilinx FPGA");
	strcpy(card->driver, "HDSPM");

	switch (hdspm->firmware_rev) {
	case HDSPM_RAYDAT_REV:
		hdspm->io_type = RayDAT;
		hdspm->card_name = "RME RayDAT";
		hdspm->midiPorts = 2;
		break;
	case HDSPM_AIO_REV:
		hdspm->io_type = AIO;
		hdspm->card_name = "RME AIO";
		hdspm->midiPorts = 1;
		break;
	case HDSPM_MADIFACE_REV:
		hdspm->io_type = MADIface;
		hdspm->card_name = "RME MADIface";
		hdspm->midiPorts = 1;
		break;
	default:
		if ((hdspm->firmware_rev == 0xf0) ||
			((hdspm->firmware_rev >= 0xe6) &&
					(hdspm->firmware_rev <= 0xea))) {
			hdspm->io_type = AES32;
			hdspm->card_name = "RME AES32";
			hdspm->midiPorts = 2;
		} else if ((hdspm->firmware_rev == 0xd2) ||
			((hdspm->firmware_rev >= 0xc8)  &&
				(hdspm->firmware_rev <= 0xcf))) {
			hdspm->io_type = MADI;
			hdspm->card_name = "RME MADI";
			hdspm->midiPorts = 3;
		} else {
			dev_err(card->dev,
				"unknown firmware revision %x\n",
				hdspm->firmware_rev);
			return -ENODEV;
		}
	}

	err = pcim_enable_device(pci);
	if (err < 0)
		return err;

	pci_set_master(hdspm->pci);

	err = pcim_iomap_regions(pci, 1 << 0, "hdspm");
	if (err < 0)
		return err;

	hdspm->port = pci_resource_start(pci, 0);
	io_extent = pci_resource_len(pci, 0);
	hdspm->iobase = pcim_iomap_table(pci)[0];
	dev_dbg(card->dev, "remapped region (0x%lx) 0x%lx-0x%lx\n",
			(unsigned long)hdspm->iobase, hdspm->port,
			hdspm->port + io_extent - 1);

	if (devm_request_irq(&pci->dev, pci->irq, snd_hdspm_interrupt,
			     IRQF_SHARED, KBUILD_MODNAME, hdspm)) {
		dev_err(card->dev, "unable to use IRQ %d\n", pci->irq);
		return -EBUSY;
	}

	dev_dbg(card->dev, "use IRQ %d\n", pci->irq);

	hdspm->irq = pci->irq;
	card->sync_irq = hdspm->irq;

	dev_dbg(card->dev, "kmalloc Mixer memory of %zd Bytes\n",
		sizeof(*hdspm->mixer));
	hdspm->mixer = devm_kzalloc(&pci->dev, sizeof(*hdspm->mixer), GFP_KERNEL);
	if (!hdspm->mixer)
		return -ENOMEM;

	hdspm->port_names_in = NULL;
	hdspm->port_names_out = NULL;

	switch (hdspm->io_type) {
	case AES32:
		hdspm->ss_in_channels = hdspm->ss_out_channels = AES32_CHANNELS;
		hdspm->ds_in_channels = hdspm->ds_out_channels = AES32_CHANNELS;
		hdspm->qs_in_channels = hdspm->qs_out_channels = AES32_CHANNELS;

		hdspm->channel_map_in_ss = hdspm->channel_map_out_ss =
			channel_map_aes32;
		hdspm->channel_map_in_ds = hdspm->channel_map_out_ds =
			channel_map_aes32;
		hdspm->channel_map_in_qs = hdspm->channel_map_out_qs =
			channel_map_aes32;
		hdspm->port_names_in_ss = hdspm->port_names_out_ss =
			texts_ports_aes32;
		hdspm->port_names_in_ds = hdspm->port_names_out_ds =
			texts_ports_aes32;
		hdspm->port_names_in_qs = hdspm->port_names_out_qs =
			texts_ports_aes32;

		hdspm->max_channels_out = hdspm->max_channels_in =
			AES32_CHANNELS;
		hdspm->port_names_in = hdspm->port_names_out =
			texts_ports_aes32;
		hdspm->channel_map_in = hdspm->channel_map_out =
			channel_map_aes32;

		break;

	case MADI:
	case MADIface:
		hdspm->ss_in_channels = hdspm->ss_out_channels =
			MADI_SS_CHANNELS;
		hdspm->ds_in_channels = hdspm->ds_out_channels =
			MADI_DS_CHANNELS;
		hdspm->qs_in_channels = hdspm->qs_out_channels =
			MADI_QS_CHANNELS;

		hdspm->channel_map_in_ss = hdspm->channel_map_out_ss =
			channel_map_unity_ss;
		hdspm->channel_map_in_ds = hdspm->channel_map_out_ds =
			channel_map_unity_ss;
		hdspm->channel_map_in_qs = hdspm->channel_map_out_qs =
			channel_map_unity_ss;

		hdspm->port_names_in_ss = hdspm->port_names_out_ss =
			texts_ports_madi;
		hdspm->port_names_in_ds = hdspm->port_names_out_ds =
			texts_ports_madi;
		hdspm->port_names_in_qs = hdspm->port_names_out_qs =
			texts_ports_madi;
		break;

	case AIO:
		hdspm->ss_in_channels = AIO_IN_SS_CHANNELS;
		hdspm->ds_in_channels = AIO_IN_DS_CHANNELS;
		hdspm->qs_in_channels = AIO_IN_QS_CHANNELS;
		hdspm->ss_out_channels = AIO_OUT_SS_CHANNELS;
		hdspm->ds_out_channels = AIO_OUT_DS_CHANNELS;
		hdspm->qs_out_channels = AIO_OUT_QS_CHANNELS;

		if (0 == (hdspm_read(hdspm, HDSPM_statusRegister2) & HDSPM_s2_AEBI_D)) {
			dev_info(card->dev, "AEB input board found\n");
			hdspm->ss_in_channels += 4;
			hdspm->ds_in_channels += 4;
			hdspm->qs_in_channels += 4;
		}

		if (0 == (hdspm_read(hdspm, HDSPM_statusRegister2) & HDSPM_s2_AEBO_D)) {
			dev_info(card->dev, "AEB output board found\n");
			hdspm->ss_out_channels += 4;
			hdspm->ds_out_channels += 4;
			hdspm->qs_out_channels += 4;
		}

		hdspm->channel_map_out_ss = channel_map_aio_out_ss;
		hdspm->channel_map_out_ds = channel_map_aio_out_ds;
		hdspm->channel_map_out_qs = channel_map_aio_out_qs;

		hdspm->channel_map_in_ss = channel_map_aio_in_ss;
		hdspm->channel_map_in_ds = channel_map_aio_in_ds;
		hdspm->channel_map_in_qs = channel_map_aio_in_qs;

		hdspm->port_names_in_ss = texts_ports_aio_in_ss;
		hdspm->port_names_out_ss = texts_ports_aio_out_ss;
		hdspm->port_names_in_ds = texts_ports_aio_in_ds;
		hdspm->port_names_out_ds = texts_ports_aio_out_ds;
		hdspm->port_names_in_qs = texts_ports_aio_in_qs;
		hdspm->port_names_out_qs = texts_ports_aio_out_qs;

		break;

	case RayDAT:
		hdspm->ss_in_channels = hdspm->ss_out_channels =
			RAYDAT_SS_CHANNELS;
		hdspm->ds_in_channels = hdspm->ds_out_channels =
			RAYDAT_DS_CHANNELS;
		hdspm->qs_in_channels = hdspm->qs_out_channels =
			RAYDAT_QS_CHANNELS;

		hdspm->max_channels_in = RAYDAT_SS_CHANNELS;
		hdspm->max_channels_out = RAYDAT_SS_CHANNELS;

		hdspm->channel_map_in_ss = hdspm->channel_map_out_ss =
			channel_map_raydat_ss;
		hdspm->channel_map_in_ds = hdspm->channel_map_out_ds =
			channel_map_raydat_ds;
		hdspm->channel_map_in_qs = hdspm->channel_map_out_qs =
			channel_map_raydat_qs;
		hdspm->channel_map_in = hdspm->channel_map_out =
			channel_map_raydat_ss;

		hdspm->port_names_in_ss = hdspm->port_names_out_ss =
			texts_ports_raydat_ss;
		hdspm->port_names_in_ds = hdspm->port_names_out_ds =
			texts_ports_raydat_ds;
		hdspm->port_names_in_qs = hdspm->port_names_out_qs =
			texts_ports_raydat_qs;


		break;

	}

	/* TCO detection */
	switch (hdspm->io_type) {
	case AIO:
	case RayDAT:
		if (hdspm_read(hdspm, HDSPM_statusRegister2) &
				HDSPM_s2_tco_detect) {
			hdspm->midiPorts++;
			hdspm->tco = kzalloc(sizeof(*hdspm->tco), GFP_KERNEL);
			if (hdspm->tco)
				hdspm_tco_write(hdspm);

			dev_info(card->dev, "AIO/RayDAT TCO module found\n");
		} else {
			hdspm->tco = NULL;
		}
		break;

	case MADI:
	case AES32:
		if (hdspm_read(hdspm, HDSPM_statusRegister) & HDSPM_tco_detect) {
			hdspm->midiPorts++;
			hdspm->tco = kzalloc(sizeof(*hdspm->tco), GFP_KERNEL);
			if (hdspm->tco)
				hdspm_tco_write(hdspm);

			dev_info(card->dev, "MADI/AES TCO module found\n");
		} else {
			hdspm->tco = NULL;
		}
		break;

	default:
		hdspm->tco = NULL;
	}

	/* texts */
	switch (hdspm->io_type) {
	case AES32:
		if (hdspm->tco) {
			hdspm->texts_autosync = texts_autosync_aes_tco;
			hdspm->texts_autosync_items =
				ARRAY_SIZE(texts_autosync_aes_tco);
		} else {
			hdspm->texts_autosync = texts_autosync_aes;
			hdspm->texts_autosync_items =
				ARRAY_SIZE(texts_autosync_aes);
		}
		break;

	case MADI:
		if (hdspm->tco) {
			hdspm->texts_autosync = texts_autosync_madi_tco;
			hdspm->texts_autosync_items = 4;
		} else {
			hdspm->texts_autosync = texts_autosync_madi;
			hdspm->texts_autosync_items = 3;
		}
		break;

	case MADIface:

		break;

	case RayDAT:
		if (hdspm->tco) {
			hdspm->texts_autosync = texts_autosync_raydat_tco;
			hdspm->texts_autosync_items = 9;
		} else {
			hdspm->texts_autosync = texts_autosync_raydat;
			hdspm->texts_autosync_items = 8;
		}
		break;

	case AIO:
		if (hdspm->tco) {
			hdspm->texts_autosync = texts_autosync_aio_tco;
			hdspm->texts_autosync_items = 6;
		} else {
			hdspm->texts_autosync = texts_autosync_aio;
			hdspm->texts_autosync_items = 5;
		}
		break;

	}

	if (hdspm->io_type != MADIface) {
		hdspm->serial = (hdspm_read(hdspm,
				HDSPM_midiStatusIn0)>>8) & 0xFFFFFF;
		/* id contains either a user-provided value or the default
		 * NULL. If it's the default, we're safe to
		 * fill card->id with the serial number.
		 *
		 * If the serial number is 0xFFFFFF, then we're dealing with
		 * an old PCI revision that comes without a sane number. In
		 * this case, we don't set card->id to avoid collisions
		 * when running with multiple cards.
		 */
		if (!id[hdspm->dev] && hdspm->serial != 0xFFFFFF) {
			snprintf(card->id, sizeof(card->id),
				 "HDSPMx%06x", hdspm->serial);
			snd_card_set_id(card, card->id);
		}
	}

	dev_dbg(card->dev, "create alsa devices.\n");
	err = snd_hdspm_create_alsa_devices(card, hdspm);
	if (err < 0)
		return err;

	snd_hdspm_initialize_midi_flush(hdspm);

	return 0;
}


static void snd_hdspm_card_free(struct snd_card *card)
{
	struct hdspm *hdspm = card->private_data;

	if (hdspm->port) {
		cancel_work_sync(&hdspm->midi_work);

		/* stop th audio, and cancel all interrupts */
		hdspm->control_register &=
		    ~(HDSPM_Start | HDSPM_AudioInterruptEnable |
		      HDSPM_Midi0InterruptEnable | HDSPM_Midi1InterruptEnable |
		      HDSPM_Midi2InterruptEnable | HDSPM_Midi3InterruptEnable);
		hdspm_write(hdspm, HDSPM_controlRegister,
			    hdspm->control_register);
	}
<<<<<<< HEAD

	if (hdspm->irq >= 0)
		free_irq(hdspm->irq, (void *) hdspm);

	kfree(hdspm->mixer);
	iounmap(hdspm->iobase);

	if (hdspm->port)
		pci_release_regions(hdspm->pci);

	if (pci_is_enabled(hdspm->pci))
		pci_disable_device(hdspm->pci);
	return 0;
}


static void snd_hdspm_card_free(struct snd_card *card)
{
	struct hdspm *hdspm = card->private_data;

	if (hdspm)
		snd_hdspm_free(hdspm);
=======
>>>>>>> 3b17187f
}


static int snd_hdspm_probe(struct pci_dev *pci,
			   const struct pci_device_id *pci_id)
{
	static int dev;
	struct hdspm *hdspm;
	struct snd_card *card;
	int err;

	if (dev >= SNDRV_CARDS)
		return -ENODEV;
	if (!enable[dev]) {
		dev++;
		return -ENOENT;
	}

	err = snd_devm_card_new(&pci->dev, index[dev], id[dev],
				THIS_MODULE, sizeof(*hdspm), &card);
	if (err < 0)
		return err;

	hdspm = card->private_data;
	card->private_free = snd_hdspm_card_free;
	hdspm->dev = dev;
	hdspm->pci = pci;

	err = snd_hdspm_create(card, hdspm);
	if (err < 0)
		return err;

	if (hdspm->io_type != MADIface) {
		snprintf(card->shortname, sizeof(card->shortname), "%s_%x",
			hdspm->card_name, hdspm->serial);
		snprintf(card->longname, sizeof(card->longname),
			 "%s S/N 0x%x at 0x%lx, irq %d",
			 hdspm->card_name, hdspm->serial,
			 hdspm->port, hdspm->irq);
	} else {
		snprintf(card->shortname, sizeof(card->shortname), "%s",
			 hdspm->card_name);
		snprintf(card->longname, sizeof(card->longname),
			 "%s at 0x%lx, irq %d",
			 hdspm->card_name, hdspm->port, hdspm->irq);
	}

	err = snd_card_register(card);
	if (err < 0)
		return err;

	pci_set_drvdata(pci, card);

	dev++;
	return 0;
}

static struct pci_driver hdspm_driver = {
	.name = KBUILD_MODNAME,
	.id_table = snd_hdspm_ids,
	.probe = snd_hdspm_probe,
};

module_pci_driver(hdspm_driver);<|MERGE_RESOLUTION|>--- conflicted
+++ resolved
@@ -6865,31 +6865,6 @@
 		hdspm_write(hdspm, HDSPM_controlRegister,
 			    hdspm->control_register);
 	}
-<<<<<<< HEAD
-
-	if (hdspm->irq >= 0)
-		free_irq(hdspm->irq, (void *) hdspm);
-
-	kfree(hdspm->mixer);
-	iounmap(hdspm->iobase);
-
-	if (hdspm->port)
-		pci_release_regions(hdspm->pci);
-
-	if (pci_is_enabled(hdspm->pci))
-		pci_disable_device(hdspm->pci);
-	return 0;
-}
-
-
-static void snd_hdspm_card_free(struct snd_card *card)
-{
-	struct hdspm *hdspm = card->private_data;
-
-	if (hdspm)
-		snd_hdspm_free(hdspm);
-=======
->>>>>>> 3b17187f
 }
 
 
