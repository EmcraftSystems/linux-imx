/* SPDX-License-Identifier: GPL-2.0 */

#ifndef BTRFS_ZONED_H
#define BTRFS_ZONED_H

#include <linux/types.h>
#include <linux/blkdev.h>
#include "volumes.h"
#include "disk-io.h"
#include "block-group.h"

/*
 * Block groups with more than this value (percents) of unusable space will be
 * scheduled for background reclaim.
 */
#define BTRFS_DEFAULT_RECLAIM_THRESH		75

struct btrfs_zoned_device_info {
	/*
	 * Number of zones, zone size and types of zones if bdev is a
	 * zoned block device.
	 */
	u64 zone_size;
	u8  zone_size_shift;
	u32 nr_zones;
	unsigned int max_active_zones;
	atomic_t active_zones_left;
	unsigned long *seq_zones;
	unsigned long *empty_zones;
	unsigned long *active_zones;
	struct blk_zone *zone_cache;
	struct blk_zone sb_zones[2 * BTRFS_SUPER_MIRROR_MAX];
};

#ifdef CONFIG_BLK_DEV_ZONED
int btrfs_get_dev_zone(struct btrfs_device *device, u64 pos,
		       struct blk_zone *zone);
int btrfs_get_dev_zone_info_all_devices(struct btrfs_fs_info *fs_info);
int btrfs_get_dev_zone_info(struct btrfs_device *device, bool populate_cache);
void btrfs_destroy_dev_zone_info(struct btrfs_device *device);
int btrfs_check_zoned_mode(struct btrfs_fs_info *fs_info);
int btrfs_check_mountopts_zoned(struct btrfs_fs_info *info);
int btrfs_sb_log_location_bdev(struct block_device *bdev, int mirror, int rw,
			       u64 *bytenr_ret);
int btrfs_sb_log_location(struct btrfs_device *device, int mirror, int rw,
			  u64 *bytenr_ret);
int btrfs_advance_sb_log(struct btrfs_device *device, int mirror);
int btrfs_reset_sb_log_zones(struct block_device *bdev, int mirror);
u64 btrfs_find_allocatable_zones(struct btrfs_device *device, u64 hole_start,
				 u64 hole_end, u64 num_bytes);
int btrfs_reset_device_zone(struct btrfs_device *device, u64 physical,
			    u64 length, u64 *bytes);
int btrfs_ensure_empty_zones(struct btrfs_device *device, u64 start, u64 size);
int btrfs_load_block_group_zone_info(struct btrfs_block_group *cache, bool new);
void btrfs_calc_zone_unusable(struct btrfs_block_group *cache);
void btrfs_redirty_list_add(struct btrfs_transaction *trans,
			    struct extent_buffer *eb);
void btrfs_free_redirty_list(struct btrfs_transaction *trans);
bool btrfs_use_zone_append(struct btrfs_inode *inode, u64 start);
void btrfs_record_physical_zoned(struct inode *inode, u64 file_offset,
				 struct bio *bio);
void btrfs_rewrite_logical_zoned(struct btrfs_ordered_extent *ordered);
bool btrfs_check_meta_write_pointer(struct btrfs_fs_info *fs_info,
				    struct extent_buffer *eb,
				    struct btrfs_block_group **cache_ret);
void btrfs_revert_meta_write_pointer(struct btrfs_block_group *cache,
				     struct extent_buffer *eb);
int btrfs_zoned_issue_zeroout(struct btrfs_device *device, u64 physical, u64 length);
int btrfs_sync_zone_write_pointer(struct btrfs_device *tgt_dev, u64 logical,
				  u64 physical_start, u64 physical_pos);
struct btrfs_device *btrfs_zoned_get_device(struct btrfs_fs_info *fs_info,
					    u64 logical, u64 length);
<<<<<<< HEAD
void btrfs_clear_data_reloc_bg(struct btrfs_block_group *bg);
=======
bool btrfs_zone_activate(struct btrfs_block_group *block_group);
int btrfs_zone_finish(struct btrfs_block_group *block_group);
bool btrfs_can_activate_zone(struct btrfs_fs_devices *fs_devices, u64 flags);
void btrfs_zone_finish_endio(struct btrfs_fs_info *fs_info, u64 logical,
			     u64 length);
void btrfs_clear_data_reloc_bg(struct btrfs_block_group *bg);
void btrfs_free_zone_cache(struct btrfs_fs_info *fs_info);
>>>>>>> 92b4b594
#else /* CONFIG_BLK_DEV_ZONED */
static inline int btrfs_get_dev_zone(struct btrfs_device *device, u64 pos,
				     struct blk_zone *zone)
{
	return 0;
}

static inline int btrfs_get_dev_zone_info_all_devices(struct btrfs_fs_info *fs_info)
{
	return 0;
}

static inline int btrfs_get_dev_zone_info(struct btrfs_device *device,
					  bool populate_cache)
{
	return 0;
}

static inline void btrfs_destroy_dev_zone_info(struct btrfs_device *device) { }

static inline int btrfs_check_zoned_mode(const struct btrfs_fs_info *fs_info)
{
	if (!btrfs_is_zoned(fs_info))
		return 0;

	btrfs_err(fs_info, "zoned block devices support is not enabled");
	return -EOPNOTSUPP;
}

static inline int btrfs_check_mountopts_zoned(struct btrfs_fs_info *info)
{
	return 0;
}

static inline int btrfs_sb_log_location_bdev(struct block_device *bdev,
					     int mirror, int rw, u64 *bytenr_ret)
{
	*bytenr_ret = btrfs_sb_offset(mirror);
	return 0;
}

static inline int btrfs_sb_log_location(struct btrfs_device *device, int mirror,
					int rw, u64 *bytenr_ret)
{
	*bytenr_ret = btrfs_sb_offset(mirror);
	return 0;
}

static inline int btrfs_advance_sb_log(struct btrfs_device *device, int mirror)
{
	return 0;
}

static inline int btrfs_reset_sb_log_zones(struct block_device *bdev, int mirror)
{
	return 0;
}

static inline u64 btrfs_find_allocatable_zones(struct btrfs_device *device,
					       u64 hole_start, u64 hole_end,
					       u64 num_bytes)
{
	return hole_start;
}

static inline int btrfs_reset_device_zone(struct btrfs_device *device,
					  u64 physical, u64 length, u64 *bytes)
{
	*bytes = 0;
	return 0;
}

static inline int btrfs_ensure_empty_zones(struct btrfs_device *device,
					   u64 start, u64 size)
{
	return 0;
}

static inline int btrfs_load_block_group_zone_info(
		struct btrfs_block_group *cache, bool new)
{
	return 0;
}

static inline void btrfs_calc_zone_unusable(struct btrfs_block_group *cache) { }

static inline void btrfs_redirty_list_add(struct btrfs_transaction *trans,
					  struct extent_buffer *eb) { }
static inline void btrfs_free_redirty_list(struct btrfs_transaction *trans) { }

static inline bool btrfs_use_zone_append(struct btrfs_inode *inode, u64 start)
{
	return false;
}

static inline void btrfs_record_physical_zoned(struct inode *inode,
					       u64 file_offset, struct bio *bio)
{
}

static inline void btrfs_rewrite_logical_zoned(
				struct btrfs_ordered_extent *ordered) { }

static inline bool btrfs_check_meta_write_pointer(struct btrfs_fs_info *fs_info,
			       struct extent_buffer *eb,
			       struct btrfs_block_group **cache_ret)
{
	return true;
}

static inline void btrfs_revert_meta_write_pointer(
						struct btrfs_block_group *cache,
						struct extent_buffer *eb)
{
}

static inline int btrfs_zoned_issue_zeroout(struct btrfs_device *device,
					    u64 physical, u64 length)
{
	return -EOPNOTSUPP;
}

static inline int btrfs_sync_zone_write_pointer(struct btrfs_device *tgt_dev,
						u64 logical, u64 physical_start,
						u64 physical_pos)
{
	return -EOPNOTSUPP;
}

static inline struct btrfs_device *btrfs_zoned_get_device(
						  struct btrfs_fs_info *fs_info,
						  u64 logical, u64 length)
{
	return ERR_PTR(-EOPNOTSUPP);
}

<<<<<<< HEAD
static inline void btrfs_clear_data_reloc_bg(struct btrfs_block_group *bg) { }

=======
static inline bool btrfs_zone_activate(struct btrfs_block_group *block_group)
{
	return true;
}

static inline int btrfs_zone_finish(struct btrfs_block_group *block_group)
{
	return 0;
}

static inline bool btrfs_can_activate_zone(struct btrfs_fs_devices *fs_devices,
					   u64 flags)
{
	return true;
}

static inline void btrfs_zone_finish_endio(struct btrfs_fs_info *fs_info,
					   u64 logical, u64 length) { }

static inline void btrfs_clear_data_reloc_bg(struct btrfs_block_group *bg) { }

static inline void btrfs_free_zone_cache(struct btrfs_fs_info *fs_info) { }
>>>>>>> 92b4b594
#endif

static inline bool btrfs_dev_is_sequential(struct btrfs_device *device, u64 pos)
{
	struct btrfs_zoned_device_info *zone_info = device->zone_info;

	if (!zone_info)
		return false;

	return test_bit(pos >> zone_info->zone_size_shift, zone_info->seq_zones);
}

static inline bool btrfs_dev_is_empty_zone(struct btrfs_device *device, u64 pos)
{
	struct btrfs_zoned_device_info *zone_info = device->zone_info;

	if (!zone_info)
		return true;

	return test_bit(pos >> zone_info->zone_size_shift, zone_info->empty_zones);
}

static inline void btrfs_dev_set_empty_zone_bit(struct btrfs_device *device,
						u64 pos, bool set)
{
	struct btrfs_zoned_device_info *zone_info = device->zone_info;
	unsigned int zno;

	if (!zone_info)
		return;

	zno = pos >> zone_info->zone_size_shift;
	if (set)
		set_bit(zno, zone_info->empty_zones);
	else
		clear_bit(zno, zone_info->empty_zones);
}

static inline void btrfs_dev_set_zone_empty(struct btrfs_device *device, u64 pos)
{
	btrfs_dev_set_empty_zone_bit(device, pos, true);
}

static inline void btrfs_dev_clear_zone_empty(struct btrfs_device *device, u64 pos)
{
	btrfs_dev_set_empty_zone_bit(device, pos, false);
}

static inline bool btrfs_check_device_zone_type(const struct btrfs_fs_info *fs_info,
						struct block_device *bdev)
{
	if (btrfs_is_zoned(fs_info)) {
		/*
		 * We can allow a regular device on a zoned filesystem, because
		 * we will emulate the zoned capabilities.
		 */
		if (!bdev_is_zoned(bdev))
			return true;

		return fs_info->zone_size ==
			(bdev_zone_sectors(bdev) << SECTOR_SHIFT);
	}

	/* Do not allow Host Manged zoned device */
	return bdev_zoned_model(bdev) != BLK_ZONED_HM;
}

static inline bool btrfs_check_super_location(struct btrfs_device *device, u64 pos)
{
	/*
	 * On a non-zoned device, any address is OK. On a zoned device,
	 * non-SEQUENTIAL WRITE REQUIRED zones are capable.
	 */
	return device->zone_info == NULL || !btrfs_dev_is_sequential(device, pos);
}

static inline bool btrfs_can_zone_reset(struct btrfs_device *device,
					u64 physical, u64 length)
{
	u64 zone_size;

	if (!btrfs_dev_is_sequential(device, physical))
		return false;

	zone_size = device->zone_info->zone_size;
	if (!IS_ALIGNED(physical, zone_size) || !IS_ALIGNED(length, zone_size))
		return false;

	return true;
}

static inline void btrfs_zoned_meta_io_lock(struct btrfs_fs_info *fs_info)
{
	if (!btrfs_is_zoned(fs_info))
		return;
	mutex_lock(&fs_info->zoned_meta_io_lock);
}

static inline void btrfs_zoned_meta_io_unlock(struct btrfs_fs_info *fs_info)
{
	if (!btrfs_is_zoned(fs_info))
		return;
	mutex_unlock(&fs_info->zoned_meta_io_lock);
}

static inline void btrfs_clear_treelog_bg(struct btrfs_block_group *bg)
{
	struct btrfs_fs_info *fs_info = bg->fs_info;

	if (!btrfs_is_zoned(fs_info))
		return;

	spin_lock(&fs_info->treelog_bg_lock);
	if (fs_info->treelog_bg == bg->start)
		fs_info->treelog_bg = 0;
	spin_unlock(&fs_info->treelog_bg_lock);
}

#endif<|MERGE_RESOLUTION|>--- conflicted
+++ resolved
@@ -70,9 +70,6 @@
 				  u64 physical_start, u64 physical_pos);
 struct btrfs_device *btrfs_zoned_get_device(struct btrfs_fs_info *fs_info,
 					    u64 logical, u64 length);
-<<<<<<< HEAD
-void btrfs_clear_data_reloc_bg(struct btrfs_block_group *bg);
-=======
 bool btrfs_zone_activate(struct btrfs_block_group *block_group);
 int btrfs_zone_finish(struct btrfs_block_group *block_group);
 bool btrfs_can_activate_zone(struct btrfs_fs_devices *fs_devices, u64 flags);
@@ -80,7 +77,6 @@
 			     u64 length);
 void btrfs_clear_data_reloc_bg(struct btrfs_block_group *bg);
 void btrfs_free_zone_cache(struct btrfs_fs_info *fs_info);
->>>>>>> 92b4b594
 #else /* CONFIG_BLK_DEV_ZONED */
 static inline int btrfs_get_dev_zone(struct btrfs_device *device, u64 pos,
 				     struct blk_zone *zone)
@@ -217,10 +213,6 @@
 	return ERR_PTR(-EOPNOTSUPP);
 }
 
-<<<<<<< HEAD
-static inline void btrfs_clear_data_reloc_bg(struct btrfs_block_group *bg) { }
-
-=======
 static inline bool btrfs_zone_activate(struct btrfs_block_group *block_group)
 {
 	return true;
@@ -243,7 +235,6 @@
 static inline void btrfs_clear_data_reloc_bg(struct btrfs_block_group *bg) { }
 
 static inline void btrfs_free_zone_cache(struct btrfs_fs_info *fs_info) { }
->>>>>>> 92b4b594
 #endif
 
 static inline bool btrfs_dev_is_sequential(struct btrfs_device *device, u64 pos)
