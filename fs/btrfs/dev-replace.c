// SPDX-License-Identifier: GPL-2.0
/*
 * Copyright (C) STRATO AG 2012.  All rights reserved.
 */

#include <linux/sched.h>
#include <linux/bio.h>
#include <linux/slab.h>
#include <linux/blkdev.h>
#include <linux/kthread.h>
#include <linux/math64.h>
#include "misc.h"
#include "ctree.h"
#include "extent_map.h"
#include "disk-io.h"
#include "transaction.h"
#include "print-tree.h"
#include "volumes.h"
#include "async-thread.h"
#include "check-integrity.h"
#include "rcu-string.h"
#include "dev-replace.h"
#include "sysfs.h"
#include "zoned.h"
#include "block-group.h"

/*
 * Device replace overview
 *
 * [Objective]
 * To copy all extents (both new and on-disk) from source device to target
 * device, while still keeping the filesystem read-write.
 *
 * [Method]
 * There are two main methods involved:
 *
 * - Write duplication
 *
 *   All new writes will be written to both target and source devices, so even
 *   if replace gets canceled, sources device still contains up-to-date data.
 *
 *   Location:		handle_ops_on_dev_replace() from __btrfs_map_block()
 *   Start:		btrfs_dev_replace_start()
 *   End:		btrfs_dev_replace_finishing()
 *   Content:		Latest data/metadata
 *
 * - Copy existing extents
 *
 *   This happens by re-using scrub facility, as scrub also iterates through
 *   existing extents from commit root.
 *
 *   Location:		scrub_write_block_to_dev_replace() from
 *   			scrub_block_complete()
 *   Content:		Data/meta from commit root.
 *
 * Due to the content difference, we need to avoid nocow write when dev-replace
 * is happening.  This is done by marking the block group read-only and waiting
 * for NOCOW writes.
 *
 * After replace is done, the finishing part is done by swapping the target and
 * source devices.
 *
 *   Location:		btrfs_dev_replace_update_device_in_mapping_tree() from
 *   			btrfs_dev_replace_finishing()
 */

static int btrfs_dev_replace_finishing(struct btrfs_fs_info *fs_info,
				       int scrub_ret);
static int btrfs_dev_replace_kthread(void *data);

int btrfs_init_dev_replace(struct btrfs_fs_info *fs_info)
{
	struct btrfs_key key;
	struct btrfs_root *dev_root = fs_info->dev_root;
	struct btrfs_dev_replace *dev_replace = &fs_info->dev_replace;
	struct extent_buffer *eb;
	int slot;
	int ret = 0;
	struct btrfs_path *path = NULL;
	int item_size;
	struct btrfs_dev_replace_item *ptr;
	u64 src_devid;

	if (!dev_root)
		return 0;

	path = btrfs_alloc_path();
	if (!path) {
		ret = -ENOMEM;
		goto out;
	}

	key.objectid = 0;
	key.type = BTRFS_DEV_REPLACE_KEY;
	key.offset = 0;
	ret = btrfs_search_slot(NULL, dev_root, &key, path, 0, 0);
	if (ret) {
no_valid_dev_replace_entry_found:
		/*
		 * We don't have a replace item or it's corrupted.  If there is
		 * a replace target, fail the mount.
		 */
		if (btrfs_find_device(fs_info->fs_devices,
				      BTRFS_DEV_REPLACE_DEVID, NULL, NULL)) {
			btrfs_err(fs_info,
			"found replace target device without a valid replace item");
			ret = -EUCLEAN;
			goto out;
		}
		ret = 0;
		dev_replace->replace_state =
			BTRFS_IOCTL_DEV_REPLACE_STATE_NEVER_STARTED;
		dev_replace->cont_reading_from_srcdev_mode =
		    BTRFS_DEV_REPLACE_ITEM_CONT_READING_FROM_SRCDEV_MODE_ALWAYS;
		dev_replace->time_started = 0;
		dev_replace->time_stopped = 0;
		atomic64_set(&dev_replace->num_write_errors, 0);
		atomic64_set(&dev_replace->num_uncorrectable_read_errors, 0);
		dev_replace->cursor_left = 0;
		dev_replace->committed_cursor_left = 0;
		dev_replace->cursor_left_last_write_of_item = 0;
		dev_replace->cursor_right = 0;
		dev_replace->srcdev = NULL;
		dev_replace->tgtdev = NULL;
		dev_replace->is_valid = 0;
		dev_replace->item_needs_writeback = 0;
		goto out;
	}
	slot = path->slots[0];
	eb = path->nodes[0];
	item_size = btrfs_item_size_nr(eb, slot);
	ptr = btrfs_item_ptr(eb, slot, struct btrfs_dev_replace_item);

	if (item_size != sizeof(struct btrfs_dev_replace_item)) {
		btrfs_warn(fs_info,
			"dev_replace entry found has unexpected size, ignore entry");
		goto no_valid_dev_replace_entry_found;
	}

	src_devid = btrfs_dev_replace_src_devid(eb, ptr);
	dev_replace->cont_reading_from_srcdev_mode =
		btrfs_dev_replace_cont_reading_from_srcdev_mode(eb, ptr);
	dev_replace->replace_state = btrfs_dev_replace_replace_state(eb, ptr);
	dev_replace->time_started = btrfs_dev_replace_time_started(eb, ptr);
	dev_replace->time_stopped =
		btrfs_dev_replace_time_stopped(eb, ptr);
	atomic64_set(&dev_replace->num_write_errors,
		     btrfs_dev_replace_num_write_errors(eb, ptr));
	atomic64_set(&dev_replace->num_uncorrectable_read_errors,
		     btrfs_dev_replace_num_uncorrectable_read_errors(eb, ptr));
	dev_replace->cursor_left = btrfs_dev_replace_cursor_left(eb, ptr);
	dev_replace->committed_cursor_left = dev_replace->cursor_left;
	dev_replace->cursor_left_last_write_of_item = dev_replace->cursor_left;
	dev_replace->cursor_right = btrfs_dev_replace_cursor_right(eb, ptr);
	dev_replace->is_valid = 1;

	dev_replace->item_needs_writeback = 0;
	switch (dev_replace->replace_state) {
	case BTRFS_IOCTL_DEV_REPLACE_STATE_NEVER_STARTED:
	case BTRFS_IOCTL_DEV_REPLACE_STATE_FINISHED:
	case BTRFS_IOCTL_DEV_REPLACE_STATE_CANCELED:
		/*
		 * We don't have an active replace item but if there is a
		 * replace target, fail the mount.
		 */
		if (btrfs_find_device(fs_info->fs_devices,
				      BTRFS_DEV_REPLACE_DEVID, NULL, NULL)) {
			btrfs_err(fs_info,
			"replace devid present without an active replace item");
			ret = -EUCLEAN;
		} else {
			dev_replace->srcdev = NULL;
			dev_replace->tgtdev = NULL;
		}
		break;
	case BTRFS_IOCTL_DEV_REPLACE_STATE_STARTED:
	case BTRFS_IOCTL_DEV_REPLACE_STATE_SUSPENDED:
		dev_replace->srcdev = btrfs_find_device(fs_info->fs_devices,
						src_devid, NULL, NULL);
		dev_replace->tgtdev = btrfs_find_device(fs_info->fs_devices,
							BTRFS_DEV_REPLACE_DEVID,
							NULL, NULL);
		/*
		 * allow 'btrfs dev replace_cancel' if src/tgt device is
		 * missing
		 */
		if (!dev_replace->srcdev &&
		    !btrfs_test_opt(fs_info, DEGRADED)) {
			ret = -EIO;
			btrfs_warn(fs_info,
			   "cannot mount because device replace operation is ongoing and");
			btrfs_warn(fs_info,
			   "srcdev (devid %llu) is missing, need to run 'btrfs dev scan'?",
			   src_devid);
		}
		if (!dev_replace->tgtdev &&
		    !btrfs_test_opt(fs_info, DEGRADED)) {
			ret = -EIO;
			btrfs_warn(fs_info,
			   "cannot mount because device replace operation is ongoing and");
			btrfs_warn(fs_info,
			   "tgtdev (devid %llu) is missing, need to run 'btrfs dev scan'?",
				BTRFS_DEV_REPLACE_DEVID);
		}
		if (dev_replace->tgtdev) {
			if (dev_replace->srcdev) {
				dev_replace->tgtdev->total_bytes =
					dev_replace->srcdev->total_bytes;
				dev_replace->tgtdev->disk_total_bytes =
					dev_replace->srcdev->disk_total_bytes;
				dev_replace->tgtdev->commit_total_bytes =
					dev_replace->srcdev->commit_total_bytes;
				dev_replace->tgtdev->bytes_used =
					dev_replace->srcdev->bytes_used;
				dev_replace->tgtdev->commit_bytes_used =
					dev_replace->srcdev->commit_bytes_used;
			}
			set_bit(BTRFS_DEV_STATE_REPLACE_TGT,
				&dev_replace->tgtdev->dev_state);

			WARN_ON(fs_info->fs_devices->rw_devices == 0);
			dev_replace->tgtdev->io_width = fs_info->sectorsize;
			dev_replace->tgtdev->io_align = fs_info->sectorsize;
			dev_replace->tgtdev->sector_size = fs_info->sectorsize;
			dev_replace->tgtdev->fs_info = fs_info;
			set_bit(BTRFS_DEV_STATE_IN_FS_METADATA,
				&dev_replace->tgtdev->dev_state);
		}
		break;
	}

out:
	btrfs_free_path(path);
	return ret;
}

/*
 * Initialize a new device for device replace target from a given source dev
 * and path.
 *
 * Return 0 and new device in @device_out, otherwise return < 0
 */
static int btrfs_init_dev_replace_tgtdev(struct btrfs_fs_info *fs_info,
				  const char *device_path,
				  struct btrfs_device *srcdev,
				  struct btrfs_device **device_out)
{
	struct btrfs_device *device;
	struct block_device *bdev;
	struct rcu_string *name;
	u64 devid = BTRFS_DEV_REPLACE_DEVID;
	int ret = 0;

	*device_out = NULL;
	if (srcdev->fs_devices->seeding) {
		btrfs_err(fs_info, "the filesystem is a seed filesystem!");
		return -EINVAL;
	}

	bdev = blkdev_get_by_path(device_path, FMODE_WRITE | FMODE_EXCL,
				  fs_info->bdev_holder);
	if (IS_ERR(bdev)) {
		btrfs_err(fs_info, "target device %s is invalid!", device_path);
		return PTR_ERR(bdev);
	}

	if (!btrfs_check_device_zone_type(fs_info, bdev)) {
		btrfs_err(fs_info,
		"dev-replace: zoned type of target device mismatch with filesystem");
		ret = -EINVAL;
		goto error;
	}

	sync_blockdev(bdev);

	list_for_each_entry(device, &fs_info->fs_devices->devices, dev_list) {
		if (device->bdev == bdev) {
			btrfs_err(fs_info,
				  "target device is in the filesystem!");
			ret = -EEXIST;
			goto error;
		}
	}


	if (i_size_read(bdev->bd_inode) <
	    btrfs_device_get_total_bytes(srcdev)) {
		btrfs_err(fs_info,
			  "target device is smaller than source device!");
		ret = -EINVAL;
		goto error;
	}


	device = btrfs_alloc_device(NULL, &devid, NULL);
	if (IS_ERR(device)) {
		ret = PTR_ERR(device);
		goto error;
	}

	name = rcu_string_strdup(device_path, GFP_KERNEL);
	if (!name) {
		btrfs_free_device(device);
		ret = -ENOMEM;
		goto error;
	}
	rcu_assign_pointer(device->name, name);

	set_bit(BTRFS_DEV_STATE_WRITEABLE, &device->dev_state);
	device->generation = 0;
	device->io_width = fs_info->sectorsize;
	device->io_align = fs_info->sectorsize;
	device->sector_size = fs_info->sectorsize;
	device->total_bytes = btrfs_device_get_total_bytes(srcdev);
	device->disk_total_bytes = btrfs_device_get_disk_total_bytes(srcdev);
	device->bytes_used = btrfs_device_get_bytes_used(srcdev);
	device->commit_total_bytes = srcdev->commit_total_bytes;
	device->commit_bytes_used = device->bytes_used;
	device->fs_info = fs_info;
	device->bdev = bdev;
	set_bit(BTRFS_DEV_STATE_IN_FS_METADATA, &device->dev_state);
	set_bit(BTRFS_DEV_STATE_REPLACE_TGT, &device->dev_state);
	device->mode = FMODE_EXCL;
	device->dev_stats_valid = 1;
	set_blocksize(device->bdev, BTRFS_BDEV_BLOCKSIZE);
	device->fs_devices = fs_info->fs_devices;

	ret = btrfs_get_dev_zone_info(device);
	if (ret)
		goto error;

	mutex_lock(&fs_info->fs_devices->device_list_mutex);
	list_add(&device->dev_list, &fs_info->fs_devices->devices);
	fs_info->fs_devices->num_devices++;
	fs_info->fs_devices->open_devices++;
	mutex_unlock(&fs_info->fs_devices->device_list_mutex);

	*device_out = device;
	return 0;

error:
	blkdev_put(bdev, FMODE_EXCL);
	return ret;
}

/*
 * called from commit_transaction. Writes changed device replace state to
 * disk.
 */
int btrfs_run_dev_replace(struct btrfs_trans_handle *trans)
{
	struct btrfs_fs_info *fs_info = trans->fs_info;
	int ret;
	struct btrfs_root *dev_root = fs_info->dev_root;
	struct btrfs_path *path;
	struct btrfs_key key;
	struct extent_buffer *eb;
	struct btrfs_dev_replace_item *ptr;
	struct btrfs_dev_replace *dev_replace = &fs_info->dev_replace;

	down_read(&dev_replace->rwsem);
	if (!dev_replace->is_valid ||
	    !dev_replace->item_needs_writeback) {
		up_read(&dev_replace->rwsem);
		return 0;
	}
	up_read(&dev_replace->rwsem);

	key.objectid = 0;
	key.type = BTRFS_DEV_REPLACE_KEY;
	key.offset = 0;

	path = btrfs_alloc_path();
	if (!path) {
		ret = -ENOMEM;
		goto out;
	}
	ret = btrfs_search_slot(trans, dev_root, &key, path, -1, 1);
	if (ret < 0) {
		btrfs_warn(fs_info,
			   "error %d while searching for dev_replace item!",
			   ret);
		goto out;
	}

	if (ret == 0 &&
	    btrfs_item_size_nr(path->nodes[0], path->slots[0]) < sizeof(*ptr)) {
		/*
		 * need to delete old one and insert a new one.
		 * Since no attempt is made to recover any old state, if the
		 * dev_replace state is 'running', the data on the target
		 * drive is lost.
		 * It would be possible to recover the state: just make sure
		 * that the beginning of the item is never changed and always
		 * contains all the essential information. Then read this
		 * minimal set of information and use it as a base for the
		 * new state.
		 */
		ret = btrfs_del_item(trans, dev_root, path);
		if (ret != 0) {
			btrfs_warn(fs_info,
				   "delete too small dev_replace item failed %d!",
				   ret);
			goto out;
		}
		ret = 1;
	}

	if (ret == 1) {
		/* need to insert a new item */
		btrfs_release_path(path);
		ret = btrfs_insert_empty_item(trans, dev_root, path,
					      &key, sizeof(*ptr));
		if (ret < 0) {
			btrfs_warn(fs_info,
				   "insert dev_replace item failed %d!", ret);
			goto out;
		}
	}

	eb = path->nodes[0];
	ptr = btrfs_item_ptr(eb, path->slots[0],
			     struct btrfs_dev_replace_item);

	down_write(&dev_replace->rwsem);
	if (dev_replace->srcdev)
		btrfs_set_dev_replace_src_devid(eb, ptr,
			dev_replace->srcdev->devid);
	else
		btrfs_set_dev_replace_src_devid(eb, ptr, (u64)-1);
	btrfs_set_dev_replace_cont_reading_from_srcdev_mode(eb, ptr,
		dev_replace->cont_reading_from_srcdev_mode);
	btrfs_set_dev_replace_replace_state(eb, ptr,
		dev_replace->replace_state);
	btrfs_set_dev_replace_time_started(eb, ptr, dev_replace->time_started);
	btrfs_set_dev_replace_time_stopped(eb, ptr, dev_replace->time_stopped);
	btrfs_set_dev_replace_num_write_errors(eb, ptr,
		atomic64_read(&dev_replace->num_write_errors));
	btrfs_set_dev_replace_num_uncorrectable_read_errors(eb, ptr,
		atomic64_read(&dev_replace->num_uncorrectable_read_errors));
	dev_replace->cursor_left_last_write_of_item =
		dev_replace->cursor_left;
	btrfs_set_dev_replace_cursor_left(eb, ptr,
		dev_replace->cursor_left_last_write_of_item);
	btrfs_set_dev_replace_cursor_right(eb, ptr,
		dev_replace->cursor_right);
	dev_replace->item_needs_writeback = 0;
	up_write(&dev_replace->rwsem);

	btrfs_mark_buffer_dirty(eb);

out:
	btrfs_free_path(path);

	return ret;
}

static char* btrfs_dev_name(struct btrfs_device *device)
{
	if (!device || test_bit(BTRFS_DEV_STATE_MISSING, &device->dev_state))
		return "<missing disk>";
	else
		return rcu_str_deref(device->name);
}

static int mark_block_group_to_copy(struct btrfs_fs_info *fs_info,
				    struct btrfs_device *src_dev)
{
	struct btrfs_path *path;
	struct btrfs_key key;
	struct btrfs_key found_key;
	struct btrfs_root *root = fs_info->dev_root;
	struct btrfs_dev_extent *dev_extent = NULL;
	struct btrfs_block_group *cache;
	struct btrfs_trans_handle *trans;
	int ret = 0;
	u64 chunk_offset;

	/* Do not use "to_copy" on non zoned filesystem for now */
	if (!btrfs_is_zoned(fs_info))
		return 0;

	mutex_lock(&fs_info->chunk_mutex);

	/* Ensure we don't have pending new block group */
	spin_lock(&fs_info->trans_lock);
	while (fs_info->running_transaction &&
	       !list_empty(&fs_info->running_transaction->dev_update_list)) {
		spin_unlock(&fs_info->trans_lock);
		mutex_unlock(&fs_info->chunk_mutex);
		trans = btrfs_attach_transaction(root);
		if (IS_ERR(trans)) {
			ret = PTR_ERR(trans);
			mutex_lock(&fs_info->chunk_mutex);
			if (ret == -ENOENT) {
				spin_lock(&fs_info->trans_lock);
				continue;
			} else {
				goto unlock;
			}
		}

		ret = btrfs_commit_transaction(trans);
		mutex_lock(&fs_info->chunk_mutex);
		if (ret)
			goto unlock;

		spin_lock(&fs_info->trans_lock);
	}
	spin_unlock(&fs_info->trans_lock);

	path = btrfs_alloc_path();
	if (!path) {
		ret = -ENOMEM;
		goto unlock;
	}

	path->reada = READA_FORWARD;
	path->search_commit_root = 1;
	path->skip_locking = 1;

	key.objectid = src_dev->devid;
	key.type = BTRFS_DEV_EXTENT_KEY;
	key.offset = 0;

	ret = btrfs_search_slot(NULL, root, &key, path, 0, 0);
	if (ret < 0)
		goto free_path;
	if (ret > 0) {
		if (path->slots[0] >=
		    btrfs_header_nritems(path->nodes[0])) {
			ret = btrfs_next_leaf(root, path);
			if (ret < 0)
				goto free_path;
			if (ret > 0) {
				ret = 0;
				goto free_path;
			}
		} else {
			ret = 0;
		}
	}

	while (1) {
		struct extent_buffer *leaf = path->nodes[0];
		int slot = path->slots[0];

		btrfs_item_key_to_cpu(leaf, &found_key, slot);

		if (found_key.objectid != src_dev->devid)
			break;

		if (found_key.type != BTRFS_DEV_EXTENT_KEY)
			break;

		if (found_key.offset < key.offset)
			break;

		dev_extent = btrfs_item_ptr(leaf, slot, struct btrfs_dev_extent);

		chunk_offset = btrfs_dev_extent_chunk_offset(leaf, dev_extent);

		cache = btrfs_lookup_block_group(fs_info, chunk_offset);
		if (!cache)
			goto skip;

		spin_lock(&cache->lock);
		cache->to_copy = 1;
		spin_unlock(&cache->lock);

		btrfs_put_block_group(cache);

skip:
		ret = btrfs_next_item(root, path);
		if (ret != 0) {
			if (ret > 0)
				ret = 0;
			break;
		}
	}

free_path:
	btrfs_free_path(path);
unlock:
	mutex_unlock(&fs_info->chunk_mutex);

	return ret;
}

bool btrfs_finish_block_group_to_copy(struct btrfs_device *srcdev,
				      struct btrfs_block_group *cache,
				      u64 physical)
{
	struct btrfs_fs_info *fs_info = cache->fs_info;
	struct extent_map *em;
	struct map_lookup *map;
	u64 chunk_offset = cache->start;
	int num_extents, cur_extent;
	int i;

	/* Do not use "to_copy" on non zoned filesystem for now */
	if (!btrfs_is_zoned(fs_info))
		return true;

	spin_lock(&cache->lock);
	if (cache->removed) {
		spin_unlock(&cache->lock);
		return true;
	}
	spin_unlock(&cache->lock);

	em = btrfs_get_chunk_map(fs_info, chunk_offset, 1);
	ASSERT(!IS_ERR(em));
	map = em->map_lookup;

	num_extents = cur_extent = 0;
	for (i = 0; i < map->num_stripes; i++) {
		/* We have more device extent to copy */
		if (srcdev != map->stripes[i].dev)
			continue;

		num_extents++;
		if (physical == map->stripes[i].physical)
			cur_extent = i;
	}

	free_extent_map(em);

	if (num_extents > 1 && cur_extent < num_extents - 1) {
		/*
		 * Has more stripes on this device. Keep this block group
		 * readonly until we finish all the stripes.
		 */
		return false;
	}

	/* Last stripe on this device */
	spin_lock(&cache->lock);
	cache->to_copy = 0;
	spin_unlock(&cache->lock);

	return true;
}

static int btrfs_dev_replace_start(struct btrfs_fs_info *fs_info,
		const char *tgtdev_name, u64 srcdevid, const char *srcdev_name,
		int read_src)
{
	struct btrfs_root *root = fs_info->dev_root;
	struct btrfs_trans_handle *trans;
	struct btrfs_dev_replace *dev_replace = &fs_info->dev_replace;
	int ret;
	struct btrfs_device *tgt_device = NULL;
	struct btrfs_device *src_device = NULL;

	src_device = btrfs_find_device_by_devspec(fs_info, srcdevid,
						  srcdev_name);
	if (IS_ERR(src_device))
		return PTR_ERR(src_device);

	if (btrfs_pinned_by_swapfile(fs_info, src_device)) {
		btrfs_warn_in_rcu(fs_info,
	  "cannot replace device %s (devid %llu) due to active swapfile",
			btrfs_dev_name(src_device), src_device->devid);
		return -ETXTBSY;
	}

	/*
	 * Here we commit the transaction to make sure commit_total_bytes
	 * of all the devices are updated.
	 */
	trans = btrfs_attach_transaction(root);
	if (!IS_ERR(trans)) {
		ret = btrfs_commit_transaction(trans);
		if (ret)
			return ret;
	} else if (PTR_ERR(trans) != -ENOENT) {
		return PTR_ERR(trans);
	}

	ret = btrfs_init_dev_replace_tgtdev(fs_info, tgtdev_name,
					    src_device, &tgt_device);
	if (ret)
		return ret;

	ret = mark_block_group_to_copy(fs_info, src_device);
	if (ret)
		return ret;

	down_write(&dev_replace->rwsem);
	switch (dev_replace->replace_state) {
	case BTRFS_IOCTL_DEV_REPLACE_STATE_NEVER_STARTED:
	case BTRFS_IOCTL_DEV_REPLACE_STATE_FINISHED:
	case BTRFS_IOCTL_DEV_REPLACE_STATE_CANCELED:
		break;
	case BTRFS_IOCTL_DEV_REPLACE_STATE_STARTED:
	case BTRFS_IOCTL_DEV_REPLACE_STATE_SUSPENDED:
		ASSERT(0);
		ret = BTRFS_IOCTL_DEV_REPLACE_RESULT_ALREADY_STARTED;
		up_write(&dev_replace->rwsem);
		goto leave;
	}

	dev_replace->cont_reading_from_srcdev_mode = read_src;
	dev_replace->srcdev = src_device;
	dev_replace->tgtdev = tgt_device;

	btrfs_info_in_rcu(fs_info,
		      "dev_replace from %s (devid %llu) to %s started",
		      btrfs_dev_name(src_device),
		      src_device->devid,
		      rcu_str_deref(tgt_device->name));

	/*
	 * from now on, the writes to the srcdev are all duplicated to
	 * go to the tgtdev as well (refer to btrfs_map_block()).
	 */
	dev_replace->replace_state = BTRFS_IOCTL_DEV_REPLACE_STATE_STARTED;
	dev_replace->time_started = ktime_get_real_seconds();
	dev_replace->cursor_left = 0;
	dev_replace->committed_cursor_left = 0;
	dev_replace->cursor_left_last_write_of_item = 0;
	dev_replace->cursor_right = 0;
	dev_replace->is_valid = 1;
	dev_replace->item_needs_writeback = 1;
	atomic64_set(&dev_replace->num_write_errors, 0);
	atomic64_set(&dev_replace->num_uncorrectable_read_errors, 0);
	up_write(&dev_replace->rwsem);

	ret = btrfs_sysfs_add_device(tgt_device);
	if (ret)
		btrfs_err(fs_info, "kobj add dev failed %d", ret);

	btrfs_wait_ordered_roots(fs_info, U64_MAX, 0, (u64)-1);

	/* Commit dev_replace state and reserve 1 item for it. */
	trans = btrfs_start_transaction(root, 1);
	if (IS_ERR(trans)) {
		ret = PTR_ERR(trans);
		down_write(&dev_replace->rwsem);
		dev_replace->replace_state =
			BTRFS_IOCTL_DEV_REPLACE_STATE_NEVER_STARTED;
		dev_replace->srcdev = NULL;
		dev_replace->tgtdev = NULL;
		up_write(&dev_replace->rwsem);
		goto leave;
	}

	ret = btrfs_commit_transaction(trans);
	WARN_ON(ret);

	/* the disk copy procedure reuses the scrub code */
	ret = btrfs_scrub_dev(fs_info, src_device->devid, 0,
			      btrfs_device_get_total_bytes(src_device),
			      &dev_replace->scrub_progress, 0, 1);

	ret = btrfs_dev_replace_finishing(fs_info, ret);
	if (ret == -EINPROGRESS)
		ret = BTRFS_IOCTL_DEV_REPLACE_RESULT_SCRUB_INPROGRESS;

	return ret;

leave:
	btrfs_destroy_dev_replace_tgtdev(tgt_device);
	return ret;
}

int btrfs_dev_replace_by_ioctl(struct btrfs_fs_info *fs_info,
			    struct btrfs_ioctl_dev_replace_args *args)
{
	int ret;

	switch (args->start.cont_reading_from_srcdev_mode) {
	case BTRFS_IOCTL_DEV_REPLACE_CONT_READING_FROM_SRCDEV_MODE_ALWAYS:
	case BTRFS_IOCTL_DEV_REPLACE_CONT_READING_FROM_SRCDEV_MODE_AVOID:
		break;
	default:
		return -EINVAL;
	}

	if ((args->start.srcdevid == 0 && args->start.srcdev_name[0] == '\0') ||
	    args->start.tgtdev_name[0] == '\0')
		return -EINVAL;

	ret = btrfs_dev_replace_start(fs_info, args->start.tgtdev_name,
					args->start.srcdevid,
					args->start.srcdev_name,
					args->start.cont_reading_from_srcdev_mode);
	args->result = ret;
	/* don't warn if EINPROGRESS, someone else might be running scrub */
	if (ret == BTRFS_IOCTL_DEV_REPLACE_RESULT_SCRUB_INPROGRESS ||
	    ret == BTRFS_IOCTL_DEV_REPLACE_RESULT_NO_ERROR)
		return 0;

	return ret;
}

/*
 * blocked until all in-flight bios operations are finished.
 */
static void btrfs_rm_dev_replace_blocked(struct btrfs_fs_info *fs_info)
{
	set_bit(BTRFS_FS_STATE_DEV_REPLACING, &fs_info->fs_state);
	wait_event(fs_info->dev_replace.replace_wait, !percpu_counter_sum(
		   &fs_info->dev_replace.bio_counter));
}

/*
 * we have removed target device, it is safe to allow new bios request.
 */
static void btrfs_rm_dev_replace_unblocked(struct btrfs_fs_info *fs_info)
{
	clear_bit(BTRFS_FS_STATE_DEV_REPLACING, &fs_info->fs_state);
	wake_up(&fs_info->dev_replace.replace_wait);
}

/*
 * When finishing the device replace, before swapping the source device with the
 * target device we must update the chunk allocation state in the target device,
 * as it is empty because replace works by directly copying the chunks and not
 * through the normal chunk allocation path.
 */
static int btrfs_set_target_alloc_state(struct btrfs_device *srcdev,
					struct btrfs_device *tgtdev)
{
	struct extent_state *cached_state = NULL;
	u64 start = 0;
	u64 found_start;
	u64 found_end;
	int ret = 0;

	lockdep_assert_held(&srcdev->fs_info->chunk_mutex);

	while (!find_first_extent_bit(&srcdev->alloc_state, start,
				      &found_start, &found_end,
				      CHUNK_ALLOCATED, &cached_state)) {
		ret = set_extent_bits(&tgtdev->alloc_state, found_start,
				      found_end, CHUNK_ALLOCATED);
		if (ret)
			break;
		start = found_end + 1;
	}

	free_extent_state(cached_state);
	return ret;
}

static void btrfs_dev_replace_update_device_in_mapping_tree(
						struct btrfs_fs_info *fs_info,
						struct btrfs_device *srcdev,
						struct btrfs_device *tgtdev)
{
	struct extent_map_tree *em_tree = &fs_info->mapping_tree;
	struct extent_map *em;
	struct map_lookup *map;
	u64 start = 0;
	int i;

	write_lock(&em_tree->lock);
	do {
		em = lookup_extent_mapping(em_tree, start, (u64)-1);
		if (!em)
			break;
		map = em->map_lookup;
		for (i = 0; i < map->num_stripes; i++)
			if (srcdev == map->stripes[i].dev)
				map->stripes[i].dev = tgtdev;
		start = em->start + em->len;
		free_extent_map(em);
	} while (start);
	write_unlock(&em_tree->lock);
}

static int btrfs_dev_replace_finishing(struct btrfs_fs_info *fs_info,
				       int scrub_ret)
{
	struct btrfs_dev_replace *dev_replace = &fs_info->dev_replace;
	struct btrfs_device *tgt_device;
	struct btrfs_device *src_device;
	struct btrfs_root *root = fs_info->tree_root;
	u8 uuid_tmp[BTRFS_UUID_SIZE];
	struct btrfs_trans_handle *trans;
	int ret = 0;

	/* don't allow cancel or unmount to disturb the finishing procedure */
	mutex_lock(&dev_replace->lock_finishing_cancel_unmount);

	down_read(&dev_replace->rwsem);
	/* was the operation canceled, or is it finished? */
	if (dev_replace->replace_state !=
	    BTRFS_IOCTL_DEV_REPLACE_STATE_STARTED) {
		up_read(&dev_replace->rwsem);
		mutex_unlock(&dev_replace->lock_finishing_cancel_unmount);
		return 0;
	}

	tgt_device = dev_replace->tgtdev;
	src_device = dev_replace->srcdev;
	up_read(&dev_replace->rwsem);

	/*
	 * flush all outstanding I/O and inode extent mappings before the
	 * copy operation is declared as being finished
	 */
<<<<<<< HEAD
	ret = btrfs_start_delalloc_roots(fs_info, U64_MAX, false);
=======
	ret = btrfs_start_delalloc_roots(fs_info, LONG_MAX, false);
>>>>>>> 3b17187f
	if (ret) {
		mutex_unlock(&dev_replace->lock_finishing_cancel_unmount);
		return ret;
	}
	btrfs_wait_ordered_roots(fs_info, U64_MAX, 0, (u64)-1);

	if (!scrub_ret)
		btrfs_reada_remove_dev(src_device);

	/*
	 * We have to use this loop approach because at this point src_device
	 * has to be available for transaction commit to complete, yet new
	 * chunks shouldn't be allocated on the device.
	 */
	while (1) {
		trans = btrfs_start_transaction(root, 0);
		if (IS_ERR(trans)) {
			btrfs_reada_undo_remove_dev(src_device);
			mutex_unlock(&dev_replace->lock_finishing_cancel_unmount);
			return PTR_ERR(trans);
		}
		ret = btrfs_commit_transaction(trans);
		WARN_ON(ret);

		/* Prevent write_all_supers() during the finishing procedure */
		mutex_lock(&fs_info->fs_devices->device_list_mutex);
		/* Prevent new chunks being allocated on the source device */
		mutex_lock(&fs_info->chunk_mutex);

		if (!list_empty(&src_device->post_commit_list)) {
			mutex_unlock(&fs_info->fs_devices->device_list_mutex);
			mutex_unlock(&fs_info->chunk_mutex);
		} else {
			break;
		}
	}

	down_write(&dev_replace->rwsem);
	dev_replace->replace_state =
		scrub_ret ? BTRFS_IOCTL_DEV_REPLACE_STATE_CANCELED
			  : BTRFS_IOCTL_DEV_REPLACE_STATE_FINISHED;
	dev_replace->tgtdev = NULL;
	dev_replace->srcdev = NULL;
	dev_replace->time_stopped = ktime_get_real_seconds();
	dev_replace->item_needs_writeback = 1;

	/*
	 * Update allocation state in the new device and replace the old device
	 * with the new one in the mapping tree.
	 */
	if (!scrub_ret) {
		scrub_ret = btrfs_set_target_alloc_state(src_device, tgt_device);
		if (scrub_ret)
			goto error;
		btrfs_dev_replace_update_device_in_mapping_tree(fs_info,
								src_device,
								tgt_device);
	} else {
		if (scrub_ret != -ECANCELED)
			btrfs_err_in_rcu(fs_info,
				 "btrfs_scrub_dev(%s, %llu, %s) failed %d",
				 btrfs_dev_name(src_device),
				 src_device->devid,
				 rcu_str_deref(tgt_device->name), scrub_ret);
error:
		up_write(&dev_replace->rwsem);
		mutex_unlock(&fs_info->chunk_mutex);
		mutex_unlock(&fs_info->fs_devices->device_list_mutex);
		btrfs_reada_undo_remove_dev(src_device);
		btrfs_rm_dev_replace_blocked(fs_info);
		if (tgt_device)
			btrfs_destroy_dev_replace_tgtdev(tgt_device);
		btrfs_rm_dev_replace_unblocked(fs_info);
		mutex_unlock(&dev_replace->lock_finishing_cancel_unmount);

		return scrub_ret;
	}

	btrfs_info_in_rcu(fs_info,
			  "dev_replace from %s (devid %llu) to %s finished",
			  btrfs_dev_name(src_device),
			  src_device->devid,
			  rcu_str_deref(tgt_device->name));
	clear_bit(BTRFS_DEV_STATE_REPLACE_TGT, &tgt_device->dev_state);
	tgt_device->devid = src_device->devid;
	src_device->devid = BTRFS_DEV_REPLACE_DEVID;
	memcpy(uuid_tmp, tgt_device->uuid, sizeof(uuid_tmp));
	memcpy(tgt_device->uuid, src_device->uuid, sizeof(tgt_device->uuid));
	memcpy(src_device->uuid, uuid_tmp, sizeof(src_device->uuid));
	btrfs_device_set_total_bytes(tgt_device, src_device->total_bytes);
	btrfs_device_set_disk_total_bytes(tgt_device,
					  src_device->disk_total_bytes);
	btrfs_device_set_bytes_used(tgt_device, src_device->bytes_used);
	tgt_device->commit_bytes_used = src_device->bytes_used;

	btrfs_assign_next_active_device(src_device, tgt_device);

	list_add(&tgt_device->dev_alloc_list, &fs_info->fs_devices->alloc_list);
	fs_info->fs_devices->rw_devices++;

	up_write(&dev_replace->rwsem);
	btrfs_rm_dev_replace_blocked(fs_info);

	btrfs_rm_dev_replace_remove_srcdev(src_device);

	btrfs_rm_dev_replace_unblocked(fs_info);

	/*
	 * Increment dev_stats_ccnt so that btrfs_run_dev_stats() will
	 * update on-disk dev stats value during commit transaction
	 */
	atomic_inc(&tgt_device->dev_stats_ccnt);

	/*
	 * this is again a consistent state where no dev_replace procedure
	 * is running, the target device is part of the filesystem, the
	 * source device is not part of the filesystem anymore and its 1st
	 * superblock is scratched out so that it is no longer marked to
	 * belong to this filesystem.
	 */
	mutex_unlock(&fs_info->chunk_mutex);
	mutex_unlock(&fs_info->fs_devices->device_list_mutex);

	/* replace the sysfs entry */
	btrfs_sysfs_remove_device(src_device);
	btrfs_sysfs_update_devid(tgt_device);
	if (test_bit(BTRFS_DEV_STATE_WRITEABLE, &src_device->dev_state))
		btrfs_scratch_superblocks(fs_info, src_device->bdev,
					  src_device->name->str);

	/* write back the superblocks */
	trans = btrfs_start_transaction(root, 0);
	if (!IS_ERR(trans))
		btrfs_commit_transaction(trans);

	mutex_unlock(&dev_replace->lock_finishing_cancel_unmount);

	btrfs_rm_dev_replace_free_srcdev(src_device);

	return 0;
}

/*
 * Read progress of device replace status according to the state and last
 * stored position. The value format is the same as for
 * btrfs_dev_replace::progress_1000
 */
static u64 btrfs_dev_replace_progress(struct btrfs_fs_info *fs_info)
{
	struct btrfs_dev_replace *dev_replace = &fs_info->dev_replace;
	u64 ret = 0;

	switch (dev_replace->replace_state) {
	case BTRFS_IOCTL_DEV_REPLACE_STATE_NEVER_STARTED:
	case BTRFS_IOCTL_DEV_REPLACE_STATE_CANCELED:
		ret = 0;
		break;
	case BTRFS_IOCTL_DEV_REPLACE_STATE_FINISHED:
		ret = 1000;
		break;
	case BTRFS_IOCTL_DEV_REPLACE_STATE_STARTED:
	case BTRFS_IOCTL_DEV_REPLACE_STATE_SUSPENDED:
		ret = div64_u64(dev_replace->cursor_left,
				div_u64(btrfs_device_get_total_bytes(
						dev_replace->srcdev), 1000));
		break;
	}

	return ret;
}

void btrfs_dev_replace_status(struct btrfs_fs_info *fs_info,
			      struct btrfs_ioctl_dev_replace_args *args)
{
	struct btrfs_dev_replace *dev_replace = &fs_info->dev_replace;

	down_read(&dev_replace->rwsem);
	/* even if !dev_replace_is_valid, the values are good enough for
	 * the replace_status ioctl */
	args->result = BTRFS_IOCTL_DEV_REPLACE_RESULT_NO_ERROR;
	args->status.replace_state = dev_replace->replace_state;
	args->status.time_started = dev_replace->time_started;
	args->status.time_stopped = dev_replace->time_stopped;
	args->status.num_write_errors =
		atomic64_read(&dev_replace->num_write_errors);
	args->status.num_uncorrectable_read_errors =
		atomic64_read(&dev_replace->num_uncorrectable_read_errors);
	args->status.progress_1000 = btrfs_dev_replace_progress(fs_info);
	up_read(&dev_replace->rwsem);
}

int btrfs_dev_replace_cancel(struct btrfs_fs_info *fs_info)
{
	struct btrfs_dev_replace *dev_replace = &fs_info->dev_replace;
	struct btrfs_device *tgt_device = NULL;
	struct btrfs_device *src_device = NULL;
	struct btrfs_trans_handle *trans;
	struct btrfs_root *root = fs_info->tree_root;
	int result;
	int ret;

	if (sb_rdonly(fs_info->sb))
		return -EROFS;

	mutex_lock(&dev_replace->lock_finishing_cancel_unmount);
	down_write(&dev_replace->rwsem);
	switch (dev_replace->replace_state) {
	case BTRFS_IOCTL_DEV_REPLACE_STATE_NEVER_STARTED:
	case BTRFS_IOCTL_DEV_REPLACE_STATE_FINISHED:
	case BTRFS_IOCTL_DEV_REPLACE_STATE_CANCELED:
		result = BTRFS_IOCTL_DEV_REPLACE_RESULT_NOT_STARTED;
		up_write(&dev_replace->rwsem);
		break;
	case BTRFS_IOCTL_DEV_REPLACE_STATE_STARTED:
		tgt_device = dev_replace->tgtdev;
		src_device = dev_replace->srcdev;
		up_write(&dev_replace->rwsem);
		ret = btrfs_scrub_cancel(fs_info);
		if (ret < 0) {
			result = BTRFS_IOCTL_DEV_REPLACE_RESULT_NOT_STARTED;
		} else {
			result = BTRFS_IOCTL_DEV_REPLACE_RESULT_NO_ERROR;
			/*
			 * btrfs_dev_replace_finishing() will handle the
			 * cleanup part
			 */
			btrfs_info_in_rcu(fs_info,
				"dev_replace from %s (devid %llu) to %s canceled",
				btrfs_dev_name(src_device), src_device->devid,
				btrfs_dev_name(tgt_device));
		}
		break;
	case BTRFS_IOCTL_DEV_REPLACE_STATE_SUSPENDED:
		/*
		 * Scrub doing the replace isn't running so we need to do the
		 * cleanup step of btrfs_dev_replace_finishing() here
		 */
		result = BTRFS_IOCTL_DEV_REPLACE_RESULT_NO_ERROR;
		tgt_device = dev_replace->tgtdev;
		src_device = dev_replace->srcdev;
		dev_replace->tgtdev = NULL;
		dev_replace->srcdev = NULL;
		dev_replace->replace_state =
				BTRFS_IOCTL_DEV_REPLACE_STATE_CANCELED;
		dev_replace->time_stopped = ktime_get_real_seconds();
		dev_replace->item_needs_writeback = 1;

		up_write(&dev_replace->rwsem);

		/* Scrub for replace must not be running in suspended state */
		ret = btrfs_scrub_cancel(fs_info);
		ASSERT(ret != -ENOTCONN);

		trans = btrfs_start_transaction(root, 0);
		if (IS_ERR(trans)) {
			mutex_unlock(&dev_replace->lock_finishing_cancel_unmount);
			return PTR_ERR(trans);
		}
		ret = btrfs_commit_transaction(trans);
		WARN_ON(ret);

		btrfs_info_in_rcu(fs_info,
		"suspended dev_replace from %s (devid %llu) to %s canceled",
			btrfs_dev_name(src_device), src_device->devid,
			btrfs_dev_name(tgt_device));

		if (tgt_device)
			btrfs_destroy_dev_replace_tgtdev(tgt_device);
		break;
	default:
		up_write(&dev_replace->rwsem);
		result = -EINVAL;
	}

	mutex_unlock(&dev_replace->lock_finishing_cancel_unmount);
	return result;
}

void btrfs_dev_replace_suspend_for_unmount(struct btrfs_fs_info *fs_info)
{
	struct btrfs_dev_replace *dev_replace = &fs_info->dev_replace;

	mutex_lock(&dev_replace->lock_finishing_cancel_unmount);
	down_write(&dev_replace->rwsem);

	switch (dev_replace->replace_state) {
	case BTRFS_IOCTL_DEV_REPLACE_STATE_NEVER_STARTED:
	case BTRFS_IOCTL_DEV_REPLACE_STATE_FINISHED:
	case BTRFS_IOCTL_DEV_REPLACE_STATE_CANCELED:
	case BTRFS_IOCTL_DEV_REPLACE_STATE_SUSPENDED:
		break;
	case BTRFS_IOCTL_DEV_REPLACE_STATE_STARTED:
		dev_replace->replace_state =
			BTRFS_IOCTL_DEV_REPLACE_STATE_SUSPENDED;
		dev_replace->time_stopped = ktime_get_real_seconds();
		dev_replace->item_needs_writeback = 1;
		btrfs_info(fs_info, "suspending dev_replace for unmount");
		break;
	}

	up_write(&dev_replace->rwsem);
	mutex_unlock(&dev_replace->lock_finishing_cancel_unmount);
}

/* resume dev_replace procedure that was interrupted by unmount */
int btrfs_resume_dev_replace_async(struct btrfs_fs_info *fs_info)
{
	struct task_struct *task;
	struct btrfs_dev_replace *dev_replace = &fs_info->dev_replace;

	down_write(&dev_replace->rwsem);

	switch (dev_replace->replace_state) {
	case BTRFS_IOCTL_DEV_REPLACE_STATE_NEVER_STARTED:
	case BTRFS_IOCTL_DEV_REPLACE_STATE_FINISHED:
	case BTRFS_IOCTL_DEV_REPLACE_STATE_CANCELED:
		up_write(&dev_replace->rwsem);
		return 0;
	case BTRFS_IOCTL_DEV_REPLACE_STATE_STARTED:
		break;
	case BTRFS_IOCTL_DEV_REPLACE_STATE_SUSPENDED:
		dev_replace->replace_state =
			BTRFS_IOCTL_DEV_REPLACE_STATE_STARTED;
		break;
	}
	if (!dev_replace->tgtdev || !dev_replace->tgtdev->bdev) {
		btrfs_info(fs_info,
			   "cannot continue dev_replace, tgtdev is missing");
		btrfs_info(fs_info,
			   "you may cancel the operation after 'mount -o degraded'");
		dev_replace->replace_state =
					BTRFS_IOCTL_DEV_REPLACE_STATE_SUSPENDED;
		up_write(&dev_replace->rwsem);
		return 0;
	}
	up_write(&dev_replace->rwsem);

	/*
	 * This could collide with a paused balance, but the exclusive op logic
	 * should never allow both to start and pause. We don't want to allow
	 * dev-replace to start anyway.
	 */
	if (!btrfs_exclop_start(fs_info, BTRFS_EXCLOP_DEV_REPLACE)) {
		down_write(&dev_replace->rwsem);
		dev_replace->replace_state =
					BTRFS_IOCTL_DEV_REPLACE_STATE_SUSPENDED;
		up_write(&dev_replace->rwsem);
		btrfs_info(fs_info,
		"cannot resume dev-replace, other exclusive operation running");
		return 0;
	}

	task = kthread_run(btrfs_dev_replace_kthread, fs_info, "btrfs-devrepl");
	return PTR_ERR_OR_ZERO(task);
}

static int btrfs_dev_replace_kthread(void *data)
{
	struct btrfs_fs_info *fs_info = data;
	struct btrfs_dev_replace *dev_replace = &fs_info->dev_replace;
	u64 progress;
	int ret;

	progress = btrfs_dev_replace_progress(fs_info);
	progress = div_u64(progress, 10);
	btrfs_info_in_rcu(fs_info,
		"continuing dev_replace from %s (devid %llu) to target %s @%u%%",
		btrfs_dev_name(dev_replace->srcdev),
		dev_replace->srcdev->devid,
		btrfs_dev_name(dev_replace->tgtdev),
		(unsigned int)progress);

	ret = btrfs_scrub_dev(fs_info, dev_replace->srcdev->devid,
			      dev_replace->committed_cursor_left,
			      btrfs_device_get_total_bytes(dev_replace->srcdev),
			      &dev_replace->scrub_progress, 0, 1);
	ret = btrfs_dev_replace_finishing(fs_info, ret);
	WARN_ON(ret && ret != -ECANCELED);

	btrfs_exclop_finish(fs_info);
	return 0;
}

int __pure btrfs_dev_replace_is_ongoing(struct btrfs_dev_replace *dev_replace)
{
	if (!dev_replace->is_valid)
		return 0;

	switch (dev_replace->replace_state) {
	case BTRFS_IOCTL_DEV_REPLACE_STATE_NEVER_STARTED:
	case BTRFS_IOCTL_DEV_REPLACE_STATE_FINISHED:
	case BTRFS_IOCTL_DEV_REPLACE_STATE_CANCELED:
		return 0;
	case BTRFS_IOCTL_DEV_REPLACE_STATE_STARTED:
	case BTRFS_IOCTL_DEV_REPLACE_STATE_SUSPENDED:
		/*
		 * return true even if tgtdev is missing (this is
		 * something that can happen if the dev_replace
		 * procedure is suspended by an umount and then
		 * the tgtdev is missing (or "btrfs dev scan") was
		 * not called and the filesystem is remounted
		 * in degraded state. This does not stop the
		 * dev_replace procedure. It needs to be canceled
		 * manually if the cancellation is wanted.
		 */
		break;
	}
	return 1;
}

void btrfs_bio_counter_inc_noblocked(struct btrfs_fs_info *fs_info)
{
	percpu_counter_inc(&fs_info->dev_replace.bio_counter);
}

void btrfs_bio_counter_sub(struct btrfs_fs_info *fs_info, s64 amount)
{
	percpu_counter_sub(&fs_info->dev_replace.bio_counter, amount);
	cond_wake_up_nomb(&fs_info->dev_replace.replace_wait);
}

void btrfs_bio_counter_inc_blocked(struct btrfs_fs_info *fs_info)
{
	while (1) {
		percpu_counter_inc(&fs_info->dev_replace.bio_counter);
		if (likely(!test_bit(BTRFS_FS_STATE_DEV_REPLACING,
				     &fs_info->fs_state)))
			break;

		btrfs_bio_counter_dec(fs_info);
		wait_event(fs_info->dev_replace.replace_wait,
			   !test_bit(BTRFS_FS_STATE_DEV_REPLACING,
				     &fs_info->fs_state));
	}
}<|MERGE_RESOLUTION|>--- conflicted
+++ resolved
@@ -902,11 +902,7 @@
 	 * flush all outstanding I/O and inode extent mappings before the
 	 * copy operation is declared as being finished
 	 */
-<<<<<<< HEAD
-	ret = btrfs_start_delalloc_roots(fs_info, U64_MAX, false);
-=======
 	ret = btrfs_start_delalloc_roots(fs_info, LONG_MAX, false);
->>>>>>> 3b17187f
 	if (ret) {
 		mutex_unlock(&dev_replace->lock_finishing_cancel_unmount);
 		return ret;
