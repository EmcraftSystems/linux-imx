--- conflicted
+++ resolved
@@ -53,12 +53,7 @@
 	struct __btrfs_workqueue *high;
 };
 
-<<<<<<< HEAD
-struct btrfs_fs_info *
-btrfs_workqueue_owner(const struct __btrfs_workqueue *wq)
-=======
 struct btrfs_fs_info * __pure btrfs_workqueue_owner(const struct __btrfs_workqueue *wq)
->>>>>>> d1988041
 {
 	return wq->fs_info;
 }
@@ -229,10 +224,6 @@
 	struct btrfs_work *work;
 	spinlock_t *lock = &wq->list_lock;
 	unsigned long flags;
-<<<<<<< HEAD
-	void *wtag;
-=======
->>>>>>> d1988041
 	bool free_self = false;
 
 	while (1) {
@@ -287,35 +278,19 @@
 		} else {
 			/*
 			 * We don't want to call the ordered free functions with
-<<<<<<< HEAD
-			 * the lock held though. Save the work as tag for the
-			 * trace event, because the callback could free the
-			 * structure.
-			 */
-			wtag = work;
-			work->ordered_free(work);
-			trace_btrfs_all_work_done(wq->fs_info, wtag);
-=======
 			 * the lock held.
 			 */
 			work->ordered_free(work);
 			/* NB: work must not be dereferenced past this point. */
 			trace_btrfs_all_work_done(wq->fs_info, work);
->>>>>>> d1988041
 		}
 	}
 	spin_unlock_irqrestore(lock, flags);
 
 	if (free_self) {
-<<<<<<< HEAD
-		wtag = self;
-		self->ordered_free(self);
-		trace_btrfs_all_work_done(wq->fs_info, wtag);
-=======
 		self->ordered_free(self);
 		/* NB: self must not be dereferenced past this point. */
 		trace_btrfs_all_work_done(wq->fs_info, self);
->>>>>>> d1988041
 	}
 }
 
@@ -344,12 +319,9 @@
 	if (need_order) {
 		set_bit(WORK_DONE_BIT, &work->flags);
 		run_ordered_work(wq, work);
-<<<<<<< HEAD
-=======
 	} else {
 		/* NB: work must not be dereferenced past this point. */
 		trace_btrfs_all_work_done(wq->fs_info, work);
->>>>>>> d1988041
 	}
 }
 
