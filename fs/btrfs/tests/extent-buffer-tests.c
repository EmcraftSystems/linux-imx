--- conflicted
+++ resolved
@@ -60,10 +60,6 @@
 	key.offset = 0;
 
 	btrfs_setup_item_for_insert(root, path, &key, value_len);
-<<<<<<< HEAD
-	item = btrfs_item_nr(0);
-=======
->>>>>>> 754e0b0e
 	write_extent_buffer(eb, value, btrfs_item_ptr_offset(eb, 0),
 			    value_len);
 
