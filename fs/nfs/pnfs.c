/*
 *  pNFS functions to call and manage layout drivers.
 *
 *  Copyright (c) 2002 [year of first publication]
 *  The Regents of the University of Michigan
 *  All Rights Reserved
 *
 *  Dean Hildebrand <dhildebz@umich.edu>
 *
 *  Permission is granted to use, copy, create derivative works, and
 *  redistribute this software and such derivative works for any purpose,
 *  so long as the name of the University of Michigan is not used in
 *  any advertising or publicity pertaining to the use or distribution
 *  of this software without specific, written prior authorization. If
 *  the above copyright notice or any other identification of the
 *  University of Michigan is included in any copy of any portion of
 *  this software, then the disclaimer below must also be included.
 *
 *  This software is provided as is, without representation or warranty
 *  of any kind either express or implied, including without limitation
 *  the implied warranties of merchantability, fitness for a particular
 *  purpose, or noninfringement.  The Regents of the University of
 *  Michigan shall not be liable for any damages, including special,
 *  indirect, incidental, or consequential damages, with respect to any
 *  claim arising out of or in connection with the use of the software,
 *  even if it has been or is hereafter advised of the possibility of
 *  such damages.
 */

#include <linux/nfs_fs.h>
#include <linux/nfs_page.h>
#include <linux/module.h>
#include <linux/sort.h>
#include "internal.h"
#include "pnfs.h"
#include "iostat.h"
#include "nfs4trace.h"
#include "delegation.h"
#include "nfs42.h"
#include "nfs4_fs.h"

#define NFSDBG_FACILITY		NFSDBG_PNFS
#define PNFS_LAYOUTGET_RETRY_TIMEOUT (120*HZ)

/* Locking:
 *
 * pnfs_spinlock:
 *      protects pnfs_modules_tbl.
 */
static DEFINE_SPINLOCK(pnfs_spinlock);

/*
 * pnfs_modules_tbl holds all pnfs modules
 */
static LIST_HEAD(pnfs_modules_tbl);

static void pnfs_layoutreturn_before_put_layout_hdr(struct pnfs_layout_hdr *lo);
static void pnfs_free_returned_lsegs(struct pnfs_layout_hdr *lo,
		struct list_head *free_me,
		const struct pnfs_layout_range *range,
		u32 seq);
static bool pnfs_lseg_dec_and_remove_zero(struct pnfs_layout_segment *lseg,
		                struct list_head *tmp_list);

/* Return the registered pnfs layout driver module matching given id */
static struct pnfs_layoutdriver_type *
find_pnfs_driver_locked(u32 id)
{
	struct pnfs_layoutdriver_type *local;

	list_for_each_entry(local, &pnfs_modules_tbl, pnfs_tblid)
		if (local->id == id)
			goto out;
	local = NULL;
out:
	dprintk("%s: Searching for id %u, found %p\n", __func__, id, local);
	return local;
}

static struct pnfs_layoutdriver_type *
find_pnfs_driver(u32 id)
{
	struct pnfs_layoutdriver_type *local;

	spin_lock(&pnfs_spinlock);
	local = find_pnfs_driver_locked(id);
	if (local != NULL && !try_module_get(local->owner)) {
		dprintk("%s: Could not grab reference on module\n", __func__);
		local = NULL;
	}
	spin_unlock(&pnfs_spinlock);
	return local;
}

void
unset_pnfs_layoutdriver(struct nfs_server *nfss)
{
	if (nfss->pnfs_curr_ld) {
		if (nfss->pnfs_curr_ld->clear_layoutdriver)
			nfss->pnfs_curr_ld->clear_layoutdriver(nfss);
		/* Decrement the MDS count. Purge the deviceid cache if zero */
		if (atomic_dec_and_test(&nfss->nfs_client->cl_mds_count))
			nfs4_deviceid_purge_client(nfss->nfs_client);
		module_put(nfss->pnfs_curr_ld->owner);
	}
	nfss->pnfs_curr_ld = NULL;
}

/*
 * When the server sends a list of layout types, we choose one in the order
 * given in the list below.
 *
 * FIXME: should this list be configurable in some fashion? module param?
 * 	  mount option? something else?
 */
static const u32 ld_prefs[] = {
	LAYOUT_SCSI,
	LAYOUT_BLOCK_VOLUME,
	LAYOUT_OSD2_OBJECTS,
	LAYOUT_FLEX_FILES,
	LAYOUT_NFSV4_1_FILES,
	0
};

static int
ld_cmp(const void *e1, const void *e2)
{
	u32 ld1 = *((u32 *)e1);
	u32 ld2 = *((u32 *)e2);
	int i;

	for (i = 0; ld_prefs[i] != 0; i++) {
		if (ld1 == ld_prefs[i])
			return -1;

		if (ld2 == ld_prefs[i])
			return 1;
	}
	return 0;
}

/*
 * Try to set the server's pnfs module to the pnfs layout type specified by id.
 * Currently only one pNFS layout driver per filesystem is supported.
 *
 * @ids array of layout types supported by MDS.
 */
void
set_pnfs_layoutdriver(struct nfs_server *server, const struct nfs_fh *mntfh,
		      struct nfs_fsinfo *fsinfo)
{
	struct pnfs_layoutdriver_type *ld_type = NULL;
	u32 id;
	int i;

	if (fsinfo->nlayouttypes == 0)
		goto out_no_driver;
	if (!(server->nfs_client->cl_exchange_flags &
		 (EXCHGID4_FLAG_USE_NON_PNFS | EXCHGID4_FLAG_USE_PNFS_MDS))) {
		printk(KERN_ERR "NFS: %s: cl_exchange_flags 0x%x\n",
			__func__, server->nfs_client->cl_exchange_flags);
		goto out_no_driver;
	}

	sort(fsinfo->layouttype, fsinfo->nlayouttypes,
		sizeof(*fsinfo->layouttype), ld_cmp, NULL);

	for (i = 0; i < fsinfo->nlayouttypes; i++) {
		id = fsinfo->layouttype[i];
		ld_type = find_pnfs_driver(id);
		if (!ld_type) {
			request_module("%s-%u", LAYOUT_NFSV4_1_MODULE_PREFIX,
					id);
			ld_type = find_pnfs_driver(id);
		}
		if (ld_type)
			break;
	}

	if (!ld_type) {
		dprintk("%s: No pNFS module found!\n", __func__);
		goto out_no_driver;
	}

	server->pnfs_curr_ld = ld_type;
	if (ld_type->set_layoutdriver
	    && ld_type->set_layoutdriver(server, mntfh)) {
		printk(KERN_ERR "NFS: %s: Error initializing pNFS layout "
			"driver %u.\n", __func__, id);
		module_put(ld_type->owner);
		goto out_no_driver;
	}
	/* Bump the MDS count */
	atomic_inc(&server->nfs_client->cl_mds_count);

	dprintk("%s: pNFS module for %u set\n", __func__, id);
	return;

out_no_driver:
	dprintk("%s: Using NFSv4 I/O\n", __func__);
	server->pnfs_curr_ld = NULL;
}

int
pnfs_register_layoutdriver(struct pnfs_layoutdriver_type *ld_type)
{
	int status = -EINVAL;
	struct pnfs_layoutdriver_type *tmp;

	if (ld_type->id == 0) {
		printk(KERN_ERR "NFS: %s id 0 is reserved\n", __func__);
		return status;
	}
	if (!ld_type->alloc_lseg || !ld_type->free_lseg) {
		printk(KERN_ERR "NFS: %s Layout driver must provide "
		       "alloc_lseg and free_lseg.\n", __func__);
		return status;
	}

	spin_lock(&pnfs_spinlock);
	tmp = find_pnfs_driver_locked(ld_type->id);
	if (!tmp) {
		list_add(&ld_type->pnfs_tblid, &pnfs_modules_tbl);
		status = 0;
		dprintk("%s Registering id:%u name:%s\n", __func__, ld_type->id,
			ld_type->name);
	} else {
		printk(KERN_ERR "NFS: %s Module with id %d already loaded!\n",
			__func__, ld_type->id);
	}
	spin_unlock(&pnfs_spinlock);

	return status;
}
EXPORT_SYMBOL_GPL(pnfs_register_layoutdriver);

void
pnfs_unregister_layoutdriver(struct pnfs_layoutdriver_type *ld_type)
{
	dprintk("%s Deregistering id:%u\n", __func__, ld_type->id);
	spin_lock(&pnfs_spinlock);
	list_del(&ld_type->pnfs_tblid);
	spin_unlock(&pnfs_spinlock);
}
EXPORT_SYMBOL_GPL(pnfs_unregister_layoutdriver);

/*
 * pNFS client layout cache
 */

/* Need to hold i_lock if caller does not already hold reference */
void
pnfs_get_layout_hdr(struct pnfs_layout_hdr *lo)
{
	refcount_inc(&lo->plh_refcount);
}

static struct pnfs_layout_hdr *
pnfs_alloc_layout_hdr(struct inode *ino, gfp_t gfp_flags)
{
	struct pnfs_layoutdriver_type *ld = NFS_SERVER(ino)->pnfs_curr_ld;
	return ld->alloc_layout_hdr(ino, gfp_flags);
}

static void
pnfs_free_layout_hdr(struct pnfs_layout_hdr *lo)
{
	struct nfs_server *server = NFS_SERVER(lo->plh_inode);
	struct pnfs_layoutdriver_type *ld = server->pnfs_curr_ld;

	if (test_and_clear_bit(NFS_LAYOUT_HASHED, &lo->plh_flags)) {
		struct nfs_client *clp = server->nfs_client;

		spin_lock(&clp->cl_lock);
		list_del_rcu(&lo->plh_layouts);
		spin_unlock(&clp->cl_lock);
	}
	put_cred(lo->plh_lc_cred);
	return ld->free_layout_hdr(lo);
}

static void
pnfs_detach_layout_hdr(struct pnfs_layout_hdr *lo)
{
	struct nfs_inode *nfsi = NFS_I(lo->plh_inode);
	dprintk("%s: freeing layout cache %p\n", __func__, lo);
	nfsi->layout = NULL;
	/* Reset MDS Threshold I/O counters */
	nfsi->write_io = 0;
	nfsi->read_io = 0;
}

void
pnfs_put_layout_hdr(struct pnfs_layout_hdr *lo)
{
	struct inode *inode;
	unsigned long i_state;

	if (!lo)
		return;
	inode = lo->plh_inode;
	pnfs_layoutreturn_before_put_layout_hdr(lo);

	if (refcount_dec_and_lock(&lo->plh_refcount, &inode->i_lock)) {
		if (!list_empty(&lo->plh_segs))
			WARN_ONCE(1, "NFS: BUG unfreed layout segments.\n");
		pnfs_detach_layout_hdr(lo);
		i_state = inode->i_state;
		spin_unlock(&inode->i_lock);
		pnfs_free_layout_hdr(lo);
		/* Notify pnfs_destroy_layout_final() that we're done */
		if (i_state & (I_FREEING | I_CLEAR))
			wake_up_var(lo);
	}
}

static struct inode *
pnfs_grab_inode_layout_hdr(struct pnfs_layout_hdr *lo)
{
	struct inode *inode = igrab(lo->plh_inode);
	if (inode)
		return inode;
	set_bit(NFS_LAYOUT_INODE_FREEING, &lo->plh_flags);
	return NULL;
}

/*
 * Compare 2 layout stateid sequence ids, to see which is newer,
 * taking into account wraparound issues.
 */
static bool pnfs_seqid_is_newer(u32 s1, u32 s2)
{
	return (s32)(s1 - s2) > 0;
}

static void pnfs_barrier_update(struct pnfs_layout_hdr *lo, u32 newseq)
{
	if (pnfs_seqid_is_newer(newseq, lo->plh_barrier) || !lo->plh_barrier)
		lo->plh_barrier = newseq;
}

static void
pnfs_set_plh_return_info(struct pnfs_layout_hdr *lo, enum pnfs_iomode iomode,
			 u32 seq)
{
	if (lo->plh_return_iomode != 0 && lo->plh_return_iomode != iomode)
		iomode = IOMODE_ANY;
	lo->plh_return_iomode = iomode;
	set_bit(NFS_LAYOUT_RETURN_REQUESTED, &lo->plh_flags);
	/*
	 * We must set lo->plh_return_seq to avoid livelocks with
	 * pnfs_layout_need_return()
	 */
	if (seq == 0)
		seq = be32_to_cpu(lo->plh_stateid.seqid);
	if (!lo->plh_return_seq || pnfs_seqid_is_newer(seq, lo->plh_return_seq))
		lo->plh_return_seq = seq;
	pnfs_barrier_update(lo, seq);
}

static void
pnfs_clear_layoutreturn_info(struct pnfs_layout_hdr *lo)
{
	struct pnfs_layout_segment *lseg;
	lo->plh_return_iomode = 0;
	lo->plh_return_seq = 0;
	clear_bit(NFS_LAYOUT_RETURN_REQUESTED, &lo->plh_flags);
	list_for_each_entry(lseg, &lo->plh_segs, pls_list) {
		if (!test_bit(NFS_LSEG_LAYOUTRETURN, &lseg->pls_flags))
			continue;
		pnfs_set_plh_return_info(lo, lseg->pls_range.iomode, 0);
	}
}

static void pnfs_clear_layoutreturn_waitbit(struct pnfs_layout_hdr *lo)
{
	clear_bit_unlock(NFS_LAYOUT_RETURN, &lo->plh_flags);
	clear_bit(NFS_LAYOUT_RETURN_LOCK, &lo->plh_flags);
	smp_mb__after_atomic();
	wake_up_bit(&lo->plh_flags, NFS_LAYOUT_RETURN);
	rpc_wake_up(&NFS_SERVER(lo->plh_inode)->roc_rpcwaitq);
}

static void
pnfs_clear_lseg_state(struct pnfs_layout_segment *lseg,
		struct list_head *free_me)
{
	clear_bit(NFS_LSEG_ROC, &lseg->pls_flags);
	clear_bit(NFS_LSEG_LAYOUTRETURN, &lseg->pls_flags);
	if (test_and_clear_bit(NFS_LSEG_VALID, &lseg->pls_flags))
		pnfs_lseg_dec_and_remove_zero(lseg, free_me);
	if (test_and_clear_bit(NFS_LSEG_LAYOUTCOMMIT, &lseg->pls_flags))
		pnfs_lseg_dec_and_remove_zero(lseg, free_me);
}

/*
 * Update the seqid of a layout stateid after receiving
 * NFS4ERR_OLD_STATEID
 */
bool nfs4_layout_refresh_old_stateid(nfs4_stateid *dst,
		struct pnfs_layout_range *dst_range,
		struct inode *inode)
{
	struct pnfs_layout_hdr *lo;
	struct pnfs_layout_range range = {
		.iomode = IOMODE_ANY,
		.offset = 0,
		.length = NFS4_MAX_UINT64,
	};
	bool ret = false;
	LIST_HEAD(head);
	int err;

	spin_lock(&inode->i_lock);
	lo = NFS_I(inode)->layout;
	if (lo &&  pnfs_layout_is_valid(lo) &&
	    nfs4_stateid_match_other(dst, &lo->plh_stateid)) {
		/* Is our call using the most recent seqid? If so, bump it */
		if (!nfs4_stateid_is_newer(&lo->plh_stateid, dst)) {
			nfs4_stateid_seqid_inc(dst);
			ret = true;
			goto out;
		}
		/* Try to update the seqid to the most recent */
		err = pnfs_mark_matching_lsegs_return(lo, &head, &range, 0);
		if (err != -EBUSY) {
			dst->seqid = lo->plh_stateid.seqid;
			*dst_range = range;
			ret = true;
		}
	}
out:
	spin_unlock(&inode->i_lock);
	pnfs_free_lseg_list(&head);
	return ret;
}

/*
 * Mark a pnfs_layout_hdr and all associated layout segments as invalid
 *
 * In order to continue using the pnfs_layout_hdr, a full recovery
 * is required.
 * Note that caller must hold inode->i_lock.
 */
int
pnfs_mark_layout_stateid_invalid(struct pnfs_layout_hdr *lo,
		struct list_head *lseg_list)
{
	struct pnfs_layout_range range = {
		.iomode = IOMODE_ANY,
		.offset = 0,
		.length = NFS4_MAX_UINT64,
	};
	struct pnfs_layout_segment *lseg, *next;

	set_bit(NFS_LAYOUT_INVALID_STID, &lo->plh_flags);
	list_for_each_entry_safe(lseg, next, &lo->plh_segs, pls_list)
		pnfs_clear_lseg_state(lseg, lseg_list);
	pnfs_clear_layoutreturn_info(lo);
	pnfs_free_returned_lsegs(lo, lseg_list, &range, 0);
	if (test_bit(NFS_LAYOUT_RETURN, &lo->plh_flags) &&
	    !test_and_set_bit(NFS_LAYOUT_RETURN_LOCK, &lo->plh_flags))
		pnfs_clear_layoutreturn_waitbit(lo);
	return !list_empty(&lo->plh_segs);
}

static int
pnfs_iomode_to_fail_bit(u32 iomode)
{
	return iomode == IOMODE_RW ?
		NFS_LAYOUT_RW_FAILED : NFS_LAYOUT_RO_FAILED;
}

static void
pnfs_layout_set_fail_bit(struct pnfs_layout_hdr *lo, int fail_bit)
{
	lo->plh_retry_timestamp = jiffies;
	if (!test_and_set_bit(fail_bit, &lo->plh_flags))
		refcount_inc(&lo->plh_refcount);
}

static void
pnfs_layout_clear_fail_bit(struct pnfs_layout_hdr *lo, int fail_bit)
{
	if (test_and_clear_bit(fail_bit, &lo->plh_flags))
		refcount_dec(&lo->plh_refcount);
}

static void
pnfs_layout_io_set_failed(struct pnfs_layout_hdr *lo, u32 iomode)
{
	struct inode *inode = lo->plh_inode;
	struct pnfs_layout_range range = {
		.iomode = iomode,
		.offset = 0,
		.length = NFS4_MAX_UINT64,
	};
	LIST_HEAD(head);

	spin_lock(&inode->i_lock);
	pnfs_layout_set_fail_bit(lo, pnfs_iomode_to_fail_bit(iomode));
	pnfs_mark_matching_lsegs_invalid(lo, &head, &range, 0);
	spin_unlock(&inode->i_lock);
	pnfs_free_lseg_list(&head);
	dprintk("%s Setting layout IOMODE_%s fail bit\n", __func__,
			iomode == IOMODE_RW ?  "RW" : "READ");
}

static bool
pnfs_layout_io_test_failed(struct pnfs_layout_hdr *lo, u32 iomode)
{
	unsigned long start, end;
	int fail_bit = pnfs_iomode_to_fail_bit(iomode);

	if (test_bit(fail_bit, &lo->plh_flags) == 0)
		return false;
	end = jiffies;
	start = end - PNFS_LAYOUTGET_RETRY_TIMEOUT;
	if (!time_in_range(lo->plh_retry_timestamp, start, end)) {
		/* It is time to retry the failed layoutgets */
		pnfs_layout_clear_fail_bit(lo, fail_bit);
		return false;
	}
	return true;
}

static void
pnfs_init_lseg(struct pnfs_layout_hdr *lo, struct pnfs_layout_segment *lseg,
		const struct pnfs_layout_range *range,
		const nfs4_stateid *stateid)
{
	INIT_LIST_HEAD(&lseg->pls_list);
	INIT_LIST_HEAD(&lseg->pls_lc_list);
	INIT_LIST_HEAD(&lseg->pls_commits);
	refcount_set(&lseg->pls_refcount, 1);
	set_bit(NFS_LSEG_VALID, &lseg->pls_flags);
	lseg->pls_layout = lo;
	lseg->pls_range = *range;
	lseg->pls_seq = be32_to_cpu(stateid->seqid);
}

static void pnfs_free_lseg(struct pnfs_layout_segment *lseg)
{
	if (lseg != NULL) {
		struct inode *inode = lseg->pls_layout->plh_inode;
		NFS_SERVER(inode)->pnfs_curr_ld->free_lseg(lseg);
	}
}

static void
pnfs_layout_remove_lseg(struct pnfs_layout_hdr *lo,
		struct pnfs_layout_segment *lseg)
{
	WARN_ON(test_bit(NFS_LSEG_VALID, &lseg->pls_flags));
	list_del_init(&lseg->pls_list);
	/* Matched by pnfs_get_layout_hdr in pnfs_layout_insert_lseg */
	refcount_dec(&lo->plh_refcount);
	if (test_bit(NFS_LSEG_LAYOUTRETURN, &lseg->pls_flags))
		return;
	if (list_empty(&lo->plh_segs) &&
	    !test_bit(NFS_LAYOUT_RETURN_REQUESTED, &lo->plh_flags) &&
	    !test_bit(NFS_LAYOUT_RETURN, &lo->plh_flags)) {
		if (atomic_read(&lo->plh_outstanding) == 0)
			set_bit(NFS_LAYOUT_INVALID_STID, &lo->plh_flags);
		clear_bit(NFS_LAYOUT_BULK_RECALL, &lo->plh_flags);
	}
}

static bool
pnfs_cache_lseg_for_layoutreturn(struct pnfs_layout_hdr *lo,
		struct pnfs_layout_segment *lseg)
{
	if (test_and_clear_bit(NFS_LSEG_LAYOUTRETURN, &lseg->pls_flags) &&
	    pnfs_layout_is_valid(lo)) {
		pnfs_set_plh_return_info(lo, lseg->pls_range.iomode, 0);
		list_move_tail(&lseg->pls_list, &lo->plh_return_segs);
		return true;
	}
	return false;
}

void
pnfs_put_lseg(struct pnfs_layout_segment *lseg)
{
	struct pnfs_layout_hdr *lo;
	struct inode *inode;

	if (!lseg)
		return;

	dprintk("%s: lseg %p ref %d valid %d\n", __func__, lseg,
		refcount_read(&lseg->pls_refcount),
		test_bit(NFS_LSEG_VALID, &lseg->pls_flags));

	lo = lseg->pls_layout;
	inode = lo->plh_inode;

	if (refcount_dec_and_lock(&lseg->pls_refcount, &inode->i_lock)) {
		pnfs_get_layout_hdr(lo);
		pnfs_layout_remove_lseg(lo, lseg);
		if (pnfs_cache_lseg_for_layoutreturn(lo, lseg))
			lseg = NULL;
		spin_unlock(&inode->i_lock);
		pnfs_free_lseg(lseg);
		pnfs_put_layout_hdr(lo);
	}
}
EXPORT_SYMBOL_GPL(pnfs_put_lseg);

/*
 * is l2 fully contained in l1?
 *   start1                             end1
 *   [----------------------------------)
 *           start2           end2
 *           [----------------)
 */
static bool
pnfs_lseg_range_contained(const struct pnfs_layout_range *l1,
		 const struct pnfs_layout_range *l2)
{
	u64 start1 = l1->offset;
	u64 end1 = pnfs_end_offset(start1, l1->length);
	u64 start2 = l2->offset;
	u64 end2 = pnfs_end_offset(start2, l2->length);

	return (start1 <= start2) && (end1 >= end2);
}

static bool pnfs_lseg_dec_and_remove_zero(struct pnfs_layout_segment *lseg,
		struct list_head *tmp_list)
{
	if (!refcount_dec_and_test(&lseg->pls_refcount))
		return false;
	pnfs_layout_remove_lseg(lseg->pls_layout, lseg);
	list_add(&lseg->pls_list, tmp_list);
	return true;
}

/* Returns 1 if lseg is removed from list, 0 otherwise */
static int mark_lseg_invalid(struct pnfs_layout_segment *lseg,
			     struct list_head *tmp_list)
{
	int rv = 0;

	if (test_and_clear_bit(NFS_LSEG_VALID, &lseg->pls_flags)) {
		/* Remove the reference keeping the lseg in the
		 * list.  It will now be removed when all
		 * outstanding io is finished.
		 */
		dprintk("%s: lseg %p ref %d\n", __func__, lseg,
			refcount_read(&lseg->pls_refcount));
		if (pnfs_lseg_dec_and_remove_zero(lseg, tmp_list))
			rv = 1;
	}
	return rv;
}

static bool
pnfs_should_free_range(const struct pnfs_layout_range *lseg_range,
		 const struct pnfs_layout_range *recall_range)
{
	return (recall_range->iomode == IOMODE_ANY ||
		lseg_range->iomode == recall_range->iomode) &&
	       pnfs_lseg_range_intersecting(lseg_range, recall_range);
}

static bool
pnfs_match_lseg_recall(const struct pnfs_layout_segment *lseg,
		const struct pnfs_layout_range *recall_range,
		u32 seq)
{
	if (seq != 0 && pnfs_seqid_is_newer(lseg->pls_seq, seq))
		return false;
	if (recall_range == NULL)
		return true;
	return pnfs_should_free_range(&lseg->pls_range, recall_range);
}

/**
 * pnfs_mark_matching_lsegs_invalid - tear down lsegs or mark them for later
 * @lo: layout header containing the lsegs
 * @tmp_list: list head where doomed lsegs should go
 * @recall_range: optional recall range argument to match (may be NULL)
 * @seq: only invalidate lsegs obtained prior to this sequence (may be 0)
 *
 * Walk the list of lsegs in the layout header, and tear down any that should
 * be destroyed. If "recall_range" is specified then the segment must match
 * that range. If "seq" is non-zero, then only match segments that were handed
 * out at or before that sequence.
 *
 * Returns number of matching invalid lsegs remaining in list after scanning
 * it and purging them.
 */
int
pnfs_mark_matching_lsegs_invalid(struct pnfs_layout_hdr *lo,
			    struct list_head *tmp_list,
			    const struct pnfs_layout_range *recall_range,
			    u32 seq)
{
	struct pnfs_layout_segment *lseg, *next;
	int remaining = 0;

	dprintk("%s:Begin lo %p\n", __func__, lo);

	if (list_empty(&lo->plh_segs))
		return 0;
	list_for_each_entry_safe(lseg, next, &lo->plh_segs, pls_list)
		if (pnfs_match_lseg_recall(lseg, recall_range, seq)) {
			dprintk("%s: freeing lseg %p iomode %d seq %u "
				"offset %llu length %llu\n", __func__,
				lseg, lseg->pls_range.iomode, lseg->pls_seq,
				lseg->pls_range.offset, lseg->pls_range.length);
			if (!mark_lseg_invalid(lseg, tmp_list))
				remaining++;
		}
	dprintk("%s:Return %i\n", __func__, remaining);
	return remaining;
}

static void
pnfs_free_returned_lsegs(struct pnfs_layout_hdr *lo,
		struct list_head *free_me,
		const struct pnfs_layout_range *range,
		u32 seq)
{
	struct pnfs_layout_segment *lseg, *next;

	list_for_each_entry_safe(lseg, next, &lo->plh_return_segs, pls_list) {
		if (pnfs_match_lseg_recall(lseg, range, seq))
			list_move_tail(&lseg->pls_list, free_me);
	}
}

/* note free_me must contain lsegs from a single layout_hdr */
void
pnfs_free_lseg_list(struct list_head *free_me)
{
	struct pnfs_layout_segment *lseg, *tmp;

	if (list_empty(free_me))
		return;

	list_for_each_entry_safe(lseg, tmp, free_me, pls_list) {
		list_del(&lseg->pls_list);
		pnfs_free_lseg(lseg);
	}
}

static struct pnfs_layout_hdr *__pnfs_destroy_layout(struct nfs_inode *nfsi)
{
	struct pnfs_layout_hdr *lo;
	LIST_HEAD(tmp_list);

	spin_lock(&nfsi->vfs_inode.i_lock);
	lo = nfsi->layout;
	if (lo) {
		pnfs_get_layout_hdr(lo);
		pnfs_mark_layout_stateid_invalid(lo, &tmp_list);
		pnfs_layout_clear_fail_bit(lo, NFS_LAYOUT_RO_FAILED);
		pnfs_layout_clear_fail_bit(lo, NFS_LAYOUT_RW_FAILED);
		spin_unlock(&nfsi->vfs_inode.i_lock);
		pnfs_free_lseg_list(&tmp_list);
		nfs_commit_inode(&nfsi->vfs_inode, 0);
		pnfs_put_layout_hdr(lo);
	} else
		spin_unlock(&nfsi->vfs_inode.i_lock);
	return lo;
}

void pnfs_destroy_layout(struct nfs_inode *nfsi)
{
	__pnfs_destroy_layout(nfsi);
}
EXPORT_SYMBOL_GPL(pnfs_destroy_layout);

static bool pnfs_layout_removed(struct nfs_inode *nfsi,
				struct pnfs_layout_hdr *lo)
{
	bool ret;

	spin_lock(&nfsi->vfs_inode.i_lock);
	ret = nfsi->layout != lo;
	spin_unlock(&nfsi->vfs_inode.i_lock);
	return ret;
}

void pnfs_destroy_layout_final(struct nfs_inode *nfsi)
{
	struct pnfs_layout_hdr *lo = __pnfs_destroy_layout(nfsi);

	if (lo)
		wait_var_event(lo, pnfs_layout_removed(nfsi, lo));
}

static bool
pnfs_layout_add_bulk_destroy_list(struct inode *inode,
		struct list_head *layout_list)
{
	struct pnfs_layout_hdr *lo;
	bool ret = false;

	spin_lock(&inode->i_lock);
	lo = NFS_I(inode)->layout;
	if (lo != NULL && list_empty(&lo->plh_bulk_destroy)) {
		pnfs_get_layout_hdr(lo);
		list_add(&lo->plh_bulk_destroy, layout_list);
		ret = true;
	}
	spin_unlock(&inode->i_lock);
	return ret;
}

/* Caller must hold rcu_read_lock and clp->cl_lock */
static int
pnfs_layout_bulk_destroy_byserver_locked(struct nfs_client *clp,
		struct nfs_server *server,
		struct list_head *layout_list)
	__must_hold(&clp->cl_lock)
	__must_hold(RCU)
{
	struct pnfs_layout_hdr *lo, *next;
	struct inode *inode;

	list_for_each_entry_safe(lo, next, &server->layouts, plh_layouts) {
		if (test_bit(NFS_LAYOUT_INVALID_STID, &lo->plh_flags) ||
		    test_bit(NFS_LAYOUT_INODE_FREEING, &lo->plh_flags) ||
		    !list_empty(&lo->plh_bulk_destroy))
			continue;
		/* If the sb is being destroyed, just bail */
		if (!nfs_sb_active(server->super))
			break;
		inode = pnfs_grab_inode_layout_hdr(lo);
		if (inode != NULL) {
			if (test_and_clear_bit(NFS_LAYOUT_HASHED, &lo->plh_flags))
				list_del_rcu(&lo->plh_layouts);
			if (pnfs_layout_add_bulk_destroy_list(inode,
						layout_list))
				continue;
			rcu_read_unlock();
			spin_unlock(&clp->cl_lock);
			iput(inode);
		} else {
			rcu_read_unlock();
			spin_unlock(&clp->cl_lock);
		}
		nfs_sb_deactive(server->super);
		spin_lock(&clp->cl_lock);
		rcu_read_lock();
		return -EAGAIN;
	}
	return 0;
}

static int
pnfs_layout_free_bulk_destroy_list(struct list_head *layout_list,
		bool is_bulk_recall)
{
	struct pnfs_layout_hdr *lo;
	struct inode *inode;
	LIST_HEAD(lseg_list);
	int ret = 0;

	while (!list_empty(layout_list)) {
		lo = list_entry(layout_list->next, struct pnfs_layout_hdr,
				plh_bulk_destroy);
		dprintk("%s freeing layout for inode %lu\n", __func__,
			lo->plh_inode->i_ino);
		inode = lo->plh_inode;

		pnfs_layoutcommit_inode(inode, false);

		spin_lock(&inode->i_lock);
		list_del_init(&lo->plh_bulk_destroy);
		if (pnfs_mark_layout_stateid_invalid(lo, &lseg_list)) {
			if (is_bulk_recall)
				set_bit(NFS_LAYOUT_BULK_RECALL, &lo->plh_flags);
			ret = -EAGAIN;
		}
		spin_unlock(&inode->i_lock);
		pnfs_free_lseg_list(&lseg_list);
		/* Free all lsegs that are attached to commit buckets */
		nfs_commit_inode(inode, 0);
		pnfs_put_layout_hdr(lo);
		nfs_iput_and_deactive(inode);
	}
	return ret;
}

int
pnfs_destroy_layouts_byfsid(struct nfs_client *clp,
		struct nfs_fsid *fsid,
		bool is_recall)
{
	struct nfs_server *server;
	LIST_HEAD(layout_list);

	spin_lock(&clp->cl_lock);
	rcu_read_lock();
restart:
	list_for_each_entry_rcu(server, &clp->cl_superblocks, client_link) {
		if (memcmp(&server->fsid, fsid, sizeof(*fsid)) != 0)
			continue;
		if (pnfs_layout_bulk_destroy_byserver_locked(clp,
				server,
				&layout_list) != 0)
			goto restart;
	}
	rcu_read_unlock();
	spin_unlock(&clp->cl_lock);

	if (list_empty(&layout_list))
		return 0;
	return pnfs_layout_free_bulk_destroy_list(&layout_list, is_recall);
}

int
pnfs_destroy_layouts_byclid(struct nfs_client *clp,
		bool is_recall)
{
	struct nfs_server *server;
	LIST_HEAD(layout_list);

	spin_lock(&clp->cl_lock);
	rcu_read_lock();
restart:
	list_for_each_entry_rcu(server, &clp->cl_superblocks, client_link) {
		if (pnfs_layout_bulk_destroy_byserver_locked(clp,
					server,
					&layout_list) != 0)
			goto restart;
	}
	rcu_read_unlock();
	spin_unlock(&clp->cl_lock);

	if (list_empty(&layout_list))
		return 0;
	return pnfs_layout_free_bulk_destroy_list(&layout_list, is_recall);
}

/*
 * Called by the state manager to remove all layouts established under an
 * expired lease.
 */
void
pnfs_destroy_all_layouts(struct nfs_client *clp)
{
	nfs4_deviceid_mark_client_invalid(clp);
	nfs4_deviceid_purge_client(clp);

	pnfs_destroy_layouts_byclid(clp, false);
}

static void
pnfs_set_layout_cred(struct pnfs_layout_hdr *lo, const struct cred *cred)
{
	const struct cred *old;

	if (cred && cred_fscmp(lo->plh_lc_cred, cred) != 0) {
		old = xchg(&lo->plh_lc_cred, get_cred(cred));
		put_cred(old);
	}
}

/* update lo->plh_stateid with new if is more recent */
void
pnfs_set_layout_stateid(struct pnfs_layout_hdr *lo, const nfs4_stateid *new,
			const struct cred *cred, bool update_barrier)
{
	u32 oldseq = be32_to_cpu(lo->plh_stateid.seqid);
	u32 newseq = be32_to_cpu(new->seqid);

	if (!pnfs_layout_is_valid(lo)) {
		pnfs_set_layout_cred(lo, cred);
		nfs4_stateid_copy(&lo->plh_stateid, new);
		lo->plh_barrier = newseq;
		pnfs_clear_layoutreturn_info(lo);
		clear_bit(NFS_LAYOUT_INVALID_STID, &lo->plh_flags);
		return;
	}

	if (pnfs_seqid_is_newer(newseq, oldseq))
		nfs4_stateid_copy(&lo->plh_stateid, new);

	if (update_barrier) {
		pnfs_barrier_update(lo, newseq);
		return;
	}
	/*
	 * Because of wraparound, we want to keep the barrier
	 * "close" to the current seqids. We really only want to
	 * get here from a layoutget call.
	 */
	if (atomic_read(&lo->plh_outstanding) == 1)
		 pnfs_barrier_update(lo, be32_to_cpu(lo->plh_stateid.seqid));
}

static bool
pnfs_layout_stateid_blocked(const struct pnfs_layout_hdr *lo,
		const nfs4_stateid *stateid)
{
	u32 seqid = be32_to_cpu(stateid->seqid);

	return lo->plh_barrier && pnfs_seqid_is_newer(lo->plh_barrier, seqid);
}

/* lget is set to 1 if called from inside send_layoutget call chain */
static bool
pnfs_layoutgets_blocked(const struct pnfs_layout_hdr *lo)
{
	return lo->plh_block_lgets ||
		test_bit(NFS_LAYOUT_BULK_RECALL, &lo->plh_flags);
}

static struct nfs_server *
pnfs_find_server(struct inode *inode, struct nfs_open_context *ctx)
{
	struct nfs_server *server;

	if (inode) {
		server = NFS_SERVER(inode);
	} else {
		struct dentry *parent_dir = dget_parent(ctx->dentry);
		server = NFS_SERVER(parent_dir->d_inode);
		dput(parent_dir);
	}
	return server;
}

static void nfs4_free_pages(struct page **pages, size_t size)
{
	int i;

	if (!pages)
		return;

	for (i = 0; i < size; i++) {
		if (!pages[i])
			break;
		__free_page(pages[i]);
	}
	kfree(pages);
}

static struct page **nfs4_alloc_pages(size_t size, gfp_t gfp_flags)
{
	struct page **pages;
	int i;

	pages = kmalloc_array(size, sizeof(struct page *), gfp_flags);
	if (!pages) {
		dprintk("%s: can't alloc array of %zu pages\n", __func__, size);
		return NULL;
	}

	for (i = 0; i < size; i++) {
		pages[i] = alloc_page(gfp_flags);
		if (!pages[i]) {
			dprintk("%s: failed to allocate page\n", __func__);
			nfs4_free_pages(pages, i);
			return NULL;
		}
	}

	return pages;
}

static struct nfs4_layoutget *
pnfs_alloc_init_layoutget_args(struct inode *ino,
	   struct nfs_open_context *ctx,
	   const nfs4_stateid *stateid,
	   const struct pnfs_layout_range *range,
	   gfp_t gfp_flags)
{
	struct nfs_server *server = pnfs_find_server(ino, ctx);
	size_t max_reply_sz = server->pnfs_curr_ld->max_layoutget_response;
	size_t max_pages = max_response_pages(server);
	struct nfs4_layoutget *lgp;

	dprintk("--> %s\n", __func__);

	lgp = kzalloc(sizeof(*lgp), gfp_flags);
	if (lgp == NULL)
		return NULL;

	if (max_reply_sz) {
		size_t npages = (max_reply_sz + PAGE_SIZE - 1) >> PAGE_SHIFT;
		if (npages < max_pages)
			max_pages = npages;
	}

	lgp->args.layout.pages = nfs4_alloc_pages(max_pages, gfp_flags);
	if (!lgp->args.layout.pages) {
		kfree(lgp);
		return NULL;
	}
	lgp->args.layout.pglen = max_pages * PAGE_SIZE;
	lgp->res.layoutp = &lgp->args.layout;

	/* Don't confuse uninitialised result and success */
	lgp->res.status = -NFS4ERR_DELAY;

	lgp->args.minlength = PAGE_SIZE;
	if (lgp->args.minlength > range->length)
		lgp->args.minlength = range->length;
	if (ino) {
		loff_t i_size = i_size_read(ino);

		if (range->iomode == IOMODE_READ) {
			if (range->offset >= i_size)
				lgp->args.minlength = 0;
			else if (i_size - range->offset < lgp->args.minlength)
				lgp->args.minlength = i_size - range->offset;
		}
	}
	lgp->args.maxcount = PNFS_LAYOUT_MAXSIZE;
	pnfs_copy_range(&lgp->args.range, range);
	lgp->args.type = server->pnfs_curr_ld->id;
	lgp->args.inode = ino;
	lgp->args.ctx = get_nfs_open_context(ctx);
	nfs4_stateid_copy(&lgp->args.stateid, stateid);
	lgp->gfp_flags = gfp_flags;
	lgp->cred = ctx->cred;
	return lgp;
}

void pnfs_layoutget_free(struct nfs4_layoutget *lgp)
{
	size_t max_pages = lgp->args.layout.pglen / PAGE_SIZE;

	nfs4_free_pages(lgp->args.layout.pages, max_pages);
	pnfs_put_layout_hdr(lgp->lo);
	put_nfs_open_context(lgp->args.ctx);
	kfree(lgp);
}

static void pnfs_clear_layoutcommit(struct inode *inode,
		struct list_head *head)
{
	struct nfs_inode *nfsi = NFS_I(inode);
	struct pnfs_layout_segment *lseg, *tmp;

	if (!test_and_clear_bit(NFS_INO_LAYOUTCOMMIT, &nfsi->flags))
		return;
	list_for_each_entry_safe(lseg, tmp, &nfsi->layout->plh_segs, pls_list) {
		if (!test_and_clear_bit(NFS_LSEG_LAYOUTCOMMIT, &lseg->pls_flags))
			continue;
		pnfs_lseg_dec_and_remove_zero(lseg, head);
	}
}

void pnfs_layoutreturn_free_lsegs(struct pnfs_layout_hdr *lo,
		const nfs4_stateid *arg_stateid,
		const struct pnfs_layout_range *range,
		const nfs4_stateid *stateid)
{
	struct inode *inode = lo->plh_inode;
	LIST_HEAD(freeme);

	spin_lock(&inode->i_lock);
	if (!pnfs_layout_is_valid(lo) ||
	    !nfs4_stateid_match_other(&lo->plh_stateid, arg_stateid))
		goto out_unlock;
	if (stateid) {
		u32 seq = be32_to_cpu(arg_stateid->seqid);

		pnfs_mark_matching_lsegs_invalid(lo, &freeme, range, seq);
		pnfs_free_returned_lsegs(lo, &freeme, range, seq);
		pnfs_set_layout_stateid(lo, stateid, NULL, true);
	} else
		pnfs_mark_layout_stateid_invalid(lo, &freeme);
out_unlock:
	pnfs_clear_layoutreturn_waitbit(lo);
	spin_unlock(&inode->i_lock);
	pnfs_free_lseg_list(&freeme);

}

static bool
pnfs_prepare_layoutreturn(struct pnfs_layout_hdr *lo,
		nfs4_stateid *stateid,
		const struct cred **cred,
		enum pnfs_iomode *iomode)
{
	/* Serialise LAYOUTGET/LAYOUTRETURN */
	if (atomic_read(&lo->plh_outstanding) != 0)
		return false;
	if (test_and_set_bit(NFS_LAYOUT_RETURN_LOCK, &lo->plh_flags))
		return false;
	set_bit(NFS_LAYOUT_RETURN, &lo->plh_flags);
	pnfs_get_layout_hdr(lo);
	nfs4_stateid_copy(stateid, &lo->plh_stateid);
	*cred = get_cred(lo->plh_lc_cred);
	if (test_bit(NFS_LAYOUT_RETURN_REQUESTED, &lo->plh_flags)) {
		if (lo->plh_return_seq != 0)
			stateid->seqid = cpu_to_be32(lo->plh_return_seq);
		if (iomode != NULL)
			*iomode = lo->plh_return_iomode;
		pnfs_clear_layoutreturn_info(lo);
	} else if (iomode != NULL)
		*iomode = IOMODE_ANY;
	pnfs_barrier_update(lo, be32_to_cpu(stateid->seqid));
	return true;
}

static void
pnfs_init_layoutreturn_args(struct nfs4_layoutreturn_args *args,
		struct pnfs_layout_hdr *lo,
		const nfs4_stateid *stateid,
		enum pnfs_iomode iomode)
{
	struct inode *inode = lo->plh_inode;

	args->layout_type = NFS_SERVER(inode)->pnfs_curr_ld->id;
	args->inode = inode;
	args->range.iomode = iomode;
	args->range.offset = 0;
	args->range.length = NFS4_MAX_UINT64;
	args->layout = lo;
	nfs4_stateid_copy(&args->stateid, stateid);
}

static int
pnfs_send_layoutreturn(struct pnfs_layout_hdr *lo,
		       const nfs4_stateid *stateid,
		       const struct cred **pcred,
		       enum pnfs_iomode iomode,
		       bool sync)
{
	struct inode *ino = lo->plh_inode;
	struct pnfs_layoutdriver_type *ld = NFS_SERVER(ino)->pnfs_curr_ld;
	struct nfs4_layoutreturn *lrp;
	const struct cred *cred = *pcred;
	int status = 0;

	*pcred = NULL;
	lrp = kzalloc(sizeof(*lrp), GFP_NOFS);
	if (unlikely(lrp == NULL)) {
		status = -ENOMEM;
		spin_lock(&ino->i_lock);
		pnfs_clear_layoutreturn_waitbit(lo);
		spin_unlock(&ino->i_lock);
		put_cred(cred);
		pnfs_put_layout_hdr(lo);
		goto out;
	}

	pnfs_init_layoutreturn_args(&lrp->args, lo, stateid, iomode);
	lrp->args.ld_private = &lrp->ld_private;
	lrp->clp = NFS_SERVER(ino)->nfs_client;
	lrp->cred = cred;
	if (ld->prepare_layoutreturn)
		ld->prepare_layoutreturn(&lrp->args);

	status = nfs4_proc_layoutreturn(lrp, sync);
out:
	dprintk("<-- %s status: %d\n", __func__, status);
	return status;
}

static bool
pnfs_layout_segments_returnable(struct pnfs_layout_hdr *lo,
				enum pnfs_iomode iomode,
				u32 seq)
{
	struct pnfs_layout_range recall_range = {
		.length = NFS4_MAX_UINT64,
		.iomode = iomode,
	};
	return pnfs_mark_matching_lsegs_return(lo, &lo->plh_return_segs,
					       &recall_range, seq) != -EBUSY;
}

/* Return true if layoutreturn is needed */
static bool
pnfs_layout_need_return(struct pnfs_layout_hdr *lo)
{
	if (!test_bit(NFS_LAYOUT_RETURN_REQUESTED, &lo->plh_flags))
		return false;
	return pnfs_layout_segments_returnable(lo, lo->plh_return_iomode,
					       lo->plh_return_seq);
}

static void pnfs_layoutreturn_before_put_layout_hdr(struct pnfs_layout_hdr *lo)
{
	struct inode *inode= lo->plh_inode;

	if (!test_bit(NFS_LAYOUT_RETURN_REQUESTED, &lo->plh_flags))
		return;
	spin_lock(&inode->i_lock);
	if (pnfs_layout_need_return(lo)) {
		const struct cred *cred;
		nfs4_stateid stateid;
		enum pnfs_iomode iomode;
		bool send;

		send = pnfs_prepare_layoutreturn(lo, &stateid, &cred, &iomode);
		spin_unlock(&inode->i_lock);
		if (send) {
			/* Send an async layoutreturn so we dont deadlock */
			pnfs_send_layoutreturn(lo, &stateid, &cred, iomode, false);
		}
	} else
		spin_unlock(&inode->i_lock);
}

/*
 * Initiates a LAYOUTRETURN(FILE), and removes the pnfs_layout_hdr
 * when the layout segment list is empty.
 *
 * Note that a pnfs_layout_hdr can exist with an empty layout segment
 * list when LAYOUTGET has failed, or when LAYOUTGET succeeded, but the
 * deviceid is marked invalid.
 */
int
_pnfs_return_layout(struct inode *ino)
{
	struct pnfs_layout_hdr *lo = NULL;
	struct nfs_inode *nfsi = NFS_I(ino);
	struct pnfs_layout_range range = {
		.iomode		= IOMODE_ANY,
		.offset		= 0,
		.length		= NFS4_MAX_UINT64,
	};
	LIST_HEAD(tmp_list);
	const struct cred *cred;
	nfs4_stateid stateid;
	int status = 0;
	bool send, valid_layout;

	dprintk("NFS: %s for inode %lu\n", __func__, ino->i_ino);

	spin_lock(&ino->i_lock);
	lo = nfsi->layout;
	if (!lo) {
		spin_unlock(&ino->i_lock);
		dprintk("NFS: %s no layout to return\n", __func__);
		goto out;
	}
	/* Reference matched in nfs4_layoutreturn_release */
	pnfs_get_layout_hdr(lo);
	/* Is there an outstanding layoutreturn ? */
	if (test_bit(NFS_LAYOUT_RETURN_LOCK, &lo->plh_flags)) {
		spin_unlock(&ino->i_lock);
		if (wait_on_bit(&lo->plh_flags, NFS_LAYOUT_RETURN,
					TASK_UNINTERRUPTIBLE))
			goto out_put_layout_hdr;
		spin_lock(&ino->i_lock);
	}
	valid_layout = pnfs_layout_is_valid(lo);
	pnfs_clear_layoutcommit(ino, &tmp_list);
	pnfs_mark_matching_lsegs_return(lo, &tmp_list, &range, 0);

	if (NFS_SERVER(ino)->pnfs_curr_ld->return_range)
		NFS_SERVER(ino)->pnfs_curr_ld->return_range(lo, &range);

	/* Don't send a LAYOUTRETURN if list was initially empty */
	if (!test_bit(NFS_LAYOUT_RETURN_REQUESTED, &lo->plh_flags) ||
			!valid_layout) {
		spin_unlock(&ino->i_lock);
		dprintk("NFS: %s no layout segments to return\n", __func__);
		goto out_wait_layoutreturn;
	}

	send = pnfs_prepare_layoutreturn(lo, &stateid, &cred, NULL);
	spin_unlock(&ino->i_lock);
	if (send)
		status = pnfs_send_layoutreturn(lo, &stateid, &cred, IOMODE_ANY, true);
out_wait_layoutreturn:
	wait_on_bit(&lo->plh_flags, NFS_LAYOUT_RETURN, TASK_UNINTERRUPTIBLE);
out_put_layout_hdr:
	pnfs_free_lseg_list(&tmp_list);
	pnfs_put_layout_hdr(lo);
out:
	dprintk("<-- %s status: %d\n", __func__, status);
	return status;
}

int
pnfs_commit_and_return_layout(struct inode *inode)
{
	struct pnfs_layout_hdr *lo;
	int ret;

	spin_lock(&inode->i_lock);
	lo = NFS_I(inode)->layout;
	if (lo == NULL) {
		spin_unlock(&inode->i_lock);
		return 0;
	}
	pnfs_get_layout_hdr(lo);
	/* Block new layoutgets and read/write to ds */
	lo->plh_block_lgets++;
	spin_unlock(&inode->i_lock);
	filemap_fdatawait(inode->i_mapping);
	ret = pnfs_layoutcommit_inode(inode, true);
	if (ret == 0)
		ret = _pnfs_return_layout(inode);
	spin_lock(&inode->i_lock);
	lo->plh_block_lgets--;
	spin_unlock(&inode->i_lock);
	pnfs_put_layout_hdr(lo);
	return ret;
}

bool pnfs_roc(struct inode *ino,
		struct nfs4_layoutreturn_args *args,
		struct nfs4_layoutreturn_res *res,
		const struct cred *cred)
{
	struct nfs_inode *nfsi = NFS_I(ino);
	struct nfs_open_context *ctx;
	struct nfs4_state *state;
	struct pnfs_layout_hdr *lo;
	struct pnfs_layout_segment *lseg, *next;
	const struct cred *lc_cred;
	nfs4_stateid stateid;
	enum pnfs_iomode iomode = 0;
	bool layoutreturn = false, roc = false;
	bool skip_read = false;

	if (!nfs_have_layout(ino))
		return false;
retry:
	rcu_read_lock();
	spin_lock(&ino->i_lock);
	lo = nfsi->layout;
	if (!lo || !pnfs_layout_is_valid(lo) ||
	    test_bit(NFS_LAYOUT_BULK_RECALL, &lo->plh_flags)) {
		lo = NULL;
		goto out_noroc;
	}
	pnfs_get_layout_hdr(lo);
	if (test_bit(NFS_LAYOUT_RETURN_LOCK, &lo->plh_flags)) {
		spin_unlock(&ino->i_lock);
		rcu_read_unlock();
		wait_on_bit(&lo->plh_flags, NFS_LAYOUT_RETURN,
				TASK_UNINTERRUPTIBLE);
		pnfs_put_layout_hdr(lo);
		goto retry;
	}

	/* no roc if we hold a delegation */
	if (nfs4_check_delegation(ino, FMODE_READ)) {
		if (nfs4_check_delegation(ino, FMODE_WRITE))
			goto out_noroc;
		skip_read = true;
	}

	list_for_each_entry_rcu(ctx, &nfsi->open_files, list) {
		state = ctx->state;
		if (state == NULL)
			continue;
		/* Don't return layout if there is open file state */
		if (state->state & FMODE_WRITE)
			goto out_noroc;
		if (state->state & FMODE_READ)
			skip_read = true;
	}


	list_for_each_entry_safe(lseg, next, &lo->plh_segs, pls_list) {
		if (skip_read && lseg->pls_range.iomode == IOMODE_READ)
			continue;
		/* If we are sending layoutreturn, invalidate all valid lsegs */
		if (!test_and_clear_bit(NFS_LSEG_ROC, &lseg->pls_flags))
			continue;
		/*
		 * Note: mark lseg for return so pnfs_layout_remove_lseg
		 * doesn't invalidate the layout for us.
		 */
		set_bit(NFS_LSEG_LAYOUTRETURN, &lseg->pls_flags);
		if (!mark_lseg_invalid(lseg, &lo->plh_return_segs))
			continue;
		pnfs_set_plh_return_info(lo, lseg->pls_range.iomode, 0);
	}

	if (!test_bit(NFS_LAYOUT_RETURN_REQUESTED, &lo->plh_flags))
		goto out_noroc;

	/* ROC in two conditions:
	 * 1. there are ROC lsegs
	 * 2. we don't send layoutreturn
	 */
	/* lo ref dropped in pnfs_roc_release() */
	layoutreturn = pnfs_prepare_layoutreturn(lo, &stateid, &lc_cred, &iomode);
	/* If the creds don't match, we can't compound the layoutreturn */
	if (!layoutreturn || cred_fscmp(cred, lc_cred) != 0)
		goto out_noroc;

	roc = layoutreturn;
	pnfs_init_layoutreturn_args(args, lo, &stateid, iomode);
	res->lrs_present = 0;
	layoutreturn = false;
	put_cred(lc_cred);

out_noroc:
	spin_unlock(&ino->i_lock);
	rcu_read_unlock();
	pnfs_layoutcommit_inode(ino, true);
	if (roc) {
		struct pnfs_layoutdriver_type *ld = NFS_SERVER(ino)->pnfs_curr_ld;
		if (ld->prepare_layoutreturn)
			ld->prepare_layoutreturn(args);
		pnfs_put_layout_hdr(lo);
		return true;
	}
	if (layoutreturn)
		pnfs_send_layoutreturn(lo, &stateid, &lc_cred, iomode, true);
	pnfs_put_layout_hdr(lo);
	return false;
}

int pnfs_roc_done(struct rpc_task *task, struct nfs4_layoutreturn_args **argpp,
		  struct nfs4_layoutreturn_res **respp, int *ret)
{
	struct nfs4_layoutreturn_args *arg = *argpp;
	int retval = -EAGAIN;

	if (!arg)
		return 0;
	/* Handle Layoutreturn errors */
	switch (*ret) {
	case 0:
		retval = 0;
		break;
	case -NFS4ERR_NOMATCHING_LAYOUT:
		/* Was there an RPC level error? If not, retry */
		if (task->tk_rpc_status == 0)
			break;
		/* If the call was not sent, let caller handle it */
		if (!RPC_WAS_SENT(task))
			return 0;
		/*
		 * Otherwise, assume the call succeeded and
		 * that we need to release the layout
		 */
		*ret = 0;
		(*respp)->lrs_present = 0;
		retval = 0;
		break;
	case -NFS4ERR_DELAY:
		/* Let the caller handle the retry */
		*ret = -NFS4ERR_NOMATCHING_LAYOUT;
		return 0;
	case -NFS4ERR_OLD_STATEID:
		if (!nfs4_layout_refresh_old_stateid(&arg->stateid,
						     &arg->range, arg->inode))
			break;
		*ret = -NFS4ERR_NOMATCHING_LAYOUT;
		return -EAGAIN;
	}
	*argpp = NULL;
	*respp = NULL;
	return retval;
}

void pnfs_roc_release(struct nfs4_layoutreturn_args *args,
		struct nfs4_layoutreturn_res *res,
		int ret)
{
	struct pnfs_layout_hdr *lo = args->layout;
	struct inode *inode = args->inode;
<<<<<<< HEAD
	const nfs4_stateid *arg_stateid = NULL;
=======
>>>>>>> 3b17187f
	const nfs4_stateid *res_stateid = NULL;
	struct nfs4_xdr_opaque_data *ld_private = args->ld_private;

	switch (ret) {
	case -NFS4ERR_NOMATCHING_LAYOUT:
		spin_lock(&inode->i_lock);
		if (pnfs_layout_is_valid(lo) &&
		    nfs4_stateid_match_other(&args->stateid, &lo->plh_stateid))
			pnfs_set_plh_return_info(lo, args->range.iomode, 0);
<<<<<<< HEAD
=======
		pnfs_clear_layoutreturn_waitbit(lo);
>>>>>>> 3b17187f
		spin_unlock(&inode->i_lock);
		break;
	case 0:
		if (res->lrs_present)
			res_stateid = &res->stateid;
		fallthrough;
	default:
		pnfs_layoutreturn_free_lsegs(lo, &args->stateid, &args->range,
					     res_stateid);
	}
	trace_nfs4_layoutreturn_on_close(args->inode, &args->stateid, ret);
	if (ld_private && ld_private->ops && ld_private->ops->free)
		ld_private->ops->free(ld_private);
	pnfs_put_layout_hdr(lo);
}

bool pnfs_wait_on_layoutreturn(struct inode *ino, struct rpc_task *task)
{
	struct nfs_inode *nfsi = NFS_I(ino);
        struct pnfs_layout_hdr *lo;
        bool sleep = false;

	/* we might not have grabbed lo reference. so need to check under
	 * i_lock */
        spin_lock(&ino->i_lock);
        lo = nfsi->layout;
        if (lo && test_bit(NFS_LAYOUT_RETURN, &lo->plh_flags)) {
                rpc_sleep_on(&NFS_SERVER(ino)->roc_rpcwaitq, task, NULL);
                sleep = true;
	}
        spin_unlock(&ino->i_lock);
        return sleep;
}

/*
 * Compare two layout segments for sorting into layout cache.
 * We want to preferentially return RW over RO layouts, so ensure those
 * are seen first.
 */
static s64
pnfs_lseg_range_cmp(const struct pnfs_layout_range *l1,
	   const struct pnfs_layout_range *l2)
{
	s64 d;

	/* high offset > low offset */
	d = l1->offset - l2->offset;
	if (d)
		return d;

	/* short length > long length */
	d = l2->length - l1->length;
	if (d)
		return d;

	/* read > read/write */
	return (int)(l1->iomode == IOMODE_READ) - (int)(l2->iomode == IOMODE_READ);
}

static bool
pnfs_lseg_range_is_after(const struct pnfs_layout_range *l1,
		const struct pnfs_layout_range *l2)
{
	return pnfs_lseg_range_cmp(l1, l2) > 0;
}

static bool
pnfs_lseg_no_merge(struct pnfs_layout_segment *lseg,
		struct pnfs_layout_segment *old)
{
	return false;
}

void
pnfs_generic_layout_insert_lseg(struct pnfs_layout_hdr *lo,
		   struct pnfs_layout_segment *lseg,
		   bool (*is_after)(const struct pnfs_layout_range *,
			   const struct pnfs_layout_range *),
		   bool (*do_merge)(struct pnfs_layout_segment *,
			   struct pnfs_layout_segment *),
		   struct list_head *free_me)
{
	struct pnfs_layout_segment *lp, *tmp;

	dprintk("%s:Begin\n", __func__);

	list_for_each_entry_safe(lp, tmp, &lo->plh_segs, pls_list) {
		if (test_bit(NFS_LSEG_VALID, &lp->pls_flags) == 0)
			continue;
		if (do_merge(lseg, lp)) {
			mark_lseg_invalid(lp, free_me);
			continue;
		}
		if (is_after(&lseg->pls_range, &lp->pls_range))
			continue;
		list_add_tail(&lseg->pls_list, &lp->pls_list);
		dprintk("%s: inserted lseg %p "
			"iomode %d offset %llu length %llu before "
			"lp %p iomode %d offset %llu length %llu\n",
			__func__, lseg, lseg->pls_range.iomode,
			lseg->pls_range.offset, lseg->pls_range.length,
			lp, lp->pls_range.iomode, lp->pls_range.offset,
			lp->pls_range.length);
		goto out;
	}
	list_add_tail(&lseg->pls_list, &lo->plh_segs);
	dprintk("%s: inserted lseg %p "
		"iomode %d offset %llu length %llu at tail\n",
		__func__, lseg, lseg->pls_range.iomode,
		lseg->pls_range.offset, lseg->pls_range.length);
out:
	pnfs_get_layout_hdr(lo);

	dprintk("%s:Return\n", __func__);
}
EXPORT_SYMBOL_GPL(pnfs_generic_layout_insert_lseg);

static void
pnfs_layout_insert_lseg(struct pnfs_layout_hdr *lo,
		   struct pnfs_layout_segment *lseg,
		   struct list_head *free_me)
{
	struct inode *inode = lo->plh_inode;
	struct pnfs_layoutdriver_type *ld = NFS_SERVER(inode)->pnfs_curr_ld;

	if (ld->add_lseg != NULL)
		ld->add_lseg(lo, lseg, free_me);
	else
		pnfs_generic_layout_insert_lseg(lo, lseg,
				pnfs_lseg_range_is_after,
				pnfs_lseg_no_merge,
				free_me);
}

static struct pnfs_layout_hdr *
alloc_init_layout_hdr(struct inode *ino,
		      struct nfs_open_context *ctx,
		      gfp_t gfp_flags)
{
	struct pnfs_layout_hdr *lo;

	lo = pnfs_alloc_layout_hdr(ino, gfp_flags);
	if (!lo)
		return NULL;
	refcount_set(&lo->plh_refcount, 1);
	INIT_LIST_HEAD(&lo->plh_layouts);
	INIT_LIST_HEAD(&lo->plh_segs);
	INIT_LIST_HEAD(&lo->plh_return_segs);
	INIT_LIST_HEAD(&lo->plh_bulk_destroy);
	lo->plh_inode = ino;
	lo->plh_lc_cred = get_cred(ctx->cred);
	lo->plh_flags |= 1 << NFS_LAYOUT_INVALID_STID;
	return lo;
}

static struct pnfs_layout_hdr *
pnfs_find_alloc_layout(struct inode *ino,
		       struct nfs_open_context *ctx,
		       gfp_t gfp_flags)
	__releases(&ino->i_lock)
	__acquires(&ino->i_lock)
{
	struct nfs_inode *nfsi = NFS_I(ino);
	struct pnfs_layout_hdr *new = NULL;

	dprintk("%s Begin ino=%p layout=%p\n", __func__, ino, nfsi->layout);

	if (nfsi->layout != NULL)
		goto out_existing;
	spin_unlock(&ino->i_lock);
	new = alloc_init_layout_hdr(ino, ctx, gfp_flags);
	spin_lock(&ino->i_lock);

	if (likely(nfsi->layout == NULL)) {	/* Won the race? */
		nfsi->layout = new;
		return new;
	} else if (new != NULL)
		pnfs_free_layout_hdr(new);
out_existing:
	pnfs_get_layout_hdr(nfsi->layout);
	return nfsi->layout;
}

/*
 * iomode matching rules:
 * iomode	lseg	strict match
 *                      iomode
 * -----	-----	------ -----
 * ANY		READ	N/A    true
 * ANY		RW	N/A    true
 * RW		READ	N/A    false
 * RW		RW	N/A    true
 * READ		READ	N/A    true
 * READ		RW	true   false
 * READ		RW	false  true
 */
static bool
pnfs_lseg_range_match(const struct pnfs_layout_range *ls_range,
		 const struct pnfs_layout_range *range,
		 bool strict_iomode)
{
	struct pnfs_layout_range range1;

	if ((range->iomode == IOMODE_RW &&
	     ls_range->iomode != IOMODE_RW) ||
	    (range->iomode != ls_range->iomode &&
	     strict_iomode) ||
	    !pnfs_lseg_range_intersecting(ls_range, range))
		return false;

	/* range1 covers only the first byte in the range */
	range1 = *range;
	range1.length = 1;
	return pnfs_lseg_range_contained(ls_range, &range1);
}

/*
 * lookup range in layout
 */
static struct pnfs_layout_segment *
pnfs_find_lseg(struct pnfs_layout_hdr *lo,
		struct pnfs_layout_range *range,
		bool strict_iomode)
{
	struct pnfs_layout_segment *lseg, *ret = NULL;

	dprintk("%s:Begin\n", __func__);

	list_for_each_entry(lseg, &lo->plh_segs, pls_list) {
		if (test_bit(NFS_LSEG_VALID, &lseg->pls_flags) &&
		    pnfs_lseg_range_match(&lseg->pls_range, range,
					  strict_iomode)) {
			ret = pnfs_get_lseg(lseg);
			break;
		}
	}

	dprintk("%s:Return lseg %p ref %d\n",
		__func__, ret, ret ? refcount_read(&ret->pls_refcount) : 0);
	return ret;
}

/*
 * Use mdsthreshold hints set at each OPEN to determine if I/O should go
 * to the MDS or over pNFS
 *
 * The nfs_inode read_io and write_io fields are cumulative counters reset
 * when there are no layout segments. Note that in pnfs_update_layout iomode
 * is set to IOMODE_READ for a READ request, and set to IOMODE_RW for a
 * WRITE request.
 *
 * A return of true means use MDS I/O.
 *
 * From rfc 5661:
 * If a file's size is smaller than the file size threshold, data accesses
 * SHOULD be sent to the metadata server.  If an I/O request has a length that
 * is below the I/O size threshold, the I/O SHOULD be sent to the metadata
 * server.  If both file size and I/O size are provided, the client SHOULD
 * reach or exceed  both thresholds before sending its read or write
 * requests to the data server.
 */
static bool pnfs_within_mdsthreshold(struct nfs_open_context *ctx,
				     struct inode *ino, int iomode)
{
	struct nfs4_threshold *t = ctx->mdsthreshold;
	struct nfs_inode *nfsi = NFS_I(ino);
	loff_t fsize = i_size_read(ino);
	bool size = false, size_set = false, io = false, io_set = false, ret = false;

	if (t == NULL)
		return ret;

	dprintk("%s bm=0x%x rd_sz=%llu wr_sz=%llu rd_io=%llu wr_io=%llu\n",
		__func__, t->bm, t->rd_sz, t->wr_sz, t->rd_io_sz, t->wr_io_sz);

	switch (iomode) {
	case IOMODE_READ:
		if (t->bm & THRESHOLD_RD) {
			dprintk("%s fsize %llu\n", __func__, fsize);
			size_set = true;
			if (fsize < t->rd_sz)
				size = true;
		}
		if (t->bm & THRESHOLD_RD_IO) {
			dprintk("%s nfsi->read_io %llu\n", __func__,
				nfsi->read_io);
			io_set = true;
			if (nfsi->read_io < t->rd_io_sz)
				io = true;
		}
		break;
	case IOMODE_RW:
		if (t->bm & THRESHOLD_WR) {
			dprintk("%s fsize %llu\n", __func__, fsize);
			size_set = true;
			if (fsize < t->wr_sz)
				size = true;
		}
		if (t->bm & THRESHOLD_WR_IO) {
			dprintk("%s nfsi->write_io %llu\n", __func__,
				nfsi->write_io);
			io_set = true;
			if (nfsi->write_io < t->wr_io_sz)
				io = true;
		}
		break;
	}
	if (size_set && io_set) {
		if (size && io)
			ret = true;
	} else if (size || io)
		ret = true;

	dprintk("<-- %s size %d io %d ret %d\n", __func__, size, io, ret);
	return ret;
}

static int pnfs_prepare_to_retry_layoutget(struct pnfs_layout_hdr *lo)
{
	/*
	 * send layoutcommit as it can hold up layoutreturn due to lseg
	 * reference
	 */
	pnfs_layoutcommit_inode(lo->plh_inode, false);
	return wait_on_bit_action(&lo->plh_flags, NFS_LAYOUT_RETURN,
				   nfs_wait_bit_killable,
				   TASK_KILLABLE);
}

static void nfs_layoutget_begin(struct pnfs_layout_hdr *lo)
{
	atomic_inc(&lo->plh_outstanding);
}

static void nfs_layoutget_end(struct pnfs_layout_hdr *lo)
{
	if (atomic_dec_and_test(&lo->plh_outstanding))
		wake_up_var(&lo->plh_outstanding);
}

static bool pnfs_is_first_layoutget(struct pnfs_layout_hdr *lo)
{
	return test_bit(NFS_LAYOUT_FIRST_LAYOUTGET, &lo->plh_flags);
}

static void pnfs_clear_first_layoutget(struct pnfs_layout_hdr *lo)
{
	unsigned long *bitlock = &lo->plh_flags;

	clear_bit_unlock(NFS_LAYOUT_FIRST_LAYOUTGET, bitlock);
	smp_mb__after_atomic();
	wake_up_bit(bitlock, NFS_LAYOUT_FIRST_LAYOUTGET);
}

static void _add_to_server_list(struct pnfs_layout_hdr *lo,
				struct nfs_server *server)
{
	if (!test_and_set_bit(NFS_LAYOUT_HASHED, &lo->plh_flags)) {
		struct nfs_client *clp = server->nfs_client;

		/* The lo must be on the clp list if there is any
		 * chance of a CB_LAYOUTRECALL(FILE) coming in.
		 */
		spin_lock(&clp->cl_lock);
		list_add_tail_rcu(&lo->plh_layouts, &server->layouts);
		spin_unlock(&clp->cl_lock);
	}
}

/*
 * Layout segment is retreived from the server if not cached.
 * The appropriate layout segment is referenced and returned to the caller.
 */
struct pnfs_layout_segment *
pnfs_update_layout(struct inode *ino,
		   struct nfs_open_context *ctx,
		   loff_t pos,
		   u64 count,
		   enum pnfs_iomode iomode,
		   bool strict_iomode,
		   gfp_t gfp_flags)
{
	struct pnfs_layout_range arg = {
		.iomode = iomode,
		.offset = pos,
		.length = count,
	};
	unsigned pg_offset;
	struct nfs_server *server = NFS_SERVER(ino);
	struct nfs_client *clp = server->nfs_client;
	struct pnfs_layout_hdr *lo = NULL;
	struct pnfs_layout_segment *lseg = NULL;
	struct nfs4_layoutget *lgp;
	nfs4_stateid stateid;
	long timeout = 0;
	unsigned long giveup = jiffies + (clp->cl_lease_time << 1);
	bool first;

	if (!pnfs_enabled_sb(NFS_SERVER(ino))) {
		trace_pnfs_update_layout(ino, pos, count, iomode, lo, lseg,
				 PNFS_UPDATE_LAYOUT_NO_PNFS);
		goto out;
	}

	if (pnfs_within_mdsthreshold(ctx, ino, iomode)) {
		trace_pnfs_update_layout(ino, pos, count, iomode, lo, lseg,
				 PNFS_UPDATE_LAYOUT_MDSTHRESH);
		goto out;
	}

lookup_again:
	lseg = ERR_PTR(nfs4_client_recover_expired_lease(clp));
	if (IS_ERR(lseg))
		goto out;
	first = false;
	spin_lock(&ino->i_lock);
	lo = pnfs_find_alloc_layout(ino, ctx, gfp_flags);
	if (lo == NULL) {
		spin_unlock(&ino->i_lock);
		trace_pnfs_update_layout(ino, pos, count, iomode, lo, lseg,
				 PNFS_UPDATE_LAYOUT_NOMEM);
		goto out;
	}

	/* Do we even need to bother with this? */
	if (test_bit(NFS_LAYOUT_BULK_RECALL, &lo->plh_flags)) {
		trace_pnfs_update_layout(ino, pos, count, iomode, lo, lseg,
				 PNFS_UPDATE_LAYOUT_BULK_RECALL);
		dprintk("%s matches recall, use MDS\n", __func__);
		goto out_unlock;
	}

	/* if LAYOUTGET already failed once we don't try again */
	if (pnfs_layout_io_test_failed(lo, iomode)) {
		trace_pnfs_update_layout(ino, pos, count, iomode, lo, lseg,
				 PNFS_UPDATE_LAYOUT_IO_TEST_FAIL);
		goto out_unlock;
	}

	/*
	 * If the layout segment list is empty, but there are outstanding
	 * layoutget calls, then they might be subject to a layoutrecall.
	 */
	if ((list_empty(&lo->plh_segs) || !pnfs_layout_is_valid(lo)) &&
	    atomic_read(&lo->plh_outstanding) != 0) {
		spin_unlock(&ino->i_lock);
		lseg = ERR_PTR(wait_var_event_killable(&lo->plh_outstanding,
					!atomic_read(&lo->plh_outstanding)));
		if (IS_ERR(lseg))
			goto out_put_layout_hdr;
		pnfs_put_layout_hdr(lo);
		goto lookup_again;
	}

	/*
	 * Because we free lsegs when sending LAYOUTRETURN, we need to wait
	 * for LAYOUTRETURN.
	 */
	if (test_bit(NFS_LAYOUT_RETURN, &lo->plh_flags)) {
		spin_unlock(&ino->i_lock);
		dprintk("%s wait for layoutreturn\n", __func__);
		lseg = ERR_PTR(pnfs_prepare_to_retry_layoutget(lo));
		if (!IS_ERR(lseg)) {
			pnfs_put_layout_hdr(lo);
			dprintk("%s retrying\n", __func__);
			trace_pnfs_update_layout(ino, pos, count, iomode, lo,
						 lseg,
						 PNFS_UPDATE_LAYOUT_RETRY);
			goto lookup_again;
		}
		trace_pnfs_update_layout(ino, pos, count, iomode, lo, lseg,
					 PNFS_UPDATE_LAYOUT_RETURN);
		goto out_put_layout_hdr;
	}

	lseg = pnfs_find_lseg(lo, &arg, strict_iomode);
	if (lseg) {
		trace_pnfs_update_layout(ino, pos, count, iomode, lo, lseg,
				PNFS_UPDATE_LAYOUT_FOUND_CACHED);
		goto out_unlock;
	}

	/*
	 * Choose a stateid for the LAYOUTGET. If we don't have a layout
	 * stateid, or it has been invalidated, then we must use the open
	 * stateid.
	 */
	if (test_bit(NFS_LAYOUT_INVALID_STID, &lo->plh_flags)) {
		int status;

		/*
		 * The first layoutget for the file. Need to serialize per
		 * RFC 5661 Errata 3208.
		 */
		if (test_and_set_bit(NFS_LAYOUT_FIRST_LAYOUTGET,
				     &lo->plh_flags)) {
			spin_unlock(&ino->i_lock);
			lseg = ERR_PTR(wait_on_bit(&lo->plh_flags,
						NFS_LAYOUT_FIRST_LAYOUTGET,
						TASK_KILLABLE));
			if (IS_ERR(lseg))
				goto out_put_layout_hdr;
			pnfs_put_layout_hdr(lo);
			dprintk("%s retrying\n", __func__);
			goto lookup_again;
		}

		spin_unlock(&ino->i_lock);
		first = true;
		status = nfs4_select_rw_stateid(ctx->state,
					iomode == IOMODE_RW ? FMODE_WRITE : FMODE_READ,
					NULL, &stateid, NULL);
		if (status != 0) {
			lseg = ERR_PTR(status);
			trace_pnfs_update_layout(ino, pos, count,
					iomode, lo, lseg,
					PNFS_UPDATE_LAYOUT_INVALID_OPEN);
			nfs4_schedule_stateid_recovery(server, ctx->state);
			pnfs_clear_first_layoutget(lo);
			pnfs_put_layout_hdr(lo);
			goto lookup_again;
		}
		spin_lock(&ino->i_lock);
	} else {
		nfs4_stateid_copy(&stateid, &lo->plh_stateid);
	}

	if (pnfs_layoutgets_blocked(lo)) {
		trace_pnfs_update_layout(ino, pos, count, iomode, lo, lseg,
				PNFS_UPDATE_LAYOUT_BLOCKED);
		goto out_unlock;
	}
	nfs_layoutget_begin(lo);
	spin_unlock(&ino->i_lock);

	_add_to_server_list(lo, server);

	pg_offset = arg.offset & ~PAGE_MASK;
	if (pg_offset) {
		arg.offset -= pg_offset;
		arg.length += pg_offset;
	}
	if (arg.length != NFS4_MAX_UINT64)
		arg.length = PAGE_ALIGN(arg.length);

	lgp = pnfs_alloc_init_layoutget_args(ino, ctx, &stateid, &arg, gfp_flags);
	if (!lgp) {
		trace_pnfs_update_layout(ino, pos, count, iomode, lo, NULL,
					 PNFS_UPDATE_LAYOUT_NOMEM);
		nfs_layoutget_end(lo);
		goto out_put_layout_hdr;
	}

	lgp->lo = lo;
	pnfs_get_layout_hdr(lo);

	lseg = nfs4_proc_layoutget(lgp, &timeout);
	trace_pnfs_update_layout(ino, pos, count, iomode, lo, lseg,
				 PNFS_UPDATE_LAYOUT_SEND_LAYOUTGET);
	nfs_layoutget_end(lo);
	if (IS_ERR(lseg)) {
		switch(PTR_ERR(lseg)) {
		case -EBUSY:
			if (time_after(jiffies, giveup))
				lseg = NULL;
			break;
		case -ERECALLCONFLICT:
		case -EAGAIN:
			break;
		default:
			if (!nfs_error_is_fatal(PTR_ERR(lseg))) {
				pnfs_layout_clear_fail_bit(lo, pnfs_iomode_to_fail_bit(iomode));
				lseg = NULL;
			}
			goto out_put_layout_hdr;
		}
		if (lseg) {
			if (first)
				pnfs_clear_first_layoutget(lo);
			trace_pnfs_update_layout(ino, pos, count,
				iomode, lo, lseg, PNFS_UPDATE_LAYOUT_RETRY);
			pnfs_put_layout_hdr(lo);
			goto lookup_again;
		}
	} else {
		pnfs_layout_clear_fail_bit(lo, pnfs_iomode_to_fail_bit(iomode));
	}

out_put_layout_hdr:
	if (first)
		pnfs_clear_first_layoutget(lo);
	trace_pnfs_update_layout(ino, pos, count, iomode, lo, lseg,
				 PNFS_UPDATE_LAYOUT_EXIT);
	pnfs_put_layout_hdr(lo);
out:
	dprintk("%s: inode %s/%llu pNFS layout segment %s for "
			"(%s, offset: %llu, length: %llu)\n",
			__func__, ino->i_sb->s_id,
			(unsigned long long)NFS_FILEID(ino),
			IS_ERR_OR_NULL(lseg) ? "not found" : "found",
			iomode==IOMODE_RW ?  "read/write" : "read-only",
			(unsigned long long)pos,
			(unsigned long long)count);
	return lseg;
out_unlock:
	spin_unlock(&ino->i_lock);
	goto out_put_layout_hdr;
}
EXPORT_SYMBOL_GPL(pnfs_update_layout);

static bool
pnfs_sanity_check_layout_range(struct pnfs_layout_range *range)
{
	switch (range->iomode) {
	case IOMODE_READ:
	case IOMODE_RW:
		break;
	default:
		return false;
	}
	if (range->offset == NFS4_MAX_UINT64)
		return false;
	if (range->length == 0)
		return false;
	if (range->length != NFS4_MAX_UINT64 &&
	    range->length > NFS4_MAX_UINT64 - range->offset)
		return false;
	return true;
}

static struct pnfs_layout_hdr *
_pnfs_grab_empty_layout(struct inode *ino, struct nfs_open_context *ctx)
{
	struct pnfs_layout_hdr *lo;

	spin_lock(&ino->i_lock);
	lo = pnfs_find_alloc_layout(ino, ctx, GFP_KERNEL);
	if (!lo)
		goto out_unlock;
	if (!test_bit(NFS_LAYOUT_INVALID_STID, &lo->plh_flags))
		goto out_unlock;
	if (test_bit(NFS_LAYOUT_RETURN, &lo->plh_flags))
		goto out_unlock;
	if (pnfs_layoutgets_blocked(lo))
		goto out_unlock;
	if (test_and_set_bit(NFS_LAYOUT_FIRST_LAYOUTGET, &lo->plh_flags))
		goto out_unlock;
	nfs_layoutget_begin(lo);
	spin_unlock(&ino->i_lock);
	_add_to_server_list(lo, NFS_SERVER(ino));
	return lo;

out_unlock:
	spin_unlock(&ino->i_lock);
	pnfs_put_layout_hdr(lo);
	return NULL;
}

static void _lgopen_prepare_attached(struct nfs4_opendata *data,
				     struct nfs_open_context *ctx)
{
	struct inode *ino = data->dentry->d_inode;
	struct pnfs_layout_range rng = {
		.iomode = (data->o_arg.fmode & FMODE_WRITE) ?
			  IOMODE_RW: IOMODE_READ,
		.offset = 0,
		.length = NFS4_MAX_UINT64,
	};
	struct nfs4_layoutget *lgp;
	struct pnfs_layout_hdr *lo;

	/* Heuristic: don't send layoutget if we have cached data */
	if (rng.iomode == IOMODE_READ &&
	   (i_size_read(ino) == 0 || ino->i_mapping->nrpages != 0))
		return;

	lo = _pnfs_grab_empty_layout(ino, ctx);
	if (!lo)
		return;
	lgp = pnfs_alloc_init_layoutget_args(ino, ctx, &current_stateid,
					     &rng, GFP_KERNEL);
	if (!lgp) {
		pnfs_clear_first_layoutget(lo);
		nfs_layoutget_end(lo);
		pnfs_put_layout_hdr(lo);
		return;
	}
	lgp->lo = lo;
	data->lgp = lgp;
	data->o_arg.lg_args = &lgp->args;
	data->o_res.lg_res = &lgp->res;
}

static void _lgopen_prepare_floating(struct nfs4_opendata *data,
				     struct nfs_open_context *ctx)
{
	struct inode *ino = data->dentry->d_inode;
	struct pnfs_layout_range rng = {
		.iomode = (data->o_arg.fmode & FMODE_WRITE) ?
			  IOMODE_RW: IOMODE_READ,
		.offset = 0,
		.length = NFS4_MAX_UINT64,
	};
	struct nfs4_layoutget *lgp;

	lgp = pnfs_alloc_init_layoutget_args(ino, ctx, &current_stateid,
					     &rng, GFP_KERNEL);
	if (!lgp)
		return;
	data->lgp = lgp;
	data->o_arg.lg_args = &lgp->args;
	data->o_res.lg_res = &lgp->res;
}

void pnfs_lgopen_prepare(struct nfs4_opendata *data,
			 struct nfs_open_context *ctx)
{
	struct nfs_server *server = NFS_SERVER(data->dir->d_inode);

	if (!(pnfs_enabled_sb(server) &&
	      server->pnfs_curr_ld->flags & PNFS_LAYOUTGET_ON_OPEN))
		return;
	/* Could check on max_ops, but currently hardcoded high enough */
	if (!nfs_server_capable(data->dir->d_inode, NFS_CAP_LGOPEN))
		return;
	if (data->lgp)
		return;
	if (data->state)
		_lgopen_prepare_attached(data, ctx);
	else
		_lgopen_prepare_floating(data, ctx);
}

void pnfs_parse_lgopen(struct inode *ino, struct nfs4_layoutget *lgp,
		       struct nfs_open_context *ctx)
{
	struct pnfs_layout_hdr *lo;
	struct pnfs_layout_segment *lseg;
	struct nfs_server *srv = NFS_SERVER(ino);
	u32 iomode;

	if (!lgp)
		return;
	dprintk("%s: entered with status %i\n", __func__, lgp->res.status);
	if (lgp->res.status) {
		switch (lgp->res.status) {
		default:
			break;
		/*
		 * Halt lgopen attempts if the server doesn't recognise
		 * the "current stateid" value, the layout type, or the
		 * layoutget operation as being valid.
		 * Also if it complains about too many ops in the compound
		 * or of the request/reply being too big.
		 */
		case -NFS4ERR_BAD_STATEID:
		case -NFS4ERR_NOTSUPP:
		case -NFS4ERR_REP_TOO_BIG:
		case -NFS4ERR_REP_TOO_BIG_TO_CACHE:
		case -NFS4ERR_REQ_TOO_BIG:
		case -NFS4ERR_TOO_MANY_OPS:
		case -NFS4ERR_UNKNOWN_LAYOUTTYPE:
			srv->caps &= ~NFS_CAP_LGOPEN;
		}
		return;
	}
	if (!lgp->lo) {
		lo = _pnfs_grab_empty_layout(ino, ctx);
		if (!lo)
			return;
		lgp->lo = lo;
	} else
		lo = lgp->lo;

	lseg = pnfs_layout_process(lgp);
	if (!IS_ERR(lseg)) {
		iomode = lgp->args.range.iomode;
		pnfs_layout_clear_fail_bit(lo, pnfs_iomode_to_fail_bit(iomode));
		pnfs_put_lseg(lseg);
	}
}

void nfs4_lgopen_release(struct nfs4_layoutget *lgp)
{
	if (lgp != NULL) {
		if (lgp->lo) {
			pnfs_clear_first_layoutget(lgp->lo);
			nfs_layoutget_end(lgp->lo);
		}
		pnfs_layoutget_free(lgp);
	}
}

struct pnfs_layout_segment *
pnfs_layout_process(struct nfs4_layoutget *lgp)
{
	struct pnfs_layout_hdr *lo = lgp->lo;
	struct nfs4_layoutget_res *res = &lgp->res;
	struct pnfs_layout_segment *lseg;
	struct inode *ino = lo->plh_inode;
	LIST_HEAD(free_me);

	if (!pnfs_sanity_check_layout_range(&res->range))
		return ERR_PTR(-EINVAL);

	/* Inject layout blob into I/O device driver */
	lseg = NFS_SERVER(ino)->pnfs_curr_ld->alloc_lseg(lo, res, lgp->gfp_flags);
	if (IS_ERR_OR_NULL(lseg)) {
		if (!lseg)
			lseg = ERR_PTR(-ENOMEM);

		dprintk("%s: Could not allocate layout: error %ld\n",
		       __func__, PTR_ERR(lseg));
		return lseg;
	}

	pnfs_init_lseg(lo, lseg, &res->range, &res->stateid);

	spin_lock(&ino->i_lock);
	if (pnfs_layoutgets_blocked(lo)) {
		dprintk("%s forget reply due to state\n", __func__);
		goto out_forget;
	}

	if (!pnfs_layout_is_valid(lo) && !pnfs_is_first_layoutget(lo))
		goto out_forget;

	if (nfs4_stateid_match_other(&lo->plh_stateid, &res->stateid)) {
		/* existing state ID, make sure the sequence number matches. */
		if (pnfs_layout_stateid_blocked(lo, &res->stateid)) {
			if (!pnfs_layout_is_valid(lo))
				lo->plh_barrier = 0;
			dprintk("%s forget reply due to sequence\n", __func__);
			goto out_forget;
		}
		pnfs_set_layout_stateid(lo, &res->stateid, lgp->cred, false);
	} else if (pnfs_layout_is_valid(lo)) {
		/*
		 * We got an entirely new state ID.  Mark all segments for the
		 * inode invalid, and retry the layoutget
		 */
		struct pnfs_layout_range range = {
			.iomode = IOMODE_ANY,
			.length = NFS4_MAX_UINT64,
		};
<<<<<<< HEAD
		pnfs_set_plh_return_info(lo, IOMODE_ANY, 0);
		pnfs_mark_matching_lsegs_return(lo, &lo->plh_return_segs,
						&range, 0);
=======
		pnfs_mark_matching_lsegs_return(lo, &free_me, &range, 0);
>>>>>>> 3b17187f
		goto out_forget;
	} else {
		/* We have a completely new layout */
		pnfs_set_layout_stateid(lo, &res->stateid, lgp->cred, true);
	}

	pnfs_get_lseg(lseg);
	pnfs_layout_insert_lseg(lo, lseg, &free_me);


	if (res->return_on_close)
		set_bit(NFS_LSEG_ROC, &lseg->pls_flags);

	spin_unlock(&ino->i_lock);
	pnfs_free_lseg_list(&free_me);
	return lseg;

out_forget:
	spin_unlock(&ino->i_lock);
	lseg->pls_layout = lo;
	NFS_SERVER(ino)->pnfs_curr_ld->free_lseg(lseg);
	pnfs_free_lseg_list(&free_me);
	return ERR_PTR(-EAGAIN);
}

/**
 * pnfs_mark_matching_lsegs_return - Free or return matching layout segments
 * @lo: pointer to layout header
 * @tmp_list: list header to be used with pnfs_free_lseg_list()
 * @return_range: describe layout segment ranges to be returned
 * @seq: stateid seqid to match
 *
 * This function is mainly intended for use by layoutrecall. It attempts
 * to free the layout segment immediately, or else to mark it for return
 * as soon as its reference count drops to zero.
 *
 * Returns
 * - 0: a layoutreturn needs to be scheduled.
 * - EBUSY: there are layout segment that are still in use.
 * - ENOENT: there are no layout segments that need to be returned.
 */
int
pnfs_mark_matching_lsegs_return(struct pnfs_layout_hdr *lo,
				struct list_head *tmp_list,
				const struct pnfs_layout_range *return_range,
				u32 seq)
{
	struct pnfs_layout_segment *lseg, *next;
	int remaining = 0;

	dprintk("%s:Begin lo %p\n", __func__, lo);

	assert_spin_locked(&lo->plh_inode->i_lock);

	if (test_bit(NFS_LAYOUT_RETURN_REQUESTED, &lo->plh_flags))
		tmp_list = &lo->plh_return_segs;

	list_for_each_entry_safe(lseg, next, &lo->plh_segs, pls_list)
		if (pnfs_match_lseg_recall(lseg, return_range, seq)) {
			dprintk("%s: marking lseg %p iomode %d "
				"offset %llu length %llu\n", __func__,
				lseg, lseg->pls_range.iomode,
				lseg->pls_range.offset,
				lseg->pls_range.length);
			if (test_bit(NFS_LSEG_LAYOUTRETURN, &lseg->pls_flags))
				tmp_list = &lo->plh_return_segs;
			if (mark_lseg_invalid(lseg, tmp_list))
				continue;
			remaining++;
			set_bit(NFS_LSEG_LAYOUTRETURN, &lseg->pls_flags);
		}

	if (remaining) {
		pnfs_set_plh_return_info(lo, return_range->iomode, seq);
		return -EBUSY;
	}

	if (!list_empty(&lo->plh_return_segs)) {
		pnfs_set_plh_return_info(lo, return_range->iomode, seq);
		return 0;
	}

	return -ENOENT;
}

static void
pnfs_mark_layout_for_return(struct inode *inode,
			    const struct pnfs_layout_range *range)
{
	struct pnfs_layout_hdr *lo;
	bool return_now = false;

	spin_lock(&inode->i_lock);
	lo = NFS_I(inode)->layout;
	if (!pnfs_layout_is_valid(lo)) {
		spin_unlock(&inode->i_lock);
		return;
	}
	pnfs_set_plh_return_info(lo, range->iomode, 0);
	/*
	 * mark all matching lsegs so that we are sure to have no live
	 * segments at hand when sending layoutreturn. See pnfs_put_lseg()
	 * for how it works.
	 */
	if (pnfs_mark_matching_lsegs_return(lo, &lo->plh_return_segs, range, 0) != -EBUSY) {
		const struct cred *cred;
		nfs4_stateid stateid;
		enum pnfs_iomode iomode;

		return_now = pnfs_prepare_layoutreturn(lo, &stateid, &cred, &iomode);
		spin_unlock(&inode->i_lock);
		if (return_now)
			pnfs_send_layoutreturn(lo, &stateid, &cred, iomode, false);
	} else {
		spin_unlock(&inode->i_lock);
		nfs_commit_inode(inode, 0);
	}
}

void pnfs_error_mark_layout_for_return(struct inode *inode,
				       struct pnfs_layout_segment *lseg)
{
	struct pnfs_layout_range range = {
		.iomode = lseg->pls_range.iomode,
		.offset = 0,
		.length = NFS4_MAX_UINT64,
	};

	pnfs_mark_layout_for_return(inode, &range);
}
EXPORT_SYMBOL_GPL(pnfs_error_mark_layout_for_return);

static bool
pnfs_layout_can_be_returned(struct pnfs_layout_hdr *lo)
{
	return pnfs_layout_is_valid(lo) &&
		!test_bit(NFS_LAYOUT_INODE_FREEING, &lo->plh_flags) &&
		!test_bit(NFS_LAYOUT_RETURN, &lo->plh_flags);
}

static struct pnfs_layout_segment *
pnfs_find_first_lseg(struct pnfs_layout_hdr *lo,
		     const struct pnfs_layout_range *range,
		     enum pnfs_iomode iomode)
{
	struct pnfs_layout_segment *lseg;

	list_for_each_entry(lseg, &lo->plh_segs, pls_list) {
		if (!test_bit(NFS_LSEG_VALID, &lseg->pls_flags))
			continue;
		if (test_bit(NFS_LSEG_LAYOUTRETURN, &lseg->pls_flags))
			continue;
		if (lseg->pls_range.iomode != iomode && iomode != IOMODE_ANY)
			continue;
		if (pnfs_lseg_range_intersecting(&lseg->pls_range, range))
			return lseg;
	}
	return NULL;
}

/* Find open file states whose mode matches that of the range */
static bool
pnfs_should_return_unused_layout(struct pnfs_layout_hdr *lo,
				 const struct pnfs_layout_range *range)
{
	struct list_head *head;
	struct nfs_open_context *ctx;
	fmode_t mode = 0;

	if (!pnfs_layout_can_be_returned(lo) ||
	    !pnfs_find_first_lseg(lo, range, range->iomode))
		return false;

	head = &NFS_I(lo->plh_inode)->open_files;
	list_for_each_entry_rcu(ctx, head, list) {
		if (ctx->state)
			mode |= ctx->state->state & (FMODE_READ|FMODE_WRITE);
	}

	switch (range->iomode) {
	default:
		break;
	case IOMODE_READ:
		mode &= ~FMODE_WRITE;
		break;
	case IOMODE_RW:
		if (pnfs_find_first_lseg(lo, range, IOMODE_READ))
			mode &= ~FMODE_READ;
	}
	return mode == 0;
}

static int
pnfs_layout_return_unused_byserver(struct nfs_server *server, void *data)
{
	const struct pnfs_layout_range *range = data;
	struct pnfs_layout_hdr *lo;
	struct inode *inode;
restart:
	rcu_read_lock();
	list_for_each_entry_rcu(lo, &server->layouts, plh_layouts) {
		if (!pnfs_layout_can_be_returned(lo) ||
		    test_bit(NFS_LAYOUT_RETURN_REQUESTED, &lo->plh_flags))
			continue;
		inode = lo->plh_inode;
		spin_lock(&inode->i_lock);
		if (!pnfs_should_return_unused_layout(lo, range)) {
			spin_unlock(&inode->i_lock);
			continue;
		}
		spin_unlock(&inode->i_lock);
		inode = pnfs_grab_inode_layout_hdr(lo);
		if (!inode)
			continue;
		rcu_read_unlock();
		pnfs_mark_layout_for_return(inode, range);
		iput(inode);
		cond_resched();
		goto restart;
	}
	rcu_read_unlock();
	return 0;
}

void
pnfs_layout_return_unused_byclid(struct nfs_client *clp,
				 enum pnfs_iomode iomode)
{
	struct pnfs_layout_range range = {
		.iomode = iomode,
		.offset = 0,
		.length = NFS4_MAX_UINT64,
	};

	nfs_client_for_each_server(clp, pnfs_layout_return_unused_byserver,
			&range);
}

void
pnfs_generic_pg_check_layout(struct nfs_pageio_descriptor *pgio)
{
	if (pgio->pg_lseg == NULL ||
	    test_bit(NFS_LSEG_VALID, &pgio->pg_lseg->pls_flags))
		return;
	pnfs_put_lseg(pgio->pg_lseg);
	pgio->pg_lseg = NULL;
}
EXPORT_SYMBOL_GPL(pnfs_generic_pg_check_layout);

/*
 * Check for any intersection between the request and the pgio->pg_lseg,
 * and if none, put this pgio->pg_lseg away.
 */
void
pnfs_generic_pg_check_range(struct nfs_pageio_descriptor *pgio, struct nfs_page *req)
{
	if (pgio->pg_lseg && !pnfs_lseg_request_intersecting(pgio->pg_lseg, req)) {
		pnfs_put_lseg(pgio->pg_lseg);
		pgio->pg_lseg = NULL;
	}
}
EXPORT_SYMBOL_GPL(pnfs_generic_pg_check_range);

void
pnfs_generic_pg_init_read(struct nfs_pageio_descriptor *pgio, struct nfs_page *req)
{
	u64 rd_size;

	pnfs_generic_pg_check_layout(pgio);
	pnfs_generic_pg_check_range(pgio, req);
	if (pgio->pg_lseg == NULL) {
		if (pgio->pg_dreq == NULL)
			rd_size = i_size_read(pgio->pg_inode) - req_offset(req);
		else
			rd_size = nfs_dreq_bytes_left(pgio->pg_dreq);

		pgio->pg_lseg = pnfs_update_layout(pgio->pg_inode,
						   nfs_req_openctx(req),
						   req_offset(req),
						   rd_size,
						   IOMODE_READ,
						   false,
						   GFP_KERNEL);
		if (IS_ERR(pgio->pg_lseg)) {
			pgio->pg_error = PTR_ERR(pgio->pg_lseg);
			pgio->pg_lseg = NULL;
			return;
		}
	}
	/* If no lseg, fall back to read through mds */
	if (pgio->pg_lseg == NULL)
		nfs_pageio_reset_read_mds(pgio);

}
EXPORT_SYMBOL_GPL(pnfs_generic_pg_init_read);

void
pnfs_generic_pg_init_write(struct nfs_pageio_descriptor *pgio,
			   struct nfs_page *req, u64 wb_size)
{
	pnfs_generic_pg_check_layout(pgio);
	pnfs_generic_pg_check_range(pgio, req);
	if (pgio->pg_lseg == NULL) {
		pgio->pg_lseg = pnfs_update_layout(pgio->pg_inode,
						   nfs_req_openctx(req),
						   req_offset(req),
						   wb_size,
						   IOMODE_RW,
						   false,
						   GFP_KERNEL);
		if (IS_ERR(pgio->pg_lseg)) {
			pgio->pg_error = PTR_ERR(pgio->pg_lseg);
			pgio->pg_lseg = NULL;
			return;
		}
	}
	/* If no lseg, fall back to write through mds */
	if (pgio->pg_lseg == NULL)
		nfs_pageio_reset_write_mds(pgio);
}
EXPORT_SYMBOL_GPL(pnfs_generic_pg_init_write);

void
pnfs_generic_pg_cleanup(struct nfs_pageio_descriptor *desc)
{
	if (desc->pg_lseg) {
		pnfs_put_lseg(desc->pg_lseg);
		desc->pg_lseg = NULL;
	}
}
EXPORT_SYMBOL_GPL(pnfs_generic_pg_cleanup);

/*
 * Return 0 if @req cannot be coalesced into @pgio, otherwise return the number
 * of bytes (maximum @req->wb_bytes) that can be coalesced.
 */
size_t
pnfs_generic_pg_test(struct nfs_pageio_descriptor *pgio,
		     struct nfs_page *prev, struct nfs_page *req)
{
	unsigned int size;
	u64 seg_end, req_start, seg_left;

	size = nfs_generic_pg_test(pgio, prev, req);
	if (!size)
		return 0;

	/*
	 * 'size' contains the number of bytes left in the current page (up
	 * to the original size asked for in @req->wb_bytes).
	 *
	 * Calculate how many bytes are left in the layout segment
	 * and if there are less bytes than 'size', return that instead.
	 *
	 * Please also note that 'end_offset' is actually the offset of the
	 * first byte that lies outside the pnfs_layout_range. FIXME?
	 *
	 */
	if (pgio->pg_lseg) {
		seg_end = pnfs_end_offset(pgio->pg_lseg->pls_range.offset,
				     pgio->pg_lseg->pls_range.length);
		req_start = req_offset(req);

		/* start of request is past the last byte of this segment */
		if (req_start >= seg_end)
			return 0;

		/* adjust 'size' iff there are fewer bytes left in the
		 * segment than what nfs_generic_pg_test returned */
		seg_left = seg_end - req_start;
		if (seg_left < size)
			size = (unsigned int)seg_left;
	}

	return size;
}
EXPORT_SYMBOL_GPL(pnfs_generic_pg_test);

int pnfs_write_done_resend_to_mds(struct nfs_pgio_header *hdr)
{
	struct nfs_pageio_descriptor pgio;

	/* Resend all requests through the MDS */
	nfs_pageio_init_write(&pgio, hdr->inode, FLUSH_STABLE, true,
			      hdr->completion_ops);
	set_bit(NFS_CONTEXT_RESEND_WRITES, &hdr->args.context->flags);
	return nfs_pageio_resend(&pgio, hdr);
}
EXPORT_SYMBOL_GPL(pnfs_write_done_resend_to_mds);

static void pnfs_ld_handle_write_error(struct nfs_pgio_header *hdr)
{

	dprintk("pnfs write error = %d\n", hdr->pnfs_error);
	if (NFS_SERVER(hdr->inode)->pnfs_curr_ld->flags &
	    PNFS_LAYOUTRET_ON_ERROR) {
		pnfs_return_layout(hdr->inode);
	}
	if (!test_and_set_bit(NFS_IOHDR_REDO, &hdr->flags))
		hdr->task.tk_status = pnfs_write_done_resend_to_mds(hdr);
}

/*
 * Called by non rpc-based layout drivers
 */
void pnfs_ld_write_done(struct nfs_pgio_header *hdr)
{
	if (likely(!hdr->pnfs_error)) {
		pnfs_set_layoutcommit(hdr->inode, hdr->lseg,
				hdr->mds_offset + hdr->res.count);
		hdr->mds_ops->rpc_call_done(&hdr->task, hdr);
	}
	trace_nfs4_pnfs_write(hdr, hdr->pnfs_error);
	if (unlikely(hdr->pnfs_error))
		pnfs_ld_handle_write_error(hdr);
	hdr->mds_ops->rpc_release(hdr);
}
EXPORT_SYMBOL_GPL(pnfs_ld_write_done);

static void
pnfs_write_through_mds(struct nfs_pageio_descriptor *desc,
		struct nfs_pgio_header *hdr)
{
	struct nfs_pgio_mirror *mirror = nfs_pgio_current_mirror(desc);

	if (!test_and_set_bit(NFS_IOHDR_REDO, &hdr->flags)) {
		list_splice_tail_init(&hdr->pages, &mirror->pg_list);
		nfs_pageio_reset_write_mds(desc);
		mirror->pg_recoalesce = 1;
	}
	hdr->completion_ops->completion(hdr);
}

static enum pnfs_try_status
pnfs_try_to_write_data(struct nfs_pgio_header *hdr,
			const struct rpc_call_ops *call_ops,
			struct pnfs_layout_segment *lseg,
			int how)
{
	struct inode *inode = hdr->inode;
	enum pnfs_try_status trypnfs;
	struct nfs_server *nfss = NFS_SERVER(inode);

	hdr->mds_ops = call_ops;

	dprintk("%s: Writing ino:%lu %u@%llu (how %d)\n", __func__,
		inode->i_ino, hdr->args.count, hdr->args.offset, how);
	trypnfs = nfss->pnfs_curr_ld->write_pagelist(hdr, how);
	if (trypnfs != PNFS_NOT_ATTEMPTED)
		nfs_inc_stats(inode, NFSIOS_PNFS_WRITE);
	dprintk("%s End (trypnfs:%d)\n", __func__, trypnfs);
	return trypnfs;
}

static void
pnfs_do_write(struct nfs_pageio_descriptor *desc,
	      struct nfs_pgio_header *hdr, int how)
{
	const struct rpc_call_ops *call_ops = desc->pg_rpc_callops;
	struct pnfs_layout_segment *lseg = desc->pg_lseg;
	enum pnfs_try_status trypnfs;

	trypnfs = pnfs_try_to_write_data(hdr, call_ops, lseg, how);
	switch (trypnfs) {
	case PNFS_NOT_ATTEMPTED:
		pnfs_write_through_mds(desc, hdr);
		break;
	case PNFS_ATTEMPTED:
		break;
	case PNFS_TRY_AGAIN:
		/* cleanup hdr and prepare to redo pnfs */
		if (!test_and_set_bit(NFS_IOHDR_REDO, &hdr->flags)) {
			struct nfs_pgio_mirror *mirror = nfs_pgio_current_mirror(desc);
			list_splice_init(&hdr->pages, &mirror->pg_list);
			mirror->pg_recoalesce = 1;
		}
		hdr->mds_ops->rpc_release(hdr);
	}
}

static void pnfs_writehdr_free(struct nfs_pgio_header *hdr)
{
	pnfs_put_lseg(hdr->lseg);
	nfs_pgio_header_free(hdr);
}

int
pnfs_generic_pg_writepages(struct nfs_pageio_descriptor *desc)
{
	struct nfs_pgio_header *hdr;
	int ret;

	hdr = nfs_pgio_header_alloc(desc->pg_rw_ops);
	if (!hdr) {
		desc->pg_error = -ENOMEM;
		return desc->pg_error;
	}
	nfs_pgheader_init(desc, hdr, pnfs_writehdr_free);

	hdr->lseg = pnfs_get_lseg(desc->pg_lseg);
	ret = nfs_generic_pgio(desc, hdr);
	if (!ret)
		pnfs_do_write(desc, hdr, desc->pg_ioflags);

	return ret;
}
EXPORT_SYMBOL_GPL(pnfs_generic_pg_writepages);

int pnfs_read_done_resend_to_mds(struct nfs_pgio_header *hdr)
{
	struct nfs_pageio_descriptor pgio;

	/* Resend all requests through the MDS */
	nfs_pageio_init_read(&pgio, hdr->inode, true, hdr->completion_ops);
	return nfs_pageio_resend(&pgio, hdr);
}
EXPORT_SYMBOL_GPL(pnfs_read_done_resend_to_mds);

static void pnfs_ld_handle_read_error(struct nfs_pgio_header *hdr)
{
	dprintk("pnfs read error = %d\n", hdr->pnfs_error);
	if (NFS_SERVER(hdr->inode)->pnfs_curr_ld->flags &
	    PNFS_LAYOUTRET_ON_ERROR) {
		pnfs_return_layout(hdr->inode);
	}
	if (!test_and_set_bit(NFS_IOHDR_REDO, &hdr->flags))
		hdr->task.tk_status = pnfs_read_done_resend_to_mds(hdr);
}

/*
 * Called by non rpc-based layout drivers
 */
void pnfs_ld_read_done(struct nfs_pgio_header *hdr)
{
	if (likely(!hdr->pnfs_error))
		hdr->mds_ops->rpc_call_done(&hdr->task, hdr);
	trace_nfs4_pnfs_read(hdr, hdr->pnfs_error);
	if (unlikely(hdr->pnfs_error))
		pnfs_ld_handle_read_error(hdr);
	hdr->mds_ops->rpc_release(hdr);
}
EXPORT_SYMBOL_GPL(pnfs_ld_read_done);

static void
pnfs_read_through_mds(struct nfs_pageio_descriptor *desc,
		struct nfs_pgio_header *hdr)
{
	struct nfs_pgio_mirror *mirror = nfs_pgio_current_mirror(desc);

	if (!test_and_set_bit(NFS_IOHDR_REDO, &hdr->flags)) {
		list_splice_tail_init(&hdr->pages, &mirror->pg_list);
		nfs_pageio_reset_read_mds(desc);
		mirror->pg_recoalesce = 1;
	}
	hdr->completion_ops->completion(hdr);
}

/*
 * Call the appropriate parallel I/O subsystem read function.
 */
static enum pnfs_try_status
pnfs_try_to_read_data(struct nfs_pgio_header *hdr,
		       const struct rpc_call_ops *call_ops,
		       struct pnfs_layout_segment *lseg)
{
	struct inode *inode = hdr->inode;
	struct nfs_server *nfss = NFS_SERVER(inode);
	enum pnfs_try_status trypnfs;

	hdr->mds_ops = call_ops;

	dprintk("%s: Reading ino:%lu %u@%llu\n",
		__func__, inode->i_ino, hdr->args.count, hdr->args.offset);

	trypnfs = nfss->pnfs_curr_ld->read_pagelist(hdr);
	if (trypnfs != PNFS_NOT_ATTEMPTED)
		nfs_inc_stats(inode, NFSIOS_PNFS_READ);
	dprintk("%s End (trypnfs:%d)\n", __func__, trypnfs);
	return trypnfs;
}

/* Resend all requests through pnfs. */
void pnfs_read_resend_pnfs(struct nfs_pgio_header *hdr,
			   unsigned int mirror_idx)
{
	struct nfs_pageio_descriptor pgio;

	if (!test_and_set_bit(NFS_IOHDR_REDO, &hdr->flags)) {
		/* Prevent deadlocks with layoutreturn! */
		pnfs_put_lseg(hdr->lseg);
		hdr->lseg = NULL;

		nfs_pageio_init_read(&pgio, hdr->inode, false,
					hdr->completion_ops);
		pgio.pg_mirror_idx = mirror_idx;
		hdr->task.tk_status = nfs_pageio_resend(&pgio, hdr);
	}
}
EXPORT_SYMBOL_GPL(pnfs_read_resend_pnfs);

static void
pnfs_do_read(struct nfs_pageio_descriptor *desc, struct nfs_pgio_header *hdr)
{
	const struct rpc_call_ops *call_ops = desc->pg_rpc_callops;
	struct pnfs_layout_segment *lseg = desc->pg_lseg;
	enum pnfs_try_status trypnfs;

	trypnfs = pnfs_try_to_read_data(hdr, call_ops, lseg);
	switch (trypnfs) {
	case PNFS_NOT_ATTEMPTED:
		pnfs_read_through_mds(desc, hdr);
		break;
	case PNFS_ATTEMPTED:
		break;
	case PNFS_TRY_AGAIN:
		/* cleanup hdr and prepare to redo pnfs */
		if (!test_and_set_bit(NFS_IOHDR_REDO, &hdr->flags)) {
			struct nfs_pgio_mirror *mirror = nfs_pgio_current_mirror(desc);
			list_splice_init(&hdr->pages, &mirror->pg_list);
			mirror->pg_recoalesce = 1;
		}
		hdr->mds_ops->rpc_release(hdr);
	}
}

static void pnfs_readhdr_free(struct nfs_pgio_header *hdr)
{
	pnfs_put_lseg(hdr->lseg);
	nfs_pgio_header_free(hdr);
}

int
pnfs_generic_pg_readpages(struct nfs_pageio_descriptor *desc)
{
	struct nfs_pgio_header *hdr;
	int ret;

	hdr = nfs_pgio_header_alloc(desc->pg_rw_ops);
	if (!hdr) {
		desc->pg_error = -ENOMEM;
		return desc->pg_error;
	}
	nfs_pgheader_init(desc, hdr, pnfs_readhdr_free);
	hdr->lseg = pnfs_get_lseg(desc->pg_lseg);
	ret = nfs_generic_pgio(desc, hdr);
	if (!ret)
		pnfs_do_read(desc, hdr);
	return ret;
}
EXPORT_SYMBOL_GPL(pnfs_generic_pg_readpages);

static void pnfs_clear_layoutcommitting(struct inode *inode)
{
	unsigned long *bitlock = &NFS_I(inode)->flags;

	clear_bit_unlock(NFS_INO_LAYOUTCOMMITTING, bitlock);
	smp_mb__after_atomic();
	wake_up_bit(bitlock, NFS_INO_LAYOUTCOMMITTING);
}

/*
 * There can be multiple RW segments.
 */
static void pnfs_list_write_lseg(struct inode *inode, struct list_head *listp)
{
	struct pnfs_layout_segment *lseg;

	list_for_each_entry(lseg, &NFS_I(inode)->layout->plh_segs, pls_list) {
		if (lseg->pls_range.iomode == IOMODE_RW &&
		    test_and_clear_bit(NFS_LSEG_LAYOUTCOMMIT, &lseg->pls_flags))
			list_add(&lseg->pls_lc_list, listp);
	}
}

static void pnfs_list_write_lseg_done(struct inode *inode, struct list_head *listp)
{
	struct pnfs_layout_segment *lseg, *tmp;

	/* Matched by references in pnfs_set_layoutcommit */
	list_for_each_entry_safe(lseg, tmp, listp, pls_lc_list) {
		list_del_init(&lseg->pls_lc_list);
		pnfs_put_lseg(lseg);
	}

	pnfs_clear_layoutcommitting(inode);
}

void pnfs_set_lo_fail(struct pnfs_layout_segment *lseg)
{
	pnfs_layout_io_set_failed(lseg->pls_layout, lseg->pls_range.iomode);
}
EXPORT_SYMBOL_GPL(pnfs_set_lo_fail);

void
pnfs_set_layoutcommit(struct inode *inode, struct pnfs_layout_segment *lseg,
		loff_t end_pos)
{
	struct nfs_inode *nfsi = NFS_I(inode);
	bool mark_as_dirty = false;

	spin_lock(&inode->i_lock);
	if (!test_and_set_bit(NFS_INO_LAYOUTCOMMIT, &nfsi->flags)) {
		nfsi->layout->plh_lwb = end_pos;
		mark_as_dirty = true;
		dprintk("%s: Set layoutcommit for inode %lu ",
			__func__, inode->i_ino);
	} else if (end_pos > nfsi->layout->plh_lwb)
		nfsi->layout->plh_lwb = end_pos;
	if (!test_and_set_bit(NFS_LSEG_LAYOUTCOMMIT, &lseg->pls_flags)) {
		/* references matched in nfs4_layoutcommit_release */
		pnfs_get_lseg(lseg);
	}
	spin_unlock(&inode->i_lock);
	dprintk("%s: lseg %p end_pos %llu\n",
		__func__, lseg, nfsi->layout->plh_lwb);

	/* if pnfs_layoutcommit_inode() runs between inode locks, the next one
	 * will be a noop because NFS_INO_LAYOUTCOMMIT will not be set */
	if (mark_as_dirty)
		mark_inode_dirty_sync(inode);
}
EXPORT_SYMBOL_GPL(pnfs_set_layoutcommit);

void pnfs_cleanup_layoutcommit(struct nfs4_layoutcommit_data *data)
{
	struct nfs_server *nfss = NFS_SERVER(data->args.inode);

	if (nfss->pnfs_curr_ld->cleanup_layoutcommit)
		nfss->pnfs_curr_ld->cleanup_layoutcommit(data);
	pnfs_list_write_lseg_done(data->args.inode, &data->lseg_list);
}

/*
 * For the LAYOUT4_NFSV4_1_FILES layout type, NFS_DATA_SYNC WRITEs and
 * NFS_UNSTABLE WRITEs with a COMMIT to data servers must store enough
 * data to disk to allow the server to recover the data if it crashes.
 * LAYOUTCOMMIT is only needed when the NFL4_UFLG_COMMIT_THRU_MDS flag
 * is off, and a COMMIT is sent to a data server, or
 * if WRITEs to a data server return NFS_DATA_SYNC.
 */
int
pnfs_layoutcommit_inode(struct inode *inode, bool sync)
{
	struct pnfs_layoutdriver_type *ld = NFS_SERVER(inode)->pnfs_curr_ld;
	struct nfs4_layoutcommit_data *data;
	struct nfs_inode *nfsi = NFS_I(inode);
	loff_t end_pos;
	int status;

	if (!pnfs_layoutcommit_outstanding(inode))
		return 0;

	dprintk("--> %s inode %lu\n", __func__, inode->i_ino);

	status = -EAGAIN;
	if (test_and_set_bit(NFS_INO_LAYOUTCOMMITTING, &nfsi->flags)) {
		if (!sync)
			goto out;
		status = wait_on_bit_lock_action(&nfsi->flags,
				NFS_INO_LAYOUTCOMMITTING,
				nfs_wait_bit_killable,
				TASK_KILLABLE);
		if (status)
			goto out;
	}

	status = -ENOMEM;
	/* Note kzalloc ensures data->res.seq_res.sr_slot == NULL */
	data = kzalloc(sizeof(*data), GFP_NOFS);
	if (!data)
		goto clear_layoutcommitting;

	status = 0;
	spin_lock(&inode->i_lock);
	if (!test_and_clear_bit(NFS_INO_LAYOUTCOMMIT, &nfsi->flags))
		goto out_unlock;

	INIT_LIST_HEAD(&data->lseg_list);
	pnfs_list_write_lseg(inode, &data->lseg_list);

	end_pos = nfsi->layout->plh_lwb;

	nfs4_stateid_copy(&data->args.stateid, &nfsi->layout->plh_stateid);
	data->cred = get_cred(nfsi->layout->plh_lc_cred);
	spin_unlock(&inode->i_lock);

	data->args.inode = inode;
	nfs_fattr_init(&data->fattr);
	data->args.bitmask = NFS_SERVER(inode)->cache_consistency_bitmask;
	data->res.fattr = &data->fattr;
	if (end_pos != 0)
		data->args.lastbytewritten = end_pos - 1;
	else
		data->args.lastbytewritten = U64_MAX;
	data->res.server = NFS_SERVER(inode);

	if (ld->prepare_layoutcommit) {
		status = ld->prepare_layoutcommit(&data->args);
		if (status) {
			put_cred(data->cred);
			spin_lock(&inode->i_lock);
			set_bit(NFS_INO_LAYOUTCOMMIT, &nfsi->flags);
			if (end_pos > nfsi->layout->plh_lwb)
				nfsi->layout->plh_lwb = end_pos;
			goto out_unlock;
		}
	}


	status = nfs4_proc_layoutcommit(data, sync);
out:
	if (status)
		mark_inode_dirty_sync(inode);
	dprintk("<-- %s status %d\n", __func__, status);
	return status;
out_unlock:
	spin_unlock(&inode->i_lock);
	kfree(data);
clear_layoutcommitting:
	pnfs_clear_layoutcommitting(inode);
	goto out;
}
EXPORT_SYMBOL_GPL(pnfs_layoutcommit_inode);

int
pnfs_generic_sync(struct inode *inode, bool datasync)
{
	return pnfs_layoutcommit_inode(inode, true);
}
EXPORT_SYMBOL_GPL(pnfs_generic_sync);

struct nfs4_threshold *pnfs_mdsthreshold_alloc(void)
{
	struct nfs4_threshold *thp;

	thp = kzalloc(sizeof(*thp), GFP_NOFS);
	if (!thp) {
		dprintk("%s mdsthreshold allocation failed\n", __func__);
		return NULL;
	}
	return thp;
}

#if IS_ENABLED(CONFIG_NFS_V4_2)
int
pnfs_report_layoutstat(struct inode *inode, gfp_t gfp_flags)
{
	struct pnfs_layoutdriver_type *ld = NFS_SERVER(inode)->pnfs_curr_ld;
	struct nfs_server *server = NFS_SERVER(inode);
	struct nfs_inode *nfsi = NFS_I(inode);
	struct nfs42_layoutstat_data *data;
	struct pnfs_layout_hdr *hdr;
	int status = 0;

	if (!pnfs_enabled_sb(server) || !ld->prepare_layoutstats)
		goto out;

	if (!nfs_server_capable(inode, NFS_CAP_LAYOUTSTATS))
		goto out;

	if (test_and_set_bit(NFS_INO_LAYOUTSTATS, &nfsi->flags))
		goto out;

	spin_lock(&inode->i_lock);
	if (!NFS_I(inode)->layout) {
		spin_unlock(&inode->i_lock);
		goto out_clear_layoutstats;
	}
	hdr = NFS_I(inode)->layout;
	pnfs_get_layout_hdr(hdr);
	spin_unlock(&inode->i_lock);

	data = kzalloc(sizeof(*data), gfp_flags);
	if (!data) {
		status = -ENOMEM;
		goto out_put;
	}

	data->args.fh = NFS_FH(inode);
	data->args.inode = inode;
	status = ld->prepare_layoutstats(&data->args);
	if (status)
		goto out_free;

	status = nfs42_proc_layoutstats_generic(NFS_SERVER(inode), data);

out:
	dprintk("%s returns %d\n", __func__, status);
	return status;

out_free:
	kfree(data);
out_put:
	pnfs_put_layout_hdr(hdr);
out_clear_layoutstats:
	smp_mb__before_atomic();
	clear_bit(NFS_INO_LAYOUTSTATS, &nfsi->flags);
	smp_mb__after_atomic();
	goto out;
}
EXPORT_SYMBOL_GPL(pnfs_report_layoutstat);
#endif

unsigned int layoutstats_timer;
module_param(layoutstats_timer, uint, 0644);
EXPORT_SYMBOL_GPL(layoutstats_timer);<|MERGE_RESOLUTION|>--- conflicted
+++ resolved
@@ -1560,10 +1560,6 @@
 {
 	struct pnfs_layout_hdr *lo = args->layout;
 	struct inode *inode = args->inode;
-<<<<<<< HEAD
-	const nfs4_stateid *arg_stateid = NULL;
-=======
->>>>>>> 3b17187f
 	const nfs4_stateid *res_stateid = NULL;
 	struct nfs4_xdr_opaque_data *ld_private = args->ld_private;
 
@@ -1573,10 +1569,7 @@
 		if (pnfs_layout_is_valid(lo) &&
 		    nfs4_stateid_match_other(&args->stateid, &lo->plh_stateid))
 			pnfs_set_plh_return_info(lo, args->range.iomode, 0);
-<<<<<<< HEAD
-=======
 		pnfs_clear_layoutreturn_waitbit(lo);
->>>>>>> 3b17187f
 		spin_unlock(&inode->i_lock);
 		break;
 	case 0:
@@ -2422,13 +2415,7 @@
 			.iomode = IOMODE_ANY,
 			.length = NFS4_MAX_UINT64,
 		};
-<<<<<<< HEAD
-		pnfs_set_plh_return_info(lo, IOMODE_ANY, 0);
-		pnfs_mark_matching_lsegs_return(lo, &lo->plh_return_segs,
-						&range, 0);
-=======
 		pnfs_mark_matching_lsegs_return(lo, &free_me, &range, 0);
->>>>>>> 3b17187f
 		goto out_forget;
 	} else {
 		/* We have a completely new layout */
@@ -2450,7 +2437,6 @@
 	spin_unlock(&ino->i_lock);
 	lseg->pls_layout = lo;
 	NFS_SERVER(ino)->pnfs_curr_ld->free_lseg(lseg);
-	pnfs_free_lseg_list(&free_me);
 	return ERR_PTR(-EAGAIN);
 }
 
