// SPDX-License-Identifier: GPL-2.0
/*
 * Copyright (c) 2014 Anna Schumaker <Anna.Schumaker@Netapp.com>
 */
#include <linux/fs.h>
#include <linux/sunrpc/addr.h>
#include <linux/sunrpc/sched.h>
#include <linux/nfs.h>
#include <linux/nfs3.h>
#include <linux/nfs4.h>
#include <linux/nfs_xdr.h>
#include <linux/nfs_fs.h>
#include "nfs4_fs.h"
#include "nfs42.h"
#include "iostat.h"
#include "pnfs.h"
#include "nfs4session.h"
#include "internal.h"
#include "delegation.h"
#include "nfs4trace.h"

#define NFSDBG_FACILITY NFSDBG_PROC
static int nfs42_do_offload_cancel_async(struct file *dst, nfs4_stateid *std);

static void nfs42_set_netaddr(struct file *filep, struct nfs42_netaddr *naddr)
{
	struct nfs_client *clp = (NFS_SERVER(file_inode(filep)))->nfs_client;
	unsigned short port = 2049;

	rcu_read_lock();
	naddr->netid_len = scnprintf(naddr->netid,
					sizeof(naddr->netid), "%s",
					rpc_peeraddr2str(clp->cl_rpcclient,
					RPC_DISPLAY_NETID));
	naddr->addr_len = scnprintf(naddr->addr,
					sizeof(naddr->addr),
					"%s.%u.%u",
					rpc_peeraddr2str(clp->cl_rpcclient,
					RPC_DISPLAY_ADDR),
					port >> 8, port & 255);
	rcu_read_unlock();
}

static int _nfs42_proc_fallocate(struct rpc_message *msg, struct file *filep,
		struct nfs_lock_context *lock, loff_t offset, loff_t len)
{
	struct inode *inode = file_inode(filep);
	struct nfs_server *server = NFS_SERVER(inode);
	u32 bitmask[3];
	struct nfs42_falloc_args args = {
		.falloc_fh	= NFS_FH(inode),
		.falloc_offset	= offset,
		.falloc_length	= len,
		.falloc_bitmask	= bitmask,
	};
	struct nfs42_falloc_res res = {
		.falloc_server	= server,
	};
	int status;

	msg->rpc_argp = &args;
	msg->rpc_resp = &res;

	status = nfs4_set_rw_stateid(&args.falloc_stateid, lock->open_context,
			lock, FMODE_WRITE);
	if (status) {
		if (status == -EAGAIN)
			status = -NFS4ERR_BAD_STATEID;
		return status;
	}

	memcpy(bitmask, server->cache_consistency_bitmask, sizeof(bitmask));
	if (server->attr_bitmask[1] & FATTR4_WORD1_SPACE_USED)
		bitmask[1] |= FATTR4_WORD1_SPACE_USED;

	res.falloc_fattr = nfs_alloc_fattr();
	if (!res.falloc_fattr)
		return -ENOMEM;

	status = nfs4_call_sync(server->client, server, msg,
				&args.seq_args, &res.seq_res, 0);
	if (status == 0)
		status = nfs_post_op_update_inode_force_wcc(inode,
							    res.falloc_fattr);

	kfree(res.falloc_fattr);
	return status;
}

static int nfs42_proc_fallocate(struct rpc_message *msg, struct file *filep,
				loff_t offset, loff_t len)
{
	struct inode *inode = file_inode(filep);
	struct nfs_server *server = NFS_SERVER(inode);
	struct nfs4_exception exception = { };
	struct nfs_lock_context *lock;
	int err;

	lock = nfs_get_lock_context(nfs_file_open_context(filep));
	if (IS_ERR(lock))
		return PTR_ERR(lock);

	exception.inode = inode;
	exception.state = lock->open_context->state;

	err = nfs_sync_inode(inode);
	if (err)
		goto out;

	do {
		err = _nfs42_proc_fallocate(msg, filep, lock, offset, len);
		if (err == -ENOTSUPP) {
			err = -EOPNOTSUPP;
			break;
		}
		err = nfs4_handle_exception(server, err, &exception);
	} while (exception.retry);
out:
	nfs_put_lock_context(lock);
	return err;
}

int nfs42_proc_allocate(struct file *filep, loff_t offset, loff_t len)
{
	struct rpc_message msg = {
		.rpc_proc = &nfs4_procedures[NFSPROC4_CLNT_ALLOCATE],
	};
	struct inode *inode = file_inode(filep);
	int err;

	if (!nfs_server_capable(inode, NFS_CAP_ALLOCATE))
		return -EOPNOTSUPP;

	inode_lock(inode);

	err = nfs42_proc_fallocate(&msg, filep, offset, len);
	if (err == -EOPNOTSUPP)
		NFS_SERVER(inode)->caps &= ~NFS_CAP_ALLOCATE;

	inode_unlock(inode);
	return err;
}

int nfs42_proc_deallocate(struct file *filep, loff_t offset, loff_t len)
{
	struct rpc_message msg = {
		.rpc_proc = &nfs4_procedures[NFSPROC4_CLNT_DEALLOCATE],
	};
	struct inode *inode = file_inode(filep);
	int err;

	if (!nfs_server_capable(inode, NFS_CAP_DEALLOCATE))
		return -EOPNOTSUPP;

	inode_lock(inode);

	err = nfs42_proc_fallocate(&msg, filep, offset, len);
	if (err == 0)
		truncate_pagecache_range(inode, offset, (offset + len) -1);
	if (err == -EOPNOTSUPP)
		NFS_SERVER(inode)->caps &= ~NFS_CAP_DEALLOCATE;

	inode_unlock(inode);
	return err;
}

static int handle_async_copy(struct nfs42_copy_res *res,
			     struct nfs_server *dst_server,
			     struct nfs_server *src_server,
			     struct file *src,
			     struct file *dst,
			     nfs4_stateid *src_stateid,
			     bool *restart)
{
	struct nfs4_copy_state *copy, *tmp_copy;
	int status = NFS4_OK;
	bool found_pending = false;
	struct nfs_open_context *dst_ctx = nfs_file_open_context(dst);
	struct nfs_open_context *src_ctx = nfs_file_open_context(src);

	copy = kzalloc(sizeof(struct nfs4_copy_state), GFP_NOFS);
	if (!copy)
		return -ENOMEM;

	spin_lock(&dst_server->nfs_client->cl_lock);
	list_for_each_entry(tmp_copy,
				&dst_server->nfs_client->pending_cb_stateids,
				copies) {
		if (memcmp(&res->write_res.stateid, &tmp_copy->stateid,
				NFS4_STATEID_SIZE))
			continue;
		found_pending = true;
		list_del(&tmp_copy->copies);
		break;
	}
	if (found_pending) {
		spin_unlock(&dst_server->nfs_client->cl_lock);
		kfree(copy);
		copy = tmp_copy;
		goto out;
	}

	memcpy(&copy->stateid, &res->write_res.stateid, NFS4_STATEID_SIZE);
	init_completion(&copy->completion);
	copy->parent_dst_state = dst_ctx->state;
	copy->parent_src_state = src_ctx->state;

	list_add_tail(&copy->copies, &dst_server->ss_copies);
	spin_unlock(&dst_server->nfs_client->cl_lock);

	if (dst_server != src_server) {
		spin_lock(&src_server->nfs_client->cl_lock);
		list_add_tail(&copy->src_copies, &src_server->ss_copies);
		spin_unlock(&src_server->nfs_client->cl_lock);
	}

	status = wait_for_completion_interruptible(&copy->completion);
	spin_lock(&dst_server->nfs_client->cl_lock);
	list_del_init(&copy->copies);
	spin_unlock(&dst_server->nfs_client->cl_lock);
	if (dst_server != src_server) {
		spin_lock(&src_server->nfs_client->cl_lock);
		list_del_init(&copy->src_copies);
		spin_unlock(&src_server->nfs_client->cl_lock);
	}
	if (status == -ERESTARTSYS) {
		goto out_cancel;
	} else if (copy->flags || copy->error == NFS4ERR_PARTNER_NO_AUTH) {
		status = -EAGAIN;
		*restart = true;
		goto out_cancel;
	}
out:
	res->write_res.count = copy->count;
	memcpy(&res->write_res.verifier, &copy->verf, sizeof(copy->verf));
	status = -copy->error;

out_free:
	kfree(copy);
	return status;
out_cancel:
	nfs42_do_offload_cancel_async(dst, &copy->stateid);
	if (!nfs42_files_from_same_server(src, dst))
		nfs42_do_offload_cancel_async(src, src_stateid);
	goto out_free;
}

static int process_copy_commit(struct file *dst, loff_t pos_dst,
			       struct nfs42_copy_res *res)
{
	struct nfs_commitres cres;
	int status = -ENOMEM;

	cres.verf = kzalloc(sizeof(struct nfs_writeverf), GFP_NOFS);
	if (!cres.verf)
		goto out;

	status = nfs4_proc_commit(dst, pos_dst, res->write_res.count, &cres);
	if (status)
		goto out_free;
	if (nfs_write_verifier_cmp(&res->write_res.verifier.verifier,
				    &cres.verf->verifier)) {
		dprintk("commit verf differs from copy verf\n");
		status = -EAGAIN;
	}
out_free:
	kfree(cres.verf);
out:
	return status;
}

/**
 * nfs42_copy_dest_done - perform inode cache updates after clone/copy offload
 * @inode: pointer to destination inode
 * @pos: destination offset
 * @len: copy length
 *
 * Punch a hole in the inode page cache, so that the NFS client will
 * know to retrieve new data.
 * Update the file size if necessary, and then mark the inode as having
 * invalid cached values for change attribute, ctime, mtime and space used.
 */
static void nfs42_copy_dest_done(struct inode *inode, loff_t pos, loff_t len)
{
	loff_t newsize = pos + len;
	loff_t end = newsize - 1;

	truncate_pagecache_range(inode, pos, end);
	spin_lock(&inode->i_lock);
	if (newsize > i_size_read(inode))
		i_size_write(inode, newsize);
	nfs_set_cache_invalid(inode, NFS_INO_INVALID_CHANGE |
					     NFS_INO_INVALID_CTIME |
					     NFS_INO_INVALID_MTIME |
					     NFS_INO_INVALID_BLOCKS);
	spin_unlock(&inode->i_lock);
}

static ssize_t _nfs42_proc_copy(struct file *src,
				struct nfs_lock_context *src_lock,
				struct file *dst,
				struct nfs_lock_context *dst_lock,
				struct nfs42_copy_args *args,
				struct nfs42_copy_res *res,
				struct nl4_server *nss,
				nfs4_stateid *cnr_stateid,
				bool *restart)
{
	struct rpc_message msg = {
		.rpc_proc = &nfs4_procedures[NFSPROC4_CLNT_COPY],
		.rpc_argp = args,
		.rpc_resp = res,
	};
	struct inode *dst_inode = file_inode(dst);
	struct inode *src_inode = file_inode(src);
	struct nfs_server *dst_server = NFS_SERVER(dst_inode);
	struct nfs_server *src_server = NFS_SERVER(src_inode);
	loff_t pos_src = args->src_pos;
	loff_t pos_dst = args->dst_pos;
	size_t count = args->count;
	ssize_t status;

	if (nss) {
		args->cp_src = nss;
		nfs4_stateid_copy(&args->src_stateid, cnr_stateid);
	} else {
		status = nfs4_set_rw_stateid(&args->src_stateid,
				src_lock->open_context, src_lock, FMODE_READ);
		if (status) {
			if (status == -EAGAIN)
				status = -NFS4ERR_BAD_STATEID;
			return status;
		}
	}
	status = nfs_filemap_write_and_wait_range(file_inode(src)->i_mapping,
			pos_src, pos_src + (loff_t)count - 1);
	if (status)
		return status;

	status = nfs4_set_rw_stateid(&args->dst_stateid, dst_lock->open_context,
				     dst_lock, FMODE_WRITE);
	if (status) {
		if (status == -EAGAIN)
			status = -NFS4ERR_BAD_STATEID;
		return status;
	}

	status = nfs_sync_inode(dst_inode);
	if (status)
		return status;

	res->commit_res.verf = NULL;
	if (args->sync) {
		res->commit_res.verf =
			kzalloc(sizeof(struct nfs_writeverf), GFP_NOFS);
		if (!res->commit_res.verf)
			return -ENOMEM;
	}
	set_bit(NFS_CLNT_SRC_SSC_COPY_STATE,
		&src_lock->open_context->state->flags);
	set_bit(NFS_CLNT_DST_SSC_COPY_STATE,
		&dst_lock->open_context->state->flags);

	status = nfs4_call_sync(dst_server->client, dst_server, &msg,
				&args->seq_args, &res->seq_res, 0);
	if (status == -ENOTSUPP)
		dst_server->caps &= ~NFS_CAP_COPY;
	if (status)
		goto out;

	if (args->sync &&
		nfs_write_verifier_cmp(&res->write_res.verifier.verifier,
				    &res->commit_res.verf->verifier)) {
		status = -EAGAIN;
		goto out;
	}

	if (!res->synchronous) {
		status = handle_async_copy(res, dst_server, src_server, src,
				dst, &args->src_stateid, restart);
		if (status)
			goto out;
	}

	if ((!res->synchronous || !args->sync) &&
			res->write_res.verifier.committed != NFS_FILE_SYNC) {
		status = process_copy_commit(dst, pos_dst, res);
		if (status)
			goto out;
	}

	nfs42_copy_dest_done(dst_inode, pos_dst, res->write_res.count);
<<<<<<< HEAD

	spin_lock(&src_inode->i_lock);
	nfs_set_cache_invalid(src_inode, NFS_INO_REVAL_PAGECACHE |
						 NFS_INO_REVAL_FORCED |
						 NFS_INO_INVALID_ATIME);
	spin_unlock(&src_inode->i_lock);
=======
	nfs_invalidate_atime(src_inode);
>>>>>>> 25423f4b
	status = res->write_res.count;
out:
	if (args->sync)
		kfree(res->commit_res.verf);
	return status;
}

ssize_t nfs42_proc_copy(struct file *src, loff_t pos_src,
			struct file *dst, loff_t pos_dst, size_t count,
			struct nl4_server *nss,
			nfs4_stateid *cnr_stateid, bool sync)
{
	struct nfs_server *server = NFS_SERVER(file_inode(dst));
	struct nfs_lock_context *src_lock;
	struct nfs_lock_context *dst_lock;
	struct nfs42_copy_args args = {
		.src_fh		= NFS_FH(file_inode(src)),
		.src_pos	= pos_src,
		.dst_fh		= NFS_FH(file_inode(dst)),
		.dst_pos	= pos_dst,
		.count		= count,
		.sync		= sync,
	};
	struct nfs42_copy_res res;
	struct nfs4_exception src_exception = {
		.inode		= file_inode(src),
		.stateid	= &args.src_stateid,
	};
	struct nfs4_exception dst_exception = {
		.inode		= file_inode(dst),
		.stateid	= &args.dst_stateid,
	};
	ssize_t err, err2;
	bool restart = false;

	src_lock = nfs_get_lock_context(nfs_file_open_context(src));
	if (IS_ERR(src_lock))
		return PTR_ERR(src_lock);

	src_exception.state = src_lock->open_context->state;

	dst_lock = nfs_get_lock_context(nfs_file_open_context(dst));
	if (IS_ERR(dst_lock)) {
		err = PTR_ERR(dst_lock);
		goto out_put_src_lock;
	}

	dst_exception.state = dst_lock->open_context->state;

	do {
		inode_lock(file_inode(dst));
		err = _nfs42_proc_copy(src, src_lock,
				dst, dst_lock,
				&args, &res,
				nss, cnr_stateid, &restart);
		inode_unlock(file_inode(dst));

		if (err >= 0)
			break;
		if (err == -ENOTSUPP &&
				nfs42_files_from_same_server(src, dst)) {
			err = -EOPNOTSUPP;
			break;
		} else if (err == -EAGAIN) {
			if (!restart) {
				dst_exception.retry = 1;
				continue;
			}
			break;
		} else if (err == -NFS4ERR_OFFLOAD_NO_REQS && !args.sync) {
			args.sync = true;
			dst_exception.retry = 1;
			continue;
		} else if ((err == -ESTALE ||
				err == -NFS4ERR_OFFLOAD_DENIED ||
				err == -ENOTSUPP) &&
				!nfs42_files_from_same_server(src, dst)) {
			nfs42_do_offload_cancel_async(src, &args.src_stateid);
			err = -EOPNOTSUPP;
			break;
		}

		err2 = nfs4_handle_exception(server, err, &src_exception);
		err  = nfs4_handle_exception(server, err, &dst_exception);
		if (!err)
			err = err2;
	} while (src_exception.retry || dst_exception.retry);

	nfs_put_lock_context(dst_lock);
out_put_src_lock:
	nfs_put_lock_context(src_lock);
	return err;
}

struct nfs42_offloadcancel_data {
	struct nfs_server *seq_server;
	struct nfs42_offload_status_args args;
	struct nfs42_offload_status_res res;
};

static void nfs42_offload_cancel_prepare(struct rpc_task *task, void *calldata)
{
	struct nfs42_offloadcancel_data *data = calldata;

	nfs4_setup_sequence(data->seq_server->nfs_client,
				&data->args.osa_seq_args,
				&data->res.osr_seq_res, task);
}

static void nfs42_offload_cancel_done(struct rpc_task *task, void *calldata)
{
	struct nfs42_offloadcancel_data *data = calldata;

	nfs41_sequence_done(task, &data->res.osr_seq_res);
	if (task->tk_status &&
		nfs4_async_handle_error(task, data->seq_server, NULL,
			NULL) == -EAGAIN)
		rpc_restart_call_prepare(task);
}

static void nfs42_free_offloadcancel_data(void *data)
{
	kfree(data);
}

static const struct rpc_call_ops nfs42_offload_cancel_ops = {
	.rpc_call_prepare = nfs42_offload_cancel_prepare,
	.rpc_call_done = nfs42_offload_cancel_done,
	.rpc_release = nfs42_free_offloadcancel_data,
};

static int nfs42_do_offload_cancel_async(struct file *dst,
					 nfs4_stateid *stateid)
{
	struct nfs_server *dst_server = NFS_SERVER(file_inode(dst));
	struct nfs42_offloadcancel_data *data = NULL;
	struct nfs_open_context *ctx = nfs_file_open_context(dst);
	struct rpc_task *task;
	struct rpc_message msg = {
		.rpc_proc = &nfs4_procedures[NFSPROC4_CLNT_OFFLOAD_CANCEL],
		.rpc_cred = ctx->cred,
	};
	struct rpc_task_setup task_setup_data = {
		.rpc_client = dst_server->client,
		.rpc_message = &msg,
		.callback_ops = &nfs42_offload_cancel_ops,
		.workqueue = nfsiod_workqueue,
		.flags = RPC_TASK_ASYNC,
	};
	int status;

	if (!(dst_server->caps & NFS_CAP_OFFLOAD_CANCEL))
		return -EOPNOTSUPP;

	data = kzalloc(sizeof(struct nfs42_offloadcancel_data), GFP_NOFS);
	if (data == NULL)
		return -ENOMEM;

	data->seq_server = dst_server;
	data->args.osa_src_fh = NFS_FH(file_inode(dst));
	memcpy(&data->args.osa_stateid, stateid,
		sizeof(data->args.osa_stateid));
	msg.rpc_argp = &data->args;
	msg.rpc_resp = &data->res;
	task_setup_data.callback_data = data;
	nfs4_init_sequence(&data->args.osa_seq_args, &data->res.osr_seq_res,
			   1, 0);
	task = rpc_run_task(&task_setup_data);
	if (IS_ERR(task))
		return PTR_ERR(task);
	status = rpc_wait_for_completion_task(task);
	if (status == -ENOTSUPP)
		dst_server->caps &= ~NFS_CAP_OFFLOAD_CANCEL;
	rpc_put_task(task);
	return status;
}

static int _nfs42_proc_copy_notify(struct file *src, struct file *dst,
				   struct nfs42_copy_notify_args *args,
				   struct nfs42_copy_notify_res *res)
{
	struct nfs_server *src_server = NFS_SERVER(file_inode(src));
	struct rpc_message msg = {
		.rpc_proc = &nfs4_procedures[NFSPROC4_CLNT_COPY_NOTIFY],
		.rpc_argp = args,
		.rpc_resp = res,
	};
	int status;
	struct nfs_open_context *ctx;
	struct nfs_lock_context *l_ctx;

	ctx = get_nfs_open_context(nfs_file_open_context(src));
	l_ctx = nfs_get_lock_context(ctx);
	if (IS_ERR(l_ctx))
		return PTR_ERR(l_ctx);

	status = nfs4_set_rw_stateid(&args->cna_src_stateid, ctx, l_ctx,
				     FMODE_READ);
	nfs_put_lock_context(l_ctx);
	if (status) {
		if (status == -EAGAIN)
			status = -NFS4ERR_BAD_STATEID;
		return status;
	}

	status = nfs4_call_sync(src_server->client, src_server, &msg,
				&args->cna_seq_args, &res->cnr_seq_res, 0);
	if (status == -ENOTSUPP)
		src_server->caps &= ~NFS_CAP_COPY_NOTIFY;

	put_nfs_open_context(nfs_file_open_context(src));
	return status;
}

int nfs42_proc_copy_notify(struct file *src, struct file *dst,
				struct nfs42_copy_notify_res *res)
{
	struct nfs_server *src_server = NFS_SERVER(file_inode(src));
	struct nfs42_copy_notify_args *args;
	struct nfs4_exception exception = {
		.inode = file_inode(src),
	};
	int status;

	if (!(src_server->caps & NFS_CAP_COPY_NOTIFY))
		return -EOPNOTSUPP;

	args = kzalloc(sizeof(struct nfs42_copy_notify_args), GFP_NOFS);
	if (args == NULL)
		return -ENOMEM;

	args->cna_src_fh  = NFS_FH(file_inode(src)),
	args->cna_dst.nl4_type = NL4_NETADDR;
	nfs42_set_netaddr(dst, &args->cna_dst.u.nl4_addr);
	exception.stateid = &args->cna_src_stateid;

	do {
		status = _nfs42_proc_copy_notify(src, dst, args, res);
		if (status == -ENOTSUPP) {
			status = -EOPNOTSUPP;
			goto out;
		}
		status = nfs4_handle_exception(src_server, status, &exception);
	} while (exception.retry);

out:
	kfree(args);
	return status;
}

static loff_t _nfs42_proc_llseek(struct file *filep,
		struct nfs_lock_context *lock, loff_t offset, int whence)
{
	struct inode *inode = file_inode(filep);
	struct nfs42_seek_args args = {
		.sa_fh		= NFS_FH(inode),
		.sa_offset	= offset,
		.sa_what	= (whence == SEEK_HOLE) ?
					NFS4_CONTENT_HOLE : NFS4_CONTENT_DATA,
	};
	struct nfs42_seek_res res;
	struct rpc_message msg = {
		.rpc_proc = &nfs4_procedures[NFSPROC4_CLNT_SEEK],
		.rpc_argp = &args,
		.rpc_resp = &res,
	};
	struct nfs_server *server = NFS_SERVER(inode);
	int status;

	if (!nfs_server_capable(inode, NFS_CAP_SEEK))
		return -ENOTSUPP;

	status = nfs4_set_rw_stateid(&args.sa_stateid, lock->open_context,
			lock, FMODE_READ);
	if (status) {
		if (status == -EAGAIN)
			status = -NFS4ERR_BAD_STATEID;
		return status;
	}

	status = nfs_filemap_write_and_wait_range(inode->i_mapping,
			offset, LLONG_MAX);
	if (status)
		return status;

	status = nfs4_call_sync(server->client, server, &msg,
				&args.seq_args, &res.seq_res, 0);
	if (status == -ENOTSUPP)
		server->caps &= ~NFS_CAP_SEEK;
	if (status)
		return status;

	if (whence == SEEK_DATA && res.sr_eof)
		return -NFS4ERR_NXIO;
	else
		return vfs_setpos(filep, res.sr_offset, inode->i_sb->s_maxbytes);
}

loff_t nfs42_proc_llseek(struct file *filep, loff_t offset, int whence)
{
	struct nfs_server *server = NFS_SERVER(file_inode(filep));
	struct nfs4_exception exception = { };
	struct nfs_lock_context *lock;
	loff_t err;

	lock = nfs_get_lock_context(nfs_file_open_context(filep));
	if (IS_ERR(lock))
		return PTR_ERR(lock);

	exception.inode = file_inode(filep);
	exception.state = lock->open_context->state;

	do {
		err = _nfs42_proc_llseek(filep, lock, offset, whence);
		if (err >= 0)
			break;
		if (err == -ENOTSUPP) {
			err = -EOPNOTSUPP;
			break;
		}
		err = nfs4_handle_exception(server, err, &exception);
	} while (exception.retry);

	nfs_put_lock_context(lock);
	return err;
}


static void
nfs42_layoutstat_prepare(struct rpc_task *task, void *calldata)
{
	struct nfs42_layoutstat_data *data = calldata;
	struct inode *inode = data->inode;
	struct nfs_server *server = NFS_SERVER(inode);
	struct pnfs_layout_hdr *lo;

	spin_lock(&inode->i_lock);
	lo = NFS_I(inode)->layout;
	if (!pnfs_layout_is_valid(lo)) {
		spin_unlock(&inode->i_lock);
		rpc_exit(task, 0);
		return;
	}
	nfs4_stateid_copy(&data->args.stateid, &lo->plh_stateid);
	spin_unlock(&inode->i_lock);
	nfs4_setup_sequence(server->nfs_client, &data->args.seq_args,
			    &data->res.seq_res, task);
}

static void
nfs42_layoutstat_done(struct rpc_task *task, void *calldata)
{
	struct nfs42_layoutstat_data *data = calldata;
	struct inode *inode = data->inode;
	struct pnfs_layout_hdr *lo;

	if (!nfs4_sequence_done(task, &data->res.seq_res))
		return;

	switch (task->tk_status) {
	case 0:
		return;
	case -NFS4ERR_BADHANDLE:
	case -ESTALE:
		pnfs_destroy_layout(NFS_I(inode));
		break;
	case -NFS4ERR_EXPIRED:
	case -NFS4ERR_ADMIN_REVOKED:
	case -NFS4ERR_DELEG_REVOKED:
	case -NFS4ERR_STALE_STATEID:
	case -NFS4ERR_BAD_STATEID:
		spin_lock(&inode->i_lock);
		lo = NFS_I(inode)->layout;
		if (pnfs_layout_is_valid(lo) &&
		    nfs4_stateid_match(&data->args.stateid,
					     &lo->plh_stateid)) {
			LIST_HEAD(head);

			/*
			 * Mark the bad layout state as invalid, then retry
			 * with the current stateid.
			 */
			pnfs_mark_layout_stateid_invalid(lo, &head);
			spin_unlock(&inode->i_lock);
			pnfs_free_lseg_list(&head);
			nfs_commit_inode(inode, 0);
		} else
			spin_unlock(&inode->i_lock);
		break;
	case -NFS4ERR_OLD_STATEID:
		spin_lock(&inode->i_lock);
		lo = NFS_I(inode)->layout;
		if (pnfs_layout_is_valid(lo) &&
		    nfs4_stateid_match_other(&data->args.stateid,
					&lo->plh_stateid)) {
			/* Do we need to delay before resending? */
			if (!nfs4_stateid_is_newer(&lo->plh_stateid,
						&data->args.stateid))
				rpc_delay(task, HZ);
			rpc_restart_call_prepare(task);
		}
		spin_unlock(&inode->i_lock);
		break;
	case -ENOTSUPP:
	case -EOPNOTSUPP:
		NFS_SERVER(inode)->caps &= ~NFS_CAP_LAYOUTSTATS;
	}

	trace_nfs4_layoutstats(inode, &data->args.stateid, task->tk_status);
}

static void
nfs42_layoutstat_release(void *calldata)
{
	struct nfs42_layoutstat_data *data = calldata;
	struct nfs42_layoutstat_devinfo *devinfo = data->args.devinfo;
	int i;

	for (i = 0; i < data->args.num_dev; i++) {
		if (devinfo[i].ld_private.ops && devinfo[i].ld_private.ops->free)
			devinfo[i].ld_private.ops->free(&devinfo[i].ld_private);
	}

	pnfs_put_layout_hdr(NFS_I(data->args.inode)->layout);
	smp_mb__before_atomic();
	clear_bit(NFS_INO_LAYOUTSTATS, &NFS_I(data->args.inode)->flags);
	smp_mb__after_atomic();
	nfs_iput_and_deactive(data->inode);
	kfree(data->args.devinfo);
	kfree(data);
}

static const struct rpc_call_ops nfs42_layoutstat_ops = {
	.rpc_call_prepare = nfs42_layoutstat_prepare,
	.rpc_call_done = nfs42_layoutstat_done,
	.rpc_release = nfs42_layoutstat_release,
};

int nfs42_proc_layoutstats_generic(struct nfs_server *server,
				   struct nfs42_layoutstat_data *data)
{
	struct rpc_message msg = {
		.rpc_proc = &nfs4_procedures[NFSPROC4_CLNT_LAYOUTSTATS],
		.rpc_argp = &data->args,
		.rpc_resp = &data->res,
	};
	struct rpc_task_setup task_setup = {
		.rpc_client = server->client,
		.rpc_message = &msg,
		.callback_ops = &nfs42_layoutstat_ops,
		.callback_data = data,
		.flags = RPC_TASK_ASYNC,
	};
	struct rpc_task *task;

	data->inode = nfs_igrab_and_active(data->args.inode);
	if (!data->inode) {
		nfs42_layoutstat_release(data);
		return -EAGAIN;
	}
	nfs4_init_sequence(&data->args.seq_args, &data->res.seq_res, 0, 0);
	task = rpc_run_task(&task_setup);
	if (IS_ERR(task))
		return PTR_ERR(task);
	rpc_put_task(task);
	return 0;
}

static struct nfs42_layouterror_data *
nfs42_alloc_layouterror_data(struct pnfs_layout_segment *lseg, gfp_t gfp_flags)
{
	struct nfs42_layouterror_data *data;
	struct inode *inode = lseg->pls_layout->plh_inode;

	data = kzalloc(sizeof(*data), gfp_flags);
	if (data) {
		data->args.inode = data->inode = nfs_igrab_and_active(inode);
		if (data->inode) {
			data->lseg = pnfs_get_lseg(lseg);
			if (data->lseg)
				return data;
			nfs_iput_and_deactive(data->inode);
		}
		kfree(data);
	}
	return NULL;
}

static void
nfs42_free_layouterror_data(struct nfs42_layouterror_data *data)
{
	pnfs_put_lseg(data->lseg);
	nfs_iput_and_deactive(data->inode);
	kfree(data);
}

static void
nfs42_layouterror_prepare(struct rpc_task *task, void *calldata)
{
	struct nfs42_layouterror_data *data = calldata;
	struct inode *inode = data->inode;
	struct nfs_server *server = NFS_SERVER(inode);
	struct pnfs_layout_hdr *lo = data->lseg->pls_layout;
	unsigned i;

	spin_lock(&inode->i_lock);
	if (!pnfs_layout_is_valid(lo)) {
		spin_unlock(&inode->i_lock);
		rpc_exit(task, 0);
		return;
	}
	for (i = 0; i < data->args.num_errors; i++)
		nfs4_stateid_copy(&data->args.errors[i].stateid,
				&lo->plh_stateid);
	spin_unlock(&inode->i_lock);
	nfs4_setup_sequence(server->nfs_client, &data->args.seq_args,
			    &data->res.seq_res, task);
}

static void
nfs42_layouterror_done(struct rpc_task *task, void *calldata)
{
	struct nfs42_layouterror_data *data = calldata;
	struct inode *inode = data->inode;
	struct pnfs_layout_hdr *lo = data->lseg->pls_layout;

	if (!nfs4_sequence_done(task, &data->res.seq_res))
		return;

	switch (task->tk_status) {
	case 0:
		return;
	case -NFS4ERR_BADHANDLE:
	case -ESTALE:
		pnfs_destroy_layout(NFS_I(inode));
		break;
	case -NFS4ERR_EXPIRED:
	case -NFS4ERR_ADMIN_REVOKED:
	case -NFS4ERR_DELEG_REVOKED:
	case -NFS4ERR_STALE_STATEID:
	case -NFS4ERR_BAD_STATEID:
		spin_lock(&inode->i_lock);
		if (pnfs_layout_is_valid(lo) &&
		    nfs4_stateid_match(&data->args.errors[0].stateid,
					     &lo->plh_stateid)) {
			LIST_HEAD(head);

			/*
			 * Mark the bad layout state as invalid, then retry
			 * with the current stateid.
			 */
			pnfs_mark_layout_stateid_invalid(lo, &head);
			spin_unlock(&inode->i_lock);
			pnfs_free_lseg_list(&head);
			nfs_commit_inode(inode, 0);
		} else
			spin_unlock(&inode->i_lock);
		break;
	case -NFS4ERR_OLD_STATEID:
		spin_lock(&inode->i_lock);
		if (pnfs_layout_is_valid(lo) &&
		    nfs4_stateid_match_other(&data->args.errors[0].stateid,
					&lo->plh_stateid)) {
			/* Do we need to delay before resending? */
			if (!nfs4_stateid_is_newer(&lo->plh_stateid,
						&data->args.errors[0].stateid))
				rpc_delay(task, HZ);
			rpc_restart_call_prepare(task);
		}
		spin_unlock(&inode->i_lock);
		break;
	case -ENOTSUPP:
	case -EOPNOTSUPP:
		NFS_SERVER(inode)->caps &= ~NFS_CAP_LAYOUTERROR;
	}

	trace_nfs4_layouterror(inode, &data->args.errors[0].stateid,
			       task->tk_status);
}

static void
nfs42_layouterror_release(void *calldata)
{
	struct nfs42_layouterror_data *data = calldata;

	nfs42_free_layouterror_data(data);
}

static const struct rpc_call_ops nfs42_layouterror_ops = {
	.rpc_call_prepare = nfs42_layouterror_prepare,
	.rpc_call_done = nfs42_layouterror_done,
	.rpc_release = nfs42_layouterror_release,
};

int nfs42_proc_layouterror(struct pnfs_layout_segment *lseg,
		const struct nfs42_layout_error *errors, size_t n)
{
	struct inode *inode = lseg->pls_layout->plh_inode;
	struct nfs42_layouterror_data *data;
	struct rpc_task *task;
	struct rpc_message msg = {
		.rpc_proc = &nfs4_procedures[NFSPROC4_CLNT_LAYOUTERROR],
	};
	struct rpc_task_setup task_setup = {
		.rpc_message = &msg,
		.callback_ops = &nfs42_layouterror_ops,
		.flags = RPC_TASK_ASYNC,
	};
	unsigned int i;

	if (!nfs_server_capable(inode, NFS_CAP_LAYOUTERROR))
		return -EOPNOTSUPP;
	if (n > NFS42_LAYOUTERROR_MAX)
		return -EINVAL;
	data = nfs42_alloc_layouterror_data(lseg, GFP_NOFS);
	if (!data)
		return -ENOMEM;
	for (i = 0; i < n; i++) {
		data->args.errors[i] = errors[i];
		data->args.num_errors++;
		data->res.num_errors++;
	}
	msg.rpc_argp = &data->args;
	msg.rpc_resp = &data->res;
	task_setup.callback_data = data;
	task_setup.rpc_client = NFS_SERVER(inode)->client;
	nfs4_init_sequence(&data->args.seq_args, &data->res.seq_res, 0, 0);
	task = rpc_run_task(&task_setup);
	if (IS_ERR(task))
		return PTR_ERR(task);
	rpc_put_task(task);
	return 0;
}
EXPORT_SYMBOL_GPL(nfs42_proc_layouterror);

static int _nfs42_proc_clone(struct rpc_message *msg, struct file *src_f,
		struct file *dst_f, struct nfs_lock_context *src_lock,
		struct nfs_lock_context *dst_lock, loff_t src_offset,
		loff_t dst_offset, loff_t count)
{
	struct inode *src_inode = file_inode(src_f);
	struct inode *dst_inode = file_inode(dst_f);
	struct nfs_server *server = NFS_SERVER(dst_inode);
	struct nfs42_clone_args args = {
		.src_fh = NFS_FH(src_inode),
		.dst_fh = NFS_FH(dst_inode),
		.src_offset = src_offset,
		.dst_offset = dst_offset,
		.count = count,
		.dst_bitmask = server->cache_consistency_bitmask,
	};
	struct nfs42_clone_res res = {
		.server	= server,
	};
	int status;

	msg->rpc_argp = &args;
	msg->rpc_resp = &res;

	status = nfs4_set_rw_stateid(&args.src_stateid, src_lock->open_context,
			src_lock, FMODE_READ);
	if (status) {
		if (status == -EAGAIN)
			status = -NFS4ERR_BAD_STATEID;
		return status;
	}
	status = nfs4_set_rw_stateid(&args.dst_stateid, dst_lock->open_context,
			dst_lock, FMODE_WRITE);
	if (status) {
		if (status == -EAGAIN)
			status = -NFS4ERR_BAD_STATEID;
		return status;
	}

	res.dst_fattr = nfs_alloc_fattr();
	if (!res.dst_fattr)
		return -ENOMEM;

	status = nfs4_call_sync(server->client, server, msg,
				&args.seq_args, &res.seq_res, 0);
	if (status == 0) {
		nfs42_copy_dest_done(dst_inode, dst_offset, count);
		status = nfs_post_op_update_inode(dst_inode, res.dst_fattr);
	}

	kfree(res.dst_fattr);
	return status;
}

int nfs42_proc_clone(struct file *src_f, struct file *dst_f,
		     loff_t src_offset, loff_t dst_offset, loff_t count)
{
	struct rpc_message msg = {
		.rpc_proc = &nfs4_procedures[NFSPROC4_CLNT_CLONE],
	};
	struct inode *inode = file_inode(src_f);
	struct nfs_server *server = NFS_SERVER(file_inode(src_f));
	struct nfs_lock_context *src_lock;
	struct nfs_lock_context *dst_lock;
	struct nfs4_exception src_exception = { };
	struct nfs4_exception dst_exception = { };
	int err, err2;

	if (!nfs_server_capable(inode, NFS_CAP_CLONE))
		return -EOPNOTSUPP;

	src_lock = nfs_get_lock_context(nfs_file_open_context(src_f));
	if (IS_ERR(src_lock))
		return PTR_ERR(src_lock);

	src_exception.inode = file_inode(src_f);
	src_exception.state = src_lock->open_context->state;

	dst_lock = nfs_get_lock_context(nfs_file_open_context(dst_f));
	if (IS_ERR(dst_lock)) {
		err = PTR_ERR(dst_lock);
		goto out_put_src_lock;
	}

	dst_exception.inode = file_inode(dst_f);
	dst_exception.state = dst_lock->open_context->state;

	do {
		err = _nfs42_proc_clone(&msg, src_f, dst_f, src_lock, dst_lock,
					src_offset, dst_offset, count);
		if (err == -ENOTSUPP || err == -EOPNOTSUPP) {
			NFS_SERVER(inode)->caps &= ~NFS_CAP_CLONE;
			err = -EOPNOTSUPP;
			break;
		}

		err2 = nfs4_handle_exception(server, err, &src_exception);
		err = nfs4_handle_exception(server, err, &dst_exception);
		if (!err)
			err = err2;
	} while (src_exception.retry || dst_exception.retry);

	nfs_put_lock_context(dst_lock);
out_put_src_lock:
	nfs_put_lock_context(src_lock);
	return err;
}

#define NFS4XATTR_MAXPAGES DIV_ROUND_UP(XATTR_SIZE_MAX, PAGE_SIZE)

static int _nfs42_proc_removexattr(struct inode *inode, const char *name)
{
	struct nfs_server *server = NFS_SERVER(inode);
	struct nfs42_removexattrargs args = {
		.fh = NFS_FH(inode),
		.xattr_name = name,
	};
	struct nfs42_removexattrres res;
	struct rpc_message msg = {
		.rpc_proc = &nfs4_procedures[NFSPROC4_CLNT_REMOVEXATTR],
		.rpc_argp = &args,
		.rpc_resp = &res,
	};
	int ret;
	unsigned long timestamp = jiffies;

	ret = nfs4_call_sync(server->client, server, &msg, &args.seq_args,
	    &res.seq_res, 1);
	if (!ret)
		nfs4_update_changeattr(inode, &res.cinfo, timestamp, 0);

	return ret;
}

static int _nfs42_proc_setxattr(struct inode *inode, const char *name,
				const void *buf, size_t buflen, int flags)
{
	struct nfs_server *server = NFS_SERVER(inode);
	struct page *pages[NFS4XATTR_MAXPAGES];
	struct nfs42_setxattrargs arg = {
		.fh		= NFS_FH(inode),
		.xattr_pages	= pages,
		.xattr_len	= buflen,
		.xattr_name	= name,
		.xattr_flags	= flags,
	};
	struct nfs42_setxattrres res;
	struct rpc_message msg = {
		.rpc_proc	= &nfs4_procedures[NFSPROC4_CLNT_SETXATTR],
		.rpc_argp	= &arg,
		.rpc_resp	= &res,
	};
	int ret, np;
	unsigned long timestamp = jiffies;

	if (buflen > server->sxasize)
		return -ERANGE;

	if (buflen > 0) {
		np = nfs4_buf_to_pages_noslab(buf, buflen, arg.xattr_pages);
		if (np < 0)
			return np;
	} else
		np = 0;

	ret = nfs4_call_sync(server->client, server, &msg, &arg.seq_args,
	    &res.seq_res, 1);

	for (; np > 0; np--)
		put_page(pages[np - 1]);

	if (!ret)
		nfs4_update_changeattr(inode, &res.cinfo, timestamp, 0);

	return ret;
}

static ssize_t _nfs42_proc_getxattr(struct inode *inode, const char *name,
				void *buf, size_t buflen, struct page **pages,
				size_t plen)
{
	struct nfs_server *server = NFS_SERVER(inode);
	struct nfs42_getxattrargs arg = {
		.fh		= NFS_FH(inode),
		.xattr_name	= name,
	};
	struct nfs42_getxattrres res;
	struct rpc_message msg = {
		.rpc_proc	= &nfs4_procedures[NFSPROC4_CLNT_GETXATTR],
		.rpc_argp	= &arg,
		.rpc_resp	= &res,
	};
	ssize_t ret;

	arg.xattr_len = plen;
	arg.xattr_pages = pages;

	ret = nfs4_call_sync(server->client, server, &msg, &arg.seq_args,
	    &res.seq_res, 0);
	if (ret < 0)
		return ret;

	/*
	 * Normally, the caching is done one layer up, but for successful
	 * RPCS, always cache the result here, even if the caller was
	 * just querying the length, or if the reply was too big for
	 * the caller. This avoids a second RPC in the case of the
	 * common query-alloc-retrieve cycle for xattrs.
	 *
	 * Note that xattr_len is always capped to XATTR_SIZE_MAX.
	 */

	nfs4_xattr_cache_add(inode, name, NULL, pages, res.xattr_len);

	if (buflen) {
		if (res.xattr_len > buflen)
			return -ERANGE;
		_copy_from_pages(buf, pages, 0, res.xattr_len);
	}

	return res.xattr_len;
}

static ssize_t _nfs42_proc_listxattrs(struct inode *inode, void *buf,
				 size_t buflen, u64 *cookiep, bool *eofp)
{
	struct nfs_server *server = NFS_SERVER(inode);
	struct page **pages;
	struct nfs42_listxattrsargs arg = {
		.fh		= NFS_FH(inode),
		.cookie		= *cookiep,
	};
	struct nfs42_listxattrsres res = {
		.eof = false,
		.xattr_buf = buf,
		.xattr_len = buflen,
	};
	struct rpc_message msg = {
		.rpc_proc	= &nfs4_procedures[NFSPROC4_CLNT_LISTXATTRS],
		.rpc_argp	= &arg,
		.rpc_resp	= &res,
	};
	u32 xdrlen;
	int ret, np, i;


	ret = -ENOMEM;
	res.scratch = alloc_page(GFP_KERNEL);
	if (!res.scratch)
		goto out;

	xdrlen = nfs42_listxattr_xdrsize(buflen);
	if (xdrlen > server->lxasize)
		xdrlen = server->lxasize;
	np = xdrlen / PAGE_SIZE + 1;

	pages = kcalloc(np, sizeof(struct page *), GFP_KERNEL);
	if (!pages)
		goto out_free_scratch;
	for (i = 0; i < np; i++) {
		pages[i] = alloc_page(GFP_KERNEL);
		if (!pages[i])
			goto out_free_pages;
	}

	arg.xattr_pages = pages;
	arg.count = xdrlen;

	ret = nfs4_call_sync(server->client, server, &msg, &arg.seq_args,
	    &res.seq_res, 0);

	if (ret >= 0) {
		ret = res.copied;
		*cookiep = res.cookie;
		*eofp = res.eof;
	}

out_free_pages:
	while (--np >= 0) {
		if (pages[np])
			__free_page(pages[np]);
	}
	kfree(pages);
out_free_scratch:
	__free_page(res.scratch);
out:
	return ret;

}

ssize_t nfs42_proc_getxattr(struct inode *inode, const char *name,
			      void *buf, size_t buflen)
{
	struct nfs4_exception exception = { };
	ssize_t err, np, i;
	struct page **pages;

	np = nfs_page_array_len(0, buflen ?: XATTR_SIZE_MAX);
	pages = kmalloc_array(np, sizeof(*pages), GFP_KERNEL);
	if (!pages)
		return -ENOMEM;

	for (i = 0; i < np; i++) {
		pages[i] = alloc_page(GFP_KERNEL);
		if (!pages[i]) {
			np = i + 1;
			err = -ENOMEM;
			goto out;
		}
	}

	/*
	 * The GETXATTR op has no length field in the call, and the
	 * xattr data is at the end of the reply.
	 *
	 * There is no downside in using the page-aligned length. It will
	 * allow receiving and caching xattrs that are too large for the
	 * caller but still fit in the page-rounded value.
	 */
	do {
		err = _nfs42_proc_getxattr(inode, name, buf, buflen,
			pages, np * PAGE_SIZE);
		if (err >= 0)
			break;
		err = nfs4_handle_exception(NFS_SERVER(inode), err,
				&exception);
	} while (exception.retry);

out:
	while (--np >= 0)
		__free_page(pages[np]);
	kfree(pages);

	return err;
}

int nfs42_proc_setxattr(struct inode *inode, const char *name,
			      const void *buf, size_t buflen, int flags)
{
	struct nfs4_exception exception = { };
	int err;

	do {
		err = _nfs42_proc_setxattr(inode, name, buf, buflen, flags);
		if (!err)
			break;
		err = nfs4_handle_exception(NFS_SERVER(inode), err,
				&exception);
	} while (exception.retry);

	return err;
}

ssize_t nfs42_proc_listxattrs(struct inode *inode, void *buf,
			      size_t buflen, u64 *cookiep, bool *eofp)
{
	struct nfs4_exception exception = { };
	ssize_t err;

	do {
		err = _nfs42_proc_listxattrs(inode, buf, buflen,
		    cookiep, eofp);
		if (err >= 0)
			break;
		err = nfs4_handle_exception(NFS_SERVER(inode), err,
				&exception);
	} while (exception.retry);

	return err;
}

int nfs42_proc_removexattr(struct inode *inode, const char *name)
{
	struct nfs4_exception exception = { };
	int err;

	do {
		err = _nfs42_proc_removexattr(inode, name);
		if (!err)
			break;
		err = nfs4_handle_exception(NFS_SERVER(inode), err,
				&exception);
	} while (exception.retry);

	return err;
}<|MERGE_RESOLUTION|>--- conflicted
+++ resolved
@@ -390,16 +390,7 @@
 	}
 
 	nfs42_copy_dest_done(dst_inode, pos_dst, res->write_res.count);
-<<<<<<< HEAD
-
-	spin_lock(&src_inode->i_lock);
-	nfs_set_cache_invalid(src_inode, NFS_INO_REVAL_PAGECACHE |
-						 NFS_INO_REVAL_FORCED |
-						 NFS_INO_INVALID_ATIME);
-	spin_unlock(&src_inode->i_lock);
-=======
 	nfs_invalidate_atime(src_inode);
->>>>>>> 25423f4b
 	status = res->write_res.count;
 out:
 	if (args->sync)
