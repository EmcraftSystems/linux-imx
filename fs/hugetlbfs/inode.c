--- conflicted
+++ resolved
@@ -1552,7 +1552,6 @@
 	error = register_filesystem(&hugetlbfs_fs_type);
 	if (error)
 		goto out_free;
-<<<<<<< HEAD
 
 	/* default hstate mount is required */
 	mnt = mount_one_hugetlbfs(&hstates[default_hstate_idx]);
@@ -1562,17 +1561,6 @@
 	}
 	hugetlbfs_vfsmount[default_hstate_idx] = mnt;
 
-=======
-
-	/* default hstate mount is required */
-	mnt = mount_one_hugetlbfs(&hstates[default_hstate_idx]);
-	if (IS_ERR(mnt)) {
-		error = PTR_ERR(mnt);
-		goto out_unreg;
-	}
-	hugetlbfs_vfsmount[default_hstate_idx] = mnt;
-
->>>>>>> d1988041
 	/* other hstates are optional */
 	i = 0;
 	for_each_hstate(h) {
