--- conflicted
+++ resolved
@@ -48,11 +48,7 @@
 		 */
 		ppage = pfn_to_online_page(pfn);
 
-<<<<<<< HEAD
-		if (!ppage || PageSlab(ppage))
-=======
 		if (!ppage || PageSlab(ppage) || page_has_type(ppage))
->>>>>>> f7688b48
 			pcount = 0;
 		else
 			pcount = page_mapcount(ppage);
