// SPDX-License-Identifier: GPL-2.0
/*
 * Shared application/kernel submission and completion ring pairs, for
 * supporting fast/efficient IO.
 *
 * A note on the read/write ordering memory barriers that are matched between
 * the application and kernel side.
 *
 * After the application reads the CQ ring tail, it must use an
 * appropriate smp_rmb() to pair with the smp_wmb() the kernel uses
 * before writing the tail (using smp_load_acquire to read the tail will
 * do). It also needs a smp_mb() before updating CQ head (ordering the
 * entry load(s) with the head store), pairing with an implicit barrier
 * through a control-dependency in io_get_cqring (smp_store_release to
 * store head will do). Failure to do so could lead to reading invalid
 * CQ entries.
 *
 * Likewise, the application must use an appropriate smp_wmb() before
 * writing the SQ tail (ordering SQ entry stores with the tail store),
 * which pairs with smp_load_acquire in io_get_sqring (smp_store_release
 * to store the tail will do). And it needs a barrier ordering the SQ
 * head load before writing new SQ entries (smp_load_acquire to read
 * head will do).
 *
 * When using the SQ poll thread (IORING_SETUP_SQPOLL), the application
 * needs to check the SQ flags for IORING_SQ_NEED_WAKEUP *after*
 * updating the SQ tail; a full memory barrier smp_mb() is needed
 * between.
 *
 * Also see the examples in the liburing library:
 *
 *	git://git.kernel.dk/liburing
 *
 * io_uring also uses READ/WRITE_ONCE() for _any_ store or load that happens
 * from data shared between the kernel and application. This is done both
 * for ordering purposes, but also to ensure that once a value is loaded from
 * data that the application could potentially modify, it remains stable.
 *
 * Copyright (C) 2018-2019 Jens Axboe
 * Copyright (c) 2018-2019 Christoph Hellwig
 */
#include <linux/kernel.h>
#include <linux/init.h>
#include <linux/errno.h>
#include <linux/syscalls.h>
#include <linux/compat.h>
#include <net/compat.h>
#include <linux/refcount.h>
#include <linux/uio.h>
#include <linux/bits.h>

#include <linux/sched/signal.h>
#include <linux/fs.h>
#include <linux/file.h>
#include <linux/fdtable.h>
#include <linux/mm.h>
#include <linux/mman.h>
#include <linux/mmu_context.h>
#include <linux/percpu.h>
#include <linux/slab.h>
#include <linux/kthread.h>
#include <linux/blkdev.h>
#include <linux/bvec.h>
#include <linux/net.h>
#include <net/sock.h>
#include <net/af_unix.h>
#include <net/scm.h>
#include <linux/anon_inodes.h>
#include <linux/sched/mm.h>
#include <linux/uaccess.h>
#include <linux/nospec.h>
#include <linux/sizes.h>
#include <linux/hugetlb.h>
#include <linux/highmem.h>
#include <linux/namei.h>
#include <linux/fsnotify.h>
#include <linux/fadvise.h>
#include <linux/eventpoll.h>
#include <linux/fs_struct.h>
#include <linux/splice.h>
#include <linux/task_work.h>

#define CREATE_TRACE_POINTS
#include <trace/events/io_uring.h>

#include <uapi/linux/io_uring.h>

#include "internal.h"
#include "io-wq.h"

#define IORING_MAX_ENTRIES	32768
#define IORING_MAX_CQ_ENTRIES	(2 * IORING_MAX_ENTRIES)

/*
 * Shift of 9 is 512 entries, or exactly one page on 64-bit archs
 */
#define IORING_FILE_TABLE_SHIFT	9
#define IORING_MAX_FILES_TABLE	(1U << IORING_FILE_TABLE_SHIFT)
#define IORING_FILE_TABLE_MASK	(IORING_MAX_FILES_TABLE - 1)
#define IORING_MAX_FIXED_FILES	(64 * IORING_MAX_FILES_TABLE)

struct io_uring {
	u32 head ____cacheline_aligned_in_smp;
	u32 tail ____cacheline_aligned_in_smp;
};

/*
 * This data is shared with the application through the mmap at offsets
 * IORING_OFF_SQ_RING and IORING_OFF_CQ_RING.
 *
 * The offsets to the member fields are published through struct
 * io_sqring_offsets when calling io_uring_setup.
 */
struct io_rings {
	/*
	 * Head and tail offsets into the ring; the offsets need to be
	 * masked to get valid indices.
	 *
	 * The kernel controls head of the sq ring and the tail of the cq ring,
	 * and the application controls tail of the sq ring and the head of the
	 * cq ring.
	 */
	struct io_uring		sq, cq;
	/*
	 * Bitmasks to apply to head and tail offsets (constant, equals
	 * ring_entries - 1)
	 */
	u32			sq_ring_mask, cq_ring_mask;
	/* Ring sizes (constant, power of 2) */
	u32			sq_ring_entries, cq_ring_entries;
	/*
	 * Number of invalid entries dropped by the kernel due to
	 * invalid index stored in array
	 *
	 * Written by the kernel, shouldn't be modified by the
	 * application (i.e. get number of "new events" by comparing to
	 * cached value).
	 *
	 * After a new SQ head value was read by the application this
	 * counter includes all submissions that were dropped reaching
	 * the new SQ head (and possibly more).
	 */
	u32			sq_dropped;
	/*
	 * Runtime flags
	 *
	 * Written by the kernel, shouldn't be modified by the
	 * application.
	 *
	 * The application needs a full memory barrier before checking
	 * for IORING_SQ_NEED_WAKEUP after updating the sq tail.
	 */
	u32			sq_flags;
	/*
	 * Number of completion events lost because the queue was full;
	 * this should be avoided by the application by making sure
	 * there are not more requests pending than there is space in
	 * the completion queue.
	 *
	 * Written by the kernel, shouldn't be modified by the
	 * application (i.e. get number of "new events" by comparing to
	 * cached value).
	 *
	 * As completion events come in out of order this counter is not
	 * ordered with any other data.
	 */
	u32			cq_overflow;
	/*
	 * Ring buffer of completion events.
	 *
	 * The kernel writes completion events fresh every time they are
	 * produced, so the application is allowed to modify pending
	 * entries.
	 */
	struct io_uring_cqe	cqes[] ____cacheline_aligned_in_smp;
};

struct io_mapped_ubuf {
	u64		ubuf;
	size_t		len;
	struct		bio_vec *bvec;
	unsigned int	nr_bvecs;
};

struct fixed_file_table {
	struct file		**files;
};

struct fixed_file_ref_node {
	struct percpu_ref		refs;
	struct list_head		node;
	struct list_head		file_list;
	struct fixed_file_data		*file_data;
	struct work_struct		work;
};

struct fixed_file_data {
	struct fixed_file_table		*table;
	struct io_ring_ctx		*ctx;

	struct percpu_ref		*cur_refs;
	struct percpu_ref		refs;
	struct completion		done;
	struct list_head		ref_list;
	spinlock_t			lock;
};

struct io_buffer {
	struct list_head list;
	__u64 addr;
	__s32 len;
	__u16 bid;
};

struct io_ring_ctx {
	struct {
		struct percpu_ref	refs;
	} ____cacheline_aligned_in_smp;

	struct {
		unsigned int		flags;
		unsigned int		compat: 1;
		unsigned int		account_mem: 1;
		unsigned int		cq_overflow_flushed: 1;
		unsigned int		drain_next: 1;
		unsigned int		eventfd_async: 1;

		/*
		 * Ring buffer of indices into array of io_uring_sqe, which is
		 * mmapped by the application using the IORING_OFF_SQES offset.
		 *
		 * This indirection could e.g. be used to assign fixed
		 * io_uring_sqe entries to operations and only submit them to
		 * the queue when needed.
		 *
		 * The kernel modifies neither the indices array nor the entries
		 * array.
		 */
		u32			*sq_array;
		unsigned		cached_sq_head;
		unsigned		sq_entries;
		unsigned		sq_mask;
		unsigned		sq_thread_idle;
		unsigned		cached_sq_dropped;
		atomic_t		cached_cq_overflow;
		unsigned long		sq_check_overflow;

		struct list_head	defer_list;
		struct list_head	timeout_list;
		struct list_head	cq_overflow_list;

		wait_queue_head_t	inflight_wait;
		struct io_uring_sqe	*sq_sqes;
	} ____cacheline_aligned_in_smp;

	struct io_rings	*rings;

	/* IO offload */
	struct io_wq		*io_wq;
	struct task_struct	*sqo_thread;	/* if using sq thread polling */
	struct mm_struct	*sqo_mm;
	wait_queue_head_t	sqo_wait;

	/*
	 * If used, fixed file set. Writers must ensure that ->refs is dead,
	 * readers must ensure that ->refs is alive as long as the file* is
	 * used. Only updated through io_uring_register(2).
	 */
	struct fixed_file_data	*file_data;
	unsigned		nr_user_files;
	int 			ring_fd;
	struct file 		*ring_file;

	/* if used, fixed mapped user buffers */
	unsigned		nr_user_bufs;
	struct io_mapped_ubuf	*user_bufs;

	struct user_struct	*user;

	const struct cred	*creds;

	/* 0 is for ctx quiesce/reinit/free, 1 is for sqo_thread started */
	struct completion	*completions;

	/* if all else fails... */
	struct io_kiocb		*fallback_req;

#if defined(CONFIG_UNIX)
	struct socket		*ring_sock;
#endif

	struct idr		io_buffer_idr;

	struct idr		personality_idr;

	struct {
		unsigned		cached_cq_tail;
		unsigned		cq_entries;
		unsigned		cq_mask;
		atomic_t		cq_timeouts;
		unsigned long		cq_check_overflow;
		struct wait_queue_head	cq_wait;
		struct fasync_struct	*cq_fasync;
		struct eventfd_ctx	*cq_ev_fd;
	} ____cacheline_aligned_in_smp;

	struct {
		struct mutex		uring_lock;
		wait_queue_head_t	wait;
	} ____cacheline_aligned_in_smp;

	struct {
		spinlock_t		completion_lock;

		/*
		 * ->poll_list is protected by the ctx->uring_lock for
		 * io_uring instances that don't use IORING_SETUP_SQPOLL.
		 * For SQPOLL, only the single threaded io_sq_thread() will
		 * manipulate the list, hence no extra locking is needed there.
		 */
		struct list_head	poll_list;
		struct hlist_head	*cancel_hash;
		unsigned		cancel_hash_bits;
		bool			poll_multi_file;

		spinlock_t		inflight_lock;
		struct list_head	inflight_list;
	} ____cacheline_aligned_in_smp;

	struct work_struct		exit_work;
};

/*
 * First field must be the file pointer in all the
 * iocb unions! See also 'struct kiocb' in <linux/fs.h>
 */
struct io_poll_iocb {
	struct file			*file;
	union {
		struct wait_queue_head	*head;
		u64			addr;
	};
	__poll_t			events;
	bool				done;
	bool				canceled;
	struct wait_queue_entry		wait;
};

struct io_close {
	struct file			*file;
	struct file			*put_file;
	int				fd;
};

struct io_timeout_data {
	struct io_kiocb			*req;
	struct hrtimer			timer;
	struct timespec64		ts;
	enum hrtimer_mode		mode;
};

struct io_accept {
	struct file			*file;
	struct sockaddr __user		*addr;
	int __user			*addr_len;
	int				flags;
	unsigned long			nofile;
};

struct io_sync {
	struct file			*file;
	loff_t				len;
	loff_t				off;
	int				flags;
	int				mode;
};

struct io_cancel {
	struct file			*file;
	u64				addr;
};

struct io_timeout {
	struct file			*file;
	u64				addr;
	int				flags;
	u32				count;
};

struct io_rw {
	/* NOTE: kiocb has the file as the first member, so don't do it here */
	struct kiocb			kiocb;
	u64				addr;
	u64				len;
};

struct io_connect {
	struct file			*file;
	struct sockaddr __user		*addr;
	int				addr_len;
};

struct io_sr_msg {
	struct file			*file;
	union {
		struct user_msghdr __user *msg;
		void __user		*buf;
	};
	int				msg_flags;
	int				bgid;
	size_t				len;
	struct io_buffer		*kbuf;
};

struct io_open {
	struct file			*file;
	int				dfd;
	union {
		unsigned		mask;
	};
	struct filename			*filename;
	struct statx __user		*buffer;
	struct open_how			how;
	unsigned long			nofile;
};

struct io_files_update {
	struct file			*file;
	u64				arg;
	u32				nr_args;
	u32				offset;
};

struct io_fadvise {
	struct file			*file;
	u64				offset;
	u32				len;
	u32				advice;
};

struct io_madvise {
	struct file			*file;
	u64				addr;
	u32				len;
	u32				advice;
};

struct io_epoll {
	struct file			*file;
	int				epfd;
	int				op;
	int				fd;
	struct epoll_event		event;
};

struct io_splice {
	struct file			*file_out;
	struct file			*file_in;
	loff_t				off_out;
	loff_t				off_in;
	u64				len;
	unsigned int			flags;
};

struct io_provide_buf {
	struct file			*file;
	__u64				addr;
	__s32				len;
	__u32				bgid;
	__u16				nbufs;
	__u16				bid;
};

struct io_async_connect {
	struct sockaddr_storage		address;
};

struct io_async_msghdr {
	struct iovec			fast_iov[UIO_FASTIOV];
	struct iovec			*iov;
	struct sockaddr __user		*uaddr;
	struct msghdr			msg;
	struct sockaddr_storage		addr;
};

struct io_async_rw {
	struct iovec			fast_iov[UIO_FASTIOV];
	struct iovec			*iov;
	ssize_t				nr_segs;
	ssize_t				size;
};

struct io_async_ctx {
	union {
		struct io_async_rw	rw;
		struct io_async_msghdr	msg;
		struct io_async_connect	connect;
		struct io_timeout_data	timeout;
	};
};

enum {
	REQ_F_FIXED_FILE_BIT	= IOSQE_FIXED_FILE_BIT,
	REQ_F_IO_DRAIN_BIT	= IOSQE_IO_DRAIN_BIT,
	REQ_F_LINK_BIT		= IOSQE_IO_LINK_BIT,
	REQ_F_HARDLINK_BIT	= IOSQE_IO_HARDLINK_BIT,
	REQ_F_FORCE_ASYNC_BIT	= IOSQE_ASYNC_BIT,
	REQ_F_BUFFER_SELECT_BIT	= IOSQE_BUFFER_SELECT_BIT,

	REQ_F_LINK_HEAD_BIT,
	REQ_F_LINK_NEXT_BIT,
	REQ_F_FAIL_LINK_BIT,
	REQ_F_INFLIGHT_BIT,
	REQ_F_CUR_POS_BIT,
	REQ_F_NOWAIT_BIT,
	REQ_F_IOPOLL_COMPLETED_BIT,
	REQ_F_LINK_TIMEOUT_BIT,
	REQ_F_TIMEOUT_BIT,
	REQ_F_ISREG_BIT,
	REQ_F_MUST_PUNT_BIT,
	REQ_F_TIMEOUT_NOSEQ_BIT,
	REQ_F_COMP_LOCKED_BIT,
	REQ_F_NEED_CLEANUP_BIT,
	REQ_F_OVERFLOW_BIT,
<<<<<<< HEAD
	REQ_F_NO_FILE_TABLE_BIT,
=======
	REQ_F_POLLED_BIT,
	REQ_F_BUFFER_SELECTED_BIT,
	REQ_F_NO_FILE_TABLE_BIT,

	/* not a real bit, just to check we're not overflowing the space */
	__REQ_F_LAST_BIT,
>>>>>>> c58091a3
};

enum {
	/* ctx owns file */
	REQ_F_FIXED_FILE	= BIT(REQ_F_FIXED_FILE_BIT),
	/* drain existing IO first */
	REQ_F_IO_DRAIN		= BIT(REQ_F_IO_DRAIN_BIT),
	/* linked sqes */
	REQ_F_LINK		= BIT(REQ_F_LINK_BIT),
	/* doesn't sever on completion < 0 */
	REQ_F_HARDLINK		= BIT(REQ_F_HARDLINK_BIT),
	/* IOSQE_ASYNC */
	REQ_F_FORCE_ASYNC	= BIT(REQ_F_FORCE_ASYNC_BIT),
	/* IOSQE_BUFFER_SELECT */
	REQ_F_BUFFER_SELECT	= BIT(REQ_F_BUFFER_SELECT_BIT),

	/* head of a link */
	REQ_F_LINK_HEAD		= BIT(REQ_F_LINK_HEAD_BIT),
	/* already grabbed next link */
	REQ_F_LINK_NEXT		= BIT(REQ_F_LINK_NEXT_BIT),
	/* fail rest of links */
	REQ_F_FAIL_LINK		= BIT(REQ_F_FAIL_LINK_BIT),
	/* on inflight list */
	REQ_F_INFLIGHT		= BIT(REQ_F_INFLIGHT_BIT),
	/* read/write uses file position */
	REQ_F_CUR_POS		= BIT(REQ_F_CUR_POS_BIT),
	/* must not punt to workers */
	REQ_F_NOWAIT		= BIT(REQ_F_NOWAIT_BIT),
	/* polled IO has completed */
	REQ_F_IOPOLL_COMPLETED	= BIT(REQ_F_IOPOLL_COMPLETED_BIT),
	/* has linked timeout */
	REQ_F_LINK_TIMEOUT	= BIT(REQ_F_LINK_TIMEOUT_BIT),
	/* timeout request */
	REQ_F_TIMEOUT		= BIT(REQ_F_TIMEOUT_BIT),
	/* regular file */
	REQ_F_ISREG		= BIT(REQ_F_ISREG_BIT),
	/* must be punted even for NONBLOCK */
	REQ_F_MUST_PUNT		= BIT(REQ_F_MUST_PUNT_BIT),
	/* no timeout sequence */
	REQ_F_TIMEOUT_NOSEQ	= BIT(REQ_F_TIMEOUT_NOSEQ_BIT),
	/* completion under lock */
	REQ_F_COMP_LOCKED	= BIT(REQ_F_COMP_LOCKED_BIT),
	/* needs cleanup */
	REQ_F_NEED_CLEANUP	= BIT(REQ_F_NEED_CLEANUP_BIT),
	/* in overflow list */
	REQ_F_OVERFLOW		= BIT(REQ_F_OVERFLOW_BIT),
<<<<<<< HEAD
	/* doesn't need file table for this request */
	REQ_F_NO_FILE_TABLE	= BIT(REQ_F_NO_FILE_TABLE_BIT),
=======
	/* already went through poll handler */
	REQ_F_POLLED		= BIT(REQ_F_POLLED_BIT),
	/* buffer already selected */
	REQ_F_BUFFER_SELECTED	= BIT(REQ_F_BUFFER_SELECTED_BIT),
	/* doesn't need file table for this request */
	REQ_F_NO_FILE_TABLE	= BIT(REQ_F_NO_FILE_TABLE_BIT),
};

struct async_poll {
	struct io_poll_iocb	poll;
	struct io_wq_work	work;
>>>>>>> c58091a3
};

/*
 * NOTE! Each of the iocb union members has the file pointer
 * as the first entry in their struct definition. So you can
 * access the file pointer through any of the sub-structs,
 * or directly as just 'ki_filp' in this struct.
 */
struct io_kiocb {
	union {
		struct file		*file;
		struct io_rw		rw;
		struct io_poll_iocb	poll;
		struct io_accept	accept;
		struct io_sync		sync;
		struct io_cancel	cancel;
		struct io_timeout	timeout;
		struct io_connect	connect;
		struct io_sr_msg	sr_msg;
		struct io_open		open;
		struct io_close		close;
		struct io_files_update	files_update;
		struct io_fadvise	fadvise;
		struct io_madvise	madvise;
		struct io_epoll		epoll;
		struct io_splice	splice;
		struct io_provide_buf	pbuf;
	};

	struct io_async_ctx		*io;
	int				cflags;
	bool				needs_fixed_file;
	u8				opcode;

	u16				buf_index;

	struct io_ring_ctx	*ctx;
	struct list_head	list;
	unsigned int		flags;
	refcount_t		refs;
<<<<<<< HEAD
=======
	struct task_struct	*task;
>>>>>>> c58091a3
	unsigned long		fsize;
	u64			user_data;
	u32			result;
	u32			sequence;

	struct list_head	link_list;

	struct list_head	inflight_entry;

	struct percpu_ref	*fixed_file_refs;

	union {
		/*
		 * Only commands that never go async can use the below fields,
		 * obviously. Right now only IORING_OP_POLL_ADD uses them, and
		 * async armed poll handlers for regular commands. The latter
		 * restore the work, if needed.
		 */
		struct {
			struct callback_head	task_work;
			struct hlist_node	hash_node;
			struct async_poll	*apoll;
		};
		struct io_wq_work	work;
	};
};

#define IO_PLUG_THRESHOLD		2
#define IO_IOPOLL_BATCH			8

struct io_submit_state {
	struct blk_plug		plug;

	/*
	 * io_kiocb alloc cache
	 */
	void			*reqs[IO_IOPOLL_BATCH];
	unsigned int		free_reqs;

	/*
	 * File reference cache
	 */
	struct file		*file;
	unsigned int		fd;
	unsigned int		has_refs;
	unsigned int		used_refs;
	unsigned int		ios_left;
};

struct io_op_def {
	/* needs req->io allocated for deferral/async */
	unsigned		async_ctx : 1;
	/* needs current->mm setup, does mm access */
	unsigned		needs_mm : 1;
	/* needs req->file assigned */
	unsigned		needs_file : 1;
	/* hash wq insertion if file is a regular file */
	unsigned		hash_reg_file : 1;
	/* unbound wq insertion if file is a non-regular file */
	unsigned		unbound_nonreg_file : 1;
	/* opcode is not supported by this kernel */
	unsigned		not_supported : 1;
	/* needs file table */
	unsigned		file_table : 1;
	/* needs ->fs */
	unsigned		needs_fs : 1;
	/* set if opcode supports polled "wait" */
	unsigned		pollin : 1;
	unsigned		pollout : 1;
	/* op supports buffer selection */
	unsigned		buffer_select : 1;
};

static const struct io_op_def io_op_defs[] = {
	[IORING_OP_NOP] = {},
	[IORING_OP_READV] = {
		.async_ctx		= 1,
		.needs_mm		= 1,
		.needs_file		= 1,
		.unbound_nonreg_file	= 1,
		.pollin			= 1,
		.buffer_select		= 1,
	},
	[IORING_OP_WRITEV] = {
		.async_ctx		= 1,
		.needs_mm		= 1,
		.needs_file		= 1,
		.hash_reg_file		= 1,
		.unbound_nonreg_file	= 1,
		.pollout		= 1,
	},
	[IORING_OP_FSYNC] = {
		.needs_file		= 1,
	},
	[IORING_OP_READ_FIXED] = {
		.needs_file		= 1,
		.unbound_nonreg_file	= 1,
		.pollin			= 1,
	},
	[IORING_OP_WRITE_FIXED] = {
		.needs_file		= 1,
		.hash_reg_file		= 1,
		.unbound_nonreg_file	= 1,
		.pollout		= 1,
	},
	[IORING_OP_POLL_ADD] = {
		.needs_file		= 1,
		.unbound_nonreg_file	= 1,
	},
	[IORING_OP_POLL_REMOVE] = {},
	[IORING_OP_SYNC_FILE_RANGE] = {
		.needs_file		= 1,
	},
	[IORING_OP_SENDMSG] = {
		.async_ctx		= 1,
		.needs_mm		= 1,
		.needs_file		= 1,
		.unbound_nonreg_file	= 1,
		.needs_fs		= 1,
		.pollout		= 1,
	},
	[IORING_OP_RECVMSG] = {
		.async_ctx		= 1,
		.needs_mm		= 1,
		.needs_file		= 1,
		.unbound_nonreg_file	= 1,
		.needs_fs		= 1,
		.pollin			= 1,
		.buffer_select		= 1,
	},
	[IORING_OP_TIMEOUT] = {
		.async_ctx		= 1,
		.needs_mm		= 1,
	},
	[IORING_OP_TIMEOUT_REMOVE] = {},
	[IORING_OP_ACCEPT] = {
		.needs_mm		= 1,
		.needs_file		= 1,
		.unbound_nonreg_file	= 1,
		.file_table		= 1,
		.pollin			= 1,
	},
	[IORING_OP_ASYNC_CANCEL] = {},
	[IORING_OP_LINK_TIMEOUT] = {
		.async_ctx		= 1,
		.needs_mm		= 1,
	},
	[IORING_OP_CONNECT] = {
		.async_ctx		= 1,
		.needs_mm		= 1,
		.needs_file		= 1,
		.unbound_nonreg_file	= 1,
		.pollout		= 1,
	},
	[IORING_OP_FALLOCATE] = {
		.needs_file		= 1,
	},
	[IORING_OP_OPENAT] = {
		.file_table		= 1,
		.needs_fs		= 1,
	},
	[IORING_OP_CLOSE] = {
		.needs_file		= 1,
		.file_table		= 1,
	},
	[IORING_OP_FILES_UPDATE] = {
		.needs_mm		= 1,
		.file_table		= 1,
	},
	[IORING_OP_STATX] = {
		.needs_mm		= 1,
		.needs_fs		= 1,
		.file_table		= 1,
	},
	[IORING_OP_READ] = {
		.needs_mm		= 1,
		.needs_file		= 1,
		.unbound_nonreg_file	= 1,
		.pollin			= 1,
		.buffer_select		= 1,
	},
	[IORING_OP_WRITE] = {
		.needs_mm		= 1,
		.needs_file		= 1,
		.unbound_nonreg_file	= 1,
		.pollout		= 1,
	},
	[IORING_OP_FADVISE] = {
		.needs_file		= 1,
	},
	[IORING_OP_MADVISE] = {
		.needs_mm		= 1,
	},
	[IORING_OP_SEND] = {
		.needs_mm		= 1,
		.needs_file		= 1,
		.unbound_nonreg_file	= 1,
		.pollout		= 1,
	},
	[IORING_OP_RECV] = {
		.needs_mm		= 1,
		.needs_file		= 1,
		.unbound_nonreg_file	= 1,
		.pollin			= 1,
		.buffer_select		= 1,
	},
	[IORING_OP_OPENAT2] = {
		.file_table		= 1,
		.needs_fs		= 1,
	},
	[IORING_OP_EPOLL_CTL] = {
		.unbound_nonreg_file	= 1,
		.file_table		= 1,
	},
	[IORING_OP_SPLICE] = {
		.needs_file		= 1,
		.hash_reg_file		= 1,
		.unbound_nonreg_file	= 1,
	},
	[IORING_OP_PROVIDE_BUFFERS] = {},
	[IORING_OP_REMOVE_BUFFERS] = {},
};

static void io_wq_submit_work(struct io_wq_work **workptr);
static void io_cqring_fill_event(struct io_kiocb *req, long res);
static void io_put_req(struct io_kiocb *req);
static void __io_double_put_req(struct io_kiocb *req);
static struct io_kiocb *io_prep_linked_timeout(struct io_kiocb *req);
static void io_queue_linked_timeout(struct io_kiocb *req);
static int __io_sqe_files_update(struct io_ring_ctx *ctx,
				 struct io_uring_files_update *ip,
				 unsigned nr_args);
static int io_grab_files(struct io_kiocb *req);
static void io_cleanup_req(struct io_kiocb *req);
static int io_file_get(struct io_submit_state *state, struct io_kiocb *req,
		       int fd, struct file **out_file, bool fixed);
static void __io_queue_sqe(struct io_kiocb *req,
			   const struct io_uring_sqe *sqe);

static struct kmem_cache *req_cachep;

static const struct file_operations io_uring_fops;

struct sock *io_uring_get_socket(struct file *file)
{
#if defined(CONFIG_UNIX)
	if (file->f_op == &io_uring_fops) {
		struct io_ring_ctx *ctx = file->private_data;

		return ctx->ring_sock->sk;
	}
#endif
	return NULL;
}
EXPORT_SYMBOL(io_uring_get_socket);

static void io_ring_ctx_ref_free(struct percpu_ref *ref)
{
	struct io_ring_ctx *ctx = container_of(ref, struct io_ring_ctx, refs);

	complete(&ctx->completions[0]);
}

static struct io_ring_ctx *io_ring_ctx_alloc(struct io_uring_params *p)
{
	struct io_ring_ctx *ctx;
	int hash_bits;

	ctx = kzalloc(sizeof(*ctx), GFP_KERNEL);
	if (!ctx)
		return NULL;

	ctx->fallback_req = kmem_cache_alloc(req_cachep, GFP_KERNEL);
	if (!ctx->fallback_req)
		goto err;

	ctx->completions = kmalloc(2 * sizeof(struct completion), GFP_KERNEL);
	if (!ctx->completions)
		goto err;

	/*
	 * Use 5 bits less than the max cq entries, that should give us around
	 * 32 entries per hash list if totally full and uniformly spread.
	 */
	hash_bits = ilog2(p->cq_entries);
	hash_bits -= 5;
	if (hash_bits <= 0)
		hash_bits = 1;
	ctx->cancel_hash_bits = hash_bits;
	ctx->cancel_hash = kmalloc((1U << hash_bits) * sizeof(struct hlist_head),
					GFP_KERNEL);
	if (!ctx->cancel_hash)
		goto err;
	__hash_init(ctx->cancel_hash, 1U << hash_bits);

	if (percpu_ref_init(&ctx->refs, io_ring_ctx_ref_free,
			    PERCPU_REF_ALLOW_REINIT, GFP_KERNEL))
		goto err;

	ctx->flags = p->flags;
	init_waitqueue_head(&ctx->sqo_wait);
	init_waitqueue_head(&ctx->cq_wait);
	INIT_LIST_HEAD(&ctx->cq_overflow_list);
	init_completion(&ctx->completions[0]);
	init_completion(&ctx->completions[1]);
	idr_init(&ctx->io_buffer_idr);
	idr_init(&ctx->personality_idr);
	mutex_init(&ctx->uring_lock);
	init_waitqueue_head(&ctx->wait);
	spin_lock_init(&ctx->completion_lock);
	INIT_LIST_HEAD(&ctx->poll_list);
	INIT_LIST_HEAD(&ctx->defer_list);
	INIT_LIST_HEAD(&ctx->timeout_list);
	init_waitqueue_head(&ctx->inflight_wait);
	spin_lock_init(&ctx->inflight_lock);
	INIT_LIST_HEAD(&ctx->inflight_list);
	return ctx;
err:
	if (ctx->fallback_req)
		kmem_cache_free(req_cachep, ctx->fallback_req);
	kfree(ctx->completions);
	kfree(ctx->cancel_hash);
	kfree(ctx);
	return NULL;
}

static inline bool __req_need_defer(struct io_kiocb *req)
{
	struct io_ring_ctx *ctx = req->ctx;

	return req->sequence != ctx->cached_cq_tail
				+ atomic_read(&ctx->cached_cq_overflow);
}

static inline bool req_need_defer(struct io_kiocb *req)
{
	if (unlikely(req->flags & REQ_F_IO_DRAIN))
		return __req_need_defer(req);

	return false;
}

static struct io_kiocb *io_get_deferred_req(struct io_ring_ctx *ctx)
{
	struct io_kiocb *req;

	req = list_first_entry_or_null(&ctx->defer_list, struct io_kiocb, list);
	if (req && !req_need_defer(req)) {
		list_del_init(&req->list);
		return req;
	}

	return NULL;
}

static struct io_kiocb *io_get_timeout_req(struct io_ring_ctx *ctx)
{
	struct io_kiocb *req;

	req = list_first_entry_or_null(&ctx->timeout_list, struct io_kiocb, list);
	if (req) {
		if (req->flags & REQ_F_TIMEOUT_NOSEQ)
			return NULL;
		if (!__req_need_defer(req)) {
			list_del_init(&req->list);
			return req;
		}
	}

	return NULL;
}

static void __io_commit_cqring(struct io_ring_ctx *ctx)
{
	struct io_rings *rings = ctx->rings;

	/* order cqe stores with ring update */
	smp_store_release(&rings->cq.tail, ctx->cached_cq_tail);

	if (wq_has_sleeper(&ctx->cq_wait)) {
		wake_up_interruptible(&ctx->cq_wait);
		kill_fasync(&ctx->cq_fasync, SIGIO, POLL_IN);
	}
}

static inline void io_req_work_grab_env(struct io_kiocb *req,
					const struct io_op_def *def)
{
	if (!req->work.mm && def->needs_mm) {
		mmgrab(current->mm);
		req->work.mm = current->mm;
	}
	if (!req->work.creds)
		req->work.creds = get_current_cred();
	if (!req->work.fs && def->needs_fs) {
		spin_lock(&current->fs->lock);
		if (!current->fs->in_exec) {
			req->work.fs = current->fs;
			req->work.fs->users++;
		} else {
			req->work.flags |= IO_WQ_WORK_CANCEL;
		}
		spin_unlock(&current->fs->lock);
	}
	if (!req->work.task_pid)
		req->work.task_pid = task_pid_vnr(current);
}

static inline void io_req_work_drop_env(struct io_kiocb *req)
{
	if (req->work.mm) {
		mmdrop(req->work.mm);
		req->work.mm = NULL;
	}
	if (req->work.creds) {
		put_cred(req->work.creds);
		req->work.creds = NULL;
	}
	if (req->work.fs) {
		struct fs_struct *fs = req->work.fs;

		spin_lock(&req->work.fs->lock);
		if (--fs->users)
			fs = NULL;
		spin_unlock(&req->work.fs->lock);
		if (fs)
			free_fs_struct(fs);
	}
}

static inline void io_prep_async_work(struct io_kiocb *req,
				      struct io_kiocb **link)
{
	const struct io_op_def *def = &io_op_defs[req->opcode];

	if (req->flags & REQ_F_ISREG) {
		if (def->hash_reg_file)
			io_wq_hash_work(&req->work, file_inode(req->file));
	} else {
		if (def->unbound_nonreg_file)
			req->work.flags |= IO_WQ_WORK_UNBOUND;
	}

	io_req_work_grab_env(req, def);

	*link = io_prep_linked_timeout(req);
}

static inline void io_queue_async_work(struct io_kiocb *req)
{
	struct io_ring_ctx *ctx = req->ctx;
	struct io_kiocb *link;

	io_prep_async_work(req, &link);

	trace_io_uring_queue_async_work(ctx, io_wq_is_hashed(&req->work), req,
					&req->work, req->flags);
	io_wq_enqueue(ctx->io_wq, &req->work);

	if (link)
		io_queue_linked_timeout(link);
}

static void io_kill_timeout(struct io_kiocb *req)
{
	int ret;

	ret = hrtimer_try_to_cancel(&req->io->timeout.timer);
	if (ret != -1) {
		atomic_inc(&req->ctx->cq_timeouts);
		list_del_init(&req->list);
		req->flags |= REQ_F_COMP_LOCKED;
		io_cqring_fill_event(req, 0);
		io_put_req(req);
	}
}

static void io_kill_timeouts(struct io_ring_ctx *ctx)
{
	struct io_kiocb *req, *tmp;

	spin_lock_irq(&ctx->completion_lock);
	list_for_each_entry_safe(req, tmp, &ctx->timeout_list, list)
		io_kill_timeout(req);
	spin_unlock_irq(&ctx->completion_lock);
}

static void io_commit_cqring(struct io_ring_ctx *ctx)
{
	struct io_kiocb *req;

	while ((req = io_get_timeout_req(ctx)) != NULL)
		io_kill_timeout(req);

	__io_commit_cqring(ctx);

	while ((req = io_get_deferred_req(ctx)) != NULL)
		io_queue_async_work(req);
}

static struct io_uring_cqe *io_get_cqring(struct io_ring_ctx *ctx)
{
	struct io_rings *rings = ctx->rings;
	unsigned tail;

	tail = ctx->cached_cq_tail;
	/*
	 * writes to the cq entry need to come after reading head; the
	 * control dependency is enough as we're using WRITE_ONCE to
	 * fill the cq entry
	 */
	if (tail - READ_ONCE(rings->cq.head) == rings->cq_ring_entries)
		return NULL;

	ctx->cached_cq_tail++;
	return &rings->cqes[tail & ctx->cq_mask];
}

static inline bool io_should_trigger_evfd(struct io_ring_ctx *ctx)
{
	if (!ctx->cq_ev_fd)
		return false;
	if (!ctx->eventfd_async)
		return true;
	return io_wq_current_is_worker();
}

static void io_cqring_ev_posted(struct io_ring_ctx *ctx)
{
	if (waitqueue_active(&ctx->wait))
		wake_up(&ctx->wait);
	if (waitqueue_active(&ctx->sqo_wait))
		wake_up(&ctx->sqo_wait);
	if (io_should_trigger_evfd(ctx))
		eventfd_signal(ctx->cq_ev_fd, 1);
}

/* Returns true if there are no backlogged entries after the flush */
static bool io_cqring_overflow_flush(struct io_ring_ctx *ctx, bool force)
{
	struct io_rings *rings = ctx->rings;
	struct io_uring_cqe *cqe;
	struct io_kiocb *req;
	unsigned long flags;
	LIST_HEAD(list);

	if (!force) {
		if (list_empty_careful(&ctx->cq_overflow_list))
			return true;
		if ((ctx->cached_cq_tail - READ_ONCE(rings->cq.head) ==
		    rings->cq_ring_entries))
			return false;
	}

	spin_lock_irqsave(&ctx->completion_lock, flags);

	/* if force is set, the ring is going away. always drop after that */
	if (force)
		ctx->cq_overflow_flushed = 1;

	cqe = NULL;
	while (!list_empty(&ctx->cq_overflow_list)) {
		cqe = io_get_cqring(ctx);
		if (!cqe && !force)
			break;

		req = list_first_entry(&ctx->cq_overflow_list, struct io_kiocb,
						list);
		list_move(&req->list, &list);
		req->flags &= ~REQ_F_OVERFLOW;
		if (cqe) {
			WRITE_ONCE(cqe->user_data, req->user_data);
			WRITE_ONCE(cqe->res, req->result);
			WRITE_ONCE(cqe->flags, req->cflags);
		} else {
			WRITE_ONCE(ctx->rings->cq_overflow,
				atomic_inc_return(&ctx->cached_cq_overflow));
		}
	}

	io_commit_cqring(ctx);
	if (cqe) {
		clear_bit(0, &ctx->sq_check_overflow);
		clear_bit(0, &ctx->cq_check_overflow);
	}
	spin_unlock_irqrestore(&ctx->completion_lock, flags);
	io_cqring_ev_posted(ctx);

	while (!list_empty(&list)) {
		req = list_first_entry(&list, struct io_kiocb, list);
		list_del(&req->list);
		io_put_req(req);
	}

	return cqe != NULL;
}

static void __io_cqring_fill_event(struct io_kiocb *req, long res, long cflags)
{
	struct io_ring_ctx *ctx = req->ctx;
	struct io_uring_cqe *cqe;

	trace_io_uring_complete(ctx, req->user_data, res);

	/*
	 * If we can't get a cq entry, userspace overflowed the
	 * submission (by quite a lot). Increment the overflow count in
	 * the ring.
	 */
	cqe = io_get_cqring(ctx);
	if (likely(cqe)) {
		WRITE_ONCE(cqe->user_data, req->user_data);
		WRITE_ONCE(cqe->res, res);
		WRITE_ONCE(cqe->flags, cflags);
	} else if (ctx->cq_overflow_flushed) {
		WRITE_ONCE(ctx->rings->cq_overflow,
				atomic_inc_return(&ctx->cached_cq_overflow));
	} else {
		if (list_empty(&ctx->cq_overflow_list)) {
			set_bit(0, &ctx->sq_check_overflow);
			set_bit(0, &ctx->cq_check_overflow);
		}
		req->flags |= REQ_F_OVERFLOW;
		refcount_inc(&req->refs);
		req->result = res;
		req->cflags = cflags;
		list_add_tail(&req->list, &ctx->cq_overflow_list);
	}
}

static void io_cqring_fill_event(struct io_kiocb *req, long res)
{
	__io_cqring_fill_event(req, res, 0);
}

static void __io_cqring_add_event(struct io_kiocb *req, long res, long cflags)
{
	struct io_ring_ctx *ctx = req->ctx;
	unsigned long flags;

	spin_lock_irqsave(&ctx->completion_lock, flags);
	__io_cqring_fill_event(req, res, cflags);
	io_commit_cqring(ctx);
	spin_unlock_irqrestore(&ctx->completion_lock, flags);

	io_cqring_ev_posted(ctx);
}

static void io_cqring_add_event(struct io_kiocb *req, long res)
{
	__io_cqring_add_event(req, res, 0);
}

static inline bool io_is_fallback_req(struct io_kiocb *req)
{
	return req == (struct io_kiocb *)
			((unsigned long) req->ctx->fallback_req & ~1UL);
}

static struct io_kiocb *io_get_fallback_req(struct io_ring_ctx *ctx)
{
	struct io_kiocb *req;

	req = ctx->fallback_req;
	if (!test_and_set_bit_lock(0, (unsigned long *) &ctx->fallback_req))
		return req;

	return NULL;
}

static struct io_kiocb *io_alloc_req(struct io_ring_ctx *ctx,
				     struct io_submit_state *state)
{
	gfp_t gfp = GFP_KERNEL | __GFP_NOWARN;
	struct io_kiocb *req;

	if (!state) {
		req = kmem_cache_alloc(req_cachep, gfp);
		if (unlikely(!req))
			goto fallback;
	} else if (!state->free_reqs) {
		size_t sz;
		int ret;

		sz = min_t(size_t, state->ios_left, ARRAY_SIZE(state->reqs));
		ret = kmem_cache_alloc_bulk(req_cachep, gfp, sz, state->reqs);

		/*
		 * Bulk alloc is all-or-nothing. If we fail to get a batch,
		 * retry single alloc to be on the safe side.
		 */
		if (unlikely(ret <= 0)) {
			state->reqs[0] = kmem_cache_alloc(req_cachep, gfp);
			if (!state->reqs[0])
				goto fallback;
			ret = 1;
		}
		state->free_reqs = ret - 1;
		req = state->reqs[ret - 1];
	} else {
		state->free_reqs--;
		req = state->reqs[state->free_reqs];
	}

	return req;
fallback:
<<<<<<< HEAD
	req = io_get_fallback_req(ctx);
	if (req)
		goto got_it;
	return NULL;
=======
	return io_get_fallback_req(ctx);
>>>>>>> c58091a3
}

static inline void io_put_file(struct io_kiocb *req, struct file *file,
			  bool fixed)
{
	if (fixed)
		percpu_ref_put(req->fixed_file_refs);
	else
		fput(file);
}

static void __io_req_aux_free(struct io_kiocb *req)
{
	if (req->flags & REQ_F_NEED_CLEANUP)
		io_cleanup_req(req);

	kfree(req->io);
	if (req->file)
		io_put_file(req, req->file, (req->flags & REQ_F_FIXED_FILE));
	if (req->task)
		put_task_struct(req->task);

	io_req_work_drop_env(req);
}

static void __io_free_req(struct io_kiocb *req)
{
	__io_req_aux_free(req);

	if (req->flags & REQ_F_INFLIGHT) {
		struct io_ring_ctx *ctx = req->ctx;
		unsigned long flags;

		spin_lock_irqsave(&ctx->inflight_lock, flags);
		list_del(&req->inflight_entry);
		if (waitqueue_active(&ctx->inflight_wait))
			wake_up(&ctx->inflight_wait);
		spin_unlock_irqrestore(&ctx->inflight_lock, flags);
	}

	percpu_ref_put(&req->ctx->refs);
	if (likely(!io_is_fallback_req(req)))
		kmem_cache_free(req_cachep, req);
	else
		clear_bit_unlock(0, (unsigned long *) &req->ctx->fallback_req);
}

struct req_batch {
	void *reqs[IO_IOPOLL_BATCH];
	int to_free;
	int need_iter;
};

static void io_free_req_many(struct io_ring_ctx *ctx, struct req_batch *rb)
{
	if (!rb->to_free)
		return;
	if (rb->need_iter) {
		int i, inflight = 0;
		unsigned long flags;

		for (i = 0; i < rb->to_free; i++) {
			struct io_kiocb *req = rb->reqs[i];

			if (req->flags & REQ_F_INFLIGHT)
				inflight++;
			__io_req_aux_free(req);
		}
		if (!inflight)
			goto do_free;

		spin_lock_irqsave(&ctx->inflight_lock, flags);
		for (i = 0; i < rb->to_free; i++) {
			struct io_kiocb *req = rb->reqs[i];

			if (req->flags & REQ_F_INFLIGHT) {
				list_del(&req->inflight_entry);
				if (!--inflight)
					break;
			}
		}
		spin_unlock_irqrestore(&ctx->inflight_lock, flags);

		if (waitqueue_active(&ctx->inflight_wait))
			wake_up(&ctx->inflight_wait);
	}
do_free:
	kmem_cache_free_bulk(req_cachep, rb->to_free, rb->reqs);
	percpu_ref_put_many(&ctx->refs, rb->to_free);
	rb->to_free = rb->need_iter = 0;
}

static bool io_link_cancel_timeout(struct io_kiocb *req)
{
	struct io_ring_ctx *ctx = req->ctx;
	int ret;

	ret = hrtimer_try_to_cancel(&req->io->timeout.timer);
	if (ret != -1) {
		io_cqring_fill_event(req, -ECANCELED);
		io_commit_cqring(ctx);
		req->flags &= ~REQ_F_LINK_HEAD;
		io_put_req(req);
		return true;
	}

	return false;
}

static void io_req_link_next(struct io_kiocb *req, struct io_kiocb **nxtptr)
{
	struct io_ring_ctx *ctx = req->ctx;
	bool wake_ev = false;

	/* Already got next link */
	if (req->flags & REQ_F_LINK_NEXT)
		return;

	/*
	 * The list should never be empty when we are called here. But could
	 * potentially happen if the chain is messed up, check to be on the
	 * safe side.
	 */
	while (!list_empty(&req->link_list)) {
		struct io_kiocb *nxt = list_first_entry(&req->link_list,
						struct io_kiocb, link_list);

		if (unlikely((req->flags & REQ_F_LINK_TIMEOUT) &&
			     (nxt->flags & REQ_F_TIMEOUT))) {
			list_del_init(&nxt->link_list);
			wake_ev |= io_link_cancel_timeout(nxt);
			req->flags &= ~REQ_F_LINK_TIMEOUT;
			continue;
		}

		list_del_init(&req->link_list);
		if (!list_empty(&nxt->link_list))
			nxt->flags |= REQ_F_LINK_HEAD;
		*nxtptr = nxt;
		break;
	}

	req->flags |= REQ_F_LINK_NEXT;
	if (wake_ev)
		io_cqring_ev_posted(ctx);
}

/*
 * Called if REQ_F_LINK_HEAD is set, and we fail the head request
 */
static void io_fail_links(struct io_kiocb *req)
{
	struct io_ring_ctx *ctx = req->ctx;
	unsigned long flags;

	spin_lock_irqsave(&ctx->completion_lock, flags);

	while (!list_empty(&req->link_list)) {
		struct io_kiocb *link = list_first_entry(&req->link_list,
						struct io_kiocb, link_list);

		list_del_init(&link->link_list);
		trace_io_uring_fail_link(req, link);

		if ((req->flags & REQ_F_LINK_TIMEOUT) &&
		    link->opcode == IORING_OP_LINK_TIMEOUT) {
			io_link_cancel_timeout(link);
		} else {
			io_cqring_fill_event(link, -ECANCELED);
			__io_double_put_req(link);
		}
		req->flags &= ~REQ_F_LINK_TIMEOUT;
	}

	io_commit_cqring(ctx);
	spin_unlock_irqrestore(&ctx->completion_lock, flags);
	io_cqring_ev_posted(ctx);
}

static void io_req_find_next(struct io_kiocb *req, struct io_kiocb **nxt)
{
	if (likely(!(req->flags & REQ_F_LINK_HEAD)))
		return;

	/*
	 * If LINK is set, we have dependent requests in this chain. If we
	 * didn't fail this request, queue the first one up, moving any other
	 * dependencies to the next request. In case of failure, fail the rest
	 * of the chain.
	 */
	if (req->flags & REQ_F_FAIL_LINK) {
		io_fail_links(req);
	} else if ((req->flags & (REQ_F_LINK_TIMEOUT | REQ_F_COMP_LOCKED)) ==
			REQ_F_LINK_TIMEOUT) {
		struct io_ring_ctx *ctx = req->ctx;
		unsigned long flags;

		/*
		 * If this is a timeout link, we could be racing with the
		 * timeout timer. Grab the completion lock for this case to
		 * protect against that.
		 */
		spin_lock_irqsave(&ctx->completion_lock, flags);
		io_req_link_next(req, nxt);
		spin_unlock_irqrestore(&ctx->completion_lock, flags);
	} else {
		io_req_link_next(req, nxt);
	}
}

static void io_free_req(struct io_kiocb *req)
{
	struct io_kiocb *nxt = NULL;

	io_req_find_next(req, &nxt);
	__io_free_req(req);

	if (nxt)
		io_queue_async_work(nxt);
}

static void io_link_work_cb(struct io_wq_work **workptr)
{
	struct io_kiocb *req = container_of(*workptr, struct io_kiocb, work);
	struct io_kiocb *link;

	link = list_first_entry(&req->link_list, struct io_kiocb, link_list);
	io_queue_linked_timeout(link);
	io_wq_submit_work(workptr);
}

static void io_wq_assign_next(struct io_wq_work **workptr, struct io_kiocb *nxt)
{
	struct io_kiocb *link;
	const struct io_op_def *def = &io_op_defs[nxt->opcode];

	if ((nxt->flags & REQ_F_ISREG) && def->hash_reg_file)
		io_wq_hash_work(&nxt->work, file_inode(nxt->file));

	*workptr = &nxt->work;
	link = io_prep_linked_timeout(nxt);
	if (link)
		nxt->work.func = io_link_work_cb;
}

/*
 * Drop reference to request, return next in chain (if there is one) if this
 * was the last reference to this request.
 */
__attribute__((nonnull))
static void io_put_req_find_next(struct io_kiocb *req, struct io_kiocb **nxtptr)
{
	if (refcount_dec_and_test(&req->refs)) {
		io_req_find_next(req, nxtptr);
		__io_free_req(req);
	}
}

static void io_put_req(struct io_kiocb *req)
{
	if (refcount_dec_and_test(&req->refs))
		io_free_req(req);
}

static void io_steal_work(struct io_kiocb *req,
			  struct io_wq_work **workptr)
{
	/*
	 * It's in an io-wq worker, so there always should be at least
	 * one reference, which will be dropped in io_put_work() just
	 * after the current handler returns.
	 *
	 * It also means, that if the counter dropped to 1, then there is
	 * no asynchronous users left, so it's safe to steal the next work.
	 */
	if (refcount_read(&req->refs) == 1) {
		struct io_kiocb *nxt = NULL;

		io_req_find_next(req, &nxt);
		if (nxt)
			io_wq_assign_next(workptr, nxt);
	}
}

/*
 * Must only be used if we don't need to care about links, usually from
 * within the completion handling itself.
 */
static void __io_double_put_req(struct io_kiocb *req)
{
	/* drop both submit and complete references */
	if (refcount_sub_and_test(2, &req->refs))
		__io_free_req(req);
}

static void io_double_put_req(struct io_kiocb *req)
{
	/* drop both submit and complete references */
	if (refcount_sub_and_test(2, &req->refs))
		io_free_req(req);
}

static unsigned io_cqring_events(struct io_ring_ctx *ctx, bool noflush)
{
	struct io_rings *rings = ctx->rings;

	if (test_bit(0, &ctx->cq_check_overflow)) {
		/*
		 * noflush == true is from the waitqueue handler, just ensure
		 * we wake up the task, and the next invocation will flush the
		 * entries. We cannot safely to it from here.
		 */
		if (noflush && !list_empty(&ctx->cq_overflow_list))
			return -1U;

		io_cqring_overflow_flush(ctx, false);
	}

	/* See comment at the top of this file */
	smp_rmb();
	return ctx->cached_cq_tail - READ_ONCE(rings->cq.head);
}

static inline unsigned int io_sqring_entries(struct io_ring_ctx *ctx)
{
	struct io_rings *rings = ctx->rings;

	/* make sure SQ entry isn't read before tail */
	return smp_load_acquire(&rings->sq.tail) - ctx->cached_sq_head;
}

static inline bool io_req_multi_free(struct req_batch *rb, struct io_kiocb *req)
{
	if ((req->flags & REQ_F_LINK_HEAD) || io_is_fallback_req(req))
		return false;

	if (req->file || req->io)
		rb->need_iter++;

	rb->reqs[rb->to_free++] = req;
	if (unlikely(rb->to_free == ARRAY_SIZE(rb->reqs)))
		io_free_req_many(req->ctx, rb);
	return true;
}

static int io_put_kbuf(struct io_kiocb *req)
{
	struct io_buffer *kbuf;
	int cflags;

	kbuf = (struct io_buffer *) (unsigned long) req->rw.addr;
	cflags = kbuf->bid << IORING_CQE_BUFFER_SHIFT;
	cflags |= IORING_CQE_F_BUFFER;
	req->rw.addr = 0;
	kfree(kbuf);
	return cflags;
}

/*
 * Find and free completed poll iocbs
 */
static void io_iopoll_complete(struct io_ring_ctx *ctx, unsigned int *nr_events,
			       struct list_head *done)
{
	struct req_batch rb;
	struct io_kiocb *req;

	rb.to_free = rb.need_iter = 0;
	while (!list_empty(done)) {
		int cflags = 0;

		req = list_first_entry(done, struct io_kiocb, list);
		list_del(&req->list);

		if (req->flags & REQ_F_BUFFER_SELECTED)
			cflags = io_put_kbuf(req);

		__io_cqring_fill_event(req, req->result, cflags);
		(*nr_events)++;

		if (refcount_dec_and_test(&req->refs) &&
		    !io_req_multi_free(&rb, req))
			io_free_req(req);
	}

	io_commit_cqring(ctx);
	if (ctx->flags & IORING_SETUP_SQPOLL)
		io_cqring_ev_posted(ctx);
	io_free_req_many(ctx, &rb);
}

static void io_iopoll_queue(struct list_head *again)
{
	struct io_kiocb *req;

	do {
		req = list_first_entry(again, struct io_kiocb, list);
		list_del(&req->list);
		refcount_inc(&req->refs);
		io_queue_async_work(req);
	} while (!list_empty(again));
}

static int io_do_iopoll(struct io_ring_ctx *ctx, unsigned int *nr_events,
			long min)
{
	struct io_kiocb *req, *tmp;
	LIST_HEAD(done);
	LIST_HEAD(again);
	bool spin;
	int ret;

	/*
	 * Only spin for completions if we don't have multiple devices hanging
	 * off our complete list, and we're under the requested amount.
	 */
	spin = !ctx->poll_multi_file && *nr_events < min;

	ret = 0;
	list_for_each_entry_safe(req, tmp, &ctx->poll_list, list) {
		struct kiocb *kiocb = &req->rw.kiocb;

		/*
		 * Move completed and retryable entries to our local lists.
		 * If we find a request that requires polling, break out
		 * and complete those lists first, if we have entries there.
		 */
		if (req->flags & REQ_F_IOPOLL_COMPLETED) {
			list_move_tail(&req->list, &done);
			continue;
		}
		if (!list_empty(&done))
			break;

		if (req->result == -EAGAIN) {
			list_move_tail(&req->list, &again);
			continue;
		}
		if (!list_empty(&again))
			break;

		ret = kiocb->ki_filp->f_op->iopoll(kiocb, spin);
		if (ret < 0)
			break;

		if (ret && spin)
			spin = false;
		ret = 0;
	}

	if (!list_empty(&done))
		io_iopoll_complete(ctx, nr_events, &done);

	if (!list_empty(&again))
		io_iopoll_queue(&again);

	return ret;
}

/*
 * Poll for a minimum of 'min' events. Note that if min == 0 we consider that a
 * non-spinning poll check - we'll still enter the driver poll loop, but only
 * as a non-spinning completion check.
 */
static int io_iopoll_getevents(struct io_ring_ctx *ctx, unsigned int *nr_events,
				long min)
{
	while (!list_empty(&ctx->poll_list) && !need_resched()) {
		int ret;

		ret = io_do_iopoll(ctx, nr_events, min);
		if (ret < 0)
			return ret;
		if (!min || *nr_events >= min)
			return 0;
	}

	return 1;
}

/*
 * We can't just wait for polled events to come to us, we have to actively
 * find and complete them.
 */
static void io_iopoll_reap_events(struct io_ring_ctx *ctx)
{
	if (!(ctx->flags & IORING_SETUP_IOPOLL))
		return;

	mutex_lock(&ctx->uring_lock);
	while (!list_empty(&ctx->poll_list)) {
		unsigned int nr_events = 0;

		io_iopoll_getevents(ctx, &nr_events, 1);

		/*
		 * Ensure we allow local-to-the-cpu processing to take place,
		 * in this case we need to ensure that we reap all events.
		 */
		cond_resched();
	}
	mutex_unlock(&ctx->uring_lock);
}

static int io_iopoll_check(struct io_ring_ctx *ctx, unsigned *nr_events,
			   long min)
{
	int iters = 0, ret = 0;

	/*
	 * We disallow the app entering submit/complete with polling, but we
	 * still need to lock the ring to prevent racing with polled issue
	 * that got punted to a workqueue.
	 */
	mutex_lock(&ctx->uring_lock);
	do {
		int tmin = 0;

		/*
		 * Don't enter poll loop if we already have events pending.
		 * If we do, we can potentially be spinning for commands that
		 * already triggered a CQE (eg in error).
		 */
		if (io_cqring_events(ctx, false))
			break;

		/*
		 * If a submit got punted to a workqueue, we can have the
		 * application entering polling for a command before it gets
		 * issued. That app will hold the uring_lock for the duration
		 * of the poll right here, so we need to take a breather every
		 * now and then to ensure that the issue has a chance to add
		 * the poll to the issued list. Otherwise we can spin here
		 * forever, while the workqueue is stuck trying to acquire the
		 * very same mutex.
		 */
		if (!(++iters & 7)) {
			mutex_unlock(&ctx->uring_lock);
			mutex_lock(&ctx->uring_lock);
		}

		if (*nr_events < min)
			tmin = min - *nr_events;

		ret = io_iopoll_getevents(ctx, nr_events, tmin);
		if (ret <= 0)
			break;
		ret = 0;
	} while (min && !*nr_events && !need_resched());

	mutex_unlock(&ctx->uring_lock);
	return ret;
}

static void kiocb_end_write(struct io_kiocb *req)
{
	/*
	 * Tell lockdep we inherited freeze protection from submission
	 * thread.
	 */
	if (req->flags & REQ_F_ISREG) {
		struct inode *inode = file_inode(req->file);

		__sb_writers_acquired(inode->i_sb, SB_FREEZE_WRITE);
	}
	file_end_write(req->file);
}

static inline void req_set_fail_links(struct io_kiocb *req)
{
	if ((req->flags & (REQ_F_LINK | REQ_F_HARDLINK)) == REQ_F_LINK)
		req->flags |= REQ_F_FAIL_LINK;
}

static void io_complete_rw_common(struct kiocb *kiocb, long res)
{
	struct io_kiocb *req = container_of(kiocb, struct io_kiocb, rw.kiocb);
	int cflags = 0;

	if (kiocb->ki_flags & IOCB_WRITE)
		kiocb_end_write(req);

	if (res != req->result)
		req_set_fail_links(req);
	if (req->flags & REQ_F_BUFFER_SELECTED)
		cflags = io_put_kbuf(req);
	__io_cqring_add_event(req, res, cflags);
}

static void io_complete_rw(struct kiocb *kiocb, long res, long res2)
{
	struct io_kiocb *req = container_of(kiocb, struct io_kiocb, rw.kiocb);

	io_complete_rw_common(kiocb, res);
	io_put_req(req);
}

static void io_complete_rw_iopoll(struct kiocb *kiocb, long res, long res2)
{
	struct io_kiocb *req = container_of(kiocb, struct io_kiocb, rw.kiocb);

	if (kiocb->ki_flags & IOCB_WRITE)
		kiocb_end_write(req);

	if (res != req->result)
		req_set_fail_links(req);
	req->result = res;
	if (res != -EAGAIN)
		req->flags |= REQ_F_IOPOLL_COMPLETED;
}

/*
 * After the iocb has been issued, it's safe to be found on the poll list.
 * Adding the kiocb to the list AFTER submission ensures that we don't
 * find it from a io_iopoll_getevents() thread before the issuer is done
 * accessing the kiocb cookie.
 */
static void io_iopoll_req_issued(struct io_kiocb *req)
{
	struct io_ring_ctx *ctx = req->ctx;

	/*
	 * Track whether we have multiple files in our lists. This will impact
	 * how we do polling eventually, not spinning if we're on potentially
	 * different devices.
	 */
	if (list_empty(&ctx->poll_list)) {
		ctx->poll_multi_file = false;
	} else if (!ctx->poll_multi_file) {
		struct io_kiocb *list_req;

		list_req = list_first_entry(&ctx->poll_list, struct io_kiocb,
						list);
		if (list_req->file != req->file)
			ctx->poll_multi_file = true;
	}

	/*
	 * For fast devices, IO may have already completed. If it has, add
	 * it to the front so we find it first.
	 */
	if (req->flags & REQ_F_IOPOLL_COMPLETED)
		list_add(&req->list, &ctx->poll_list);
	else
		list_add_tail(&req->list, &ctx->poll_list);

	if ((ctx->flags & IORING_SETUP_SQPOLL) &&
	    wq_has_sleeper(&ctx->sqo_wait))
		wake_up(&ctx->sqo_wait);
}

static void io_file_put(struct io_submit_state *state)
{
	if (state->file) {
		int diff = state->has_refs - state->used_refs;

		if (diff)
			fput_many(state->file, diff);
		state->file = NULL;
	}
}

/*
 * Get as many references to a file as we have IOs left in this submission,
 * assuming most submissions are for one file, or at least that each file
 * has more than one submission.
 */
static struct file *__io_file_get(struct io_submit_state *state, int fd)
{
	if (!state)
		return fget(fd);

	if (state->file) {
		if (state->fd == fd) {
			state->used_refs++;
			state->ios_left--;
			return state->file;
		}
		io_file_put(state);
	}
	state->file = fget_many(fd, state->ios_left);
	if (!state->file)
		return NULL;

	state->fd = fd;
	state->has_refs = state->ios_left;
	state->used_refs = 1;
	state->ios_left--;
	return state->file;
}

/*
 * If we tracked the file through the SCM inflight mechanism, we could support
 * any file. For now, just ensure that anything potentially problematic is done
 * inline.
 */
static bool io_file_supports_async(struct file *file, int rw)
{
	umode_t mode = file_inode(file)->i_mode;

	if (S_ISBLK(mode) || S_ISCHR(mode) || S_ISSOCK(mode))
		return true;
	if (S_ISREG(mode) && file->f_op != &io_uring_fops)
		return true;

	if (!(file->f_mode & FMODE_NOWAIT))
		return false;

	if (rw == READ)
		return file->f_op->read_iter != NULL;

	return file->f_op->write_iter != NULL;
}

static int io_prep_rw(struct io_kiocb *req, const struct io_uring_sqe *sqe,
		      bool force_nonblock)
{
	struct io_ring_ctx *ctx = req->ctx;
	struct kiocb *kiocb = &req->rw.kiocb;
	unsigned ioprio;
	int ret;

	if (S_ISREG(file_inode(req->file)->i_mode))
		req->flags |= REQ_F_ISREG;

	kiocb->ki_pos = READ_ONCE(sqe->off);
	if (kiocb->ki_pos == -1 && !(req->file->f_mode & FMODE_STREAM)) {
		req->flags |= REQ_F_CUR_POS;
		kiocb->ki_pos = req->file->f_pos;
	}
	kiocb->ki_hint = ki_hint_validate(file_write_hint(kiocb->ki_filp));
	kiocb->ki_flags = iocb_flags(kiocb->ki_filp);
	ret = kiocb_set_rw_flags(kiocb, READ_ONCE(sqe->rw_flags));
	if (unlikely(ret))
		return ret;

	ioprio = READ_ONCE(sqe->ioprio);
	if (ioprio) {
		ret = ioprio_check_cap(ioprio);
		if (ret)
			return ret;

		kiocb->ki_ioprio = ioprio;
	} else
		kiocb->ki_ioprio = get_current_ioprio();

	/* don't allow async punt if RWF_NOWAIT was requested */
	if ((kiocb->ki_flags & IOCB_NOWAIT) ||
	    (req->file->f_flags & O_NONBLOCK))
		req->flags |= REQ_F_NOWAIT;

	if (force_nonblock)
		kiocb->ki_flags |= IOCB_NOWAIT;

	if (ctx->flags & IORING_SETUP_IOPOLL) {
		if (!(kiocb->ki_flags & IOCB_DIRECT) ||
		    !kiocb->ki_filp->f_op->iopoll)
			return -EOPNOTSUPP;

		kiocb->ki_flags |= IOCB_HIPRI;
		kiocb->ki_complete = io_complete_rw_iopoll;
		req->result = 0;
	} else {
		if (kiocb->ki_flags & IOCB_HIPRI)
			return -EINVAL;
		kiocb->ki_complete = io_complete_rw;
	}

	req->rw.addr = READ_ONCE(sqe->addr);
	req->rw.len = READ_ONCE(sqe->len);
	req->buf_index = READ_ONCE(sqe->buf_index);
	return 0;
}

static inline void io_rw_done(struct kiocb *kiocb, ssize_t ret)
{
	switch (ret) {
	case -EIOCBQUEUED:
		break;
	case -ERESTARTSYS:
	case -ERESTARTNOINTR:
	case -ERESTARTNOHAND:
	case -ERESTART_RESTARTBLOCK:
		/*
		 * We can't just restart the syscall, since previously
		 * submitted sqes may already be in progress. Just fail this
		 * IO with EINTR.
		 */
		ret = -EINTR;
		/* fall through */
	default:
		kiocb->ki_complete(kiocb, ret, 0);
	}
}

static void kiocb_done(struct kiocb *kiocb, ssize_t ret)
{
	struct io_kiocb *req = container_of(kiocb, struct io_kiocb, rw.kiocb);

	if (req->flags & REQ_F_CUR_POS)
		req->file->f_pos = kiocb->ki_pos;
	if (ret >= 0 && kiocb->ki_complete == io_complete_rw)
		io_complete_rw(kiocb, ret, 0);
	else
		io_rw_done(kiocb, ret);
}

static ssize_t io_import_fixed(struct io_kiocb *req, int rw,
			       struct iov_iter *iter)
{
	struct io_ring_ctx *ctx = req->ctx;
	size_t len = req->rw.len;
	struct io_mapped_ubuf *imu;
	u16 index, buf_index;
	size_t offset;
	u64 buf_addr;

	/* attempt to use fixed buffers without having provided iovecs */
	if (unlikely(!ctx->user_bufs))
		return -EFAULT;

	buf_index = req->buf_index;
	if (unlikely(buf_index >= ctx->nr_user_bufs))
		return -EFAULT;

	index = array_index_nospec(buf_index, ctx->nr_user_bufs);
	imu = &ctx->user_bufs[index];
	buf_addr = req->rw.addr;

	/* overflow */
	if (buf_addr + len < buf_addr)
		return -EFAULT;
	/* not inside the mapped region */
	if (buf_addr < imu->ubuf || buf_addr + len > imu->ubuf + imu->len)
		return -EFAULT;

	/*
	 * May not be a start of buffer, set size appropriately
	 * and advance us to the beginning.
	 */
	offset = buf_addr - imu->ubuf;
	iov_iter_bvec(iter, rw, imu->bvec, imu->nr_bvecs, offset + len);

	if (offset) {
		/*
		 * Don't use iov_iter_advance() here, as it's really slow for
		 * using the latter parts of a big fixed buffer - it iterates
		 * over each segment manually. We can cheat a bit here, because
		 * we know that:
		 *
		 * 1) it's a BVEC iter, we set it up
		 * 2) all bvecs are PAGE_SIZE in size, except potentially the
		 *    first and last bvec
		 *
		 * So just find our index, and adjust the iterator afterwards.
		 * If the offset is within the first bvec (or the whole first
		 * bvec, just use iov_iter_advance(). This makes it easier
		 * since we can just skip the first segment, which may not
		 * be PAGE_SIZE aligned.
		 */
		const struct bio_vec *bvec = imu->bvec;

		if (offset <= bvec->bv_len) {
			iov_iter_advance(iter, offset);
		} else {
			unsigned long seg_skip;

			/* skip first vec */
			offset -= bvec->bv_len;
			seg_skip = 1 + (offset >> PAGE_SHIFT);

			iter->bvec = bvec + seg_skip;
			iter->nr_segs -= seg_skip;
			iter->count -= bvec->bv_len + offset;
			iter->iov_offset = offset & ~PAGE_MASK;
		}
	}

	return len;
}

static void io_ring_submit_unlock(struct io_ring_ctx *ctx, bool needs_lock)
{
	if (needs_lock)
		mutex_unlock(&ctx->uring_lock);
}

static void io_ring_submit_lock(struct io_ring_ctx *ctx, bool needs_lock)
{
	/*
	 * "Normal" inline submissions always hold the uring_lock, since we
	 * grab it from the system call. Same is true for the SQPOLL offload.
	 * The only exception is when we've detached the request and issue it
	 * from an async worker thread, grab the lock for that case.
	 */
	if (needs_lock)
		mutex_lock(&ctx->uring_lock);
}

static struct io_buffer *io_buffer_select(struct io_kiocb *req, size_t *len,
					  int bgid, struct io_buffer *kbuf,
					  bool needs_lock)
{
	struct io_buffer *head;

	if (req->flags & REQ_F_BUFFER_SELECTED)
		return kbuf;

	io_ring_submit_lock(req->ctx, needs_lock);

	lockdep_assert_held(&req->ctx->uring_lock);

	head = idr_find(&req->ctx->io_buffer_idr, bgid);
	if (head) {
		if (!list_empty(&head->list)) {
			kbuf = list_last_entry(&head->list, struct io_buffer,
							list);
			list_del(&kbuf->list);
		} else {
			kbuf = head;
			idr_remove(&req->ctx->io_buffer_idr, bgid);
		}
		if (*len > kbuf->len)
			*len = kbuf->len;
	} else {
		kbuf = ERR_PTR(-ENOBUFS);
	}

	io_ring_submit_unlock(req->ctx, needs_lock);

	return kbuf;
}

static void __user *io_rw_buffer_select(struct io_kiocb *req, size_t *len,
					bool needs_lock)
{
	struct io_buffer *kbuf;
	u16 bgid;

	kbuf = (struct io_buffer *) (unsigned long) req->rw.addr;
	bgid = req->buf_index;
	kbuf = io_buffer_select(req, len, bgid, kbuf, needs_lock);
	if (IS_ERR(kbuf))
		return kbuf;
	req->rw.addr = (u64) (unsigned long) kbuf;
	req->flags |= REQ_F_BUFFER_SELECTED;
	return u64_to_user_ptr(kbuf->addr);
}

#ifdef CONFIG_COMPAT
static ssize_t io_compat_import(struct io_kiocb *req, struct iovec *iov,
				bool needs_lock)
{
	struct compat_iovec __user *uiov;
	compat_ssize_t clen;
	void __user *buf;
	ssize_t len;

	uiov = u64_to_user_ptr(req->rw.addr);
	if (!access_ok(uiov, sizeof(*uiov)))
		return -EFAULT;
	if (__get_user(clen, &uiov->iov_len))
		return -EFAULT;
	if (clen < 0)
		return -EINVAL;

	len = clen;
	buf = io_rw_buffer_select(req, &len, needs_lock);
	if (IS_ERR(buf))
		return PTR_ERR(buf);
	iov[0].iov_base = buf;
	iov[0].iov_len = (compat_size_t) len;
	return 0;
}
#endif

static ssize_t __io_iov_buffer_select(struct io_kiocb *req, struct iovec *iov,
				      bool needs_lock)
{
	struct iovec __user *uiov = u64_to_user_ptr(req->rw.addr);
	void __user *buf;
	ssize_t len;

	if (copy_from_user(iov, uiov, sizeof(*uiov)))
		return -EFAULT;

	len = iov[0].iov_len;
	if (len < 0)
		return -EINVAL;
	buf = io_rw_buffer_select(req, &len, needs_lock);
	if (IS_ERR(buf))
		return PTR_ERR(buf);
	iov[0].iov_base = buf;
	iov[0].iov_len = len;
	return 0;
}

static ssize_t io_iov_buffer_select(struct io_kiocb *req, struct iovec *iov,
				    bool needs_lock)
{
	if (req->flags & REQ_F_BUFFER_SELECTED)
		return 0;
	if (!req->rw.len)
		return 0;
	else if (req->rw.len > 1)
		return -EINVAL;

#ifdef CONFIG_COMPAT
	if (req->ctx->compat)
		return io_compat_import(req, iov, needs_lock);
#endif

	return __io_iov_buffer_select(req, iov, needs_lock);
}

static ssize_t io_import_iovec(int rw, struct io_kiocb *req,
			       struct iovec **iovec, struct iov_iter *iter,
			       bool needs_lock)
{
	void __user *buf = u64_to_user_ptr(req->rw.addr);
	size_t sqe_len = req->rw.len;
	ssize_t ret;
	u8 opcode;

	opcode = req->opcode;
	if (opcode == IORING_OP_READ_FIXED || opcode == IORING_OP_WRITE_FIXED) {
		*iovec = NULL;
		return io_import_fixed(req, rw, iter);
	}

	/* buffer index only valid with fixed read/write, or buffer select  */
	if (req->buf_index && !(req->flags & REQ_F_BUFFER_SELECT))
		return -EINVAL;

	if (opcode == IORING_OP_READ || opcode == IORING_OP_WRITE) {
		if (req->flags & REQ_F_BUFFER_SELECT) {
			buf = io_rw_buffer_select(req, &sqe_len, needs_lock);
			if (IS_ERR(buf)) {
				*iovec = NULL;
				return PTR_ERR(buf);
			}
			req->rw.len = sqe_len;
		}

		ret = import_single_range(rw, buf, sqe_len, *iovec, iter);
		*iovec = NULL;
		return ret < 0 ? ret : sqe_len;
	}

	if (req->io) {
		struct io_async_rw *iorw = &req->io->rw;

		*iovec = iorw->iov;
		iov_iter_init(iter, rw, *iovec, iorw->nr_segs, iorw->size);
		if (iorw->iov == iorw->fast_iov)
			*iovec = NULL;
		return iorw->size;
	}

	if (req->flags & REQ_F_BUFFER_SELECT) {
		ret = io_iov_buffer_select(req, *iovec, needs_lock);
		if (!ret) {
			ret = (*iovec)->iov_len;
			iov_iter_init(iter, rw, *iovec, 1, ret);
		}
		*iovec = NULL;
		return ret;
	}

#ifdef CONFIG_COMPAT
	if (req->ctx->compat)
		return compat_import_iovec(rw, buf, sqe_len, UIO_FASTIOV,
						iovec, iter);
#endif

	return import_iovec(rw, buf, sqe_len, UIO_FASTIOV, iovec, iter);
}

/*
 * For files that don't have ->read_iter() and ->write_iter(), handle them
 * by looping over ->read() or ->write() manually.
 */
static ssize_t loop_rw_iter(int rw, struct file *file, struct kiocb *kiocb,
			   struct iov_iter *iter)
{
	ssize_t ret = 0;

	/*
	 * Don't support polled IO through this interface, and we can't
	 * support non-blocking either. For the latter, this just causes
	 * the kiocb to be handled from an async context.
	 */
	if (kiocb->ki_flags & IOCB_HIPRI)
		return -EOPNOTSUPP;
	if (kiocb->ki_flags & IOCB_NOWAIT)
		return -EAGAIN;

	while (iov_iter_count(iter)) {
		struct iovec iovec;
		ssize_t nr;

		if (!iov_iter_is_bvec(iter)) {
			iovec = iov_iter_iovec(iter);
		} else {
			/* fixed buffers import bvec */
			iovec.iov_base = kmap(iter->bvec->bv_page)
						+ iter->iov_offset;
			iovec.iov_len = min(iter->count,
					iter->bvec->bv_len - iter->iov_offset);
		}

		if (rw == READ) {
			nr = file->f_op->read(file, iovec.iov_base,
					      iovec.iov_len, &kiocb->ki_pos);
		} else {
			nr = file->f_op->write(file, iovec.iov_base,
					       iovec.iov_len, &kiocb->ki_pos);
		}

		if (iov_iter_is_bvec(iter))
			kunmap(iter->bvec->bv_page);

		if (nr < 0) {
			if (!ret)
				ret = nr;
			break;
		}
		ret += nr;
		if (nr != iovec.iov_len)
			break;
		iov_iter_advance(iter, nr);
	}

	return ret;
}

static void io_req_map_rw(struct io_kiocb *req, ssize_t io_size,
			  struct iovec *iovec, struct iovec *fast_iov,
			  struct iov_iter *iter)
{
	req->io->rw.nr_segs = iter->nr_segs;
	req->io->rw.size = io_size;
	req->io->rw.iov = iovec;
	if (!req->io->rw.iov) {
		req->io->rw.iov = req->io->rw.fast_iov;
		if (req->io->rw.iov != fast_iov)
			memcpy(req->io->rw.iov, fast_iov,
			       sizeof(struct iovec) * iter->nr_segs);
	} else {
		req->flags |= REQ_F_NEED_CLEANUP;
	}
}

static inline int __io_alloc_async_ctx(struct io_kiocb *req)
{
	req->io = kmalloc(sizeof(*req->io), GFP_KERNEL);
	return req->io == NULL;
}

static int io_alloc_async_ctx(struct io_kiocb *req)
{
	if (!io_op_defs[req->opcode].async_ctx)
		return 0;

	return  __io_alloc_async_ctx(req);
}

static int io_setup_async_rw(struct io_kiocb *req, ssize_t io_size,
			     struct iovec *iovec, struct iovec *fast_iov,
			     struct iov_iter *iter)
{
	if (!io_op_defs[req->opcode].async_ctx)
		return 0;
	if (!req->io) {
		if (__io_alloc_async_ctx(req))
			return -ENOMEM;

		io_req_map_rw(req, io_size, iovec, fast_iov, iter);
	}
	return 0;
}

static int io_read_prep(struct io_kiocb *req, const struct io_uring_sqe *sqe,
			bool force_nonblock)
{
	struct io_async_ctx *io;
	struct iov_iter iter;
	ssize_t ret;

	ret = io_prep_rw(req, sqe, force_nonblock);
	if (ret)
		return ret;

	if (unlikely(!(req->file->f_mode & FMODE_READ)))
		return -EBADF;

	/* either don't need iovec imported or already have it */
	if (!req->io || req->flags & REQ_F_NEED_CLEANUP)
		return 0;

	io = req->io;
	io->rw.iov = io->rw.fast_iov;
	req->io = NULL;
	ret = io_import_iovec(READ, req, &io->rw.iov, &iter, !force_nonblock);
	req->io = io;
	if (ret < 0)
		return ret;

	io_req_map_rw(req, ret, io->rw.iov, io->rw.fast_iov, &iter);
	return 0;
}

static int io_read(struct io_kiocb *req, bool force_nonblock)
{
	struct iovec inline_vecs[UIO_FASTIOV], *iovec = inline_vecs;
	struct kiocb *kiocb = &req->rw.kiocb;
	struct iov_iter iter;
	size_t iov_count;
	ssize_t io_size, ret;

	ret = io_import_iovec(READ, req, &iovec, &iter, !force_nonblock);
	if (ret < 0)
		return ret;

	/* Ensure we clear previously set non-block flag */
	if (!force_nonblock)
		kiocb->ki_flags &= ~IOCB_NOWAIT;

	req->result = 0;
	io_size = ret;
	if (req->flags & REQ_F_LINK_HEAD)
		req->result = io_size;

	/*
	 * If the file doesn't support async, mark it as REQ_F_MUST_PUNT so
	 * we know to async punt it even if it was opened O_NONBLOCK
	 */
	if (force_nonblock && !io_file_supports_async(req->file, READ))
		goto copy_iov;

	iov_count = iov_iter_count(&iter);
	ret = rw_verify_area(READ, req->file, &kiocb->ki_pos, iov_count);
	if (!ret) {
		ssize_t ret2;

		if (req->file->f_op->read_iter)
			ret2 = call_read_iter(req->file, kiocb, &iter);
		else
			ret2 = loop_rw_iter(READ, req->file, kiocb, &iter);

		/* Catch -EAGAIN return for forced non-blocking submission */
		if (!force_nonblock || ret2 != -EAGAIN) {
			kiocb_done(kiocb, ret2);
		} else {
copy_iov:
			ret = io_setup_async_rw(req, io_size, iovec,
						inline_vecs, &iter);
			if (ret)
				goto out_free;
			/* any defer here is final, must blocking retry */
			if (!(req->flags & REQ_F_NOWAIT) &&
			    !file_can_poll(req->file))
				req->flags |= REQ_F_MUST_PUNT;
			return -EAGAIN;
		}
	}
out_free:
	kfree(iovec);
	req->flags &= ~REQ_F_NEED_CLEANUP;
	return ret;
}

static int io_write_prep(struct io_kiocb *req, const struct io_uring_sqe *sqe,
			 bool force_nonblock)
{
	struct io_async_ctx *io;
	struct iov_iter iter;
	ssize_t ret;

	ret = io_prep_rw(req, sqe, force_nonblock);
	if (ret)
		return ret;

	if (unlikely(!(req->file->f_mode & FMODE_WRITE)))
		return -EBADF;

	req->fsize = rlimit(RLIMIT_FSIZE);

	/* either don't need iovec imported or already have it */
	if (!req->io || req->flags & REQ_F_NEED_CLEANUP)
		return 0;

	io = req->io;
	io->rw.iov = io->rw.fast_iov;
	req->io = NULL;
	ret = io_import_iovec(WRITE, req, &io->rw.iov, &iter, !force_nonblock);
	req->io = io;
	if (ret < 0)
		return ret;

	io_req_map_rw(req, ret, io->rw.iov, io->rw.fast_iov, &iter);
	return 0;
}

static int io_write(struct io_kiocb *req, bool force_nonblock)
{
	struct iovec inline_vecs[UIO_FASTIOV], *iovec = inline_vecs;
	struct kiocb *kiocb = &req->rw.kiocb;
	struct iov_iter iter;
	size_t iov_count;
	ssize_t ret, io_size;

	ret = io_import_iovec(WRITE, req, &iovec, &iter, !force_nonblock);
	if (ret < 0)
		return ret;

	/* Ensure we clear previously set non-block flag */
	if (!force_nonblock)
		req->rw.kiocb.ki_flags &= ~IOCB_NOWAIT;

	req->result = 0;
	io_size = ret;
	if (req->flags & REQ_F_LINK_HEAD)
		req->result = io_size;

	/*
	 * If the file doesn't support async, mark it as REQ_F_MUST_PUNT so
	 * we know to async punt it even if it was opened O_NONBLOCK
	 */
	if (force_nonblock && !io_file_supports_async(req->file, WRITE))
		goto copy_iov;

	/* file path doesn't support NOWAIT for non-direct_IO */
	if (force_nonblock && !(kiocb->ki_flags & IOCB_DIRECT) &&
	    (req->flags & REQ_F_ISREG))
		goto copy_iov;

	iov_count = iov_iter_count(&iter);
	ret = rw_verify_area(WRITE, req->file, &kiocb->ki_pos, iov_count);
	if (!ret) {
		ssize_t ret2;

		/*
		 * Open-code file_start_write here to grab freeze protection,
		 * which will be released by another thread in
		 * io_complete_rw().  Fool lockdep by telling it the lock got
		 * released so that it doesn't complain about the held lock when
		 * we return to userspace.
		 */
		if (req->flags & REQ_F_ISREG) {
			__sb_start_write(file_inode(req->file)->i_sb,
						SB_FREEZE_WRITE, true);
			__sb_writers_release(file_inode(req->file)->i_sb,
						SB_FREEZE_WRITE);
		}
		kiocb->ki_flags |= IOCB_WRITE;

		if (!force_nonblock)
			current->signal->rlim[RLIMIT_FSIZE].rlim_cur = req->fsize;

		if (req->file->f_op->write_iter)
			ret2 = call_write_iter(req->file, kiocb, &iter);
		else
			ret2 = loop_rw_iter(WRITE, req->file, kiocb, &iter);

		if (!force_nonblock)
			current->signal->rlim[RLIMIT_FSIZE].rlim_cur = RLIM_INFINITY;

		/*
		 * Raw bdev writes will return -EOPNOTSUPP for IOCB_NOWAIT. Just
		 * retry them without IOCB_NOWAIT.
		 */
		if (ret2 == -EOPNOTSUPP && (kiocb->ki_flags & IOCB_NOWAIT))
			ret2 = -EAGAIN;
		if (!force_nonblock || ret2 != -EAGAIN) {
			kiocb_done(kiocb, ret2);
		} else {
copy_iov:
			ret = io_setup_async_rw(req, io_size, iovec,
						inline_vecs, &iter);
			if (ret)
				goto out_free;
			/* any defer here is final, must blocking retry */
			if (!file_can_poll(req->file))
				req->flags |= REQ_F_MUST_PUNT;
			return -EAGAIN;
		}
	}
out_free:
	req->flags &= ~REQ_F_NEED_CLEANUP;
	kfree(iovec);
	return ret;
}

static int io_splice_prep(struct io_kiocb *req, const struct io_uring_sqe *sqe)
{
	struct io_splice* sp = &req->splice;
	unsigned int valid_flags = SPLICE_F_FD_IN_FIXED | SPLICE_F_ALL;
	int ret;

	if (req->flags & REQ_F_NEED_CLEANUP)
		return 0;

	sp->file_in = NULL;
	sp->off_in = READ_ONCE(sqe->splice_off_in);
	sp->off_out = READ_ONCE(sqe->off);
	sp->len = READ_ONCE(sqe->len);
	sp->flags = READ_ONCE(sqe->splice_flags);

	if (unlikely(sp->flags & ~valid_flags))
		return -EINVAL;

	ret = io_file_get(NULL, req, READ_ONCE(sqe->splice_fd_in), &sp->file_in,
			  (sp->flags & SPLICE_F_FD_IN_FIXED));
	if (ret)
		return ret;
	req->flags |= REQ_F_NEED_CLEANUP;

	if (!S_ISREG(file_inode(sp->file_in)->i_mode))
		req->work.flags |= IO_WQ_WORK_UNBOUND;

	return 0;
}

static int io_splice(struct io_kiocb *req, bool force_nonblock)
{
	struct io_splice *sp = &req->splice;
	struct file *in = sp->file_in;
	struct file *out = sp->file_out;
	unsigned int flags = sp->flags & ~SPLICE_F_FD_IN_FIXED;
	loff_t *poff_in, *poff_out;
	long ret = 0;

	if (force_nonblock)
		return -EAGAIN;

	poff_in = (sp->off_in == -1) ? NULL : &sp->off_in;
	poff_out = (sp->off_out == -1) ? NULL : &sp->off_out;

	if (sp->len)
		ret = do_splice(in, poff_in, out, poff_out, sp->len, flags);

	io_put_file(req, in, (sp->flags & SPLICE_F_FD_IN_FIXED));
	req->flags &= ~REQ_F_NEED_CLEANUP;

	io_cqring_add_event(req, ret);
	if (ret != sp->len)
		req_set_fail_links(req);
	io_put_req(req);
	return 0;
}

/*
 * IORING_OP_NOP just posts a completion event, nothing else.
 */
static int io_nop(struct io_kiocb *req)
{
	struct io_ring_ctx *ctx = req->ctx;

	if (unlikely(ctx->flags & IORING_SETUP_IOPOLL))
		return -EINVAL;

	io_cqring_add_event(req, 0);
	io_put_req(req);
	return 0;
}

static int io_prep_fsync(struct io_kiocb *req, const struct io_uring_sqe *sqe)
{
	struct io_ring_ctx *ctx = req->ctx;

	if (!req->file)
		return -EBADF;

	if (unlikely(ctx->flags & IORING_SETUP_IOPOLL))
		return -EINVAL;
	if (unlikely(sqe->addr || sqe->ioprio || sqe->buf_index))
		return -EINVAL;

	req->sync.flags = READ_ONCE(sqe->fsync_flags);
	if (unlikely(req->sync.flags & ~IORING_FSYNC_DATASYNC))
		return -EINVAL;

	req->sync.off = READ_ONCE(sqe->off);
	req->sync.len = READ_ONCE(sqe->len);
	return 0;
}

static bool io_req_cancelled(struct io_kiocb *req)
{
	if (req->work.flags & IO_WQ_WORK_CANCEL) {
		req_set_fail_links(req);
		io_cqring_add_event(req, -ECANCELED);
		io_put_req(req);
		return true;
	}

	return false;
}

static void __io_fsync(struct io_kiocb *req)
{
	loff_t end = req->sync.off + req->sync.len;
	int ret;

	ret = vfs_fsync_range(req->file, req->sync.off,
				end > 0 ? end : LLONG_MAX,
				req->sync.flags & IORING_FSYNC_DATASYNC);
	if (ret < 0)
		req_set_fail_links(req);
	io_cqring_add_event(req, ret);
	io_put_req(req);
}

static void io_fsync_finish(struct io_wq_work **workptr)
{
	struct io_kiocb *req = container_of(*workptr, struct io_kiocb, work);

	if (io_req_cancelled(req))
		return;
	__io_fsync(req);
	io_steal_work(req, workptr);
}

static int io_fsync(struct io_kiocb *req, bool force_nonblock)
{
	/* fsync always requires a blocking context */
	if (force_nonblock) {
		req->work.func = io_fsync_finish;
		return -EAGAIN;
	}
	__io_fsync(req);
	return 0;
}

static void __io_fallocate(struct io_kiocb *req)
{
	int ret;

<<<<<<< HEAD
	if (io_req_cancelled(req))
		return;

=======
>>>>>>> c58091a3
	current->signal->rlim[RLIMIT_FSIZE].rlim_cur = req->fsize;
	ret = vfs_fallocate(req->file, req->sync.mode, req->sync.off,
				req->sync.len);
	current->signal->rlim[RLIMIT_FSIZE].rlim_cur = RLIM_INFINITY;
	if (ret < 0)
		req_set_fail_links(req);
	io_cqring_add_event(req, ret);
	io_put_req(req);
}

static void io_fallocate_finish(struct io_wq_work **workptr)
{
	struct io_kiocb *req = container_of(*workptr, struct io_kiocb, work);

	if (io_req_cancelled(req))
		return;
	__io_fallocate(req);
	io_steal_work(req, workptr);
}

static int io_fallocate_prep(struct io_kiocb *req,
			     const struct io_uring_sqe *sqe)
{
	if (sqe->ioprio || sqe->buf_index || sqe->rw_flags)
		return -EINVAL;

	req->sync.off = READ_ONCE(sqe->off);
	req->sync.len = READ_ONCE(sqe->addr);
	req->sync.mode = READ_ONCE(sqe->len);
	req->fsize = rlimit(RLIMIT_FSIZE);
	return 0;
}

static int io_fallocate(struct io_kiocb *req, bool force_nonblock)
{
	/* fallocate always requiring blocking context */
	if (force_nonblock) {
		req->work.func = io_fallocate_finish;
		return -EAGAIN;
	}

	__io_fallocate(req);
	return 0;
}

static int io_openat_prep(struct io_kiocb *req, const struct io_uring_sqe *sqe)
{
	const char __user *fname;
	int ret;

	if (sqe->ioprio || sqe->buf_index)
		return -EINVAL;
	if (req->flags & REQ_F_FIXED_FILE)
		return -EBADF;
	if (req->flags & REQ_F_NEED_CLEANUP)
		return 0;

	req->open.dfd = READ_ONCE(sqe->fd);
	req->open.how.mode = READ_ONCE(sqe->len);
	fname = u64_to_user_ptr(READ_ONCE(sqe->addr));
	req->open.how.flags = READ_ONCE(sqe->open_flags);
	if (force_o_largefile())
		req->open.how.flags |= O_LARGEFILE;

	req->open.filename = getname(fname);
	if (IS_ERR(req->open.filename)) {
		ret = PTR_ERR(req->open.filename);
		req->open.filename = NULL;
		return ret;
	}

	req->open.nofile = rlimit(RLIMIT_NOFILE);
	req->flags |= REQ_F_NEED_CLEANUP;
	return 0;
}

static int io_openat2_prep(struct io_kiocb *req, const struct io_uring_sqe *sqe)
{
	struct open_how __user *how;
	const char __user *fname;
	size_t len;
	int ret;

	if (sqe->ioprio || sqe->buf_index)
		return -EINVAL;
	if (req->flags & REQ_F_FIXED_FILE)
		return -EBADF;
	if (req->flags & REQ_F_NEED_CLEANUP)
		return 0;

	req->open.dfd = READ_ONCE(sqe->fd);
	fname = u64_to_user_ptr(READ_ONCE(sqe->addr));
	how = u64_to_user_ptr(READ_ONCE(sqe->addr2));
	len = READ_ONCE(sqe->len);

	if (len < OPEN_HOW_SIZE_VER0)
		return -EINVAL;

	ret = copy_struct_from_user(&req->open.how, sizeof(req->open.how), how,
					len);
	if (ret)
		return ret;

	if (!(req->open.how.flags & O_PATH) && force_o_largefile())
		req->open.how.flags |= O_LARGEFILE;

	req->open.filename = getname(fname);
	if (IS_ERR(req->open.filename)) {
		ret = PTR_ERR(req->open.filename);
		req->open.filename = NULL;
		return ret;
	}

	req->open.nofile = rlimit(RLIMIT_NOFILE);
	req->flags |= REQ_F_NEED_CLEANUP;
	return 0;
}

static int io_openat2(struct io_kiocb *req, bool force_nonblock)
{
	struct open_flags op;
	struct file *file;
	int ret;

	if (force_nonblock)
		return -EAGAIN;

	ret = build_open_flags(&req->open.how, &op);
	if (ret)
		goto err;

	ret = __get_unused_fd_flags(req->open.how.flags, req->open.nofile);
	if (ret < 0)
		goto err;

	file = do_filp_open(req->open.dfd, req->open.filename, &op);
	if (IS_ERR(file)) {
		put_unused_fd(ret);
		ret = PTR_ERR(file);
	} else {
		fsnotify_open(file);
		fd_install(ret, file);
	}
err:
	putname(req->open.filename);
	req->flags &= ~REQ_F_NEED_CLEANUP;
	if (ret < 0)
		req_set_fail_links(req);
	io_cqring_add_event(req, ret);
	io_put_req(req);
	return 0;
}

static int io_openat(struct io_kiocb *req, bool force_nonblock)
{
	req->open.how = build_open_how(req->open.how.flags, req->open.how.mode);
	return io_openat2(req, force_nonblock);
}

static int io_remove_buffers_prep(struct io_kiocb *req,
				  const struct io_uring_sqe *sqe)
{
	struct io_provide_buf *p = &req->pbuf;
	u64 tmp;

	if (sqe->ioprio || sqe->rw_flags || sqe->addr || sqe->len || sqe->off)
		return -EINVAL;

	tmp = READ_ONCE(sqe->fd);
	if (!tmp || tmp > USHRT_MAX)
		return -EINVAL;

	memset(p, 0, sizeof(*p));
	p->nbufs = tmp;
	p->bgid = READ_ONCE(sqe->buf_group);
	return 0;
}

static int __io_remove_buffers(struct io_ring_ctx *ctx, struct io_buffer *buf,
			       int bgid, unsigned nbufs)
{
	unsigned i = 0;

	/* shouldn't happen */
	if (!nbufs)
		return 0;

	/* the head kbuf is the list itself */
	while (!list_empty(&buf->list)) {
		struct io_buffer *nxt;

		nxt = list_first_entry(&buf->list, struct io_buffer, list);
		list_del(&nxt->list);
		kfree(nxt);
		if (++i == nbufs)
			return i;
	}
	i++;
	kfree(buf);
	idr_remove(&ctx->io_buffer_idr, bgid);

	return i;
}

static int io_remove_buffers(struct io_kiocb *req, bool force_nonblock)
{
	struct io_provide_buf *p = &req->pbuf;
	struct io_ring_ctx *ctx = req->ctx;
	struct io_buffer *head;
	int ret = 0;

	io_ring_submit_lock(ctx, !force_nonblock);

	lockdep_assert_held(&ctx->uring_lock);

	ret = -ENOENT;
	head = idr_find(&ctx->io_buffer_idr, p->bgid);
	if (head)
		ret = __io_remove_buffers(ctx, head, p->bgid, p->nbufs);

	io_ring_submit_lock(ctx, !force_nonblock);
	if (ret < 0)
		req_set_fail_links(req);
	io_cqring_add_event(req, ret);
	io_put_req(req);
	return 0;
}

static int io_provide_buffers_prep(struct io_kiocb *req,
				   const struct io_uring_sqe *sqe)
{
	struct io_provide_buf *p = &req->pbuf;
	u64 tmp;

	if (sqe->ioprio || sqe->rw_flags)
		return -EINVAL;

	tmp = READ_ONCE(sqe->fd);
	if (!tmp || tmp > USHRT_MAX)
		return -E2BIG;
	p->nbufs = tmp;
	p->addr = READ_ONCE(sqe->addr);
	p->len = READ_ONCE(sqe->len);

	if (!access_ok(u64_to_user_ptr(p->addr), p->len))
		return -EFAULT;

	p->bgid = READ_ONCE(sqe->buf_group);
	tmp = READ_ONCE(sqe->off);
	if (tmp > USHRT_MAX)
		return -E2BIG;
	p->bid = tmp;
	return 0;
}

static int io_add_buffers(struct io_provide_buf *pbuf, struct io_buffer **head)
{
	struct io_buffer *buf;
	u64 addr = pbuf->addr;
	int i, bid = pbuf->bid;

	for (i = 0; i < pbuf->nbufs; i++) {
		buf = kmalloc(sizeof(*buf), GFP_KERNEL);
		if (!buf)
			break;

		buf->addr = addr;
		buf->len = pbuf->len;
		buf->bid = bid;
		addr += pbuf->len;
		bid++;
		if (!*head) {
			INIT_LIST_HEAD(&buf->list);
			*head = buf;
		} else {
			list_add_tail(&buf->list, &(*head)->list);
		}
	}

	return i ? i : -ENOMEM;
}

static int io_provide_buffers(struct io_kiocb *req, bool force_nonblock)
{
	struct io_provide_buf *p = &req->pbuf;
	struct io_ring_ctx *ctx = req->ctx;
	struct io_buffer *head, *list;
	int ret = 0;

	io_ring_submit_lock(ctx, !force_nonblock);

	lockdep_assert_held(&ctx->uring_lock);

	list = head = idr_find(&ctx->io_buffer_idr, p->bgid);

	ret = io_add_buffers(p, &head);
	if (ret < 0)
		goto out;

	if (!list) {
		ret = idr_alloc(&ctx->io_buffer_idr, head, p->bgid, p->bgid + 1,
					GFP_KERNEL);
		if (ret < 0) {
			__io_remove_buffers(ctx, head, p->bgid, -1U);
			goto out;
		}
	}
out:
	io_ring_submit_unlock(ctx, !force_nonblock);
	if (ret < 0)
		req_set_fail_links(req);
	io_cqring_add_event(req, ret);
	io_put_req(req);
	return 0;
}

static int io_epoll_ctl_prep(struct io_kiocb *req,
			     const struct io_uring_sqe *sqe)
{
#if defined(CONFIG_EPOLL)
	if (sqe->ioprio || sqe->buf_index)
		return -EINVAL;

	req->epoll.epfd = READ_ONCE(sqe->fd);
	req->epoll.op = READ_ONCE(sqe->len);
	req->epoll.fd = READ_ONCE(sqe->off);

	if (ep_op_has_event(req->epoll.op)) {
		struct epoll_event __user *ev;

		ev = u64_to_user_ptr(READ_ONCE(sqe->addr));
		if (copy_from_user(&req->epoll.event, ev, sizeof(*ev)))
			return -EFAULT;
	}

	return 0;
#else
	return -EOPNOTSUPP;
#endif
}

static int io_epoll_ctl(struct io_kiocb *req, bool force_nonblock)
{
#if defined(CONFIG_EPOLL)
	struct io_epoll *ie = &req->epoll;
	int ret;

	ret = do_epoll_ctl(ie->epfd, ie->op, ie->fd, &ie->event, force_nonblock);
	if (force_nonblock && ret == -EAGAIN)
		return -EAGAIN;

	if (ret < 0)
		req_set_fail_links(req);
	io_cqring_add_event(req, ret);
	io_put_req(req);
	return 0;
#else
	return -EOPNOTSUPP;
#endif
}

static int io_madvise_prep(struct io_kiocb *req, const struct io_uring_sqe *sqe)
{
#if defined(CONFIG_ADVISE_SYSCALLS) && defined(CONFIG_MMU)
	if (sqe->ioprio || sqe->buf_index || sqe->off)
		return -EINVAL;

	req->madvise.addr = READ_ONCE(sqe->addr);
	req->madvise.len = READ_ONCE(sqe->len);
	req->madvise.advice = READ_ONCE(sqe->fadvise_advice);
	return 0;
#else
	return -EOPNOTSUPP;
#endif
}

static int io_madvise(struct io_kiocb *req, bool force_nonblock)
{
#if defined(CONFIG_ADVISE_SYSCALLS) && defined(CONFIG_MMU)
	struct io_madvise *ma = &req->madvise;
	int ret;

	if (force_nonblock)
		return -EAGAIN;

	ret = do_madvise(ma->addr, ma->len, ma->advice);
	if (ret < 0)
		req_set_fail_links(req);
	io_cqring_add_event(req, ret);
	io_put_req(req);
	return 0;
#else
	return -EOPNOTSUPP;
#endif
}

static int io_fadvise_prep(struct io_kiocb *req, const struct io_uring_sqe *sqe)
{
	if (sqe->ioprio || sqe->buf_index || sqe->addr)
		return -EINVAL;

	req->fadvise.offset = READ_ONCE(sqe->off);
	req->fadvise.len = READ_ONCE(sqe->len);
	req->fadvise.advice = READ_ONCE(sqe->fadvise_advice);
	return 0;
}

static int io_fadvise(struct io_kiocb *req, bool force_nonblock)
{
	struct io_fadvise *fa = &req->fadvise;
	int ret;

	if (force_nonblock) {
		switch (fa->advice) {
		case POSIX_FADV_NORMAL:
		case POSIX_FADV_RANDOM:
		case POSIX_FADV_SEQUENTIAL:
			break;
		default:
			return -EAGAIN;
		}
	}

	ret = vfs_fadvise(req->file, fa->offset, fa->len, fa->advice);
	if (ret < 0)
		req_set_fail_links(req);
	io_cqring_add_event(req, ret);
	io_put_req(req);
	return 0;
}

static int io_statx_prep(struct io_kiocb *req, const struct io_uring_sqe *sqe)
{
	const char __user *fname;
	unsigned lookup_flags;
	int ret;

	if (sqe->ioprio || sqe->buf_index)
		return -EINVAL;
	if (req->flags & REQ_F_FIXED_FILE)
		return -EBADF;
	if (req->flags & REQ_F_NEED_CLEANUP)
		return 0;

	req->open.dfd = READ_ONCE(sqe->fd);
	req->open.mask = READ_ONCE(sqe->len);
	fname = u64_to_user_ptr(READ_ONCE(sqe->addr));
	req->open.buffer = u64_to_user_ptr(READ_ONCE(sqe->addr2));
	req->open.how.flags = READ_ONCE(sqe->statx_flags);

	if (vfs_stat_set_lookup_flags(&lookup_flags, req->open.how.flags))
		return -EINVAL;

	req->open.filename = getname_flags(fname, lookup_flags, NULL);
	if (IS_ERR(req->open.filename)) {
		ret = PTR_ERR(req->open.filename);
		req->open.filename = NULL;
		return ret;
	}

	req->flags |= REQ_F_NEED_CLEANUP;
	return 0;
}

static int io_statx(struct io_kiocb *req, bool force_nonblock)
{
	struct io_open *ctx = &req->open;
	unsigned lookup_flags;
	struct path path;
	struct kstat stat;
	int ret;

	if (force_nonblock) {
		/* only need file table for an actual valid fd */
		if (ctx->dfd == -1 || ctx->dfd == AT_FDCWD)
			req->flags |= REQ_F_NO_FILE_TABLE;
		return -EAGAIN;
	}

	if (vfs_stat_set_lookup_flags(&lookup_flags, ctx->how.flags))
		return -EINVAL;

retry:
	/* filename_lookup() drops it, keep a reference */
	ctx->filename->refcnt++;

	ret = filename_lookup(ctx->dfd, ctx->filename, lookup_flags, &path,
				NULL);
	if (ret)
		goto err;

	ret = vfs_getattr(&path, &stat, ctx->mask, ctx->how.flags);
	path_put(&path);
	if (retry_estale(ret, lookup_flags)) {
		lookup_flags |= LOOKUP_REVAL;
		goto retry;
	}
	if (!ret)
		ret = cp_statx(&stat, ctx->buffer);
err:
	putname(ctx->filename);
	req->flags &= ~REQ_F_NEED_CLEANUP;
	if (ret < 0)
		req_set_fail_links(req);
	io_cqring_add_event(req, ret);
	io_put_req(req);
	return 0;
}

static int io_close_prep(struct io_kiocb *req, const struct io_uring_sqe *sqe)
{
	/*
	 * If we queue this for async, it must not be cancellable. That would
	 * leave the 'file' in an undeterminate state.
	 */
	req->work.flags |= IO_WQ_WORK_NO_CANCEL;

	if (sqe->ioprio || sqe->off || sqe->addr || sqe->len ||
	    sqe->rw_flags || sqe->buf_index)
		return -EINVAL;
	if (req->flags & REQ_F_FIXED_FILE)
		return -EBADF;

	req->close.fd = READ_ONCE(sqe->fd);
	if (req->file->f_op == &io_uring_fops ||
	    req->close.fd == req->ctx->ring_fd)
		return -EBADF;

	return 0;
}

/* only called when __close_fd_get_file() is done */
static void __io_close_finish(struct io_kiocb *req)
{
	int ret;

	ret = filp_close(req->close.put_file, req->work.files);
	if (ret < 0)
		req_set_fail_links(req);
	io_cqring_add_event(req, ret);
	fput(req->close.put_file);
	io_put_req(req);
}

static void io_close_finish(struct io_wq_work **workptr)
{
	struct io_kiocb *req = container_of(*workptr, struct io_kiocb, work);

	/* not cancellable, don't do io_req_cancelled() */
	__io_close_finish(req);
	io_steal_work(req, workptr);
}

static int io_close(struct io_kiocb *req, bool force_nonblock)
{
	int ret;

	req->close.put_file = NULL;
	ret = __close_fd_get_file(req->close.fd, &req->close.put_file);
	if (ret < 0)
		return ret;

	/* if the file has a flush method, be safe and punt to async */
	if (req->close.put_file->f_op->flush && force_nonblock) {
		/* submission ref will be dropped, take it for async */
		refcount_inc(&req->refs);

		req->work.func = io_close_finish;
		/*
		 * Do manual async queue here to avoid grabbing files - we don't
		 * need the files, and it'll cause io_close_finish() to close
		 * the file again and cause a double CQE entry for this request
		 */
		io_queue_async_work(req);
		return 0;
	}

	/*
	 * No ->flush(), safely close from here and just punt the
	 * fput() to async context.
	 */
	__io_close_finish(req);
	return 0;
}

static int io_prep_sfr(struct io_kiocb *req, const struct io_uring_sqe *sqe)
{
	struct io_ring_ctx *ctx = req->ctx;

	if (!req->file)
		return -EBADF;

	if (unlikely(ctx->flags & IORING_SETUP_IOPOLL))
		return -EINVAL;
	if (unlikely(sqe->addr || sqe->ioprio || sqe->buf_index))
		return -EINVAL;

	req->sync.off = READ_ONCE(sqe->off);
	req->sync.len = READ_ONCE(sqe->len);
	req->sync.flags = READ_ONCE(sqe->sync_range_flags);
	return 0;
}

static void __io_sync_file_range(struct io_kiocb *req)
{
	int ret;

	ret = sync_file_range(req->file, req->sync.off, req->sync.len,
				req->sync.flags);
	if (ret < 0)
		req_set_fail_links(req);
	io_cqring_add_event(req, ret);
	io_put_req(req);
}


static void io_sync_file_range_finish(struct io_wq_work **workptr)
{
	struct io_kiocb *req = container_of(*workptr, struct io_kiocb, work);

	if (io_req_cancelled(req))
		return;
	__io_sync_file_range(req);
	io_steal_work(req, workptr);
}

static int io_sync_file_range(struct io_kiocb *req, bool force_nonblock)
{
	/* sync_file_range always requires a blocking context */
	if (force_nonblock) {
		req->work.func = io_sync_file_range_finish;
		return -EAGAIN;
	}

	__io_sync_file_range(req);
	return 0;
}

#if defined(CONFIG_NET)
static int io_setup_async_msg(struct io_kiocb *req,
			      struct io_async_msghdr *kmsg)
{
	if (req->io)
		return -EAGAIN;
	if (io_alloc_async_ctx(req)) {
		if (kmsg->iov != kmsg->fast_iov)
			kfree(kmsg->iov);
		return -ENOMEM;
	}
	req->flags |= REQ_F_NEED_CLEANUP;
	memcpy(&req->io->msg, kmsg, sizeof(*kmsg));
	return -EAGAIN;
}

static int io_sendmsg_prep(struct io_kiocb *req, const struct io_uring_sqe *sqe)
{
	struct io_sr_msg *sr = &req->sr_msg;
	struct io_async_ctx *io = req->io;
	int ret;

	sr->msg_flags = READ_ONCE(sqe->msg_flags);
	sr->msg = u64_to_user_ptr(READ_ONCE(sqe->addr));
	sr->len = READ_ONCE(sqe->len);

#ifdef CONFIG_COMPAT
	if (req->ctx->compat)
		sr->msg_flags |= MSG_CMSG_COMPAT;
#endif

	if (!io || req->opcode == IORING_OP_SEND)
		return 0;
	/* iovec is already imported */
	if (req->flags & REQ_F_NEED_CLEANUP)
		return 0;

	io->msg.iov = io->msg.fast_iov;
	ret = sendmsg_copy_msghdr(&io->msg.msg, sr->msg, sr->msg_flags,
					&io->msg.iov);
	if (!ret)
		req->flags |= REQ_F_NEED_CLEANUP;
	return ret;
}

static int io_sendmsg(struct io_kiocb *req, bool force_nonblock)
{
	struct io_async_msghdr *kmsg = NULL;
	struct socket *sock;
	int ret;

	if (unlikely(req->ctx->flags & IORING_SETUP_IOPOLL))
		return -EINVAL;

	sock = sock_from_file(req->file, &ret);
	if (sock) {
		struct io_async_ctx io;
		unsigned flags;

		if (req->io) {
			kmsg = &req->io->msg;
			kmsg->msg.msg_name = &req->io->msg.addr;
			/* if iov is set, it's allocated already */
			if (!kmsg->iov)
				kmsg->iov = kmsg->fast_iov;
			kmsg->msg.msg_iter.iov = kmsg->iov;
		} else {
			struct io_sr_msg *sr = &req->sr_msg;

			kmsg = &io.msg;
			kmsg->msg.msg_name = &io.msg.addr;

			io.msg.iov = io.msg.fast_iov;
			ret = sendmsg_copy_msghdr(&io.msg.msg, sr->msg,
					sr->msg_flags, &io.msg.iov);
			if (ret)
				return ret;
		}

		flags = req->sr_msg.msg_flags;
		if (flags & MSG_DONTWAIT)
			req->flags |= REQ_F_NOWAIT;
		else if (force_nonblock)
			flags |= MSG_DONTWAIT;

		ret = __sys_sendmsg_sock(sock, &kmsg->msg, flags);
		if (force_nonblock && ret == -EAGAIN)
			return io_setup_async_msg(req, kmsg);
		if (ret == -ERESTARTSYS)
			ret = -EINTR;
	}

	if (kmsg && kmsg->iov != kmsg->fast_iov)
		kfree(kmsg->iov);
	req->flags &= ~REQ_F_NEED_CLEANUP;
	io_cqring_add_event(req, ret);
	if (ret < 0)
		req_set_fail_links(req);
	io_put_req(req);
	return 0;
}

static int io_send(struct io_kiocb *req, bool force_nonblock)
{
	struct socket *sock;
	int ret;

	if (unlikely(req->ctx->flags & IORING_SETUP_IOPOLL))
		return -EINVAL;

	sock = sock_from_file(req->file, &ret);
	if (sock) {
		struct io_sr_msg *sr = &req->sr_msg;
		struct msghdr msg;
		struct iovec iov;
		unsigned flags;

		ret = import_single_range(WRITE, sr->buf, sr->len, &iov,
						&msg.msg_iter);
		if (ret)
			return ret;

		msg.msg_name = NULL;
		msg.msg_control = NULL;
		msg.msg_controllen = 0;
		msg.msg_namelen = 0;

		flags = req->sr_msg.msg_flags;
		if (flags & MSG_DONTWAIT)
			req->flags |= REQ_F_NOWAIT;
		else if (force_nonblock)
			flags |= MSG_DONTWAIT;

		msg.msg_flags = flags;
		ret = sock_sendmsg(sock, &msg);
		if (force_nonblock && ret == -EAGAIN)
			return -EAGAIN;
		if (ret == -ERESTARTSYS)
			ret = -EINTR;
	}

	io_cqring_add_event(req, ret);
	if (ret < 0)
		req_set_fail_links(req);
	io_put_req(req);
	return 0;
}

static int __io_recvmsg_copy_hdr(struct io_kiocb *req, struct io_async_ctx *io)
{
	struct io_sr_msg *sr = &req->sr_msg;
	struct iovec __user *uiov;
	size_t iov_len;
	int ret;

	ret = __copy_msghdr_from_user(&io->msg.msg, sr->msg, &io->msg.uaddr,
					&uiov, &iov_len);
	if (ret)
		return ret;

	if (req->flags & REQ_F_BUFFER_SELECT) {
		if (iov_len > 1)
			return -EINVAL;
		if (copy_from_user(io->msg.iov, uiov, sizeof(*uiov)))
			return -EFAULT;
		sr->len = io->msg.iov[0].iov_len;
		iov_iter_init(&io->msg.msg.msg_iter, READ, io->msg.iov, 1,
				sr->len);
		io->msg.iov = NULL;
	} else {
		ret = import_iovec(READ, uiov, iov_len, UIO_FASTIOV,
					&io->msg.iov, &io->msg.msg.msg_iter);
		if (ret > 0)
			ret = 0;
	}

	return ret;
}

#ifdef CONFIG_COMPAT
static int __io_compat_recvmsg_copy_hdr(struct io_kiocb *req,
					struct io_async_ctx *io)
{
	struct compat_msghdr __user *msg_compat;
	struct io_sr_msg *sr = &req->sr_msg;
	struct compat_iovec __user *uiov;
	compat_uptr_t ptr;
	compat_size_t len;
	int ret;

	msg_compat = (struct compat_msghdr __user *) sr->msg;
	ret = __get_compat_msghdr(&io->msg.msg, msg_compat, &io->msg.uaddr,
					&ptr, &len);
	if (ret)
		return ret;

	uiov = compat_ptr(ptr);
	if (req->flags & REQ_F_BUFFER_SELECT) {
		compat_ssize_t clen;

		if (len > 1)
			return -EINVAL;
		if (!access_ok(uiov, sizeof(*uiov)))
			return -EFAULT;
		if (__get_user(clen, &uiov->iov_len))
			return -EFAULT;
		if (clen < 0)
			return -EINVAL;
		sr->len = io->msg.iov[0].iov_len;
		io->msg.iov = NULL;
	} else {
		ret = compat_import_iovec(READ, uiov, len, UIO_FASTIOV,
						&io->msg.iov,
						&io->msg.msg.msg_iter);
		if (ret < 0)
			return ret;
	}

	return 0;
}
#endif

static int io_recvmsg_copy_hdr(struct io_kiocb *req, struct io_async_ctx *io)
{
	io->msg.iov = io->msg.fast_iov;

#ifdef CONFIG_COMPAT
	if (req->ctx->compat)
		return __io_compat_recvmsg_copy_hdr(req, io);
#endif

	return __io_recvmsg_copy_hdr(req, io);
}

static struct io_buffer *io_recv_buffer_select(struct io_kiocb *req,
					       int *cflags, bool needs_lock)
{
	struct io_sr_msg *sr = &req->sr_msg;
	struct io_buffer *kbuf;

	if (!(req->flags & REQ_F_BUFFER_SELECT))
		return NULL;

	kbuf = io_buffer_select(req, &sr->len, sr->bgid, sr->kbuf, needs_lock);
	if (IS_ERR(kbuf))
		return kbuf;

	sr->kbuf = kbuf;
	req->flags |= REQ_F_BUFFER_SELECTED;

	*cflags = kbuf->bid << IORING_CQE_BUFFER_SHIFT;
	*cflags |= IORING_CQE_F_BUFFER;
	return kbuf;
}

static int io_recvmsg_prep(struct io_kiocb *req,
			   const struct io_uring_sqe *sqe)
{
	struct io_sr_msg *sr = &req->sr_msg;
	struct io_async_ctx *io = req->io;
	int ret;

	sr->msg_flags = READ_ONCE(sqe->msg_flags);
	sr->msg = u64_to_user_ptr(READ_ONCE(sqe->addr));
	sr->len = READ_ONCE(sqe->len);
	sr->bgid = READ_ONCE(sqe->buf_group);

#ifdef CONFIG_COMPAT
	if (req->ctx->compat)
		sr->msg_flags |= MSG_CMSG_COMPAT;
#endif

	if (!io || req->opcode == IORING_OP_RECV)
		return 0;
	/* iovec is already imported */
	if (req->flags & REQ_F_NEED_CLEANUP)
		return 0;

	ret = io_recvmsg_copy_hdr(req, io);
	if (!ret)
		req->flags |= REQ_F_NEED_CLEANUP;
	return ret;
}

static int io_recvmsg(struct io_kiocb *req, bool force_nonblock)
{
	struct io_async_msghdr *kmsg = NULL;
	struct socket *sock;
	int ret, cflags = 0;

	if (unlikely(req->ctx->flags & IORING_SETUP_IOPOLL))
		return -EINVAL;

	sock = sock_from_file(req->file, &ret);
	if (sock) {
		struct io_buffer *kbuf;
		struct io_async_ctx io;
		unsigned flags;

		if (req->io) {
			kmsg = &req->io->msg;
			kmsg->msg.msg_name = &req->io->msg.addr;
			/* if iov is set, it's allocated already */
			if (!kmsg->iov)
				kmsg->iov = kmsg->fast_iov;
			kmsg->msg.msg_iter.iov = kmsg->iov;
		} else {
			kmsg = &io.msg;
			kmsg->msg.msg_name = &io.msg.addr;

			ret = io_recvmsg_copy_hdr(req, &io);
			if (ret)
				return ret;
		}

		kbuf = io_recv_buffer_select(req, &cflags, !force_nonblock);
		if (IS_ERR(kbuf)) {
			return PTR_ERR(kbuf);
		} else if (kbuf) {
			kmsg->fast_iov[0].iov_base = u64_to_user_ptr(kbuf->addr);
			iov_iter_init(&kmsg->msg.msg_iter, READ, kmsg->iov,
					1, req->sr_msg.len);
		}

		flags = req->sr_msg.msg_flags;
		if (flags & MSG_DONTWAIT)
			req->flags |= REQ_F_NOWAIT;
		else if (force_nonblock)
			flags |= MSG_DONTWAIT;

		ret = __sys_recvmsg_sock(sock, &kmsg->msg, req->sr_msg.msg,
						kmsg->uaddr, flags);
		if (force_nonblock && ret == -EAGAIN)
			return io_setup_async_msg(req, kmsg);
		if (ret == -ERESTARTSYS)
			ret = -EINTR;
	}

	if (kmsg && kmsg->iov != kmsg->fast_iov)
		kfree(kmsg->iov);
	req->flags &= ~REQ_F_NEED_CLEANUP;
	__io_cqring_add_event(req, ret, cflags);
	if (ret < 0)
		req_set_fail_links(req);
	io_put_req(req);
	return 0;
}

static int io_recv(struct io_kiocb *req, bool force_nonblock)
{
	struct io_buffer *kbuf = NULL;
	struct socket *sock;
	int ret, cflags = 0;

	if (unlikely(req->ctx->flags & IORING_SETUP_IOPOLL))
		return -EINVAL;

	sock = sock_from_file(req->file, &ret);
	if (sock) {
		struct io_sr_msg *sr = &req->sr_msg;
		void __user *buf = sr->buf;
		struct msghdr msg;
		struct iovec iov;
		unsigned flags;

		kbuf = io_recv_buffer_select(req, &cflags, !force_nonblock);
		if (IS_ERR(kbuf))
			return PTR_ERR(kbuf);
		else if (kbuf)
			buf = u64_to_user_ptr(kbuf->addr);

		ret = import_single_range(READ, buf, sr->len, &iov,
						&msg.msg_iter);
		if (ret) {
			kfree(kbuf);
			return ret;
		}

		req->flags |= REQ_F_NEED_CLEANUP;
		msg.msg_name = NULL;
		msg.msg_control = NULL;
		msg.msg_controllen = 0;
		msg.msg_namelen = 0;
		msg.msg_iocb = NULL;
		msg.msg_flags = 0;

		flags = req->sr_msg.msg_flags;
		if (flags & MSG_DONTWAIT)
			req->flags |= REQ_F_NOWAIT;
		else if (force_nonblock)
			flags |= MSG_DONTWAIT;

		ret = sock_recvmsg(sock, &msg, flags);
		if (force_nonblock && ret == -EAGAIN)
			return -EAGAIN;
		if (ret == -ERESTARTSYS)
			ret = -EINTR;
	}

	kfree(kbuf);
	req->flags &= ~REQ_F_NEED_CLEANUP;
	__io_cqring_add_event(req, ret, cflags);
	if (ret < 0)
		req_set_fail_links(req);
	io_put_req(req);
	return 0;
}

static int io_accept_prep(struct io_kiocb *req, const struct io_uring_sqe *sqe)
{
	struct io_accept *accept = &req->accept;

	if (unlikely(req->ctx->flags & (IORING_SETUP_IOPOLL|IORING_SETUP_SQPOLL)))
		return -EINVAL;
	if (sqe->ioprio || sqe->len || sqe->buf_index)
		return -EINVAL;

	accept->addr = u64_to_user_ptr(READ_ONCE(sqe->addr));
	accept->addr_len = u64_to_user_ptr(READ_ONCE(sqe->addr2));
	accept->flags = READ_ONCE(sqe->accept_flags);
	accept->nofile = rlimit(RLIMIT_NOFILE);
	return 0;
}

static int __io_accept(struct io_kiocb *req, bool force_nonblock)
{
	struct io_accept *accept = &req->accept;
	unsigned file_flags;
	int ret;

	file_flags = force_nonblock ? O_NONBLOCK : 0;
	ret = __sys_accept4_file(req->file, file_flags, accept->addr,
					accept->addr_len, accept->flags,
					accept->nofile);
	if (ret == -EAGAIN && force_nonblock)
		return -EAGAIN;
	if (ret == -ERESTARTSYS)
		ret = -EINTR;
	if (ret < 0)
		req_set_fail_links(req);
	io_cqring_add_event(req, ret);
	io_put_req(req);
	return 0;
}

static void io_accept_finish(struct io_wq_work **workptr)
{
	struct io_kiocb *req = container_of(*workptr, struct io_kiocb, work);

	if (io_req_cancelled(req))
		return;
	__io_accept(req, false);
	io_steal_work(req, workptr);
}

static int io_accept(struct io_kiocb *req, bool force_nonblock)
{
	int ret;

	ret = __io_accept(req, force_nonblock);
	if (ret == -EAGAIN && force_nonblock) {
		req->work.func = io_accept_finish;
		return -EAGAIN;
	}
	return 0;
}

static int io_connect_prep(struct io_kiocb *req, const struct io_uring_sqe *sqe)
{
	struct io_connect *conn = &req->connect;
	struct io_async_ctx *io = req->io;

	if (unlikely(req->ctx->flags & (IORING_SETUP_IOPOLL|IORING_SETUP_SQPOLL)))
		return -EINVAL;
	if (sqe->ioprio || sqe->len || sqe->buf_index || sqe->rw_flags)
		return -EINVAL;

	conn->addr = u64_to_user_ptr(READ_ONCE(sqe->addr));
	conn->addr_len =  READ_ONCE(sqe->addr2);

	if (!io)
		return 0;

	return move_addr_to_kernel(conn->addr, conn->addr_len,
					&io->connect.address);
}

static int io_connect(struct io_kiocb *req, bool force_nonblock)
{
	struct io_async_ctx __io, *io;
	unsigned file_flags;
	int ret;

	if (req->io) {
		io = req->io;
	} else {
		ret = move_addr_to_kernel(req->connect.addr,
						req->connect.addr_len,
						&__io.connect.address);
		if (ret)
			goto out;
		io = &__io;
	}

	file_flags = force_nonblock ? O_NONBLOCK : 0;

	ret = __sys_connect_file(req->file, &io->connect.address,
					req->connect.addr_len, file_flags);
	if ((ret == -EAGAIN || ret == -EINPROGRESS) && force_nonblock) {
		if (req->io)
			return -EAGAIN;
		if (io_alloc_async_ctx(req)) {
			ret = -ENOMEM;
			goto out;
		}
		memcpy(&req->io->connect, &__io.connect, sizeof(__io.connect));
		return -EAGAIN;
	}
	if (ret == -ERESTARTSYS)
		ret = -EINTR;
out:
	if (ret < 0)
		req_set_fail_links(req);
	io_cqring_add_event(req, ret);
	io_put_req(req);
	return 0;
}
#else /* !CONFIG_NET */
static int io_sendmsg_prep(struct io_kiocb *req, const struct io_uring_sqe *sqe)
{
	return -EOPNOTSUPP;
}

static int io_sendmsg(struct io_kiocb *req, bool force_nonblock)
{
	return -EOPNOTSUPP;
}

static int io_send(struct io_kiocb *req, bool force_nonblock)
{
	return -EOPNOTSUPP;
}

static int io_recvmsg_prep(struct io_kiocb *req,
			   const struct io_uring_sqe *sqe)
{
	return -EOPNOTSUPP;
}

static int io_recvmsg(struct io_kiocb *req, bool force_nonblock)
{
	return -EOPNOTSUPP;
}

static int io_recv(struct io_kiocb *req, bool force_nonblock)
{
	return -EOPNOTSUPP;
}

static int io_accept_prep(struct io_kiocb *req, const struct io_uring_sqe *sqe)
{
	return -EOPNOTSUPP;
}

static int io_accept(struct io_kiocb *req, bool force_nonblock)
{
	return -EOPNOTSUPP;
}

static int io_connect_prep(struct io_kiocb *req, const struct io_uring_sqe *sqe)
{
	return -EOPNOTSUPP;
}

static int io_connect(struct io_kiocb *req, bool force_nonblock)
{
	return -EOPNOTSUPP;
}
#endif /* CONFIG_NET */

struct io_poll_table {
	struct poll_table_struct pt;
	struct io_kiocb *req;
	int error;
};

static void __io_queue_proc(struct io_poll_iocb *poll, struct io_poll_table *pt,
			    struct wait_queue_head *head)
{
	if (unlikely(poll->head)) {
		pt->error = -EINVAL;
		return;
	}

	pt->error = 0;
	poll->head = head;
	add_wait_queue(head, &poll->wait);
}

static void io_async_queue_proc(struct file *file, struct wait_queue_head *head,
			       struct poll_table_struct *p)
{
	struct io_poll_table *pt = container_of(p, struct io_poll_table, pt);

	__io_queue_proc(&pt->req->apoll->poll, pt, head);
}

static int __io_async_wake(struct io_kiocb *req, struct io_poll_iocb *poll,
			   __poll_t mask, task_work_func_t func)
{
	struct task_struct *tsk;
	int ret;

	/* for instances that support it check for an event match first: */
	if (mask && !(mask & poll->events))
		return 0;

	trace_io_uring_task_add(req->ctx, req->opcode, req->user_data, mask);

	list_del_init(&poll->wait.entry);

	tsk = req->task;
	req->result = mask;
	init_task_work(&req->task_work, func);
	/*
	 * If this fails, then the task is exiting. When a task exits, the
	 * work gets canceled, so just cancel this request as well instead
	 * of executing it. We can't safely execute it anyway, as we may not
	 * have the needed state needed for it anyway.
	 */
	ret = task_work_add(tsk, &req->task_work, true);
	if (unlikely(ret)) {
		WRITE_ONCE(poll->canceled, true);
		tsk = io_wq_get_task(req->ctx->io_wq);
		task_work_add(tsk, &req->task_work, true);
	}
	wake_up_process(tsk);
	return 1;
}

static bool io_poll_rewait(struct io_kiocb *req, struct io_poll_iocb *poll)
	__acquires(&req->ctx->completion_lock)
{
	struct io_ring_ctx *ctx = req->ctx;

	if (!req->result && !READ_ONCE(poll->canceled)) {
		struct poll_table_struct pt = { ._key = poll->events };

		req->result = vfs_poll(req->file, &pt) & poll->events;
	}

	spin_lock_irq(&ctx->completion_lock);
	if (!req->result && !READ_ONCE(poll->canceled)) {
		add_wait_queue(poll->head, &poll->wait);
		return true;
	}

	return false;
}

static void io_async_task_func(struct callback_head *cb)
{
	struct io_kiocb *req = container_of(cb, struct io_kiocb, task_work);
	struct async_poll *apoll = req->apoll;
	struct io_ring_ctx *ctx = req->ctx;
	bool canceled;

	trace_io_uring_task_run(req->ctx, req->opcode, req->user_data);

	if (io_poll_rewait(req, &apoll->poll)) {
		spin_unlock_irq(&ctx->completion_lock);
		return;
	}

	if (hash_hashed(&req->hash_node))
		hash_del(&req->hash_node);

	canceled = READ_ONCE(apoll->poll.canceled);
	if (canceled) {
		io_cqring_fill_event(req, -ECANCELED);
		io_commit_cqring(ctx);
	}

	spin_unlock_irq(&ctx->completion_lock);

	/* restore ->work in case we need to retry again */
	memcpy(&req->work, &apoll->work, sizeof(req->work));

	if (canceled) {
		kfree(apoll);
		io_cqring_ev_posted(ctx);
		req_set_fail_links(req);
		io_double_put_req(req);
		return;
	}

	__set_current_state(TASK_RUNNING);
	mutex_lock(&ctx->uring_lock);
	__io_queue_sqe(req, NULL);
	mutex_unlock(&ctx->uring_lock);

	kfree(apoll);
}

static int io_async_wake(struct wait_queue_entry *wait, unsigned mode, int sync,
			void *key)
{
	struct io_kiocb *req = wait->private;
	struct io_poll_iocb *poll = &req->apoll->poll;

	trace_io_uring_poll_wake(req->ctx, req->opcode, req->user_data,
					key_to_poll(key));

	return __io_async_wake(req, poll, key_to_poll(key), io_async_task_func);
}

static void io_poll_req_insert(struct io_kiocb *req)
{
	struct io_ring_ctx *ctx = req->ctx;
	struct hlist_head *list;

	list = &ctx->cancel_hash[hash_long(req->user_data, ctx->cancel_hash_bits)];
	hlist_add_head(&req->hash_node, list);
}

static __poll_t __io_arm_poll_handler(struct io_kiocb *req,
				      struct io_poll_iocb *poll,
				      struct io_poll_table *ipt, __poll_t mask,
				      wait_queue_func_t wake_func)
	__acquires(&ctx->completion_lock)
{
	struct io_ring_ctx *ctx = req->ctx;
	bool cancel = false;

	poll->file = req->file;
	poll->head = NULL;
	poll->done = poll->canceled = false;
	poll->events = mask;

	ipt->pt._key = mask;
	ipt->req = req;
	ipt->error = -EINVAL;

	INIT_LIST_HEAD(&poll->wait.entry);
	init_waitqueue_func_entry(&poll->wait, wake_func);
	poll->wait.private = req;

	mask = vfs_poll(req->file, &ipt->pt) & poll->events;

	spin_lock_irq(&ctx->completion_lock);
	if (likely(poll->head)) {
		spin_lock(&poll->head->lock);
		if (unlikely(list_empty(&poll->wait.entry))) {
			if (ipt->error)
				cancel = true;
			ipt->error = 0;
			mask = 0;
		}
		if (mask || ipt->error)
			list_del_init(&poll->wait.entry);
		else if (cancel)
			WRITE_ONCE(poll->canceled, true);
		else if (!poll->done) /* actually waiting for an event */
			io_poll_req_insert(req);
		spin_unlock(&poll->head->lock);
	}

	return mask;
}

static bool io_arm_poll_handler(struct io_kiocb *req)
{
	const struct io_op_def *def = &io_op_defs[req->opcode];
	struct io_ring_ctx *ctx = req->ctx;
	struct async_poll *apoll;
	struct io_poll_table ipt;
	__poll_t mask, ret;

	if (!req->file || !file_can_poll(req->file))
		return false;
	if (req->flags & (REQ_F_MUST_PUNT | REQ_F_POLLED))
		return false;
	if (!def->pollin && !def->pollout)
		return false;

	apoll = kmalloc(sizeof(*apoll), GFP_ATOMIC);
	if (unlikely(!apoll))
		return false;

	req->flags |= REQ_F_POLLED;
	memcpy(&apoll->work, &req->work, sizeof(req->work));

	get_task_struct(current);
	req->task = current;
	req->apoll = apoll;
	INIT_HLIST_NODE(&req->hash_node);

	mask = 0;
	if (def->pollin)
		mask |= POLLIN | POLLRDNORM;
	if (def->pollout)
		mask |= POLLOUT | POLLWRNORM;
	mask |= POLLERR | POLLPRI;

	ipt.pt._qproc = io_async_queue_proc;

	ret = __io_arm_poll_handler(req, &apoll->poll, &ipt, mask,
					io_async_wake);
	if (ret) {
		ipt.error = 0;
		apoll->poll.done = true;
		spin_unlock_irq(&ctx->completion_lock);
		memcpy(&req->work, &apoll->work, sizeof(req->work));
		kfree(apoll);
		return false;
	}
	spin_unlock_irq(&ctx->completion_lock);
	trace_io_uring_poll_arm(ctx, req->opcode, req->user_data, mask,
					apoll->poll.events);
	return true;
}

static bool __io_poll_remove_one(struct io_kiocb *req,
				 struct io_poll_iocb *poll)
{
	bool do_complete = false;

	spin_lock(&poll->head->lock);
	WRITE_ONCE(poll->canceled, true);
	if (!list_empty(&poll->wait.entry)) {
		list_del_init(&poll->wait.entry);
		do_complete = true;
	}
	spin_unlock(&poll->head->lock);
	return do_complete;
}

static bool io_poll_remove_one(struct io_kiocb *req)
{
	struct async_poll *apoll = NULL;
	bool do_complete;

	if (req->opcode == IORING_OP_POLL_ADD) {
		do_complete = __io_poll_remove_one(req, &req->poll);
	} else {
		apoll = req->apoll;
		/* non-poll requests have submit ref still */
		do_complete = __io_poll_remove_one(req, &req->apoll->poll);
		if (do_complete)
			io_put_req(req);
	}

	hash_del(&req->hash_node);

	if (do_complete && apoll) {
		/*
		 * restore ->work because we need to call io_req_work_drop_env.
		 */
		memcpy(&req->work, &apoll->work, sizeof(req->work));
		kfree(apoll);
	}

	if (do_complete) {
		io_cqring_fill_event(req, -ECANCELED);
		io_commit_cqring(req->ctx);
		req->flags |= REQ_F_COMP_LOCKED;
		io_put_req(req);
	}

	return do_complete;
}

static void io_poll_remove_all(struct io_ring_ctx *ctx)
{
	struct hlist_node *tmp;
	struct io_kiocb *req;
	int posted = 0, i;

	spin_lock_irq(&ctx->completion_lock);
	for (i = 0; i < (1U << ctx->cancel_hash_bits); i++) {
		struct hlist_head *list;

		list = &ctx->cancel_hash[i];
		hlist_for_each_entry_safe(req, tmp, list, hash_node)
			posted += io_poll_remove_one(req);
	}
	spin_unlock_irq(&ctx->completion_lock);

	if (posted)
		io_cqring_ev_posted(ctx);
}

static int io_poll_cancel(struct io_ring_ctx *ctx, __u64 sqe_addr)
{
	struct hlist_head *list;
	struct io_kiocb *req;

	list = &ctx->cancel_hash[hash_long(sqe_addr, ctx->cancel_hash_bits)];
	hlist_for_each_entry(req, list, hash_node) {
		if (sqe_addr != req->user_data)
			continue;
		if (io_poll_remove_one(req))
			return 0;
		return -EALREADY;
	}

	return -ENOENT;
}

static int io_poll_remove_prep(struct io_kiocb *req,
			       const struct io_uring_sqe *sqe)
{
	if (unlikely(req->ctx->flags & IORING_SETUP_IOPOLL))
		return -EINVAL;
	if (sqe->ioprio || sqe->off || sqe->len || sqe->buf_index ||
	    sqe->poll_events)
		return -EINVAL;

	req->poll.addr = READ_ONCE(sqe->addr);
	return 0;
}

/*
 * Find a running poll command that matches one specified in sqe->addr,
 * and remove it if found.
 */
static int io_poll_remove(struct io_kiocb *req)
{
	struct io_ring_ctx *ctx = req->ctx;
	u64 addr;
	int ret;

	addr = req->poll.addr;
	spin_lock_irq(&ctx->completion_lock);
	ret = io_poll_cancel(ctx, addr);
	spin_unlock_irq(&ctx->completion_lock);

	io_cqring_add_event(req, ret);
	if (ret < 0)
		req_set_fail_links(req);
	io_put_req(req);
	return 0;
}

static void io_poll_complete(struct io_kiocb *req, __poll_t mask, int error)
{
	struct io_ring_ctx *ctx = req->ctx;

	req->poll.done = true;
	io_cqring_fill_event(req, error ? error : mangle_poll(mask));
	io_commit_cqring(ctx);
}

static void io_poll_task_handler(struct io_kiocb *req, struct io_kiocb **nxt)
{
	struct io_ring_ctx *ctx = req->ctx;
	struct io_poll_iocb *poll = &req->poll;

	if (io_poll_rewait(req, poll)) {
		spin_unlock_irq(&ctx->completion_lock);
		return;
	}

	hash_del(&req->hash_node);
	io_poll_complete(req, req->result, 0);
	req->flags |= REQ_F_COMP_LOCKED;
	io_put_req_find_next(req, nxt);
	spin_unlock_irq(&ctx->completion_lock);

	io_cqring_ev_posted(ctx);
}

static void io_poll_task_func(struct callback_head *cb)
{
	struct io_kiocb *req = container_of(cb, struct io_kiocb, task_work);
	struct io_kiocb *nxt = NULL;

	io_poll_task_handler(req, &nxt);
	if (nxt) {
		struct io_ring_ctx *ctx = nxt->ctx;

		mutex_lock(&ctx->uring_lock);
		__io_queue_sqe(nxt, NULL);
		mutex_unlock(&ctx->uring_lock);
	}
}

static int io_poll_wake(struct wait_queue_entry *wait, unsigned mode, int sync,
			void *key)
{
	struct io_kiocb *req = wait->private;
	struct io_poll_iocb *poll = &req->poll;

	return __io_async_wake(req, poll, key_to_poll(key), io_poll_task_func);
}

static void io_poll_queue_proc(struct file *file, struct wait_queue_head *head,
			       struct poll_table_struct *p)
{
	struct io_poll_table *pt = container_of(p, struct io_poll_table, pt);

	__io_queue_proc(&pt->req->poll, pt, head);
}

static int io_poll_add_prep(struct io_kiocb *req, const struct io_uring_sqe *sqe)
{
	struct io_poll_iocb *poll = &req->poll;
	u16 events;

	if (unlikely(req->ctx->flags & IORING_SETUP_IOPOLL))
		return -EINVAL;
	if (sqe->addr || sqe->ioprio || sqe->off || sqe->len || sqe->buf_index)
		return -EINVAL;
	if (!poll->file)
		return -EBADF;

	events = READ_ONCE(sqe->poll_events);
	poll->events = demangle_poll(events) | EPOLLERR | EPOLLHUP;

	get_task_struct(current);
	req->task = current;
	return 0;
}

static int io_poll_add(struct io_kiocb *req)
{
	struct io_poll_iocb *poll = &req->poll;
	struct io_ring_ctx *ctx = req->ctx;
	struct io_poll_table ipt;
	__poll_t mask;

	INIT_HLIST_NODE(&req->hash_node);
	INIT_LIST_HEAD(&req->list);
	ipt.pt._qproc = io_poll_queue_proc;

	mask = __io_arm_poll_handler(req, &req->poll, &ipt, poll->events,
					io_poll_wake);

	if (mask) { /* no async, we'd stolen it */
		ipt.error = 0;
		io_poll_complete(req, mask, 0);
	}
	spin_unlock_irq(&ctx->completion_lock);

	if (mask) {
		io_cqring_ev_posted(ctx);
		io_put_req(req);
	}
	return ipt.error;
}

static enum hrtimer_restart io_timeout_fn(struct hrtimer *timer)
{
	struct io_timeout_data *data = container_of(timer,
						struct io_timeout_data, timer);
	struct io_kiocb *req = data->req;
	struct io_ring_ctx *ctx = req->ctx;
	unsigned long flags;

	atomic_inc(&ctx->cq_timeouts);

	spin_lock_irqsave(&ctx->completion_lock, flags);
	/*
	 * We could be racing with timeout deletion. If the list is empty,
	 * then timeout lookup already found it and will be handling it.
	 */
	if (!list_empty(&req->list)) {
		struct io_kiocb *prev;

		/*
		 * Adjust the reqs sequence before the current one because it
		 * will consume a slot in the cq_ring and the cq_tail
		 * pointer will be increased, otherwise other timeout reqs may
		 * return in advance without waiting for enough wait_nr.
		 */
		prev = req;
		list_for_each_entry_continue_reverse(prev, &ctx->timeout_list, list)
			prev->sequence++;
		list_del_init(&req->list);
	}

	io_cqring_fill_event(req, -ETIME);
	io_commit_cqring(ctx);
	spin_unlock_irqrestore(&ctx->completion_lock, flags);

	io_cqring_ev_posted(ctx);
	req_set_fail_links(req);
	io_put_req(req);
	return HRTIMER_NORESTART;
}

static int io_timeout_cancel(struct io_ring_ctx *ctx, __u64 user_data)
{
	struct io_kiocb *req;
	int ret = -ENOENT;

	list_for_each_entry(req, &ctx->timeout_list, list) {
		if (user_data == req->user_data) {
			list_del_init(&req->list);
			ret = 0;
			break;
		}
	}

	if (ret == -ENOENT)
		return ret;

	ret = hrtimer_try_to_cancel(&req->io->timeout.timer);
	if (ret == -1)
		return -EALREADY;

	req_set_fail_links(req);
	io_cqring_fill_event(req, -ECANCELED);
	io_put_req(req);
	return 0;
}

static int io_timeout_remove_prep(struct io_kiocb *req,
				  const struct io_uring_sqe *sqe)
{
	if (unlikely(req->ctx->flags & IORING_SETUP_IOPOLL))
		return -EINVAL;
	if (sqe->flags || sqe->ioprio || sqe->buf_index || sqe->len)
		return -EINVAL;

	req->timeout.addr = READ_ONCE(sqe->addr);
	req->timeout.flags = READ_ONCE(sqe->timeout_flags);
	if (req->timeout.flags)
		return -EINVAL;

	return 0;
}

/*
 * Remove or update an existing timeout command
 */
static int io_timeout_remove(struct io_kiocb *req)
{
	struct io_ring_ctx *ctx = req->ctx;
	int ret;

	spin_lock_irq(&ctx->completion_lock);
	ret = io_timeout_cancel(ctx, req->timeout.addr);

	io_cqring_fill_event(req, ret);
	io_commit_cqring(ctx);
	spin_unlock_irq(&ctx->completion_lock);
	io_cqring_ev_posted(ctx);
	if (ret < 0)
		req_set_fail_links(req);
	io_put_req(req);
	return 0;
}

static int io_timeout_prep(struct io_kiocb *req, const struct io_uring_sqe *sqe,
			   bool is_timeout_link)
{
	struct io_timeout_data *data;
	unsigned flags;

	if (unlikely(req->ctx->flags & IORING_SETUP_IOPOLL))
		return -EINVAL;
	if (sqe->ioprio || sqe->buf_index || sqe->len != 1)
		return -EINVAL;
	if (sqe->off && is_timeout_link)
		return -EINVAL;
	flags = READ_ONCE(sqe->timeout_flags);
	if (flags & ~IORING_TIMEOUT_ABS)
		return -EINVAL;

	req->timeout.count = READ_ONCE(sqe->off);

	if (!req->io && io_alloc_async_ctx(req))
		return -ENOMEM;

	data = &req->io->timeout;
	data->req = req;
	req->flags |= REQ_F_TIMEOUT;

	if (get_timespec64(&data->ts, u64_to_user_ptr(sqe->addr)))
		return -EFAULT;

	if (flags & IORING_TIMEOUT_ABS)
		data->mode = HRTIMER_MODE_ABS;
	else
		data->mode = HRTIMER_MODE_REL;

	hrtimer_init(&data->timer, CLOCK_MONOTONIC, data->mode);
	return 0;
}

static int io_timeout(struct io_kiocb *req)
{
	struct io_ring_ctx *ctx = req->ctx;
	struct io_timeout_data *data;
	struct list_head *entry;
	unsigned span = 0;
	u32 count = req->timeout.count;
	u32 seq = req->sequence;

	data = &req->io->timeout;

	/*
	 * sqe->off holds how many events that need to occur for this
	 * timeout event to be satisfied. If it isn't set, then this is
	 * a pure timeout request, sequence isn't used.
	 */
	if (!count) {
		req->flags |= REQ_F_TIMEOUT_NOSEQ;
		spin_lock_irq(&ctx->completion_lock);
		entry = ctx->timeout_list.prev;
		goto add;
	}

	req->sequence = seq + count;

	/*
	 * Insertion sort, ensuring the first entry in the list is always
	 * the one we need first.
	 */
	spin_lock_irq(&ctx->completion_lock);
	list_for_each_prev(entry, &ctx->timeout_list) {
		struct io_kiocb *nxt = list_entry(entry, struct io_kiocb, list);
		unsigned nxt_seq;
		long long tmp, tmp_nxt;
		u32 nxt_offset = nxt->timeout.count;

		if (nxt->flags & REQ_F_TIMEOUT_NOSEQ)
			continue;

		/*
		 * Since seq + count can overflow, use type long
		 * long to store it.
		 */
		tmp = (long long)seq + count;
		nxt_seq = nxt->sequence - nxt_offset;
		tmp_nxt = (long long)nxt_seq + nxt_offset;

		/*
		 * cached_sq_head may overflow, and it will never overflow twice
		 * once there is some timeout req still be valid.
		 */
		if (seq < nxt_seq)
			tmp += UINT_MAX;

		if (tmp > tmp_nxt)
			break;

		/*
		 * Sequence of reqs after the insert one and itself should
		 * be adjusted because each timeout req consumes a slot.
		 */
		span++;
		nxt->sequence++;
	}
	req->sequence -= span;
add:
	list_add(&req->list, entry);
	data->timer.function = io_timeout_fn;
	hrtimer_start(&data->timer, timespec64_to_ktime(data->ts), data->mode);
	spin_unlock_irq(&ctx->completion_lock);
	return 0;
}

static bool io_cancel_cb(struct io_wq_work *work, void *data)
{
	struct io_kiocb *req = container_of(work, struct io_kiocb, work);

	return req->user_data == (unsigned long) data;
}

static int io_async_cancel_one(struct io_ring_ctx *ctx, void *sqe_addr)
{
	enum io_wq_cancel cancel_ret;
	int ret = 0;

	cancel_ret = io_wq_cancel_cb(ctx->io_wq, io_cancel_cb, sqe_addr);
	switch (cancel_ret) {
	case IO_WQ_CANCEL_OK:
		ret = 0;
		break;
	case IO_WQ_CANCEL_RUNNING:
		ret = -EALREADY;
		break;
	case IO_WQ_CANCEL_NOTFOUND:
		ret = -ENOENT;
		break;
	}

	return ret;
}

static void io_async_find_and_cancel(struct io_ring_ctx *ctx,
				     struct io_kiocb *req, __u64 sqe_addr,
				     int success_ret)
{
	unsigned long flags;
	int ret;

	ret = io_async_cancel_one(ctx, (void *) (unsigned long) sqe_addr);
	if (ret != -ENOENT) {
		spin_lock_irqsave(&ctx->completion_lock, flags);
		goto done;
	}

	spin_lock_irqsave(&ctx->completion_lock, flags);
	ret = io_timeout_cancel(ctx, sqe_addr);
	if (ret != -ENOENT)
		goto done;
	ret = io_poll_cancel(ctx, sqe_addr);
done:
	if (!ret)
		ret = success_ret;
	io_cqring_fill_event(req, ret);
	io_commit_cqring(ctx);
	spin_unlock_irqrestore(&ctx->completion_lock, flags);
	io_cqring_ev_posted(ctx);

	if (ret < 0)
		req_set_fail_links(req);
	io_put_req(req);
}

static int io_async_cancel_prep(struct io_kiocb *req,
				const struct io_uring_sqe *sqe)
{
	if (unlikely(req->ctx->flags & IORING_SETUP_IOPOLL))
		return -EINVAL;
	if (sqe->flags || sqe->ioprio || sqe->off || sqe->len ||
	    sqe->cancel_flags)
		return -EINVAL;

	req->cancel.addr = READ_ONCE(sqe->addr);
	return 0;
}

static int io_async_cancel(struct io_kiocb *req)
{
	struct io_ring_ctx *ctx = req->ctx;

	io_async_find_and_cancel(ctx, req, req->cancel.addr, 0);
	return 0;
}

static int io_files_update_prep(struct io_kiocb *req,
				const struct io_uring_sqe *sqe)
{
	if (sqe->flags || sqe->ioprio || sqe->rw_flags)
		return -EINVAL;

	req->files_update.offset = READ_ONCE(sqe->off);
	req->files_update.nr_args = READ_ONCE(sqe->len);
	if (!req->files_update.nr_args)
		return -EINVAL;
	req->files_update.arg = READ_ONCE(sqe->addr);
	return 0;
}

static int io_files_update(struct io_kiocb *req, bool force_nonblock)
{
	struct io_ring_ctx *ctx = req->ctx;
	struct io_uring_files_update up;
	int ret;

	if (force_nonblock)
		return -EAGAIN;

	up.offset = req->files_update.offset;
	up.fds = req->files_update.arg;

	mutex_lock(&ctx->uring_lock);
	ret = __io_sqe_files_update(ctx, &up, req->files_update.nr_args);
	mutex_unlock(&ctx->uring_lock);

	if (ret < 0)
		req_set_fail_links(req);
	io_cqring_add_event(req, ret);
	io_put_req(req);
	return 0;
}

static int io_req_defer_prep(struct io_kiocb *req,
			     const struct io_uring_sqe *sqe)
{
	ssize_t ret = 0;

	if (!sqe)
		return 0;

	if (io_op_defs[req->opcode].file_table) {
		ret = io_grab_files(req);
		if (unlikely(ret))
			return ret;
	}

	io_req_work_grab_env(req, &io_op_defs[req->opcode]);

	switch (req->opcode) {
	case IORING_OP_NOP:
		break;
	case IORING_OP_READV:
	case IORING_OP_READ_FIXED:
	case IORING_OP_READ:
		ret = io_read_prep(req, sqe, true);
		break;
	case IORING_OP_WRITEV:
	case IORING_OP_WRITE_FIXED:
	case IORING_OP_WRITE:
		ret = io_write_prep(req, sqe, true);
		break;
	case IORING_OP_POLL_ADD:
		ret = io_poll_add_prep(req, sqe);
		break;
	case IORING_OP_POLL_REMOVE:
		ret = io_poll_remove_prep(req, sqe);
		break;
	case IORING_OP_FSYNC:
		ret = io_prep_fsync(req, sqe);
		break;
	case IORING_OP_SYNC_FILE_RANGE:
		ret = io_prep_sfr(req, sqe);
		break;
	case IORING_OP_SENDMSG:
	case IORING_OP_SEND:
		ret = io_sendmsg_prep(req, sqe);
		break;
	case IORING_OP_RECVMSG:
	case IORING_OP_RECV:
		ret = io_recvmsg_prep(req, sqe);
		break;
	case IORING_OP_CONNECT:
		ret = io_connect_prep(req, sqe);
		break;
	case IORING_OP_TIMEOUT:
		ret = io_timeout_prep(req, sqe, false);
		break;
	case IORING_OP_TIMEOUT_REMOVE:
		ret = io_timeout_remove_prep(req, sqe);
		break;
	case IORING_OP_ASYNC_CANCEL:
		ret = io_async_cancel_prep(req, sqe);
		break;
	case IORING_OP_LINK_TIMEOUT:
		ret = io_timeout_prep(req, sqe, true);
		break;
	case IORING_OP_ACCEPT:
		ret = io_accept_prep(req, sqe);
		break;
	case IORING_OP_FALLOCATE:
		ret = io_fallocate_prep(req, sqe);
		break;
	case IORING_OP_OPENAT:
		ret = io_openat_prep(req, sqe);
		break;
	case IORING_OP_CLOSE:
		ret = io_close_prep(req, sqe);
		break;
	case IORING_OP_FILES_UPDATE:
		ret = io_files_update_prep(req, sqe);
		break;
	case IORING_OP_STATX:
		ret = io_statx_prep(req, sqe);
		break;
	case IORING_OP_FADVISE:
		ret = io_fadvise_prep(req, sqe);
		break;
	case IORING_OP_MADVISE:
		ret = io_madvise_prep(req, sqe);
		break;
	case IORING_OP_OPENAT2:
		ret = io_openat2_prep(req, sqe);
		break;
	case IORING_OP_EPOLL_CTL:
		ret = io_epoll_ctl_prep(req, sqe);
		break;
	case IORING_OP_SPLICE:
		ret = io_splice_prep(req, sqe);
		break;
	case IORING_OP_PROVIDE_BUFFERS:
		ret = io_provide_buffers_prep(req, sqe);
		break;
	case IORING_OP_REMOVE_BUFFERS:
		ret = io_remove_buffers_prep(req, sqe);
		break;
	default:
		printk_once(KERN_WARNING "io_uring: unhandled opcode %d\n",
				req->opcode);
		ret = -EINVAL;
		break;
	}

	return ret;
}

static int io_req_defer(struct io_kiocb *req, const struct io_uring_sqe *sqe)
{
	struct io_ring_ctx *ctx = req->ctx;
	int ret;

	/* Still need defer if there is pending req in defer list. */
	if (!req_need_defer(req) && list_empty_careful(&ctx->defer_list))
		return 0;

	if (!req->io) {
		if (io_alloc_async_ctx(req))
			return -EAGAIN;
		ret = io_req_defer_prep(req, sqe);
		if (ret < 0)
			return ret;
	}

	spin_lock_irq(&ctx->completion_lock);
	if (!req_need_defer(req) && list_empty(&ctx->defer_list)) {
		spin_unlock_irq(&ctx->completion_lock);
		return 0;
	}

	trace_io_uring_defer(ctx, req, req->user_data);
	list_add_tail(&req->list, &ctx->defer_list);
	spin_unlock_irq(&ctx->completion_lock);
	return -EIOCBQUEUED;
}

static void io_cleanup_req(struct io_kiocb *req)
{
	struct io_async_ctx *io = req->io;

	switch (req->opcode) {
	case IORING_OP_READV:
	case IORING_OP_READ_FIXED:
	case IORING_OP_READ:
		if (req->flags & REQ_F_BUFFER_SELECTED)
			kfree((void *)(unsigned long)req->rw.addr);
		/* fallthrough */
	case IORING_OP_WRITEV:
	case IORING_OP_WRITE_FIXED:
	case IORING_OP_WRITE:
		if (io->rw.iov != io->rw.fast_iov)
			kfree(io->rw.iov);
		break;
	case IORING_OP_RECVMSG:
		if (req->flags & REQ_F_BUFFER_SELECTED)
			kfree(req->sr_msg.kbuf);
		/* fallthrough */
	case IORING_OP_SENDMSG:
		if (io->msg.iov != io->msg.fast_iov)
			kfree(io->msg.iov);
		break;
	case IORING_OP_RECV:
		if (req->flags & REQ_F_BUFFER_SELECTED)
			kfree(req->sr_msg.kbuf);
		break;
	case IORING_OP_OPENAT:
	case IORING_OP_OPENAT2:
	case IORING_OP_STATX:
		putname(req->open.filename);
		break;
	case IORING_OP_SPLICE:
		io_put_file(req, req->splice.file_in,
			    (req->splice.flags & SPLICE_F_FD_IN_FIXED));
		break;
	}

	req->flags &= ~REQ_F_NEED_CLEANUP;
}

static int io_issue_sqe(struct io_kiocb *req, const struct io_uring_sqe *sqe,
			bool force_nonblock)
{
	struct io_ring_ctx *ctx = req->ctx;
	int ret;

	switch (req->opcode) {
	case IORING_OP_NOP:
		ret = io_nop(req);
		break;
	case IORING_OP_READV:
	case IORING_OP_READ_FIXED:
	case IORING_OP_READ:
		if (sqe) {
			ret = io_read_prep(req, sqe, force_nonblock);
			if (ret < 0)
				break;
		}
		ret = io_read(req, force_nonblock);
		break;
	case IORING_OP_WRITEV:
	case IORING_OP_WRITE_FIXED:
	case IORING_OP_WRITE:
		if (sqe) {
			ret = io_write_prep(req, sqe, force_nonblock);
			if (ret < 0)
				break;
		}
		ret = io_write(req, force_nonblock);
		break;
	case IORING_OP_FSYNC:
		if (sqe) {
			ret = io_prep_fsync(req, sqe);
			if (ret < 0)
				break;
		}
		ret = io_fsync(req, force_nonblock);
		break;
	case IORING_OP_POLL_ADD:
		if (sqe) {
			ret = io_poll_add_prep(req, sqe);
			if (ret)
				break;
		}
		ret = io_poll_add(req);
		break;
	case IORING_OP_POLL_REMOVE:
		if (sqe) {
			ret = io_poll_remove_prep(req, sqe);
			if (ret < 0)
				break;
		}
		ret = io_poll_remove(req);
		break;
	case IORING_OP_SYNC_FILE_RANGE:
		if (sqe) {
			ret = io_prep_sfr(req, sqe);
			if (ret < 0)
				break;
		}
		ret = io_sync_file_range(req, force_nonblock);
		break;
	case IORING_OP_SENDMSG:
	case IORING_OP_SEND:
		if (sqe) {
			ret = io_sendmsg_prep(req, sqe);
			if (ret < 0)
				break;
		}
		if (req->opcode == IORING_OP_SENDMSG)
			ret = io_sendmsg(req, force_nonblock);
		else
			ret = io_send(req, force_nonblock);
		break;
	case IORING_OP_RECVMSG:
	case IORING_OP_RECV:
		if (sqe) {
			ret = io_recvmsg_prep(req, sqe);
			if (ret)
				break;
		}
		if (req->opcode == IORING_OP_RECVMSG)
			ret = io_recvmsg(req, force_nonblock);
		else
			ret = io_recv(req, force_nonblock);
		break;
	case IORING_OP_TIMEOUT:
		if (sqe) {
			ret = io_timeout_prep(req, sqe, false);
			if (ret)
				break;
		}
		ret = io_timeout(req);
		break;
	case IORING_OP_TIMEOUT_REMOVE:
		if (sqe) {
			ret = io_timeout_remove_prep(req, sqe);
			if (ret)
				break;
		}
		ret = io_timeout_remove(req);
		break;
	case IORING_OP_ACCEPT:
		if (sqe) {
			ret = io_accept_prep(req, sqe);
			if (ret)
				break;
		}
		ret = io_accept(req, force_nonblock);
		break;
	case IORING_OP_CONNECT:
		if (sqe) {
			ret = io_connect_prep(req, sqe);
			if (ret)
				break;
		}
		ret = io_connect(req, force_nonblock);
		break;
	case IORING_OP_ASYNC_CANCEL:
		if (sqe) {
			ret = io_async_cancel_prep(req, sqe);
			if (ret)
				break;
		}
		ret = io_async_cancel(req);
		break;
	case IORING_OP_FALLOCATE:
		if (sqe) {
			ret = io_fallocate_prep(req, sqe);
			if (ret)
				break;
		}
		ret = io_fallocate(req, force_nonblock);
		break;
	case IORING_OP_OPENAT:
		if (sqe) {
			ret = io_openat_prep(req, sqe);
			if (ret)
				break;
		}
		ret = io_openat(req, force_nonblock);
		break;
	case IORING_OP_CLOSE:
		if (sqe) {
			ret = io_close_prep(req, sqe);
			if (ret)
				break;
		}
		ret = io_close(req, force_nonblock);
		break;
	case IORING_OP_FILES_UPDATE:
		if (sqe) {
			ret = io_files_update_prep(req, sqe);
			if (ret)
				break;
		}
		ret = io_files_update(req, force_nonblock);
		break;
	case IORING_OP_STATX:
		if (sqe) {
			ret = io_statx_prep(req, sqe);
			if (ret)
				break;
		}
		ret = io_statx(req, force_nonblock);
		break;
	case IORING_OP_FADVISE:
		if (sqe) {
			ret = io_fadvise_prep(req, sqe);
			if (ret)
				break;
		}
		ret = io_fadvise(req, force_nonblock);
		break;
	case IORING_OP_MADVISE:
		if (sqe) {
			ret = io_madvise_prep(req, sqe);
			if (ret)
				break;
		}
		ret = io_madvise(req, force_nonblock);
		break;
	case IORING_OP_OPENAT2:
		if (sqe) {
			ret = io_openat2_prep(req, sqe);
			if (ret)
				break;
		}
		ret = io_openat2(req, force_nonblock);
		break;
	case IORING_OP_EPOLL_CTL:
		if (sqe) {
			ret = io_epoll_ctl_prep(req, sqe);
			if (ret)
				break;
		}
		ret = io_epoll_ctl(req, force_nonblock);
		break;
	case IORING_OP_SPLICE:
		if (sqe) {
			ret = io_splice_prep(req, sqe);
			if (ret < 0)
				break;
		}
		ret = io_splice(req, force_nonblock);
		break;
	case IORING_OP_PROVIDE_BUFFERS:
		if (sqe) {
			ret = io_provide_buffers_prep(req, sqe);
			if (ret)
				break;
		}
		ret = io_provide_buffers(req, force_nonblock);
		break;
	case IORING_OP_REMOVE_BUFFERS:
		if (sqe) {
			ret = io_remove_buffers_prep(req, sqe);
			if (ret)
				break;
		}
		ret = io_remove_buffers(req, force_nonblock);
		break;
	default:
		ret = -EINVAL;
		break;
	}

	if (ret)
		return ret;

	/* If the op doesn't have a file, we're not polling for it */
	if ((ctx->flags & IORING_SETUP_IOPOLL) && req->file) {
		const bool in_async = io_wq_current_is_worker();

		if (req->result == -EAGAIN)
			return -EAGAIN;

		/* workqueue context doesn't hold uring_lock, grab it now */
		if (in_async)
			mutex_lock(&ctx->uring_lock);

		io_iopoll_req_issued(req);

		if (in_async)
			mutex_unlock(&ctx->uring_lock);
	}

	return 0;
}

static void io_wq_submit_work(struct io_wq_work **workptr)
{
	struct io_wq_work *work = *workptr;
	struct io_kiocb *req = container_of(work, struct io_kiocb, work);
	int ret = 0;

	/* if NO_CANCEL is set, we must still run the work */
	if ((work->flags & (IO_WQ_WORK_CANCEL|IO_WQ_WORK_NO_CANCEL)) ==
				IO_WQ_WORK_CANCEL) {
		ret = -ECANCELED;
	}

	if (!ret) {
		do {
			ret = io_issue_sqe(req, NULL, false);
			/*
			 * We can get EAGAIN for polled IO even though we're
			 * forcing a sync submission from here, since we can't
			 * wait for request slots on the block side.
			 */
			if (ret != -EAGAIN)
				break;
			cond_resched();
		} while (1);
	}

	if (ret) {
		req_set_fail_links(req);
		io_cqring_add_event(req, ret);
		io_put_req(req);
	}

	io_steal_work(req, workptr);
}

static inline struct file *io_file_from_index(struct io_ring_ctx *ctx,
					      int index)
{
	struct fixed_file_table *table;

	table = &ctx->file_data->table[index >> IORING_FILE_TABLE_SHIFT];
	return table->files[index & IORING_FILE_TABLE_MASK];;
}

static int io_file_get(struct io_submit_state *state, struct io_kiocb *req,
			int fd, struct file **out_file, bool fixed)
{
	struct io_ring_ctx *ctx = req->ctx;
	struct file *file;

	if (fixed) {
		if (unlikely(!ctx->file_data ||
		    (unsigned) fd >= ctx->nr_user_files))
			return -EBADF;
		fd = array_index_nospec(fd, ctx->nr_user_files);
		file = io_file_from_index(ctx, fd);
		if (!file)
			return -EBADF;
		req->fixed_file_refs = ctx->file_data->cur_refs;
		percpu_ref_get(req->fixed_file_refs);
	} else {
		trace_io_uring_file_get(ctx, fd);
		file = __io_file_get(state, fd);
		if (unlikely(!file))
			return -EBADF;
	}

	*out_file = file;
	return 0;
}

static int io_req_set_file(struct io_submit_state *state, struct io_kiocb *req,
			   int fd)
{
	bool fixed;

	fixed = (req->flags & REQ_F_FIXED_FILE) != 0;
	if (unlikely(!fixed && req->needs_fixed_file))
		return -EBADF;

	return io_file_get(state, req, fd, &req->file, fixed);
}

static int io_grab_files(struct io_kiocb *req)
{
	int ret = -EBADF;
	struct io_ring_ctx *ctx = req->ctx;

	if (req->work.files || (req->flags & REQ_F_NO_FILE_TABLE))
		return 0;
	if (!ctx->ring_file)
		return -EBADF;

	rcu_read_lock();
	spin_lock_irq(&ctx->inflight_lock);
	/*
	 * We use the f_ops->flush() handler to ensure that we can flush
	 * out work accessing these files if the fd is closed. Check if
	 * the fd has changed since we started down this path, and disallow
	 * this operation if it has.
	 */
	if (fcheck(ctx->ring_fd) == ctx->ring_file) {
		list_add(&req->inflight_entry, &ctx->inflight_list);
		req->flags |= REQ_F_INFLIGHT;
		req->work.files = current->files;
		ret = 0;
	}
	spin_unlock_irq(&ctx->inflight_lock);
	rcu_read_unlock();

	return ret;
}

static enum hrtimer_restart io_link_timeout_fn(struct hrtimer *timer)
{
	struct io_timeout_data *data = container_of(timer,
						struct io_timeout_data, timer);
	struct io_kiocb *req = data->req;
	struct io_ring_ctx *ctx = req->ctx;
	struct io_kiocb *prev = NULL;
	unsigned long flags;

	spin_lock_irqsave(&ctx->completion_lock, flags);

	/*
	 * We don't expect the list to be empty, that will only happen if we
	 * race with the completion of the linked work.
	 */
	if (!list_empty(&req->link_list)) {
		prev = list_entry(req->link_list.prev, struct io_kiocb,
				  link_list);
		if (refcount_inc_not_zero(&prev->refs)) {
			list_del_init(&req->link_list);
			prev->flags &= ~REQ_F_LINK_TIMEOUT;
		} else
			prev = NULL;
	}

	spin_unlock_irqrestore(&ctx->completion_lock, flags);

	if (prev) {
		req_set_fail_links(prev);
		io_async_find_and_cancel(ctx, req, prev->user_data, -ETIME);
		io_put_req(prev);
	} else {
		io_cqring_add_event(req, -ETIME);
		io_put_req(req);
	}
	return HRTIMER_NORESTART;
}

static void io_queue_linked_timeout(struct io_kiocb *req)
{
	struct io_ring_ctx *ctx = req->ctx;

	/*
	 * If the list is now empty, then our linked request finished before
	 * we got a chance to setup the timer
	 */
	spin_lock_irq(&ctx->completion_lock);
	if (!list_empty(&req->link_list)) {
		struct io_timeout_data *data = &req->io->timeout;

		data->timer.function = io_link_timeout_fn;
		hrtimer_start(&data->timer, timespec64_to_ktime(data->ts),
				data->mode);
	}
	spin_unlock_irq(&ctx->completion_lock);

	/* drop submission reference */
	io_put_req(req);
}

static struct io_kiocb *io_prep_linked_timeout(struct io_kiocb *req)
{
	struct io_kiocb *nxt;

	if (!(req->flags & REQ_F_LINK_HEAD))
		return NULL;
	/* for polled retry, if flag is set, we already went through here */
	if (req->flags & REQ_F_POLLED)
		return NULL;

	nxt = list_first_entry_or_null(&req->link_list, struct io_kiocb,
					link_list);
	if (!nxt || nxt->opcode != IORING_OP_LINK_TIMEOUT)
		return NULL;

	req->flags |= REQ_F_LINK_TIMEOUT;
	return nxt;
}

static void __io_queue_sqe(struct io_kiocb *req, const struct io_uring_sqe *sqe)
{
	struct io_kiocb *linked_timeout;
	struct io_kiocb *nxt;
	const struct cred *old_creds = NULL;
	int ret;

again:
	linked_timeout = io_prep_linked_timeout(req);

	if (req->work.creds && req->work.creds != current_cred()) {
		if (old_creds)
			revert_creds(old_creds);
		if (old_creds == req->work.creds)
			old_creds = NULL; /* restored original creds */
		else
			old_creds = override_creds(req->work.creds);
	}

	ret = io_issue_sqe(req, sqe, true);

	/*
	 * We async punt it if the file wasn't marked NOWAIT, or if the file
	 * doesn't support non-blocking read/write attempts
	 */
	if (ret == -EAGAIN && (!(req->flags & REQ_F_NOWAIT) ||
	    (req->flags & REQ_F_MUST_PUNT))) {
		if (io_arm_poll_handler(req)) {
			if (linked_timeout)
				io_queue_linked_timeout(linked_timeout);
			goto exit;
		}
punt:
		if (io_op_defs[req->opcode].file_table) {
			ret = io_grab_files(req);
			if (ret)
				goto err;
		}

		/*
		 * Queued up for async execution, worker will release
		 * submit reference when the iocb is actually submitted.
		 */
		io_queue_async_work(req);
		goto exit;
	}

err:
	nxt = NULL;
	/* drop submission reference */
	io_put_req_find_next(req, &nxt);

	if (linked_timeout) {
		if (!ret)
			io_queue_linked_timeout(linked_timeout);
		else
			io_put_req(linked_timeout);
	}

	/* and drop final reference, if we failed */
	if (ret) {
		io_cqring_add_event(req, ret);
		req_set_fail_links(req);
		io_put_req(req);
	}
	if (nxt) {
		req = nxt;

		if (req->flags & REQ_F_FORCE_ASYNC)
			goto punt;
		goto again;
	}
exit:
	if (old_creds)
		revert_creds(old_creds);
}

static void io_queue_sqe(struct io_kiocb *req, const struct io_uring_sqe *sqe)
{
	int ret;

	ret = io_req_defer(req, sqe);
	if (ret) {
		if (ret != -EIOCBQUEUED) {
fail_req:
			io_cqring_add_event(req, ret);
			req_set_fail_links(req);
			io_double_put_req(req);
		}
	} else if (req->flags & REQ_F_FORCE_ASYNC) {
		if (!req->io) {
			ret = -EAGAIN;
			if (io_alloc_async_ctx(req))
				goto fail_req;
			ret = io_req_defer_prep(req, sqe);
			if (unlikely(ret < 0))
				goto fail_req;
		}

		/*
		 * Never try inline submit of IOSQE_ASYNC is set, go straight
		 * to async execution.
		 */
		req->work.flags |= IO_WQ_WORK_CONCURRENT;
		io_queue_async_work(req);
	} else {
		__io_queue_sqe(req, sqe);
	}
}

static inline void io_queue_link_head(struct io_kiocb *req)
{
	if (unlikely(req->flags & REQ_F_FAIL_LINK)) {
		io_cqring_add_event(req, -ECANCELED);
		io_double_put_req(req);
	} else
		io_queue_sqe(req, NULL);
}

static int io_submit_sqe(struct io_kiocb *req, const struct io_uring_sqe *sqe,
			  struct io_submit_state *state, struct io_kiocb **link)
{
	struct io_ring_ctx *ctx = req->ctx;
	int ret;

	/*
	 * If we already have a head request, queue this one for async
	 * submittal once the head completes. If we don't have a head but
	 * IOSQE_IO_LINK is set in the sqe, start a new head. This one will be
	 * submitted sync once the chain is complete. If none of those
	 * conditions are true (normal request), then just queue it.
	 */
	if (*link) {
		struct io_kiocb *head = *link;

		/*
		 * Taking sequential execution of a link, draining both sides
		 * of the link also fullfils IOSQE_IO_DRAIN semantics for all
		 * requests in the link. So, it drains the head and the
		 * next after the link request. The last one is done via
		 * drain_next flag to persist the effect across calls.
		 */
		if (req->flags & REQ_F_IO_DRAIN) {
			head->flags |= REQ_F_IO_DRAIN;
			ctx->drain_next = 1;
		}
		if (io_alloc_async_ctx(req))
			return -EAGAIN;

		ret = io_req_defer_prep(req, sqe);
		if (ret) {
			/* fail even hard links since we don't submit */
			head->flags |= REQ_F_FAIL_LINK;
			return ret;
		}
		trace_io_uring_link(ctx, req, head);
		list_add_tail(&req->link_list, &head->link_list);

		/* last request of a link, enqueue the link */
		if (!(req->flags & (REQ_F_LINK | REQ_F_HARDLINK))) {
			io_queue_link_head(head);
			*link = NULL;
		}
	} else {
		if (unlikely(ctx->drain_next)) {
			req->flags |= REQ_F_IO_DRAIN;
			ctx->drain_next = 0;
		}
		if (req->flags & (REQ_F_LINK | REQ_F_HARDLINK)) {
			req->flags |= REQ_F_LINK_HEAD;
			INIT_LIST_HEAD(&req->link_list);

			if (io_alloc_async_ctx(req))
				return -EAGAIN;

			ret = io_req_defer_prep(req, sqe);
			if (ret)
				req->flags |= REQ_F_FAIL_LINK;
			*link = req;
		} else {
			io_queue_sqe(req, sqe);
		}
	}

	return 0;
}

/*
 * Batched submission is done, ensure local IO is flushed out.
 */
static void io_submit_state_end(struct io_submit_state *state)
{
	blk_finish_plug(&state->plug);
	io_file_put(state);
	if (state->free_reqs)
		kmem_cache_free_bulk(req_cachep, state->free_reqs, state->reqs);
}

/*
 * Start submission side cache.
 */
static void io_submit_state_start(struct io_submit_state *state,
				  unsigned int max_ios)
{
	blk_start_plug(&state->plug);
	state->free_reqs = 0;
	state->file = NULL;
	state->ios_left = max_ios;
}

static void io_commit_sqring(struct io_ring_ctx *ctx)
{
	struct io_rings *rings = ctx->rings;

	/*
	 * Ensure any loads from the SQEs are done at this point,
	 * since once we write the new head, the application could
	 * write new data to them.
	 */
	smp_store_release(&rings->sq.head, ctx->cached_sq_head);
}

/*
 * Fetch an sqe, if one is available. Note that sqe_ptr will point to memory
 * that is mapped by userspace. This means that care needs to be taken to
 * ensure that reads are stable, as we cannot rely on userspace always
 * being a good citizen. If members of the sqe are validated and then later
 * used, it's important that those reads are done through READ_ONCE() to
 * prevent a re-load down the line.
 */
static const struct io_uring_sqe *io_get_sqe(struct io_ring_ctx *ctx)
{
	u32 *sq_array = ctx->sq_array;
	unsigned head;

	/*
	 * The cached sq head (or cq tail) serves two purposes:
	 *
	 * 1) allows us to batch the cost of updating the user visible
	 *    head updates.
	 * 2) allows the kernel side to track the head on its own, even
	 *    though the application is the one updating it.
	 */
	head = READ_ONCE(sq_array[ctx->cached_sq_head & ctx->sq_mask]);
	if (likely(head < ctx->sq_entries))
		return &ctx->sq_sqes[head];

	/* drop invalid entries */
	ctx->cached_sq_dropped++;
	WRITE_ONCE(ctx->rings->sq_dropped, ctx->cached_sq_dropped);
	return NULL;
}

static inline void io_consume_sqe(struct io_ring_ctx *ctx)
{
	ctx->cached_sq_head++;
}

#define SQE_VALID_FLAGS	(IOSQE_FIXED_FILE|IOSQE_IO_DRAIN|IOSQE_IO_LINK|	\
				IOSQE_IO_HARDLINK | IOSQE_ASYNC | \
				IOSQE_BUFFER_SELECT)

static int io_init_req(struct io_ring_ctx *ctx, struct io_kiocb *req,
		       const struct io_uring_sqe *sqe,
		       struct io_submit_state *state, bool async)
{
	unsigned int sqe_flags;
	int id;

	/*
	 * All io need record the previous position, if LINK vs DARIN,
	 * it can be used to mark the position of the first IO in the
	 * link list.
	 */
	req->sequence = ctx->cached_sq_head - ctx->cached_sq_dropped;
	req->opcode = READ_ONCE(sqe->opcode);
	req->user_data = READ_ONCE(sqe->user_data);
	req->io = NULL;
	req->file = NULL;
	req->ctx = ctx;
	req->flags = 0;
	/* one is dropped after submission, the other at completion */
	refcount_set(&req->refs, 2);
	req->task = NULL;
	req->result = 0;
	req->needs_fixed_file = async;
	INIT_IO_WORK(&req->work, io_wq_submit_work);

	if (unlikely(req->opcode >= IORING_OP_LAST))
		return -EINVAL;

	if (io_op_defs[req->opcode].needs_mm && !current->mm) {
		if (unlikely(!mmget_not_zero(ctx->sqo_mm)))
			return -EFAULT;
		use_mm(ctx->sqo_mm);
	}

	sqe_flags = READ_ONCE(sqe->flags);
	/* enforce forwards compatibility on users */
	if (unlikely(sqe_flags & ~SQE_VALID_FLAGS))
		return -EINVAL;

	if ((sqe_flags & IOSQE_BUFFER_SELECT) &&
	    !io_op_defs[req->opcode].buffer_select)
		return -EOPNOTSUPP;

	id = READ_ONCE(sqe->personality);
	if (id) {
		req->work.creds = idr_find(&ctx->personality_idr, id);
		if (unlikely(!req->work.creds))
			return -EINVAL;
		get_cred(req->work.creds);
	}

	/* same numerical values with corresponding REQ_F_*, safe to copy */
	req->flags |= sqe_flags & (IOSQE_IO_DRAIN | IOSQE_IO_HARDLINK |
					IOSQE_ASYNC | IOSQE_FIXED_FILE |
					IOSQE_BUFFER_SELECT | IOSQE_IO_LINK);

	if (!io_op_defs[req->opcode].needs_file)
		return 0;

	return io_req_set_file(state, req, READ_ONCE(sqe->fd));
}

static int io_submit_sqes(struct io_ring_ctx *ctx, unsigned int nr,
			  struct file *ring_file, int ring_fd, bool async)
{
	struct io_submit_state state, *statep = NULL;
	struct io_kiocb *link = NULL;
	int i, submitted = 0;

	/* if we have a backlog and couldn't flush it all, return BUSY */
	if (test_bit(0, &ctx->sq_check_overflow)) {
		if (!list_empty(&ctx->cq_overflow_list) &&
		    !io_cqring_overflow_flush(ctx, false))
			return -EBUSY;
	}

	/* make sure SQ entry isn't read before tail */
	nr = min3(nr, ctx->sq_entries, io_sqring_entries(ctx));

	if (!percpu_ref_tryget_many(&ctx->refs, nr))
		return -EAGAIN;

	if (nr > IO_PLUG_THRESHOLD) {
		io_submit_state_start(&state, nr);
		statep = &state;
	}

	ctx->ring_fd = ring_fd;
	ctx->ring_file = ring_file;

	for (i = 0; i < nr; i++) {
		const struct io_uring_sqe *sqe;
		struct io_kiocb *req;
		int err;

		sqe = io_get_sqe(ctx);
		if (unlikely(!sqe)) {
			io_consume_sqe(ctx);
			break;
		}
		req = io_alloc_req(ctx, statep);
		if (unlikely(!req)) {
			if (!submitted)
				submitted = -EAGAIN;
			break;
		}

		err = io_init_req(ctx, req, sqe, statep, async);
		io_consume_sqe(ctx);
		/* will complete beyond this point, count as submitted */
		submitted++;

		if (unlikely(err)) {
fail_req:
			io_cqring_add_event(req, err);
			io_double_put_req(req);
			break;
		}

		trace_io_uring_submit_sqe(ctx, req->opcode, req->user_data,
						true, async);
		err = io_submit_sqe(req, sqe, statep, &link);
		if (err)
			goto fail_req;
	}

	if (unlikely(submitted != nr)) {
		int ref_used = (submitted == -EAGAIN) ? 0 : submitted;

		percpu_ref_put_many(&ctx->refs, nr - ref_used);
	}
	if (link)
		io_queue_link_head(link);
	if (statep)
		io_submit_state_end(&state);

	 /* Commit SQ ring head once we've consumed and submitted all SQEs */
	io_commit_sqring(ctx);

	return submitted;
}

static inline void io_sq_thread_drop_mm(struct io_ring_ctx *ctx)
{
	struct mm_struct *mm = current->mm;

	if (mm) {
		unuse_mm(mm);
		mmput(mm);
	}
}

static int io_sq_thread(void *data)
{
	struct io_ring_ctx *ctx = data;
	const struct cred *old_cred;
	mm_segment_t old_fs;
	DEFINE_WAIT(wait);
	unsigned long timeout;
	int ret = 0;

	complete(&ctx->completions[1]);

	old_fs = get_fs();
	set_fs(USER_DS);
	old_cred = override_creds(ctx->creds);

	timeout = jiffies + ctx->sq_thread_idle;
	while (!kthread_should_park()) {
		unsigned int to_submit;

		if (!list_empty(&ctx->poll_list)) {
			unsigned nr_events = 0;

			mutex_lock(&ctx->uring_lock);
			if (!list_empty(&ctx->poll_list))
				io_iopoll_getevents(ctx, &nr_events, 0);
			else
				timeout = jiffies + ctx->sq_thread_idle;
			mutex_unlock(&ctx->uring_lock);
		}

		to_submit = io_sqring_entries(ctx);

		/*
		 * If submit got -EBUSY, flag us as needing the application
		 * to enter the kernel to reap and flush events.
		 */
		if (!to_submit || ret == -EBUSY) {
			/*
			 * Drop cur_mm before scheduling, we can't hold it for
			 * long periods (or over schedule()). Do this before
			 * adding ourselves to the waitqueue, as the unuse/drop
			 * may sleep.
			 */
			io_sq_thread_drop_mm(ctx);

			/*
			 * We're polling. If we're within the defined idle
			 * period, then let us spin without work before going
			 * to sleep. The exception is if we got EBUSY doing
			 * more IO, we should wait for the application to
			 * reap events and wake us up.
			 */
			if (!list_empty(&ctx->poll_list) ||
			    (!time_after(jiffies, timeout) && ret != -EBUSY &&
			    !percpu_ref_is_dying(&ctx->refs))) {
				if (current->task_works)
					task_work_run();
				cond_resched();
				continue;
			}

			prepare_to_wait(&ctx->sqo_wait, &wait,
						TASK_INTERRUPTIBLE);

			/*
			 * While doing polled IO, before going to sleep, we need
			 * to check if there are new reqs added to poll_list, it
			 * is because reqs may have been punted to io worker and
			 * will be added to poll_list later, hence check the
			 * poll_list again.
			 */
			if ((ctx->flags & IORING_SETUP_IOPOLL) &&
			    !list_empty_careful(&ctx->poll_list)) {
				finish_wait(&ctx->sqo_wait, &wait);
				continue;
			}

			/* Tell userspace we may need a wakeup call */
			ctx->rings->sq_flags |= IORING_SQ_NEED_WAKEUP;
			/* make sure to read SQ tail after writing flags */
			smp_mb();

			to_submit = io_sqring_entries(ctx);
			if (!to_submit || ret == -EBUSY) {
				if (kthread_should_park()) {
					finish_wait(&ctx->sqo_wait, &wait);
					break;
				}
				if (current->task_works) {
					task_work_run();
					finish_wait(&ctx->sqo_wait, &wait);
					continue;
				}
				if (signal_pending(current))
					flush_signals(current);
				schedule();
				finish_wait(&ctx->sqo_wait, &wait);

				ctx->rings->sq_flags &= ~IORING_SQ_NEED_WAKEUP;
				ret = 0;
				continue;
			}
			finish_wait(&ctx->sqo_wait, &wait);

			ctx->rings->sq_flags &= ~IORING_SQ_NEED_WAKEUP;
		}

		mutex_lock(&ctx->uring_lock);
		ret = io_submit_sqes(ctx, to_submit, NULL, -1, true);
		mutex_unlock(&ctx->uring_lock);
		timeout = jiffies + ctx->sq_thread_idle;
	}

	if (current->task_works)
		task_work_run();

	set_fs(old_fs);
	io_sq_thread_drop_mm(ctx);
	revert_creds(old_cred);

	kthread_parkme();

	return 0;
}

struct io_wait_queue {
	struct wait_queue_entry wq;
	struct io_ring_ctx *ctx;
	unsigned to_wait;
	unsigned nr_timeouts;
};

static inline bool io_should_wake(struct io_wait_queue *iowq, bool noflush)
{
	struct io_ring_ctx *ctx = iowq->ctx;

	/*
	 * Wake up if we have enough events, or if a timeout occurred since we
	 * started waiting. For timeouts, we always want to return to userspace,
	 * regardless of event count.
	 */
	return io_cqring_events(ctx, noflush) >= iowq->to_wait ||
			atomic_read(&ctx->cq_timeouts) != iowq->nr_timeouts;
}

static int io_wake_function(struct wait_queue_entry *curr, unsigned int mode,
			    int wake_flags, void *key)
{
	struct io_wait_queue *iowq = container_of(curr, struct io_wait_queue,
							wq);

	/* use noflush == true, as we can't safely rely on locking context */
	if (!io_should_wake(iowq, true))
		return -1;

	return autoremove_wake_function(curr, mode, wake_flags, key);
}

/*
 * Wait until events become available, if we don't already have some. The
 * application must reap them itself, as they reside on the shared cq ring.
 */
static int io_cqring_wait(struct io_ring_ctx *ctx, int min_events,
			  const sigset_t __user *sig, size_t sigsz)
{
	struct io_wait_queue iowq = {
		.wq = {
			.private	= current,
			.func		= io_wake_function,
			.entry		= LIST_HEAD_INIT(iowq.wq.entry),
		},
		.ctx		= ctx,
		.to_wait	= min_events,
	};
	struct io_rings *rings = ctx->rings;
	int ret = 0;

	do {
		if (io_cqring_events(ctx, false) >= min_events)
			return 0;
		if (!current->task_works)
			break;
		task_work_run();
	} while (1);

	if (sig) {
#ifdef CONFIG_COMPAT
		if (in_compat_syscall())
			ret = set_compat_user_sigmask((const compat_sigset_t __user *)sig,
						      sigsz);
		else
#endif
			ret = set_user_sigmask(sig, sigsz);

		if (ret)
			return ret;
	}

	iowq.nr_timeouts = atomic_read(&ctx->cq_timeouts);
	trace_io_uring_cqring_wait(ctx, min_events);
	do {
		prepare_to_wait_exclusive(&ctx->wait, &iowq.wq,
						TASK_INTERRUPTIBLE);
		if (current->task_works)
			task_work_run();
		if (io_should_wake(&iowq, false))
			break;
		schedule();
		if (signal_pending(current)) {
			ret = -EINTR;
			break;
		}
	} while (1);
	finish_wait(&ctx->wait, &iowq.wq);

	restore_saved_sigmask_unless(ret == -EINTR);

	return READ_ONCE(rings->cq.head) == READ_ONCE(rings->cq.tail) ? ret : 0;
}

static void __io_sqe_files_unregister(struct io_ring_ctx *ctx)
{
#if defined(CONFIG_UNIX)
	if (ctx->ring_sock) {
		struct sock *sock = ctx->ring_sock->sk;
		struct sk_buff *skb;

		while ((skb = skb_dequeue(&sock->sk_receive_queue)) != NULL)
			kfree_skb(skb);
	}
#else
	int i;

	for (i = 0; i < ctx->nr_user_files; i++) {
		struct file *file;

		file = io_file_from_index(ctx, i);
		if (file)
			fput(file);
	}
#endif
}

static void io_file_ref_kill(struct percpu_ref *ref)
{
	struct fixed_file_data *data;

	data = container_of(ref, struct fixed_file_data, refs);
	complete(&data->done);
}

static int io_sqe_files_unregister(struct io_ring_ctx *ctx)
{
	struct fixed_file_data *data = ctx->file_data;
	struct fixed_file_ref_node *ref_node = NULL;
	unsigned nr_tables, i;
	unsigned long flags;

	if (!data)
		return -ENXIO;

	spin_lock_irqsave(&data->lock, flags);
	if (!list_empty(&data->ref_list))
		ref_node = list_first_entry(&data->ref_list,
				struct fixed_file_ref_node, node);
	spin_unlock_irqrestore(&data->lock, flags);
	if (ref_node)
		percpu_ref_kill(&ref_node->refs);

	percpu_ref_kill(&data->refs);

	/* wait for all refs nodes to complete */
	wait_for_completion(&data->done);

	__io_sqe_files_unregister(ctx);
	nr_tables = DIV_ROUND_UP(ctx->nr_user_files, IORING_MAX_FILES_TABLE);
	for (i = 0; i < nr_tables; i++)
		kfree(data->table[i].files);
	kfree(data->table);
	percpu_ref_exit(&data->refs);
	kfree(data);
	ctx->file_data = NULL;
	ctx->nr_user_files = 0;
	return 0;
}

static void io_sq_thread_stop(struct io_ring_ctx *ctx)
{
	if (ctx->sqo_thread) {
		wait_for_completion(&ctx->completions[1]);
		/*
		 * The park is a bit of a work-around, without it we get
		 * warning spews on shutdown with SQPOLL set and affinity
		 * set to a single CPU.
		 */
		kthread_park(ctx->sqo_thread);
		kthread_stop(ctx->sqo_thread);
		ctx->sqo_thread = NULL;
	}
}

static void io_finish_async(struct io_ring_ctx *ctx)
{
	io_sq_thread_stop(ctx);

	if (ctx->io_wq) {
		io_wq_destroy(ctx->io_wq);
		ctx->io_wq = NULL;
	}
}

#if defined(CONFIG_UNIX)
/*
 * Ensure the UNIX gc is aware of our file set, so we are certain that
 * the io_uring can be safely unregistered on process exit, even if we have
 * loops in the file referencing.
 */
static int __io_sqe_files_scm(struct io_ring_ctx *ctx, int nr, int offset)
{
	struct sock *sk = ctx->ring_sock->sk;
	struct scm_fp_list *fpl;
	struct sk_buff *skb;
	int i, nr_files;

	fpl = kzalloc(sizeof(*fpl), GFP_KERNEL);
	if (!fpl)
		return -ENOMEM;

	skb = alloc_skb(0, GFP_KERNEL);
	if (!skb) {
		kfree(fpl);
		return -ENOMEM;
	}

	skb->sk = sk;

	nr_files = 0;
	fpl->user = get_uid(ctx->user);
	for (i = 0; i < nr; i++) {
		struct file *file = io_file_from_index(ctx, i + offset);

		if (!file)
			continue;
		fpl->fp[nr_files] = get_file(file);
		unix_inflight(fpl->user, fpl->fp[nr_files]);
		nr_files++;
	}

	if (nr_files) {
		fpl->max = SCM_MAX_FD;
		fpl->count = nr_files;
		UNIXCB(skb).fp = fpl;
		skb->destructor = unix_destruct_scm;
		refcount_add(skb->truesize, &sk->sk_wmem_alloc);
		skb_queue_head(&sk->sk_receive_queue, skb);

		for (i = 0; i < nr_files; i++)
			fput(fpl->fp[i]);
	} else {
		kfree_skb(skb);
		kfree(fpl);
	}

	return 0;
}

/*
 * If UNIX sockets are enabled, fd passing can cause a reference cycle which
 * causes regular reference counting to break down. We rely on the UNIX
 * garbage collection to take care of this problem for us.
 */
static int io_sqe_files_scm(struct io_ring_ctx *ctx)
{
	unsigned left, total;
	int ret = 0;

	total = 0;
	left = ctx->nr_user_files;
	while (left) {
		unsigned this_files = min_t(unsigned, left, SCM_MAX_FD);

		ret = __io_sqe_files_scm(ctx, this_files, total);
		if (ret)
			break;
		left -= this_files;
		total += this_files;
	}

	if (!ret)
		return 0;

	while (total < ctx->nr_user_files) {
		struct file *file = io_file_from_index(ctx, total);

		if (file)
			fput(file);
		total++;
	}

	return ret;
}
#else
static int io_sqe_files_scm(struct io_ring_ctx *ctx)
{
	return 0;
}
#endif

static int io_sqe_alloc_file_tables(struct io_ring_ctx *ctx, unsigned nr_tables,
				    unsigned nr_files)
{
	int i;

	for (i = 0; i < nr_tables; i++) {
		struct fixed_file_table *table = &ctx->file_data->table[i];
		unsigned this_files;

		this_files = min(nr_files, IORING_MAX_FILES_TABLE);
		table->files = kcalloc(this_files, sizeof(struct file *),
					GFP_KERNEL);
		if (!table->files)
			break;
		nr_files -= this_files;
	}

	if (i == nr_tables)
		return 0;

	for (i = 0; i < nr_tables; i++) {
		struct fixed_file_table *table = &ctx->file_data->table[i];
		kfree(table->files);
	}
	return 1;
}

static void io_ring_file_put(struct io_ring_ctx *ctx, struct file *file)
{
#if defined(CONFIG_UNIX)
	struct sock *sock = ctx->ring_sock->sk;
	struct sk_buff_head list, *head = &sock->sk_receive_queue;
	struct sk_buff *skb;
	int i;

	__skb_queue_head_init(&list);

	/*
	 * Find the skb that holds this file in its SCM_RIGHTS. When found,
	 * remove this entry and rearrange the file array.
	 */
	skb = skb_dequeue(head);
	while (skb) {
		struct scm_fp_list *fp;

		fp = UNIXCB(skb).fp;
		for (i = 0; i < fp->count; i++) {
			int left;

			if (fp->fp[i] != file)
				continue;

			unix_notinflight(fp->user, fp->fp[i]);
			left = fp->count - 1 - i;
			if (left) {
				memmove(&fp->fp[i], &fp->fp[i + 1],
						left * sizeof(struct file *));
			}
			fp->count--;
			if (!fp->count) {
				kfree_skb(skb);
				skb = NULL;
			} else {
				__skb_queue_tail(&list, skb);
			}
			fput(file);
			file = NULL;
			break;
		}

		if (!file)
			break;

		__skb_queue_tail(&list, skb);

		skb = skb_dequeue(head);
	}

	if (skb_peek(&list)) {
		spin_lock_irq(&head->lock);
		while ((skb = __skb_dequeue(&list)) != NULL)
			__skb_queue_tail(head, skb);
		spin_unlock_irq(&head->lock);
	}
#else
	fput(file);
#endif
}

struct io_file_put {
	struct list_head list;
	struct file *file;
<<<<<<< HEAD
	bool free_pfile;
=======
>>>>>>> c58091a3
};

static void io_file_put_work(struct work_struct *work)
{
	struct fixed_file_ref_node *ref_node;
	struct fixed_file_data *file_data;
	struct io_ring_ctx *ctx;
	struct io_file_put *pfile, *tmp;
	unsigned long flags;

<<<<<<< HEAD
	while ((node = llist_del_all(&data->put_llist)) != NULL) {
		llist_for_each_entry_safe(pfile, tmp, node, llist) {
			io_ring_file_put(data->ctx, pfile->file);
			if (pfile->free_pfile)
				kfree(pfile);
		}
=======
	ref_node = container_of(work, struct fixed_file_ref_node, work);
	file_data = ref_node->file_data;
	ctx = file_data->ctx;

	list_for_each_entry_safe(pfile, tmp, &ref_node->file_list, list) {
		list_del_init(&pfile->list);
		io_ring_file_put(ctx, pfile->file);
		kfree(pfile);
>>>>>>> c58091a3
	}

	spin_lock_irqsave(&file_data->lock, flags);
	list_del_init(&ref_node->node);
	spin_unlock_irqrestore(&file_data->lock, flags);

	percpu_ref_exit(&ref_node->refs);
	kfree(ref_node);
	percpu_ref_put(&file_data->refs);
}

static void io_file_data_ref_zero(struct percpu_ref *ref)
{
	struct fixed_file_ref_node *ref_node;

	ref_node = container_of(ref, struct fixed_file_ref_node, refs);

	queue_work(system_wq, &ref_node->work);
}

static struct fixed_file_ref_node *alloc_fixed_file_ref_node(
			struct io_ring_ctx *ctx)
{
	struct fixed_file_ref_node *ref_node;

	ref_node = kzalloc(sizeof(*ref_node), GFP_KERNEL);
	if (!ref_node)
		return ERR_PTR(-ENOMEM);

	if (percpu_ref_init(&ref_node->refs, io_file_data_ref_zero,
			    0, GFP_KERNEL)) {
		kfree(ref_node);
		return ERR_PTR(-ENOMEM);
	}
	INIT_LIST_HEAD(&ref_node->node);
	INIT_LIST_HEAD(&ref_node->file_list);
	INIT_WORK(&ref_node->work, io_file_put_work);
	ref_node->file_data = ctx->file_data;
	return ref_node;

}

static void destroy_fixed_file_ref_node(struct fixed_file_ref_node *ref_node)
{
	percpu_ref_exit(&ref_node->refs);
	kfree(ref_node);
}

static int io_sqe_files_register(struct io_ring_ctx *ctx, void __user *arg,
				 unsigned nr_args)
{
	__s32 __user *fds = (__s32 __user *) arg;
	unsigned nr_tables;
	struct file *file;
	int fd, ret = 0;
	unsigned i;
	struct fixed_file_ref_node *ref_node;
	unsigned long flags;

	if (ctx->file_data)
		return -EBUSY;
	if (!nr_args)
		return -EINVAL;
	if (nr_args > IORING_MAX_FIXED_FILES)
		return -EMFILE;

	ctx->file_data = kzalloc(sizeof(*ctx->file_data), GFP_KERNEL);
	if (!ctx->file_data)
		return -ENOMEM;
	ctx->file_data->ctx = ctx;
	init_completion(&ctx->file_data->done);
	INIT_LIST_HEAD(&ctx->file_data->ref_list);
	spin_lock_init(&ctx->file_data->lock);

	nr_tables = DIV_ROUND_UP(nr_args, IORING_MAX_FILES_TABLE);
	ctx->file_data->table = kcalloc(nr_tables,
					sizeof(struct fixed_file_table),
					GFP_KERNEL);
	if (!ctx->file_data->table) {
		kfree(ctx->file_data);
		ctx->file_data = NULL;
		return -ENOMEM;
	}

	if (percpu_ref_init(&ctx->file_data->refs, io_file_ref_kill,
				PERCPU_REF_ALLOW_REINIT, GFP_KERNEL)) {
		kfree(ctx->file_data->table);
		kfree(ctx->file_data);
		ctx->file_data = NULL;
		return -ENOMEM;
	}

	if (io_sqe_alloc_file_tables(ctx, nr_tables, nr_args)) {
		percpu_ref_exit(&ctx->file_data->refs);
		kfree(ctx->file_data->table);
		kfree(ctx->file_data);
		ctx->file_data = NULL;
		return -ENOMEM;
	}

	for (i = 0; i < nr_args; i++, ctx->nr_user_files++) {
		struct fixed_file_table *table;
		unsigned index;

		ret = -EFAULT;
		if (copy_from_user(&fd, &fds[i], sizeof(fd)))
			break;
		/* allow sparse sets */
		if (fd == -1) {
			ret = 0;
			continue;
		}

		table = &ctx->file_data->table[i >> IORING_FILE_TABLE_SHIFT];
		index = i & IORING_FILE_TABLE_MASK;
		file = fget(fd);

		ret = -EBADF;
		if (!file)
			break;

		/*
		 * Don't allow io_uring instances to be registered. If UNIX
		 * isn't enabled, then this causes a reference cycle and this
		 * instance can never get freed. If UNIX is enabled we'll
		 * handle it just fine, but there's still no point in allowing
		 * a ring fd as it doesn't support regular read/write anyway.
		 */
		if (file->f_op == &io_uring_fops) {
			fput(file);
			break;
		}
		ret = 0;
		table->files[index] = file;
	}

	if (ret) {
		for (i = 0; i < ctx->nr_user_files; i++) {
			file = io_file_from_index(ctx, i);
			if (file)
				fput(file);
		}
		for (i = 0; i < nr_tables; i++)
			kfree(ctx->file_data->table[i].files);

		kfree(ctx->file_data->table);
		kfree(ctx->file_data);
		ctx->file_data = NULL;
		ctx->nr_user_files = 0;
		return ret;
	}

	ret = io_sqe_files_scm(ctx);
	if (ret) {
		io_sqe_files_unregister(ctx);
		return ret;
	}

	ref_node = alloc_fixed_file_ref_node(ctx);
	if (IS_ERR(ref_node)) {
		io_sqe_files_unregister(ctx);
		return PTR_ERR(ref_node);
	}

	ctx->file_data->cur_refs = &ref_node->refs;
	spin_lock_irqsave(&ctx->file_data->lock, flags);
	list_add(&ref_node->node, &ctx->file_data->ref_list);
	spin_unlock_irqrestore(&ctx->file_data->lock, flags);
	percpu_ref_get(&ctx->file_data->refs);
	return ret;
}

static int io_sqe_file_register(struct io_ring_ctx *ctx, struct file *file,
				int index)
{
#if defined(CONFIG_UNIX)
	struct sock *sock = ctx->ring_sock->sk;
	struct sk_buff_head *head = &sock->sk_receive_queue;
	struct sk_buff *skb;

	/*
	 * See if we can merge this file into an existing skb SCM_RIGHTS
	 * file set. If there's no room, fall back to allocating a new skb
	 * and filling it in.
	 */
	spin_lock_irq(&head->lock);
	skb = skb_peek(head);
	if (skb) {
		struct scm_fp_list *fpl = UNIXCB(skb).fp;

		if (fpl->count < SCM_MAX_FD) {
			__skb_unlink(skb, head);
			spin_unlock_irq(&head->lock);
			fpl->fp[fpl->count] = get_file(file);
			unix_inflight(fpl->user, fpl->fp[fpl->count]);
			fpl->count++;
			spin_lock_irq(&head->lock);
			__skb_queue_head(head, skb);
		} else {
			skb = NULL;
		}
	}
	spin_unlock_irq(&head->lock);

	if (skb) {
		fput(file);
		return 0;
	}

	return __io_sqe_files_scm(ctx, 1, index);
#else
	return 0;
#endif
}

static int io_queue_file_removal(struct fixed_file_data *data,
				 struct file *file)
{
<<<<<<< HEAD
	struct io_file_put *pfile, pfile_stack;
=======
	struct io_file_put *pfile;
	struct percpu_ref *refs = data->cur_refs;
	struct fixed_file_ref_node *ref_node;
>>>>>>> c58091a3

	pfile = kzalloc(sizeof(*pfile), GFP_KERNEL);
<<<<<<< HEAD
	if (!pfile) {
		pfile = &pfile_stack;
		pfile->free_pfile = false;
	} else
		pfile->free_pfile = true;
=======
	if (!pfile)
		return -ENOMEM;
>>>>>>> c58091a3

	ref_node = container_of(refs, struct fixed_file_ref_node, refs);
	pfile->file = file;
<<<<<<< HEAD
	llist_add(&pfile->llist, &data->put_llist);

	if (pfile == &pfile_stack) {
		percpu_ref_switch_to_atomic(&data->refs, io_atomic_switch);
		flush_work(&data->ref_work);
		return false;
	}
=======
	list_add(&pfile->list, &ref_node->file_list);
>>>>>>> c58091a3

	return 0;
}

static int __io_sqe_files_update(struct io_ring_ctx *ctx,
				 struct io_uring_files_update *up,
				 unsigned nr_args)
{
	struct fixed_file_data *data = ctx->file_data;
	struct fixed_file_ref_node *ref_node;
	struct file *file;
	__s32 __user *fds;
	int fd, i, err;
	__u32 done;
	unsigned long flags;
	bool needs_switch = false;

	if (check_add_overflow(up->offset, nr_args, &done))
		return -EOVERFLOW;
	if (done > ctx->nr_user_files)
		return -EINVAL;

	ref_node = alloc_fixed_file_ref_node(ctx);
	if (IS_ERR(ref_node))
		return PTR_ERR(ref_node);

	done = 0;
	fds = u64_to_user_ptr(up->fds);
	while (nr_args) {
		struct fixed_file_table *table;
		unsigned index;

		err = 0;
		if (copy_from_user(&fd, &fds[done], sizeof(fd))) {
			err = -EFAULT;
			break;
		}
		i = array_index_nospec(up->offset, ctx->nr_user_files);
		table = &ctx->file_data->table[i >> IORING_FILE_TABLE_SHIFT];
		index = i & IORING_FILE_TABLE_MASK;
		if (table->files[index]) {
			file = io_file_from_index(ctx, index);
			err = io_queue_file_removal(data, file);
			if (err)
				break;
			table->files[index] = NULL;
			needs_switch = true;
		}
		if (fd != -1) {
			file = fget(fd);
			if (!file) {
				err = -EBADF;
				break;
			}
			/*
			 * Don't allow io_uring instances to be registered. If
			 * UNIX isn't enabled, then this causes a reference
			 * cycle and this instance can never get freed. If UNIX
			 * is enabled we'll handle it just fine, but there's
			 * still no point in allowing a ring fd as it doesn't
			 * support regular read/write anyway.
			 */
			if (file->f_op == &io_uring_fops) {
				fput(file);
				err = -EBADF;
				break;
			}
			table->files[index] = file;
			err = io_sqe_file_register(ctx, file, i);
			if (err)
				break;
		}
		nr_args--;
		done++;
		up->offset++;
	}

	if (needs_switch) {
		percpu_ref_kill(data->cur_refs);
		spin_lock_irqsave(&data->lock, flags);
		list_add(&ref_node->node, &data->ref_list);
		data->cur_refs = &ref_node->refs;
		spin_unlock_irqrestore(&data->lock, flags);
		percpu_ref_get(&ctx->file_data->refs);
	} else
		destroy_fixed_file_ref_node(ref_node);

	return done ? done : err;
}

static int io_sqe_files_update(struct io_ring_ctx *ctx, void __user *arg,
			       unsigned nr_args)
{
	struct io_uring_files_update up;

	if (!ctx->file_data)
		return -ENXIO;
	if (!nr_args)
		return -EINVAL;
	if (copy_from_user(&up, arg, sizeof(up)))
		return -EFAULT;
	if (up.resv)
		return -EINVAL;

	return __io_sqe_files_update(ctx, &up, nr_args);
}

static void io_free_work(struct io_wq_work *work)
{
	struct io_kiocb *req = container_of(work, struct io_kiocb, work);

	/* Consider that io_steal_work() relies on this ref */
	io_put_req(req);
}

static int io_init_wq_offload(struct io_ring_ctx *ctx,
			      struct io_uring_params *p)
{
	struct io_wq_data data;
	struct fd f;
	struct io_ring_ctx *ctx_attach;
	unsigned int concurrency;
	int ret = 0;

	data.user = ctx->user;
	data.free_work = io_free_work;

	if (!(p->flags & IORING_SETUP_ATTACH_WQ)) {
		/* Do QD, or 4 * CPUS, whatever is smallest */
		concurrency = min(ctx->sq_entries, 4 * num_online_cpus());

		ctx->io_wq = io_wq_create(concurrency, &data);
		if (IS_ERR(ctx->io_wq)) {
			ret = PTR_ERR(ctx->io_wq);
			ctx->io_wq = NULL;
		}
		return ret;
	}

	f = fdget(p->wq_fd);
	if (!f.file)
		return -EBADF;

	if (f.file->f_op != &io_uring_fops) {
		ret = -EINVAL;
		goto out_fput;
	}

	ctx_attach = f.file->private_data;
	/* @io_wq is protected by holding the fd */
	if (!io_wq_get(ctx_attach->io_wq, &data)) {
		ret = -EINVAL;
		goto out_fput;
	}

	ctx->io_wq = ctx_attach->io_wq;
out_fput:
	fdput(f);
	return ret;
}

static int io_sq_offload_start(struct io_ring_ctx *ctx,
			       struct io_uring_params *p)
{
	int ret;

	mmgrab(current->mm);
	ctx->sqo_mm = current->mm;

	if (ctx->flags & IORING_SETUP_SQPOLL) {
		ret = -EPERM;
		if (!capable(CAP_SYS_ADMIN))
			goto err;

		ctx->sq_thread_idle = msecs_to_jiffies(p->sq_thread_idle);
		if (!ctx->sq_thread_idle)
			ctx->sq_thread_idle = HZ;

		if (p->flags & IORING_SETUP_SQ_AFF) {
			int cpu = p->sq_thread_cpu;

			ret = -EINVAL;
			if (cpu >= nr_cpu_ids)
				goto err;
			if (!cpu_online(cpu))
				goto err;

			ctx->sqo_thread = kthread_create_on_cpu(io_sq_thread,
							ctx, cpu,
							"io_uring-sq");
		} else {
			ctx->sqo_thread = kthread_create(io_sq_thread, ctx,
							"io_uring-sq");
		}
		if (IS_ERR(ctx->sqo_thread)) {
			ret = PTR_ERR(ctx->sqo_thread);
			ctx->sqo_thread = NULL;
			goto err;
		}
		wake_up_process(ctx->sqo_thread);
	} else if (p->flags & IORING_SETUP_SQ_AFF) {
		/* Can't have SQ_AFF without SQPOLL */
		ret = -EINVAL;
		goto err;
	}

	ret = io_init_wq_offload(ctx, p);
	if (ret)
		goto err;

	return 0;
err:
	io_finish_async(ctx);
	mmdrop(ctx->sqo_mm);
	ctx->sqo_mm = NULL;
	return ret;
}

static void io_unaccount_mem(struct user_struct *user, unsigned long nr_pages)
{
	atomic_long_sub(nr_pages, &user->locked_vm);
}

static int io_account_mem(struct user_struct *user, unsigned long nr_pages)
{
	unsigned long page_limit, cur_pages, new_pages;

	/* Don't allow more pages than we can safely lock */
	page_limit = rlimit(RLIMIT_MEMLOCK) >> PAGE_SHIFT;

	do {
		cur_pages = atomic_long_read(&user->locked_vm);
		new_pages = cur_pages + nr_pages;
		if (new_pages > page_limit)
			return -ENOMEM;
	} while (atomic_long_cmpxchg(&user->locked_vm, cur_pages,
					new_pages) != cur_pages);

	return 0;
}

static void io_mem_free(void *ptr)
{
	struct page *page;

	if (!ptr)
		return;

	page = virt_to_head_page(ptr);
	if (put_page_testzero(page))
		free_compound_page(page);
}

static void *io_mem_alloc(size_t size)
{
	gfp_t gfp_flags = GFP_KERNEL | __GFP_ZERO | __GFP_NOWARN | __GFP_COMP |
				__GFP_NORETRY;

	return (void *) __get_free_pages(gfp_flags, get_order(size));
}

static unsigned long rings_size(unsigned sq_entries, unsigned cq_entries,
				size_t *sq_offset)
{
	struct io_rings *rings;
	size_t off, sq_array_size;

	off = struct_size(rings, cqes, cq_entries);
	if (off == SIZE_MAX)
		return SIZE_MAX;

#ifdef CONFIG_SMP
	off = ALIGN(off, SMP_CACHE_BYTES);
	if (off == 0)
		return SIZE_MAX;
#endif

	sq_array_size = array_size(sizeof(u32), sq_entries);
	if (sq_array_size == SIZE_MAX)
		return SIZE_MAX;

	if (check_add_overflow(off, sq_array_size, &off))
		return SIZE_MAX;

	if (sq_offset)
		*sq_offset = off;

	return off;
}

static unsigned long ring_pages(unsigned sq_entries, unsigned cq_entries)
{
	size_t pages;

	pages = (size_t)1 << get_order(
		rings_size(sq_entries, cq_entries, NULL));
	pages += (size_t)1 << get_order(
		array_size(sizeof(struct io_uring_sqe), sq_entries));

	return pages;
}

static int io_sqe_buffer_unregister(struct io_ring_ctx *ctx)
{
	int i, j;

	if (!ctx->user_bufs)
		return -ENXIO;

	for (i = 0; i < ctx->nr_user_bufs; i++) {
		struct io_mapped_ubuf *imu = &ctx->user_bufs[i];

		for (j = 0; j < imu->nr_bvecs; j++)
			unpin_user_page(imu->bvec[j].bv_page);

		if (ctx->account_mem)
			io_unaccount_mem(ctx->user, imu->nr_bvecs);
		kvfree(imu->bvec);
		imu->nr_bvecs = 0;
	}

	kfree(ctx->user_bufs);
	ctx->user_bufs = NULL;
	ctx->nr_user_bufs = 0;
	return 0;
}

static int io_copy_iov(struct io_ring_ctx *ctx, struct iovec *dst,
		       void __user *arg, unsigned index)
{
	struct iovec __user *src;

#ifdef CONFIG_COMPAT
	if (ctx->compat) {
		struct compat_iovec __user *ciovs;
		struct compat_iovec ciov;

		ciovs = (struct compat_iovec __user *) arg;
		if (copy_from_user(&ciov, &ciovs[index], sizeof(ciov)))
			return -EFAULT;

		dst->iov_base = u64_to_user_ptr((u64)ciov.iov_base);
		dst->iov_len = ciov.iov_len;
		return 0;
	}
#endif
	src = (struct iovec __user *) arg;
	if (copy_from_user(dst, &src[index], sizeof(*dst)))
		return -EFAULT;
	return 0;
}

static int io_sqe_buffer_register(struct io_ring_ctx *ctx, void __user *arg,
				  unsigned nr_args)
{
	struct vm_area_struct **vmas = NULL;
	struct page **pages = NULL;
	int i, j, got_pages = 0;
	int ret = -EINVAL;

	if (ctx->user_bufs)
		return -EBUSY;
	if (!nr_args || nr_args > UIO_MAXIOV)
		return -EINVAL;

	ctx->user_bufs = kcalloc(nr_args, sizeof(struct io_mapped_ubuf),
					GFP_KERNEL);
	if (!ctx->user_bufs)
		return -ENOMEM;

	for (i = 0; i < nr_args; i++) {
		struct io_mapped_ubuf *imu = &ctx->user_bufs[i];
		unsigned long off, start, end, ubuf;
		int pret, nr_pages;
		struct iovec iov;
		size_t size;

		ret = io_copy_iov(ctx, &iov, arg, i);
		if (ret)
			goto err;

		/*
		 * Don't impose further limits on the size and buffer
		 * constraints here, we'll -EINVAL later when IO is
		 * submitted if they are wrong.
		 */
		ret = -EFAULT;
		if (!iov.iov_base || !iov.iov_len)
			goto err;

		/* arbitrary limit, but we need something */
		if (iov.iov_len > SZ_1G)
			goto err;

		ubuf = (unsigned long) iov.iov_base;
		end = (ubuf + iov.iov_len + PAGE_SIZE - 1) >> PAGE_SHIFT;
		start = ubuf >> PAGE_SHIFT;
		nr_pages = end - start;

		if (ctx->account_mem) {
			ret = io_account_mem(ctx->user, nr_pages);
			if (ret)
				goto err;
		}

		ret = 0;
		if (!pages || nr_pages > got_pages) {
			kfree(vmas);
			kfree(pages);
			pages = kvmalloc_array(nr_pages, sizeof(struct page *),
						GFP_KERNEL);
			vmas = kvmalloc_array(nr_pages,
					sizeof(struct vm_area_struct *),
					GFP_KERNEL);
			if (!pages || !vmas) {
				ret = -ENOMEM;
				if (ctx->account_mem)
					io_unaccount_mem(ctx->user, nr_pages);
				goto err;
			}
			got_pages = nr_pages;
		}

		imu->bvec = kvmalloc_array(nr_pages, sizeof(struct bio_vec),
						GFP_KERNEL);
		ret = -ENOMEM;
		if (!imu->bvec) {
			if (ctx->account_mem)
				io_unaccount_mem(ctx->user, nr_pages);
			goto err;
		}

		ret = 0;
		down_read(&current->mm->mmap_sem);
		pret = pin_user_pages(ubuf, nr_pages,
				      FOLL_WRITE | FOLL_LONGTERM,
				      pages, vmas);
		if (pret == nr_pages) {
			/* don't support file backed memory */
			for (j = 0; j < nr_pages; j++) {
				struct vm_area_struct *vma = vmas[j];

				if (vma->vm_file &&
				    !is_file_hugepages(vma->vm_file)) {
					ret = -EOPNOTSUPP;
					break;
				}
			}
		} else {
			ret = pret < 0 ? pret : -EFAULT;
		}
		up_read(&current->mm->mmap_sem);
		if (ret) {
			/*
			 * if we did partial map, or found file backed vmas,
			 * release any pages we did get
			 */
			if (pret > 0)
				unpin_user_pages(pages, pret);
			if (ctx->account_mem)
				io_unaccount_mem(ctx->user, nr_pages);
			kvfree(imu->bvec);
			goto err;
		}

		off = ubuf & ~PAGE_MASK;
		size = iov.iov_len;
		for (j = 0; j < nr_pages; j++) {
			size_t vec_len;

			vec_len = min_t(size_t, size, PAGE_SIZE - off);
			imu->bvec[j].bv_page = pages[j];
			imu->bvec[j].bv_len = vec_len;
			imu->bvec[j].bv_offset = off;
			off = 0;
			size -= vec_len;
		}
		/* store original address for later verification */
		imu->ubuf = ubuf;
		imu->len = iov.iov_len;
		imu->nr_bvecs = nr_pages;

		ctx->nr_user_bufs++;
	}
	kvfree(pages);
	kvfree(vmas);
	return 0;
err:
	kvfree(pages);
	kvfree(vmas);
	io_sqe_buffer_unregister(ctx);
	return ret;
}

static int io_eventfd_register(struct io_ring_ctx *ctx, void __user *arg)
{
	__s32 __user *fds = arg;
	int fd;

	if (ctx->cq_ev_fd)
		return -EBUSY;

	if (copy_from_user(&fd, fds, sizeof(*fds)))
		return -EFAULT;

	ctx->cq_ev_fd = eventfd_ctx_fdget(fd);
	if (IS_ERR(ctx->cq_ev_fd)) {
		int ret = PTR_ERR(ctx->cq_ev_fd);
		ctx->cq_ev_fd = NULL;
		return ret;
	}

	return 0;
}

static int io_eventfd_unregister(struct io_ring_ctx *ctx)
{
	if (ctx->cq_ev_fd) {
		eventfd_ctx_put(ctx->cq_ev_fd);
		ctx->cq_ev_fd = NULL;
		return 0;
	}

	return -ENXIO;
}

static int __io_destroy_buffers(int id, void *p, void *data)
{
	struct io_ring_ctx *ctx = data;
	struct io_buffer *buf = p;

	__io_remove_buffers(ctx, buf, id, -1U);
	return 0;
}

static void io_destroy_buffers(struct io_ring_ctx *ctx)
{
	idr_for_each(&ctx->io_buffer_idr, __io_destroy_buffers, ctx);
	idr_destroy(&ctx->io_buffer_idr);
}

static void io_ring_ctx_free(struct io_ring_ctx *ctx)
{
	io_finish_async(ctx);
	if (ctx->sqo_mm)
		mmdrop(ctx->sqo_mm);

	io_iopoll_reap_events(ctx);
	io_sqe_buffer_unregister(ctx);
	io_sqe_files_unregister(ctx);
	io_eventfd_unregister(ctx);
	io_destroy_buffers(ctx);
	idr_destroy(&ctx->personality_idr);

#if defined(CONFIG_UNIX)
	if (ctx->ring_sock) {
		ctx->ring_sock->file = NULL; /* so that iput() is called */
		sock_release(ctx->ring_sock);
	}
#endif

	io_mem_free(ctx->rings);
	io_mem_free(ctx->sq_sqes);

	percpu_ref_exit(&ctx->refs);
	if (ctx->account_mem)
		io_unaccount_mem(ctx->user,
				ring_pages(ctx->sq_entries, ctx->cq_entries));
	free_uid(ctx->user);
	put_cred(ctx->creds);
	kfree(ctx->completions);
	kfree(ctx->cancel_hash);
	kmem_cache_free(req_cachep, ctx->fallback_req);
	kfree(ctx);
}

static __poll_t io_uring_poll(struct file *file, poll_table *wait)
{
	struct io_ring_ctx *ctx = file->private_data;
	__poll_t mask = 0;

	poll_wait(file, &ctx->cq_wait, wait);
	/*
	 * synchronizes with barrier from wq_has_sleeper call in
	 * io_commit_cqring
	 */
	smp_rmb();
	if (READ_ONCE(ctx->rings->sq.tail) - ctx->cached_sq_head !=
	    ctx->rings->sq_ring_entries)
		mask |= EPOLLOUT | EPOLLWRNORM;
	if (io_cqring_events(ctx, false))
		mask |= EPOLLIN | EPOLLRDNORM;

	return mask;
}

static int io_uring_fasync(int fd, struct file *file, int on)
{
	struct io_ring_ctx *ctx = file->private_data;

	return fasync_helper(fd, file, on, &ctx->cq_fasync);
}

static int io_remove_personalities(int id, void *p, void *data)
{
	struct io_ring_ctx *ctx = data;
	const struct cred *cred;

	cred = idr_remove(&ctx->personality_idr, id);
	if (cred)
		put_cred(cred);
	return 0;
}

static void io_ring_exit_work(struct work_struct *work)
{
	struct io_ring_ctx *ctx;

	ctx = container_of(work, struct io_ring_ctx, exit_work);
	if (ctx->rings)
		io_cqring_overflow_flush(ctx, true);

	wait_for_completion(&ctx->completions[0]);
	io_ring_ctx_free(ctx);
}

static void io_ring_ctx_wait_and_kill(struct io_ring_ctx *ctx)
{
	mutex_lock(&ctx->uring_lock);
	percpu_ref_kill(&ctx->refs);
	mutex_unlock(&ctx->uring_lock);

	/*
	 * Wait for sq thread to idle, if we have one. It won't spin on new
	 * work after we've killed the ctx ref above. This is important to do
	 * before we cancel existing commands, as the thread could otherwise
	 * be queueing new work post that. If that's work we need to cancel,
	 * it could cause shutdown to hang.
	 */
	while (ctx->sqo_thread && !wq_has_sleeper(&ctx->sqo_wait))
		cond_resched();

	io_kill_timeouts(ctx);
	io_poll_remove_all(ctx);

	if (ctx->io_wq)
		io_wq_cancel_all(ctx->io_wq);

	io_iopoll_reap_events(ctx);
	/* if we failed setting up the ctx, we might not have any rings */
	if (ctx->rings)
		io_cqring_overflow_flush(ctx, true);
	idr_for_each(&ctx->personality_idr, io_remove_personalities, ctx);
	INIT_WORK(&ctx->exit_work, io_ring_exit_work);
	queue_work(system_wq, &ctx->exit_work);
}

static int io_uring_release(struct inode *inode, struct file *file)
{
	struct io_ring_ctx *ctx = file->private_data;

	file->private_data = NULL;
	io_ring_ctx_wait_and_kill(ctx);
	return 0;
}

static void io_uring_cancel_files(struct io_ring_ctx *ctx,
				  struct files_struct *files)
{
	while (!list_empty_careful(&ctx->inflight_list)) {
		struct io_kiocb *cancel_req = NULL, *req;
		DEFINE_WAIT(wait);

		spin_lock_irq(&ctx->inflight_lock);
		list_for_each_entry(req, &ctx->inflight_list, inflight_entry) {
			if (req->work.files != files)
				continue;
			/* req is being completed, ignore */
			if (!refcount_inc_not_zero(&req->refs))
				continue;
			cancel_req = req;
			break;
		}
		if (cancel_req)
			prepare_to_wait(&ctx->inflight_wait, &wait,
						TASK_UNINTERRUPTIBLE);
		spin_unlock_irq(&ctx->inflight_lock);

		/* We need to keep going until we don't find a matching req */
		if (!cancel_req)
			break;

		if (cancel_req->flags & REQ_F_OVERFLOW) {
			spin_lock_irq(&ctx->completion_lock);
			list_del(&cancel_req->list);
			cancel_req->flags &= ~REQ_F_OVERFLOW;
			if (list_empty(&ctx->cq_overflow_list)) {
				clear_bit(0, &ctx->sq_check_overflow);
				clear_bit(0, &ctx->cq_check_overflow);
			}
			spin_unlock_irq(&ctx->completion_lock);

			WRITE_ONCE(ctx->rings->cq_overflow,
				atomic_inc_return(&ctx->cached_cq_overflow));

			/*
			 * Put inflight ref and overflow ref. If that's
			 * all we had, then we're done with this request.
			 */
			if (refcount_sub_and_test(2, &cancel_req->refs)) {
				io_put_req(cancel_req);
				finish_wait(&ctx->inflight_wait, &wait);
				continue;
			}
		}

		io_wq_cancel_work(ctx->io_wq, &cancel_req->work);
		io_put_req(cancel_req);
		schedule();
		finish_wait(&ctx->inflight_wait, &wait);
	}
}

static int io_uring_flush(struct file *file, void *data)
{
	struct io_ring_ctx *ctx = file->private_data;

	io_uring_cancel_files(ctx, data);

	/*
	 * If the task is going away, cancel work it may have pending
	 */
	if (fatal_signal_pending(current) || (current->flags & PF_EXITING))
		io_wq_cancel_pid(ctx->io_wq, task_pid_vnr(current));

	return 0;
}

static void *io_uring_validate_mmap_request(struct file *file,
					    loff_t pgoff, size_t sz)
{
	struct io_ring_ctx *ctx = file->private_data;
	loff_t offset = pgoff << PAGE_SHIFT;
	struct page *page;
	void *ptr;

	switch (offset) {
	case IORING_OFF_SQ_RING:
	case IORING_OFF_CQ_RING:
		ptr = ctx->rings;
		break;
	case IORING_OFF_SQES:
		ptr = ctx->sq_sqes;
		break;
	default:
		return ERR_PTR(-EINVAL);
	}

	page = virt_to_head_page(ptr);
	if (sz > page_size(page))
		return ERR_PTR(-EINVAL);

	return ptr;
}

#ifdef CONFIG_MMU

static int io_uring_mmap(struct file *file, struct vm_area_struct *vma)
{
	size_t sz = vma->vm_end - vma->vm_start;
	unsigned long pfn;
	void *ptr;

	ptr = io_uring_validate_mmap_request(file, vma->vm_pgoff, sz);
	if (IS_ERR(ptr))
		return PTR_ERR(ptr);

	pfn = virt_to_phys(ptr) >> PAGE_SHIFT;
	return remap_pfn_range(vma, vma->vm_start, pfn, sz, vma->vm_page_prot);
}

#else /* !CONFIG_MMU */

static int io_uring_mmap(struct file *file, struct vm_area_struct *vma)
{
	return vma->vm_flags & (VM_SHARED | VM_MAYSHARE) ? 0 : -EINVAL;
}

static unsigned int io_uring_nommu_mmap_capabilities(struct file *file)
{
	return NOMMU_MAP_DIRECT | NOMMU_MAP_READ | NOMMU_MAP_WRITE;
}

static unsigned long io_uring_nommu_get_unmapped_area(struct file *file,
	unsigned long addr, unsigned long len,
	unsigned long pgoff, unsigned long flags)
{
	void *ptr;

	ptr = io_uring_validate_mmap_request(file, pgoff, len);
	if (IS_ERR(ptr))
		return PTR_ERR(ptr);

	return (unsigned long) ptr;
}

#endif /* !CONFIG_MMU */

SYSCALL_DEFINE6(io_uring_enter, unsigned int, fd, u32, to_submit,
		u32, min_complete, u32, flags, const sigset_t __user *, sig,
		size_t, sigsz)
{
	struct io_ring_ctx *ctx;
	long ret = -EBADF;
	int submitted = 0;
	struct fd f;

	if (current->task_works)
		task_work_run();

	if (flags & ~(IORING_ENTER_GETEVENTS | IORING_ENTER_SQ_WAKEUP))
		return -EINVAL;

	f = fdget(fd);
	if (!f.file)
		return -EBADF;

	ret = -EOPNOTSUPP;
	if (f.file->f_op != &io_uring_fops)
		goto out_fput;

	ret = -ENXIO;
	ctx = f.file->private_data;
	if (!percpu_ref_tryget(&ctx->refs))
		goto out_fput;

	/*
	 * For SQ polling, the thread will do all submissions and completions.
	 * Just return the requested submit count, and wake the thread if
	 * we were asked to.
	 */
	ret = 0;
	if (ctx->flags & IORING_SETUP_SQPOLL) {
		if (!list_empty_careful(&ctx->cq_overflow_list))
			io_cqring_overflow_flush(ctx, false);
		if (flags & IORING_ENTER_SQ_WAKEUP)
			wake_up(&ctx->sqo_wait);
		submitted = to_submit;
	} else if (to_submit) {
		mutex_lock(&ctx->uring_lock);
		submitted = io_submit_sqes(ctx, to_submit, f.file, fd, false);
		mutex_unlock(&ctx->uring_lock);

		if (submitted != to_submit)
			goto out;
	}
	if (flags & IORING_ENTER_GETEVENTS) {
		unsigned nr_events = 0;

		min_complete = min(min_complete, ctx->cq_entries);

		/*
		 * When SETUP_IOPOLL and SETUP_SQPOLL are both enabled, user
		 * space applications don't need to do io completion events
		 * polling again, they can rely on io_sq_thread to do polling
		 * work, which can reduce cpu usage and uring_lock contention.
		 */
		if (ctx->flags & IORING_SETUP_IOPOLL &&
		    !(ctx->flags & IORING_SETUP_SQPOLL)) {
			ret = io_iopoll_check(ctx, &nr_events, min_complete);
		} else {
			ret = io_cqring_wait(ctx, min_complete, sig, sigsz);
		}
	}

out:
	percpu_ref_put(&ctx->refs);
out_fput:
	fdput(f);
	return submitted ? submitted : ret;
}

#ifdef CONFIG_PROC_FS
static int io_uring_show_cred(int id, void *p, void *data)
{
	const struct cred *cred = p;
	struct seq_file *m = data;
	struct user_namespace *uns = seq_user_ns(m);
	struct group_info *gi;
	kernel_cap_t cap;
	unsigned __capi;
	int g;

	seq_printf(m, "%5d\n", id);
	seq_put_decimal_ull(m, "\tUid:\t", from_kuid_munged(uns, cred->uid));
	seq_put_decimal_ull(m, "\t\t", from_kuid_munged(uns, cred->euid));
	seq_put_decimal_ull(m, "\t\t", from_kuid_munged(uns, cred->suid));
	seq_put_decimal_ull(m, "\t\t", from_kuid_munged(uns, cred->fsuid));
	seq_put_decimal_ull(m, "\n\tGid:\t", from_kgid_munged(uns, cred->gid));
	seq_put_decimal_ull(m, "\t\t", from_kgid_munged(uns, cred->egid));
	seq_put_decimal_ull(m, "\t\t", from_kgid_munged(uns, cred->sgid));
	seq_put_decimal_ull(m, "\t\t", from_kgid_munged(uns, cred->fsgid));
	seq_puts(m, "\n\tGroups:\t");
	gi = cred->group_info;
	for (g = 0; g < gi->ngroups; g++) {
		seq_put_decimal_ull(m, g ? " " : "",
					from_kgid_munged(uns, gi->gid[g]));
	}
	seq_puts(m, "\n\tCapEff:\t");
	cap = cred->cap_effective;
	CAP_FOR_EACH_U32(__capi)
		seq_put_hex_ll(m, NULL, cap.cap[CAP_LAST_U32 - __capi], 8);
	seq_putc(m, '\n');
	return 0;
}

static void __io_uring_show_fdinfo(struct io_ring_ctx *ctx, struct seq_file *m)
{
	int i;

	mutex_lock(&ctx->uring_lock);
	seq_printf(m, "UserFiles:\t%u\n", ctx->nr_user_files);
	for (i = 0; i < ctx->nr_user_files; i++) {
		struct fixed_file_table *table;
		struct file *f;

		table = &ctx->file_data->table[i >> IORING_FILE_TABLE_SHIFT];
		f = table->files[i & IORING_FILE_TABLE_MASK];
		if (f)
			seq_printf(m, "%5u: %s\n", i, file_dentry(f)->d_iname);
		else
			seq_printf(m, "%5u: <none>\n", i);
	}
	seq_printf(m, "UserBufs:\t%u\n", ctx->nr_user_bufs);
	for (i = 0; i < ctx->nr_user_bufs; i++) {
		struct io_mapped_ubuf *buf = &ctx->user_bufs[i];

		seq_printf(m, "%5u: 0x%llx/%u\n", i, buf->ubuf,
						(unsigned int) buf->len);
	}
	if (!idr_is_empty(&ctx->personality_idr)) {
		seq_printf(m, "Personalities:\n");
		idr_for_each(&ctx->personality_idr, io_uring_show_cred, m);
	}
	seq_printf(m, "PollList:\n");
	spin_lock_irq(&ctx->completion_lock);
	for (i = 0; i < (1U << ctx->cancel_hash_bits); i++) {
		struct hlist_head *list = &ctx->cancel_hash[i];
		struct io_kiocb *req;

		hlist_for_each_entry(req, list, hash_node)
			seq_printf(m, "  op=%d, task_works=%d\n", req->opcode,
					req->task->task_works != NULL);
	}
	spin_unlock_irq(&ctx->completion_lock);
	mutex_unlock(&ctx->uring_lock);
}

static void io_uring_show_fdinfo(struct seq_file *m, struct file *f)
{
	struct io_ring_ctx *ctx = f->private_data;

	if (percpu_ref_tryget(&ctx->refs)) {
		__io_uring_show_fdinfo(ctx, m);
		percpu_ref_put(&ctx->refs);
	}
}
#endif

static const struct file_operations io_uring_fops = {
	.release	= io_uring_release,
	.flush		= io_uring_flush,
	.mmap		= io_uring_mmap,
#ifndef CONFIG_MMU
	.get_unmapped_area = io_uring_nommu_get_unmapped_area,
	.mmap_capabilities = io_uring_nommu_mmap_capabilities,
#endif
	.poll		= io_uring_poll,
	.fasync		= io_uring_fasync,
#ifdef CONFIG_PROC_FS
	.show_fdinfo	= io_uring_show_fdinfo,
#endif
};

static int io_allocate_scq_urings(struct io_ring_ctx *ctx,
				  struct io_uring_params *p)
{
	struct io_rings *rings;
	size_t size, sq_array_offset;

	size = rings_size(p->sq_entries, p->cq_entries, &sq_array_offset);
	if (size == SIZE_MAX)
		return -EOVERFLOW;

	rings = io_mem_alloc(size);
	if (!rings)
		return -ENOMEM;

	ctx->rings = rings;
	ctx->sq_array = (u32 *)((char *)rings + sq_array_offset);
	rings->sq_ring_mask = p->sq_entries - 1;
	rings->cq_ring_mask = p->cq_entries - 1;
	rings->sq_ring_entries = p->sq_entries;
	rings->cq_ring_entries = p->cq_entries;
	ctx->sq_mask = rings->sq_ring_mask;
	ctx->cq_mask = rings->cq_ring_mask;
	ctx->sq_entries = rings->sq_ring_entries;
	ctx->cq_entries = rings->cq_ring_entries;

	size = array_size(sizeof(struct io_uring_sqe), p->sq_entries);
	if (size == SIZE_MAX) {
		io_mem_free(ctx->rings);
		ctx->rings = NULL;
		return -EOVERFLOW;
	}

	ctx->sq_sqes = io_mem_alloc(size);
	if (!ctx->sq_sqes) {
		io_mem_free(ctx->rings);
		ctx->rings = NULL;
		return -ENOMEM;
	}

	return 0;
}

/*
 * Allocate an anonymous fd, this is what constitutes the application
 * visible backing of an io_uring instance. The application mmaps this
 * fd to gain access to the SQ/CQ ring details. If UNIX sockets are enabled,
 * we have to tie this fd to a socket for file garbage collection purposes.
 */
static int io_uring_get_fd(struct io_ring_ctx *ctx)
{
	struct file *file;
	int ret;

#if defined(CONFIG_UNIX)
	ret = sock_create_kern(&init_net, PF_UNIX, SOCK_RAW, IPPROTO_IP,
				&ctx->ring_sock);
	if (ret)
		return ret;
#endif

	ret = get_unused_fd_flags(O_RDWR | O_CLOEXEC);
	if (ret < 0)
		goto err;

	file = anon_inode_getfile("[io_uring]", &io_uring_fops, ctx,
					O_RDWR | O_CLOEXEC);
	if (IS_ERR(file)) {
		put_unused_fd(ret);
		ret = PTR_ERR(file);
		goto err;
	}

#if defined(CONFIG_UNIX)
	ctx->ring_sock->file = file;
#endif
	fd_install(ret, file);
	return ret;
err:
#if defined(CONFIG_UNIX)
	sock_release(ctx->ring_sock);
	ctx->ring_sock = NULL;
#endif
	return ret;
}

static int io_uring_create(unsigned entries, struct io_uring_params *p,
			   struct io_uring_params __user *params)
{
	struct user_struct *user = NULL;
	struct io_ring_ctx *ctx;
	bool account_mem;
	int ret;

	if (!entries)
		return -EINVAL;
	if (entries > IORING_MAX_ENTRIES) {
		if (!(p->flags & IORING_SETUP_CLAMP))
			return -EINVAL;
		entries = IORING_MAX_ENTRIES;
	}

	/*
	 * Use twice as many entries for the CQ ring. It's possible for the
	 * application to drive a higher depth than the size of the SQ ring,
	 * since the sqes are only used at submission time. This allows for
	 * some flexibility in overcommitting a bit. If the application has
	 * set IORING_SETUP_CQSIZE, it will have passed in the desired number
	 * of CQ ring entries manually.
	 */
	p->sq_entries = roundup_pow_of_two(entries);
	if (p->flags & IORING_SETUP_CQSIZE) {
		/*
		 * If IORING_SETUP_CQSIZE is set, we do the same roundup
		 * to a power-of-two, if it isn't already. We do NOT impose
		 * any cq vs sq ring sizing.
		 */
		if (p->cq_entries < p->sq_entries)
			return -EINVAL;
		if (p->cq_entries > IORING_MAX_CQ_ENTRIES) {
			if (!(p->flags & IORING_SETUP_CLAMP))
				return -EINVAL;
			p->cq_entries = IORING_MAX_CQ_ENTRIES;
		}
		p->cq_entries = roundup_pow_of_two(p->cq_entries);
	} else {
		p->cq_entries = 2 * p->sq_entries;
	}

	user = get_uid(current_user());
	account_mem = !capable(CAP_IPC_LOCK);

	if (account_mem) {
		ret = io_account_mem(user,
				ring_pages(p->sq_entries, p->cq_entries));
		if (ret) {
			free_uid(user);
			return ret;
		}
	}

	ctx = io_ring_ctx_alloc(p);
	if (!ctx) {
		if (account_mem)
			io_unaccount_mem(user, ring_pages(p->sq_entries,
								p->cq_entries));
		free_uid(user);
		return -ENOMEM;
	}
	ctx->compat = in_compat_syscall();
	ctx->account_mem = account_mem;
	ctx->user = user;
	ctx->creds = get_current_cred();

	ret = io_allocate_scq_urings(ctx, p);
	if (ret)
		goto err;

	ret = io_sq_offload_start(ctx, p);
	if (ret)
		goto err;

	memset(&p->sq_off, 0, sizeof(p->sq_off));
	p->sq_off.head = offsetof(struct io_rings, sq.head);
	p->sq_off.tail = offsetof(struct io_rings, sq.tail);
	p->sq_off.ring_mask = offsetof(struct io_rings, sq_ring_mask);
	p->sq_off.ring_entries = offsetof(struct io_rings, sq_ring_entries);
	p->sq_off.flags = offsetof(struct io_rings, sq_flags);
	p->sq_off.dropped = offsetof(struct io_rings, sq_dropped);
	p->sq_off.array = (char *)ctx->sq_array - (char *)ctx->rings;

	memset(&p->cq_off, 0, sizeof(p->cq_off));
	p->cq_off.head = offsetof(struct io_rings, cq.head);
	p->cq_off.tail = offsetof(struct io_rings, cq.tail);
	p->cq_off.ring_mask = offsetof(struct io_rings, cq_ring_mask);
	p->cq_off.ring_entries = offsetof(struct io_rings, cq_ring_entries);
	p->cq_off.overflow = offsetof(struct io_rings, cq_overflow);
	p->cq_off.cqes = offsetof(struct io_rings, cqes);

	p->features = IORING_FEAT_SINGLE_MMAP | IORING_FEAT_NODROP |
			IORING_FEAT_SUBMIT_STABLE | IORING_FEAT_RW_CUR_POS |
			IORING_FEAT_CUR_PERSONALITY | IORING_FEAT_FAST_POLL;

	if (copy_to_user(params, p, sizeof(*p))) {
		ret = -EFAULT;
		goto err;
	}
	/*
	 * Install ring fd as the very last thing, so we don't risk someone
	 * having closed it before we finish setup
	 */
	ret = io_uring_get_fd(ctx);
	if (ret < 0)
		goto err;

	trace_io_uring_create(ret, ctx, p->sq_entries, p->cq_entries, p->flags);
	return ret;
err:
	io_ring_ctx_wait_and_kill(ctx);
	return ret;
}

/*
 * Sets up an aio uring context, and returns the fd. Applications asks for a
 * ring size, we return the actual sq/cq ring sizes (among other things) in the
 * params structure passed in.
 */
static long io_uring_setup(u32 entries, struct io_uring_params __user *params)
{
	struct io_uring_params p;
	int i;

	if (copy_from_user(&p, params, sizeof(p)))
		return -EFAULT;
	for (i = 0; i < ARRAY_SIZE(p.resv); i++) {
		if (p.resv[i])
			return -EINVAL;
	}

	if (p.flags & ~(IORING_SETUP_IOPOLL | IORING_SETUP_SQPOLL |
			IORING_SETUP_SQ_AFF | IORING_SETUP_CQSIZE |
			IORING_SETUP_CLAMP | IORING_SETUP_ATTACH_WQ))
		return -EINVAL;

	return  io_uring_create(entries, &p, params);
}

SYSCALL_DEFINE2(io_uring_setup, u32, entries,
		struct io_uring_params __user *, params)
{
	return io_uring_setup(entries, params);
}

static int io_probe(struct io_ring_ctx *ctx, void __user *arg, unsigned nr_args)
{
	struct io_uring_probe *p;
	size_t size;
	int i, ret;

	size = struct_size(p, ops, nr_args);
	if (size == SIZE_MAX)
		return -EOVERFLOW;
	p = kzalloc(size, GFP_KERNEL);
	if (!p)
		return -ENOMEM;

	ret = -EFAULT;
	if (copy_from_user(p, arg, size))
		goto out;
	ret = -EINVAL;
	if (memchr_inv(p, 0, size))
		goto out;

	p->last_op = IORING_OP_LAST - 1;
	if (nr_args > IORING_OP_LAST)
		nr_args = IORING_OP_LAST;

	for (i = 0; i < nr_args; i++) {
		p->ops[i].op = i;
		if (!io_op_defs[i].not_supported)
			p->ops[i].flags = IO_URING_OP_SUPPORTED;
	}
	p->ops_len = i;

	ret = 0;
	if (copy_to_user(arg, p, size))
		ret = -EFAULT;
out:
	kfree(p);
	return ret;
}

static int io_register_personality(struct io_ring_ctx *ctx)
{
	const struct cred *creds = get_current_cred();
	int id;

	id = idr_alloc_cyclic(&ctx->personality_idr, (void *) creds, 1,
				USHRT_MAX, GFP_KERNEL);
	if (id < 0)
		put_cred(creds);
	return id;
}

static int io_unregister_personality(struct io_ring_ctx *ctx, unsigned id)
{
	const struct cred *old_creds;

	old_creds = idr_remove(&ctx->personality_idr, id);
	if (old_creds) {
		put_cred(old_creds);
		return 0;
	}

	return -EINVAL;
}

static bool io_register_op_must_quiesce(int op)
{
	switch (op) {
	case IORING_UNREGISTER_FILES:
	case IORING_REGISTER_FILES_UPDATE:
	case IORING_REGISTER_PROBE:
	case IORING_REGISTER_PERSONALITY:
	case IORING_UNREGISTER_PERSONALITY:
		return false;
	default:
		return true;
	}
}

static int __io_uring_register(struct io_ring_ctx *ctx, unsigned opcode,
			       void __user *arg, unsigned nr_args)
	__releases(ctx->uring_lock)
	__acquires(ctx->uring_lock)
{
	int ret;

	/*
	 * We're inside the ring mutex, if the ref is already dying, then
	 * someone else killed the ctx or is already going through
	 * io_uring_register().
	 */
	if (percpu_ref_is_dying(&ctx->refs))
		return -ENXIO;

	if (io_register_op_must_quiesce(opcode)) {
		percpu_ref_kill(&ctx->refs);

		/*
		 * Drop uring mutex before waiting for references to exit. If
		 * another thread is currently inside io_uring_enter() it might
		 * need to grab the uring_lock to make progress. If we hold it
		 * here across the drain wait, then we can deadlock. It's safe
		 * to drop the mutex here, since no new references will come in
		 * after we've killed the percpu ref.
		 */
		mutex_unlock(&ctx->uring_lock);
		ret = wait_for_completion_interruptible(&ctx->completions[0]);
		mutex_lock(&ctx->uring_lock);
		if (ret) {
			percpu_ref_resurrect(&ctx->refs);
			ret = -EINTR;
			goto out;
		}
	}

	switch (opcode) {
	case IORING_REGISTER_BUFFERS:
		ret = io_sqe_buffer_register(ctx, arg, nr_args);
		break;
	case IORING_UNREGISTER_BUFFERS:
		ret = -EINVAL;
		if (arg || nr_args)
			break;
		ret = io_sqe_buffer_unregister(ctx);
		break;
	case IORING_REGISTER_FILES:
		ret = io_sqe_files_register(ctx, arg, nr_args);
		break;
	case IORING_UNREGISTER_FILES:
		ret = -EINVAL;
		if (arg || nr_args)
			break;
		ret = io_sqe_files_unregister(ctx);
		break;
	case IORING_REGISTER_FILES_UPDATE:
		ret = io_sqe_files_update(ctx, arg, nr_args);
		break;
	case IORING_REGISTER_EVENTFD:
	case IORING_REGISTER_EVENTFD_ASYNC:
		ret = -EINVAL;
		if (nr_args != 1)
			break;
		ret = io_eventfd_register(ctx, arg);
		if (ret)
			break;
		if (opcode == IORING_REGISTER_EVENTFD_ASYNC)
			ctx->eventfd_async = 1;
		else
			ctx->eventfd_async = 0;
		break;
	case IORING_UNREGISTER_EVENTFD:
		ret = -EINVAL;
		if (arg || nr_args)
			break;
		ret = io_eventfd_unregister(ctx);
		break;
	case IORING_REGISTER_PROBE:
		ret = -EINVAL;
		if (!arg || nr_args > 256)
			break;
		ret = io_probe(ctx, arg, nr_args);
		break;
	case IORING_REGISTER_PERSONALITY:
		ret = -EINVAL;
		if (arg || nr_args)
			break;
		ret = io_register_personality(ctx);
		break;
	case IORING_UNREGISTER_PERSONALITY:
		ret = -EINVAL;
		if (arg)
			break;
		ret = io_unregister_personality(ctx, nr_args);
		break;
	default:
		ret = -EINVAL;
		break;
	}

	if (io_register_op_must_quiesce(opcode)) {
		/* bring the ctx back to life */
		percpu_ref_reinit(&ctx->refs);
out:
		reinit_completion(&ctx->completions[0]);
	}
	return ret;
}

SYSCALL_DEFINE4(io_uring_register, unsigned int, fd, unsigned int, opcode,
		void __user *, arg, unsigned int, nr_args)
{
	struct io_ring_ctx *ctx;
	long ret = -EBADF;
	struct fd f;

	f = fdget(fd);
	if (!f.file)
		return -EBADF;

	ret = -EOPNOTSUPP;
	if (f.file->f_op != &io_uring_fops)
		goto out_fput;

	ctx = f.file->private_data;

	mutex_lock(&ctx->uring_lock);
	ret = __io_uring_register(ctx, opcode, arg, nr_args);
	mutex_unlock(&ctx->uring_lock);
	trace_io_uring_register(ctx, opcode, ctx->nr_user_files, ctx->nr_user_bufs,
							ctx->cq_ev_fd != NULL, ret);
out_fput:
	fdput(f);
	return ret;
}

static int __init io_uring_init(void)
{
#define __BUILD_BUG_VERIFY_ELEMENT(stype, eoffset, etype, ename) do { \
	BUILD_BUG_ON(offsetof(stype, ename) != eoffset); \
	BUILD_BUG_ON(sizeof(etype) != sizeof_field(stype, ename)); \
} while (0)

#define BUILD_BUG_SQE_ELEM(eoffset, etype, ename) \
	__BUILD_BUG_VERIFY_ELEMENT(struct io_uring_sqe, eoffset, etype, ename)
	BUILD_BUG_ON(sizeof(struct io_uring_sqe) != 64);
	BUILD_BUG_SQE_ELEM(0,  __u8,   opcode);
	BUILD_BUG_SQE_ELEM(1,  __u8,   flags);
	BUILD_BUG_SQE_ELEM(2,  __u16,  ioprio);
	BUILD_BUG_SQE_ELEM(4,  __s32,  fd);
	BUILD_BUG_SQE_ELEM(8,  __u64,  off);
	BUILD_BUG_SQE_ELEM(8,  __u64,  addr2);
	BUILD_BUG_SQE_ELEM(16, __u64,  addr);
	BUILD_BUG_SQE_ELEM(16, __u64,  splice_off_in);
	BUILD_BUG_SQE_ELEM(24, __u32,  len);
	BUILD_BUG_SQE_ELEM(28,     __kernel_rwf_t, rw_flags);
	BUILD_BUG_SQE_ELEM(28, /* compat */   int, rw_flags);
	BUILD_BUG_SQE_ELEM(28, /* compat */ __u32, rw_flags);
	BUILD_BUG_SQE_ELEM(28, __u32,  fsync_flags);
	BUILD_BUG_SQE_ELEM(28, __u16,  poll_events);
	BUILD_BUG_SQE_ELEM(28, __u32,  sync_range_flags);
	BUILD_BUG_SQE_ELEM(28, __u32,  msg_flags);
	BUILD_BUG_SQE_ELEM(28, __u32,  timeout_flags);
	BUILD_BUG_SQE_ELEM(28, __u32,  accept_flags);
	BUILD_BUG_SQE_ELEM(28, __u32,  cancel_flags);
	BUILD_BUG_SQE_ELEM(28, __u32,  open_flags);
	BUILD_BUG_SQE_ELEM(28, __u32,  statx_flags);
	BUILD_BUG_SQE_ELEM(28, __u32,  fadvise_advice);
	BUILD_BUG_SQE_ELEM(28, __u32,  splice_flags);
	BUILD_BUG_SQE_ELEM(32, __u64,  user_data);
	BUILD_BUG_SQE_ELEM(40, __u16,  buf_index);
	BUILD_BUG_SQE_ELEM(42, __u16,  personality);
	BUILD_BUG_SQE_ELEM(44, __s32,  splice_fd_in);

	BUILD_BUG_ON(ARRAY_SIZE(io_op_defs) != IORING_OP_LAST);
	BUILD_BUG_ON(__REQ_F_LAST_BIT >= 8 * sizeof(int));
	req_cachep = KMEM_CACHE(io_kiocb, SLAB_HWCACHE_ALIGN | SLAB_PANIC);
	return 0;
};
__initcall(io_uring_init);<|MERGE_RESOLUTION|>--- conflicted
+++ resolved
@@ -522,16 +522,12 @@
 	REQ_F_COMP_LOCKED_BIT,
 	REQ_F_NEED_CLEANUP_BIT,
 	REQ_F_OVERFLOW_BIT,
-<<<<<<< HEAD
-	REQ_F_NO_FILE_TABLE_BIT,
-=======
 	REQ_F_POLLED_BIT,
 	REQ_F_BUFFER_SELECTED_BIT,
 	REQ_F_NO_FILE_TABLE_BIT,
 
 	/* not a real bit, just to check we're not overflowing the space */
 	__REQ_F_LAST_BIT,
->>>>>>> c58091a3
 };
 
 enum {
@@ -578,10 +574,6 @@
 	REQ_F_NEED_CLEANUP	= BIT(REQ_F_NEED_CLEANUP_BIT),
 	/* in overflow list */
 	REQ_F_OVERFLOW		= BIT(REQ_F_OVERFLOW_BIT),
-<<<<<<< HEAD
-	/* doesn't need file table for this request */
-	REQ_F_NO_FILE_TABLE	= BIT(REQ_F_NO_FILE_TABLE_BIT),
-=======
 	/* already went through poll handler */
 	REQ_F_POLLED		= BIT(REQ_F_POLLED_BIT),
 	/* buffer already selected */
@@ -593,7 +585,6 @@
 struct async_poll {
 	struct io_poll_iocb	poll;
 	struct io_wq_work	work;
->>>>>>> c58091a3
 };
 
 /*
@@ -634,10 +625,7 @@
 	struct list_head	list;
 	unsigned int		flags;
 	refcount_t		refs;
-<<<<<<< HEAD
-=======
 	struct task_struct	*task;
->>>>>>> c58091a3
 	unsigned long		fsize;
 	u64			user_data;
 	u32			result;
@@ -1344,14 +1332,7 @@
 
 	return req;
 fallback:
-<<<<<<< HEAD
-	req = io_get_fallback_req(ctx);
-	if (req)
-		goto got_it;
-	return NULL;
-=======
 	return io_get_fallback_req(ctx);
->>>>>>> c58091a3
 }
 
 static inline void io_put_file(struct io_kiocb *req, struct file *file,
@@ -2891,12 +2872,6 @@
 {
 	int ret;
 
-<<<<<<< HEAD
-	if (io_req_cancelled(req))
-		return;
-
-=======
->>>>>>> c58091a3
 	current->signal->rlim[RLIMIT_FSIZE].rlim_cur = req->fsize;
 	ret = vfs_fallocate(req->file, req->sync.mode, req->sync.off,
 				req->sync.len);
@@ -6458,10 +6433,6 @@
 struct io_file_put {
 	struct list_head list;
 	struct file *file;
-<<<<<<< HEAD
-	bool free_pfile;
-=======
->>>>>>> c58091a3
 };
 
 static void io_file_put_work(struct work_struct *work)
@@ -6472,14 +6443,6 @@
 	struct io_file_put *pfile, *tmp;
 	unsigned long flags;
 
-<<<<<<< HEAD
-	while ((node = llist_del_all(&data->put_llist)) != NULL) {
-		llist_for_each_entry_safe(pfile, tmp, node, llist) {
-			io_ring_file_put(data->ctx, pfile->file);
-			if (pfile->free_pfile)
-				kfree(pfile);
-		}
-=======
 	ref_node = container_of(work, struct fixed_file_ref_node, work);
 	file_data = ref_node->file_data;
 	ctx = file_data->ctx;
@@ -6488,7 +6451,6 @@
 		list_del_init(&pfile->list);
 		io_ring_file_put(ctx, pfile->file);
 		kfree(pfile);
->>>>>>> c58091a3
 	}
 
 	spin_lock_irqsave(&file_data->lock, flags);
@@ -6707,39 +6669,17 @@
 static int io_queue_file_removal(struct fixed_file_data *data,
 				 struct file *file)
 {
-<<<<<<< HEAD
-	struct io_file_put *pfile, pfile_stack;
-=======
 	struct io_file_put *pfile;
 	struct percpu_ref *refs = data->cur_refs;
 	struct fixed_file_ref_node *ref_node;
->>>>>>> c58091a3
 
 	pfile = kzalloc(sizeof(*pfile), GFP_KERNEL);
-<<<<<<< HEAD
-	if (!pfile) {
-		pfile = &pfile_stack;
-		pfile->free_pfile = false;
-	} else
-		pfile->free_pfile = true;
-=======
 	if (!pfile)
 		return -ENOMEM;
->>>>>>> c58091a3
 
 	ref_node = container_of(refs, struct fixed_file_ref_node, refs);
 	pfile->file = file;
-<<<<<<< HEAD
-	llist_add(&pfile->llist, &data->put_llist);
-
-	if (pfile == &pfile_stack) {
-		percpu_ref_switch_to_atomic(&data->refs, io_atomic_switch);
-		flush_work(&data->ref_work);
-		return false;
-	}
-=======
 	list_add(&pfile->list, &ref_node->file_list);
->>>>>>> c58091a3
 
 	return 0;
 }
