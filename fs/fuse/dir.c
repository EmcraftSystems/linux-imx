--- conflicted
+++ resolved
@@ -868,19 +868,11 @@
 	if (!err) {
 		struct fuse_inode *fi = get_fuse_inode(inode);
 
-<<<<<<< HEAD
-		spin_lock(&fc->lock);
-		fi->attr_version = ++fc->attr_version;
-		if (likely(inode->i_nlink < UINT_MAX))
-			inc_nlink(inode);
-		spin_unlock(&fc->lock);
-=======
 		spin_lock(&fi->lock);
 		fi->attr_version = atomic64_inc_return(&fc->attr_version);
 		if (likely(inode->i_nlink < UINT_MAX))
 			inc_nlink(inode);
 		spin_unlock(&fi->lock);
->>>>>>> f7688b48
 		fuse_invalidate_attr(inode);
 		fuse_update_ctime(inode);
 	} else if (err == -EINTR) {
@@ -1243,56 +1235,6 @@
 
 	if (WARN_ON(res >= PAGE_SIZE))
 		return -EIO;
-<<<<<<< HEAD
-	if (fuse_invalid_attr(&o->attr))
-		return -EIO;
-
-	fc = get_fuse_conn(dir);
-
-	name.hash = full_name_hash(parent, name.name, name.len);
-	dentry = d_lookup(parent, &name);
-	if (!dentry) {
-retry:
-		dentry = d_alloc_parallel(parent, &name, &wq);
-		if (IS_ERR(dentry))
-			return PTR_ERR(dentry);
-	}
-	if (!d_in_lookup(dentry)) {
-		struct fuse_inode *fi;
-		inode = d_inode(dentry);
-		if (!inode ||
-		    get_node_id(inode) != o->nodeid ||
-		    ((o->attr.mode ^ inode->i_mode) & S_IFMT)) {
-			d_invalidate(dentry);
-			dput(dentry);
-			goto retry;
-		}
-		if (is_bad_inode(inode)) {
-			dput(dentry);
-			return -EIO;
-		}
-
-		fi = get_fuse_inode(inode);
-		spin_lock(&fc->lock);
-		fi->nlookup++;
-		spin_unlock(&fc->lock);
-
-		forget_all_cached_acls(inode);
-		fuse_change_attributes(inode, &o->attr,
-				       entry_attr_timeout(o),
-				       attr_version);
-		/*
-		 * The other branch comes via fuse_iget()
-		 * which bumps nlookup inside
-		 */
-	} else {
-		inode = fuse_iget(dir->i_sb, o->nodeid, o->generation,
-				  &o->attr, entry_attr_timeout(o),
-				  attr_version);
-		if (!inode)
-			inode = ERR_PTR(-ENOMEM);
-=======
->>>>>>> f7688b48
 
 	link = page_address(page);
 	link[res] = '\0';
@@ -1588,19 +1530,6 @@
 		if (WARN_ON(!S_ISREG(inode->i_mode)))
 			return -EIO;
 		is_truncate = true;
-	}
-
-	/* Flush dirty data/metadata before non-truncate SETATTR */
-	if (is_wb && S_ISREG(inode->i_mode) &&
-	    attr->ia_valid &
-			(ATTR_MODE | ATTR_UID | ATTR_GID | ATTR_MTIME_SET |
-			 ATTR_TIMES_SET)) {
-		err = write_inode_now(inode, true);
-		if (err)
-			return err;
-
-		fuse_set_nowrite(inode);
-		fuse_release_nowrite(inode);
 	}
 
 	/* Flush dirty data/metadata before non-truncate SETATTR */
