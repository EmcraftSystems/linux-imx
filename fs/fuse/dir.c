/*
  FUSE: Filesystem in Userspace
  Copyright (C) 2001-2008  Miklos Szeredi <miklos@szeredi.hu>

  This program can be distributed under the terms of the GNU GPL.
  See the file COPYING.
*/

#include "fuse_i.h"

#include <linux/pagemap.h>
#include <linux/file.h>
#include <linux/fs_context.h>
#include <linux/sched.h>
#include <linux/namei.h>
#include <linux/slab.h>
#include <linux/xattr.h>
#include <linux/iversion.h>
#include <linux/posix_acl.h>

static void fuse_advise_use_readdirplus(struct inode *dir)
{
	struct fuse_inode *fi = get_fuse_inode(dir);

	set_bit(FUSE_I_ADVISE_RDPLUS, &fi->state);
}

#if BITS_PER_LONG >= 64
static inline void __fuse_dentry_settime(struct dentry *entry, u64 time)
{
	entry->d_fsdata = (void *) time;
}

static inline u64 fuse_dentry_time(const struct dentry *entry)
{
	return (u64)entry->d_fsdata;
}

#else
union fuse_dentry {
	u64 time;
	struct rcu_head rcu;
};

static inline void __fuse_dentry_settime(struct dentry *dentry, u64 time)
{
	((union fuse_dentry *) dentry->d_fsdata)->time = time;
}

static inline u64 fuse_dentry_time(const struct dentry *entry)
{
	return ((union fuse_dentry *) entry->d_fsdata)->time;
}
#endif

static void fuse_dentry_settime(struct dentry *dentry, u64 time)
{
	struct fuse_conn *fc = get_fuse_conn_super(dentry->d_sb);
	bool delete = !time && fc->delete_stale;
	/*
	 * Mess with DCACHE_OP_DELETE because dput() will be faster without it.
	 * Don't care about races, either way it's just an optimization
	 */
	if ((!delete && (dentry->d_flags & DCACHE_OP_DELETE)) ||
	    (delete && !(dentry->d_flags & DCACHE_OP_DELETE))) {
		spin_lock(&dentry->d_lock);
		if (!delete)
			dentry->d_flags &= ~DCACHE_OP_DELETE;
		else
			dentry->d_flags |= DCACHE_OP_DELETE;
		spin_unlock(&dentry->d_lock);
	}

	__fuse_dentry_settime(dentry, time);
}

/*
 * FUSE caches dentries and attributes with separate timeout.  The
 * time in jiffies until the dentry/attributes are valid is stored in
 * dentry->d_fsdata and fuse_inode->i_time respectively.
 */

/*
 * Calculate the time in jiffies until a dentry/attributes are valid
 */
static u64 time_to_jiffies(u64 sec, u32 nsec)
{
	if (sec || nsec) {
		struct timespec64 ts = {
			sec,
			min_t(u32, nsec, NSEC_PER_SEC - 1)
		};

		return get_jiffies_64() + timespec64_to_jiffies(&ts);
	} else
		return 0;
}

/*
 * Set dentry and possibly attribute timeouts from the lookup/mk*
 * replies
 */
void fuse_change_entry_timeout(struct dentry *entry, struct fuse_entry_out *o)
{
	fuse_dentry_settime(entry,
		time_to_jiffies(o->entry_valid, o->entry_valid_nsec));
}

static u64 attr_timeout(struct fuse_attr_out *o)
{
	return time_to_jiffies(o->attr_valid, o->attr_valid_nsec);
}

u64 entry_attr_timeout(struct fuse_entry_out *o)
{
	return time_to_jiffies(o->attr_valid, o->attr_valid_nsec);
}

static void fuse_invalidate_attr_mask(struct inode *inode, u32 mask)
{
	set_mask_bits(&get_fuse_inode(inode)->inval_mask, 0, mask);
}

/*
 * Mark the attributes as stale, so that at the next call to
 * ->getattr() they will be fetched from userspace
 */
void fuse_invalidate_attr(struct inode *inode)
{
	fuse_invalidate_attr_mask(inode, STATX_BASIC_STATS);
}

static void fuse_dir_changed(struct inode *dir)
{
	fuse_invalidate_attr(dir);
	inode_maybe_inc_iversion(dir, false);
}

/**
 * Mark the attributes as stale due to an atime change.  Avoid the invalidate if
 * atime is not used.
 */
void fuse_invalidate_atime(struct inode *inode)
{
	if (!IS_RDONLY(inode))
		fuse_invalidate_attr_mask(inode, STATX_ATIME);
}

/*
 * Just mark the entry as stale, so that a next attempt to look it up
 * will result in a new lookup call to userspace
 *
 * This is called when a dentry is about to become negative and the
 * timeout is unknown (unlink, rmdir, rename and in some cases
 * lookup)
 */
void fuse_invalidate_entry_cache(struct dentry *entry)
{
	fuse_dentry_settime(entry, 0);
}

/*
 * Same as fuse_invalidate_entry_cache(), but also try to remove the
 * dentry from the hash
 */
static void fuse_invalidate_entry(struct dentry *entry)
{
	d_invalidate(entry);
	fuse_invalidate_entry_cache(entry);
}

static void fuse_lookup_init(struct fuse_conn *fc, struct fuse_args *args,
			     u64 nodeid, const struct qstr *name,
			     struct fuse_entry_out *outarg)
{
	memset(outarg, 0, sizeof(struct fuse_entry_out));
	args->opcode = FUSE_LOOKUP;
	args->nodeid = nodeid;
	args->in_numargs = 1;
	args->in_args[0].size = name->len + 1;
	args->in_args[0].value = name->name;
	args->out_numargs = 1;
	args->out_args[0].size = sizeof(struct fuse_entry_out);
	args->out_args[0].value = outarg;
}

/*
 * Check whether the dentry is still valid
 *
 * If the entry validity timeout has expired and the dentry is
 * positive, try to redo the lookup.  If the lookup results in a
 * different inode, then let the VFS invalidate the dentry and redo
 * the lookup once more.  If the lookup results in the same inode,
 * then refresh the attributes, timeouts and mark the dentry valid.
 */
static int fuse_dentry_revalidate(struct dentry *entry, unsigned int flags)
{
	struct inode *inode;
	struct dentry *parent;
	struct fuse_mount *fm;
	struct fuse_inode *fi;
	int ret;

	inode = d_inode_rcu(entry);
	if (inode && is_bad_inode(inode))
		goto invalid;
	else if (time_before64(fuse_dentry_time(entry), get_jiffies_64()) ||
		 (flags & LOOKUP_REVAL)) {
		struct fuse_entry_out outarg;
		FUSE_ARGS(args);
		struct fuse_forget_link *forget;
		u64 attr_version;

		/* For negative dentries, always do a fresh lookup */
		if (!inode)
			goto invalid;

		ret = -ECHILD;
		if (flags & LOOKUP_RCU)
			goto out;

		fm = get_fuse_mount(inode);

		forget = fuse_alloc_forget();
		ret = -ENOMEM;
		if (!forget)
			goto out;

		attr_version = fuse_get_attr_version(fm->fc);

		parent = dget_parent(entry);
		fuse_lookup_init(fm->fc, &args, get_node_id(d_inode(parent)),
				 &entry->d_name, &outarg);
		ret = fuse_simple_request(fm, &args);
		dput(parent);
		/* Zero nodeid is same as -ENOENT */
		if (!ret && !outarg.nodeid)
			ret = -ENOENT;
		if (!ret) {
			fi = get_fuse_inode(inode);
			if (outarg.nodeid != get_node_id(inode) ||
			    (bool) IS_AUTOMOUNT(inode) != (bool) (outarg.attr.flags & FUSE_ATTR_SUBMOUNT)) {
				fuse_queue_forget(fm->fc, forget,
						  outarg.nodeid, 1);
				goto invalid;
			}
			spin_lock(&fi->lock);
			fi->nlookup++;
			spin_unlock(&fi->lock);
		}
		kfree(forget);
		if (ret == -ENOMEM)
			goto out;
		if (ret || fuse_invalid_attr(&outarg.attr) ||
		    (outarg.attr.mode ^ inode->i_mode) & S_IFMT)
			goto invalid;

		forget_all_cached_acls(inode);
		fuse_change_attributes(inode, &outarg.attr,
				       entry_attr_timeout(&outarg),
				       attr_version);
		fuse_change_entry_timeout(entry, &outarg);
	} else if (inode) {
		fi = get_fuse_inode(inode);
		if (flags & LOOKUP_RCU) {
			if (test_bit(FUSE_I_INIT_RDPLUS, &fi->state))
				return -ECHILD;
		} else if (test_and_clear_bit(FUSE_I_INIT_RDPLUS, &fi->state)) {
			parent = dget_parent(entry);
			fuse_advise_use_readdirplus(d_inode(parent));
			dput(parent);
		}
	}
	ret = 1;
out:
	return ret;

invalid:
	ret = 0;
	goto out;
}

#if BITS_PER_LONG < 64
static int fuse_dentry_init(struct dentry *dentry)
{
	dentry->d_fsdata = kzalloc(sizeof(union fuse_dentry),
				   GFP_KERNEL_ACCOUNT | __GFP_RECLAIMABLE);

	return dentry->d_fsdata ? 0 : -ENOMEM;
}
static void fuse_dentry_release(struct dentry *dentry)
{
	union fuse_dentry *fd = dentry->d_fsdata;

	kfree_rcu(fd, rcu);
}
#endif

static int fuse_dentry_delete(const struct dentry *dentry)
{
	return time_before64(fuse_dentry_time(dentry), get_jiffies_64());
}

/*
 * Create a fuse_mount object with a new superblock (with path->dentry
 * as the root), and return that mount so it can be auto-mounted on
 * @path.
 */
static struct vfsmount *fuse_dentry_automount(struct path *path)
{
	struct fs_context *fsc;
	struct fuse_mount *parent_fm = get_fuse_mount_super(path->mnt->mnt_sb);
	struct fuse_conn *fc = parent_fm->fc;
	struct fuse_mount *fm;
	struct vfsmount *mnt;
	struct fuse_inode *mp_fi = get_fuse_inode(d_inode(path->dentry));
	struct super_block *sb;
	int err;

	fsc = fs_context_for_submount(path->mnt->mnt_sb->s_type, path->dentry);
	if (IS_ERR(fsc)) {
		err = PTR_ERR(fsc);
		goto out;
	}

	err = -ENOMEM;
	fm = kzalloc(sizeof(struct fuse_mount), GFP_KERNEL);
	if (!fm)
		goto out_put_fsc;

	refcount_set(&fm->count, 1);
	fsc->s_fs_info = fm;
	sb = sget_fc(fsc, NULL, set_anon_super_fc);
	if (IS_ERR(sb)) {
		err = PTR_ERR(sb);
		fuse_mount_put(fm);
		goto out_put_fsc;
	}
	fm->fc = fuse_conn_get(fc);

	/* Initialize superblock, making @mp_fi its root */
	err = fuse_fill_super_submount(sb, mp_fi);
	if (err)
		goto out_put_sb;

	sb->s_flags |= SB_ACTIVE;
	fsc->root = dget(sb->s_root);
	/* We are done configuring the superblock, so unlock it */
	up_write(&sb->s_umount);

	down_write(&fc->killsb);
	list_add_tail(&fm->fc_entry, &fc->mounts);
	up_write(&fc->killsb);

	/* Create the submount */
	mnt = vfs_create_mount(fsc);
	if (IS_ERR(mnt)) {
		err = PTR_ERR(mnt);
		goto out_put_fsc;
	}
	mntget(mnt);
	put_fs_context(fsc);
	return mnt;

out_put_sb:
	/*
	 * Only jump here when fsc->root is NULL and sb is still locked
	 * (otherwise put_fs_context() will put the superblock)
	 */
	deactivate_locked_super(sb);
out_put_fsc:
	put_fs_context(fsc);
out:
	return ERR_PTR(err);
}

const struct dentry_operations fuse_dentry_operations = {
	.d_revalidate	= fuse_dentry_revalidate,
	.d_delete	= fuse_dentry_delete,
#if BITS_PER_LONG < 64
	.d_init		= fuse_dentry_init,
	.d_release	= fuse_dentry_release,
#endif
	.d_automount	= fuse_dentry_automount,
};

const struct dentry_operations fuse_root_dentry_operations = {
#if BITS_PER_LONG < 64
	.d_init		= fuse_dentry_init,
	.d_release	= fuse_dentry_release,
#endif
};

int fuse_valid_type(int m)
{
	return S_ISREG(m) || S_ISDIR(m) || S_ISLNK(m) || S_ISCHR(m) ||
		S_ISBLK(m) || S_ISFIFO(m) || S_ISSOCK(m);
}

bool fuse_invalid_attr(struct fuse_attr *attr)
{
	return !fuse_valid_type(attr->mode) ||
		attr->size > LLONG_MAX;
}

int fuse_lookup_name(struct super_block *sb, u64 nodeid, const struct qstr *name,
		     struct fuse_entry_out *outarg, struct inode **inode)
{
	struct fuse_mount *fm = get_fuse_mount_super(sb);
	FUSE_ARGS(args);
	struct fuse_forget_link *forget;
	u64 attr_version;
	int err;

	*inode = NULL;
	err = -ENAMETOOLONG;
	if (name->len > FUSE_NAME_MAX)
		goto out;


	forget = fuse_alloc_forget();
	err = -ENOMEM;
	if (!forget)
		goto out;

	attr_version = fuse_get_attr_version(fm->fc);

	fuse_lookup_init(fm->fc, &args, nodeid, name, outarg);
	err = fuse_simple_request(fm, &args);
	/* Zero nodeid is same as -ENOENT, but with valid timeout */
	if (err || !outarg->nodeid)
		goto out_put_forget;

	err = -EIO;
	if (!outarg->nodeid)
		goto out_put_forget;
	if (fuse_invalid_attr(&outarg->attr))
		goto out_put_forget;

	*inode = fuse_iget(sb, outarg->nodeid, outarg->generation,
			   &outarg->attr, entry_attr_timeout(outarg),
			   attr_version);
	err = -ENOMEM;
	if (!*inode) {
		fuse_queue_forget(fm->fc, forget, outarg->nodeid, 1);
		goto out;
	}
	err = 0;

 out_put_forget:
	kfree(forget);
 out:
	return err;
}

static struct dentry *fuse_lookup(struct inode *dir, struct dentry *entry,
				  unsigned int flags)
{
	int err;
	struct fuse_entry_out outarg;
	struct inode *inode;
	struct dentry *newent;
	bool outarg_valid = true;
	bool locked;

	locked = fuse_lock_inode(dir);
	err = fuse_lookup_name(dir->i_sb, get_node_id(dir), &entry->d_name,
			       &outarg, &inode);
	fuse_unlock_inode(dir, locked);
	if (err == -ENOENT) {
		outarg_valid = false;
		err = 0;
	}
	if (err)
		goto out_err;

	err = -EIO;
	if (inode && get_node_id(inode) == FUSE_ROOT_ID)
		goto out_iput;

	newent = d_splice_alias(inode, entry);
	err = PTR_ERR(newent);
	if (IS_ERR(newent))
		goto out_err;

	entry = newent ? newent : entry;
	if (outarg_valid)
		fuse_change_entry_timeout(entry, &outarg);
	else
		fuse_invalidate_entry_cache(entry);

	if (inode)
		fuse_advise_use_readdirplus(dir);
	return newent;

 out_iput:
	iput(inode);
 out_err:
	return ERR_PTR(err);
}

/*
 * Atomic create+open operation
 *
 * If the filesystem doesn't support this, then fall back to separate
 * 'mknod' + 'open' requests.
 */
static int fuse_create_open(struct inode *dir, struct dentry *entry,
			    struct file *file, unsigned flags,
			    umode_t mode)
{
	int err;
	struct inode *inode;
	struct fuse_mount *fm = get_fuse_mount(dir);
	FUSE_ARGS(args);
	struct fuse_forget_link *forget;
	struct fuse_create_in inarg;
	struct fuse_open_out outopen;
	struct fuse_entry_out outentry;
	struct fuse_inode *fi;
	struct fuse_file *ff;

	/* Userspace expects S_IFREG in create mode */
	BUG_ON((mode & S_IFMT) != S_IFREG);

	forget = fuse_alloc_forget();
	err = -ENOMEM;
	if (!forget)
		goto out_err;

	err = -ENOMEM;
	ff = fuse_file_alloc(fm);
	if (!ff)
		goto out_put_forget_req;

	if (!fm->fc->dont_mask)
		mode &= ~current_umask();

	flags &= ~O_NOCTTY;
	memset(&inarg, 0, sizeof(inarg));
	memset(&outentry, 0, sizeof(outentry));
	inarg.flags = flags;
	inarg.mode = mode;
	inarg.umask = current_umask();
	args.opcode = FUSE_CREATE;
	args.nodeid = get_node_id(dir);
	args.in_numargs = 2;
	args.in_args[0].size = sizeof(inarg);
	args.in_args[0].value = &inarg;
	args.in_args[1].size = entry->d_name.len + 1;
	args.in_args[1].value = entry->d_name.name;
	args.out_numargs = 2;
	args.out_args[0].size = sizeof(outentry);
	args.out_args[0].value = &outentry;
	args.out_args[1].size = sizeof(outopen);
	args.out_args[1].value = &outopen;
	err = fuse_simple_request(fm, &args);
	if (err)
		goto out_free_ff;

	err = -EIO;
	if (!S_ISREG(outentry.attr.mode) || invalid_nodeid(outentry.nodeid) ||
	    fuse_invalid_attr(&outentry.attr))
		goto out_free_ff;

	ff->fh = outopen.fh;
	ff->nodeid = outentry.nodeid;
	ff->open_flags = outopen.open_flags;
	inode = fuse_iget(dir->i_sb, outentry.nodeid, outentry.generation,
			  &outentry.attr, entry_attr_timeout(&outentry), 0);
	if (!inode) {
		flags &= ~(O_CREAT | O_EXCL | O_TRUNC);
		fuse_sync_release(NULL, ff, flags);
		fuse_queue_forget(fm->fc, forget, outentry.nodeid, 1);
		err = -ENOMEM;
		goto out_err;
	}
	kfree(forget);
	d_instantiate(entry, inode);
	fuse_change_entry_timeout(entry, &outentry);
	fuse_dir_changed(dir);
	err = finish_open(file, entry, generic_file_open);
	if (err) {
		fi = get_fuse_inode(inode);
		fuse_sync_release(fi, ff, flags);
	} else {
		file->private_data = ff;
		fuse_finish_open(inode, file);
	}
	return err;

out_free_ff:
	fuse_file_free(ff);
out_put_forget_req:
	kfree(forget);
out_err:
	return err;
}

static int fuse_mknod(struct inode *, struct dentry *, umode_t, dev_t);
static int fuse_atomic_open(struct inode *dir, struct dentry *entry,
			    struct file *file, unsigned flags,
			    umode_t mode)
{
	int err;
	struct fuse_conn *fc = get_fuse_conn(dir);
	struct dentry *res = NULL;

	if (d_in_lookup(entry)) {
		res = fuse_lookup(dir, entry, 0);
		if (IS_ERR(res))
			return PTR_ERR(res);

		if (res)
			entry = res;
	}

	if (!(flags & O_CREAT) || d_really_is_positive(entry))
		goto no_open;

	/* Only creates */
	file->f_mode |= FMODE_CREATED;

	if (fc->no_create)
		goto mknod;

	err = fuse_create_open(dir, entry, file, flags, mode);
	if (err == -ENOSYS) {
		fc->no_create = 1;
		goto mknod;
	}
out_dput:
	dput(res);
	return err;

mknod:
	err = fuse_mknod(dir, entry, mode, 0);
	if (err)
		goto out_dput;
no_open:
	return finish_no_open(file, res);
}

/*
 * Code shared between mknod, mkdir, symlink and link
 */
static int create_new_entry(struct fuse_mount *fm, struct fuse_args *args,
			    struct inode *dir, struct dentry *entry,
			    umode_t mode)
{
	struct fuse_entry_out outarg;
	struct inode *inode;
	struct dentry *d;
	int err;
	struct fuse_forget_link *forget;

	forget = fuse_alloc_forget();
	if (!forget)
		return -ENOMEM;

	memset(&outarg, 0, sizeof(outarg));
	args->nodeid = get_node_id(dir);
	args->out_numargs = 1;
	args->out_args[0].size = sizeof(outarg);
	args->out_args[0].value = &outarg;
	err = fuse_simple_request(fm, args);
	if (err)
		goto out_put_forget_req;

	err = -EIO;
	if (invalid_nodeid(outarg.nodeid) || fuse_invalid_attr(&outarg.attr))
		goto out_put_forget_req;

	if ((outarg.attr.mode ^ mode) & S_IFMT)
		goto out_put_forget_req;

	inode = fuse_iget(dir->i_sb, outarg.nodeid, outarg.generation,
			  &outarg.attr, entry_attr_timeout(&outarg), 0);
	if (!inode) {
		fuse_queue_forget(fm->fc, forget, outarg.nodeid, 1);
		return -ENOMEM;
	}
	kfree(forget);

	d_drop(entry);
	d = d_splice_alias(inode, entry);
	if (IS_ERR(d))
		return PTR_ERR(d);

	if (d) {
		fuse_change_entry_timeout(d, &outarg);
		dput(d);
	} else {
		fuse_change_entry_timeout(entry, &outarg);
	}
	fuse_dir_changed(dir);
	return 0;

 out_put_forget_req:
	kfree(forget);
	return err;
}

static int fuse_mknod(struct inode *dir, struct dentry *entry, umode_t mode,
		      dev_t rdev)
{
	struct fuse_mknod_in inarg;
	struct fuse_mount *fm = get_fuse_mount(dir);
	FUSE_ARGS(args);

	if (!fm->fc->dont_mask)
		mode &= ~current_umask();

	memset(&inarg, 0, sizeof(inarg));
	inarg.mode = mode;
	inarg.rdev = new_encode_dev(rdev);
	inarg.umask = current_umask();
	args.opcode = FUSE_MKNOD;
	args.in_numargs = 2;
	args.in_args[0].size = sizeof(inarg);
	args.in_args[0].value = &inarg;
	args.in_args[1].size = entry->d_name.len + 1;
	args.in_args[1].value = entry->d_name.name;
	return create_new_entry(fm, &args, dir, entry, mode);
}

static int fuse_create(struct inode *dir, struct dentry *entry, umode_t mode,
		       bool excl)
{
	return fuse_mknod(dir, entry, mode, 0);
}

static int fuse_mkdir(struct inode *dir, struct dentry *entry, umode_t mode)
{
	struct fuse_mkdir_in inarg;
	struct fuse_mount *fm = get_fuse_mount(dir);
	FUSE_ARGS(args);

	if (!fm->fc->dont_mask)
		mode &= ~current_umask();

	memset(&inarg, 0, sizeof(inarg));
	inarg.mode = mode;
	inarg.umask = current_umask();
	args.opcode = FUSE_MKDIR;
	args.in_numargs = 2;
	args.in_args[0].size = sizeof(inarg);
	args.in_args[0].value = &inarg;
	args.in_args[1].size = entry->d_name.len + 1;
	args.in_args[1].value = entry->d_name.name;
	return create_new_entry(fm, &args, dir, entry, S_IFDIR);
}

static int fuse_symlink(struct inode *dir, struct dentry *entry,
			const char *link)
{
	struct fuse_mount *fm = get_fuse_mount(dir);
	unsigned len = strlen(link) + 1;
	FUSE_ARGS(args);

	args.opcode = FUSE_SYMLINK;
	args.in_numargs = 2;
	args.in_args[0].size = entry->d_name.len + 1;
	args.in_args[0].value = entry->d_name.name;
	args.in_args[1].size = len;
	args.in_args[1].value = link;
	return create_new_entry(fm, &args, dir, entry, S_IFLNK);
}

void fuse_update_ctime(struct inode *inode)
{
	if (!IS_NOCMTIME(inode)) {
		inode->i_ctime = current_time(inode);
		mark_inode_dirty_sync(inode);
	}
}

static int fuse_unlink(struct inode *dir, struct dentry *entry)
{
	int err;
	struct fuse_mount *fm = get_fuse_mount(dir);
	FUSE_ARGS(args);

	args.opcode = FUSE_UNLINK;
	args.nodeid = get_node_id(dir);
	args.in_numargs = 1;
	args.in_args[0].size = entry->d_name.len + 1;
	args.in_args[0].value = entry->d_name.name;
	err = fuse_simple_request(fm, &args);
	if (!err) {
		struct inode *inode = d_inode(entry);
		struct fuse_inode *fi = get_fuse_inode(inode);

		spin_lock(&fi->lock);
		fi->attr_version = atomic64_inc_return(&fm->fc->attr_version);
		/*
		 * If i_nlink == 0 then unlink doesn't make sense, yet this can
		 * happen if userspace filesystem is careless.  It would be
		 * difficult to enforce correct nlink usage so just ignore this
		 * condition here
		 */
		if (inode->i_nlink > 0)
			drop_nlink(inode);
		spin_unlock(&fi->lock);
		fuse_invalidate_attr(inode);
		fuse_dir_changed(dir);
		fuse_invalidate_entry_cache(entry);
		fuse_update_ctime(inode);
	} else if (err == -EINTR)
		fuse_invalidate_entry(entry);
	return err;
}

static int fuse_rmdir(struct inode *dir, struct dentry *entry)
{
	int err;
	struct fuse_mount *fm = get_fuse_mount(dir);
	FUSE_ARGS(args);

	args.opcode = FUSE_RMDIR;
	args.nodeid = get_node_id(dir);
	args.in_numargs = 1;
	args.in_args[0].size = entry->d_name.len + 1;
	args.in_args[0].value = entry->d_name.name;
	err = fuse_simple_request(fm, &args);
	if (!err) {
		clear_nlink(d_inode(entry));
		fuse_dir_changed(dir);
		fuse_invalidate_entry_cache(entry);
	} else if (err == -EINTR)
		fuse_invalidate_entry(entry);
	return err;
}

static int fuse_rename_common(struct inode *olddir, struct dentry *oldent,
			      struct inode *newdir, struct dentry *newent,
			      unsigned int flags, int opcode, size_t argsize)
{
	int err;
	struct fuse_rename2_in inarg;
	struct fuse_mount *fm = get_fuse_mount(olddir);
	FUSE_ARGS(args);

	memset(&inarg, 0, argsize);
	inarg.newdir = get_node_id(newdir);
	inarg.flags = flags;
	args.opcode = opcode;
	args.nodeid = get_node_id(olddir);
	args.in_numargs = 3;
	args.in_args[0].size = argsize;
	args.in_args[0].value = &inarg;
	args.in_args[1].size = oldent->d_name.len + 1;
	args.in_args[1].value = oldent->d_name.name;
	args.in_args[2].size = newent->d_name.len + 1;
	args.in_args[2].value = newent->d_name.name;
	err = fuse_simple_request(fm, &args);
	if (!err) {
		/* ctime changes */
		fuse_invalidate_attr(d_inode(oldent));
		fuse_update_ctime(d_inode(oldent));

		if (flags & RENAME_EXCHANGE) {
			fuse_invalidate_attr(d_inode(newent));
			fuse_update_ctime(d_inode(newent));
		}

		fuse_dir_changed(olddir);
		if (olddir != newdir)
			fuse_dir_changed(newdir);

		/* newent will end up negative */
		if (!(flags & RENAME_EXCHANGE) && d_really_is_positive(newent)) {
			fuse_invalidate_attr(d_inode(newent));
			fuse_invalidate_entry_cache(newent);
			fuse_update_ctime(d_inode(newent));
		}
	} else if (err == -EINTR) {
		/* If request was interrupted, DEITY only knows if the
		   rename actually took place.  If the invalidation
		   fails (e.g. some process has CWD under the renamed
		   directory), then there can be inconsistency between
		   the dcache and the real filesystem.  Tough luck. */
		fuse_invalidate_entry(oldent);
		if (d_really_is_positive(newent))
			fuse_invalidate_entry(newent);
	}

	return err;
}

static int fuse_rename2(struct inode *olddir, struct dentry *oldent,
			struct inode *newdir, struct dentry *newent,
			unsigned int flags)
{
	struct fuse_conn *fc = get_fuse_conn(olddir);
	int err;

	if (flags & ~(RENAME_NOREPLACE | RENAME_EXCHANGE | RENAME_WHITEOUT))
		return -EINVAL;

	if (flags) {
		if (fc->no_rename2 || fc->minor < 23)
			return -EINVAL;

		err = fuse_rename_common(olddir, oldent, newdir, newent, flags,
					 FUSE_RENAME2,
					 sizeof(struct fuse_rename2_in));
		if (err == -ENOSYS) {
			fc->no_rename2 = 1;
			err = -EINVAL;
		}
	} else {
		err = fuse_rename_common(olddir, oldent, newdir, newent, 0,
					 FUSE_RENAME,
					 sizeof(struct fuse_rename_in));
	}

	return err;
}

static int fuse_link(struct dentry *entry, struct inode *newdir,
		     struct dentry *newent)
{
	int err;
	struct fuse_link_in inarg;
	struct inode *inode = d_inode(entry);
	struct fuse_mount *fm = get_fuse_mount(inode);
	FUSE_ARGS(args);

	memset(&inarg, 0, sizeof(inarg));
	inarg.oldnodeid = get_node_id(inode);
	args.opcode = FUSE_LINK;
	args.in_numargs = 2;
	args.in_args[0].size = sizeof(inarg);
	args.in_args[0].value = &inarg;
	args.in_args[1].size = newent->d_name.len + 1;
	args.in_args[1].value = newent->d_name.name;
	err = create_new_entry(fm, &args, newdir, newent, inode->i_mode);
	/* Contrary to "normal" filesystems it can happen that link
	   makes two "logical" inodes point to the same "physical"
	   inode.  We invalidate the attributes of the old one, so it
	   will reflect changes in the backing inode (link count,
	   etc.)
	*/
	if (!err) {
		struct fuse_inode *fi = get_fuse_inode(inode);

		spin_lock(&fi->lock);
<<<<<<< HEAD
		fi->attr_version = atomic64_inc_return(&fc->attr_version);
=======
		fi->attr_version = atomic64_inc_return(&fm->fc->attr_version);
>>>>>>> d1988041
		if (likely(inode->i_nlink < UINT_MAX))
			inc_nlink(inode);
		spin_unlock(&fi->lock);
		fuse_invalidate_attr(inode);
		fuse_update_ctime(inode);
	} else if (err == -EINTR) {
		fuse_invalidate_attr(inode);
	}
	return err;
}

static void fuse_fillattr(struct inode *inode, struct fuse_attr *attr,
			  struct kstat *stat)
{
	unsigned int blkbits;
	struct fuse_conn *fc = get_fuse_conn(inode);

	/* see the comment in fuse_change_attributes() */
	if (fc->writeback_cache && S_ISREG(inode->i_mode)) {
		attr->size = i_size_read(inode);
		attr->mtime = inode->i_mtime.tv_sec;
		attr->mtimensec = inode->i_mtime.tv_nsec;
		attr->ctime = inode->i_ctime.tv_sec;
		attr->ctimensec = inode->i_ctime.tv_nsec;
	}

	stat->dev = inode->i_sb->s_dev;
	stat->ino = attr->ino;
	stat->mode = (inode->i_mode & S_IFMT) | (attr->mode & 07777);
	stat->nlink = attr->nlink;
	stat->uid = make_kuid(fc->user_ns, attr->uid);
	stat->gid = make_kgid(fc->user_ns, attr->gid);
	stat->rdev = inode->i_rdev;
	stat->atime.tv_sec = attr->atime;
	stat->atime.tv_nsec = attr->atimensec;
	stat->mtime.tv_sec = attr->mtime;
	stat->mtime.tv_nsec = attr->mtimensec;
	stat->ctime.tv_sec = attr->ctime;
	stat->ctime.tv_nsec = attr->ctimensec;
	stat->size = attr->size;
	stat->blocks = attr->blocks;

	if (attr->blksize != 0)
		blkbits = ilog2(attr->blksize);
	else
		blkbits = inode->i_sb->s_blocksize_bits;

	stat->blksize = 1 << blkbits;
}

static int fuse_do_getattr(struct inode *inode, struct kstat *stat,
			   struct file *file)
{
	int err;
	struct fuse_getattr_in inarg;
	struct fuse_attr_out outarg;
	struct fuse_mount *fm = get_fuse_mount(inode);
	FUSE_ARGS(args);
	u64 attr_version;

	attr_version = fuse_get_attr_version(fm->fc);

	memset(&inarg, 0, sizeof(inarg));
	memset(&outarg, 0, sizeof(outarg));
	/* Directories have separate file-handle space */
	if (file && S_ISREG(inode->i_mode)) {
		struct fuse_file *ff = file->private_data;

		inarg.getattr_flags |= FUSE_GETATTR_FH;
		inarg.fh = ff->fh;
	}
	args.opcode = FUSE_GETATTR;
	args.nodeid = get_node_id(inode);
	args.in_numargs = 1;
	args.in_args[0].size = sizeof(inarg);
	args.in_args[0].value = &inarg;
	args.out_numargs = 1;
	args.out_args[0].size = sizeof(outarg);
	args.out_args[0].value = &outarg;
	err = fuse_simple_request(fm, &args);
	if (!err) {
		if (fuse_invalid_attr(&outarg.attr) ||
		    (inode->i_mode ^ outarg.attr.mode) & S_IFMT) {
			make_bad_inode(inode);
			err = -EIO;
		} else {
			fuse_change_attributes(inode, &outarg.attr,
					       attr_timeout(&outarg),
					       attr_version);
			if (stat)
				fuse_fillattr(inode, &outarg.attr, stat);
		}
	}
	return err;
}

static int fuse_update_get_attr(struct inode *inode, struct file *file,
				struct kstat *stat, u32 request_mask,
				unsigned int flags)
{
	struct fuse_inode *fi = get_fuse_inode(inode);
	int err = 0;
	bool sync;

	if (flags & AT_STATX_FORCE_SYNC)
		sync = true;
	else if (flags & AT_STATX_DONT_SYNC)
		sync = false;
	else if (request_mask & READ_ONCE(fi->inval_mask))
		sync = true;
	else
		sync = time_before64(fi->i_time, get_jiffies_64());

	if (sync) {
		forget_all_cached_acls(inode);
		err = fuse_do_getattr(inode, stat, file);
	} else if (stat) {
		generic_fillattr(inode, stat);
		stat->mode = fi->orig_i_mode;
		stat->ino = fi->orig_ino;
	}

	return err;
}

int fuse_update_attributes(struct inode *inode, struct file *file)
{
	/* Do *not* need to get atime for internal purposes */
	return fuse_update_get_attr(inode, file, NULL,
				    STATX_BASIC_STATS & ~STATX_ATIME, 0);
}

int fuse_reverse_inval_entry(struct fuse_conn *fc, u64 parent_nodeid,
			     u64 child_nodeid, struct qstr *name)
{
	int err = -ENOTDIR;
	struct inode *parent;
	struct dentry *dir;
	struct dentry *entry;

	parent = fuse_ilookup(fc, parent_nodeid, NULL);
	if (!parent)
		return -ENOENT;

	inode_lock(parent);
	if (!S_ISDIR(parent->i_mode))
		goto unlock;

	err = -ENOENT;
	dir = d_find_alias(parent);
	if (!dir)
		goto unlock;

	name->hash = full_name_hash(dir, name->name, name->len);
	entry = d_lookup(dir, name);
	dput(dir);
	if (!entry)
		goto unlock;

	fuse_dir_changed(parent);
	fuse_invalidate_entry(entry);

	if (child_nodeid != 0 && d_really_is_positive(entry)) {
		inode_lock(d_inode(entry));
		if (get_node_id(d_inode(entry)) != child_nodeid) {
			err = -ENOENT;
			goto badentry;
		}
		if (d_mountpoint(entry)) {
			err = -EBUSY;
			goto badentry;
		}
		if (d_is_dir(entry)) {
			shrink_dcache_parent(entry);
			if (!simple_empty(entry)) {
				err = -ENOTEMPTY;
				goto badentry;
			}
			d_inode(entry)->i_flags |= S_DEAD;
		}
		dont_mount(entry);
		clear_nlink(d_inode(entry));
		err = 0;
 badentry:
		inode_unlock(d_inode(entry));
		if (!err)
			d_delete(entry);
	} else {
		err = 0;
	}
	dput(entry);

 unlock:
	inode_unlock(parent);
	iput(parent);
	return err;
}

/*
 * Calling into a user-controlled filesystem gives the filesystem
 * daemon ptrace-like capabilities over the current process.  This
 * means, that the filesystem daemon is able to record the exact
 * filesystem operations performed, and can also control the behavior
 * of the requester process in otherwise impossible ways.  For example
 * it can delay the operation for arbitrary length of time allowing
 * DoS against the requester.
 *
 * For this reason only those processes can call into the filesystem,
 * for which the owner of the mount has ptrace privilege.  This
 * excludes processes started by other users, suid or sgid processes.
 */
int fuse_allow_current_process(struct fuse_conn *fc)
{
	const struct cred *cred;

	if (fc->allow_other)
		return current_in_userns(fc->user_ns);

	cred = current_cred();
	if (uid_eq(cred->euid, fc->user_id) &&
	    uid_eq(cred->suid, fc->user_id) &&
	    uid_eq(cred->uid,  fc->user_id) &&
	    gid_eq(cred->egid, fc->group_id) &&
	    gid_eq(cred->sgid, fc->group_id) &&
	    gid_eq(cred->gid,  fc->group_id))
		return 1;

	return 0;
}

static int fuse_access(struct inode *inode, int mask)
{
	struct fuse_mount *fm = get_fuse_mount(inode);
	FUSE_ARGS(args);
	struct fuse_access_in inarg;
	int err;

	BUG_ON(mask & MAY_NOT_BLOCK);

	if (fm->fc->no_access)
		return 0;

	memset(&inarg, 0, sizeof(inarg));
	inarg.mask = mask & (MAY_READ | MAY_WRITE | MAY_EXEC);
	args.opcode = FUSE_ACCESS;
	args.nodeid = get_node_id(inode);
	args.in_numargs = 1;
	args.in_args[0].size = sizeof(inarg);
	args.in_args[0].value = &inarg;
	err = fuse_simple_request(fm, &args);
	if (err == -ENOSYS) {
		fm->fc->no_access = 1;
		err = 0;
	}
	return err;
}

static int fuse_perm_getattr(struct inode *inode, int mask)
{
	if (mask & MAY_NOT_BLOCK)
		return -ECHILD;

	forget_all_cached_acls(inode);
	return fuse_do_getattr(inode, NULL, NULL);
}

/*
 * Check permission.  The two basic access models of FUSE are:
 *
 * 1) Local access checking ('default_permissions' mount option) based
 * on file mode.  This is the plain old disk filesystem permission
 * modell.
 *
 * 2) "Remote" access checking, where server is responsible for
 * checking permission in each inode operation.  An exception to this
 * is if ->permission() was invoked from sys_access() in which case an
 * access request is sent.  Execute permission is still checked
 * locally based on file mode.
 */
static int fuse_permission(struct inode *inode, int mask)
{
	struct fuse_conn *fc = get_fuse_conn(inode);
	bool refreshed = false;
	int err = 0;

	if (!fuse_allow_current_process(fc))
		return -EACCES;

	/*
	 * If attributes are needed, refresh them before proceeding
	 */
	if (fc->default_permissions ||
	    ((mask & MAY_EXEC) && S_ISREG(inode->i_mode))) {
		struct fuse_inode *fi = get_fuse_inode(inode);
		u32 perm_mask = STATX_MODE | STATX_UID | STATX_GID;

		if (perm_mask & READ_ONCE(fi->inval_mask) ||
		    time_before64(fi->i_time, get_jiffies_64())) {
			refreshed = true;

			err = fuse_perm_getattr(inode, mask);
			if (err)
				return err;
		}
	}

	if (fc->default_permissions) {
		err = generic_permission(inode, mask);

		/* If permission is denied, try to refresh file
		   attributes.  This is also needed, because the root
		   node will at first have no permissions */
		if (err == -EACCES && !refreshed) {
			err = fuse_perm_getattr(inode, mask);
			if (!err)
				err = generic_permission(inode, mask);
		}

		/* Note: the opposite of the above test does not
		   exist.  So if permissions are revoked this won't be
		   noticed immediately, only after the attribute
		   timeout has expired */
	} else if (mask & (MAY_ACCESS | MAY_CHDIR)) {
		err = fuse_access(inode, mask);
	} else if ((mask & MAY_EXEC) && S_ISREG(inode->i_mode)) {
		if (!(inode->i_mode & S_IXUGO)) {
			if (refreshed)
				return -EACCES;

			err = fuse_perm_getattr(inode, mask);
			if (!err && !(inode->i_mode & S_IXUGO))
				return -EACCES;
		}
	}
	return err;
}

static int fuse_readlink_page(struct inode *inode, struct page *page)
{
	struct fuse_mount *fm = get_fuse_mount(inode);
	struct fuse_page_desc desc = { .length = PAGE_SIZE - 1 };
	struct fuse_args_pages ap = {
		.num_pages = 1,
		.pages = &page,
		.descs = &desc,
	};
	char *link;
	ssize_t res;

	ap.args.opcode = FUSE_READLINK;
	ap.args.nodeid = get_node_id(inode);
	ap.args.out_pages = true;
	ap.args.out_argvar = true;
	ap.args.page_zeroing = true;
	ap.args.out_numargs = 1;
	ap.args.out_args[0].size = desc.length;
	res = fuse_simple_request(fm, &ap.args);

	fuse_invalidate_atime(inode);

	if (res < 0)
		return res;

	if (WARN_ON(res >= PAGE_SIZE))
		return -EIO;

	link = page_address(page);
	link[res] = '\0';

	return 0;
}

static const char *fuse_get_link(struct dentry *dentry, struct inode *inode,
				 struct delayed_call *callback)
{
	struct fuse_conn *fc = get_fuse_conn(inode);
	struct page *page;
	int err;

	err = -EIO;
	if (is_bad_inode(inode))
		goto out_err;

	if (fc->cache_symlinks)
		return page_get_link(dentry, inode, callback);

	err = -ECHILD;
	if (!dentry)
		goto out_err;

	page = alloc_page(GFP_KERNEL);
	err = -ENOMEM;
	if (!page)
		goto out_err;

	err = fuse_readlink_page(inode, page);
	if (err) {
		__free_page(page);
		goto out_err;
	}

	set_delayed_call(callback, page_put_link, page);

	return page_address(page);

out_err:
	return ERR_PTR(err);
}

static int fuse_dir_open(struct inode *inode, struct file *file)
{
	return fuse_open_common(inode, file, true);
}

static int fuse_dir_release(struct inode *inode, struct file *file)
{
	fuse_release_common(file, true);

	return 0;
}

static int fuse_dir_fsync(struct file *file, loff_t start, loff_t end,
			  int datasync)
{
	struct inode *inode = file->f_mapping->host;
	struct fuse_conn *fc = get_fuse_conn(inode);
	int err;

	if (is_bad_inode(inode))
		return -EIO;

	if (fc->no_fsyncdir)
		return 0;

	inode_lock(inode);
	err = fuse_fsync_common(file, start, end, datasync, FUSE_FSYNCDIR);
	if (err == -ENOSYS) {
		fc->no_fsyncdir = 1;
		err = 0;
	}
	inode_unlock(inode);

	return err;
}

static long fuse_dir_ioctl(struct file *file, unsigned int cmd,
			    unsigned long arg)
{
	struct fuse_conn *fc = get_fuse_conn(file->f_mapping->host);

	/* FUSE_IOCTL_DIR only supported for API version >= 7.18 */
	if (fc->minor < 18)
		return -ENOTTY;

	return fuse_ioctl_common(file, cmd, arg, FUSE_IOCTL_DIR);
}

static long fuse_dir_compat_ioctl(struct file *file, unsigned int cmd,
				   unsigned long arg)
{
	struct fuse_conn *fc = get_fuse_conn(file->f_mapping->host);

	if (fc->minor < 18)
		return -ENOTTY;

	return fuse_ioctl_common(file, cmd, arg,
				 FUSE_IOCTL_COMPAT | FUSE_IOCTL_DIR);
}

static bool update_mtime(unsigned ivalid, bool trust_local_mtime)
{
	/* Always update if mtime is explicitly set  */
	if (ivalid & ATTR_MTIME_SET)
		return true;

	/* Or if kernel i_mtime is the official one */
	if (trust_local_mtime)
		return true;

	/* If it's an open(O_TRUNC) or an ftruncate(), don't update */
	if ((ivalid & ATTR_SIZE) && (ivalid & (ATTR_OPEN | ATTR_FILE)))
		return false;

	/* In all other cases update */
	return true;
}

static void iattr_to_fattr(struct fuse_conn *fc, struct iattr *iattr,
			   struct fuse_setattr_in *arg, bool trust_local_cmtime)
{
	unsigned ivalid = iattr->ia_valid;

	if (ivalid & ATTR_MODE)
		arg->valid |= FATTR_MODE,   arg->mode = iattr->ia_mode;
	if (ivalid & ATTR_UID)
		arg->valid |= FATTR_UID,    arg->uid = from_kuid(fc->user_ns, iattr->ia_uid);
	if (ivalid & ATTR_GID)
		arg->valid |= FATTR_GID,    arg->gid = from_kgid(fc->user_ns, iattr->ia_gid);
	if (ivalid & ATTR_SIZE)
		arg->valid |= FATTR_SIZE,   arg->size = iattr->ia_size;
	if (ivalid & ATTR_ATIME) {
		arg->valid |= FATTR_ATIME;
		arg->atime = iattr->ia_atime.tv_sec;
		arg->atimensec = iattr->ia_atime.tv_nsec;
		if (!(ivalid & ATTR_ATIME_SET))
			arg->valid |= FATTR_ATIME_NOW;
	}
	if ((ivalid & ATTR_MTIME) && update_mtime(ivalid, trust_local_cmtime)) {
		arg->valid |= FATTR_MTIME;
		arg->mtime = iattr->ia_mtime.tv_sec;
		arg->mtimensec = iattr->ia_mtime.tv_nsec;
		if (!(ivalid & ATTR_MTIME_SET) && !trust_local_cmtime)
			arg->valid |= FATTR_MTIME_NOW;
	}
	if ((ivalid & ATTR_CTIME) && trust_local_cmtime) {
		arg->valid |= FATTR_CTIME;
		arg->ctime = iattr->ia_ctime.tv_sec;
		arg->ctimensec = iattr->ia_ctime.tv_nsec;
	}
}

/*
 * Prevent concurrent writepages on inode
 *
 * This is done by adding a negative bias to the inode write counter
 * and waiting for all pending writes to finish.
 */
void fuse_set_nowrite(struct inode *inode)
{
	struct fuse_inode *fi = get_fuse_inode(inode);

	BUG_ON(!inode_is_locked(inode));

	spin_lock(&fi->lock);
	BUG_ON(fi->writectr < 0);
	fi->writectr += FUSE_NOWRITE;
	spin_unlock(&fi->lock);
	wait_event(fi->page_waitq, fi->writectr == FUSE_NOWRITE);
}

/*
 * Allow writepages on inode
 *
 * Remove the bias from the writecounter and send any queued
 * writepages.
 */
static void __fuse_release_nowrite(struct inode *inode)
{
	struct fuse_inode *fi = get_fuse_inode(inode);

	BUG_ON(fi->writectr != FUSE_NOWRITE);
	fi->writectr = 0;
	fuse_flush_writepages(inode);
}

void fuse_release_nowrite(struct inode *inode)
{
	struct fuse_inode *fi = get_fuse_inode(inode);

	spin_lock(&fi->lock);
	__fuse_release_nowrite(inode);
	spin_unlock(&fi->lock);
}

static void fuse_setattr_fill(struct fuse_conn *fc, struct fuse_args *args,
			      struct inode *inode,
			      struct fuse_setattr_in *inarg_p,
			      struct fuse_attr_out *outarg_p)
{
	args->opcode = FUSE_SETATTR;
	args->nodeid = get_node_id(inode);
	args->in_numargs = 1;
	args->in_args[0].size = sizeof(*inarg_p);
	args->in_args[0].value = inarg_p;
	args->out_numargs = 1;
	args->out_args[0].size = sizeof(*outarg_p);
	args->out_args[0].value = outarg_p;
}

/*
 * Flush inode->i_mtime to the server
 */
int fuse_flush_times(struct inode *inode, struct fuse_file *ff)
{
	struct fuse_mount *fm = get_fuse_mount(inode);
	FUSE_ARGS(args);
	struct fuse_setattr_in inarg;
	struct fuse_attr_out outarg;

	memset(&inarg, 0, sizeof(inarg));
	memset(&outarg, 0, sizeof(outarg));

	inarg.valid = FATTR_MTIME;
	inarg.mtime = inode->i_mtime.tv_sec;
	inarg.mtimensec = inode->i_mtime.tv_nsec;
	if (fm->fc->minor >= 23) {
		inarg.valid |= FATTR_CTIME;
		inarg.ctime = inode->i_ctime.tv_sec;
		inarg.ctimensec = inode->i_ctime.tv_nsec;
	}
	if (ff) {
		inarg.valid |= FATTR_FH;
		inarg.fh = ff->fh;
	}
	fuse_setattr_fill(fm->fc, &args, inode, &inarg, &outarg);

	return fuse_simple_request(fm, &args);
}

/*
 * Set attributes, and at the same time refresh them.
 *
 * Truncation is slightly complicated, because the 'truncate' request
 * may fail, in which case we don't want to touch the mapping.
 * vmtruncate() doesn't allow for this case, so do the rlimit checking
 * and the actual truncation by hand.
 */
int fuse_do_setattr(struct dentry *dentry, struct iattr *attr,
		    struct file *file)
{
	struct inode *inode = d_inode(dentry);
	struct fuse_mount *fm = get_fuse_mount(inode);
	struct fuse_conn *fc = fm->fc;
	struct fuse_inode *fi = get_fuse_inode(inode);
	FUSE_ARGS(args);
	struct fuse_setattr_in inarg;
	struct fuse_attr_out outarg;
	bool is_truncate = false;
	bool is_wb = fc->writeback_cache;
	loff_t oldsize;
	int err;
	bool trust_local_cmtime = is_wb && S_ISREG(inode->i_mode);
	bool fault_blocked = false;

	if (!fc->default_permissions)
		attr->ia_valid |= ATTR_FORCE;

	err = setattr_prepare(dentry, attr);
	if (err)
		return err;

	if (attr->ia_valid & ATTR_SIZE) {
		if (WARN_ON(!S_ISREG(inode->i_mode)))
			return -EIO;
		is_truncate = true;
	}

	if (FUSE_IS_DAX(inode) && is_truncate) {
		down_write(&fi->i_mmap_sem);
		fault_blocked = true;
		err = fuse_dax_break_layouts(inode, 0, 0);
		if (err) {
			up_write(&fi->i_mmap_sem);
			return err;
		}
	}

	if (attr->ia_valid & ATTR_OPEN) {
		/* This is coming from open(..., ... | O_TRUNC); */
		WARN_ON(!(attr->ia_valid & ATTR_SIZE));
		WARN_ON(attr->ia_size != 0);
		if (fc->atomic_o_trunc) {
			/*
			 * No need to send request to userspace, since actual
			 * truncation has already been done by OPEN.  But still
			 * need to truncate page cache.
			 */
			i_size_write(inode, 0);
			truncate_pagecache(inode, 0);
			goto out;
		}
		file = NULL;
	}

	/* Flush dirty data/metadata before non-truncate SETATTR */
	if (is_wb && S_ISREG(inode->i_mode) &&
	    attr->ia_valid &
			(ATTR_MODE | ATTR_UID | ATTR_GID | ATTR_MTIME_SET |
			 ATTR_TIMES_SET)) {
		err = write_inode_now(inode, true);
		if (err)
			return err;

		fuse_set_nowrite(inode);
		fuse_release_nowrite(inode);
	}

	if (is_truncate) {
		fuse_set_nowrite(inode);
		set_bit(FUSE_I_SIZE_UNSTABLE, &fi->state);
		if (trust_local_cmtime && attr->ia_size != inode->i_size)
			attr->ia_valid |= ATTR_MTIME | ATTR_CTIME;
	}

	memset(&inarg, 0, sizeof(inarg));
	memset(&outarg, 0, sizeof(outarg));
	iattr_to_fattr(fc, attr, &inarg, trust_local_cmtime);
	if (file) {
		struct fuse_file *ff = file->private_data;
		inarg.valid |= FATTR_FH;
		inarg.fh = ff->fh;
	}
	if (attr->ia_valid & ATTR_SIZE) {
		/* For mandatory locking in truncate */
		inarg.valid |= FATTR_LOCKOWNER;
		inarg.lock_owner = fuse_lock_owner_id(fc, current->files);
	}
	fuse_setattr_fill(fc, &args, inode, &inarg, &outarg);
	err = fuse_simple_request(fm, &args);
	if (err) {
		if (err == -EINTR)
			fuse_invalidate_attr(inode);
		goto error;
	}

	if (fuse_invalid_attr(&outarg.attr) ||
	    (inode->i_mode ^ outarg.attr.mode) & S_IFMT) {
		make_bad_inode(inode);
		err = -EIO;
		goto error;
	}

	spin_lock(&fi->lock);
	/* the kernel maintains i_mtime locally */
	if (trust_local_cmtime) {
		if (attr->ia_valid & ATTR_MTIME)
			inode->i_mtime = attr->ia_mtime;
		if (attr->ia_valid & ATTR_CTIME)
			inode->i_ctime = attr->ia_ctime;
		/* FIXME: clear I_DIRTY_SYNC? */
	}

	fuse_change_attributes_common(inode, &outarg.attr,
				      attr_timeout(&outarg));
	oldsize = inode->i_size;
	/* see the comment in fuse_change_attributes() */
	if (!is_wb || is_truncate || !S_ISREG(inode->i_mode))
		i_size_write(inode, outarg.attr.size);

	if (is_truncate) {
		/* NOTE: this may release/reacquire fi->lock */
		__fuse_release_nowrite(inode);
	}
	spin_unlock(&fi->lock);

	/*
	 * Only call invalidate_inode_pages2() after removing
	 * FUSE_NOWRITE, otherwise fuse_launder_page() would deadlock.
	 */
	if ((is_truncate || !is_wb) &&
	    S_ISREG(inode->i_mode) && oldsize != outarg.attr.size) {
		truncate_pagecache(inode, outarg.attr.size);
		invalidate_inode_pages2(inode->i_mapping);
	}

	clear_bit(FUSE_I_SIZE_UNSTABLE, &fi->state);
out:
	if (fault_blocked)
		up_write(&fi->i_mmap_sem);

	return 0;

error:
	if (is_truncate)
		fuse_release_nowrite(inode);

	clear_bit(FUSE_I_SIZE_UNSTABLE, &fi->state);

	if (fault_blocked)
		up_write(&fi->i_mmap_sem);
	return err;
}

static int fuse_setattr(struct dentry *entry, struct iattr *attr)
{
	struct inode *inode = d_inode(entry);
	struct fuse_conn *fc = get_fuse_conn(inode);
	struct file *file = (attr->ia_valid & ATTR_FILE) ? attr->ia_file : NULL;
	int ret;

	if (!fuse_allow_current_process(get_fuse_conn(inode)))
		return -EACCES;

	if (attr->ia_valid & (ATTR_KILL_SUID | ATTR_KILL_SGID)) {
		attr->ia_valid &= ~(ATTR_KILL_SUID | ATTR_KILL_SGID |
				    ATTR_MODE);

		/*
		 * The only sane way to reliably kill suid/sgid is to do it in
		 * the userspace filesystem
		 *
		 * This should be done on write(), truncate() and chown().
		 */
		if (!fc->handle_killpriv) {
			/*
			 * ia_mode calculation may have used stale i_mode.
			 * Refresh and recalculate.
			 */
			ret = fuse_do_getattr(inode, NULL, file);
			if (ret)
				return ret;

			attr->ia_mode = inode->i_mode;
			if (inode->i_mode & S_ISUID) {
				attr->ia_valid |= ATTR_MODE;
				attr->ia_mode &= ~S_ISUID;
			}
			if ((inode->i_mode & (S_ISGID | S_IXGRP)) == (S_ISGID | S_IXGRP)) {
				attr->ia_valid |= ATTR_MODE;
				attr->ia_mode &= ~S_ISGID;
			}
		}
	}
	if (!attr->ia_valid)
		return 0;

	ret = fuse_do_setattr(entry, attr, file);
	if (!ret) {
		/*
		 * If filesystem supports acls it may have updated acl xattrs in
		 * the filesystem, so forget cached acls for the inode.
		 */
		if (fc->posix_acl)
			forget_all_cached_acls(inode);

		/* Directory mode changed, may need to revalidate access */
		if (d_is_dir(entry) && (attr->ia_valid & ATTR_MODE))
			fuse_invalidate_entry_cache(entry);
	}
	return ret;
}

static int fuse_getattr(const struct path *path, struct kstat *stat,
			u32 request_mask, unsigned int flags)
{
	struct inode *inode = d_inode(path->dentry);
	struct fuse_conn *fc = get_fuse_conn(inode);

	if (!fuse_allow_current_process(fc)) {
		if (!request_mask) {
			/*
			 * If user explicitly requested *nothing* then don't
			 * error out, but return st_dev only.
			 */
			stat->result_mask = 0;
			stat->dev = inode->i_sb->s_dev;
			return 0;
		}
		return -EACCES;
	}

	return fuse_update_get_attr(inode, NULL, stat, request_mask, flags);
}

static const struct inode_operations fuse_dir_inode_operations = {
	.lookup		= fuse_lookup,
	.mkdir		= fuse_mkdir,
	.symlink	= fuse_symlink,
	.unlink		= fuse_unlink,
	.rmdir		= fuse_rmdir,
	.rename		= fuse_rename2,
	.link		= fuse_link,
	.setattr	= fuse_setattr,
	.create		= fuse_create,
	.atomic_open	= fuse_atomic_open,
	.mknod		= fuse_mknod,
	.permission	= fuse_permission,
	.getattr	= fuse_getattr,
	.listxattr	= fuse_listxattr,
	.get_acl	= fuse_get_acl,
	.set_acl	= fuse_set_acl,
};

static const struct file_operations fuse_dir_operations = {
	.llseek		= generic_file_llseek,
	.read		= generic_read_dir,
	.iterate_shared	= fuse_readdir,
	.open		= fuse_dir_open,
	.release	= fuse_dir_release,
	.fsync		= fuse_dir_fsync,
	.unlocked_ioctl	= fuse_dir_ioctl,
	.compat_ioctl	= fuse_dir_compat_ioctl,
};

static const struct inode_operations fuse_common_inode_operations = {
	.setattr	= fuse_setattr,
	.permission	= fuse_permission,
	.getattr	= fuse_getattr,
	.listxattr	= fuse_listxattr,
	.get_acl	= fuse_get_acl,
	.set_acl	= fuse_set_acl,
};

static const struct inode_operations fuse_symlink_inode_operations = {
	.setattr	= fuse_setattr,
	.get_link	= fuse_get_link,
	.getattr	= fuse_getattr,
	.listxattr	= fuse_listxattr,
};

void fuse_init_common(struct inode *inode)
{
	inode->i_op = &fuse_common_inode_operations;
}

void fuse_init_dir(struct inode *inode)
{
	struct fuse_inode *fi = get_fuse_inode(inode);

	inode->i_op = &fuse_dir_inode_operations;
	inode->i_fop = &fuse_dir_operations;

	spin_lock_init(&fi->rdc.lock);
	fi->rdc.cached = false;
	fi->rdc.size = 0;
	fi->rdc.pos = 0;
	fi->rdc.version = 0;
}

static int fuse_symlink_readpage(struct file *null, struct page *page)
{
	int err = fuse_readlink_page(page->mapping->host, page);

	if (!err)
		SetPageUptodate(page);

	unlock_page(page);

	return err;
}

static const struct address_space_operations fuse_symlink_aops = {
	.readpage	= fuse_symlink_readpage,
};

void fuse_init_symlink(struct inode *inode)
{
	inode->i_op = &fuse_symlink_inode_operations;
	inode->i_data.a_ops = &fuse_symlink_aops;
	inode_nohighmem(inode);
}<|MERGE_RESOLUTION|>--- conflicted
+++ resolved
@@ -946,11 +946,7 @@
 		struct fuse_inode *fi = get_fuse_inode(inode);
 
 		spin_lock(&fi->lock);
-<<<<<<< HEAD
-		fi->attr_version = atomic64_inc_return(&fc->attr_version);
-=======
 		fi->attr_version = atomic64_inc_return(&fm->fc->attr_version);
->>>>>>> d1988041
 		if (likely(inode->i_nlink < UINT_MAX))
 			inc_nlink(inode);
 		spin_unlock(&fi->lock);
