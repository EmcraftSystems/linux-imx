// SPDX-License-Identifier: LGPL-2.1
/*
 *
 *   Copyright (C) International Business Machines  Corp., 2002,2011
 *   Author(s): Steve French (sfrench@us.ibm.com)
 *
 */
#include <linux/fs.h>
#include <linux/net.h>
#include <linux/string.h>
#include <linux/sched/mm.h>
#include <linux/sched/signal.h>
#include <linux/list.h>
#include <linux/wait.h>
#include <linux/slab.h>
#include <linux/pagemap.h>
#include <linux/ctype.h>
#include <linux/utsname.h>
#include <linux/mempool.h>
#include <linux/delay.h>
#include <linux/completion.h>
#include <linux/kthread.h>
#include <linux/pagevec.h>
#include <linux/freezer.h>
#include <linux/namei.h>
#include <linux/uuid.h>
#include <linux/uaccess.h>
#include <asm/processor.h>
#include <linux/inet.h>
#include <linux/module.h>
#include <keys/user-type.h>
#include <net/ipv6.h>
#include <linux/parser.h>
#include <linux/bvec.h>
#include "cifspdu.h"
#include "cifsglob.h"
#include "cifsproto.h"
#include "cifs_unicode.h"
#include "cifs_debug.h"
#include "cifs_fs_sb.h"
#include "ntlmssp.h"
#include "nterr.h"
#include "rfc1002pdu.h"
#include "fscache.h"
#include "smb2proto.h"
#include "smbdirect.h"
#include "dns_resolve.h"
#ifdef CONFIG_CIFS_DFS_UPCALL
#include "dfs_cache.h"
#endif
#include "fs_context.h"
#include "cifs_swn.h"

extern mempool_t *cifs_req_poolp;
extern bool disable_legacy_dialects;

/* FIXME: should these be tunable? */
#define TLINK_ERROR_EXPIRE	(1 * HZ)
#define TLINK_IDLE_EXPIRE	(600 * HZ)

/* Drop the connection to not overload the server */
#define NUM_STATUS_IO_TIMEOUT   5

struct mount_ctx {
	struct cifs_sb_info *cifs_sb;
	struct smb3_fs_context *fs_ctx;
	unsigned int xid;
	struct TCP_Server_Info *server;
	struct cifs_ses *ses;
	struct cifs_tcon *tcon;
#ifdef CONFIG_CIFS_DFS_UPCALL
	struct cifs_ses *root_ses;
	uuid_t mount_id;
	char *origin_fullpath, *leaf_fullpath;
#endif
};

static int ip_connect(struct TCP_Server_Info *server);
static int generic_ip_connect(struct TCP_Server_Info *server);
static void tlink_rb_insert(struct rb_root *root, struct tcon_link *new_tlink);
static void cifs_prune_tlinks(struct work_struct *work);

/*
 * Resolve hostname and set ip addr in tcp ses. Useful for hostnames that may
 * get their ip addresses changed at some point.
 *
 * This should be called with server->srv_mutex held.
 */
static int reconn_set_ipaddr_from_hostname(struct TCP_Server_Info *server)
{
	int rc;
	int len;
	char *unc, *ipaddr = NULL;
	time64_t expiry, now;
	unsigned long ttl = SMB_DNS_RESOLVE_INTERVAL_DEFAULT;

	if (!server->hostname)
		return -EINVAL;

	len = strlen(server->hostname) + 3;

	unc = kmalloc(len, GFP_KERNEL);
	if (!unc) {
		cifs_dbg(FYI, "%s: failed to create UNC path\n", __func__);
		return -ENOMEM;
	}
	scnprintf(unc, len, "\\\\%s", server->hostname);

	rc = dns_resolve_server_name_to_ip(unc, &ipaddr, &expiry);
	kfree(unc);

	if (rc < 0) {
		cifs_dbg(FYI, "%s: failed to resolve server part of %s to IP: %d\n",
			 __func__, server->hostname, rc);
		goto requeue_resolve;
	}

	spin_lock(&cifs_tcp_ses_lock);
	rc = cifs_convert_address((struct sockaddr *)&server->dstaddr, ipaddr,
				  strlen(ipaddr));
	spin_unlock(&cifs_tcp_ses_lock);
	kfree(ipaddr);

	/* rc == 1 means success here */
	if (rc) {
		now = ktime_get_real_seconds();
		if (expiry && expiry > now)
			/*
			 * To make sure we don't use the cached entry, retry 1s
			 * after expiry.
			 */
			ttl = max_t(unsigned long, expiry - now, SMB_DNS_RESOLVE_INTERVAL_MIN) + 1;
	}
	rc = !rc ? -1 : 0;

requeue_resolve:
	cifs_dbg(FYI, "%s: next dns resolution scheduled for %lu seconds in the future\n",
		 __func__, ttl);
	mod_delayed_work(cifsiod_wq, &server->resolve, (ttl * HZ));

	return rc;
}


static void cifs_resolve_server(struct work_struct *work)
{
	int rc;
	struct TCP_Server_Info *server = container_of(work,
					struct TCP_Server_Info, resolve.work);

	mutex_lock(&server->srv_mutex);

	/*
	 * Resolve the hostname again to make sure that IP address is up-to-date.
	 */
	rc = reconn_set_ipaddr_from_hostname(server);
	if (rc) {
		cifs_dbg(FYI, "%s: failed to resolve hostname: %d\n",
				__func__, rc);
	}

	mutex_unlock(&server->srv_mutex);
}

/**
 * Mark all sessions and tcons for reconnect.
 *
 * @server needs to be previously set to CifsNeedReconnect.
 */
static void cifs_mark_tcp_ses_conns_for_reconnect(struct TCP_Server_Info *server)
{
	struct cifs_ses *ses;
	struct cifs_tcon *tcon;
	struct mid_q_entry *mid, *nmid;
	struct list_head retry_list;
	struct TCP_Server_Info *pserver;

	server->maxBuf = 0;
	server->max_read = 0;

	cifs_dbg(FYI, "Mark tcp session as need reconnect\n");
	trace_smb3_reconnect(server->CurrentMid, server->conn_id, server->hostname);
	/*
	 * before reconnecting the tcp session, mark the smb session (uid) and the tid bad so they
	 * are not used until reconnected.
	 */
	cifs_dbg(FYI, "%s: marking sessions and tcons for reconnect\n", __func__);

	/* If server is a channel, select the primary channel */
	pserver = CIFS_SERVER_IS_CHAN(server) ? server->primary_server : server;

	spin_lock(&cifs_tcp_ses_lock);
	list_for_each_entry(ses, &pserver->smb_ses_list, smb_ses_list) {
		ses->need_reconnect = true;
		list_for_each_entry(tcon, &ses->tcon_list, tcon_list)
			tcon->need_reconnect = true;
		if (ses->tcon_ipc)
			ses->tcon_ipc->need_reconnect = true;
	}
	spin_unlock(&cifs_tcp_ses_lock);

	/* do not want to be sending data on a socket we are freeing */
	cifs_dbg(FYI, "%s: tearing down socket\n", __func__);
	mutex_lock(&server->srv_mutex);
	if (server->ssocket) {
		cifs_dbg(FYI, "State: 0x%x Flags: 0x%lx\n", server->ssocket->state,
			 server->ssocket->flags);
		kernel_sock_shutdown(server->ssocket, SHUT_WR);
		cifs_dbg(FYI, "Post shutdown state: 0x%x Flags: 0x%lx\n", server->ssocket->state,
			 server->ssocket->flags);
		sock_release(server->ssocket);
		server->ssocket = NULL;
	}
	server->sequence_number = 0;
	server->session_estab = false;
	kfree(server->session_key.response);
	server->session_key.response = NULL;
	server->session_key.len = 0;
	server->lstrp = jiffies;

	/* mark submitted MIDs for retry and issue callback */
	INIT_LIST_HEAD(&retry_list);
	cifs_dbg(FYI, "%s: moving mids to private list\n", __func__);
	spin_lock(&GlobalMid_Lock);
	list_for_each_entry_safe(mid, nmid, &server->pending_mid_q, qhead) {
		kref_get(&mid->refcount);
		if (mid->mid_state == MID_REQUEST_SUBMITTED)
			mid->mid_state = MID_RETRY_NEEDED;
		list_move(&mid->qhead, &retry_list);
		mid->mid_flags |= MID_DELETED;
	}
	spin_unlock(&GlobalMid_Lock);
	mutex_unlock(&server->srv_mutex);

	cifs_dbg(FYI, "%s: issuing mid callbacks\n", __func__);
	list_for_each_entry_safe(mid, nmid, &retry_list, qhead) {
		list_del_init(&mid->qhead);
		mid->callback(mid);
		cifs_mid_q_entry_release(mid);
	}

	if (cifs_rdma_enabled(server)) {
		mutex_lock(&server->srv_mutex);
		smbd_destroy(server);
		mutex_unlock(&server->srv_mutex);
	}
}

static bool cifs_tcp_ses_needs_reconnect(struct TCP_Server_Info *server, int num_targets)
{
	spin_lock(&GlobalMid_Lock);
	server->nr_targets = num_targets;
	if (server->tcpStatus == CifsExiting) {
		/* the demux thread will exit normally next time through the loop */
		spin_unlock(&GlobalMid_Lock);
		wake_up(&server->response_q);
		return false;
	}
	server->tcpStatus = CifsNeedReconnect;
	spin_unlock(&GlobalMid_Lock);
	return true;
}

/*
 * cifs tcp session reconnection
 *
 * mark tcp session as reconnecting so temporarily locked
 * mark all smb sessions as reconnecting for tcp session
 * reconnect tcp session
 * wake up waiters on reconnection? - (not needed currently)
 */
static int __cifs_reconnect(struct TCP_Server_Info *server)
{
	int rc = 0;

	if (!cifs_tcp_ses_needs_reconnect(server, 1))
		return 0;

	cifs_mark_tcp_ses_conns_for_reconnect(server);

	do {
		try_to_freeze();
		mutex_lock(&server->srv_mutex);

		if (!cifs_swn_set_server_dstaddr(server)) {
			/* resolve the hostname again to make sure that IP address is up-to-date */
			rc = reconn_set_ipaddr_from_hostname(server);
			cifs_dbg(FYI, "%s: reconn_set_ipaddr_from_hostname: rc=%d\n", __func__, rc);
		}

		if (cifs_rdma_enabled(server))
			rc = smbd_reconnect(server);
		else
			rc = generic_ip_connect(server);
		if (rc) {
			mutex_unlock(&server->srv_mutex);
			cifs_dbg(FYI, "%s: reconnect error %d\n", __func__, rc);
			msleep(3000);
		} else {
			atomic_inc(&tcpSesReconnectCount);
			set_credits(server, 1);
			spin_lock(&GlobalMid_Lock);
			if (server->tcpStatus != CifsExiting)
				server->tcpStatus = CifsNeedNegotiate;
			spin_unlock(&GlobalMid_Lock);
			cifs_swn_reset_server_dstaddr(server);
			mutex_unlock(&server->srv_mutex);
		}
	} while (server->tcpStatus == CifsNeedReconnect);

	if (server->tcpStatus == CifsNeedNegotiate)
		mod_delayed_work(cifsiod_wq, &server->echo, 0);

	wake_up(&server->response_q);
	return rc;
}

#ifdef CONFIG_CIFS_DFS_UPCALL
static int __reconnect_target_unlocked(struct TCP_Server_Info *server, const char *target)
{
	int rc;
	char *hostname;

	if (!cifs_swn_set_server_dstaddr(server)) {
		if (server->hostname != target) {
			hostname = extract_hostname(target);
			if (!IS_ERR(hostname)) {
				kfree(server->hostname);
				server->hostname = hostname;
			} else {
				cifs_dbg(FYI, "%s: couldn't extract hostname or address from dfs target: %ld\n",
					 __func__, PTR_ERR(hostname));
				cifs_dbg(FYI, "%s: default to last target server: %s\n", __func__,
					 server->hostname);
			}
		}
		/* resolve the hostname again to make sure that IP address is up-to-date. */
		rc = reconn_set_ipaddr_from_hostname(server);
		cifs_dbg(FYI, "%s: reconn_set_ipaddr_from_hostname: rc=%d\n", __func__, rc);
	}
	/* Reconnect the socket */
	if (cifs_rdma_enabled(server))
		rc = smbd_reconnect(server);
	else
		rc = generic_ip_connect(server);

	return rc;
}

static int reconnect_target_unlocked(struct TCP_Server_Info *server, struct dfs_cache_tgt_list *tl,
				     struct dfs_cache_tgt_iterator **target_hint)
{
	int rc;
	struct dfs_cache_tgt_iterator *tit;

	*target_hint = NULL;

	/* If dfs target list is empty, then reconnect to last server */
	tit = dfs_cache_get_tgt_iterator(tl);
	if (!tit)
		return __reconnect_target_unlocked(server, server->hostname);

	/* Otherwise, try every dfs target in @tl */
	for (; tit; tit = dfs_cache_get_next_tgt(tl, tit)) {
		rc = __reconnect_target_unlocked(server, dfs_cache_get_tgt_name(tit));
		if (!rc) {
			*target_hint = tit;
			break;
		}
	}
	return rc;
}

static int reconnect_dfs_server(struct TCP_Server_Info *server)
{
	int rc = 0;
	const char *refpath = server->current_fullpath + 1;
	struct dfs_cache_tgt_list tl = DFS_CACHE_TGT_LIST_INIT(tl);
	struct dfs_cache_tgt_iterator *target_hint = NULL;
	int num_targets = 0;

	/*
	 * Determine the number of dfs targets the referral path in @cifs_sb resolves to.
	 *
	 * smb2_reconnect() needs to know how long it should wait based upon the number of dfs
	 * targets (server->nr_targets).  It's also possible that the cached referral was cleared
	 * through /proc/fs/cifs/dfscache or the target list is empty due to server settings after
	 * refreshing the referral, so, in this case, default it to 1.
	 */
	if (!dfs_cache_noreq_find(refpath, NULL, &tl))
		num_targets = dfs_cache_get_nr_tgts(&tl);
	if (!num_targets)
		num_targets = 1;

	if (!cifs_tcp_ses_needs_reconnect(server, num_targets))
		return 0;

	cifs_mark_tcp_ses_conns_for_reconnect(server);

	do {
		try_to_freeze();
		mutex_lock(&server->srv_mutex);

		rc = reconnect_target_unlocked(server, &tl, &target_hint);
		if (rc) {
			/* Failed to reconnect socket */
			mutex_unlock(&server->srv_mutex);
			cifs_dbg(FYI, "%s: reconnect error %d\n", __func__, rc);
			msleep(3000);
			continue;
		}
		/*
		 * Socket was created.  Update tcp session status to CifsNeedNegotiate so that a
		 * process waiting for reconnect will know it needs to re-establish session and tcon
		 * through the reconnected target server.
		 */
		atomic_inc(&tcpSesReconnectCount);
		set_credits(server, 1);
		spin_lock(&GlobalMid_Lock);
		if (server->tcpStatus != CifsExiting)
			server->tcpStatus = CifsNeedNegotiate;
		spin_unlock(&GlobalMid_Lock);
		cifs_swn_reset_server_dstaddr(server);
		mutex_unlock(&server->srv_mutex);
	} while (server->tcpStatus == CifsNeedReconnect);

	if (target_hint)
		dfs_cache_noreq_update_tgthint(refpath, target_hint);

	dfs_cache_free_tgts(&tl);

	/* Need to set up echo worker again once connection has been established */
	if (server->tcpStatus == CifsNeedNegotiate)
		mod_delayed_work(cifsiod_wq, &server->echo, 0);

	wake_up(&server->response_q);
	return rc;
}

int cifs_reconnect(struct TCP_Server_Info *server)
{
	/* If tcp session is not an dfs connection, then reconnect to last target server */
	spin_lock(&cifs_tcp_ses_lock);
	if (!server->is_dfs_conn || !server->origin_fullpath || !server->leaf_fullpath) {
		spin_unlock(&cifs_tcp_ses_lock);
		return __cifs_reconnect(server);
	}
	spin_unlock(&cifs_tcp_ses_lock);

	return reconnect_dfs_server(server);
}
#else
int cifs_reconnect(struct TCP_Server_Info *server)
{
	return __cifs_reconnect(server);
}
#endif

static void
cifs_echo_request(struct work_struct *work)
{
	int rc;
	struct TCP_Server_Info *server = container_of(work,
					struct TCP_Server_Info, echo.work);

	/*
	 * We cannot send an echo if it is disabled.
	 * Also, no need to ping if we got a response recently.
	 */

	if (server->tcpStatus == CifsNeedReconnect ||
	    server->tcpStatus == CifsExiting ||
	    server->tcpStatus == CifsNew ||
	    (server->ops->can_echo && !server->ops->can_echo(server)) ||
	    time_before(jiffies, server->lstrp + server->echo_interval - HZ))
		goto requeue_echo;

	rc = server->ops->echo ? server->ops->echo(server) : -ENOSYS;
	if (rc)
		cifs_dbg(FYI, "Unable to send echo request to server: %s\n",
			 server->hostname);

	/* Check witness registrations */
	cifs_swn_check();

requeue_echo:
	queue_delayed_work(cifsiod_wq, &server->echo, server->echo_interval);
}

static bool
allocate_buffers(struct TCP_Server_Info *server)
{
	if (!server->bigbuf) {
		server->bigbuf = (char *)cifs_buf_get();
		if (!server->bigbuf) {
			cifs_server_dbg(VFS, "No memory for large SMB response\n");
			msleep(3000);
			/* retry will check if exiting */
			return false;
		}
	} else if (server->large_buf) {
		/* we are reusing a dirty large buf, clear its start */
		memset(server->bigbuf, 0, HEADER_SIZE(server));
	}

	if (!server->smallbuf) {
		server->smallbuf = (char *)cifs_small_buf_get();
		if (!server->smallbuf) {
			cifs_server_dbg(VFS, "No memory for SMB response\n");
			msleep(1000);
			/* retry will check if exiting */
			return false;
		}
		/* beginning of smb buffer is cleared in our buf_get */
	} else {
		/* if existing small buf clear beginning */
		memset(server->smallbuf, 0, HEADER_SIZE(server));
	}

	return true;
}

static bool
server_unresponsive(struct TCP_Server_Info *server)
{
	/*
	 * We need to wait 3 echo intervals to make sure we handle such
	 * situations right:
	 * 1s  client sends a normal SMB request
	 * 2s  client gets a response
	 * 30s echo workqueue job pops, and decides we got a response recently
	 *     and don't need to send another
	 * ...
	 * 65s kernel_recvmsg times out, and we see that we haven't gotten
	 *     a response in >60s.
	 */
	if ((server->tcpStatus == CifsGood ||
	    server->tcpStatus == CifsNeedNegotiate) &&
	    (!server->ops->can_echo || server->ops->can_echo(server)) &&
	    time_after(jiffies, server->lstrp + 3 * server->echo_interval)) {
		cifs_server_dbg(VFS, "has not responded in %lu seconds. Reconnecting...\n",
			 (3 * server->echo_interval) / HZ);
		cifs_reconnect(server);
		return true;
	}

	return false;
}

static inline bool
zero_credits(struct TCP_Server_Info *server)
{
	int val;

	spin_lock(&server->req_lock);
	val = server->credits + server->echo_credits + server->oplock_credits;
	if (server->in_flight == 0 && val == 0) {
		spin_unlock(&server->req_lock);
		return true;
	}
	spin_unlock(&server->req_lock);
	return false;
}

static int
cifs_readv_from_socket(struct TCP_Server_Info *server, struct msghdr *smb_msg)
{
	int length = 0;
	int total_read;

	smb_msg->msg_control = NULL;
	smb_msg->msg_controllen = 0;

	for (total_read = 0; msg_data_left(smb_msg); total_read += length) {
		try_to_freeze();

		/* reconnect if no credits and no requests in flight */
		if (zero_credits(server)) {
			cifs_reconnect(server);
			return -ECONNABORTED;
		}

		if (server_unresponsive(server))
			return -ECONNABORTED;
		if (cifs_rdma_enabled(server) && server->smbd_conn)
			length = smbd_recv(server->smbd_conn, smb_msg);
		else
			length = sock_recvmsg(server->ssocket, smb_msg, 0);

		if (server->tcpStatus == CifsExiting)
			return -ESHUTDOWN;

		if (server->tcpStatus == CifsNeedReconnect) {
			cifs_reconnect(server);
			return -ECONNABORTED;
		}

		if (length == -ERESTARTSYS ||
		    length == -EAGAIN ||
		    length == -EINTR) {
			/*
			 * Minimum sleep to prevent looping, allowing socket
			 * to clear and app threads to set tcpStatus
			 * CifsNeedReconnect if server hung.
			 */
			usleep_range(1000, 2000);
			length = 0;
			continue;
		}

		if (length <= 0) {
			cifs_dbg(FYI, "Received no data or error: %d\n", length);
			cifs_reconnect(server);
			return -ECONNABORTED;
		}
	}
	return total_read;
}

int
cifs_read_from_socket(struct TCP_Server_Info *server, char *buf,
		      unsigned int to_read)
{
	struct msghdr smb_msg;
	struct kvec iov = {.iov_base = buf, .iov_len = to_read};
	iov_iter_kvec(&smb_msg.msg_iter, READ, &iov, 1, to_read);

	return cifs_readv_from_socket(server, &smb_msg);
}

ssize_t
cifs_discard_from_socket(struct TCP_Server_Info *server, size_t to_read)
{
	struct msghdr smb_msg;

	/*
	 *  iov_iter_discard already sets smb_msg.type and count and iov_offset
	 *  and cifs_readv_from_socket sets msg_control and msg_controllen
	 *  so little to initialize in struct msghdr
	 */
	smb_msg.msg_name = NULL;
	smb_msg.msg_namelen = 0;
	iov_iter_discard(&smb_msg.msg_iter, READ, to_read);

	return cifs_readv_from_socket(server, &smb_msg);
}

int
cifs_read_page_from_socket(struct TCP_Server_Info *server, struct page *page,
	unsigned int page_offset, unsigned int to_read)
{
	struct msghdr smb_msg;
	struct bio_vec bv = {
		.bv_page = page, .bv_len = to_read, .bv_offset = page_offset};
	iov_iter_bvec(&smb_msg.msg_iter, READ, &bv, 1, to_read);
	return cifs_readv_from_socket(server, &smb_msg);
}

static bool
is_smb_response(struct TCP_Server_Info *server, unsigned char type)
{
	/*
	 * The first byte big endian of the length field,
	 * is actually not part of the length but the type
	 * with the most common, zero, as regular data.
	 */
	switch (type) {
	case RFC1002_SESSION_MESSAGE:
		/* Regular SMB response */
		return true;
	case RFC1002_SESSION_KEEP_ALIVE:
		cifs_dbg(FYI, "RFC 1002 session keep alive\n");
		break;
	case RFC1002_POSITIVE_SESSION_RESPONSE:
		cifs_dbg(FYI, "RFC 1002 positive session response\n");
		break;
	case RFC1002_NEGATIVE_SESSION_RESPONSE:
		/*
		 * We get this from Windows 98 instead of an error on
		 * SMB negprot response.
		 */
		cifs_dbg(FYI, "RFC 1002 negative session response\n");
		/* give server a second to clean up */
		msleep(1000);
		/*
		 * Always try 445 first on reconnect since we get NACK
		 * on some if we ever connected to port 139 (the NACK
		 * is since we do not begin with RFC1001 session
		 * initialize frame).
		 */
		cifs_set_port((struct sockaddr *)&server->dstaddr, CIFS_PORT);
		cifs_reconnect(server);
		break;
	default:
		cifs_server_dbg(VFS, "RFC 1002 unknown response type 0x%x\n", type);
		cifs_reconnect(server);
	}

	return false;
}

void
dequeue_mid(struct mid_q_entry *mid, bool malformed)
{
#ifdef CONFIG_CIFS_STATS2
	mid->when_received = jiffies;
#endif
	spin_lock(&GlobalMid_Lock);
	if (!malformed)
		mid->mid_state = MID_RESPONSE_RECEIVED;
	else
		mid->mid_state = MID_RESPONSE_MALFORMED;
	/*
	 * Trying to handle/dequeue a mid after the send_recv()
	 * function has finished processing it is a bug.
	 */
	if (mid->mid_flags & MID_DELETED) {
		spin_unlock(&GlobalMid_Lock);
		pr_warn_once("trying to dequeue a deleted mid\n");
	} else {
		list_del_init(&mid->qhead);
		mid->mid_flags |= MID_DELETED;
		spin_unlock(&GlobalMid_Lock);
	}
}

static unsigned int
smb2_get_credits_from_hdr(char *buffer, struct TCP_Server_Info *server)
{
	struct smb2_hdr *shdr = (struct smb2_hdr *)buffer;

	/*
	 * SMB1 does not use credits.
	 */
	if (server->vals->header_preamble_size)
		return 0;

	return le16_to_cpu(shdr->CreditRequest);
}

static void
handle_mid(struct mid_q_entry *mid, struct TCP_Server_Info *server,
	   char *buf, int malformed)
{
	if (server->ops->check_trans2 &&
	    server->ops->check_trans2(mid, server, buf, malformed))
		return;
	mid->credits_received = smb2_get_credits_from_hdr(buf, server);
	mid->resp_buf = buf;
	mid->large_buf = server->large_buf;
	/* Was previous buf put in mpx struct for multi-rsp? */
	if (!mid->multiRsp) {
		/* smb buffer will be freed by user thread */
		if (server->large_buf)
			server->bigbuf = NULL;
		else
			server->smallbuf = NULL;
	}
	dequeue_mid(mid, malformed);
}

static void clean_demultiplex_info(struct TCP_Server_Info *server)
{
	int length;

	/* take it off the list, if it's not already */
	spin_lock(&cifs_tcp_ses_lock);
	list_del_init(&server->tcp_ses_list);
	spin_unlock(&cifs_tcp_ses_lock);

	cancel_delayed_work_sync(&server->echo);
	cancel_delayed_work_sync(&server->resolve);

	spin_lock(&GlobalMid_Lock);
	server->tcpStatus = CifsExiting;
	spin_unlock(&GlobalMid_Lock);
	wake_up_all(&server->response_q);

	/* check if we have blocked requests that need to free */
	spin_lock(&server->req_lock);
	if (server->credits <= 0)
		server->credits = 1;
	spin_unlock(&server->req_lock);
	/*
	 * Although there should not be any requests blocked on this queue it
	 * can not hurt to be paranoid and try to wake up requests that may
	 * haven been blocked when more than 50 at time were on the wire to the
	 * same server - they now will see the session is in exit state and get
	 * out of SendReceive.
	 */
	wake_up_all(&server->request_q);
	/* give those requests time to exit */
	msleep(125);
	if (cifs_rdma_enabled(server))
		smbd_destroy(server);
	if (server->ssocket) {
		sock_release(server->ssocket);
		server->ssocket = NULL;
	}

	if (!list_empty(&server->pending_mid_q)) {
		struct list_head dispose_list;
		struct mid_q_entry *mid_entry;
		struct list_head *tmp, *tmp2;

		INIT_LIST_HEAD(&dispose_list);
		spin_lock(&GlobalMid_Lock);
		list_for_each_safe(tmp, tmp2, &server->pending_mid_q) {
			mid_entry = list_entry(tmp, struct mid_q_entry, qhead);
			cifs_dbg(FYI, "Clearing mid %llu\n", mid_entry->mid);
			kref_get(&mid_entry->refcount);
			mid_entry->mid_state = MID_SHUTDOWN;
			list_move(&mid_entry->qhead, &dispose_list);
			mid_entry->mid_flags |= MID_DELETED;
		}
		spin_unlock(&GlobalMid_Lock);

		/* now walk dispose list and issue callbacks */
		list_for_each_safe(tmp, tmp2, &dispose_list) {
			mid_entry = list_entry(tmp, struct mid_q_entry, qhead);
			cifs_dbg(FYI, "Callback mid %llu\n", mid_entry->mid);
			list_del_init(&mid_entry->qhead);
			mid_entry->callback(mid_entry);
			cifs_mid_q_entry_release(mid_entry);
		}
		/* 1/8th of sec is more than enough time for them to exit */
		msleep(125);
	}

	if (!list_empty(&server->pending_mid_q)) {
		/*
		 * mpx threads have not exited yet give them at least the smb
		 * send timeout time for long ops.
		 *
		 * Due to delays on oplock break requests, we need to wait at
		 * least 45 seconds before giving up on a request getting a
		 * response and going ahead and killing cifsd.
		 */
		cifs_dbg(FYI, "Wait for exit from demultiplex thread\n");
		msleep(46000);
		/*
		 * If threads still have not exited they are probably never
		 * coming home not much else we can do but free the memory.
		 */
	}

<<<<<<< HEAD
=======
#ifdef CONFIG_CIFS_DFS_UPCALL
	kfree(server->origin_fullpath);
	kfree(server->leaf_fullpath);
#endif
>>>>>>> 92b4b594
	kfree(server);

	length = atomic_dec_return(&tcpSesAllocCount);
	if (length > 0)
		mempool_resize(cifs_req_poolp, length + cifs_min_rcv);
}

static int
standard_receive3(struct TCP_Server_Info *server, struct mid_q_entry *mid)
{
	int length;
	char *buf = server->smallbuf;
	unsigned int pdu_length = server->pdu_size;

	/* make sure this will fit in a large buffer */
	if (pdu_length > CIFSMaxBufSize + MAX_HEADER_SIZE(server) -
		server->vals->header_preamble_size) {
		cifs_server_dbg(VFS, "SMB response too long (%u bytes)\n", pdu_length);
		cifs_reconnect(server);
		return -ECONNABORTED;
	}

	/* switch to large buffer if too big for a small one */
	if (pdu_length > MAX_CIFS_SMALL_BUFFER_SIZE - 4) {
		server->large_buf = true;
		memcpy(server->bigbuf, buf, server->total_read);
		buf = server->bigbuf;
	}

	/* now read the rest */
	length = cifs_read_from_socket(server, buf + HEADER_SIZE(server) - 1,
				       pdu_length - HEADER_SIZE(server) + 1
				       + server->vals->header_preamble_size);

	if (length < 0)
		return length;
	server->total_read += length;

	dump_smb(buf, server->total_read);

	return cifs_handle_standard(server, mid);
}

int
cifs_handle_standard(struct TCP_Server_Info *server, struct mid_q_entry *mid)
{
	char *buf = server->large_buf ? server->bigbuf : server->smallbuf;
	int length;

	/*
	 * We know that we received enough to get to the MID as we
	 * checked the pdu_length earlier. Now check to see
	 * if the rest of the header is OK. We borrow the length
	 * var for the rest of the loop to avoid a new stack var.
	 *
	 * 48 bytes is enough to display the header and a little bit
	 * into the payload for debugging purposes.
	 */
	length = server->ops->check_message(buf, server->total_read, server);
	if (length != 0)
		cifs_dump_mem("Bad SMB: ", buf,
			min_t(unsigned int, server->total_read, 48));

	if (server->ops->is_session_expired &&
	    server->ops->is_session_expired(buf)) {
		cifs_reconnect(server);
		return -1;
	}

	if (server->ops->is_status_pending &&
	    server->ops->is_status_pending(buf, server))
		return -1;

	if (!mid)
		return length;

	handle_mid(mid, server, buf, length);
	return 0;
}

static void
smb2_add_credits_from_hdr(char *buffer, struct TCP_Server_Info *server)
{
	struct smb2_hdr *shdr = (struct smb2_hdr *)buffer;
	int scredits, in_flight;

	/*
	 * SMB1 does not use credits.
	 */
	if (server->vals->header_preamble_size)
		return;

	if (shdr->CreditRequest) {
		spin_lock(&server->req_lock);
		server->credits += le16_to_cpu(shdr->CreditRequest);
		scredits = server->credits;
		in_flight = server->in_flight;
		spin_unlock(&server->req_lock);
		wake_up(&server->request_q);

		trace_smb3_add_credits(server->CurrentMid,
				server->conn_id, server->hostname, scredits,
				le16_to_cpu(shdr->CreditRequest), in_flight);
		cifs_server_dbg(FYI, "%s: added %u credits total=%d\n",
				__func__, le16_to_cpu(shdr->CreditRequest),
				scredits);
	}
}


static int
cifs_demultiplex_thread(void *p)
{
	int i, num_mids, length;
	struct TCP_Server_Info *server = p;
	unsigned int pdu_length;
	unsigned int next_offset;
	char *buf = NULL;
	struct task_struct *task_to_wake = NULL;
	struct mid_q_entry *mids[MAX_COMPOUND];
	char *bufs[MAX_COMPOUND];
	unsigned int noreclaim_flag, num_io_timeout = 0;

	noreclaim_flag = memalloc_noreclaim_save();
	cifs_dbg(FYI, "Demultiplex PID: %d\n", task_pid_nr(current));

	length = atomic_inc_return(&tcpSesAllocCount);
	if (length > 1)
		mempool_resize(cifs_req_poolp, length + cifs_min_rcv);

	set_freezable();
	allow_kernel_signal(SIGKILL);
	while (server->tcpStatus != CifsExiting) {
		if (try_to_freeze())
			continue;

		if (!allocate_buffers(server))
			continue;

		server->large_buf = false;
		buf = server->smallbuf;
		pdu_length = 4; /* enough to get RFC1001 header */

		length = cifs_read_from_socket(server, buf, pdu_length);
		if (length < 0)
			continue;

		if (server->vals->header_preamble_size == 0)
			server->total_read = 0;
		else
			server->total_read = length;

		/*
		 * The right amount was read from socket - 4 bytes,
		 * so we can now interpret the length field.
		 */
		pdu_length = get_rfc1002_length(buf);

		cifs_dbg(FYI, "RFC1002 header 0x%x\n", pdu_length);
		if (!is_smb_response(server, buf[0]))
			continue;
next_pdu:
		server->pdu_size = pdu_length;

		/* make sure we have enough to get to the MID */
		if (server->pdu_size < HEADER_SIZE(server) - 1 -
		    server->vals->header_preamble_size) {
			cifs_server_dbg(VFS, "SMB response too short (%u bytes)\n",
				 server->pdu_size);
			cifs_reconnect(server);
			continue;
		}

		/* read down to the MID */
		length = cifs_read_from_socket(server,
			     buf + server->vals->header_preamble_size,
			     HEADER_SIZE(server) - 1
			     - server->vals->header_preamble_size);
		if (length < 0)
			continue;
		server->total_read += length;

		if (server->ops->next_header) {
			next_offset = server->ops->next_header(buf);
			if (next_offset)
				server->pdu_size = next_offset;
		}

		memset(mids, 0, sizeof(mids));
		memset(bufs, 0, sizeof(bufs));
		num_mids = 0;

		if (server->ops->is_transform_hdr &&
		    server->ops->receive_transform &&
		    server->ops->is_transform_hdr(buf)) {
			length = server->ops->receive_transform(server,
								mids,
								bufs,
								&num_mids);
		} else {
			mids[0] = server->ops->find_mid(server, buf);
			bufs[0] = buf;
			num_mids = 1;

			if (!mids[0] || !mids[0]->receive)
				length = standard_receive3(server, mids[0]);
			else
				length = mids[0]->receive(server, mids[0]);
		}

		if (length < 0) {
			for (i = 0; i < num_mids; i++)
				if (mids[i])
					cifs_mid_q_entry_release(mids[i]);
			continue;
		}

		if (server->ops->is_status_io_timeout &&
		    server->ops->is_status_io_timeout(buf)) {
			num_io_timeout++;
			if (num_io_timeout > NUM_STATUS_IO_TIMEOUT) {
				cifs_reconnect(server);
				num_io_timeout = 0;
				continue;
			}
		}

		server->lstrp = jiffies;

		for (i = 0; i < num_mids; i++) {
			if (mids[i] != NULL) {
				mids[i]->resp_buf_size = server->pdu_size;

				if (bufs[i] && server->ops->is_network_name_deleted)
					server->ops->is_network_name_deleted(bufs[i],
									server);

				if (!mids[i]->multiRsp || mids[i]->multiEnd)
					mids[i]->callback(mids[i]);

				cifs_mid_q_entry_release(mids[i]);
			} else if (server->ops->is_oplock_break &&
				   server->ops->is_oplock_break(bufs[i],
								server)) {
				smb2_add_credits_from_hdr(bufs[i], server);
				cifs_dbg(FYI, "Received oplock break\n");
			} else {
				cifs_server_dbg(VFS, "No task to wake, unknown frame received! NumMids %d\n",
						atomic_read(&midCount));
				cifs_dump_mem("Received Data is: ", bufs[i],
					      HEADER_SIZE(server));
				smb2_add_credits_from_hdr(bufs[i], server);
#ifdef CONFIG_CIFS_DEBUG2
				if (server->ops->dump_detail)
					server->ops->dump_detail(bufs[i],
								 server);
				cifs_dump_mids(server);
#endif /* CIFS_DEBUG2 */
			}
		}

		if (pdu_length > server->pdu_size) {
			if (!allocate_buffers(server))
				continue;
			pdu_length -= server->pdu_size;
			server->total_read = 0;
			server->large_buf = false;
			buf = server->smallbuf;
			goto next_pdu;
		}
	} /* end while !EXITING */

	/* buffer usually freed in free_mid - need to free it here on exit */
	cifs_buf_release(server->bigbuf);
	if (server->smallbuf) /* no sense logging a debug message if NULL */
		cifs_small_buf_release(server->smallbuf);

	task_to_wake = xchg(&server->tsk, NULL);
	clean_demultiplex_info(server);

	/* if server->tsk was NULL then wait for a signal before exiting */
	if (!task_to_wake) {
		set_current_state(TASK_INTERRUPTIBLE);
		while (!signal_pending(current)) {
			schedule();
			set_current_state(TASK_INTERRUPTIBLE);
		}
		set_current_state(TASK_RUNNING);
	}

	memalloc_noreclaim_restore(noreclaim_flag);
	module_put_and_exit(0);
}

/*
 * Returns true if srcaddr isn't specified and rhs isn't specified, or
 * if srcaddr is specified and matches the IP address of the rhs argument
 */
bool
cifs_match_ipaddr(struct sockaddr *srcaddr, struct sockaddr *rhs)
{
	switch (srcaddr->sa_family) {
	case AF_UNSPEC:
		return (rhs->sa_family == AF_UNSPEC);
	case AF_INET: {
		struct sockaddr_in *saddr4 = (struct sockaddr_in *)srcaddr;
		struct sockaddr_in *vaddr4 = (struct sockaddr_in *)rhs;
		return (saddr4->sin_addr.s_addr == vaddr4->sin_addr.s_addr);
	}
	case AF_INET6: {
		struct sockaddr_in6 *saddr6 = (struct sockaddr_in6 *)srcaddr;
		struct sockaddr_in6 *vaddr6 = (struct sockaddr_in6 *)rhs;
		return ipv6_addr_equal(&saddr6->sin6_addr, &vaddr6->sin6_addr);
	}
	default:
		WARN_ON(1);
		return false; /* don't expect to be here */
	}
}

/*
 * If no port is specified in addr structure, we try to match with 445 port
 * and if it fails - with 139 ports. It should be called only if address
 * families of server and addr are equal.
 */
static bool
match_port(struct TCP_Server_Info *server, struct sockaddr *addr)
{
	__be16 port, *sport;

	/* SMBDirect manages its own ports, don't match it here */
	if (server->rdma)
		return true;

	switch (addr->sa_family) {
	case AF_INET:
		sport = &((struct sockaddr_in *) &server->dstaddr)->sin_port;
		port = ((struct sockaddr_in *) addr)->sin_port;
		break;
	case AF_INET6:
		sport = &((struct sockaddr_in6 *) &server->dstaddr)->sin6_port;
		port = ((struct sockaddr_in6 *) addr)->sin6_port;
		break;
	default:
		WARN_ON(1);
		return false;
	}

	if (!port) {
		port = htons(CIFS_PORT);
		if (port == *sport)
			return true;

		port = htons(RFC1001_PORT);
	}

	return port == *sport;
}

static bool
match_address(struct TCP_Server_Info *server, struct sockaddr *addr,
	      struct sockaddr *srcaddr)
{
	switch (addr->sa_family) {
	case AF_INET: {
		struct sockaddr_in *addr4 = (struct sockaddr_in *)addr;
		struct sockaddr_in *srv_addr4 =
					(struct sockaddr_in *)&server->dstaddr;

		if (addr4->sin_addr.s_addr != srv_addr4->sin_addr.s_addr)
			return false;
		break;
	}
	case AF_INET6: {
		struct sockaddr_in6 *addr6 = (struct sockaddr_in6 *)addr;
		struct sockaddr_in6 *srv_addr6 =
					(struct sockaddr_in6 *)&server->dstaddr;

		if (!ipv6_addr_equal(&addr6->sin6_addr,
				     &srv_addr6->sin6_addr))
			return false;
		if (addr6->sin6_scope_id != srv_addr6->sin6_scope_id)
			return false;
		break;
	}
	default:
		WARN_ON(1);
		return false; /* don't expect to be here */
	}

	if (!cifs_match_ipaddr(srcaddr, (struct sockaddr *)&server->srcaddr))
		return false;

	return true;
}

static bool
match_security(struct TCP_Server_Info *server, struct smb3_fs_context *ctx)
{
	/*
	 * The select_sectype function should either return the ctx->sectype
	 * that was specified, or "Unspecified" if that sectype was not
	 * compatible with the given NEGOTIATE request.
	 */
	if (server->ops->select_sectype(server, ctx->sectype)
	     == Unspecified)
		return false;

	/*
	 * Now check if signing mode is acceptable. No need to check
	 * global_secflags at this point since if MUST_SIGN is set then
	 * the server->sign had better be too.
	 */
	if (ctx->sign && !server->sign)
		return false;

	return true;
}

static int match_server(struct TCP_Server_Info *server, struct smb3_fs_context *ctx)
{
	struct sockaddr *addr = (struct sockaddr *)&ctx->dstaddr;

	if (ctx->nosharesock)
		return 0;

	/* this server does not share socket */
	if (server->nosharesock)
		return 0;

	/* If multidialect negotiation see if existing sessions match one */
	if (strcmp(ctx->vals->version_string, SMB3ANY_VERSION_STRING) == 0) {
		if (server->vals->protocol_id < SMB30_PROT_ID)
			return 0;
	} else if (strcmp(ctx->vals->version_string,
		   SMBDEFAULT_VERSION_STRING) == 0) {
		if (server->vals->protocol_id < SMB21_PROT_ID)
			return 0;
	} else if ((server->vals != ctx->vals) || (server->ops != ctx->ops))
		return 0;

	if (!net_eq(cifs_net_ns(server), current->nsproxy->net_ns))
		return 0;

	if (strcasecmp(server->hostname, ctx->server_hostname))
		return 0;

	if (!match_address(server, addr,
			   (struct sockaddr *)&ctx->srcaddr))
		return 0;

	if (!match_port(server, addr))
		return 0;

	if (!match_security(server, ctx))
		return 0;

	if (server->echo_interval != ctx->echo_interval * HZ)
		return 0;

	if (server->rdma != ctx->rdma)
		return 0;

	if (server->ignore_signature != ctx->ignore_signature)
		return 0;

	if (server->min_offload != ctx->min_offload)
		return 0;

	return 1;
}

struct TCP_Server_Info *
cifs_find_tcp_session(struct smb3_fs_context *ctx)
{
	struct TCP_Server_Info *server;

	spin_lock(&cifs_tcp_ses_lock);
	list_for_each_entry(server, &cifs_tcp_ses_list, tcp_ses_list) {
#ifdef CONFIG_CIFS_DFS_UPCALL
		/*
		 * DFS failover implementation in cifs_reconnect() requires unique tcp sessions for
		 * DFS connections to do failover properly, so avoid sharing them with regular
		 * shares or even links that may connect to same server but having completely
		 * different failover targets.
		 */
		if (server->is_dfs_conn)
			continue;
#endif
		/*
		 * Skip ses channels since they're only handled in lower layers
		 * (e.g. cifs_send_recv).
		 */
		if (CIFS_SERVER_IS_CHAN(server) || !match_server(server, ctx))
			continue;

		++server->srv_count;
		spin_unlock(&cifs_tcp_ses_lock);
		cifs_dbg(FYI, "Existing tcp session with server found\n");
		return server;
	}
	spin_unlock(&cifs_tcp_ses_lock);
	return NULL;
}

void
cifs_put_tcp_session(struct TCP_Server_Info *server, int from_reconnect)
{
	struct task_struct *task;

	spin_lock(&cifs_tcp_ses_lock);
	if (--server->srv_count > 0) {
		spin_unlock(&cifs_tcp_ses_lock);
		return;
	}

	/* srv_count can never go negative */
	WARN_ON(server->srv_count < 0);

	put_net(cifs_net_ns(server));

	list_del_init(&server->tcp_ses_list);
	spin_unlock(&cifs_tcp_ses_lock);

	/* For secondary channels, we pick up ref-count on the primary server */
	if (CIFS_SERVER_IS_CHAN(server))
		cifs_put_tcp_session(server->primary_server, from_reconnect);

	cancel_delayed_work_sync(&server->echo);
	cancel_delayed_work_sync(&server->resolve);

	if (from_reconnect)
		/*
		 * Avoid deadlock here: reconnect work calls
		 * cifs_put_tcp_session() at its end. Need to be sure
		 * that reconnect work does nothing with server pointer after
		 * that step.
		 */
		cancel_delayed_work(&server->reconnect);
	else
		cancel_delayed_work_sync(&server->reconnect);

	spin_lock(&GlobalMid_Lock);
	server->tcpStatus = CifsExiting;
	spin_unlock(&GlobalMid_Lock);

	cifs_crypto_secmech_release(server);

	/* fscache server cookies are based on primary channel only */
	if (!CIFS_SERVER_IS_CHAN(server))
		cifs_fscache_release_client_cookie(server);

	kfree(server->session_key.response);
	server->session_key.response = NULL;
	server->session_key.len = 0;
	kfree(server->hostname);

	task = xchg(&server->tsk, NULL);
	if (task)
		send_sig(SIGKILL, task, 1);
}

struct TCP_Server_Info *
cifs_get_tcp_session(struct smb3_fs_context *ctx,
		     struct TCP_Server_Info *primary_server)
{
	struct TCP_Server_Info *tcp_ses = NULL;
	int rc;

	cifs_dbg(FYI, "UNC: %s\n", ctx->UNC);

	/* see if we already have a matching tcp_ses */
	tcp_ses = cifs_find_tcp_session(ctx);
	if (tcp_ses)
		return tcp_ses;

	tcp_ses = kzalloc(sizeof(struct TCP_Server_Info), GFP_KERNEL);
	if (!tcp_ses) {
		rc = -ENOMEM;
		goto out_err;
	}

	tcp_ses->hostname = kstrdup(ctx->server_hostname, GFP_KERNEL);
	if (!tcp_ses->hostname) {
		rc = -ENOMEM;
		goto out_err;
	}

	if (ctx->nosharesock)
		tcp_ses->nosharesock = true;

	tcp_ses->ops = ctx->ops;
	tcp_ses->vals = ctx->vals;
	cifs_set_net_ns(tcp_ses, get_net(current->nsproxy->net_ns));

	tcp_ses->conn_id = atomic_inc_return(&tcpSesNextId);
	tcp_ses->noblockcnt = ctx->rootfs;
	tcp_ses->noblocksnd = ctx->noblocksnd || ctx->rootfs;
	tcp_ses->noautotune = ctx->noautotune;
	tcp_ses->tcp_nodelay = ctx->sockopt_tcp_nodelay;
	tcp_ses->rdma = ctx->rdma;
	tcp_ses->in_flight = 0;
	tcp_ses->max_in_flight = 0;
	tcp_ses->credits = 1;
	if (primary_server) {
		spin_lock(&cifs_tcp_ses_lock);
		++primary_server->srv_count;
		tcp_ses->primary_server = primary_server;
		spin_unlock(&cifs_tcp_ses_lock);
	}
	init_waitqueue_head(&tcp_ses->response_q);
	init_waitqueue_head(&tcp_ses->request_q);
	INIT_LIST_HEAD(&tcp_ses->pending_mid_q);
	mutex_init(&tcp_ses->srv_mutex);
	memcpy(tcp_ses->workstation_RFC1001_name,
		ctx->source_rfc1001_name, RFC1001_NAME_LEN_WITH_NULL);
	memcpy(tcp_ses->server_RFC1001_name,
		ctx->target_rfc1001_name, RFC1001_NAME_LEN_WITH_NULL);
	tcp_ses->session_estab = false;
	tcp_ses->sequence_number = 0;
	tcp_ses->reconnect_instance = 1;
	tcp_ses->lstrp = jiffies;
	tcp_ses->compress_algorithm = cpu_to_le16(ctx->compression);
	spin_lock_init(&tcp_ses->req_lock);
	INIT_LIST_HEAD(&tcp_ses->tcp_ses_list);
	INIT_LIST_HEAD(&tcp_ses->smb_ses_list);
	INIT_DELAYED_WORK(&tcp_ses->echo, cifs_echo_request);
	INIT_DELAYED_WORK(&tcp_ses->resolve, cifs_resolve_server);
	INIT_DELAYED_WORK(&tcp_ses->reconnect, smb2_reconnect_server);
	mutex_init(&tcp_ses->reconnect_mutex);
#ifdef CONFIG_CIFS_DFS_UPCALL
	mutex_init(&tcp_ses->refpath_lock);
#endif
	memcpy(&tcp_ses->srcaddr, &ctx->srcaddr,
	       sizeof(tcp_ses->srcaddr));
	memcpy(&tcp_ses->dstaddr, &ctx->dstaddr,
		sizeof(tcp_ses->dstaddr));
	if (ctx->use_client_guid)
		memcpy(tcp_ses->client_guid, ctx->client_guid,
		       SMB2_CLIENT_GUID_SIZE);
	else
		generate_random_uuid(tcp_ses->client_guid);
	/*
	 * at this point we are the only ones with the pointer
	 * to the struct since the kernel thread not created yet
	 * no need to spinlock this init of tcpStatus or srv_count
	 */
	tcp_ses->tcpStatus = CifsNew;
	++tcp_ses->srv_count;

	if (ctx->echo_interval >= SMB_ECHO_INTERVAL_MIN &&
		ctx->echo_interval <= SMB_ECHO_INTERVAL_MAX)
		tcp_ses->echo_interval = ctx->echo_interval * HZ;
	else
		tcp_ses->echo_interval = SMB_ECHO_INTERVAL_DEFAULT * HZ;
	if (tcp_ses->rdma) {
#ifndef CONFIG_CIFS_SMB_DIRECT
		cifs_dbg(VFS, "CONFIG_CIFS_SMB_DIRECT is not enabled\n");
		rc = -ENOENT;
		goto out_err_crypto_release;
#endif
		tcp_ses->smbd_conn = smbd_get_connection(
			tcp_ses, (struct sockaddr *)&ctx->dstaddr);
		if (tcp_ses->smbd_conn) {
			cifs_dbg(VFS, "RDMA transport established\n");
			rc = 0;
			goto smbd_connected;
		} else {
			rc = -ENOENT;
			goto out_err_crypto_release;
		}
	}
	rc = ip_connect(tcp_ses);
	if (rc < 0) {
		cifs_dbg(VFS, "Error connecting to socket. Aborting operation.\n");
		goto out_err_crypto_release;
	}
smbd_connected:
	/*
	 * since we're in a cifs function already, we know that
	 * this will succeed. No need for try_module_get().
	 */
	__module_get(THIS_MODULE);
	tcp_ses->tsk = kthread_run(cifs_demultiplex_thread,
				  tcp_ses, "cifsd");
	if (IS_ERR(tcp_ses->tsk)) {
		rc = PTR_ERR(tcp_ses->tsk);
		cifs_dbg(VFS, "error %d create cifsd thread\n", rc);
		module_put(THIS_MODULE);
		goto out_err_crypto_release;
	}
	tcp_ses->min_offload = ctx->min_offload;
	/*
	 * at this point we are the only ones with the pointer
	 * to the struct since the kernel thread not created yet
	 * no need to spinlock this update of tcpStatus
	 */
	tcp_ses->tcpStatus = CifsNeedNegotiate;

	if ((ctx->max_credits < 20) || (ctx->max_credits > 60000))
		tcp_ses->max_credits = SMB2_MAX_CREDITS_AVAILABLE;
	else
		tcp_ses->max_credits = ctx->max_credits;

	tcp_ses->nr_targets = 1;
	tcp_ses->ignore_signature = ctx->ignore_signature;
	/* thread spawned, put it on the list */
	spin_lock(&cifs_tcp_ses_lock);
	list_add(&tcp_ses->tcp_ses_list, &cifs_tcp_ses_list);
	spin_unlock(&cifs_tcp_ses_lock);

	/* fscache server cookies are based on primary channel only */
	if (!CIFS_SERVER_IS_CHAN(tcp_ses))
		cifs_fscache_get_client_cookie(tcp_ses);
#ifdef CONFIG_CIFS_FSCACHE
	else
		tcp_ses->fscache = tcp_ses->primary_server->fscache;
#endif /* CONFIG_CIFS_FSCACHE */

	/* queue echo request delayed work */
	queue_delayed_work(cifsiod_wq, &tcp_ses->echo, tcp_ses->echo_interval);

	/* queue dns resolution delayed work */
	cifs_dbg(FYI, "%s: next dns resolution scheduled for %d seconds in the future\n",
		 __func__, SMB_DNS_RESOLVE_INTERVAL_DEFAULT);

	queue_delayed_work(cifsiod_wq, &tcp_ses->resolve, (SMB_DNS_RESOLVE_INTERVAL_DEFAULT * HZ));

	return tcp_ses;

out_err_crypto_release:
	cifs_crypto_secmech_release(tcp_ses);

	put_net(cifs_net_ns(tcp_ses));

out_err:
	if (tcp_ses) {
<<<<<<< HEAD
=======
		if (CIFS_SERVER_IS_CHAN(tcp_ses))
			cifs_put_tcp_session(tcp_ses->primary_server, false);
>>>>>>> 92b4b594
		kfree(tcp_ses->hostname);
		if (tcp_ses->ssocket)
			sock_release(tcp_ses->ssocket);
		kfree(tcp_ses);
	}
	return ERR_PTR(rc);
}

static int match_session(struct cifs_ses *ses, struct smb3_fs_context *ctx)
{
	if (ctx->sectype != Unspecified &&
	    ctx->sectype != ses->sectype)
		return 0;

	/*
	 * If an existing session is limited to less channels than
	 * requested, it should not be reused
	 */
	spin_lock(&ses->chan_lock);
	if (ses->chan_max < ctx->max_channels) {
		spin_unlock(&ses->chan_lock);
		return 0;
	}
	spin_unlock(&ses->chan_lock);

	switch (ses->sectype) {
	case Kerberos:
		if (!uid_eq(ctx->cred_uid, ses->cred_uid))
			return 0;
		break;
	default:
		/* NULL username means anonymous session */
		if (ses->user_name == NULL) {
			if (!ctx->nullauth)
				return 0;
			break;
		}

		/* anything else takes username/password */
		if (strncmp(ses->user_name,
			    ctx->username ? ctx->username : "",
			    CIFS_MAX_USERNAME_LEN))
			return 0;
		if ((ctx->username && strlen(ctx->username) != 0) &&
		    ses->password != NULL &&
		    strncmp(ses->password,
			    ctx->password ? ctx->password : "",
			    CIFS_MAX_PASSWORD_LEN))
			return 0;
	}
	return 1;
}

/**
 * cifs_setup_ipc - helper to setup the IPC tcon for the session
 * @ses: smb session to issue the request on
 * @ctx: the superblock configuration context to use for building the
 *       new tree connection for the IPC (interprocess communication RPC)
 *
 * A new IPC connection is made and stored in the session
 * tcon_ipc. The IPC tcon has the same lifetime as the session.
 */
static int
cifs_setup_ipc(struct cifs_ses *ses, struct smb3_fs_context *ctx)
{
	int rc = 0, xid;
	struct cifs_tcon *tcon;
	char unc[SERVER_NAME_LENGTH + sizeof("//x/IPC$")] = {0};
	bool seal = false;
	struct TCP_Server_Info *server = ses->server;

	/*
	 * If the mount request that resulted in the creation of the
	 * session requires encryption, force IPC to be encrypted too.
	 */
	if (ctx->seal) {
		if (server->capabilities & SMB2_GLOBAL_CAP_ENCRYPTION)
			seal = true;
		else {
			cifs_server_dbg(VFS,
				 "IPC: server doesn't support encryption\n");
			return -EOPNOTSUPP;
		}
	}

	tcon = tconInfoAlloc();
	if (tcon == NULL)
		return -ENOMEM;

	scnprintf(unc, sizeof(unc), "\\\\%s\\IPC$", server->hostname);

	xid = get_xid();
	tcon->ses = ses;
	tcon->ipc = true;
	tcon->seal = seal;
	rc = server->ops->tree_connect(xid, ses, unc, tcon, ctx->local_nls);
	free_xid(xid);

	if (rc) {
		cifs_server_dbg(VFS, "failed to connect to IPC (rc=%d)\n", rc);
		tconInfoFree(tcon);
		goto out;
	}

	cifs_dbg(FYI, "IPC tcon rc = %d ipc tid = %d\n", rc, tcon->tid);

	ses->tcon_ipc = tcon;
out:
	return rc;
}

/**
 * cifs_free_ipc - helper to release the session IPC tcon
 * @ses: smb session to unmount the IPC from
 *
 * Needs to be called everytime a session is destroyed.
 *
 * On session close, the IPC is closed and the server must release all tcons of the session.
 * No need to send a tree disconnect here.
 *
 * Besides, it will make the server to not close durable and resilient files on session close, as
 * specified in MS-SMB2 3.3.5.6 Receiving an SMB2 LOGOFF Request.
 */
static int
cifs_free_ipc(struct cifs_ses *ses)
{
	struct cifs_tcon *tcon = ses->tcon_ipc;

	if (tcon == NULL)
		return 0;

	tconInfoFree(tcon);
	ses->tcon_ipc = NULL;
	return 0;
}

static struct cifs_ses *
cifs_find_smb_ses(struct TCP_Server_Info *server, struct smb3_fs_context *ctx)
{
	struct cifs_ses *ses;

	spin_lock(&cifs_tcp_ses_lock);
	list_for_each_entry(ses, &server->smb_ses_list, smb_ses_list) {
		if (ses->status == CifsExiting)
			continue;
		if (!match_session(ses, ctx))
			continue;
		++ses->ses_count;
		spin_unlock(&cifs_tcp_ses_lock);
		return ses;
	}
	spin_unlock(&cifs_tcp_ses_lock);
	return NULL;
}

void cifs_put_smb_ses(struct cifs_ses *ses)
{
	unsigned int rc, xid;
	unsigned int chan_count;
	struct TCP_Server_Info *server = ses->server;
	cifs_dbg(FYI, "%s: ses_count=%d\n", __func__, ses->ses_count);

	spin_lock(&cifs_tcp_ses_lock);
	if (ses->status == CifsExiting) {
		spin_unlock(&cifs_tcp_ses_lock);
		return;
	}

	cifs_dbg(FYI, "%s: ses_count=%d\n", __func__, ses->ses_count);
	cifs_dbg(FYI, "%s: ses ipc: %s\n", __func__, ses->tcon_ipc ? ses->tcon_ipc->treeName : "NONE");

	if (--ses->ses_count > 0) {
		spin_unlock(&cifs_tcp_ses_lock);
		return;
	}
	spin_unlock(&cifs_tcp_ses_lock);

	/* ses_count can never go negative */
	WARN_ON(ses->ses_count < 0);

	spin_lock(&GlobalMid_Lock);
	if (ses->status == CifsGood)
		ses->status = CifsExiting;
	spin_unlock(&GlobalMid_Lock);

	cifs_free_ipc(ses);

	if (ses->status == CifsExiting && server->ops->logoff) {
		xid = get_xid();
		rc = server->ops->logoff(xid, ses);
		if (rc)
			cifs_server_dbg(VFS, "%s: Session Logoff failure rc=%d\n",
				__func__, rc);
		_free_xid(xid);
	}

	spin_lock(&cifs_tcp_ses_lock);
	list_del_init(&ses->smb_ses_list);
	spin_unlock(&cifs_tcp_ses_lock);

	spin_lock(&ses->chan_lock);
	chan_count = ses->chan_count;
	spin_unlock(&ses->chan_lock);

	/* close any extra channels */
	if (chan_count > 1) {
		int i;

		for (i = 1; i < chan_count; i++) {
			/*
			 * note: for now, we're okay accessing ses->chans
			 * without chan_lock. But when chans can go away, we'll
			 * need to introduce ref counting to make sure that chan
			 * is not freed from under us.
			 */
			cifs_put_tcp_session(ses->chans[i].server, 0);
			ses->chans[i].server = NULL;
		}
	}

	sesInfoFree(ses);
	cifs_put_tcp_session(server, 0);
}

#ifdef CONFIG_KEYS

/* strlen("cifs:a:") + CIFS_MAX_DOMAINNAME_LEN + 1 */
#define CIFSCREDS_DESC_SIZE (7 + CIFS_MAX_DOMAINNAME_LEN + 1)

/* Populate username and pw fields from keyring if possible */
static int
cifs_set_cifscreds(struct smb3_fs_context *ctx, struct cifs_ses *ses)
{
	int rc = 0;
	int is_domain = 0;
	const char *delim, *payload;
	char *desc;
	ssize_t len;
	struct key *key;
	struct TCP_Server_Info *server = ses->server;
	struct sockaddr_in *sa;
	struct sockaddr_in6 *sa6;
	const struct user_key_payload *upayload;

	desc = kmalloc(CIFSCREDS_DESC_SIZE, GFP_KERNEL);
	if (!desc)
		return -ENOMEM;

	/* try to find an address key first */
	switch (server->dstaddr.ss_family) {
	case AF_INET:
		sa = (struct sockaddr_in *)&server->dstaddr;
		sprintf(desc, "cifs:a:%pI4", &sa->sin_addr.s_addr);
		break;
	case AF_INET6:
		sa6 = (struct sockaddr_in6 *)&server->dstaddr;
		sprintf(desc, "cifs:a:%pI6c", &sa6->sin6_addr.s6_addr);
		break;
	default:
		cifs_dbg(FYI, "Bad ss_family (%hu)\n",
			 server->dstaddr.ss_family);
		rc = -EINVAL;
		goto out_err;
	}

	cifs_dbg(FYI, "%s: desc=%s\n", __func__, desc);
	key = request_key(&key_type_logon, desc, "");
	if (IS_ERR(key)) {
		if (!ses->domainName) {
			cifs_dbg(FYI, "domainName is NULL\n");
			rc = PTR_ERR(key);
			goto out_err;
		}

		/* didn't work, try to find a domain key */
		sprintf(desc, "cifs:d:%s", ses->domainName);
		cifs_dbg(FYI, "%s: desc=%s\n", __func__, desc);
		key = request_key(&key_type_logon, desc, "");
		if (IS_ERR(key)) {
			rc = PTR_ERR(key);
			goto out_err;
		}
		is_domain = 1;
	}

	down_read(&key->sem);
	upayload = user_key_payload_locked(key);
	if (IS_ERR_OR_NULL(upayload)) {
		rc = upayload ? PTR_ERR(upayload) : -EINVAL;
		goto out_key_put;
	}

	/* find first : in payload */
	payload = upayload->data;
	delim = strnchr(payload, upayload->datalen, ':');
	cifs_dbg(FYI, "payload=%s\n", payload);
	if (!delim) {
		cifs_dbg(FYI, "Unable to find ':' in payload (datalen=%d)\n",
			 upayload->datalen);
		rc = -EINVAL;
		goto out_key_put;
	}

	len = delim - payload;
	if (len > CIFS_MAX_USERNAME_LEN || len <= 0) {
		cifs_dbg(FYI, "Bad value from username search (len=%zd)\n",
			 len);
		rc = -EINVAL;
		goto out_key_put;
	}

	ctx->username = kstrndup(payload, len, GFP_KERNEL);
	if (!ctx->username) {
		cifs_dbg(FYI, "Unable to allocate %zd bytes for username\n",
			 len);
		rc = -ENOMEM;
		goto out_key_put;
	}
	cifs_dbg(FYI, "%s: username=%s\n", __func__, ctx->username);

	len = key->datalen - (len + 1);
	if (len > CIFS_MAX_PASSWORD_LEN || len <= 0) {
		cifs_dbg(FYI, "Bad len for password search (len=%zd)\n", len);
		rc = -EINVAL;
		kfree(ctx->username);
		ctx->username = NULL;
		goto out_key_put;
	}

	++delim;
	ctx->password = kstrndup(delim, len, GFP_KERNEL);
	if (!ctx->password) {
		cifs_dbg(FYI, "Unable to allocate %zd bytes for password\n",
			 len);
		rc = -ENOMEM;
		kfree(ctx->username);
		ctx->username = NULL;
		goto out_key_put;
	}

	/*
	 * If we have a domain key then we must set the domainName in the
	 * for the request.
	 */
	if (is_domain && ses->domainName) {
		ctx->domainname = kstrdup(ses->domainName, GFP_KERNEL);
		if (!ctx->domainname) {
			cifs_dbg(FYI, "Unable to allocate %zd bytes for domain\n",
				 len);
			rc = -ENOMEM;
			kfree(ctx->username);
			ctx->username = NULL;
			kfree_sensitive(ctx->password);
			ctx->password = NULL;
			goto out_key_put;
		}
	}

out_key_put:
	up_read(&key->sem);
	key_put(key);
out_err:
	kfree(desc);
	cifs_dbg(FYI, "%s: returning %d\n", __func__, rc);
	return rc;
}
#else /* ! CONFIG_KEYS */
static inline int
cifs_set_cifscreds(struct smb3_fs_context *ctx __attribute__((unused)),
		   struct cifs_ses *ses __attribute__((unused)))
{
	return -ENOSYS;
}
#endif /* CONFIG_KEYS */

/**
 * cifs_get_smb_ses - get a session matching @ctx data from @server
 * @server: server to setup the session to
 * @ctx: superblock configuration context to use to setup the session
 *
 * This function assumes it is being called from cifs_mount() where we
 * already got a server reference (server refcount +1). See
 * cifs_get_tcon() for refcount explanations.
 */
struct cifs_ses *
cifs_get_smb_ses(struct TCP_Server_Info *server, struct smb3_fs_context *ctx)
{
	int rc = -ENOMEM;
	unsigned int xid;
	struct cifs_ses *ses;
	struct sockaddr_in *addr = (struct sockaddr_in *)&server->dstaddr;
	struct sockaddr_in6 *addr6 = (struct sockaddr_in6 *)&server->dstaddr;

	xid = get_xid();

	ses = cifs_find_smb_ses(server, ctx);
	if (ses) {
		cifs_dbg(FYI, "Existing smb sess found (status=%d)\n",
			 ses->status);

		mutex_lock(&ses->session_mutex);
		if (ses->need_reconnect) {
			cifs_dbg(FYI, "Session needs reconnect\n");

			rc = cifs_negotiate_protocol(xid, ses);
			if (rc) {
				mutex_unlock(&ses->session_mutex);
				/* problem -- put our ses reference */
				cifs_put_smb_ses(ses);
				free_xid(xid);
				return ERR_PTR(rc);
			}

			rc = cifs_setup_session(xid, ses,
						ctx->local_nls);
			if (rc) {
				mutex_unlock(&ses->session_mutex);
				/* problem -- put our reference */
				cifs_put_smb_ses(ses);
				free_xid(xid);
				return ERR_PTR(rc);
			}
		}
		mutex_unlock(&ses->session_mutex);

		/* existing SMB ses has a server reference already */
		cifs_put_tcp_session(server, 0);
		free_xid(xid);
		return ses;
	}

	cifs_dbg(FYI, "Existing smb sess not found\n");
	ses = sesInfoAlloc();
	if (ses == NULL)
		goto get_ses_fail;

	/* new SMB session uses our server ref */
	ses->server = server;
	if (server->dstaddr.ss_family == AF_INET6)
		sprintf(ses->ip_addr, "%pI6", &addr6->sin6_addr);
	else
		sprintf(ses->ip_addr, "%pI4", &addr->sin_addr);

	if (ctx->username) {
		ses->user_name = kstrdup(ctx->username, GFP_KERNEL);
		if (!ses->user_name)
			goto get_ses_fail;
	}

	/* ctx->password freed at unmount */
	if (ctx->password) {
		ses->password = kstrdup(ctx->password, GFP_KERNEL);
		if (!ses->password)
			goto get_ses_fail;
	}
	if (ctx->domainname) {
		ses->domainName = kstrdup(ctx->domainname, GFP_KERNEL);
		if (!ses->domainName)
			goto get_ses_fail;
	}
	if (ctx->workstation_name) {
		ses->workstation_name = kstrdup(ctx->workstation_name,
						GFP_KERNEL);
		if (!ses->workstation_name)
			goto get_ses_fail;
	}
	if (ctx->domainauto)
		ses->domainAuto = ctx->domainauto;
	ses->cred_uid = ctx->cred_uid;
	ses->linux_uid = ctx->linux_uid;

	ses->sectype = ctx->sectype;
	ses->sign = ctx->sign;
	mutex_lock(&ses->session_mutex);

	/* add server as first channel */
	spin_lock(&ses->chan_lock);
	ses->chans[0].server = server;
	ses->chan_count = 1;
	ses->chan_max = ctx->multichannel ? ctx->max_channels:1;
	spin_unlock(&ses->chan_lock);

	rc = cifs_negotiate_protocol(xid, ses);
	if (!rc)
		rc = cifs_setup_session(xid, ses, ctx->local_nls);

	/* each channel uses a different signing key */
	memcpy(ses->chans[0].signkey, ses->smb3signingkey,
	       sizeof(ses->smb3signingkey));

	mutex_unlock(&ses->session_mutex);
	if (rc)
		goto get_ses_fail;

	/* success, put it on the list and add it as first channel */
	spin_lock(&cifs_tcp_ses_lock);
	list_add(&ses->smb_ses_list, &server->smb_ses_list);
	spin_unlock(&cifs_tcp_ses_lock);

	free_xid(xid);

	cifs_setup_ipc(ses, ctx);

	return ses;

get_ses_fail:
	sesInfoFree(ses);
	free_xid(xid);
	return ERR_PTR(rc);
}

static int match_tcon(struct cifs_tcon *tcon, struct smb3_fs_context *ctx)
{
	if (tcon->tidStatus == CifsExiting)
		return 0;
	if (strncmp(tcon->treeName, ctx->UNC, MAX_TREE_SIZE))
		return 0;
	if (tcon->seal != ctx->seal)
		return 0;
	if (tcon->snapshot_time != ctx->snapshot_time)
		return 0;
	if (tcon->handle_timeout != ctx->handle_timeout)
		return 0;
	if (tcon->no_lease != ctx->no_lease)
		return 0;
	if (tcon->nodelete != ctx->nodelete)
		return 0;
	return 1;
}

static struct cifs_tcon *
cifs_find_tcon(struct cifs_ses *ses, struct smb3_fs_context *ctx)
{
	struct list_head *tmp;
	struct cifs_tcon *tcon;

	spin_lock(&cifs_tcp_ses_lock);
	list_for_each(tmp, &ses->tcon_list) {
		tcon = list_entry(tmp, struct cifs_tcon, tcon_list);

		if (!match_tcon(tcon, ctx))
			continue;
		++tcon->tc_count;
		spin_unlock(&cifs_tcp_ses_lock);
		return tcon;
	}
	spin_unlock(&cifs_tcp_ses_lock);
	return NULL;
}

void
cifs_put_tcon(struct cifs_tcon *tcon)
{
	unsigned int xid;
	struct cifs_ses *ses;

	/*
	 * IPC tcon share the lifetime of their session and are
	 * destroyed in the session put function
	 */
	if (tcon == NULL || tcon->ipc)
		return;

	ses = tcon->ses;
	cifs_dbg(FYI, "%s: tc_count=%d\n", __func__, tcon->tc_count);
	spin_lock(&cifs_tcp_ses_lock);
	if (--tcon->tc_count > 0) {
		spin_unlock(&cifs_tcp_ses_lock);
		return;
	}

	/* tc_count can never go negative */
	WARN_ON(tcon->tc_count < 0);

	if (tcon->use_witness) {
		int rc;

		rc = cifs_swn_unregister(tcon);
		if (rc < 0) {
			cifs_dbg(VFS, "%s: Failed to unregister for witness notifications: %d\n",
					__func__, rc);
		}
	}

	list_del_init(&tcon->tcon_list);
	spin_unlock(&cifs_tcp_ses_lock);

	xid = get_xid();
	if (ses->server->ops->tree_disconnect)
		ses->server->ops->tree_disconnect(xid, tcon);
	_free_xid(xid);

	cifs_fscache_release_super_cookie(tcon);
	tconInfoFree(tcon);
	cifs_put_smb_ses(ses);
}

/**
 * cifs_get_tcon - get a tcon matching @ctx data from @ses
 * @ses: smb session to issue the request on
 * @ctx: the superblock configuration context to use for building the
 *
 * - tcon refcount is the number of mount points using the tcon.
 * - ses refcount is the number of tcon using the session.
 *
 * 1. This function assumes it is being called from cifs_mount() where
 *    we already got a session reference (ses refcount +1).
 *
 * 2. Since we're in the context of adding a mount point, the end
 *    result should be either:
 *
 * a) a new tcon already allocated with refcount=1 (1 mount point) and
 *    its session refcount incremented (1 new tcon). This +1 was
 *    already done in (1).
 *
 * b) an existing tcon with refcount+1 (add a mount point to it) and
 *    identical ses refcount (no new tcon). Because of (1) we need to
 *    decrement the ses refcount.
 */
static struct cifs_tcon *
cifs_get_tcon(struct cifs_ses *ses, struct smb3_fs_context *ctx)
{
	int rc, xid;
	struct cifs_tcon *tcon;

	tcon = cifs_find_tcon(ses, ctx);
	if (tcon) {
		/*
		 * tcon has refcount already incremented but we need to
		 * decrement extra ses reference gotten by caller (case b)
		 */
		cifs_dbg(FYI, "Found match on UNC path\n");
		cifs_put_smb_ses(ses);
		return tcon;
	}

	if (!ses->server->ops->tree_connect) {
		rc = -ENOSYS;
		goto out_fail;
	}

	tcon = tconInfoAlloc();
	if (tcon == NULL) {
		rc = -ENOMEM;
		goto out_fail;
	}

	if (ctx->snapshot_time) {
		if (ses->server->vals->protocol_id == 0) {
			cifs_dbg(VFS,
			     "Use SMB2 or later for snapshot mount option\n");
			rc = -EOPNOTSUPP;
			goto out_fail;
		} else
			tcon->snapshot_time = ctx->snapshot_time;
	}

	if (ctx->handle_timeout) {
		if (ses->server->vals->protocol_id == 0) {
			cifs_dbg(VFS,
			     "Use SMB2.1 or later for handle timeout option\n");
			rc = -EOPNOTSUPP;
			goto out_fail;
		} else
			tcon->handle_timeout = ctx->handle_timeout;
	}

	tcon->ses = ses;
	if (ctx->password) {
		tcon->password = kstrdup(ctx->password, GFP_KERNEL);
		if (!tcon->password) {
			rc = -ENOMEM;
			goto out_fail;
		}
	}

	if (ctx->seal) {
		if (ses->server->vals->protocol_id == 0) {
			cifs_dbg(VFS,
				 "SMB3 or later required for encryption\n");
			rc = -EOPNOTSUPP;
			goto out_fail;
		} else if (tcon->ses->server->capabilities &
					SMB2_GLOBAL_CAP_ENCRYPTION)
			tcon->seal = true;
		else {
			cifs_dbg(VFS, "Encryption is not supported on share\n");
			rc = -EOPNOTSUPP;
			goto out_fail;
		}
	}

	if (ctx->linux_ext) {
		if (ses->server->posix_ext_supported) {
			tcon->posix_extensions = true;
			pr_warn_once("SMB3.11 POSIX Extensions are experimental\n");
		} else {
			cifs_dbg(VFS, "Server does not support mounting with posix SMB3.11 extensions\n");
			rc = -EOPNOTSUPP;
			goto out_fail;
		}
	}

	/*
	 * BB Do we need to wrap session_mutex around this TCon call and Unix
	 * SetFS as we do on SessSetup and reconnect?
	 */
	xid = get_xid();
	rc = ses->server->ops->tree_connect(xid, ses, ctx->UNC, tcon,
					    ctx->local_nls);
	free_xid(xid);
	cifs_dbg(FYI, "Tcon rc = %d\n", rc);
	if (rc)
		goto out_fail;

	tcon->use_persistent = false;
	/* check if SMB2 or later, CIFS does not support persistent handles */
	if (ctx->persistent) {
		if (ses->server->vals->protocol_id == 0) {
			cifs_dbg(VFS,
			     "SMB3 or later required for persistent handles\n");
			rc = -EOPNOTSUPP;
			goto out_fail;
		} else if (ses->server->capabilities &
			   SMB2_GLOBAL_CAP_PERSISTENT_HANDLES)
			tcon->use_persistent = true;
		else /* persistent handles requested but not supported */ {
			cifs_dbg(VFS,
				"Persistent handles not supported on share\n");
			rc = -EOPNOTSUPP;
			goto out_fail;
		}
	} else if ((tcon->capabilities & SMB2_SHARE_CAP_CONTINUOUS_AVAILABILITY)
	     && (ses->server->capabilities & SMB2_GLOBAL_CAP_PERSISTENT_HANDLES)
	     && (ctx->nopersistent == false)) {
		cifs_dbg(FYI, "enabling persistent handles\n");
		tcon->use_persistent = true;
	} else if (ctx->resilient) {
		if (ses->server->vals->protocol_id == 0) {
			cifs_dbg(VFS,
			     "SMB2.1 or later required for resilient handles\n");
			rc = -EOPNOTSUPP;
			goto out_fail;
		}
		tcon->use_resilient = true;
	}

	tcon->use_witness = false;
	if (IS_ENABLED(CONFIG_CIFS_SWN_UPCALL) && ctx->witness) {
		if (ses->server->vals->protocol_id >= SMB30_PROT_ID) {
			if (tcon->capabilities & SMB2_SHARE_CAP_CLUSTER) {
				/*
				 * Set witness in use flag in first place
				 * to retry registration in the echo task
				 */
				tcon->use_witness = true;
				/* And try to register immediately */
				rc = cifs_swn_register(tcon);
				if (rc < 0) {
					cifs_dbg(VFS, "Failed to register for witness notifications: %d\n", rc);
					goto out_fail;
				}
			} else {
				/* TODO: try to extend for non-cluster uses (eg multichannel) */
				cifs_dbg(VFS, "witness requested on mount but no CLUSTER capability on share\n");
				rc = -EOPNOTSUPP;
				goto out_fail;
			}
		} else {
			cifs_dbg(VFS, "SMB3 or later required for witness option\n");
			rc = -EOPNOTSUPP;
			goto out_fail;
		}
	}

	/* If the user really knows what they are doing they can override */
	if (tcon->share_flags & SMB2_SHAREFLAG_NO_CACHING) {
		if (ctx->cache_ro)
			cifs_dbg(VFS, "cache=ro requested on mount but NO_CACHING flag set on share\n");
		else if (ctx->cache_rw)
			cifs_dbg(VFS, "cache=singleclient requested on mount but NO_CACHING flag set on share\n");
	}

	if (ctx->no_lease) {
		if (ses->server->vals->protocol_id == 0) {
			cifs_dbg(VFS,
				"SMB2 or later required for nolease option\n");
			rc = -EOPNOTSUPP;
			goto out_fail;
		} else
			tcon->no_lease = ctx->no_lease;
	}

	/*
	 * We can have only one retry value for a connection to a share so for
	 * resources mounted more than once to the same server share the last
	 * value passed in for the retry flag is used.
	 */
	tcon->retry = ctx->retry;
	tcon->nocase = ctx->nocase;
	if (ses->server->capabilities & SMB2_GLOBAL_CAP_DIRECTORY_LEASING)
		tcon->nohandlecache = ctx->nohandlecache;
	else
		tcon->nohandlecache = true;
	tcon->nodelete = ctx->nodelete;
	tcon->local_lease = ctx->local_lease;
	INIT_LIST_HEAD(&tcon->pending_opens);

	spin_lock(&cifs_tcp_ses_lock);
	list_add(&tcon->tcon_list, &ses->tcon_list);
	spin_unlock(&cifs_tcp_ses_lock);

	return tcon;

out_fail:
	tconInfoFree(tcon);
	return ERR_PTR(rc);
}

void
cifs_put_tlink(struct tcon_link *tlink)
{
	if (!tlink || IS_ERR(tlink))
		return;

	if (!atomic_dec_and_test(&tlink->tl_count) ||
	    test_bit(TCON_LINK_IN_TREE, &tlink->tl_flags)) {
		tlink->tl_time = jiffies;
		return;
	}

	if (!IS_ERR(tlink_tcon(tlink)))
		cifs_put_tcon(tlink_tcon(tlink));
	kfree(tlink);
	return;
}

static int
compare_mount_options(struct super_block *sb, struct cifs_mnt_data *mnt_data)
{
	struct cifs_sb_info *old = CIFS_SB(sb);
	struct cifs_sb_info *new = mnt_data->cifs_sb;
	unsigned int oldflags = old->mnt_cifs_flags & CIFS_MOUNT_MASK;
	unsigned int newflags = new->mnt_cifs_flags & CIFS_MOUNT_MASK;

	if ((sb->s_flags & CIFS_MS_MASK) != (mnt_data->flags & CIFS_MS_MASK))
		return 0;

	if (old->mnt_cifs_serverino_autodisabled)
		newflags &= ~CIFS_MOUNT_SERVER_INUM;

	if (oldflags != newflags)
		return 0;

	/*
	 * We want to share sb only if we don't specify an r/wsize or
	 * specified r/wsize is greater than or equal to existing one.
	 */
	if (new->ctx->wsize && new->ctx->wsize < old->ctx->wsize)
		return 0;

	if (new->ctx->rsize && new->ctx->rsize < old->ctx->rsize)
		return 0;

	if (!uid_eq(old->ctx->linux_uid, new->ctx->linux_uid) ||
	    !gid_eq(old->ctx->linux_gid, new->ctx->linux_gid))
		return 0;

	if (old->ctx->file_mode != new->ctx->file_mode ||
	    old->ctx->dir_mode != new->ctx->dir_mode)
		return 0;

	if (strcmp(old->local_nls->charset, new->local_nls->charset))
		return 0;

	if (old->ctx->acregmax != new->ctx->acregmax)
		return 0;
	if (old->ctx->acdirmax != new->ctx->acdirmax)
		return 0;

	return 1;
}

static int
match_prepath(struct super_block *sb, struct cifs_mnt_data *mnt_data)
{
	struct cifs_sb_info *old = CIFS_SB(sb);
	struct cifs_sb_info *new = mnt_data->cifs_sb;
	bool old_set = (old->mnt_cifs_flags & CIFS_MOUNT_USE_PREFIX_PATH) &&
		old->prepath;
	bool new_set = (new->mnt_cifs_flags & CIFS_MOUNT_USE_PREFIX_PATH) &&
		new->prepath;

	if (old_set && new_set && !strcmp(new->prepath, old->prepath))
		return 1;
	else if (!old_set && !new_set)
		return 1;

	return 0;
}

int
cifs_match_super(struct super_block *sb, void *data)
{
	struct cifs_mnt_data *mnt_data = (struct cifs_mnt_data *)data;
	struct smb3_fs_context *ctx;
	struct cifs_sb_info *cifs_sb;
	struct TCP_Server_Info *tcp_srv;
	struct cifs_ses *ses;
	struct cifs_tcon *tcon;
	struct tcon_link *tlink;
	int rc = 0;

	spin_lock(&cifs_tcp_ses_lock);
	cifs_sb = CIFS_SB(sb);
	tlink = cifs_get_tlink(cifs_sb_master_tlink(cifs_sb));
	if (tlink == NULL) {
		/* can not match superblock if tlink were ever null */
		spin_unlock(&cifs_tcp_ses_lock);
		return 0;
	}
	tcon = tlink_tcon(tlink);
	ses = tcon->ses;
	tcp_srv = ses->server;

	ctx = mnt_data->ctx;

	if (!match_server(tcp_srv, ctx) ||
	    !match_session(ses, ctx) ||
	    !match_tcon(tcon, ctx) ||
	    !match_prepath(sb, mnt_data)) {
		rc = 0;
		goto out;
	}

	rc = compare_mount_options(sb, mnt_data);
out:
	spin_unlock(&cifs_tcp_ses_lock);
	cifs_put_tlink(tlink);
	return rc;
}

#ifdef CONFIG_DEBUG_LOCK_ALLOC
static struct lock_class_key cifs_key[2];
static struct lock_class_key cifs_slock_key[2];

static inline void
cifs_reclassify_socket4(struct socket *sock)
{
	struct sock *sk = sock->sk;
	BUG_ON(!sock_allow_reclassification(sk));
	sock_lock_init_class_and_name(sk, "slock-AF_INET-CIFS",
		&cifs_slock_key[0], "sk_lock-AF_INET-CIFS", &cifs_key[0]);
}

static inline void
cifs_reclassify_socket6(struct socket *sock)
{
	struct sock *sk = sock->sk;
	BUG_ON(!sock_allow_reclassification(sk));
	sock_lock_init_class_and_name(sk, "slock-AF_INET6-CIFS",
		&cifs_slock_key[1], "sk_lock-AF_INET6-CIFS", &cifs_key[1]);
}
#else
static inline void
cifs_reclassify_socket4(struct socket *sock)
{
}

static inline void
cifs_reclassify_socket6(struct socket *sock)
{
}
#endif

/* See RFC1001 section 14 on representation of Netbios names */
static void rfc1002mangle(char *target, char *source, unsigned int length)
{
	unsigned int i, j;

	for (i = 0, j = 0; i < (length); i++) {
		/* mask a nibble at a time and encode */
		target[j] = 'A' + (0x0F & (source[i] >> 4));
		target[j+1] = 'A' + (0x0F & source[i]);
		j += 2;
	}

}

static int
bind_socket(struct TCP_Server_Info *server)
{
	int rc = 0;
	if (server->srcaddr.ss_family != AF_UNSPEC) {
		/* Bind to the specified local IP address */
		struct socket *socket = server->ssocket;
		rc = socket->ops->bind(socket,
				       (struct sockaddr *) &server->srcaddr,
				       sizeof(server->srcaddr));
		if (rc < 0) {
			struct sockaddr_in *saddr4;
			struct sockaddr_in6 *saddr6;
			saddr4 = (struct sockaddr_in *)&server->srcaddr;
			saddr6 = (struct sockaddr_in6 *)&server->srcaddr;
			if (saddr6->sin6_family == AF_INET6)
				cifs_server_dbg(VFS, "Failed to bind to: %pI6c, error: %d\n",
					 &saddr6->sin6_addr, rc);
			else
				cifs_server_dbg(VFS, "Failed to bind to: %pI4, error: %d\n",
					 &saddr4->sin_addr.s_addr, rc);
		}
	}
	return rc;
}

static int
ip_rfc1001_connect(struct TCP_Server_Info *server)
{
	int rc = 0;
	/*
	 * some servers require RFC1001 sessinit before sending
	 * negprot - BB check reconnection in case where second
	 * sessinit is sent but no second negprot
	 */
	struct rfc1002_session_packet *ses_init_buf;
	struct smb_hdr *smb_buf;
	ses_init_buf = kzalloc(sizeof(struct rfc1002_session_packet),
			       GFP_KERNEL);
	if (ses_init_buf) {
		ses_init_buf->trailer.session_req.called_len = 32;

		if (server->server_RFC1001_name[0] != 0)
			rfc1002mangle(ses_init_buf->trailer.
				      session_req.called_name,
				      server->server_RFC1001_name,
				      RFC1001_NAME_LEN_WITH_NULL);
		else
			rfc1002mangle(ses_init_buf->trailer.
				      session_req.called_name,
				      DEFAULT_CIFS_CALLED_NAME,
				      RFC1001_NAME_LEN_WITH_NULL);

		ses_init_buf->trailer.session_req.calling_len = 32;

		/*
		 * calling name ends in null (byte 16) from old smb
		 * convention.
		 */
		if (server->workstation_RFC1001_name[0] != 0)
			rfc1002mangle(ses_init_buf->trailer.
				      session_req.calling_name,
				      server->workstation_RFC1001_name,
				      RFC1001_NAME_LEN_WITH_NULL);
		else
			rfc1002mangle(ses_init_buf->trailer.
				      session_req.calling_name,
				      "LINUX_CIFS_CLNT",
				      RFC1001_NAME_LEN_WITH_NULL);

		ses_init_buf->trailer.session_req.scope1 = 0;
		ses_init_buf->trailer.session_req.scope2 = 0;
		smb_buf = (struct smb_hdr *)ses_init_buf;

		/* sizeof RFC1002_SESSION_REQUEST with no scope */
		smb_buf->smb_buf_length = cpu_to_be32(0x81000044);
		rc = smb_send(server, smb_buf, 0x44);
		kfree(ses_init_buf);
		/*
		 * RFC1001 layer in at least one server
		 * requires very short break before negprot
		 * presumably because not expecting negprot
		 * to follow so fast.  This is a simple
		 * solution that works without
		 * complicating the code and causes no
		 * significant slowing down on mount
		 * for everyone else
		 */
		usleep_range(1000, 2000);
	}
	/*
	 * else the negprot may still work without this
	 * even though malloc failed
	 */

	return rc;
}

static int
generic_ip_connect(struct TCP_Server_Info *server)
{
	int rc = 0;
	__be16 sport;
	int slen, sfamily;
	struct socket *socket = server->ssocket;
	struct sockaddr *saddr;

	saddr = (struct sockaddr *) &server->dstaddr;

	if (server->dstaddr.ss_family == AF_INET6) {
		struct sockaddr_in6 *ipv6 = (struct sockaddr_in6 *)&server->dstaddr;

		sport = ipv6->sin6_port;
		slen = sizeof(struct sockaddr_in6);
		sfamily = AF_INET6;
		cifs_dbg(FYI, "%s: connecting to [%pI6]:%d\n", __func__, &ipv6->sin6_addr,
				ntohs(sport));
	} else {
		struct sockaddr_in *ipv4 = (struct sockaddr_in *)&server->dstaddr;

		sport = ipv4->sin_port;
		slen = sizeof(struct sockaddr_in);
		sfamily = AF_INET;
		cifs_dbg(FYI, "%s: connecting to %pI4:%d\n", __func__, &ipv4->sin_addr,
				ntohs(sport));
	}

	if (socket == NULL) {
		rc = __sock_create(cifs_net_ns(server), sfamily, SOCK_STREAM,
				   IPPROTO_TCP, &socket, 1);
		if (rc < 0) {
			cifs_server_dbg(VFS, "Error %d creating socket\n", rc);
			server->ssocket = NULL;
			return rc;
		}

		/* BB other socket options to set KEEPALIVE, NODELAY? */
		cifs_dbg(FYI, "Socket created\n");
		server->ssocket = socket;
		socket->sk->sk_allocation = GFP_NOFS;
		if (sfamily == AF_INET6)
			cifs_reclassify_socket6(socket);
		else
			cifs_reclassify_socket4(socket);
	}

	rc = bind_socket(server);
	if (rc < 0)
		return rc;

	/*
	 * Eventually check for other socket options to change from
	 * the default. sock_setsockopt not used because it expects
	 * user space buffer
	 */
	socket->sk->sk_rcvtimeo = 7 * HZ;
	socket->sk->sk_sndtimeo = 5 * HZ;

	/* make the bufsizes depend on wsize/rsize and max requests */
	if (server->noautotune) {
		if (socket->sk->sk_sndbuf < (200 * 1024))
			socket->sk->sk_sndbuf = 200 * 1024;
		if (socket->sk->sk_rcvbuf < (140 * 1024))
			socket->sk->sk_rcvbuf = 140 * 1024;
	}

	if (server->tcp_nodelay)
		tcp_sock_set_nodelay(socket->sk);

	cifs_dbg(FYI, "sndbuf %d rcvbuf %d rcvtimeo 0x%lx\n",
		 socket->sk->sk_sndbuf,
		 socket->sk->sk_rcvbuf, socket->sk->sk_rcvtimeo);

	rc = socket->ops->connect(socket, saddr, slen,
				  server->noblockcnt ? O_NONBLOCK : 0);
	/*
	 * When mounting SMB root file systems, we do not want to block in
	 * connect. Otherwise bail out and then let cifs_reconnect() perform
	 * reconnect failover - if possible.
	 */
	if (server->noblockcnt && rc == -EINPROGRESS)
		rc = 0;
	if (rc < 0) {
		cifs_dbg(FYI, "Error %d connecting to server\n", rc);
		trace_smb3_connect_err(server->hostname, server->conn_id, &server->dstaddr, rc);
		sock_release(socket);
		server->ssocket = NULL;
		return rc;
	}
	trace_smb3_connect_done(server->hostname, server->conn_id, &server->dstaddr);
	if (sport == htons(RFC1001_PORT))
		rc = ip_rfc1001_connect(server);

	return rc;
}

static int
ip_connect(struct TCP_Server_Info *server)
{
	__be16 *sport;
	struct sockaddr_in6 *addr6 = (struct sockaddr_in6 *)&server->dstaddr;
	struct sockaddr_in *addr = (struct sockaddr_in *)&server->dstaddr;

	if (server->dstaddr.ss_family == AF_INET6)
		sport = &addr6->sin6_port;
	else
		sport = &addr->sin_port;

	if (*sport == 0) {
		int rc;

		/* try with 445 port at first */
		*sport = htons(CIFS_PORT);

		rc = generic_ip_connect(server);
		if (rc >= 0)
			return rc;

		/* if it failed, try with 139 port */
		*sport = htons(RFC1001_PORT);
	}

	return generic_ip_connect(server);
}

void reset_cifs_unix_caps(unsigned int xid, struct cifs_tcon *tcon,
			  struct cifs_sb_info *cifs_sb, struct smb3_fs_context *ctx)
{
	/*
	 * If we are reconnecting then should we check to see if
	 * any requested capabilities changed locally e.g. via
	 * remount but we can not do much about it here
	 * if they have (even if we could detect it by the following)
	 * Perhaps we could add a backpointer to array of sb from tcon
	 * or if we change to make all sb to same share the same
	 * sb as NFS - then we only have one backpointer to sb.
	 * What if we wanted to mount the server share twice once with
	 * and once without posixacls or posix paths?
	 */
	__u64 saved_cap = le64_to_cpu(tcon->fsUnixInfo.Capability);

	if (ctx && ctx->no_linux_ext) {
		tcon->fsUnixInfo.Capability = 0;
		tcon->unix_ext = 0; /* Unix Extensions disabled */
		cifs_dbg(FYI, "Linux protocol extensions disabled\n");
		return;
	} else if (ctx)
		tcon->unix_ext = 1; /* Unix Extensions supported */

	if (!tcon->unix_ext) {
		cifs_dbg(FYI, "Unix extensions disabled so not set on reconnect\n");
		return;
	}

	if (!CIFSSMBQFSUnixInfo(xid, tcon)) {
		__u64 cap = le64_to_cpu(tcon->fsUnixInfo.Capability);
		cifs_dbg(FYI, "unix caps which server supports %lld\n", cap);
		/*
		 * check for reconnect case in which we do not
		 * want to change the mount behavior if we can avoid it
		 */
		if (ctx == NULL) {
			/*
			 * turn off POSIX ACL and PATHNAMES if not set
			 * originally at mount time
			 */
			if ((saved_cap & CIFS_UNIX_POSIX_ACL_CAP) == 0)
				cap &= ~CIFS_UNIX_POSIX_ACL_CAP;
			if ((saved_cap & CIFS_UNIX_POSIX_PATHNAMES_CAP) == 0) {
				if (cap & CIFS_UNIX_POSIX_PATHNAMES_CAP)
					cifs_dbg(VFS, "POSIXPATH support change\n");
				cap &= ~CIFS_UNIX_POSIX_PATHNAMES_CAP;
			} else if ((cap & CIFS_UNIX_POSIX_PATHNAMES_CAP) == 0) {
				cifs_dbg(VFS, "possible reconnect error\n");
				cifs_dbg(VFS, "server disabled POSIX path support\n");
			}
		}

		if (cap & CIFS_UNIX_TRANSPORT_ENCRYPTION_MANDATORY_CAP)
			cifs_dbg(VFS, "per-share encryption not supported yet\n");

		cap &= CIFS_UNIX_CAP_MASK;
		if (ctx && ctx->no_psx_acl)
			cap &= ~CIFS_UNIX_POSIX_ACL_CAP;
		else if (CIFS_UNIX_POSIX_ACL_CAP & cap) {
			cifs_dbg(FYI, "negotiated posix acl support\n");
			if (cifs_sb)
				cifs_sb->mnt_cifs_flags |=
					CIFS_MOUNT_POSIXACL;
		}

		if (ctx && ctx->posix_paths == 0)
			cap &= ~CIFS_UNIX_POSIX_PATHNAMES_CAP;
		else if (cap & CIFS_UNIX_POSIX_PATHNAMES_CAP) {
			cifs_dbg(FYI, "negotiate posix pathnames\n");
			if (cifs_sb)
				cifs_sb->mnt_cifs_flags |=
					CIFS_MOUNT_POSIX_PATHS;
		}

		cifs_dbg(FYI, "Negotiate caps 0x%x\n", (int)cap);
#ifdef CONFIG_CIFS_DEBUG2
		if (cap & CIFS_UNIX_FCNTL_CAP)
			cifs_dbg(FYI, "FCNTL cap\n");
		if (cap & CIFS_UNIX_EXTATTR_CAP)
			cifs_dbg(FYI, "EXTATTR cap\n");
		if (cap & CIFS_UNIX_POSIX_PATHNAMES_CAP)
			cifs_dbg(FYI, "POSIX path cap\n");
		if (cap & CIFS_UNIX_XATTR_CAP)
			cifs_dbg(FYI, "XATTR cap\n");
		if (cap & CIFS_UNIX_POSIX_ACL_CAP)
			cifs_dbg(FYI, "POSIX ACL cap\n");
		if (cap & CIFS_UNIX_LARGE_READ_CAP)
			cifs_dbg(FYI, "very large read cap\n");
		if (cap & CIFS_UNIX_LARGE_WRITE_CAP)
			cifs_dbg(FYI, "very large write cap\n");
		if (cap & CIFS_UNIX_TRANSPORT_ENCRYPTION_CAP)
			cifs_dbg(FYI, "transport encryption cap\n");
		if (cap & CIFS_UNIX_TRANSPORT_ENCRYPTION_MANDATORY_CAP)
			cifs_dbg(FYI, "mandatory transport encryption cap\n");
#endif /* CIFS_DEBUG2 */
		if (CIFSSMBSetFSUnixInfo(xid, tcon, cap)) {
			if (ctx == NULL)
				cifs_dbg(FYI, "resetting capabilities failed\n");
			else
				cifs_dbg(VFS, "Negotiating Unix capabilities with the server failed. Consider mounting with the Unix Extensions disabled if problems are found by specifying the nounix mount option.\n");

		}
	}
}

int cifs_setup_cifs_sb(struct cifs_sb_info *cifs_sb)
{
	struct smb3_fs_context *ctx = cifs_sb->ctx;

	INIT_DELAYED_WORK(&cifs_sb->prune_tlinks, cifs_prune_tlinks);

	spin_lock_init(&cifs_sb->tlink_tree_lock);
	cifs_sb->tlink_tree = RB_ROOT;

	cifs_dbg(FYI, "file mode: %04ho  dir mode: %04ho\n",
		 ctx->file_mode, ctx->dir_mode);

	/* this is needed for ASCII cp to Unicode converts */
	if (ctx->iocharset == NULL) {
		/* load_nls_default cannot return null */
		cifs_sb->local_nls = load_nls_default();
	} else {
		cifs_sb->local_nls = load_nls(ctx->iocharset);
		if (cifs_sb->local_nls == NULL) {
			cifs_dbg(VFS, "CIFS mount error: iocharset %s not found\n",
				 ctx->iocharset);
			return -ELIBACC;
		}
	}
	ctx->local_nls = cifs_sb->local_nls;

	smb3_update_mnt_flags(cifs_sb);

	if (ctx->direct_io)
		cifs_dbg(FYI, "mounting share using direct i/o\n");
	if (ctx->cache_ro) {
		cifs_dbg(VFS, "mounting share with read only caching. Ensure that the share will not be modified while in use.\n");
		cifs_sb->mnt_cifs_flags |= CIFS_MOUNT_RO_CACHE;
	} else if (ctx->cache_rw) {
		cifs_dbg(VFS, "mounting share in single client RW caching mode. Ensure that no other systems will be accessing the share.\n");
		cifs_sb->mnt_cifs_flags |= (CIFS_MOUNT_RO_CACHE |
					    CIFS_MOUNT_RW_CACHE);
	}

	if ((ctx->cifs_acl) && (ctx->dynperm))
		cifs_dbg(VFS, "mount option dynperm ignored if cifsacl mount option supported\n");

	if (ctx->prepath) {
		cifs_sb->prepath = kstrdup(ctx->prepath, GFP_KERNEL);
		if (cifs_sb->prepath == NULL)
			return -ENOMEM;
		cifs_sb->mnt_cifs_flags |= CIFS_MOUNT_USE_PREFIX_PATH;
	}

	return 0;
}

/* Release all succeed connections */
static inline void mount_put_conns(struct mount_ctx *mnt_ctx)
{
	int rc = 0;

	if (mnt_ctx->tcon)
		cifs_put_tcon(mnt_ctx->tcon);
	else if (mnt_ctx->ses)
		cifs_put_smb_ses(mnt_ctx->ses);
	else if (mnt_ctx->server)
		cifs_put_tcp_session(mnt_ctx->server, 0);
	mnt_ctx->cifs_sb->mnt_cifs_flags &= ~CIFS_MOUNT_POSIX_PATHS;
	free_xid(mnt_ctx->xid);
}

/* Get connections for tcp, ses and tcon */
static int mount_get_conns(struct mount_ctx *mnt_ctx)
{
	int rc = 0;
	struct TCP_Server_Info *server = NULL;
	struct cifs_ses *ses = NULL;
	struct cifs_tcon *tcon = NULL;
	struct smb3_fs_context *ctx = mnt_ctx->fs_ctx;
	struct cifs_sb_info *cifs_sb = mnt_ctx->cifs_sb;
	unsigned int xid;

	xid = get_xid();

	/* get a reference to a tcp session */
	server = cifs_get_tcp_session(ctx, NULL);
	if (IS_ERR(server)) {
		rc = PTR_ERR(server);
		server = NULL;
		goto out;
	}

	/* get a reference to a SMB session */
	ses = cifs_get_smb_ses(server, ctx);
	if (IS_ERR(ses)) {
		rc = PTR_ERR(ses);
		ses = NULL;
		goto out;
	}

	if ((ctx->persistent == true) && (!(ses->server->capabilities &
					    SMB2_GLOBAL_CAP_PERSISTENT_HANDLES))) {
		cifs_server_dbg(VFS, "persistent handles not supported by server\n");
		rc = -EOPNOTSUPP;
		goto out;
	}

	/* search for existing tcon to this server share */
	tcon = cifs_get_tcon(ses, ctx);
	if (IS_ERR(tcon)) {
		rc = PTR_ERR(tcon);
		tcon = NULL;
		goto out;
	}

	/* if new SMB3.11 POSIX extensions are supported do not remap / and \ */
	if (tcon->posix_extensions)
		cifs_sb->mnt_cifs_flags |= CIFS_MOUNT_POSIX_PATHS;

	/* tell server which Unix caps we support */
	if (cap_unix(tcon->ses)) {
		/*
		 * reset of caps checks mount to see if unix extensions disabled
		 * for just this mount.
		 */
		reset_cifs_unix_caps(xid, tcon, cifs_sb, ctx);
		if ((tcon->ses->server->tcpStatus == CifsNeedReconnect) &&
		    (le64_to_cpu(tcon->fsUnixInfo.Capability) &
		     CIFS_UNIX_TRANSPORT_ENCRYPTION_MANDATORY_CAP)) {
			rc = -EACCES;
			goto out;
		}
	} else
		tcon->unix_ext = 0; /* server does not support them */

	/* do not care if a following call succeed - informational */
	if (!tcon->pipe && server->ops->qfs_tcon) {
		server->ops->qfs_tcon(xid, tcon, cifs_sb);
		if (cifs_sb->mnt_cifs_flags & CIFS_MOUNT_RO_CACHE) {
			if (tcon->fsDevInfo.DeviceCharacteristics &
			    cpu_to_le32(FILE_READ_ONLY_DEVICE))
				cifs_dbg(VFS, "mounted to read only share\n");
			else if ((cifs_sb->mnt_cifs_flags &
				  CIFS_MOUNT_RW_CACHE) == 0)
				cifs_dbg(VFS, "read only mount of RW share\n");
			/* no need to log a RW mount of a typical RW share */
		}
	}

	/*
	 * Clamp the rsize/wsize mount arguments if they are too big for the server
	 * and set the rsize/wsize to the negotiated values if not passed in by
	 * the user on mount
	 */
	if ((cifs_sb->ctx->wsize == 0) ||
	    (cifs_sb->ctx->wsize > server->ops->negotiate_wsize(tcon, ctx)))
		cifs_sb->ctx->wsize = server->ops->negotiate_wsize(tcon, ctx);
	if ((cifs_sb->ctx->rsize == 0) ||
	    (cifs_sb->ctx->rsize > server->ops->negotiate_rsize(tcon, ctx)))
		cifs_sb->ctx->rsize = server->ops->negotiate_rsize(tcon, ctx);

	/*
	 * The cookie is initialized from volume info returned above.
	 * Inside cifs_fscache_get_super_cookie it checks
	 * that we do not get super cookie twice.
	 */
	cifs_fscache_get_super_cookie(tcon);

out:
	mnt_ctx->server = server;
	mnt_ctx->ses = ses;
	mnt_ctx->tcon = tcon;
	mnt_ctx->xid = xid;

	return rc;
}

static int mount_setup_tlink(struct cifs_sb_info *cifs_sb, struct cifs_ses *ses,
			     struct cifs_tcon *tcon)
{
	struct tcon_link *tlink;

	/* hang the tcon off of the superblock */
	tlink = kzalloc(sizeof(*tlink), GFP_KERNEL);
	if (tlink == NULL)
		return -ENOMEM;

	tlink->tl_uid = ses->linux_uid;
	tlink->tl_tcon = tcon;
	tlink->tl_time = jiffies;
	set_bit(TCON_LINK_MASTER, &tlink->tl_flags);
	set_bit(TCON_LINK_IN_TREE, &tlink->tl_flags);

	cifs_sb->master_tlink = tlink;
	spin_lock(&cifs_sb->tlink_tree_lock);
	tlink_rb_insert(&cifs_sb->tlink_tree, tlink);
	spin_unlock(&cifs_sb->tlink_tree_lock);

	queue_delayed_work(cifsiod_wq, &cifs_sb->prune_tlinks,
				TLINK_IDLE_EXPIRE);
	return 0;
}

#ifdef CONFIG_CIFS_DFS_UPCALL
/* Get unique dfs connections */
static int mount_get_dfs_conns(struct mount_ctx *mnt_ctx)
{
	int rc;

	mnt_ctx->fs_ctx->nosharesock = true;
	rc = mount_get_conns(mnt_ctx);
	if (mnt_ctx->server) {
		cifs_dbg(FYI, "%s: marking tcp session as a dfs connection\n", __func__);
		spin_lock(&cifs_tcp_ses_lock);
		mnt_ctx->server->is_dfs_conn = true;
		spin_unlock(&cifs_tcp_ses_lock);
	}
	return rc;
}

/*
 * cifs_build_path_to_root returns full path to root when we do not have an
 * existing connection (tcon)
 */
static char *
build_unc_path_to_root(const struct smb3_fs_context *ctx,
		       const struct cifs_sb_info *cifs_sb, bool useppath)
{
	char *full_path, *pos;
	unsigned int pplen = useppath && ctx->prepath ?
		strlen(ctx->prepath) + 1 : 0;
	unsigned int unc_len = strnlen(ctx->UNC, MAX_TREE_SIZE + 1);

	if (unc_len > MAX_TREE_SIZE)
		return ERR_PTR(-EINVAL);

	full_path = kmalloc(unc_len + pplen + 1, GFP_KERNEL);
	if (full_path == NULL)
		return ERR_PTR(-ENOMEM);

	memcpy(full_path, ctx->UNC, unc_len);
	pos = full_path + unc_len;

	if (pplen) {
		*pos = CIFS_DIR_SEP(cifs_sb);
		memcpy(pos + 1, ctx->prepath, pplen);
		pos += pplen;
	}

	*pos = '\0'; /* add trailing null */
	convert_delimiter(full_path, CIFS_DIR_SEP(cifs_sb));
	cifs_dbg(FYI, "%s: full_path=%s\n", __func__, full_path);
	return full_path;
}

/*
 * expand_dfs_referral - Update cifs_sb from dfs referral path
 *
 * cifs_sb->ctx->mount_options will be (re-)allocated to a string containing updated options for the
 * submount.  Otherwise it will be left untouched.
 */
static int expand_dfs_referral(struct mount_ctx *mnt_ctx, const char *full_path,
			       struct dfs_info3_param *referral)
{
	int rc;
	struct cifs_sb_info *cifs_sb = mnt_ctx->cifs_sb;
	struct smb3_fs_context *ctx = mnt_ctx->fs_ctx;
	char *fake_devname = NULL, *mdata = NULL;

	mdata = cifs_compose_mount_options(cifs_sb->ctx->mount_options, full_path + 1, referral,
					   &fake_devname);
	if (IS_ERR(mdata)) {
		rc = PTR_ERR(mdata);
		mdata = NULL;
	} else {
		/*
		 * We can not clear out the whole structure since we no longer have an explicit
		 * function to parse a mount-string. Instead we need to clear out the individual
		 * fields that are no longer valid.
		 */
		kfree(ctx->prepath);
		ctx->prepath = NULL;
		rc = cifs_setup_volume_info(ctx, mdata, fake_devname);
	}
	kfree(fake_devname);
	kfree(cifs_sb->ctx->mount_options);
	cifs_sb->ctx->mount_options = mdata;

	return rc;
}
#endif

/* TODO: all callers to this are broken. We are not parsing mount_options here
 * we should pass a clone of the original context?
 */
int
cifs_setup_volume_info(struct smb3_fs_context *ctx, const char *mntopts, const char *devname)
{
	int rc;

	if (devname) {
		cifs_dbg(FYI, "%s: devname=%s\n", __func__, devname);
		rc = smb3_parse_devname(devname, ctx);
		if (rc) {
			cifs_dbg(VFS, "%s: failed to parse %s: %d\n", __func__, devname, rc);
			return rc;
		}
	}

	if (mntopts) {
		char *ip;

		rc = smb3_parse_opt(mntopts, "ip", &ip);
		if (rc) {
			cifs_dbg(VFS, "%s: failed to parse ip options: %d\n", __func__, rc);
			return rc;
		}

		rc = cifs_convert_address((struct sockaddr *)&ctx->dstaddr, ip, strlen(ip));
		kfree(ip);
		if (!rc) {
			cifs_dbg(VFS, "%s: failed to convert ip address\n", __func__);
			return -EINVAL;
		}
	}

	if (ctx->nullauth) {
		cifs_dbg(FYI, "Anonymous login\n");
		kfree(ctx->username);
		ctx->username = NULL;
	} else if (ctx->username) {
		/* BB fixme parse for domain name here */
		cifs_dbg(FYI, "Username: %s\n", ctx->username);
	} else {
		cifs_dbg(VFS, "No username specified\n");
	/* In userspace mount helper we can get user name from alternate
	   locations such as env variables and files on disk */
		return -EINVAL;
	}

	return 0;
}

static int
cifs_are_all_path_components_accessible(struct TCP_Server_Info *server,
					unsigned int xid,
					struct cifs_tcon *tcon,
					struct cifs_sb_info *cifs_sb,
					char *full_path,
					int added_treename)
{
	int rc;
	char *s;
	char sep, tmp;
	int skip = added_treename ? 1 : 0;

	sep = CIFS_DIR_SEP(cifs_sb);
	s = full_path;

	rc = server->ops->is_path_accessible(xid, tcon, cifs_sb, "");
	while (rc == 0) {
		/* skip separators */
		while (*s == sep)
			s++;
		if (!*s)
			break;
		/* next separator */
		while (*s && *s != sep)
			s++;
		/*
		 * if the treename is added, we then have to skip the first
		 * part within the separators
		 */
		if (skip) {
			skip = 0;
			continue;
		}
		/*
		 * temporarily null-terminate the path at the end of
		 * the current component
		 */
		tmp = *s;
		*s = 0;
		rc = server->ops->is_path_accessible(xid, tcon, cifs_sb,
						     full_path);
		*s = tmp;
	}
	return rc;
}

/*
 * Check if path is remote (e.g. a DFS share). Return -EREMOTE if it is,
 * otherwise 0.
 */
static int is_path_remote(struct mount_ctx *mnt_ctx)
{
	int rc;
	struct cifs_sb_info *cifs_sb = mnt_ctx->cifs_sb;
	struct TCP_Server_Info *server = mnt_ctx->server;
	unsigned int xid = mnt_ctx->xid;
	struct cifs_tcon *tcon = mnt_ctx->tcon;
	struct smb3_fs_context *ctx = mnt_ctx->fs_ctx;
	char *full_path;

	if (!server->ops->is_path_accessible)
		return -EOPNOTSUPP;

	/*
	 * cifs_build_path_to_root works only when we have a valid tcon
	 */
	full_path = cifs_build_path_to_root(ctx, cifs_sb, tcon,
					    tcon->Flags & SMB_SHARE_IS_IN_DFS);
	if (full_path == NULL)
		return -ENOMEM;

	cifs_dbg(FYI, "%s: full_path: %s\n", __func__, full_path);

	rc = server->ops->is_path_accessible(xid, tcon, cifs_sb,
					     full_path);
	if (rc != 0 && rc != -EREMOTE) {
		kfree(full_path);
		return rc;
	}

	if (rc != -EREMOTE) {
		rc = cifs_are_all_path_components_accessible(server, xid, tcon,
			cifs_sb, full_path, tcon->Flags & SMB_SHARE_IS_IN_DFS);
		if (rc != 0) {
			cifs_server_dbg(VFS, "cannot query dirs between root and final path, enabling CIFS_MOUNT_USE_PREFIX_PATH\n");
			cifs_sb->mnt_cifs_flags |= CIFS_MOUNT_USE_PREFIX_PATH;
			rc = 0;
		}
	}

	kfree(full_path);
	return rc;
}

#ifdef CONFIG_CIFS_DFS_UPCALL
static void set_root_ses(struct mount_ctx *mnt_ctx)
{
	if (mnt_ctx->ses) {
		spin_lock(&cifs_tcp_ses_lock);
		mnt_ctx->ses->ses_count++;
		spin_unlock(&cifs_tcp_ses_lock);
		dfs_cache_add_refsrv_session(&mnt_ctx->mount_id, mnt_ctx->ses);
	}
	mnt_ctx->root_ses = mnt_ctx->ses;
}

static int is_dfs_mount(struct mount_ctx *mnt_ctx, bool *isdfs, struct dfs_cache_tgt_list *root_tl)
{
	int rc;
	struct cifs_sb_info *cifs_sb = mnt_ctx->cifs_sb;
	struct smb3_fs_context *ctx = mnt_ctx->fs_ctx;

	*isdfs = true;

	rc = mount_get_conns(mnt_ctx);
	/*
	 * If called with 'nodfs' mount option, then skip DFS resolving.  Otherwise unconditionally
	 * try to get an DFS referral (even cached) to determine whether it is an DFS mount.
	 *
	 * Skip prefix path to provide support for DFS referrals from w2k8 servers which don't seem
	 * to respond with PATH_NOT_COVERED to requests that include the prefix.
	 */
	if ((cifs_sb->mnt_cifs_flags & CIFS_MOUNT_NO_DFS) ||
	    dfs_cache_find(mnt_ctx->xid, mnt_ctx->ses, cifs_sb->local_nls, cifs_remap(cifs_sb),
			   ctx->UNC + 1, NULL, root_tl)) {
		if (rc)
			return rc;
		/* Check if it is fully accessible and then mount it */
		rc = is_path_remote(mnt_ctx);
		if (!rc)
			*isdfs = false;
		else if (rc != -EREMOTE)
			return rc;
	}
	return 0;
}

static int connect_dfs_target(struct mount_ctx *mnt_ctx, const char *full_path,
			      const char *ref_path, struct dfs_cache_tgt_iterator *tit)
{
	int rc;
	struct dfs_info3_param ref = {};
	struct cifs_sb_info *cifs_sb = mnt_ctx->cifs_sb;
	char *oldmnt = cifs_sb->ctx->mount_options;

	rc = dfs_cache_get_tgt_referral(ref_path, tit, &ref);
	if (rc)
		goto out;

	rc = expand_dfs_referral(mnt_ctx, full_path, &ref);
	if (rc)
		goto out;

	/* Connect to new target only if we were redirected (e.g. mount options changed) */
	if (oldmnt != cifs_sb->ctx->mount_options) {
		mount_put_conns(mnt_ctx);
		rc = mount_get_dfs_conns(mnt_ctx);
	}
	if (!rc) {
		if (cifs_is_referral_server(mnt_ctx->tcon, &ref))
			set_root_ses(mnt_ctx);
		rc = dfs_cache_update_tgthint(mnt_ctx->xid, mnt_ctx->root_ses, cifs_sb->local_nls,
					      cifs_remap(cifs_sb), ref_path, tit);
	}

out:
	free_dfs_info_param(&ref);
	return rc;
}

static int connect_dfs_root(struct mount_ctx *mnt_ctx, struct dfs_cache_tgt_list *root_tl)
{
	int rc;
	char *full_path;
	struct cifs_sb_info *cifs_sb = mnt_ctx->cifs_sb;
	struct smb3_fs_context *ctx = mnt_ctx->fs_ctx;
	struct dfs_cache_tgt_iterator *tit;

	/* Put initial connections as they might be shared with other mounts.  We need unique dfs
	 * connections per mount to properly failover, so mount_get_dfs_conns() must be used from
	 * now on.
	 */
	mount_put_conns(mnt_ctx);
	mount_get_dfs_conns(mnt_ctx);
	set_root_ses(mnt_ctx);

	full_path = build_unc_path_to_root(ctx, cifs_sb, true);
	if (IS_ERR(full_path))
		return PTR_ERR(full_path);

	mnt_ctx->origin_fullpath = dfs_cache_canonical_path(ctx->UNC, cifs_sb->local_nls,
							    cifs_remap(cifs_sb));
	if (IS_ERR(mnt_ctx->origin_fullpath)) {
		rc = PTR_ERR(mnt_ctx->origin_fullpath);
		mnt_ctx->origin_fullpath = NULL;
		goto out;
	}

	/* Try all dfs root targets */
	for (rc = -ENOENT, tit = dfs_cache_get_tgt_iterator(root_tl);
	     tit; tit = dfs_cache_get_next_tgt(root_tl, tit)) {
		rc = connect_dfs_target(mnt_ctx, full_path, mnt_ctx->origin_fullpath + 1, tit);
		if (!rc) {
			mnt_ctx->leaf_fullpath = kstrdup(mnt_ctx->origin_fullpath, GFP_KERNEL);
			if (!mnt_ctx->leaf_fullpath)
				rc = -ENOMEM;
			break;
		}
	}

out:
	kfree(full_path);
	return rc;
}

static int __follow_dfs_link(struct mount_ctx *mnt_ctx)
{
	int rc;
	struct cifs_sb_info *cifs_sb = mnt_ctx->cifs_sb;
	struct smb3_fs_context *ctx = mnt_ctx->fs_ctx;
	char *full_path;
	struct dfs_cache_tgt_list tl = DFS_CACHE_TGT_LIST_INIT(tl);
	struct dfs_cache_tgt_iterator *tit;

	full_path = build_unc_path_to_root(ctx, cifs_sb, true);
	if (IS_ERR(full_path))
		return PTR_ERR(full_path);

	kfree(mnt_ctx->leaf_fullpath);
	mnt_ctx->leaf_fullpath = dfs_cache_canonical_path(full_path, cifs_sb->local_nls,
							  cifs_remap(cifs_sb));
	if (IS_ERR(mnt_ctx->leaf_fullpath)) {
		rc = PTR_ERR(mnt_ctx->leaf_fullpath);
		mnt_ctx->leaf_fullpath = NULL;
		goto out;
	}

	/* Get referral from dfs link */
	rc = dfs_cache_find(mnt_ctx->xid, mnt_ctx->root_ses, cifs_sb->local_nls,
			    cifs_remap(cifs_sb), mnt_ctx->leaf_fullpath + 1, NULL, &tl);
	if (rc)
		goto out;

	/* Try all dfs link targets */
	for (rc = -ENOENT, tit = dfs_cache_get_tgt_iterator(&tl);
	     tit; tit = dfs_cache_get_next_tgt(&tl, tit)) {
		rc = connect_dfs_target(mnt_ctx, full_path, mnt_ctx->leaf_fullpath + 1, tit);
		if (!rc) {
			rc = is_path_remote(mnt_ctx);
			break;
		}
	}

out:
	kfree(full_path);
	dfs_cache_free_tgts(&tl);
	return rc;
}

static int follow_dfs_link(struct mount_ctx *mnt_ctx)
{
	int rc;
	struct cifs_sb_info *cifs_sb = mnt_ctx->cifs_sb;
	struct smb3_fs_context *ctx = mnt_ctx->fs_ctx;
	char *full_path;
	int num_links = 0;

	full_path = build_unc_path_to_root(ctx, cifs_sb, true);
	if (IS_ERR(full_path))
		return PTR_ERR(full_path);

	kfree(mnt_ctx->origin_fullpath);
	mnt_ctx->origin_fullpath = dfs_cache_canonical_path(full_path, cifs_sb->local_nls,
							    cifs_remap(cifs_sb));
	kfree(full_path);

	if (IS_ERR(mnt_ctx->origin_fullpath)) {
		rc = PTR_ERR(mnt_ctx->origin_fullpath);
		mnt_ctx->origin_fullpath = NULL;
		return rc;
	}

	do {
		rc = __follow_dfs_link(mnt_ctx);
		if (!rc || rc != -EREMOTE)
			break;
	} while (rc = -ELOOP, ++num_links < MAX_NESTED_LINKS);

	return rc;
}

/* Set up DFS referral paths for failover */
static void setup_server_referral_paths(struct mount_ctx *mnt_ctx)
{
	struct TCP_Server_Info *server = mnt_ctx->server;

	server->origin_fullpath = mnt_ctx->origin_fullpath;
	server->leaf_fullpath = mnt_ctx->leaf_fullpath;
	server->current_fullpath = mnt_ctx->leaf_fullpath;
	mnt_ctx->origin_fullpath = mnt_ctx->leaf_fullpath = NULL;
}

int cifs_mount(struct cifs_sb_info *cifs_sb, struct smb3_fs_context *ctx)
{
	int rc;
	struct mount_ctx mnt_ctx = { .cifs_sb = cifs_sb, .fs_ctx = ctx, };
	struct dfs_cache_tgt_list tl = DFS_CACHE_TGT_LIST_INIT(tl);
	bool isdfs;

	rc = is_dfs_mount(&mnt_ctx, &isdfs, &tl);
	if (rc)
		goto error;
	if (!isdfs)
		goto out;

	uuid_gen(&mnt_ctx.mount_id);
	rc = connect_dfs_root(&mnt_ctx, &tl);
	dfs_cache_free_tgts(&tl);

	if (rc)
		goto error;

	rc = is_path_remote(&mnt_ctx);
	if (rc == -EREMOTE)
		rc = follow_dfs_link(&mnt_ctx);
	if (rc)
		goto error;

	setup_server_referral_paths(&mnt_ctx);
	/*
	 * After reconnecting to a different server, unique ids won't match anymore, so we disable
	 * serverino. This prevents dentry revalidation to think the dentry are stale (ESTALE).
	 */
	cifs_autodisable_serverino(cifs_sb);
	/*
	 * Force the use of prefix path to support failover on DFS paths that resolve to targets
	 * that have different prefix paths.
	 */
	cifs_sb->mnt_cifs_flags |= CIFS_MOUNT_USE_PREFIX_PATH;
	kfree(cifs_sb->prepath);
	cifs_sb->prepath = ctx->prepath;
	ctx->prepath = NULL;
	uuid_copy(&cifs_sb->dfs_mount_id, &mnt_ctx.mount_id);

out:
	free_xid(mnt_ctx.xid);
	cifs_try_adding_channels(cifs_sb, mnt_ctx.ses);
	return mount_setup_tlink(cifs_sb, mnt_ctx.ses, mnt_ctx.tcon);

error:
	dfs_cache_put_refsrv_sessions(&mnt_ctx.mount_id);
	kfree(mnt_ctx.origin_fullpath);
	kfree(mnt_ctx.leaf_fullpath);
	mount_put_conns(&mnt_ctx);
	return rc;
}
#else
int cifs_mount(struct cifs_sb_info *cifs_sb, struct smb3_fs_context *ctx)
{
	int rc = 0;
	struct mount_ctx mnt_ctx = { .cifs_sb = cifs_sb, .fs_ctx = ctx, };

	rc = mount_get_conns(&mnt_ctx);
	if (rc)
		goto error;

	if (mnt_ctx.tcon) {
		rc = is_path_remote(&mnt_ctx);
		if (rc == -EREMOTE)
			rc = -EOPNOTSUPP;
		if (rc)
			goto error;
	}

	free_xid(mnt_ctx.xid);
	return mount_setup_tlink(cifs_sb, mnt_ctx.ses, mnt_ctx.tcon);

error:
	mount_put_conns(&mnt_ctx);
	return rc;
}
#endif

/*
 * Issue a TREE_CONNECT request.
 */
int
CIFSTCon(const unsigned int xid, struct cifs_ses *ses,
	 const char *tree, struct cifs_tcon *tcon,
	 const struct nls_table *nls_codepage)
{
	struct smb_hdr *smb_buffer;
	struct smb_hdr *smb_buffer_response;
	TCONX_REQ *pSMB;
	TCONX_RSP *pSMBr;
	unsigned char *bcc_ptr;
	int rc = 0;
	int length;
	__u16 bytes_left, count;

	if (ses == NULL)
		return -EIO;

	smb_buffer = cifs_buf_get();
	if (smb_buffer == NULL)
		return -ENOMEM;

	smb_buffer_response = smb_buffer;

	header_assemble(smb_buffer, SMB_COM_TREE_CONNECT_ANDX,
			NULL /*no tid */ , 4 /*wct */ );

	smb_buffer->Mid = get_next_mid(ses->server);
	smb_buffer->Uid = ses->Suid;
	pSMB = (TCONX_REQ *) smb_buffer;
	pSMBr = (TCONX_RSP *) smb_buffer_response;

	pSMB->AndXCommand = 0xFF;
	pSMB->Flags = cpu_to_le16(TCON_EXTENDED_SECINFO);
	bcc_ptr = &pSMB->Password[0];
	if (tcon->pipe || (ses->server->sec_mode & SECMODE_USER)) {
		pSMB->PasswordLength = cpu_to_le16(1);	/* minimum */
		*bcc_ptr = 0; /* password is null byte */
		bcc_ptr++;              /* skip password */
		/* already aligned so no need to do it below */
	}

	if (ses->server->sign)
		smb_buffer->Flags2 |= SMBFLG2_SECURITY_SIGNATURE;

	if (ses->capabilities & CAP_STATUS32) {
		smb_buffer->Flags2 |= SMBFLG2_ERR_STATUS;
	}
	if (ses->capabilities & CAP_DFS) {
		smb_buffer->Flags2 |= SMBFLG2_DFS;
	}
	if (ses->capabilities & CAP_UNICODE) {
		smb_buffer->Flags2 |= SMBFLG2_UNICODE;
		length =
		    cifs_strtoUTF16((__le16 *) bcc_ptr, tree,
			6 /* max utf8 char length in bytes */ *
			(/* server len*/ + 256 /* share len */), nls_codepage);
		bcc_ptr += 2 * length;	/* convert num 16 bit words to bytes */
		bcc_ptr += 2;	/* skip trailing null */
	} else {		/* ASCII */
		strcpy(bcc_ptr, tree);
		bcc_ptr += strlen(tree) + 1;
	}
	strcpy(bcc_ptr, "?????");
	bcc_ptr += strlen("?????");
	bcc_ptr += 1;
	count = bcc_ptr - &pSMB->Password[0];
	be32_add_cpu(&pSMB->hdr.smb_buf_length, count);
	pSMB->ByteCount = cpu_to_le16(count);

	rc = SendReceive(xid, ses, smb_buffer, smb_buffer_response, &length,
			 0);

	/* above now done in SendReceive */
	if (rc == 0) {
		bool is_unicode;

		tcon->tidStatus = CifsGood;
		tcon->need_reconnect = false;
		tcon->tid = smb_buffer_response->Tid;
		bcc_ptr = pByteArea(smb_buffer_response);
		bytes_left = get_bcc(smb_buffer_response);
		length = strnlen(bcc_ptr, bytes_left - 2);
		if (smb_buffer->Flags2 & SMBFLG2_UNICODE)
			is_unicode = true;
		else
			is_unicode = false;


		/* skip service field (NB: this field is always ASCII) */
		if (length == 3) {
			if ((bcc_ptr[0] == 'I') && (bcc_ptr[1] == 'P') &&
			    (bcc_ptr[2] == 'C')) {
				cifs_dbg(FYI, "IPC connection\n");
				tcon->ipc = true;
				tcon->pipe = true;
			}
		} else if (length == 2) {
			if ((bcc_ptr[0] == 'A') && (bcc_ptr[1] == ':')) {
				/* the most common case */
				cifs_dbg(FYI, "disk share connection\n");
			}
		}
		bcc_ptr += length + 1;
		bytes_left -= (length + 1);
		strlcpy(tcon->treeName, tree, sizeof(tcon->treeName));

		/* mostly informational -- no need to fail on error here */
		kfree(tcon->nativeFileSystem);
		tcon->nativeFileSystem = cifs_strndup_from_utf16(bcc_ptr,
						      bytes_left, is_unicode,
						      nls_codepage);

		cifs_dbg(FYI, "nativeFileSystem=%s\n", tcon->nativeFileSystem);

		if ((smb_buffer_response->WordCount == 3) ||
			 (smb_buffer_response->WordCount == 7))
			/* field is in same location */
			tcon->Flags = le16_to_cpu(pSMBr->OptionalSupport);
		else
			tcon->Flags = 0;
		cifs_dbg(FYI, "Tcon flags: 0x%x\n", tcon->Flags);
	}

	cifs_buf_release(smb_buffer);
	return rc;
}

static void delayed_free(struct rcu_head *p)
{
	struct cifs_sb_info *cifs_sb = container_of(p, struct cifs_sb_info, rcu);

	unload_nls(cifs_sb->local_nls);
	smb3_cleanup_fs_context(cifs_sb->ctx);
	kfree(cifs_sb);
}

void
cifs_umount(struct cifs_sb_info *cifs_sb)
{
	struct rb_root *root = &cifs_sb->tlink_tree;
	struct rb_node *node;
	struct tcon_link *tlink;

	cancel_delayed_work_sync(&cifs_sb->prune_tlinks);

	spin_lock(&cifs_sb->tlink_tree_lock);
	while ((node = rb_first(root))) {
		tlink = rb_entry(node, struct tcon_link, tl_rbnode);
		cifs_get_tlink(tlink);
		clear_bit(TCON_LINK_IN_TREE, &tlink->tl_flags);
		rb_erase(node, root);

		spin_unlock(&cifs_sb->tlink_tree_lock);
		cifs_put_tlink(tlink);
		spin_lock(&cifs_sb->tlink_tree_lock);
	}
	spin_unlock(&cifs_sb->tlink_tree_lock);

	kfree(cifs_sb->prepath);
#ifdef CONFIG_CIFS_DFS_UPCALL
	dfs_cache_put_refsrv_sessions(&cifs_sb->dfs_mount_id);
#endif
	call_rcu(&cifs_sb->rcu, delayed_free);
}

int
cifs_negotiate_protocol(const unsigned int xid, struct cifs_ses *ses)
{
	int rc = 0;
	struct TCP_Server_Info *server = cifs_ses_server(ses);

	if (!server->ops->need_neg || !server->ops->negotiate)
		return -ENOSYS;

	/* only send once per connect */
	if (!server->ops->need_neg(server))
		return 0;

	rc = server->ops->negotiate(xid, ses);
	if (rc == 0) {
		spin_lock(&GlobalMid_Lock);
		if (server->tcpStatus == CifsNeedNegotiate)
			server->tcpStatus = CifsGood;
		else
			rc = -EHOSTDOWN;
		spin_unlock(&GlobalMid_Lock);
	}

	return rc;
}

int
cifs_setup_session(const unsigned int xid, struct cifs_ses *ses,
		   struct nls_table *nls_info)
{
	int rc = -ENOSYS;
	struct TCP_Server_Info *server = cifs_ses_server(ses);

	if (!ses->binding) {
		ses->capabilities = server->capabilities;
		if (!linuxExtEnabled)
			ses->capabilities &= (~server->vals->cap_unix);

		if (ses->auth_key.response) {
			cifs_dbg(FYI, "Free previous auth_key.response = %p\n",
				 ses->auth_key.response);
			kfree(ses->auth_key.response);
			ses->auth_key.response = NULL;
			ses->auth_key.len = 0;
		}
	}

	cifs_dbg(FYI, "Security Mode: 0x%x Capabilities: 0x%x TimeAdjust: %d\n",
		 server->sec_mode, server->capabilities, server->timeAdj);

	if (server->ops->sess_setup)
		rc = server->ops->sess_setup(xid, ses, nls_info);

	if (rc)
		cifs_server_dbg(VFS, "Send error in SessSetup = %d\n", rc);

	return rc;
}

static int
cifs_set_vol_auth(struct smb3_fs_context *ctx, struct cifs_ses *ses)
{
	ctx->sectype = ses->sectype;

	/* krb5 is special, since we don't need username or pw */
	if (ctx->sectype == Kerberos)
		return 0;

	return cifs_set_cifscreds(ctx, ses);
}

static struct cifs_tcon *
cifs_construct_tcon(struct cifs_sb_info *cifs_sb, kuid_t fsuid)
{
	int rc;
	struct cifs_tcon *master_tcon = cifs_sb_master_tcon(cifs_sb);
	struct cifs_ses *ses;
	struct cifs_tcon *tcon = NULL;
	struct smb3_fs_context *ctx;

	ctx = kzalloc(sizeof(*ctx), GFP_KERNEL);
	if (ctx == NULL)
		return ERR_PTR(-ENOMEM);

	ctx->local_nls = cifs_sb->local_nls;
	ctx->linux_uid = fsuid;
	ctx->cred_uid = fsuid;
	ctx->UNC = master_tcon->treeName;
	ctx->retry = master_tcon->retry;
	ctx->nocase = master_tcon->nocase;
	ctx->nohandlecache = master_tcon->nohandlecache;
	ctx->local_lease = master_tcon->local_lease;
	ctx->no_lease = master_tcon->no_lease;
	ctx->resilient = master_tcon->use_resilient;
	ctx->persistent = master_tcon->use_persistent;
	ctx->handle_timeout = master_tcon->handle_timeout;
	ctx->no_linux_ext = !master_tcon->unix_ext;
	ctx->linux_ext = master_tcon->posix_extensions;
	ctx->sectype = master_tcon->ses->sectype;
	ctx->sign = master_tcon->ses->sign;
	ctx->seal = master_tcon->seal;
	ctx->witness = master_tcon->use_witness;

	rc = cifs_set_vol_auth(ctx, master_tcon->ses);
	if (rc) {
		tcon = ERR_PTR(rc);
		goto out;
	}

	/* get a reference for the same TCP session */
	spin_lock(&cifs_tcp_ses_lock);
	++master_tcon->ses->server->srv_count;
	spin_unlock(&cifs_tcp_ses_lock);

	ses = cifs_get_smb_ses(master_tcon->ses->server, ctx);
	if (IS_ERR(ses)) {
		tcon = (struct cifs_tcon *)ses;
		cifs_put_tcp_session(master_tcon->ses->server, 0);
		goto out;
	}

	tcon = cifs_get_tcon(ses, ctx);
	if (IS_ERR(tcon)) {
		cifs_put_smb_ses(ses);
		goto out;
	}

	if (cap_unix(ses))
		reset_cifs_unix_caps(0, tcon, NULL, ctx);

out:
	kfree(ctx->username);
	kfree_sensitive(ctx->password);
	kfree(ctx);

	return tcon;
}

struct cifs_tcon *
cifs_sb_master_tcon(struct cifs_sb_info *cifs_sb)
{
	return tlink_tcon(cifs_sb_master_tlink(cifs_sb));
}

/* find and return a tlink with given uid */
static struct tcon_link *
tlink_rb_search(struct rb_root *root, kuid_t uid)
{
	struct rb_node *node = root->rb_node;
	struct tcon_link *tlink;

	while (node) {
		tlink = rb_entry(node, struct tcon_link, tl_rbnode);

		if (uid_gt(tlink->tl_uid, uid))
			node = node->rb_left;
		else if (uid_lt(tlink->tl_uid, uid))
			node = node->rb_right;
		else
			return tlink;
	}
	return NULL;
}

/* insert a tcon_link into the tree */
static void
tlink_rb_insert(struct rb_root *root, struct tcon_link *new_tlink)
{
	struct rb_node **new = &(root->rb_node), *parent = NULL;
	struct tcon_link *tlink;

	while (*new) {
		tlink = rb_entry(*new, struct tcon_link, tl_rbnode);
		parent = *new;

		if (uid_gt(tlink->tl_uid, new_tlink->tl_uid))
			new = &((*new)->rb_left);
		else
			new = &((*new)->rb_right);
	}

	rb_link_node(&new_tlink->tl_rbnode, parent, new);
	rb_insert_color(&new_tlink->tl_rbnode, root);
}

/*
 * Find or construct an appropriate tcon given a cifs_sb and the fsuid of the
 * current task.
 *
 * If the superblock doesn't refer to a multiuser mount, then just return
 * the master tcon for the mount.
 *
 * First, search the rbtree for an existing tcon for this fsuid. If one
 * exists, then check to see if it's pending construction. If it is then wait
 * for construction to complete. Once it's no longer pending, check to see if
 * it failed and either return an error or retry construction, depending on
 * the timeout.
 *
 * If one doesn't exist then insert a new tcon_link struct into the tree and
 * try to construct a new one.
 */
struct tcon_link *
cifs_sb_tlink(struct cifs_sb_info *cifs_sb)
{
	int ret;
	kuid_t fsuid = current_fsuid();
	struct tcon_link *tlink, *newtlink;

	if (!(cifs_sb->mnt_cifs_flags & CIFS_MOUNT_MULTIUSER))
		return cifs_get_tlink(cifs_sb_master_tlink(cifs_sb));

	spin_lock(&cifs_sb->tlink_tree_lock);
	tlink = tlink_rb_search(&cifs_sb->tlink_tree, fsuid);
	if (tlink)
		cifs_get_tlink(tlink);
	spin_unlock(&cifs_sb->tlink_tree_lock);

	if (tlink == NULL) {
		newtlink = kzalloc(sizeof(*tlink), GFP_KERNEL);
		if (newtlink == NULL)
			return ERR_PTR(-ENOMEM);
		newtlink->tl_uid = fsuid;
		newtlink->tl_tcon = ERR_PTR(-EACCES);
		set_bit(TCON_LINK_PENDING, &newtlink->tl_flags);
		set_bit(TCON_LINK_IN_TREE, &newtlink->tl_flags);
		cifs_get_tlink(newtlink);

		spin_lock(&cifs_sb->tlink_tree_lock);
		/* was one inserted after previous search? */
		tlink = tlink_rb_search(&cifs_sb->tlink_tree, fsuid);
		if (tlink) {
			cifs_get_tlink(tlink);
			spin_unlock(&cifs_sb->tlink_tree_lock);
			kfree(newtlink);
			goto wait_for_construction;
		}
		tlink = newtlink;
		tlink_rb_insert(&cifs_sb->tlink_tree, tlink);
		spin_unlock(&cifs_sb->tlink_tree_lock);
	} else {
wait_for_construction:
		ret = wait_on_bit(&tlink->tl_flags, TCON_LINK_PENDING,
				  TASK_INTERRUPTIBLE);
		if (ret) {
			cifs_put_tlink(tlink);
			return ERR_PTR(-ERESTARTSYS);
		}

		/* if it's good, return it */
		if (!IS_ERR(tlink->tl_tcon))
			return tlink;

		/* return error if we tried this already recently */
		if (time_before(jiffies, tlink->tl_time + TLINK_ERROR_EXPIRE)) {
			cifs_put_tlink(tlink);
			return ERR_PTR(-EACCES);
		}

		if (test_and_set_bit(TCON_LINK_PENDING, &tlink->tl_flags))
			goto wait_for_construction;
	}

	tlink->tl_tcon = cifs_construct_tcon(cifs_sb, fsuid);
	clear_bit(TCON_LINK_PENDING, &tlink->tl_flags);
	wake_up_bit(&tlink->tl_flags, TCON_LINK_PENDING);

	if (IS_ERR(tlink->tl_tcon)) {
		cifs_put_tlink(tlink);
		return ERR_PTR(-EACCES);
	}

	return tlink;
}

/*
 * periodic workqueue job that scans tcon_tree for a superblock and closes
 * out tcons.
 */
static void
cifs_prune_tlinks(struct work_struct *work)
{
	struct cifs_sb_info *cifs_sb = container_of(work, struct cifs_sb_info,
						    prune_tlinks.work);
	struct rb_root *root = &cifs_sb->tlink_tree;
	struct rb_node *node;
	struct rb_node *tmp;
	struct tcon_link *tlink;

	/*
	 * Because we drop the spinlock in the loop in order to put the tlink
	 * it's not guarded against removal of links from the tree. The only
	 * places that remove entries from the tree are this function and
	 * umounts. Because this function is non-reentrant and is canceled
	 * before umount can proceed, this is safe.
	 */
	spin_lock(&cifs_sb->tlink_tree_lock);
	node = rb_first(root);
	while (node != NULL) {
		tmp = node;
		node = rb_next(tmp);
		tlink = rb_entry(tmp, struct tcon_link, tl_rbnode);

		if (test_bit(TCON_LINK_MASTER, &tlink->tl_flags) ||
		    atomic_read(&tlink->tl_count) != 0 ||
		    time_after(tlink->tl_time + TLINK_IDLE_EXPIRE, jiffies))
			continue;

		cifs_get_tlink(tlink);
		clear_bit(TCON_LINK_IN_TREE, &tlink->tl_flags);
		rb_erase(tmp, root);

		spin_unlock(&cifs_sb->tlink_tree_lock);
		cifs_put_tlink(tlink);
		spin_lock(&cifs_sb->tlink_tree_lock);
	}
	spin_unlock(&cifs_sb->tlink_tree_lock);

	queue_delayed_work(cifsiod_wq, &cifs_sb->prune_tlinks,
				TLINK_IDLE_EXPIRE);
}

#ifdef CONFIG_CIFS_DFS_UPCALL
/* Update dfs referral path of superblock */
static int update_server_fullpath(struct TCP_Server_Info *server, struct cifs_sb_info *cifs_sb,
				  const char *target)
{
	int rc = 0;
	size_t len = strlen(target);
	char *refpath, *npath;

	if (unlikely(len < 2 || *target != '\\'))
		return -EINVAL;

	if (target[1] == '\\') {
		len += 1;
		refpath = kmalloc(len, GFP_KERNEL);
		if (!refpath)
			return -ENOMEM;

		scnprintf(refpath, len, "%s", target);
	} else {
		len += sizeof("\\");
		refpath = kmalloc(len, GFP_KERNEL);
		if (!refpath)
			return -ENOMEM;

		scnprintf(refpath, len, "\\%s", target);
	}

	npath = dfs_cache_canonical_path(refpath, cifs_sb->local_nls, cifs_remap(cifs_sb));
	kfree(refpath);

	if (IS_ERR(npath)) {
		rc = PTR_ERR(npath);
	} else {
		mutex_lock(&server->refpath_lock);
		kfree(server->leaf_fullpath);
		server->leaf_fullpath = npath;
		mutex_unlock(&server->refpath_lock);
		server->current_fullpath = server->leaf_fullpath;
	}
	return rc;
}

static int target_share_matches_server(struct TCP_Server_Info *server, const char *tcp_host,
				       size_t tcp_host_len, char *share, bool *target_match)
{
	int rc = 0;
	const char *dfs_host;
	size_t dfs_host_len;

	*target_match = true;
	extract_unc_hostname(share, &dfs_host, &dfs_host_len);

	/* Check if hostnames or addresses match */
	if (dfs_host_len != tcp_host_len || strncasecmp(dfs_host, tcp_host, dfs_host_len) != 0) {
		cifs_dbg(FYI, "%s: %.*s doesn't match %.*s\n", __func__, (int)dfs_host_len,
			 dfs_host, (int)tcp_host_len, tcp_host);
		rc = match_target_ip(server, dfs_host, dfs_host_len, target_match);
		if (rc)
			cifs_dbg(VFS, "%s: failed to match target ip: %d\n", __func__, rc);
	}
	return rc;
}

static int __tree_connect_dfs_target(const unsigned int xid, struct cifs_tcon *tcon,
				     struct cifs_sb_info *cifs_sb, char *tree, bool islink,
				     struct dfs_cache_tgt_list *tl)
{
	int rc;
	struct TCP_Server_Info *server = tcon->ses->server;
	const struct smb_version_operations *ops = server->ops;
	struct cifs_tcon *ipc = tcon->ses->tcon_ipc;
	char *share = NULL, *prefix = NULL;
	const char *tcp_host;
	size_t tcp_host_len;
	struct dfs_cache_tgt_iterator *tit;
	bool target_match;

	extract_unc_hostname(server->hostname, &tcp_host, &tcp_host_len);

	tit = dfs_cache_get_tgt_iterator(tl);
	if (!tit) {
		rc = -ENOENT;
		goto out;
	}

	/* Try to tree connect to all dfs targets */
	for (; tit; tit = dfs_cache_get_next_tgt(tl, tit)) {
		const char *target = dfs_cache_get_tgt_name(tit);
		struct dfs_cache_tgt_list ntl = DFS_CACHE_TGT_LIST_INIT(ntl);

		kfree(share);
		kfree(prefix);
		share = prefix = NULL;

		/* Check if share matches with tcp ses */
		rc = dfs_cache_get_tgt_share(server->current_fullpath + 1, tit, &share, &prefix);
		if (rc) {
			cifs_dbg(VFS, "%s: failed to parse target share: %d\n", __func__, rc);
			break;
		}

		rc = target_share_matches_server(server, tcp_host, tcp_host_len, share,
						 &target_match);
		if (rc)
			break;
		if (!target_match) {
			rc = -EHOSTUNREACH;
			continue;
		}

		if (ipc->need_reconnect) {
			scnprintf(tree, MAX_TREE_SIZE, "\\\\%s\\IPC$", server->hostname);
			rc = ops->tree_connect(xid, ipc->ses, tree, ipc, cifs_sb->local_nls);
			if (rc)
				break;
		}

		scnprintf(tree, MAX_TREE_SIZE, "\\%s", share);
		if (!islink) {
			rc = ops->tree_connect(xid, tcon->ses, tree, tcon, cifs_sb->local_nls);
			break;
		}
		/*
		 * If no dfs referrals were returned from link target, then just do a TREE_CONNECT
		 * to it.  Otherwise, cache the dfs referral and then mark current tcp ses for
		 * reconnect so either the demultiplex thread or the echo worker will reconnect to
		 * newly resolved target.
		 */
		if (dfs_cache_find(xid, tcon->ses, cifs_sb->local_nls, cifs_remap(cifs_sb), target,
				   NULL, &ntl)) {
			rc = ops->tree_connect(xid, tcon->ses, tree, tcon, cifs_sb->local_nls);
			if (rc)
				continue;
			rc = dfs_cache_noreq_update_tgthint(server->current_fullpath + 1, tit);
			if (!rc)
				rc = cifs_update_super_prepath(cifs_sb, prefix);
		} else {
			/* Target is another dfs share */
			rc = update_server_fullpath(server, cifs_sb, target);
			dfs_cache_free_tgts(tl);

			if (!rc) {
				rc = -EREMOTE;
				list_replace_init(&ntl.tl_list, &tl->tl_list);
			} else
				dfs_cache_free_tgts(&ntl);
		}
		break;
	}

out:
	kfree(share);
	kfree(prefix);

	return rc;
}

static int tree_connect_dfs_target(const unsigned int xid, struct cifs_tcon *tcon,
				   struct cifs_sb_info *cifs_sb, char *tree, bool islink,
				   struct dfs_cache_tgt_list *tl)
{
	int rc;
	int num_links = 0;
	struct TCP_Server_Info *server = tcon->ses->server;

	do {
		rc = __tree_connect_dfs_target(xid, tcon, cifs_sb, tree, islink, tl);
		if (!rc || rc != -EREMOTE)
			break;
	} while (rc = -ELOOP, ++num_links < MAX_NESTED_LINKS);
	/*
	 * If we couldn't tree connect to any targets from last referral path, then retry from
	 * original referral path.
	 */
	if (rc && server->current_fullpath != server->origin_fullpath) {
		server->current_fullpath = server->origin_fullpath;
		cifs_ses_mark_for_reconnect(tcon->ses);
	}

	dfs_cache_free_tgts(tl);
	return rc;
}

int cifs_tree_connect(const unsigned int xid, struct cifs_tcon *tcon, const struct nls_table *nlsc)
{
	int rc;
	struct TCP_Server_Info *server = tcon->ses->server;
	const struct smb_version_operations *ops = server->ops;
	struct super_block *sb = NULL;
	struct cifs_sb_info *cifs_sb;
	struct dfs_cache_tgt_list tl = DFS_CACHE_TGT_LIST_INIT(tl);
	char *tree;
	struct dfs_info3_param ref = {0};

	tree = kzalloc(MAX_TREE_SIZE, GFP_KERNEL);
	if (!tree)
		return -ENOMEM;

	if (tcon->ipc) {
		scnprintf(tree, MAX_TREE_SIZE, "\\\\%s\\IPC$", server->hostname);
		rc = ops->tree_connect(xid, tcon->ses, tree, tcon, nlsc);
		goto out;
	}

	sb = cifs_get_tcp_super(server);
	if (IS_ERR(sb)) {
		rc = PTR_ERR(sb);
		cifs_dbg(VFS, "%s: could not find superblock: %d\n", __func__, rc);
		goto out;
	}

	cifs_sb = CIFS_SB(sb);

	/* If it is not dfs or there was no cached dfs referral, then reconnect to same share */
	if (!server->current_fullpath ||
	    dfs_cache_noreq_find(server->current_fullpath + 1, &ref, &tl)) {
		rc = ops->tree_connect(xid, tcon->ses, tcon->treeName, tcon, cifs_sb->local_nls);
		goto out;
	}

	rc = tree_connect_dfs_target(xid, tcon, cifs_sb, tree, ref.server_type == DFS_TYPE_LINK,
				     &tl);
	free_dfs_info_param(&ref);

out:
	kfree(tree);
	cifs_put_tcp_super(sb);

	return rc;
}
#else
int cifs_tree_connect(const unsigned int xid, struct cifs_tcon *tcon, const struct nls_table *nlsc)
{
	const struct smb_version_operations *ops = tcon->ses->server->ops;

	return ops->tree_connect(xid, tcon->ses, tcon->treeName, tcon, nlsc);
}
#endif<|MERGE_RESOLUTION|>--- conflicted
+++ resolved
@@ -844,13 +844,10 @@
 		 */
 	}
 
-<<<<<<< HEAD
-=======
 #ifdef CONFIG_CIFS_DFS_UPCALL
 	kfree(server->origin_fullpath);
 	kfree(server->leaf_fullpath);
 #endif
->>>>>>> 92b4b594
 	kfree(server);
 
 	length = atomic_dec_return(&tcpSesAllocCount);
@@ -1588,11 +1585,8 @@
 
 out_err:
 	if (tcp_ses) {
-<<<<<<< HEAD
-=======
 		if (CIFS_SERVER_IS_CHAN(tcp_ses))
 			cifs_put_tcp_session(tcp_ses->primary_server, false);
->>>>>>> 92b4b594
 		kfree(tcp_ses->hostname);
 		if (tcp_ses->ssocket)
 			sock_release(tcp_ses->ssocket);
