--- conflicted
+++ resolved
@@ -52,7 +52,6 @@
 		list->last->next = node;
 		list->last = node;
 	}
-	node->next = NULL;
 }
 
 static inline void wq_list_cut(struct io_wq_work_list *list,
@@ -136,11 +135,6 @@
 	return work->flags & IO_WQ_WORK_HASHED;
 }
 
-<<<<<<< HEAD
-void io_wq_cancel_all(struct io_wq *wq);
-
-=======
->>>>>>> 3b17187f
 typedef bool (work_cancel_fn)(struct io_wq_work *, void *);
 
 enum io_wq_cancel io_wq_cancel_cb(struct io_wq *wq, work_cancel_fn *cancel,
