--- conflicted
+++ resolved
@@ -155,14 +155,9 @@
 static int fanotify_merge(struct fsnotify_group *group,
 			  struct fsnotify_event *event)
 {
-<<<<<<< HEAD
-	struct fsnotify_event *test_event;
-	struct fanotify_event *new;
-=======
 	struct fanotify_event *old, *new = FANOTIFY_E(event);
 	unsigned int bucket = fanotify_event_hash_bucket(group, new);
 	struct hlist_head *hlist = &group->fanotify_data.merge_hash[bucket];
->>>>>>> 3b17187f
 	int i = 0;
 
 	pr_debug("%s: group=%p event=%p bucket=%u\n", __func__,
@@ -176,19 +171,11 @@
 	if (fanotify_is_perm_event(new->mask))
 		return 0;
 
-<<<<<<< HEAD
-	list_for_each_entry_reverse(test_event, list, list) {
-		if (++i > FANOTIFY_MAX_MERGE_EVENTS)
-			break;
-		if (fanotify_should_merge(test_event, event)) {
-			FANOTIFY_E(test_event)->mask |= new->mask;
-=======
 	hlist_for_each_entry(old, hlist, merge_list) {
 		if (++i > FANOTIFY_MAX_MERGE_EVENTS)
 			break;
 		if (fanotify_should_merge(old, new)) {
 			old->mask |= new->mask;
->>>>>>> 3b17187f
 			return 1;
 		}
 	}
