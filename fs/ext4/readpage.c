// SPDX-License-Identifier: GPL-2.0
/*
 * linux/fs/ext4/readpage.c
 *
 * Copyright (C) 2002, Linus Torvalds.
 * Copyright (C) 2015, Google, Inc.
 *
 * This was originally taken from fs/mpage.c
 *
 * The intent is the ext4_mpage_readpages() function here is intended
 * to replace mpage_readpages() in the general case, not just for
 * encrypted files.  It has some limitations (see below), where it
 * will fall back to read_block_full_page(), but these limitations
 * should only be hit when page_size != block_size.
 *
 * This will allow us to attach a callback function to support ext4
 * encryption.
 *
 * If anything unusual happens, such as:
 *
 * - encountering a page which has buffers
 * - encountering a page which has a non-hole after a hole
 * - encountering a page with non-contiguous blocks
 *
 * then this code just gives up and calls the buffer_head-based read function.
 * It does handle a page which has holes at the end - that is a common case:
 * the end-of-file on blocksize < PAGE_SIZE setups.
 *
 */

#include <linux/kernel.h>
#include <linux/export.h>
#include <linux/mm.h>
#include <linux/kdev_t.h>
#include <linux/gfp.h>
#include <linux/bio.h>
#include <linux/fs.h>
#include <linux/buffer_head.h>
#include <linux/blkdev.h>
#include <linux/highmem.h>
#include <linux/prefetch.h>
#include <linux/mpage.h>
#include <linux/writeback.h>
#include <linux/backing-dev.h>
#include <linux/pagevec.h>
#include <linux/cleancache.h>

#include "ext4.h"
#include <trace/events/android_fs.h>

#define NUM_PREALLOC_POST_READ_CTXS	128

static struct kmem_cache *bio_post_read_ctx_cache;
static mempool_t *bio_post_read_ctx_pool;

/* postprocessing steps for read bios */
enum bio_post_read_step {
	STEP_INITIAL = 0,
	STEP_DECRYPT,
	STEP_VERITY,
	STEP_MAX,
};

struct bio_post_read_ctx {
	struct bio *bio;
	struct work_struct work;
	unsigned int cur_step;
	unsigned int enabled_steps;
};

static void __read_end_io(struct bio *bio)
{
	struct page *page;
	struct bio_vec *bv;
	struct bvec_iter_all iter_all;

	bio_for_each_segment_all(bv, bio, iter_all) {
		page = bv->bv_page;

		/* PG_error was set if any post_read step failed */
		if (bio->bi_status || PageError(page)) {
			ClearPageUptodate(page);
			/* will re-read again later */
			ClearPageError(page);
		} else {
			SetPageUptodate(page);
		}
		unlock_page(page);
	}
	if (bio->bi_private)
		mempool_free(bio->bi_private, bio_post_read_ctx_pool);
	bio_put(bio);
}

static void bio_post_read_processing(struct bio_post_read_ctx *ctx);

static void decrypt_work(struct work_struct *work)
{
	struct bio_post_read_ctx *ctx =
		container_of(work, struct bio_post_read_ctx, work);

	fscrypt_decrypt_bio(ctx->bio);

	bio_post_read_processing(ctx);
}

static void verity_work(struct work_struct *work)
{
	struct bio_post_read_ctx *ctx =
		container_of(work, struct bio_post_read_ctx, work);
	struct bio *bio = ctx->bio;

	/*
	 * fsverity_verify_bio() may call readpages() again, and although verity
	 * will be disabled for that, decryption may still be needed, causing
	 * another bio_post_read_ctx to be allocated.  So to guarantee that
	 * mempool_alloc() never deadlocks we must free the current ctx first.
	 * This is safe because verity is the last post-read step.
	 */
	BUILD_BUG_ON(STEP_VERITY + 1 != STEP_MAX);
	mempool_free(ctx, bio_post_read_ctx_pool);
	bio->bi_private = NULL;

	fsverity_verify_bio(bio);

	__read_end_io(bio);
}

static void bio_post_read_processing(struct bio_post_read_ctx *ctx)
{
	/*
	 * We use different work queues for decryption and for verity because
	 * verity may require reading metadata pages that need decryption, and
	 * we shouldn't recurse to the same workqueue.
	 */
	switch (++ctx->cur_step) {
	case STEP_DECRYPT:
		if (ctx->enabled_steps & (1 << STEP_DECRYPT)) {
			INIT_WORK(&ctx->work, decrypt_work);
			fscrypt_enqueue_decrypt_work(&ctx->work);
			return;
		}
		ctx->cur_step++;
		/* fall-through */
	case STEP_VERITY:
		if (ctx->enabled_steps & (1 << STEP_VERITY)) {
			INIT_WORK(&ctx->work, verity_work);
			fsverity_enqueue_verify_work(&ctx->work);
			return;
		}
		ctx->cur_step++;
		/* fall-through */
	default:
		__read_end_io(ctx->bio);
	}
}

static bool bio_post_read_required(struct bio *bio)
{
	return bio->bi_private && !bio->bi_status;
}

static void
ext4_trace_read_completion(struct bio *bio)
{
	struct page *first_page = bio->bi_io_vec[0].bv_page;

	if (first_page != NULL)
		trace_android_fs_dataread_end(first_page->mapping->host,
					      page_offset(first_page),
					      bio->bi_iter.bi_size);
}

/*
 * I/O completion handler for multipage BIOs.
 *
 * The mpage code never puts partial pages into a BIO (except for end-of-file).
 * If a page does not map to a contiguous run of blocks then it simply falls
 * back to block_read_full_page().
 *
 * Why is this?  If a page's completion depends on a number of different BIOs
 * which can complete in any order (or at the same time) then determining the
 * status of that page is hard.  See end_buffer_async_read() for the details.
 * There is no point in duplicating all that complexity.
 */
static void mpage_end_io(struct bio *bio)
{
	if (trace_android_fs_dataread_start_enabled())
		ext4_trace_read_completion(bio);

	if (bio_post_read_required(bio)) {
		struct bio_post_read_ctx *ctx = bio->bi_private;

		ctx->cur_step = STEP_INITIAL;
		bio_post_read_processing(ctx);
		return;
	}
	__read_end_io(bio);
}

static inline bool ext4_need_verity(const struct inode *inode, pgoff_t idx)
{
	return fsverity_active(inode) &&
	       idx < DIV_ROUND_UP(inode->i_size, PAGE_SIZE);
}

static struct bio_post_read_ctx *get_bio_post_read_ctx(struct inode *inode,
						       struct bio *bio,
						       pgoff_t first_idx)
{
	unsigned int post_read_steps = 0;
	struct bio_post_read_ctx *ctx = NULL;

	if (fscrypt_inode_uses_fs_layer_crypto(inode))
		post_read_steps |= 1 << STEP_DECRYPT;

	if (ext4_need_verity(inode, first_idx))
		post_read_steps |= 1 << STEP_VERITY;

	if (post_read_steps) {
		ctx = mempool_alloc(bio_post_read_ctx_pool, GFP_NOFS);
		if (!ctx)
			return ERR_PTR(-ENOMEM);
		ctx->bio = bio;
		ctx->enabled_steps = post_read_steps;
		bio->bi_private = ctx;
	}
	return ctx;
}

static inline loff_t ext4_readpage_limit(struct inode *inode)
{
	if (IS_ENABLED(CONFIG_FS_VERITY) &&
	    (IS_VERITY(inode) || ext4_verity_in_progress(inode)))
		return inode->i_sb->s_maxbytes;

	return i_size_read(inode);
}

static void
ext4_submit_bio_read(struct bio *bio)
{
	if (trace_android_fs_dataread_start_enabled()) {
		struct page *first_page = bio->bi_io_vec[0].bv_page;

		if (first_page != NULL) {
			char *path, pathbuf[MAX_TRACE_PATHBUF_LEN];

			path = android_fstrace_get_pathname(pathbuf,
						    MAX_TRACE_PATHBUF_LEN,
						    first_page->mapping->host);
			trace_android_fs_dataread_start(
				first_page->mapping->host,
				page_offset(first_page),
				bio->bi_iter.bi_size,
				current->pid,
				path,
				current->comm);
		}
	}
	submit_bio(bio);
}

int ext4_mpage_readpages(struct address_space *mapping,
			 struct list_head *pages, struct page *page,
			 unsigned nr_pages, bool is_readahead)
{
	struct bio *bio = NULL;
	sector_t last_block_in_bio = 0;

	struct inode *inode = mapping->host;
	const unsigned blkbits = inode->i_blkbits;
	const unsigned blocks_per_page = PAGE_SIZE >> blkbits;
	const unsigned blocksize = 1 << blkbits;
	sector_t next_block;
	sector_t block_in_file;
	sector_t last_block;
	sector_t last_block_in_file;
	sector_t blocks[MAX_BUF_PER_PAGE];
	unsigned page_block;
	struct block_device *bdev = inode->i_sb->s_bdev;
	int length;
	unsigned relative_block = 0;
	struct ext4_map_blocks map;

	map.m_pblk = 0;
	map.m_lblk = 0;
	map.m_len = 0;
	map.m_flags = 0;

	for (; nr_pages; nr_pages--) {
		int fully_mapped = 1;
		unsigned first_hole = blocks_per_page;

		if (pages) {
			page = lru_to_page(pages);

			prefetchw(&page->flags);
			list_del(&page->lru);
			if (add_to_page_cache_lru(page, mapping, page->index,
				  readahead_gfp_mask(mapping)))
				goto next_page;
		}

		if (page_has_buffers(page))
			goto confused;

		block_in_file = next_block =
			(sector_t)page->index << (PAGE_SHIFT - blkbits);
		last_block = block_in_file + nr_pages * blocks_per_page;
		last_block_in_file = (ext4_readpage_limit(inode) +
				      blocksize - 1) >> blkbits;
		if (last_block > last_block_in_file)
			last_block = last_block_in_file;
		page_block = 0;

		/*
		 * Map blocks using the previous result first.
		 */
		if ((map.m_flags & EXT4_MAP_MAPPED) &&
		    block_in_file > map.m_lblk &&
		    block_in_file < (map.m_lblk + map.m_len)) {
			unsigned map_offset = block_in_file - map.m_lblk;
			unsigned last = map.m_len - map_offset;

			for (relative_block = 0; ; relative_block++) {
				if (relative_block == last) {
					/* needed? */
					map.m_flags &= ~EXT4_MAP_MAPPED;
					break;
				}
				if (page_block == blocks_per_page)
					break;
				blocks[page_block] = map.m_pblk + map_offset +
					relative_block;
				page_block++;
				block_in_file++;
			}
		}

		/*
		 * Then do more ext4_map_blocks() calls until we are
		 * done with this page.
		 */
		while (page_block < blocks_per_page) {
			if (block_in_file < last_block) {
				map.m_lblk = block_in_file;
				map.m_len = last_block - block_in_file;

				if (ext4_map_blocks(NULL, inode, &map, 0) < 0) {
				set_error_page:
					SetPageError(page);
					zero_user_segment(page, 0,
							  PAGE_SIZE);
					unlock_page(page);
					goto next_page;
				}
			}
			if ((map.m_flags & EXT4_MAP_MAPPED) == 0) {
				fully_mapped = 0;
				if (first_hole == blocks_per_page)
					first_hole = page_block;
				page_block++;
				block_in_file++;
				continue;
			}
			if (first_hole != blocks_per_page)
				goto confused;		/* hole -> non-hole */

			/* Contiguous blocks? */
			if (page_block && blocks[page_block-1] != map.m_pblk-1)
				goto confused;
			for (relative_block = 0; ; relative_block++) {
				if (relative_block == map.m_len) {
					/* needed? */
					map.m_flags &= ~EXT4_MAP_MAPPED;
					break;
				} else if (page_block == blocks_per_page)
					break;
				blocks[page_block] = map.m_pblk+relative_block;
				page_block++;
				block_in_file++;
			}
		}
		if (first_hole != blocks_per_page) {
			zero_user_segment(page, first_hole << blkbits,
					  PAGE_SIZE);
			if (first_hole == 0) {
				if (ext4_need_verity(inode, page->index) &&
				    !fsverity_verify_page(page))
					goto set_error_page;
				SetPageUptodate(page);
				unlock_page(page);
				goto next_page;
			}
		} else if (fully_mapped) {
			SetPageMappedToDisk(page);
		}
		if (fully_mapped && blocks_per_page == 1 &&
		    !PageUptodate(page) && cleancache_get_page(page) == 0) {
			SetPageUptodate(page);
			goto confused;
		}

		/*
		 * This page will go to BIO.  Do we need to send this
		 * BIO off first?
		 */
		if (bio && (last_block_in_bio != blocks[0] - 1 ||
			    !fscrypt_mergeable_bio(bio, inode, next_block))) {
		submit_and_realloc:
			ext4_submit_bio_read(bio);
			bio = NULL;
		}
		if (bio == NULL) {
			struct bio_post_read_ctx *ctx;

			bio = bio_alloc(GFP_KERNEL,
				min_t(int, nr_pages, BIO_MAX_PAGES));
			if (!bio)
				goto set_error_page;
<<<<<<< HEAD
			if (fscrypt_set_bio_crypt_ctx(bio, inode, next_block,
						      GFP_KERNEL) != 0) {
				bio_put(bio);
				bio = NULL;
				goto set_error_page;
			}
=======
			fscrypt_set_bio_crypt_ctx(bio, inode, next_block,
						  GFP_KERNEL);
>>>>>>> c24d7797
			ctx = get_bio_post_read_ctx(inode, bio, page->index);
			if (IS_ERR(ctx)) {
				bio_put(bio);
				bio = NULL;
				goto set_error_page;
			}
			bio_set_dev(bio, bdev);
			bio->bi_iter.bi_sector = blocks[0] << (blkbits - 9);
			bio->bi_end_io = mpage_end_io;
			bio->bi_private = ctx;
			bio_set_op_attrs(bio, REQ_OP_READ,
						is_readahead ? REQ_RAHEAD : 0);
		}

		length = first_hole << blkbits;
		if (bio_add_page(bio, page, length, 0) < length)
			goto submit_and_realloc;

		if (((map.m_flags & EXT4_MAP_BOUNDARY) &&
		     (relative_block == map.m_len)) ||
		    (first_hole != blocks_per_page)) {
			ext4_submit_bio_read(bio);
			bio = NULL;
		} else
			last_block_in_bio = blocks[blocks_per_page - 1];
		goto next_page;
	confused:
		if (bio) {
			ext4_submit_bio_read(bio);
			bio = NULL;
		}
		if (!PageUptodate(page))
			block_read_full_page(page, ext4_get_block);
		else
			unlock_page(page);
	next_page:
		if (pages)
			put_page(page);
	}
	BUG_ON(pages && !list_empty(pages));
	if (bio)
		ext4_submit_bio_read(bio);
	return 0;
}

int __init ext4_init_post_read_processing(void)
{
	bio_post_read_ctx_cache =
		kmem_cache_create("ext4_bio_post_read_ctx",
				  sizeof(struct bio_post_read_ctx), 0, 0, NULL);
	if (!bio_post_read_ctx_cache)
		goto fail;
	bio_post_read_ctx_pool =
		mempool_create_slab_pool(NUM_PREALLOC_POST_READ_CTXS,
					 bio_post_read_ctx_cache);
	if (!bio_post_read_ctx_pool)
		goto fail_free_cache;
	return 0;

fail_free_cache:
	kmem_cache_destroy(bio_post_read_ctx_cache);
fail:
	return -ENOMEM;
}

void ext4_exit_post_read_processing(void)
{
	mempool_destroy(bio_post_read_ctx_pool);
	kmem_cache_destroy(bio_post_read_ctx_cache);
}<|MERGE_RESOLUTION|>--- conflicted
+++ resolved
@@ -419,17 +419,8 @@
 				min_t(int, nr_pages, BIO_MAX_PAGES));
 			if (!bio)
 				goto set_error_page;
-<<<<<<< HEAD
-			if (fscrypt_set_bio_crypt_ctx(bio, inode, next_block,
-						      GFP_KERNEL) != 0) {
-				bio_put(bio);
-				bio = NULL;
-				goto set_error_page;
-			}
-=======
 			fscrypt_set_bio_crypt_ctx(bio, inode, next_block,
 						  GFP_KERNEL);
->>>>>>> c24d7797
 			ctx = get_bio_post_read_ctx(inode, bio, page->index);
 			if (IS_ERR(ctx)) {
 				bio_put(bio);
