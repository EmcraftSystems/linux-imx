--- conflicted
+++ resolved
@@ -71,18 +71,12 @@
 				u64, u64, unsigned int);
 
 /* file.c */
-void squashfs_fill_page(struct page *, struct squashfs_cache_entry *, int, int);
 void squashfs_copy_cache(struct page *, struct squashfs_cache_entry *, int,
 				int);
 
-<<<<<<< HEAD
-/* file_xxx.c */
-extern int squashfs_readpage_block(struct page *, u64, int, int);
-=======
 /* file_direct.c */
 extern int squashfs_readpages_block(struct page *, struct list_head *,
 	unsigned int *, struct address_space *, int, u64, int);
->>>>>>> 7943e452
 
 /* id.c */
 extern int squashfs_get_id(struct super_block *, unsigned int, unsigned int *);
