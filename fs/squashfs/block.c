/*
 * Squashfs - a compressed read only filesystem for Linux
 *
 * Copyright (c) 2002, 2003, 2004, 2005, 2006, 2007, 2008
 * Phillip Lougher <phillip@squashfs.org.uk>
 *
 * This program is free software; you can redistribute it and/or
 * modify it under the terms of the GNU General Public License
 * as published by the Free Software Foundation; either version 2,
 * or (at your option) any later version.
 *
 * This program is distributed in the hope that it will be useful,
 * but WITHOUT ANY WARRANTY; without even the implied warranty of
 * MERCHANTABILITY or FITNESS FOR A PARTICULAR PURPOSE.  See the
 * GNU General Public License for more details.
 *
 * You should have received a copy of the GNU General Public License
 * along with this program; if not, write to the Free Software
 * Foundation, 51 Franklin Street, Fifth Floor, Boston, MA 02110-1301, USA.
 *
 * block.c
 */

/*
 * This file implements the low-level routines to read and decompress
 * datablocks and metadata blocks.
 */

#include <linux/fs.h>
#include <linux/vfs.h>
#include <linux/bio.h>
#include <linux/slab.h>
#include <linux/string.h>
#include <linux/pagemap.h>
#include <linux/buffer_head.h>
#include <linux/bio.h>
#include <linux/workqueue.h>

#include "squashfs_fs.h"
#include "squashfs_fs_sb.h"
#include "squashfs.h"
#include "decompressor.h"
#include "page_actor.h"

static struct workqueue_struct *squashfs_read_wq;

struct squashfs_read_request {
	struct super_block *sb;
	u64 index;
	int length;
	int compressed;
	int offset;
	u64 read_end;
	struct squashfs_page_actor *output;
	enum {
		SQUASHFS_COPY,
		SQUASHFS_DECOMPRESS,
		SQUASHFS_METADATA,
	} data_processing;
	bool synchronous;

	/*
	 * If the read is synchronous, it is possible to retrieve information
	 * about the request by setting these pointers.
	 */
	int *res;
	int *bytes_read;
	int *bytes_uncompressed;

	int nr_buffers;
	struct buffer_head **bh;
	struct work_struct offload;
};

struct squashfs_bio_request {
	struct buffer_head **bh;
	int nr_buffers;
};

static int squashfs_bio_submit(struct squashfs_read_request *req);

int squashfs_init_read_wq(void)
{
	squashfs_read_wq = create_workqueue("SquashFS read wq");
	return !!squashfs_read_wq;
}

void squashfs_destroy_read_wq(void)
{
	flush_workqueue(squashfs_read_wq);
	destroy_workqueue(squashfs_read_wq);
}

static void free_read_request(struct squashfs_read_request *req, int error)
{
	if (!req->synchronous)
		squashfs_page_actor_free(req->output, error);
	if (req->res)
		*(req->res) = error;
	kfree(req->bh);
	kfree(req);
}

static void squashfs_process_blocks(struct squashfs_read_request *req)
{
	int error = 0;
	int bytes, i, length;
	struct squashfs_sb_info *msblk = req->sb->s_fs_info;
	struct squashfs_page_actor *actor = req->output;
	struct buffer_head **bh = req->bh;
	int nr_buffers = req->nr_buffers;

	for (i = 0; i < nr_buffers; ++i) {
		if (!bh[i])
			continue;
		wait_on_buffer(bh[i]);
		if (!buffer_uptodate(bh[i]))
			error = -EIO;
	}
	if (error)
		goto cleanup;

	if (req->data_processing == SQUASHFS_METADATA) {
		/* Extract the length of the metadata block */
		if (req->offset != msblk->devblksize - 1) {
			length = le16_to_cpup((__le16 *)
					(bh[0]->b_data + req->offset));
		} else {
			length = (unsigned char)bh[0]->b_data[req->offset];
			length |= (unsigned char)bh[1]->b_data[0] << 8;
		}
		req->compressed = SQUASHFS_COMPRESSED(length);
		req->data_processing = req->compressed ? SQUASHFS_DECOMPRESS
						       : SQUASHFS_COPY;
		length = SQUASHFS_COMPRESSED_SIZE(length);
		if (req->index + length + 2 > req->read_end) {
			for (i = 0; i < nr_buffers; ++i)
				put_bh(bh[i]);
			kfree(bh);
			req->length = length;
			req->index += 2;
			squashfs_bio_submit(req);
			return;
		}
		req->length = length;
		req->offset = (req->offset + 2) % PAGE_SIZE;
		if (req->offset < 2) {
			put_bh(bh[0]);
			++bh;
			--nr_buffers;
		}
	}
	if (req->bytes_read)
		*(req->bytes_read) = req->length;

	if (req->data_processing == SQUASHFS_COPY) {
		squashfs_bh_to_actor(bh, nr_buffers, req->output, req->offset,
			req->length, msblk->devblksize);
	} else if (req->data_processing == SQUASHFS_DECOMPRESS) {
		req->length = squashfs_decompress(msblk, bh, nr_buffers,
			req->offset, req->length, actor);
		if (req->length < 0) {
			error = -EIO;
			goto cleanup;
		}
	}

	/* Last page may have trailing bytes not filled */
	bytes = req->length % PAGE_SIZE;
	if (bytes && actor->page[actor->pages - 1])
		zero_user_segment(actor->page[actor->pages - 1], bytes,
				  PAGE_SIZE);

cleanup:
	if (req->bytes_uncompressed)
		*(req->bytes_uncompressed) = req->length;
	if (error) {
		for (i = 0; i < nr_buffers; ++i)
			if (bh[i])
				put_bh(bh[i]);
	}
	free_read_request(req, error);
}

static void read_wq_handler(struct work_struct *work)
{
	squashfs_process_blocks(container_of(work,
		    struct squashfs_read_request, offload));
}

static void squashfs_bio_end_io(struct bio *bio)
{
	int i;
	blk_status_t error = bio->bi_status;
	struct squashfs_bio_request *bio_req = bio->bi_private;

	bio_put(bio);

	for (i = 0; i < bio_req->nr_buffers; ++i) {
		if (!bio_req->bh[i])
			continue;
		if (!error)
			set_buffer_uptodate(bio_req->bh[i]);
		else
			clear_buffer_uptodate(bio_req->bh[i]);
		unlock_buffer(bio_req->bh[i]);
	}
	kfree(bio_req);
}

static int bh_is_optional(struct squashfs_read_request *req, int idx)
{
	int start_idx, end_idx;
	struct squashfs_sb_info *msblk = req->sb->s_fs_info;

	start_idx = (idx * msblk->devblksize - req->offset) >> PAGE_SHIFT;
	end_idx = ((idx + 1) * msblk->devblksize - req->offset + 1) >> PAGE_SHIFT;
	if (start_idx >= req->output->pages)
		return 1;
	if (start_idx < 0)
		start_idx = end_idx;
	if (end_idx >= req->output->pages)
		end_idx = start_idx;
	return !req->output->page[start_idx] && !req->output->page[end_idx];
}

static int actor_getblks(struct squashfs_read_request *req, u64 block)
{
	int i;

	req->bh = kmalloc_array(req->nr_buffers, sizeof(*(req->bh)), GFP_NOIO);
	if (!req->bh)
		return -ENOMEM;

	for (i = 0; i < req->nr_buffers; ++i) {
		/*
		 * When dealing with an uncompressed block, the actor may
		 * contains NULL pages. There's no need to read the buffers
		 * associated with these pages.
		 */
		if (!req->compressed && bh_is_optional(req, i)) {
			req->bh[i] = NULL;
			continue;
		}
		req->bh[i] = sb_getblk(req->sb, block + i);
		if (!req->bh[i]) {
			while (--i) {
				if (req->bh[i])
					put_bh(req->bh[i]);
			}
			return -1;
		}
	}
	return 0;
}

static int squashfs_bio_submit(struct squashfs_read_request *req)
{
	struct bio *bio = NULL;
	struct buffer_head *bh;
	struct squashfs_bio_request *bio_req = NULL;
	int b = 0, prev_block = 0;
	struct squashfs_sb_info *msblk = req->sb->s_fs_info;

	u64 read_start = round_down(req->index, msblk->devblksize);
	u64 read_end = round_up(req->index + req->length, msblk->devblksize);
	sector_t block = read_start >> msblk->devblksize_log2;
	sector_t block_end = read_end >> msblk->devblksize_log2;
	int offset = read_start - round_down(req->index, PAGE_SIZE);
	int nr_buffers = block_end - block;
	int blksz = msblk->devblksize;
	int bio_max_pages = nr_buffers > BIO_MAX_PAGES ? BIO_MAX_PAGES
						       : nr_buffers;

	/* Setup the request */
	req->read_end = read_end;
	req->offset = req->index - read_start;
	req->nr_buffers = nr_buffers;
	if (actor_getblks(req, block) < 0)
		goto getblk_failed;

	/* Create and submit the BIOs */
	for (b = 0; b < nr_buffers; ++b, offset += blksz) {
		bh = req->bh[b];
		if (!bh || !trylock_buffer(bh))
			continue;
		if (buffer_uptodate(bh)) {
			unlock_buffer(bh);
			continue;
		}
		offset %= PAGE_SIZE;

		/* Append the buffer to the current BIO if it is contiguous */
		if (bio && bio_req && prev_block + 1 == b) {
			if (bio_add_page(bio, bh->b_page, blksz, offset)) {
				bio_req->nr_buffers += 1;
				prev_block = b;
				continue;
			}
		}

		/* Otherwise, submit the current BIO and create a new one */
		if (bio)
			submit_bio(bio);
		bio_req = kcalloc(1, sizeof(struct squashfs_bio_request),
				  GFP_NOIO);
		if (!bio_req)
			goto req_alloc_failed;
		bio_req->bh = &req->bh[b];
		bio = bio_alloc(GFP_NOIO, bio_max_pages);
		if (!bio)
			goto bio_alloc_failed;
		bio_set_dev(bio, req->sb->s_bdev);
		bio->bi_iter.bi_sector = (block + b)
				       << (msblk->devblksize_log2 - 9);
		bio_set_op_attrs(bio, REQ_OP_READ, 0);
		bio->bi_private = bio_req;
		bio->bi_end_io = squashfs_bio_end_io;

		bio_add_page(bio, bh->b_page, blksz, offset);
		bio_req->nr_buffers += 1;
		prev_block = b;
	}
	if (bio)
		submit_bio(bio);

	if (req->synchronous)
		squashfs_process_blocks(req);
	else {
		INIT_WORK(&req->offload, read_wq_handler);
		schedule_work(&req->offload);
	}
	return 0;

<<<<<<< HEAD
	if (compressed) {
		if (!msblk->stream)
			goto read_failure;
		length = squashfs_decompress(msblk, bh, b, offset, length,
			output);
		if (length < 0)
			goto read_failure;
	} else {
		/*
		 * Block is uncompressed.
		 */
		int in, pg_offset = 0;
		void *data = squashfs_first_page(output);

		for (bytes = length; k < b; k++) {
			in = min(bytes, msblk->devblksize - offset);
			bytes -= in;
			while (in) {
				if (pg_offset == PAGE_SIZE) {
					data = squashfs_next_page(output);
					pg_offset = 0;
				}
				avail = min_t(int, in, PAGE_SIZE -
						pg_offset);
				memcpy(data + pg_offset, bh[k]->b_data + offset,
						avail);
				in -= avail;
				pg_offset += avail;
				offset += avail;
			}
			offset = 0;
			put_bh(bh[k]);
		}
		squashfs_finish_page(output);
=======
bio_alloc_failed:
	kfree(bio_req);
req_alloc_failed:
	unlock_buffer(bh);
	while (--nr_buffers >= b)
		if (req->bh[nr_buffers])
			put_bh(req->bh[nr_buffers]);
	while (--b >= 0)
		if (req->bh[b])
			wait_on_buffer(req->bh[b]);
getblk_failed:
	free_read_request(req, -ENOMEM);
	return -ENOMEM;
}

static int read_metadata_block(struct squashfs_read_request *req,
			       u64 *next_index)
{
	int ret, error, bytes_read = 0, bytes_uncompressed = 0;
	struct squashfs_sb_info *msblk = req->sb->s_fs_info;

	if (req->index + 2 > msblk->bytes_used) {
		free_read_request(req, -EINVAL);
		return -EINVAL;
	}
	req->length = 2;

	/* Do not read beyond the end of the device */
	if (req->index + req->length > msblk->bytes_used)
		req->length = msblk->bytes_used - req->index;
	req->data_processing = SQUASHFS_METADATA;

	/*
	 * Reading metadata is always synchronous because we don't know the
	 * length in advance and the function is expected to update
	 * 'next_index' and return the length.
	 */
	req->synchronous = true;
	req->res = &error;
	req->bytes_read = &bytes_read;
	req->bytes_uncompressed = &bytes_uncompressed;

	TRACE("Metadata block @ 0x%llx, %scompressed size %d, src size %d\n",
	      req->index, req->compressed ? "" : "un", bytes_read,
	      req->output->length);

	ret = squashfs_bio_submit(req);
	if (ret)
		return ret;
	if (error)
		return error;
	if (next_index)
		*next_index += 2 + bytes_read;
	return bytes_uncompressed;
}

static int read_data_block(struct squashfs_read_request *req, int length,
			   u64 *next_index, bool synchronous)
{
	int ret, error = 0, bytes_uncompressed = 0, bytes_read = 0;

	req->compressed = SQUASHFS_COMPRESSED_BLOCK(length);
	req->length = length = SQUASHFS_COMPRESSED_SIZE_BLOCK(length);
	req->data_processing = req->compressed ? SQUASHFS_DECOMPRESS
					       : SQUASHFS_COPY;

	req->synchronous = synchronous;
	if (synchronous) {
		req->res = &error;
		req->bytes_read = &bytes_read;
		req->bytes_uncompressed = &bytes_uncompressed;
	}

	TRACE("Data block @ 0x%llx, %scompressed size %d, src size %d\n",
	      req->index, req->compressed ? "" : "un", req->length,
	      req->output->length);

	ret = squashfs_bio_submit(req);
	if (ret)
		return ret;
	if (synchronous)
		ret = error ? error : bytes_uncompressed;
	if (next_index)
		*next_index += length;
	return ret;
}

/*
 * Read and decompress a metadata block or datablock.  Length is non-zero
 * if a datablock is being read (the size is stored elsewhere in the
 * filesystem), otherwise the length is obtained from the first two bytes of
 * the metadata block.  A bit in the length field indicates if the block
 * is stored uncompressed in the filesystem (usually because compression
 * generated a larger block - this does occasionally happen with compression
 * algorithms).
 */
static int __squashfs_read_data(struct super_block *sb, u64 index, int length,
	u64 *next_index, struct squashfs_page_actor *output, bool sync)
{
	struct squashfs_read_request *req;

	req = kcalloc(1, sizeof(struct squashfs_read_request), GFP_KERNEL);
	if (!req) {
		if (!sync)
			squashfs_page_actor_free(output, -ENOMEM);
		return -ENOMEM;
	}

	req->sb = sb;
	req->index = index;
	req->output = output;

	if (next_index)
		*next_index = index;

	if (length)
		length = read_data_block(req, length, next_index, sync);
	else
		length = read_metadata_block(req, next_index);

	if (length < 0) {
		ERROR("squashfs_read_data failed to read block 0x%llx\n",
		      (unsigned long long)index);
		return -EIO;
>>>>>>> 1c44ecfe
	}

	return length;
}

int squashfs_read_data(struct super_block *sb, u64 index, int length,
	u64 *next_index, struct squashfs_page_actor *output)
{
	return __squashfs_read_data(sb, index, length, next_index, output,
				    true);
}

int squashfs_read_data_async(struct super_block *sb, u64 index, int length,
	u64 *next_index, struct squashfs_page_actor *output)
{

	return __squashfs_read_data(sb, index, length, next_index, output,
				    false);
}<|MERGE_RESOLUTION|>--- conflicted
+++ resolved
@@ -332,42 +332,6 @@
 	}
 	return 0;
 
-<<<<<<< HEAD
-	if (compressed) {
-		if (!msblk->stream)
-			goto read_failure;
-		length = squashfs_decompress(msblk, bh, b, offset, length,
-			output);
-		if (length < 0)
-			goto read_failure;
-	} else {
-		/*
-		 * Block is uncompressed.
-		 */
-		int in, pg_offset = 0;
-		void *data = squashfs_first_page(output);
-
-		for (bytes = length; k < b; k++) {
-			in = min(bytes, msblk->devblksize - offset);
-			bytes -= in;
-			while (in) {
-				if (pg_offset == PAGE_SIZE) {
-					data = squashfs_next_page(output);
-					pg_offset = 0;
-				}
-				avail = min_t(int, in, PAGE_SIZE -
-						pg_offset);
-				memcpy(data + pg_offset, bh[k]->b_data + offset,
-						avail);
-				in -= avail;
-				pg_offset += avail;
-				offset += avail;
-			}
-			offset = 0;
-			put_bh(bh[k]);
-		}
-		squashfs_finish_page(output);
-=======
 bio_alloc_failed:
 	kfree(bio_req);
 req_alloc_failed:
@@ -492,7 +456,6 @@
 		ERROR("squashfs_read_data failed to read block 0x%llx\n",
 		      (unsigned long long)index);
 		return -EIO;
->>>>>>> 1c44ecfe
 	}
 
 	return length;
