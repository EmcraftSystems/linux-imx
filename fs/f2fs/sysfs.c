--- conflicted
+++ resolved
@@ -12,10 +12,7 @@
 #include <linux/seq_file.h>
 #include <linux/unicode.h>
 #include <linux/ioprio.h>
-<<<<<<< HEAD
-=======
 #include <linux/sysfs.h>
->>>>>>> c18ab1d1
 
 #include "f2fs.h"
 #include "segment.h"
@@ -286,8 +283,6 @@
 		return len;
 	}
 
-<<<<<<< HEAD
-=======
 #ifdef CONFIG_F2FS_FS_COMPRESSION
 	if (!strcmp(a->attr.name, "compr_written_block"))
 		return sysfs_emit(buf, "%llu\n", sbi->compr_written_block);
@@ -299,7 +294,6 @@
 		return sysfs_emit(buf, "%u\n", sbi->compr_new_inode);
 #endif
 
->>>>>>> c18ab1d1
 	ui = (unsigned int *)(ptr + a->offset);
 
 	return sprintf(buf, "%u\n", *ui);
