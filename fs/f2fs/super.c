--- conflicted
+++ resolved
@@ -832,15 +832,6 @@
 			name = match_strdup(&args[0]);
 			if (!name)
 				return -ENOMEM;
-<<<<<<< HEAD
-			if (strlen(name) == 3 && !strcmp(name, "lzo")) {
-				F2FS_OPTION(sbi).compress_algorithm =
-								COMPRESS_LZO;
-			} else if (strlen(name) == 3 &&
-					!strcmp(name, "lz4")) {
-				F2FS_OPTION(sbi).compress_algorithm =
-								COMPRESS_LZ4;
-=======
 			if (!strcmp(name, "lzo")) {
 				F2FS_OPTION(sbi).compress_algorithm =
 								COMPRESS_LZO;
@@ -853,7 +844,6 @@
 			} else if (!strcmp(name, "lzo-rle")) {
 				F2FS_OPTION(sbi).compress_algorithm =
 								COMPRESS_LZORLE;
->>>>>>> 22e35a1d
 			} else {
 				kfree(name);
 				return -EINVAL;
@@ -1445,15 +1435,12 @@
 	case COMPRESS_LZ4:
 		algtype = "lz4";
 		break;
-<<<<<<< HEAD
-=======
 	case COMPRESS_ZSTD:
 		algtype = "zstd";
 		break;
 	case COMPRESS_LZORLE:
 		algtype = "lzo-rle";
 		break;
->>>>>>> 22e35a1d
 	}
 	seq_printf(seq, ",compress_algorithm=%s", algtype);
 
@@ -1610,16 +1597,10 @@
 #endif
 	F2FS_OPTION(sbi).s_resuid = make_kuid(&init_user_ns, F2FS_DEF_RESUID);
 	F2FS_OPTION(sbi).s_resgid = make_kgid(&init_user_ns, F2FS_DEF_RESGID);
-<<<<<<< HEAD
-	F2FS_OPTION(sbi).compress_algorithm = COMPRESS_LZO;
-	F2FS_OPTION(sbi).compress_log_size = MIN_COMPRESS_LOG_SIZE;
-	F2FS_OPTION(sbi).compress_ext_cnt = 0;
-=======
 	F2FS_OPTION(sbi).compress_algorithm = COMPRESS_LZ4;
 	F2FS_OPTION(sbi).compress_log_size = MIN_COMPRESS_LOG_SIZE;
 	F2FS_OPTION(sbi).compress_ext_cnt = 0;
 	F2FS_OPTION(sbi).bggc_mode = BGGC_MODE_ON;
->>>>>>> 22e35a1d
 
 	set_opt(sbi, INLINE_XATTR);
 	set_opt(sbi, INLINE_DATA);
@@ -3950,16 +3931,12 @@
 	err = f2fs_init_bioset();
 	if (err)
 		goto free_bio_enrty_cache;
-<<<<<<< HEAD
-	return 0;
-=======
 	err = f2fs_init_compress_mempool();
 	if (err)
 		goto free_bioset;
 	return 0;
 free_bioset:
 	f2fs_destroy_bioset();
->>>>>>> 22e35a1d
 free_bio_enrty_cache:
 	f2fs_destroy_bio_entry_cache();
 free_post_read:
@@ -3987,10 +3964,7 @@
 
 static void __exit exit_f2fs_fs(void)
 {
-<<<<<<< HEAD
-=======
 	f2fs_destroy_compress_mempool();
->>>>>>> 22e35a1d
 	f2fs_destroy_bioset();
 	f2fs_destroy_bio_entry_cache();
 	f2fs_destroy_post_read_processing();
