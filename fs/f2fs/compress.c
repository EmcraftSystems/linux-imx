--- conflicted
+++ resolved
@@ -565,12 +565,8 @@
 		cc->cpages[i] = NULL;
 	}
 
-<<<<<<< HEAD
-	cops->destroy_compress_ctx(cc);
-=======
 	if (cops->destroy_compress_ctx)
 		cops->destroy_compress_ctx(cc);
->>>>>>> c58091a3
 
 	cc->nr_cpages = nr_cpages;
 
@@ -662,11 +658,7 @@
 		cops->destroy_decompress_ctx(dic);
 out_free_dic:
 	if (verity)
-<<<<<<< HEAD
-		refcount_add(dic->nr_cpages - 1, &dic->ref);
-=======
 		refcount_set(&dic->ref, dic->nr_cpages);
->>>>>>> c58091a3
 	if (!verity)
 		f2fs_decompress_end_io(dic->rpages, dic->cluster_size,
 								ret, false);
@@ -1051,12 +1043,7 @@
 	for (i = 0; i < cc->cluster_size; i++, dn.ofs_in_node++) {
 		block_t blkaddr;
 
-<<<<<<< HEAD
-		blkaddr = datablock_addr(dn.inode, dn.node_page,
-							dn.ofs_in_node);
-=======
 		blkaddr = f2fs_data_blkaddr(&dn);
->>>>>>> c58091a3
 		fio.page = cc->rpages[i];
 		fio.old_blkaddr = blkaddr;
 
