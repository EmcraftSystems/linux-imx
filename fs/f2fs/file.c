// SPDX-License-Identifier: GPL-2.0
/*
 * fs/f2fs/file.c
 *
 * Copyright (c) 2012 Samsung Electronics Co., Ltd.
 *             http://www.samsung.com/
 */
#include <linux/fs.h>
#include <linux/f2fs_fs.h>
#include <linux/stat.h>
#include <linux/buffer_head.h>
#include <linux/writeback.h>
#include <linux/blkdev.h>
#include <linux/falloc.h>
#include <linux/types.h>
#include <linux/compat.h>
#include <linux/uaccess.h>
#include <linux/mount.h>
#include <linux/pagevec.h>
#include <linux/uio.h>
#include <linux/uuid.h>
#include <linux/file.h>
#include <linux/nls.h>
#include <linux/sched/signal.h>

#include "f2fs.h"
#include "node.h"
#include "segment.h"
#include "xattr.h"
#include "acl.h"
#include "gc.h"
#include <trace/events/f2fs.h>
#include <uapi/linux/f2fs.h>

static vm_fault_t f2fs_filemap_fault(struct vm_fault *vmf)
{
	struct inode *inode = file_inode(vmf->vma->vm_file);
	vm_fault_t ret;

	down_read(&F2FS_I(inode)->i_mmap_sem);
	ret = filemap_fault(vmf);
	up_read(&F2FS_I(inode)->i_mmap_sem);

	if (!ret)
		f2fs_update_iostat(F2FS_I_SB(inode), APP_MAPPED_READ_IO,
							F2FS_BLKSIZE);

	trace_f2fs_filemap_fault(inode, vmf->pgoff, (unsigned long)ret);

	return ret;
}

static vm_fault_t f2fs_vm_page_mkwrite(struct vm_fault *vmf)
{
	struct page *page = vmf->page;
	struct inode *inode = file_inode(vmf->vma->vm_file);
	struct f2fs_sb_info *sbi = F2FS_I_SB(inode);
	struct dnode_of_data dn;
	bool need_alloc = true;
	int err = 0;

	if (unlikely(IS_IMMUTABLE(inode)))
		return VM_FAULT_SIGBUS;

	if (unlikely(f2fs_cp_error(sbi))) {
		err = -EIO;
		goto err;
	}

	if (!f2fs_is_checkpoint_ready(sbi)) {
		err = -ENOSPC;
		goto err;
	}

	err = f2fs_convert_inline_inode(inode);
	if (err)
		goto err;

#ifdef CONFIG_F2FS_FS_COMPRESSION
	if (f2fs_compressed_file(inode)) {
		int ret = f2fs_is_compressed_cluster(inode, page->index);

		if (ret < 0) {
			err = ret;
			goto err;
		} else if (ret) {
			if (ret < F2FS_I(inode)->i_cluster_size) {
				err = -EAGAIN;
				goto err;
			}
			need_alloc = false;
		}
	}
#endif
	/* should do out of any locked page */
	if (need_alloc)
		f2fs_balance_fs(sbi, true);

	sb_start_pagefault(inode->i_sb);

	f2fs_bug_on(sbi, f2fs_has_inline_data(inode));

	file_update_time(vmf->vma->vm_file);
	down_read(&F2FS_I(inode)->i_mmap_sem);
	lock_page(page);
	if (unlikely(page->mapping != inode->i_mapping ||
			page_offset(page) > i_size_read(inode) ||
			!PageUptodate(page))) {
		unlock_page(page);
		err = -EFAULT;
		goto out_sem;
	}

	if (need_alloc) {
		/* block allocation */
		f2fs_do_map_lock(sbi, F2FS_GET_BLOCK_PRE_AIO, true);
		set_new_dnode(&dn, inode, NULL, NULL, 0);
		err = f2fs_get_block(&dn, page->index);
		f2fs_put_dnode(&dn);
		f2fs_do_map_lock(sbi, F2FS_GET_BLOCK_PRE_AIO, false);
	}

#ifdef CONFIG_F2FS_FS_COMPRESSION
	if (!need_alloc) {
		set_new_dnode(&dn, inode, NULL, NULL, 0);
		err = f2fs_get_dnode_of_data(&dn, page->index, LOOKUP_NODE);
		f2fs_put_dnode(&dn);
	}
#endif
	if (err) {
		unlock_page(page);
		goto out_sem;
	}

	f2fs_wait_on_page_writeback(page, DATA, false, true);

	/* wait for GCed page writeback via META_MAPPING */
	f2fs_wait_on_block_writeback(inode, dn.data_blkaddr);

	/*
	 * check to see if the page is mapped already (no holes)
	 */
	if (PageMappedToDisk(page))
		goto out_sem;

	/* page is wholly or partially inside EOF */
	if (((loff_t)(page->index + 1) << PAGE_SHIFT) >
						i_size_read(inode)) {
		loff_t offset;

		offset = i_size_read(inode) & ~PAGE_MASK;
		zero_user_segment(page, offset, PAGE_SIZE);
	}
	set_page_dirty(page);
	if (!PageUptodate(page))
		SetPageUptodate(page);

	f2fs_update_iostat(sbi, APP_MAPPED_IO, F2FS_BLKSIZE);
	f2fs_update_time(sbi, REQ_TIME);

	trace_f2fs_vm_page_mkwrite(page, DATA);
out_sem:
	up_read(&F2FS_I(inode)->i_mmap_sem);

	sb_end_pagefault(inode->i_sb);
err:
	return block_page_mkwrite_return(err);
}

static const struct vm_operations_struct f2fs_file_vm_ops = {
	.fault		= f2fs_filemap_fault,
	.map_pages	= filemap_map_pages,
	.page_mkwrite	= f2fs_vm_page_mkwrite,
#ifdef CONFIG_SPECULATIVE_PAGE_FAULT
	.allow_speculation = filemap_allow_speculation,
#endif
};

static int get_parent_ino(struct inode *inode, nid_t *pino)
{
	struct dentry *dentry;

	/*
	 * Make sure to get the non-deleted alias.  The alias associated with
	 * the open file descriptor being fsync()'ed may be deleted already.
	 */
	dentry = d_find_alias(inode);
	if (!dentry)
		return 0;

	*pino = parent_ino(dentry);
	dput(dentry);
	return 1;
}

static inline enum cp_reason_type need_do_checkpoint(struct inode *inode)
{
	struct f2fs_sb_info *sbi = F2FS_I_SB(inode);
	enum cp_reason_type cp_reason = CP_NO_NEEDED;

	if (!S_ISREG(inode->i_mode))
		cp_reason = CP_NON_REGULAR;
	else if (f2fs_compressed_file(inode))
		cp_reason = CP_COMPRESSED;
	else if (inode->i_nlink != 1)
		cp_reason = CP_HARDLINK;
	else if (is_sbi_flag_set(sbi, SBI_NEED_CP))
		cp_reason = CP_SB_NEED_CP;
	else if (file_wrong_pino(inode))
		cp_reason = CP_WRONG_PINO;
	else if (!f2fs_space_for_roll_forward(sbi))
		cp_reason = CP_NO_SPC_ROLL;
	else if (!f2fs_is_checkpointed_node(sbi, F2FS_I(inode)->i_pino))
		cp_reason = CP_NODE_NEED_CP;
	else if (test_opt(sbi, FASTBOOT))
		cp_reason = CP_FASTBOOT_MODE;
	else if (F2FS_OPTION(sbi).active_logs == 2)
		cp_reason = CP_SPEC_LOG_NUM;
	else if (F2FS_OPTION(sbi).fsync_mode == FSYNC_MODE_STRICT &&
		f2fs_need_dentry_mark(sbi, inode->i_ino) &&
		f2fs_exist_written_data(sbi, F2FS_I(inode)->i_pino,
							TRANS_DIR_INO))
		cp_reason = CP_RECOVER_DIR;

	return cp_reason;
}

static bool need_inode_page_update(struct f2fs_sb_info *sbi, nid_t ino)
{
	struct page *i = find_get_page(NODE_MAPPING(sbi), ino);
	bool ret = false;
	/* But we need to avoid that there are some inode updates */
	if ((i && PageDirty(i)) || f2fs_need_inode_block_update(sbi, ino))
		ret = true;
	f2fs_put_page(i, 0);
	return ret;
}

static void try_to_fix_pino(struct inode *inode)
{
	struct f2fs_inode_info *fi = F2FS_I(inode);
	nid_t pino;

	down_write(&fi->i_sem);
	if (file_wrong_pino(inode) && inode->i_nlink == 1 &&
			get_parent_ino(inode, &pino)) {
		f2fs_i_pino_write(inode, pino);
		file_got_pino(inode);
	}
	up_write(&fi->i_sem);
}

static int f2fs_do_sync_file(struct file *file, loff_t start, loff_t end,
						int datasync, bool atomic)
{
	struct inode *inode = file->f_mapping->host;
	struct f2fs_sb_info *sbi = F2FS_I_SB(inode);
	nid_t ino = inode->i_ino;
	int ret = 0;
	enum cp_reason_type cp_reason = 0;
	struct writeback_control wbc = {
		.sync_mode = WB_SYNC_ALL,
		.nr_to_write = LONG_MAX,
		.for_reclaim = 0,
	};
	unsigned int seq_id = 0;

	if (unlikely(f2fs_readonly(inode->i_sb) ||
				is_sbi_flag_set(sbi, SBI_CP_DISABLED)))
		return 0;

	trace_f2fs_sync_file_enter(inode);

	if (S_ISDIR(inode->i_mode))
		goto go_write;

	/* if fdatasync is triggered, let's do in-place-update */
	if (datasync || get_dirty_pages(inode) <= SM_I(sbi)->min_fsync_blocks)
		set_inode_flag(inode, FI_NEED_IPU);
	ret = file_write_and_wait_range(file, start, end);
	clear_inode_flag(inode, FI_NEED_IPU);

	if (ret) {
		trace_f2fs_sync_file_exit(inode, cp_reason, datasync, ret);
		return ret;
	}

	/* if the inode is dirty, let's recover all the time */
	if (!f2fs_skip_inode_update(inode, datasync)) {
		f2fs_write_inode(inode, NULL);
		goto go_write;
	}

	/*
	 * if there is no written data, don't waste time to write recovery info.
	 */
	if (!is_inode_flag_set(inode, FI_APPEND_WRITE) &&
			!f2fs_exist_written_data(sbi, ino, APPEND_INO)) {

		/* it may call write_inode just prior to fsync */
		if (need_inode_page_update(sbi, ino))
			goto go_write;

		if (is_inode_flag_set(inode, FI_UPDATE_WRITE) ||
				f2fs_exist_written_data(sbi, ino, UPDATE_INO))
			goto flush_out;
		goto out;
	}
go_write:
	/*
	 * Both of fdatasync() and fsync() are able to be recovered from
	 * sudden-power-off.
	 */
	down_read(&F2FS_I(inode)->i_sem);
	cp_reason = need_do_checkpoint(inode);
	up_read(&F2FS_I(inode)->i_sem);

	if (cp_reason) {
		/* all the dirty node pages should be flushed for POR */
		ret = f2fs_sync_fs(inode->i_sb, 1);

		/*
		 * We've secured consistency through sync_fs. Following pino
		 * will be used only for fsynced inodes after checkpoint.
		 */
		try_to_fix_pino(inode);
		clear_inode_flag(inode, FI_APPEND_WRITE);
		clear_inode_flag(inode, FI_UPDATE_WRITE);
		goto out;
	}
sync_nodes:
	atomic_inc(&sbi->wb_sync_req[NODE]);
	ret = f2fs_fsync_node_pages(sbi, inode, &wbc, atomic, &seq_id);
	atomic_dec(&sbi->wb_sync_req[NODE]);
	if (ret)
		goto out;

	/* if cp_error was enabled, we should avoid infinite loop */
	if (unlikely(f2fs_cp_error(sbi))) {
		ret = -EIO;
		goto out;
	}

	if (f2fs_need_inode_block_update(sbi, ino)) {
		f2fs_mark_inode_dirty_sync(inode, true);
		f2fs_write_inode(inode, NULL);
		goto sync_nodes;
	}

	/*
	 * If it's atomic_write, it's just fine to keep write ordering. So
	 * here we don't need to wait for node write completion, since we use
	 * node chain which serializes node blocks. If one of node writes are
	 * reordered, we can see simply broken chain, resulting in stopping
	 * roll-forward recovery. It means we'll recover all or none node blocks
	 * given fsync mark.
	 */
	if (!atomic) {
		ret = f2fs_wait_on_node_pages_writeback(sbi, seq_id);
		if (ret)
			goto out;
	}

	/* once recovery info is written, don't need to tack this */
	f2fs_remove_ino_entry(sbi, ino, APPEND_INO);
	clear_inode_flag(inode, FI_APPEND_WRITE);
flush_out:
	if (!atomic && F2FS_OPTION(sbi).fsync_mode != FSYNC_MODE_NOBARRIER)
		ret = f2fs_issue_flush(sbi, inode->i_ino);
	if (!ret) {
		f2fs_remove_ino_entry(sbi, ino, UPDATE_INO);
		clear_inode_flag(inode, FI_UPDATE_WRITE);
		f2fs_remove_ino_entry(sbi, ino, FLUSH_INO);
	}
	f2fs_update_time(sbi, REQ_TIME);
out:
	trace_f2fs_sync_file_exit(inode, cp_reason, datasync, ret);
	return ret;
}

int f2fs_sync_file(struct file *file, loff_t start, loff_t end, int datasync)
{
	if (unlikely(f2fs_cp_error(F2FS_I_SB(file_inode(file)))))
		return -EIO;
	return f2fs_do_sync_file(file, start, end, datasync, false);
}

static bool __found_offset(struct address_space *mapping, block_t blkaddr,
				pgoff_t index, int whence)
{
	switch (whence) {
	case SEEK_DATA:
		if (__is_valid_data_blkaddr(blkaddr))
			return true;
		if (blkaddr == NEW_ADDR &&
		    xa_get_mark(&mapping->i_pages, index, PAGECACHE_TAG_DIRTY))
			return true;
		break;
	case SEEK_HOLE:
		if (blkaddr == NULL_ADDR)
			return true;
		break;
	}
	return false;
}

static loff_t f2fs_seek_block(struct file *file, loff_t offset, int whence)
{
	struct inode *inode = file->f_mapping->host;
	loff_t maxbytes = inode->i_sb->s_maxbytes;
	struct dnode_of_data dn;
	pgoff_t pgofs, end_offset;
	loff_t data_ofs = offset;
	loff_t isize;
	int err = 0;

	inode_lock(inode);

	isize = i_size_read(inode);
	if (offset >= isize)
		goto fail;

	/* handle inline data case */
	if (f2fs_has_inline_data(inode)) {
		if (whence == SEEK_HOLE) {
			data_ofs = isize;
			goto found;
		} else if (whence == SEEK_DATA) {
			data_ofs = offset;
			goto found;
		}
	}

	pgofs = (pgoff_t)(offset >> PAGE_SHIFT);

	for (; data_ofs < isize; data_ofs = (loff_t)pgofs << PAGE_SHIFT) {
		set_new_dnode(&dn, inode, NULL, NULL, 0);
		err = f2fs_get_dnode_of_data(&dn, pgofs, LOOKUP_NODE);
		if (err && err != -ENOENT) {
			goto fail;
		} else if (err == -ENOENT) {
			/* direct node does not exists */
			if (whence == SEEK_DATA) {
				pgofs = f2fs_get_next_page_offset(&dn, pgofs);
				continue;
			} else {
				goto found;
			}
		}

		end_offset = ADDRS_PER_PAGE(dn.node_page, inode);

		/* find data/hole in dnode block */
		for (; dn.ofs_in_node < end_offset;
				dn.ofs_in_node++, pgofs++,
				data_ofs = (loff_t)pgofs << PAGE_SHIFT) {
			block_t blkaddr;

			blkaddr = f2fs_data_blkaddr(&dn);

			if (__is_valid_data_blkaddr(blkaddr) &&
				!f2fs_is_valid_blkaddr(F2FS_I_SB(inode),
					blkaddr, DATA_GENERIC_ENHANCE)) {
				f2fs_put_dnode(&dn);
				goto fail;
			}

			if (__found_offset(file->f_mapping, blkaddr,
							pgofs, whence)) {
				f2fs_put_dnode(&dn);
				goto found;
			}
		}
		f2fs_put_dnode(&dn);
	}

	if (whence == SEEK_DATA)
		goto fail;
found:
	if (whence == SEEK_HOLE && data_ofs > isize)
		data_ofs = isize;
	inode_unlock(inode);
	return vfs_setpos(file, data_ofs, maxbytes);
fail:
	inode_unlock(inode);
	return -ENXIO;
}

static loff_t f2fs_llseek(struct file *file, loff_t offset, int whence)
{
	struct inode *inode = file->f_mapping->host;
	loff_t maxbytes = inode->i_sb->s_maxbytes;

	if (f2fs_compressed_file(inode))
		maxbytes = max_file_blocks(inode) << F2FS_BLKSIZE_BITS;

	switch (whence) {
	case SEEK_SET:
	case SEEK_CUR:
	case SEEK_END:
		return generic_file_llseek_size(file, offset, whence,
						maxbytes, i_size_read(inode));
	case SEEK_DATA:
	case SEEK_HOLE:
		if (offset < 0)
			return -ENXIO;
		return f2fs_seek_block(file, offset, whence);
	}

	return -EINVAL;
}

static int f2fs_file_mmap(struct file *file, struct vm_area_struct *vma)
{
	struct inode *inode = file_inode(file);

	if (unlikely(f2fs_cp_error(F2FS_I_SB(inode))))
		return -EIO;

	if (!f2fs_is_compress_backend_ready(inode))
		return -EOPNOTSUPP;

	file_accessed(file);
	vma->vm_ops = &f2fs_file_vm_ops;
	set_inode_flag(inode, FI_MMAP_FILE);
	return 0;
}

static int f2fs_file_open(struct inode *inode, struct file *filp)
{
	int err = fscrypt_file_open(inode, filp);

	if (err)
		return err;

	if (!f2fs_is_compress_backend_ready(inode))
		return -EOPNOTSUPP;

	err = fsverity_file_open(inode, filp);
	if (err)
		return err;

	filp->f_mode |= FMODE_NOWAIT;

	return dquot_file_open(inode, filp);
}

void f2fs_truncate_data_blocks_range(struct dnode_of_data *dn, int count)
{
	struct f2fs_sb_info *sbi = F2FS_I_SB(dn->inode);
	struct f2fs_node *raw_node;
	int nr_free = 0, ofs = dn->ofs_in_node, len = count;
	__le32 *addr;
	int base = 0;
	bool compressed_cluster = false;
	int cluster_index = 0, valid_blocks = 0;
	int cluster_size = F2FS_I(dn->inode)->i_cluster_size;
	bool released = !atomic_read(&F2FS_I(dn->inode)->i_compr_blocks);

	if (IS_INODE(dn->node_page) && f2fs_has_extra_attr(dn->inode))
		base = get_extra_isize(dn->inode);

	raw_node = F2FS_NODE(dn->node_page);
	addr = blkaddr_in_node(raw_node) + base + ofs;

	/* Assumption: truncateion starts with cluster */
	for (; count > 0; count--, addr++, dn->ofs_in_node++, cluster_index++) {
		block_t blkaddr = le32_to_cpu(*addr);

		if (f2fs_compressed_file(dn->inode) &&
					!(cluster_index & (cluster_size - 1))) {
			if (compressed_cluster)
				f2fs_i_compr_blocks_update(dn->inode,
							valid_blocks, false);
			compressed_cluster = (blkaddr == COMPRESS_ADDR);
			valid_blocks = 0;
		}

		if (blkaddr == NULL_ADDR)
			continue;

		dn->data_blkaddr = NULL_ADDR;
		f2fs_set_data_blkaddr(dn);

		if (__is_valid_data_blkaddr(blkaddr)) {
			if (!f2fs_is_valid_blkaddr(sbi, blkaddr,
					DATA_GENERIC_ENHANCE))
				continue;
			if (compressed_cluster)
				valid_blocks++;
		}

		if (dn->ofs_in_node == 0 && IS_INODE(dn->node_page))
			clear_inode_flag(dn->inode, FI_FIRST_BLOCK_WRITTEN);

		f2fs_invalidate_blocks(sbi, blkaddr);

		if (!released || blkaddr != COMPRESS_ADDR)
			nr_free++;
	}

	if (compressed_cluster)
		f2fs_i_compr_blocks_update(dn->inode, valid_blocks, false);

	if (nr_free) {
		pgoff_t fofs;
		/*
		 * once we invalidate valid blkaddr in range [ofs, ofs + count],
		 * we will invalidate all blkaddr in the whole range.
		 */
		fofs = f2fs_start_bidx_of_node(ofs_of_node(dn->node_page),
							dn->inode) + ofs;
		f2fs_update_extent_cache_range(dn, fofs, 0, len);
		dec_valid_block_count(sbi, dn->inode, nr_free);
	}
	dn->ofs_in_node = ofs;

	f2fs_update_time(sbi, REQ_TIME);
	trace_f2fs_truncate_data_blocks_range(dn->inode, dn->nid,
					 dn->ofs_in_node, nr_free);
}

void f2fs_truncate_data_blocks(struct dnode_of_data *dn)
{
	f2fs_truncate_data_blocks_range(dn, ADDRS_PER_BLOCK(dn->inode));
}

static int truncate_partial_data_page(struct inode *inode, u64 from,
								bool cache_only)
{
	loff_t offset = from & (PAGE_SIZE - 1);
	pgoff_t index = from >> PAGE_SHIFT;
	struct address_space *mapping = inode->i_mapping;
	struct page *page;

	if (!offset && !cache_only)
		return 0;

	if (cache_only) {
		page = find_lock_page(mapping, index);
		if (page && PageUptodate(page))
			goto truncate_out;
		f2fs_put_page(page, 1);
		return 0;
	}

	page = f2fs_get_lock_data_page(inode, index, true);
	if (IS_ERR(page))
		return PTR_ERR(page) == -ENOENT ? 0 : PTR_ERR(page);
truncate_out:
	f2fs_wait_on_page_writeback(page, DATA, true, true);
	zero_user(page, offset, PAGE_SIZE - offset);

	/* An encrypted inode should have a key and truncate the last page. */
	f2fs_bug_on(F2FS_I_SB(inode), cache_only && IS_ENCRYPTED(inode));
	if (!cache_only)
		set_page_dirty(page);
	f2fs_put_page(page, 1);
	return 0;
}

int f2fs_do_truncate_blocks(struct inode *inode, u64 from, bool lock)
{
	struct f2fs_sb_info *sbi = F2FS_I_SB(inode);
	struct dnode_of_data dn;
	pgoff_t free_from;
	int count = 0, err = 0;
	struct page *ipage;
	bool truncate_page = false;

	trace_f2fs_truncate_blocks_enter(inode, from);

	free_from = (pgoff_t)F2FS_BLK_ALIGN(from);

	if (free_from >= max_file_blocks(inode))
		goto free_partial;

	if (lock)
		f2fs_lock_op(sbi);

	ipage = f2fs_get_node_page(sbi, inode->i_ino);
	if (IS_ERR(ipage)) {
		err = PTR_ERR(ipage);
		goto out;
	}

	if (f2fs_has_inline_data(inode)) {
		f2fs_truncate_inline_inode(inode, ipage, from);
		f2fs_put_page(ipage, 1);
		truncate_page = true;
		goto out;
	}

	set_new_dnode(&dn, inode, ipage, NULL, 0);
	err = f2fs_get_dnode_of_data(&dn, free_from, LOOKUP_NODE_RA);
	if (err) {
		if (err == -ENOENT)
			goto free_next;
		goto out;
	}

	count = ADDRS_PER_PAGE(dn.node_page, inode);

	count -= dn.ofs_in_node;
	f2fs_bug_on(sbi, count < 0);

	if (dn.ofs_in_node || IS_INODE(dn.node_page)) {
		f2fs_truncate_data_blocks_range(&dn, count);
		free_from += count;
	}

	f2fs_put_dnode(&dn);
free_next:
	err = f2fs_truncate_inode_blocks(inode, free_from);
out:
	if (lock)
		f2fs_unlock_op(sbi);
free_partial:
	/* lastly zero out the first data page */
	if (!err)
		err = truncate_partial_data_page(inode, from, truncate_page);

	trace_f2fs_truncate_blocks_exit(inode, err);
	return err;
}

int f2fs_truncate_blocks(struct inode *inode, u64 from, bool lock)
{
	u64 free_from = from;
	int err;

#ifdef CONFIG_F2FS_FS_COMPRESSION
	/*
	 * for compressed file, only support cluster size
	 * aligned truncation.
	 */
	if (f2fs_compressed_file(inode))
		free_from = round_up(from,
				F2FS_I(inode)->i_cluster_size << PAGE_SHIFT);
#endif

	err = f2fs_do_truncate_blocks(inode, free_from, lock);
	if (err)
		return err;

#ifdef CONFIG_F2FS_FS_COMPRESSION
	if (from != free_from) {
		err = f2fs_truncate_partial_cluster(inode, from, lock);
		if (err)
			return err;
	}
#endif

	return 0;
}

int f2fs_truncate(struct inode *inode)
{
	int err;

	if (unlikely(f2fs_cp_error(F2FS_I_SB(inode))))
		return -EIO;

	if (!(S_ISREG(inode->i_mode) || S_ISDIR(inode->i_mode) ||
				S_ISLNK(inode->i_mode)))
		return 0;

	trace_f2fs_truncate(inode);

	if (time_to_inject(F2FS_I_SB(inode), FAULT_TRUNCATE)) {
		f2fs_show_injection_info(F2FS_I_SB(inode), FAULT_TRUNCATE);
		return -EIO;
	}

	err = dquot_initialize(inode);
	if (err)
		return err;

	/* we should check inline_data size */
	if (!f2fs_may_inline_data(inode)) {
		err = f2fs_convert_inline_inode(inode);
		if (err)
			return err;
	}

	err = f2fs_truncate_blocks(inode, i_size_read(inode), true);
	if (err)
		return err;

	inode->i_mtime = inode->i_ctime = current_time(inode);
	f2fs_mark_inode_dirty_sync(inode, false);
	return 0;
}

int f2fs_getattr(const struct path *path, struct kstat *stat,
		 u32 request_mask, unsigned int query_flags)
{
	struct inode *inode = d_inode(path->dentry);
	struct f2fs_inode_info *fi = F2FS_I(inode);
	struct f2fs_inode *ri;
	unsigned int flags;

	if (f2fs_has_extra_attr(inode) &&
			f2fs_sb_has_inode_crtime(F2FS_I_SB(inode)) &&
			F2FS_FITS_IN_INODE(ri, fi->i_extra_isize, i_crtime)) {
		stat->result_mask |= STATX_BTIME;
		stat->btime.tv_sec = fi->i_crtime.tv_sec;
		stat->btime.tv_nsec = fi->i_crtime.tv_nsec;
	}

	flags = fi->i_flags;
	if (flags & F2FS_COMPR_FL)
		stat->attributes |= STATX_ATTR_COMPRESSED;
	if (flags & F2FS_APPEND_FL)
		stat->attributes |= STATX_ATTR_APPEND;
	if (IS_ENCRYPTED(inode))
		stat->attributes |= STATX_ATTR_ENCRYPTED;
	if (flags & F2FS_IMMUTABLE_FL)
		stat->attributes |= STATX_ATTR_IMMUTABLE;
	if (flags & F2FS_NODUMP_FL)
		stat->attributes |= STATX_ATTR_NODUMP;
	if (IS_VERITY(inode))
		stat->attributes |= STATX_ATTR_VERITY;

	stat->attributes_mask |= (STATX_ATTR_COMPRESSED |
				  STATX_ATTR_APPEND |
				  STATX_ATTR_ENCRYPTED |
				  STATX_ATTR_IMMUTABLE |
				  STATX_ATTR_NODUMP |
				  STATX_ATTR_VERITY);

	generic_fillattr(inode, stat);

	/* we need to show initial sectors used for inline_data/dentries */
	if ((S_ISREG(inode->i_mode) && f2fs_has_inline_data(inode)) ||
					f2fs_has_inline_dentry(inode))
		stat->blocks += (stat->size + 511) >> 9;

	return 0;
}

#ifdef CONFIG_F2FS_FS_POSIX_ACL
static void __setattr_copy(struct inode *inode, const struct iattr *attr)
{
	unsigned int ia_valid = attr->ia_valid;

	if (ia_valid & ATTR_UID)
		inode->i_uid = attr->ia_uid;
	if (ia_valid & ATTR_GID)
		inode->i_gid = attr->ia_gid;
	if (ia_valid & ATTR_ATIME)
		inode->i_atime = attr->ia_atime;
	if (ia_valid & ATTR_MTIME)
		inode->i_mtime = attr->ia_mtime;
	if (ia_valid & ATTR_CTIME)
		inode->i_ctime = attr->ia_ctime;
	if (ia_valid & ATTR_MODE) {
		umode_t mode = attr->ia_mode;

		if (!in_group_p(inode->i_gid) &&
			!capable_wrt_inode_uidgid(inode, CAP_FSETID))
			mode &= ~S_ISGID;
		set_acl_inode(inode, mode);
	}
}
#else
#define __setattr_copy setattr_copy
#endif

int f2fs_setattr(struct dentry *dentry, struct iattr *attr)
{
	struct inode *inode = d_inode(dentry);
	int err;

	if (unlikely(f2fs_cp_error(F2FS_I_SB(inode))))
		return -EIO;

	if (unlikely(IS_IMMUTABLE(inode)))
		return -EPERM;

	if (unlikely(IS_APPEND(inode) &&
			(attr->ia_valid & (ATTR_MODE | ATTR_UID |
				  ATTR_GID | ATTR_TIMES_SET))))
		return -EPERM;

	if ((attr->ia_valid & ATTR_SIZE) &&
		!f2fs_is_compress_backend_ready(inode))
		return -EOPNOTSUPP;

	err = setattr_prepare(dentry, attr);
	if (err)
		return err;

	err = fscrypt_prepare_setattr(dentry, attr);
	if (err)
		return err;

	err = fsverity_prepare_setattr(dentry, attr);
	if (err)
		return err;

	if (is_quota_modification(inode, attr)) {
		err = dquot_initialize(inode);
		if (err)
			return err;
	}
	if ((attr->ia_valid & ATTR_UID &&
		!uid_eq(attr->ia_uid, inode->i_uid)) ||
		(attr->ia_valid & ATTR_GID &&
		!gid_eq(attr->ia_gid, inode->i_gid))) {
		f2fs_lock_op(F2FS_I_SB(inode));
		err = dquot_transfer(inode, attr);
		if (err) {
			set_sbi_flag(F2FS_I_SB(inode),
					SBI_QUOTA_NEED_REPAIR);
			f2fs_unlock_op(F2FS_I_SB(inode));
			return err;
		}
		/*
		 * update uid/gid under lock_op(), so that dquot and inode can
		 * be updated atomically.
		 */
		if (attr->ia_valid & ATTR_UID)
			inode->i_uid = attr->ia_uid;
		if (attr->ia_valid & ATTR_GID)
			inode->i_gid = attr->ia_gid;
		f2fs_mark_inode_dirty_sync(inode, true);
		f2fs_unlock_op(F2FS_I_SB(inode));
	}

	if (attr->ia_valid & ATTR_SIZE) {
		loff_t old_size = i_size_read(inode);

		if (attr->ia_size > MAX_INLINE_DATA(inode)) {
			/*
			 * should convert inline inode before i_size_write to
			 * keep smaller than inline_data size with inline flag.
			 */
			err = f2fs_convert_inline_inode(inode);
			if (err)
				return err;
		}

		down_write(&F2FS_I(inode)->i_gc_rwsem[WRITE]);
		down_write(&F2FS_I(inode)->i_mmap_sem);

		truncate_setsize(inode, attr->ia_size);

		if (attr->ia_size <= old_size)
			err = f2fs_truncate(inode);
		/*
		 * do not trim all blocks after i_size if target size is
		 * larger than i_size.
		 */
		up_write(&F2FS_I(inode)->i_mmap_sem);
		up_write(&F2FS_I(inode)->i_gc_rwsem[WRITE]);
		if (err)
			return err;

		spin_lock(&F2FS_I(inode)->i_size_lock);
		inode->i_mtime = inode->i_ctime = current_time(inode);
		F2FS_I(inode)->last_disk_size = i_size_read(inode);
		spin_unlock(&F2FS_I(inode)->i_size_lock);
	}

	__setattr_copy(inode, attr);

	if (attr->ia_valid & ATTR_MODE) {
		err = posix_acl_chmod(inode, f2fs_get_inode_mode(inode));

		if (is_inode_flag_set(inode, FI_ACL_MODE)) {
			if (!err)
				inode->i_mode = F2FS_I(inode)->i_acl_mode;
			clear_inode_flag(inode, FI_ACL_MODE);
		}
	}

	/* file size may changed here */
	f2fs_mark_inode_dirty_sync(inode, true);

	/* inode change will produce dirty node pages flushed by checkpoint */
	f2fs_balance_fs(F2FS_I_SB(inode), true);

	return err;
}

const struct inode_operations f2fs_file_inode_operations = {
	.getattr	= f2fs_getattr,
	.setattr	= f2fs_setattr,
	.get_acl	= f2fs_get_acl,
	.set_acl	= f2fs_set_acl,
	.listxattr	= f2fs_listxattr,
	.fiemap		= f2fs_fiemap,
};

static int fill_zero(struct inode *inode, pgoff_t index,
					loff_t start, loff_t len)
{
	struct f2fs_sb_info *sbi = F2FS_I_SB(inode);
	struct page *page;

	if (!len)
		return 0;

	f2fs_balance_fs(sbi, true);

	f2fs_lock_op(sbi);
	page = f2fs_get_new_data_page(inode, NULL, index, false);
	f2fs_unlock_op(sbi);

	if (IS_ERR(page))
		return PTR_ERR(page);

	f2fs_wait_on_page_writeback(page, DATA, true, true);
	zero_user(page, start, len);
	set_page_dirty(page);
	f2fs_put_page(page, 1);
	return 0;
}

int f2fs_truncate_hole(struct inode *inode, pgoff_t pg_start, pgoff_t pg_end)
{
	int err;

	while (pg_start < pg_end) {
		struct dnode_of_data dn;
		pgoff_t end_offset, count;

		set_new_dnode(&dn, inode, NULL, NULL, 0);
		err = f2fs_get_dnode_of_data(&dn, pg_start, LOOKUP_NODE);
		if (err) {
			if (err == -ENOENT) {
				pg_start = f2fs_get_next_page_offset(&dn,
								pg_start);
				continue;
			}
			return err;
		}

		end_offset = ADDRS_PER_PAGE(dn.node_page, inode);
		count = min(end_offset - dn.ofs_in_node, pg_end - pg_start);

		f2fs_bug_on(F2FS_I_SB(inode), count == 0 || count > end_offset);

		f2fs_truncate_data_blocks_range(&dn, count);
		f2fs_put_dnode(&dn);

		pg_start += count;
	}
	return 0;
}

static int punch_hole(struct inode *inode, loff_t offset, loff_t len)
{
	pgoff_t pg_start, pg_end;
	loff_t off_start, off_end;
	int ret;

	ret = f2fs_convert_inline_inode(inode);
	if (ret)
		return ret;

	pg_start = ((unsigned long long) offset) >> PAGE_SHIFT;
	pg_end = ((unsigned long long) offset + len) >> PAGE_SHIFT;

	off_start = offset & (PAGE_SIZE - 1);
	off_end = (offset + len) & (PAGE_SIZE - 1);

	if (pg_start == pg_end) {
		ret = fill_zero(inode, pg_start, off_start,
						off_end - off_start);
		if (ret)
			return ret;
	} else {
		if (off_start) {
			ret = fill_zero(inode, pg_start++, off_start,
						PAGE_SIZE - off_start);
			if (ret)
				return ret;
		}
		if (off_end) {
			ret = fill_zero(inode, pg_end, 0, off_end);
			if (ret)
				return ret;
		}

		if (pg_start < pg_end) {
			struct address_space *mapping = inode->i_mapping;
			loff_t blk_start, blk_end;
			struct f2fs_sb_info *sbi = F2FS_I_SB(inode);

			f2fs_balance_fs(sbi, true);

			blk_start = (loff_t)pg_start << PAGE_SHIFT;
			blk_end = (loff_t)pg_end << PAGE_SHIFT;

			down_write(&F2FS_I(inode)->i_gc_rwsem[WRITE]);
			down_write(&F2FS_I(inode)->i_mmap_sem);

			truncate_inode_pages_range(mapping, blk_start,
					blk_end - 1);

			f2fs_lock_op(sbi);
			ret = f2fs_truncate_hole(inode, pg_start, pg_end);
			f2fs_unlock_op(sbi);

			up_write(&F2FS_I(inode)->i_mmap_sem);
			up_write(&F2FS_I(inode)->i_gc_rwsem[WRITE]);
		}
	}

	return ret;
}

static int __read_out_blkaddrs(struct inode *inode, block_t *blkaddr,
				int *do_replace, pgoff_t off, pgoff_t len)
{
	struct f2fs_sb_info *sbi = F2FS_I_SB(inode);
	struct dnode_of_data dn;
	int ret, done, i;

next_dnode:
	set_new_dnode(&dn, inode, NULL, NULL, 0);
	ret = f2fs_get_dnode_of_data(&dn, off, LOOKUP_NODE_RA);
	if (ret && ret != -ENOENT) {
		return ret;
	} else if (ret == -ENOENT) {
		if (dn.max_level == 0)
			return -ENOENT;
		done = min((pgoff_t)ADDRS_PER_BLOCK(inode) -
						dn.ofs_in_node, len);
		blkaddr += done;
		do_replace += done;
		goto next;
	}

	done = min((pgoff_t)ADDRS_PER_PAGE(dn.node_page, inode) -
							dn.ofs_in_node, len);
	for (i = 0; i < done; i++, blkaddr++, do_replace++, dn.ofs_in_node++) {
		*blkaddr = f2fs_data_blkaddr(&dn);

		if (__is_valid_data_blkaddr(*blkaddr) &&
			!f2fs_is_valid_blkaddr(sbi, *blkaddr,
					DATA_GENERIC_ENHANCE)) {
			f2fs_put_dnode(&dn);
			return -EFSCORRUPTED;
		}

		if (!f2fs_is_checkpointed_data(sbi, *blkaddr)) {

			if (f2fs_lfs_mode(sbi)) {
				f2fs_put_dnode(&dn);
				return -EOPNOTSUPP;
			}

			/* do not invalidate this block address */
			f2fs_update_data_blkaddr(&dn, NULL_ADDR);
			*do_replace = 1;
		}
	}
	f2fs_put_dnode(&dn);
next:
	len -= done;
	off += done;
	if (len)
		goto next_dnode;
	return 0;
}

static int __roll_back_blkaddrs(struct inode *inode, block_t *blkaddr,
				int *do_replace, pgoff_t off, int len)
{
	struct f2fs_sb_info *sbi = F2FS_I_SB(inode);
	struct dnode_of_data dn;
	int ret, i;

	for (i = 0; i < len; i++, do_replace++, blkaddr++) {
		if (*do_replace == 0)
			continue;

		set_new_dnode(&dn, inode, NULL, NULL, 0);
		ret = f2fs_get_dnode_of_data(&dn, off + i, LOOKUP_NODE_RA);
		if (ret) {
			dec_valid_block_count(sbi, inode, 1);
			f2fs_invalidate_blocks(sbi, *blkaddr);
		} else {
			f2fs_update_data_blkaddr(&dn, *blkaddr);
		}
		f2fs_put_dnode(&dn);
	}
	return 0;
}

static int __clone_blkaddrs(struct inode *src_inode, struct inode *dst_inode,
			block_t *blkaddr, int *do_replace,
			pgoff_t src, pgoff_t dst, pgoff_t len, bool full)
{
	struct f2fs_sb_info *sbi = F2FS_I_SB(src_inode);
	pgoff_t i = 0;
	int ret;

	while (i < len) {
		if (blkaddr[i] == NULL_ADDR && !full) {
			i++;
			continue;
		}

		if (do_replace[i] || blkaddr[i] == NULL_ADDR) {
			struct dnode_of_data dn;
			struct node_info ni;
			size_t new_size;
			pgoff_t ilen;

			set_new_dnode(&dn, dst_inode, NULL, NULL, 0);
			ret = f2fs_get_dnode_of_data(&dn, dst + i, ALLOC_NODE);
			if (ret)
				return ret;

			ret = f2fs_get_node_info(sbi, dn.nid, &ni);
			if (ret) {
				f2fs_put_dnode(&dn);
				return ret;
			}

			ilen = min((pgoff_t)
				ADDRS_PER_PAGE(dn.node_page, dst_inode) -
						dn.ofs_in_node, len - i);
			do {
				dn.data_blkaddr = f2fs_data_blkaddr(&dn);
				f2fs_truncate_data_blocks_range(&dn, 1);

				if (do_replace[i]) {
					f2fs_i_blocks_write(src_inode,
							1, false, false);
					f2fs_i_blocks_write(dst_inode,
							1, true, false);
					f2fs_replace_block(sbi, &dn, dn.data_blkaddr,
					blkaddr[i], ni.version, true, false);

					do_replace[i] = 0;
				}
				dn.ofs_in_node++;
				i++;
				new_size = (loff_t)(dst + i) << PAGE_SHIFT;
				if (dst_inode->i_size < new_size)
					f2fs_i_size_write(dst_inode, new_size);
			} while (--ilen && (do_replace[i] || blkaddr[i] == NULL_ADDR));

			f2fs_put_dnode(&dn);
		} else {
			struct page *psrc, *pdst;

			psrc = f2fs_get_lock_data_page(src_inode,
							src + i, true);
			if (IS_ERR(psrc))
				return PTR_ERR(psrc);
			pdst = f2fs_get_new_data_page(dst_inode, NULL, dst + i,
								true);
			if (IS_ERR(pdst)) {
				f2fs_put_page(psrc, 1);
				return PTR_ERR(pdst);
			}
			f2fs_copy_page(psrc, pdst);
			set_page_dirty(pdst);
			f2fs_put_page(pdst, 1);
			f2fs_put_page(psrc, 1);

			ret = f2fs_truncate_hole(src_inode,
						src + i, src + i + 1);
			if (ret)
				return ret;
			i++;
		}
	}
	return 0;
}

static int __exchange_data_block(struct inode *src_inode,
			struct inode *dst_inode, pgoff_t src, pgoff_t dst,
			pgoff_t len, bool full)
{
	block_t *src_blkaddr;
	int *do_replace;
	pgoff_t olen;
	int ret;

	while (len) {
		olen = min((pgoff_t)4 * ADDRS_PER_BLOCK(src_inode), len);

		src_blkaddr = f2fs_kvzalloc(F2FS_I_SB(src_inode),
					array_size(olen, sizeof(block_t)),
					GFP_NOFS);
		if (!src_blkaddr)
			return -ENOMEM;

		do_replace = f2fs_kvzalloc(F2FS_I_SB(src_inode),
					array_size(olen, sizeof(int)),
					GFP_NOFS);
		if (!do_replace) {
			kvfree(src_blkaddr);
			return -ENOMEM;
		}

		ret = __read_out_blkaddrs(src_inode, src_blkaddr,
					do_replace, src, olen);
		if (ret)
			goto roll_back;

		ret = __clone_blkaddrs(src_inode, dst_inode, src_blkaddr,
					do_replace, src, dst, olen, full);
		if (ret)
			goto roll_back;

		src += olen;
		dst += olen;
		len -= olen;

		kvfree(src_blkaddr);
		kvfree(do_replace);
	}
	return 0;

roll_back:
	__roll_back_blkaddrs(src_inode, src_blkaddr, do_replace, src, olen);
	kvfree(src_blkaddr);
	kvfree(do_replace);
	return ret;
}

static int f2fs_do_collapse(struct inode *inode, loff_t offset, loff_t len)
{
	struct f2fs_sb_info *sbi = F2FS_I_SB(inode);
	pgoff_t nrpages = DIV_ROUND_UP(i_size_read(inode), PAGE_SIZE);
	pgoff_t start = offset >> PAGE_SHIFT;
	pgoff_t end = (offset + len) >> PAGE_SHIFT;
	int ret;

	f2fs_balance_fs(sbi, true);

	/* avoid gc operation during block exchange */
	down_write(&F2FS_I(inode)->i_gc_rwsem[WRITE]);
	down_write(&F2FS_I(inode)->i_mmap_sem);

	f2fs_lock_op(sbi);
	f2fs_drop_extent_tree(inode);
	truncate_pagecache(inode, offset);
	ret = __exchange_data_block(inode, inode, end, start, nrpages - end, true);
	f2fs_unlock_op(sbi);

	up_write(&F2FS_I(inode)->i_mmap_sem);
	up_write(&F2FS_I(inode)->i_gc_rwsem[WRITE]);
	return ret;
}

static int f2fs_collapse_range(struct inode *inode, loff_t offset, loff_t len)
{
	loff_t new_size;
	int ret;

	if (offset + len >= i_size_read(inode))
		return -EINVAL;

	/* collapse range should be aligned to block size of f2fs. */
	if (offset & (F2FS_BLKSIZE - 1) || len & (F2FS_BLKSIZE - 1))
		return -EINVAL;

	ret = f2fs_convert_inline_inode(inode);
	if (ret)
		return ret;

	/* write out all dirty pages from offset */
	ret = filemap_write_and_wait_range(inode->i_mapping, offset, LLONG_MAX);
	if (ret)
		return ret;

	ret = f2fs_do_collapse(inode, offset, len);
	if (ret)
		return ret;

	/* write out all moved pages, if possible */
	down_write(&F2FS_I(inode)->i_mmap_sem);
	filemap_write_and_wait_range(inode->i_mapping, offset, LLONG_MAX);
	truncate_pagecache(inode, offset);

	new_size = i_size_read(inode) - len;
	ret = f2fs_truncate_blocks(inode, new_size, true);
	up_write(&F2FS_I(inode)->i_mmap_sem);
	if (!ret)
		f2fs_i_size_write(inode, new_size);
	return ret;
}

static int f2fs_do_zero_range(struct dnode_of_data *dn, pgoff_t start,
								pgoff_t end)
{
	struct f2fs_sb_info *sbi = F2FS_I_SB(dn->inode);
	pgoff_t index = start;
	unsigned int ofs_in_node = dn->ofs_in_node;
	blkcnt_t count = 0;
	int ret;

	for (; index < end; index++, dn->ofs_in_node++) {
		if (f2fs_data_blkaddr(dn) == NULL_ADDR)
			count++;
	}

	dn->ofs_in_node = ofs_in_node;
	ret = f2fs_reserve_new_blocks(dn, count);
	if (ret)
		return ret;

	dn->ofs_in_node = ofs_in_node;
	for (index = start; index < end; index++, dn->ofs_in_node++) {
		dn->data_blkaddr = f2fs_data_blkaddr(dn);
		/*
		 * f2fs_reserve_new_blocks will not guarantee entire block
		 * allocation.
		 */
		if (dn->data_blkaddr == NULL_ADDR) {
			ret = -ENOSPC;
			break;
		}
		if (dn->data_blkaddr != NEW_ADDR) {
			f2fs_invalidate_blocks(sbi, dn->data_blkaddr);
			dn->data_blkaddr = NEW_ADDR;
			f2fs_set_data_blkaddr(dn);
		}
	}

	f2fs_update_extent_cache_range(dn, start, 0, index - start);

	return ret;
}

static int f2fs_zero_range(struct inode *inode, loff_t offset, loff_t len,
								int mode)
{
	struct f2fs_sb_info *sbi = F2FS_I_SB(inode);
	struct address_space *mapping = inode->i_mapping;
	pgoff_t index, pg_start, pg_end;
	loff_t new_size = i_size_read(inode);
	loff_t off_start, off_end;
	int ret = 0;

	ret = inode_newsize_ok(inode, (len + offset));
	if (ret)
		return ret;

	ret = f2fs_convert_inline_inode(inode);
	if (ret)
		return ret;

	ret = filemap_write_and_wait_range(mapping, offset, offset + len - 1);
	if (ret)
		return ret;

	pg_start = ((unsigned long long) offset) >> PAGE_SHIFT;
	pg_end = ((unsigned long long) offset + len) >> PAGE_SHIFT;

	off_start = offset & (PAGE_SIZE - 1);
	off_end = (offset + len) & (PAGE_SIZE - 1);

	if (pg_start == pg_end) {
		ret = fill_zero(inode, pg_start, off_start,
						off_end - off_start);
		if (ret)
			return ret;

		new_size = max_t(loff_t, new_size, offset + len);
	} else {
		if (off_start) {
			ret = fill_zero(inode, pg_start++, off_start,
						PAGE_SIZE - off_start);
			if (ret)
				return ret;

			new_size = max_t(loff_t, new_size,
					(loff_t)pg_start << PAGE_SHIFT);
		}

		for (index = pg_start; index < pg_end;) {
			struct dnode_of_data dn;
			unsigned int end_offset;
			pgoff_t end;

			down_write(&F2FS_I(inode)->i_gc_rwsem[WRITE]);
			down_write(&F2FS_I(inode)->i_mmap_sem);

			truncate_pagecache_range(inode,
				(loff_t)index << PAGE_SHIFT,
				((loff_t)pg_end << PAGE_SHIFT) - 1);

			f2fs_lock_op(sbi);

			set_new_dnode(&dn, inode, NULL, NULL, 0);
			ret = f2fs_get_dnode_of_data(&dn, index, ALLOC_NODE);
			if (ret) {
				f2fs_unlock_op(sbi);
				up_write(&F2FS_I(inode)->i_mmap_sem);
				up_write(&F2FS_I(inode)->i_gc_rwsem[WRITE]);
				goto out;
			}

			end_offset = ADDRS_PER_PAGE(dn.node_page, inode);
			end = min(pg_end, end_offset - dn.ofs_in_node + index);

			ret = f2fs_do_zero_range(&dn, index, end);
			f2fs_put_dnode(&dn);

			f2fs_unlock_op(sbi);
			up_write(&F2FS_I(inode)->i_mmap_sem);
			up_write(&F2FS_I(inode)->i_gc_rwsem[WRITE]);

			f2fs_balance_fs(sbi, dn.node_changed);

			if (ret)
				goto out;

			index = end;
			new_size = max_t(loff_t, new_size,
					(loff_t)index << PAGE_SHIFT);
		}

		if (off_end) {
			ret = fill_zero(inode, pg_end, 0, off_end);
			if (ret)
				goto out;

			new_size = max_t(loff_t, new_size, offset + len);
		}
	}

out:
	if (new_size > i_size_read(inode)) {
		if (mode & FALLOC_FL_KEEP_SIZE)
			file_set_keep_isize(inode);
		else
			f2fs_i_size_write(inode, new_size);
	}
	return ret;
}

static int f2fs_insert_range(struct inode *inode, loff_t offset, loff_t len)
{
	struct f2fs_sb_info *sbi = F2FS_I_SB(inode);
	pgoff_t nr, pg_start, pg_end, delta, idx;
	loff_t new_size;
	int ret = 0;

	new_size = i_size_read(inode) + len;
	ret = inode_newsize_ok(inode, new_size);
	if (ret)
		return ret;

	if (offset >= i_size_read(inode))
		return -EINVAL;

	/* insert range should be aligned to block size of f2fs. */
	if (offset & (F2FS_BLKSIZE - 1) || len & (F2FS_BLKSIZE - 1))
		return -EINVAL;

	ret = f2fs_convert_inline_inode(inode);
	if (ret)
		return ret;

	f2fs_balance_fs(sbi, true);

	down_write(&F2FS_I(inode)->i_mmap_sem);
	ret = f2fs_truncate_blocks(inode, i_size_read(inode), true);
	up_write(&F2FS_I(inode)->i_mmap_sem);
	if (ret)
		return ret;

	/* write out all dirty pages from offset */
	ret = filemap_write_and_wait_range(inode->i_mapping, offset, LLONG_MAX);
	if (ret)
		return ret;

	pg_start = offset >> PAGE_SHIFT;
	pg_end = (offset + len) >> PAGE_SHIFT;
	delta = pg_end - pg_start;
	idx = DIV_ROUND_UP(i_size_read(inode), PAGE_SIZE);

	/* avoid gc operation during block exchange */
	down_write(&F2FS_I(inode)->i_gc_rwsem[WRITE]);
	down_write(&F2FS_I(inode)->i_mmap_sem);
	truncate_pagecache(inode, offset);

	while (!ret && idx > pg_start) {
		nr = idx - pg_start;
		if (nr > delta)
			nr = delta;
		idx -= nr;

		f2fs_lock_op(sbi);
		f2fs_drop_extent_tree(inode);

		ret = __exchange_data_block(inode, inode, idx,
					idx + delta, nr, false);
		f2fs_unlock_op(sbi);
	}
	up_write(&F2FS_I(inode)->i_mmap_sem);
	up_write(&F2FS_I(inode)->i_gc_rwsem[WRITE]);

	/* write out all moved pages, if possible */
	down_write(&F2FS_I(inode)->i_mmap_sem);
	filemap_write_and_wait_range(inode->i_mapping, offset, LLONG_MAX);
	truncate_pagecache(inode, offset);
	up_write(&F2FS_I(inode)->i_mmap_sem);

	if (!ret)
		f2fs_i_size_write(inode, new_size);
	return ret;
}

static int expand_inode_data(struct inode *inode, loff_t offset,
					loff_t len, int mode)
{
	struct f2fs_sb_info *sbi = F2FS_I_SB(inode);
	struct f2fs_map_blocks map = { .m_next_pgofs = NULL,
			.m_next_extent = NULL, .m_seg_type = NO_CHECK_TYPE,
			.m_may_create = true };
	pgoff_t pg_end;
	loff_t new_size = i_size_read(inode);
	loff_t off_end;
	int err;

	err = inode_newsize_ok(inode, (len + offset));
	if (err)
		return err;

	err = f2fs_convert_inline_inode(inode);
	if (err)
		return err;

	f2fs_balance_fs(sbi, true);

	pg_end = ((unsigned long long)offset + len) >> PAGE_SHIFT;
	off_end = (offset + len) & (PAGE_SIZE - 1);

	map.m_lblk = ((unsigned long long)offset) >> PAGE_SHIFT;
	map.m_len = pg_end - map.m_lblk;
	if (off_end)
		map.m_len++;

	if (!map.m_len)
		return 0;

	if (f2fs_is_pinned_file(inode)) {
		block_t len = (map.m_len >> sbi->log_blocks_per_seg) <<
					sbi->log_blocks_per_seg;
		block_t done = 0;

		if (map.m_len % sbi->blocks_per_seg)
			len += sbi->blocks_per_seg;

		map.m_len = sbi->blocks_per_seg;
next_alloc:
		if (has_not_enough_free_secs(sbi, 0,
			GET_SEC_FROM_SEG(sbi, overprovision_segments(sbi)))) {
			down_write(&sbi->gc_lock);
			err = f2fs_gc(sbi, true, false, NULL_SEGNO);
			if (err && err != -ENODATA && err != -EAGAIN)
				goto out_err;
		}

		down_write(&sbi->pin_sem);

		f2fs_lock_op(sbi);
		f2fs_allocate_new_segment(sbi, CURSEG_COLD_DATA_PINNED);
		f2fs_unlock_op(sbi);

		map.m_seg_type = CURSEG_COLD_DATA_PINNED;
		err = f2fs_map_blocks(inode, &map, 1, F2FS_GET_BLOCK_PRE_DIO);

		up_write(&sbi->pin_sem);

		done += map.m_len;
		len -= map.m_len;
		map.m_lblk += map.m_len;
		if (!err && len)
			goto next_alloc;

		map.m_len = done;
	} else {
		err = f2fs_map_blocks(inode, &map, 1, F2FS_GET_BLOCK_PRE_AIO);
	}
out_err:
	if (err) {
		pgoff_t last_off;

		if (!map.m_len)
			return err;

		last_off = map.m_lblk + map.m_len - 1;

		/* update new size to the failed position */
		new_size = (last_off == pg_end) ? offset + len :
					(loff_t)(last_off + 1) << PAGE_SHIFT;
	} else {
		new_size = ((loff_t)pg_end << PAGE_SHIFT) + off_end;
	}

	if (new_size > i_size_read(inode)) {
		if (mode & FALLOC_FL_KEEP_SIZE)
			file_set_keep_isize(inode);
		else
			f2fs_i_size_write(inode, new_size);
	}

	return err;
}

static long f2fs_fallocate(struct file *file, int mode,
				loff_t offset, loff_t len)
{
	struct inode *inode = file_inode(file);
	long ret = 0;

	if (unlikely(f2fs_cp_error(F2FS_I_SB(inode))))
		return -EIO;
	if (!f2fs_is_checkpoint_ready(F2FS_I_SB(inode)))
		return -ENOSPC;
	if (!f2fs_is_compress_backend_ready(inode))
		return -EOPNOTSUPP;

	/* f2fs only support ->fallocate for regular file */
	if (!S_ISREG(inode->i_mode))
		return -EINVAL;

	if (IS_ENCRYPTED(inode) &&
		(mode & (FALLOC_FL_COLLAPSE_RANGE | FALLOC_FL_INSERT_RANGE)))
		return -EOPNOTSUPP;

	if (f2fs_compressed_file(inode) &&
		(mode & (FALLOC_FL_PUNCH_HOLE | FALLOC_FL_COLLAPSE_RANGE |
			FALLOC_FL_ZERO_RANGE | FALLOC_FL_INSERT_RANGE)))
		return -EOPNOTSUPP;

	if (mode & ~(FALLOC_FL_KEEP_SIZE | FALLOC_FL_PUNCH_HOLE |
			FALLOC_FL_COLLAPSE_RANGE | FALLOC_FL_ZERO_RANGE |
			FALLOC_FL_INSERT_RANGE))
		return -EOPNOTSUPP;

	inode_lock(inode);

	if (mode & FALLOC_FL_PUNCH_HOLE) {
		if (offset >= inode->i_size)
			goto out;

		ret = punch_hole(inode, offset, len);
	} else if (mode & FALLOC_FL_COLLAPSE_RANGE) {
		ret = f2fs_collapse_range(inode, offset, len);
	} else if (mode & FALLOC_FL_ZERO_RANGE) {
		ret = f2fs_zero_range(inode, offset, len, mode);
	} else if (mode & FALLOC_FL_INSERT_RANGE) {
		ret = f2fs_insert_range(inode, offset, len);
	} else {
		ret = expand_inode_data(inode, offset, len, mode);
	}

	if (!ret) {
		inode->i_mtime = inode->i_ctime = current_time(inode);
		f2fs_mark_inode_dirty_sync(inode, false);
		f2fs_update_time(F2FS_I_SB(inode), REQ_TIME);
	}

out:
	inode_unlock(inode);

	trace_f2fs_fallocate(inode, mode, offset, len, ret);
	return ret;
}

static int f2fs_release_file(struct inode *inode, struct file *filp)
{
	/*
	 * f2fs_relase_file is called at every close calls. So we should
	 * not drop any inmemory pages by close called by other process.
	 */
	if (!(filp->f_mode & FMODE_WRITE) ||
			atomic_read(&inode->i_writecount) != 1)
		return 0;

	/* some remained atomic pages should discarded */
	if (f2fs_is_atomic_file(inode))
		f2fs_drop_inmem_pages(inode);
	if (f2fs_is_volatile_file(inode)) {
		set_inode_flag(inode, FI_DROP_CACHE);
		filemap_fdatawrite(inode->i_mapping);
		clear_inode_flag(inode, FI_DROP_CACHE);
		clear_inode_flag(inode, FI_VOLATILE_FILE);
		stat_dec_volatile_write(inode);
	}
	return 0;
}

static int f2fs_file_flush(struct file *file, fl_owner_t id)
{
	struct inode *inode = file_inode(file);

	/*
	 * If the process doing a transaction is crashed, we should do
	 * roll-back. Otherwise, other reader/write can see corrupted database
	 * until all the writers close its file. Since this should be done
	 * before dropping file lock, it needs to do in ->flush.
	 */
	if (f2fs_is_atomic_file(inode) &&
			F2FS_I(inode)->inmem_task == current)
		f2fs_drop_inmem_pages(inode);
	return 0;
}

static int f2fs_setflags_common(struct inode *inode, u32 iflags, u32 mask)
{
	struct f2fs_inode_info *fi = F2FS_I(inode);
	u32 masked_flags = fi->i_flags & mask;

	f2fs_bug_on(F2FS_I_SB(inode), (iflags & ~mask));

	/* Is it quota file? Do not allow user to mess with it */
	if (IS_NOQUOTA(inode))
		return -EPERM;

	if ((iflags ^ masked_flags) & F2FS_CASEFOLD_FL) {
		if (!f2fs_sb_has_casefold(F2FS_I_SB(inode)))
			return -EOPNOTSUPP;
		if (!f2fs_empty_dir(inode))
			return -ENOTEMPTY;
	}

	if (iflags & (F2FS_COMPR_FL | F2FS_NOCOMP_FL)) {
		if (!f2fs_sb_has_compression(F2FS_I_SB(inode)))
			return -EOPNOTSUPP;
		if ((iflags & F2FS_COMPR_FL) && (iflags & F2FS_NOCOMP_FL))
			return -EINVAL;
	}

	if ((iflags ^ masked_flags) & F2FS_COMPR_FL) {
		if (masked_flags & F2FS_COMPR_FL) {
			if (!f2fs_disable_compressed_file(inode))
				return -EINVAL;
		}
		if (iflags & F2FS_NOCOMP_FL)
			return -EINVAL;
		if (iflags & F2FS_COMPR_FL) {
			if (!f2fs_may_compress(inode))
				return -EINVAL;
			if (S_ISREG(inode->i_mode) && inode->i_size)
				return -EINVAL;

			set_compress_context(inode);
		}
	}
	if ((iflags ^ masked_flags) & F2FS_NOCOMP_FL) {
		if (masked_flags & F2FS_COMPR_FL)
			return -EINVAL;
	}

	fi->i_flags = iflags | (fi->i_flags & ~mask);
	f2fs_bug_on(F2FS_I_SB(inode), (fi->i_flags & F2FS_COMPR_FL) &&
					(fi->i_flags & F2FS_NOCOMP_FL));

	if (fi->i_flags & F2FS_PROJINHERIT_FL)
		set_inode_flag(inode, FI_PROJ_INHERIT);
	else
		clear_inode_flag(inode, FI_PROJ_INHERIT);

	inode->i_ctime = current_time(inode);
	f2fs_set_inode_flags(inode);
	f2fs_mark_inode_dirty_sync(inode, true);
	return 0;
}

/* FS_IOC_GETFLAGS and FS_IOC_SETFLAGS support */

/*
 * To make a new on-disk f2fs i_flag gettable via FS_IOC_GETFLAGS, add an entry
 * for it to f2fs_fsflags_map[], and add its FS_*_FL equivalent to
 * F2FS_GETTABLE_FS_FL.  To also make it settable via FS_IOC_SETFLAGS, also add
 * its FS_*_FL equivalent to F2FS_SETTABLE_FS_FL.
 */

static const struct {
	u32 iflag;
	u32 fsflag;
} f2fs_fsflags_map[] = {
	{ F2FS_COMPR_FL,	FS_COMPR_FL },
	{ F2FS_SYNC_FL,		FS_SYNC_FL },
	{ F2FS_IMMUTABLE_FL,	FS_IMMUTABLE_FL },
	{ F2FS_APPEND_FL,	FS_APPEND_FL },
	{ F2FS_NODUMP_FL,	FS_NODUMP_FL },
	{ F2FS_NOATIME_FL,	FS_NOATIME_FL },
	{ F2FS_NOCOMP_FL,	FS_NOCOMP_FL },
	{ F2FS_INDEX_FL,	FS_INDEX_FL },
	{ F2FS_DIRSYNC_FL,	FS_DIRSYNC_FL },
	{ F2FS_PROJINHERIT_FL,	FS_PROJINHERIT_FL },
	{ F2FS_CASEFOLD_FL,	FS_CASEFOLD_FL },
};

#define F2FS_GETTABLE_FS_FL (		\
		FS_COMPR_FL |		\
		FS_SYNC_FL |		\
		FS_IMMUTABLE_FL |	\
		FS_APPEND_FL |		\
		FS_NODUMP_FL |		\
		FS_NOATIME_FL |		\
		FS_NOCOMP_FL |		\
		FS_INDEX_FL |		\
		FS_DIRSYNC_FL |		\
		FS_PROJINHERIT_FL |	\
		FS_ENCRYPT_FL |		\
		FS_INLINE_DATA_FL |	\
		FS_NOCOW_FL |		\
		FS_VERITY_FL |		\
		FS_CASEFOLD_FL)

#define F2FS_SETTABLE_FS_FL (		\
		FS_COMPR_FL |		\
		FS_SYNC_FL |		\
		FS_IMMUTABLE_FL |	\
		FS_APPEND_FL |		\
		FS_NODUMP_FL |		\
		FS_NOATIME_FL |		\
		FS_NOCOMP_FL |		\
		FS_DIRSYNC_FL |		\
		FS_PROJINHERIT_FL |	\
		FS_CASEFOLD_FL)

/* Convert f2fs on-disk i_flags to FS_IOC_{GET,SET}FLAGS flags */
static inline u32 f2fs_iflags_to_fsflags(u32 iflags)
{
	u32 fsflags = 0;
	int i;

	for (i = 0; i < ARRAY_SIZE(f2fs_fsflags_map); i++)
		if (iflags & f2fs_fsflags_map[i].iflag)
			fsflags |= f2fs_fsflags_map[i].fsflag;

	return fsflags;
}

/* Convert FS_IOC_{GET,SET}FLAGS flags to f2fs on-disk i_flags */
static inline u32 f2fs_fsflags_to_iflags(u32 fsflags)
{
	u32 iflags = 0;
	int i;

	for (i = 0; i < ARRAY_SIZE(f2fs_fsflags_map); i++)
		if (fsflags & f2fs_fsflags_map[i].fsflag)
			iflags |= f2fs_fsflags_map[i].iflag;

	return iflags;
}

static int f2fs_ioc_getflags(struct file *filp, unsigned long arg)
{
	struct inode *inode = file_inode(filp);
	struct f2fs_inode_info *fi = F2FS_I(inode);
	u32 fsflags = f2fs_iflags_to_fsflags(fi->i_flags);

	if (IS_ENCRYPTED(inode))
		fsflags |= FS_ENCRYPT_FL;
	if (IS_VERITY(inode))
		fsflags |= FS_VERITY_FL;
	if (f2fs_has_inline_data(inode) || f2fs_has_inline_dentry(inode))
		fsflags |= FS_INLINE_DATA_FL;
	if (is_inode_flag_set(inode, FI_PIN_FILE))
		fsflags |= FS_NOCOW_FL;

	fsflags &= F2FS_GETTABLE_FS_FL;

	return put_user(fsflags, (int __user *)arg);
}

static int f2fs_ioc_setflags(struct file *filp, unsigned long arg)
{
	struct inode *inode = file_inode(filp);
	struct f2fs_inode_info *fi = F2FS_I(inode);
	u32 fsflags, old_fsflags;
	u32 iflags;
	int ret;

	if (!inode_owner_or_capable(inode))
		return -EACCES;

	if (get_user(fsflags, (int __user *)arg))
		return -EFAULT;

	if (fsflags & ~F2FS_GETTABLE_FS_FL)
		return -EOPNOTSUPP;
	fsflags &= F2FS_SETTABLE_FS_FL;

	iflags = f2fs_fsflags_to_iflags(fsflags);
	if (f2fs_mask_flags(inode->i_mode, iflags) != iflags)
		return -EOPNOTSUPP;

	ret = mnt_want_write_file(filp);
	if (ret)
		return ret;

	inode_lock(inode);

	old_fsflags = f2fs_iflags_to_fsflags(fi->i_flags);
	ret = vfs_ioc_setflags_prepare(inode, old_fsflags, fsflags);
	if (ret)
		goto out;

	ret = f2fs_setflags_common(inode, iflags,
			f2fs_fsflags_to_iflags(F2FS_SETTABLE_FS_FL));
out:
	inode_unlock(inode);
	mnt_drop_write_file(filp);
	return ret;
}

static int f2fs_ioc_getversion(struct file *filp, unsigned long arg)
{
	struct inode *inode = file_inode(filp);

	return put_user(inode->i_generation, (int __user *)arg);
}

static int f2fs_ioc_start_atomic_write(struct file *filp)
{
	struct inode *inode = file_inode(filp);
	struct f2fs_inode_info *fi = F2FS_I(inode);
	struct f2fs_sb_info *sbi = F2FS_I_SB(inode);
	int ret;

	if (!inode_owner_or_capable(inode))
		return -EACCES;

	if (!S_ISREG(inode->i_mode))
		return -EINVAL;

	if (filp->f_flags & O_DIRECT)
		return -EINVAL;

	ret = mnt_want_write_file(filp);
	if (ret)
		return ret;

	inode_lock(inode);

	f2fs_disable_compressed_file(inode);

	if (f2fs_is_atomic_file(inode)) {
		if (is_inode_flag_set(inode, FI_ATOMIC_REVOKE_REQUEST))
			ret = -EINVAL;
		goto out;
	}

	ret = f2fs_convert_inline_inode(inode);
	if (ret)
		goto out;

	down_write(&F2FS_I(inode)->i_gc_rwsem[WRITE]);

	/*
	 * Should wait end_io to count F2FS_WB_CP_DATA correctly by
	 * f2fs_is_atomic_file.
	 */
	if (get_dirty_pages(inode))
		f2fs_warn(F2FS_I_SB(inode), "Unexpected flush for atomic writes: ino=%lu, npages=%u",
			  inode->i_ino, get_dirty_pages(inode));
	ret = filemap_write_and_wait_range(inode->i_mapping, 0, LLONG_MAX);
	if (ret) {
		up_write(&F2FS_I(inode)->i_gc_rwsem[WRITE]);
		goto out;
	}

	spin_lock(&sbi->inode_lock[ATOMIC_FILE]);
	if (list_empty(&fi->inmem_ilist))
		list_add_tail(&fi->inmem_ilist, &sbi->inode_list[ATOMIC_FILE]);
	sbi->atomic_files++;
	spin_unlock(&sbi->inode_lock[ATOMIC_FILE]);

	/* add inode in inmem_list first and set atomic_file */
	set_inode_flag(inode, FI_ATOMIC_FILE);
	clear_inode_flag(inode, FI_ATOMIC_REVOKE_REQUEST);
	up_write(&F2FS_I(inode)->i_gc_rwsem[WRITE]);

	f2fs_update_time(F2FS_I_SB(inode), REQ_TIME);
	F2FS_I(inode)->inmem_task = current;
	stat_update_max_atomic_write(inode);
out:
	inode_unlock(inode);
	mnt_drop_write_file(filp);
	return ret;
}

static int f2fs_ioc_commit_atomic_write(struct file *filp)
{
	struct inode *inode = file_inode(filp);
	int ret;

	if (!inode_owner_or_capable(inode))
		return -EACCES;

	ret = mnt_want_write_file(filp);
	if (ret)
		return ret;

	f2fs_balance_fs(F2FS_I_SB(inode), true);

	inode_lock(inode);

	if (f2fs_is_volatile_file(inode)) {
		ret = -EINVAL;
		goto err_out;
	}

	if (f2fs_is_atomic_file(inode)) {
		ret = f2fs_commit_inmem_pages(inode);
		if (ret)
			goto err_out;

		ret = f2fs_do_sync_file(filp, 0, LLONG_MAX, 0, true);
		if (!ret)
			f2fs_drop_inmem_pages(inode);
	} else {
		ret = f2fs_do_sync_file(filp, 0, LLONG_MAX, 1, false);
	}
err_out:
	if (is_inode_flag_set(inode, FI_ATOMIC_REVOKE_REQUEST)) {
		clear_inode_flag(inode, FI_ATOMIC_REVOKE_REQUEST);
		ret = -EINVAL;
	}
	inode_unlock(inode);
	mnt_drop_write_file(filp);
	return ret;
}

static int f2fs_ioc_start_volatile_write(struct file *filp)
{
	struct inode *inode = file_inode(filp);
	int ret;

	if (!inode_owner_or_capable(inode))
		return -EACCES;

	if (!S_ISREG(inode->i_mode))
		return -EINVAL;

	ret = mnt_want_write_file(filp);
	if (ret)
		return ret;

	inode_lock(inode);

	if (f2fs_is_volatile_file(inode))
		goto out;

	ret = f2fs_convert_inline_inode(inode);
	if (ret)
		goto out;

	stat_inc_volatile_write(inode);
	stat_update_max_volatile_write(inode);

	set_inode_flag(inode, FI_VOLATILE_FILE);
	f2fs_update_time(F2FS_I_SB(inode), REQ_TIME);
out:
	inode_unlock(inode);
	mnt_drop_write_file(filp);
	return ret;
}

static int f2fs_ioc_release_volatile_write(struct file *filp)
{
	struct inode *inode = file_inode(filp);
	int ret;

	if (!inode_owner_or_capable(inode))
		return -EACCES;

	ret = mnt_want_write_file(filp);
	if (ret)
		return ret;

	inode_lock(inode);

	if (!f2fs_is_volatile_file(inode))
		goto out;

	if (!f2fs_is_first_block_written(inode)) {
		ret = truncate_partial_data_page(inode, 0, true);
		goto out;
	}

	ret = punch_hole(inode, 0, F2FS_BLKSIZE);
out:
	inode_unlock(inode);
	mnt_drop_write_file(filp);
	return ret;
}

static int f2fs_ioc_abort_volatile_write(struct file *filp)
{
	struct inode *inode = file_inode(filp);
	int ret;

	if (!inode_owner_or_capable(inode))
		return -EACCES;

	ret = mnt_want_write_file(filp);
	if (ret)
		return ret;

	inode_lock(inode);

	if (f2fs_is_atomic_file(inode))
		f2fs_drop_inmem_pages(inode);
	if (f2fs_is_volatile_file(inode)) {
		clear_inode_flag(inode, FI_VOLATILE_FILE);
		stat_dec_volatile_write(inode);
		ret = f2fs_do_sync_file(filp, 0, LLONG_MAX, 0, true);
	}

	clear_inode_flag(inode, FI_ATOMIC_REVOKE_REQUEST);

	inode_unlock(inode);

	mnt_drop_write_file(filp);
	f2fs_update_time(F2FS_I_SB(inode), REQ_TIME);
	return ret;
}

static int f2fs_ioc_shutdown(struct file *filp, unsigned long arg)
{
	struct inode *inode = file_inode(filp);
	struct f2fs_sb_info *sbi = F2FS_I_SB(inode);
	struct super_block *sb = sbi->sb;
	__u32 in;
	int ret = 0;

	if (!capable(CAP_SYS_ADMIN))
		return -EPERM;

	if (get_user(in, (__u32 __user *)arg))
		return -EFAULT;

	if (in != F2FS_GOING_DOWN_FULLSYNC) {
		ret = mnt_want_write_file(filp);
		if (ret) {
			if (ret == -EROFS) {
				ret = 0;
				f2fs_stop_checkpoint(sbi, false);
				set_sbi_flag(sbi, SBI_IS_SHUTDOWN);
				trace_f2fs_shutdown(sbi, in, ret);
			}
			return ret;
		}
	}

	switch (in) {
	case F2FS_GOING_DOWN_FULLSYNC:
		ret = freeze_bdev(sb->s_bdev);
		if (ret)
			goto out;
		f2fs_stop_checkpoint(sbi, false);
		set_sbi_flag(sbi, SBI_IS_SHUTDOWN);
		thaw_bdev(sb->s_bdev);
		break;
	case F2FS_GOING_DOWN_METASYNC:
		/* do checkpoint only */
		ret = f2fs_sync_fs(sb, 1);
		if (ret)
			goto out;
		f2fs_stop_checkpoint(sbi, false);
		set_sbi_flag(sbi, SBI_IS_SHUTDOWN);
		break;
	case F2FS_GOING_DOWN_NOSYNC:
		f2fs_stop_checkpoint(sbi, false);
		set_sbi_flag(sbi, SBI_IS_SHUTDOWN);
		break;
	case F2FS_GOING_DOWN_METAFLUSH:
		f2fs_sync_meta_pages(sbi, META, LONG_MAX, FS_META_IO);
		f2fs_stop_checkpoint(sbi, false);
		set_sbi_flag(sbi, SBI_IS_SHUTDOWN);
		break;
	case F2FS_GOING_DOWN_NEED_FSCK:
		set_sbi_flag(sbi, SBI_NEED_FSCK);
		set_sbi_flag(sbi, SBI_CP_DISABLED_QUICK);
		set_sbi_flag(sbi, SBI_IS_DIRTY);
		/* do checkpoint only */
		ret = f2fs_sync_fs(sb, 1);
		goto out;
	default:
		ret = -EINVAL;
		goto out;
	}

	f2fs_stop_gc_thread(sbi);
	f2fs_stop_discard_thread(sbi);

	f2fs_drop_discard_cmd(sbi);
	clear_opt(sbi, DISCARD);

	f2fs_update_time(sbi, REQ_TIME);
out:
	if (in != F2FS_GOING_DOWN_FULLSYNC)
		mnt_drop_write_file(filp);

	trace_f2fs_shutdown(sbi, in, ret);

	return ret;
}

static int f2fs_ioc_fitrim(struct file *filp, unsigned long arg)
{
	struct inode *inode = file_inode(filp);
	struct super_block *sb = inode->i_sb;
	struct request_queue *q = bdev_get_queue(sb->s_bdev);
	struct fstrim_range range;
	int ret;

	if (!capable(CAP_SYS_ADMIN))
		return -EPERM;

	if (!f2fs_hw_support_discard(F2FS_SB(sb)))
		return -EOPNOTSUPP;

	if (copy_from_user(&range, (struct fstrim_range __user *)arg,
				sizeof(range)))
		return -EFAULT;

	ret = mnt_want_write_file(filp);
	if (ret)
		return ret;

	range.minlen = max((unsigned int)range.minlen,
				q->limits.discard_granularity);
	ret = f2fs_trim_fs(F2FS_SB(sb), &range);
	mnt_drop_write_file(filp);
	if (ret < 0)
		return ret;

	if (copy_to_user((struct fstrim_range __user *)arg, &range,
				sizeof(range)))
		return -EFAULT;
	f2fs_update_time(F2FS_I_SB(inode), REQ_TIME);
	return 0;
}

static bool uuid_is_nonzero(__u8 u[16])
{
	int i;

	for (i = 0; i < 16; i++)
		if (u[i])
			return true;
	return false;
}

static int f2fs_ioc_set_encryption_policy(struct file *filp, unsigned long arg)
{
	struct inode *inode = file_inode(filp);

	if (!f2fs_sb_has_encrypt(F2FS_I_SB(inode)))
		return -EOPNOTSUPP;

	f2fs_update_time(F2FS_I_SB(inode), REQ_TIME);

	return fscrypt_ioctl_set_policy(filp, (const void __user *)arg);
}

static int f2fs_ioc_get_encryption_policy(struct file *filp, unsigned long arg)
{
	if (!f2fs_sb_has_encrypt(F2FS_I_SB(file_inode(filp))))
		return -EOPNOTSUPP;
	return fscrypt_ioctl_get_policy(filp, (void __user *)arg);
}

static int f2fs_ioc_get_encryption_pwsalt(struct file *filp, unsigned long arg)
{
	struct inode *inode = file_inode(filp);
	struct f2fs_sb_info *sbi = F2FS_I_SB(inode);
	int err;

	if (!f2fs_sb_has_encrypt(sbi))
		return -EOPNOTSUPP;

	err = mnt_want_write_file(filp);
	if (err)
		return err;

	down_write(&sbi->sb_lock);

	if (uuid_is_nonzero(sbi->raw_super->encrypt_pw_salt))
		goto got_it;

	/* update superblock with uuid */
	generate_random_uuid(sbi->raw_super->encrypt_pw_salt);

	err = f2fs_commit_super(sbi, false);
	if (err) {
		/* undo new data */
		memset(sbi->raw_super->encrypt_pw_salt, 0, 16);
		goto out_err;
	}
got_it:
	if (copy_to_user((__u8 __user *)arg, sbi->raw_super->encrypt_pw_salt,
									16))
		err = -EFAULT;
out_err:
	up_write(&sbi->sb_lock);
	mnt_drop_write_file(filp);
	return err;
}

static int f2fs_ioc_get_encryption_policy_ex(struct file *filp,
					     unsigned long arg)
{
	if (!f2fs_sb_has_encrypt(F2FS_I_SB(file_inode(filp))))
		return -EOPNOTSUPP;

	return fscrypt_ioctl_get_policy_ex(filp, (void __user *)arg);
}

static int f2fs_ioc_add_encryption_key(struct file *filp, unsigned long arg)
{
	if (!f2fs_sb_has_encrypt(F2FS_I_SB(file_inode(filp))))
		return -EOPNOTSUPP;

	return fscrypt_ioctl_add_key(filp, (void __user *)arg);
}

static int f2fs_ioc_remove_encryption_key(struct file *filp, unsigned long arg)
{
	if (!f2fs_sb_has_encrypt(F2FS_I_SB(file_inode(filp))))
		return -EOPNOTSUPP;

	return fscrypt_ioctl_remove_key(filp, (void __user *)arg);
}

static int f2fs_ioc_remove_encryption_key_all_users(struct file *filp,
						    unsigned long arg)
{
	if (!f2fs_sb_has_encrypt(F2FS_I_SB(file_inode(filp))))
		return -EOPNOTSUPP;

	return fscrypt_ioctl_remove_key_all_users(filp, (void __user *)arg);
}

static int f2fs_ioc_get_encryption_key_status(struct file *filp,
					      unsigned long arg)
{
	if (!f2fs_sb_has_encrypt(F2FS_I_SB(file_inode(filp))))
		return -EOPNOTSUPP;

	return fscrypt_ioctl_get_key_status(filp, (void __user *)arg);
}

static int f2fs_ioc_get_encryption_nonce(struct file *filp, unsigned long arg)
{
	if (!f2fs_sb_has_encrypt(F2FS_I_SB(file_inode(filp))))
		return -EOPNOTSUPP;

	return fscrypt_ioctl_get_nonce(filp, (void __user *)arg);
}

static int f2fs_ioc_gc(struct file *filp, unsigned long arg)
{
	struct inode *inode = file_inode(filp);
	struct f2fs_sb_info *sbi = F2FS_I_SB(inode);
	__u32 sync;
	int ret;

	if (!capable(CAP_SYS_ADMIN))
		return -EPERM;

	if (get_user(sync, (__u32 __user *)arg))
		return -EFAULT;

	if (f2fs_readonly(sbi->sb))
		return -EROFS;

	ret = mnt_want_write_file(filp);
	if (ret)
		return ret;

	if (!sync) {
		if (!down_write_trylock(&sbi->gc_lock)) {
			ret = -EBUSY;
			goto out;
		}
	} else {
		down_write(&sbi->gc_lock);
	}

	ret = f2fs_gc(sbi, sync, true, NULL_SEGNO);
out:
	mnt_drop_write_file(filp);
	return ret;
}

static int __f2fs_ioc_gc_range(struct file *filp, struct f2fs_gc_range *range)
{
	struct f2fs_sb_info *sbi = F2FS_I_SB(file_inode(filp));
	u64 end;
	int ret;

	if (!capable(CAP_SYS_ADMIN))
		return -EPERM;
	if (f2fs_readonly(sbi->sb))
		return -EROFS;

	end = range->start + range->len;
	if (end < range->start || range->start < MAIN_BLKADDR(sbi) ||
					end >= MAX_BLKADDR(sbi))
		return -EINVAL;

	ret = mnt_want_write_file(filp);
	if (ret)
		return ret;

do_more:
	if (!range->sync) {
		if (!down_write_trylock(&sbi->gc_lock)) {
			ret = -EBUSY;
			goto out;
		}
	} else {
		down_write(&sbi->gc_lock);
	}

	ret = f2fs_gc(sbi, range->sync, true, GET_SEGNO(sbi, range->start));
	if (ret) {
		if (ret == -EBUSY)
			ret = -EAGAIN;
		goto out;
	}
	range->start += BLKS_PER_SEC(sbi);
	if (range->start <= end)
		goto do_more;
out:
	mnt_drop_write_file(filp);
	return ret;
}

static int f2fs_ioc_gc_range(struct file *filp, unsigned long arg)
{
	struct f2fs_gc_range range;

	if (copy_from_user(&range, (struct f2fs_gc_range __user *)arg,
							sizeof(range)))
		return -EFAULT;
	return __f2fs_ioc_gc_range(filp, &range);
}

static int f2fs_ioc_write_checkpoint(struct file *filp, unsigned long arg)
{
	struct inode *inode = file_inode(filp);
	struct f2fs_sb_info *sbi = F2FS_I_SB(inode);
	int ret;

	if (!capable(CAP_SYS_ADMIN))
		return -EPERM;

	if (f2fs_readonly(sbi->sb))
		return -EROFS;

	if (unlikely(is_sbi_flag_set(sbi, SBI_CP_DISABLED))) {
		f2fs_info(sbi, "Skipping Checkpoint. Checkpoints currently disabled.");
		return -EINVAL;
	}

	ret = mnt_want_write_file(filp);
	if (ret)
		return ret;

	ret = f2fs_sync_fs(sbi->sb, 1);

	mnt_drop_write_file(filp);
	return ret;
}

static int f2fs_defragment_range(struct f2fs_sb_info *sbi,
					struct file *filp,
					struct f2fs_defragment *range)
{
	struct inode *inode = file_inode(filp);
	struct f2fs_map_blocks map = { .m_next_extent = NULL,
					.m_seg_type = NO_CHECK_TYPE ,
					.m_may_create = false };
	struct extent_info ei = {0, 0, 0};
	pgoff_t pg_start, pg_end, next_pgofs;
	unsigned int blk_per_seg = sbi->blocks_per_seg;
	unsigned int total = 0, sec_num;
	block_t blk_end = 0;
	bool fragmented = false;
	int err;

	/* if in-place-update policy is enabled, don't waste time here */
	if (f2fs_should_update_inplace(inode, NULL))
		return -EINVAL;

	pg_start = range->start >> PAGE_SHIFT;
	pg_end = (range->start + range->len) >> PAGE_SHIFT;

	f2fs_balance_fs(sbi, true);

	inode_lock(inode);

	/* writeback all dirty pages in the range */
	err = filemap_write_and_wait_range(inode->i_mapping, range->start,
						range->start + range->len - 1);
	if (err)
		goto out;

	/*
	 * lookup mapping info in extent cache, skip defragmenting if physical
	 * block addresses are continuous.
	 */
	if (f2fs_lookup_extent_cache(inode, pg_start, &ei)) {
		if (ei.fofs + ei.len >= pg_end)
			goto out;
	}

	map.m_lblk = pg_start;
	map.m_next_pgofs = &next_pgofs;

	/*
	 * lookup mapping info in dnode page cache, skip defragmenting if all
	 * physical block addresses are continuous even if there are hole(s)
	 * in logical blocks.
	 */
	while (map.m_lblk < pg_end) {
		map.m_len = pg_end - map.m_lblk;
		err = f2fs_map_blocks(inode, &map, 0, F2FS_GET_BLOCK_DEFAULT);
		if (err)
			goto out;

		if (!(map.m_flags & F2FS_MAP_FLAGS)) {
			map.m_lblk = next_pgofs;
			continue;
		}

		if (blk_end && blk_end != map.m_pblk)
			fragmented = true;

		/* record total count of block that we're going to move */
		total += map.m_len;

		blk_end = map.m_pblk + map.m_len;

		map.m_lblk += map.m_len;
	}

	if (!fragmented) {
		total = 0;
		goto out;
	}

	sec_num = DIV_ROUND_UP(total, BLKS_PER_SEC(sbi));

	/*
	 * make sure there are enough free section for LFS allocation, this can
	 * avoid defragment running in SSR mode when free section are allocated
	 * intensively
	 */
	if (has_not_enough_free_secs(sbi, 0, sec_num)) {
		err = -EAGAIN;
		goto out;
	}

	map.m_lblk = pg_start;
	map.m_len = pg_end - pg_start;
	total = 0;

	while (map.m_lblk < pg_end) {
		pgoff_t idx;
		int cnt = 0;

do_map:
		map.m_len = pg_end - map.m_lblk;
		err = f2fs_map_blocks(inode, &map, 0, F2FS_GET_BLOCK_DEFAULT);
		if (err)
			goto clear_out;

		if (!(map.m_flags & F2FS_MAP_FLAGS)) {
			map.m_lblk = next_pgofs;
			goto check;
		}

		set_inode_flag(inode, FI_DO_DEFRAG);

		idx = map.m_lblk;
		while (idx < map.m_lblk + map.m_len && cnt < blk_per_seg) {
			struct page *page;

			page = f2fs_get_lock_data_page(inode, idx, true);
			if (IS_ERR(page)) {
				err = PTR_ERR(page);
				goto clear_out;
			}

			set_page_dirty(page);
			f2fs_put_page(page, 1);

			idx++;
			cnt++;
			total++;
		}

		map.m_lblk = idx;
check:
		if (map.m_lblk < pg_end && cnt < blk_per_seg)
			goto do_map;

		clear_inode_flag(inode, FI_DO_DEFRAG);

		err = filemap_fdatawrite(inode->i_mapping);
		if (err)
			goto out;
	}
clear_out:
	clear_inode_flag(inode, FI_DO_DEFRAG);
out:
	inode_unlock(inode);
	if (!err)
		range->len = (u64)total << PAGE_SHIFT;
	return err;
}

static int f2fs_ioc_defragment(struct file *filp, unsigned long arg)
{
	struct inode *inode = file_inode(filp);
	struct f2fs_sb_info *sbi = F2FS_I_SB(inode);
	struct f2fs_defragment range;
	int err;

	if (!capable(CAP_SYS_ADMIN))
		return -EPERM;

	if (!S_ISREG(inode->i_mode) || f2fs_is_atomic_file(inode))
		return -EINVAL;

	if (f2fs_readonly(sbi->sb))
		return -EROFS;

	if (copy_from_user(&range, (struct f2fs_defragment __user *)arg,
							sizeof(range)))
		return -EFAULT;

	/* verify alignment of offset & size */
	if (range.start & (F2FS_BLKSIZE - 1) || range.len & (F2FS_BLKSIZE - 1))
		return -EINVAL;

	if (unlikely((range.start + range.len) >> PAGE_SHIFT >
					max_file_blocks(inode)))
		return -EINVAL;

	err = mnt_want_write_file(filp);
	if (err)
		return err;

	err = f2fs_defragment_range(sbi, filp, &range);
	mnt_drop_write_file(filp);

	f2fs_update_time(sbi, REQ_TIME);
	if (err < 0)
		return err;

	if (copy_to_user((struct f2fs_defragment __user *)arg, &range,
							sizeof(range)))
		return -EFAULT;

	return 0;
}

static int f2fs_move_file_range(struct file *file_in, loff_t pos_in,
			struct file *file_out, loff_t pos_out, size_t len)
{
	struct inode *src = file_inode(file_in);
	struct inode *dst = file_inode(file_out);
	struct f2fs_sb_info *sbi = F2FS_I_SB(src);
	size_t olen = len, dst_max_i_size = 0;
	size_t dst_osize;
	int ret;

	if (file_in->f_path.mnt != file_out->f_path.mnt ||
				src->i_sb != dst->i_sb)
		return -EXDEV;

	if (unlikely(f2fs_readonly(src->i_sb)))
		return -EROFS;

	if (!S_ISREG(src->i_mode) || !S_ISREG(dst->i_mode))
		return -EINVAL;

	if (IS_ENCRYPTED(src) || IS_ENCRYPTED(dst))
		return -EOPNOTSUPP;

	if (pos_out < 0 || pos_in < 0)
		return -EINVAL;

	if (src == dst) {
		if (pos_in == pos_out)
			return 0;
		if (pos_out > pos_in && pos_out < pos_in + len)
			return -EINVAL;
	}

	inode_lock(src);
	if (src != dst) {
		ret = -EBUSY;
		if (!inode_trylock(dst))
			goto out;
	}

	ret = -EINVAL;
	if (pos_in + len > src->i_size || pos_in + len < pos_in)
		goto out_unlock;
	if (len == 0)
		olen = len = src->i_size - pos_in;
	if (pos_in + len == src->i_size)
		len = ALIGN(src->i_size, F2FS_BLKSIZE) - pos_in;
	if (len == 0) {
		ret = 0;
		goto out_unlock;
	}

	dst_osize = dst->i_size;
	if (pos_out + olen > dst->i_size)
		dst_max_i_size = pos_out + olen;

	/* verify the end result is block aligned */
	if (!IS_ALIGNED(pos_in, F2FS_BLKSIZE) ||
			!IS_ALIGNED(pos_in + len, F2FS_BLKSIZE) ||
			!IS_ALIGNED(pos_out, F2FS_BLKSIZE))
		goto out_unlock;

	ret = f2fs_convert_inline_inode(src);
	if (ret)
		goto out_unlock;

	ret = f2fs_convert_inline_inode(dst);
	if (ret)
		goto out_unlock;

	/* write out all dirty pages from offset */
	ret = filemap_write_and_wait_range(src->i_mapping,
					pos_in, pos_in + len);
	if (ret)
		goto out_unlock;

	ret = filemap_write_and_wait_range(dst->i_mapping,
					pos_out, pos_out + len);
	if (ret)
		goto out_unlock;

	f2fs_balance_fs(sbi, true);

	down_write(&F2FS_I(src)->i_gc_rwsem[WRITE]);
	if (src != dst) {
		ret = -EBUSY;
		if (!down_write_trylock(&F2FS_I(dst)->i_gc_rwsem[WRITE]))
			goto out_src;
	}

	f2fs_lock_op(sbi);
	ret = __exchange_data_block(src, dst, pos_in >> F2FS_BLKSIZE_BITS,
				pos_out >> F2FS_BLKSIZE_BITS,
				len >> F2FS_BLKSIZE_BITS, false);

	if (!ret) {
		if (dst_max_i_size)
			f2fs_i_size_write(dst, dst_max_i_size);
		else if (dst_osize != dst->i_size)
			f2fs_i_size_write(dst, dst_osize);
	}
	f2fs_unlock_op(sbi);

	if (src != dst)
		up_write(&F2FS_I(dst)->i_gc_rwsem[WRITE]);
out_src:
	up_write(&F2FS_I(src)->i_gc_rwsem[WRITE]);
out_unlock:
	if (src != dst)
		inode_unlock(dst);
out:
	inode_unlock(src);
	return ret;
}

static int __f2fs_ioc_move_range(struct file *filp,
				struct f2fs_move_range *range)
{
	struct fd dst;
	int err;

	if (!(filp->f_mode & FMODE_READ) ||
			!(filp->f_mode & FMODE_WRITE))
		return -EBADF;

	dst = fdget(range->dst_fd);
	if (!dst.file)
		return -EBADF;

	if (!(dst.file->f_mode & FMODE_WRITE)) {
		err = -EBADF;
		goto err_out;
	}

	err = mnt_want_write_file(filp);
	if (err)
		goto err_out;

	err = f2fs_move_file_range(filp, range->pos_in, dst.file,
					range->pos_out, range->len);

	mnt_drop_write_file(filp);
err_out:
	fdput(dst);
	return err;
}

static int f2fs_ioc_move_range(struct file *filp, unsigned long arg)
{
	struct f2fs_move_range range;

	if (copy_from_user(&range, (struct f2fs_move_range __user *)arg,
							sizeof(range)))
		return -EFAULT;
	return __f2fs_ioc_move_range(filp, &range);
}

static int f2fs_ioc_flush_device(struct file *filp, unsigned long arg)
{
	struct inode *inode = file_inode(filp);
	struct f2fs_sb_info *sbi = F2FS_I_SB(inode);
	struct sit_info *sm = SIT_I(sbi);
	unsigned int start_segno = 0, end_segno = 0;
	unsigned int dev_start_segno = 0, dev_end_segno = 0;
	struct f2fs_flush_device range;
	int ret;

	if (!capable(CAP_SYS_ADMIN))
		return -EPERM;

	if (f2fs_readonly(sbi->sb))
		return -EROFS;

	if (unlikely(is_sbi_flag_set(sbi, SBI_CP_DISABLED)))
		return -EINVAL;

	if (copy_from_user(&range, (struct f2fs_flush_device __user *)arg,
							sizeof(range)))
		return -EFAULT;

	if (!f2fs_is_multi_device(sbi) || sbi->s_ndevs - 1 <= range.dev_num ||
			__is_large_section(sbi)) {
		f2fs_warn(sbi, "Can't flush %u in %d for segs_per_sec %u != 1",
			  range.dev_num, sbi->s_ndevs, sbi->segs_per_sec);
		return -EINVAL;
	}

	ret = mnt_want_write_file(filp);
	if (ret)
		return ret;

	if (range.dev_num != 0)
		dev_start_segno = GET_SEGNO(sbi, FDEV(range.dev_num).start_blk);
	dev_end_segno = GET_SEGNO(sbi, FDEV(range.dev_num).end_blk);

	start_segno = sm->last_victim[FLUSH_DEVICE];
	if (start_segno < dev_start_segno || start_segno >= dev_end_segno)
		start_segno = dev_start_segno;
	end_segno = min(start_segno + range.segments, dev_end_segno);

	while (start_segno < end_segno) {
		if (!down_write_trylock(&sbi->gc_lock)) {
			ret = -EBUSY;
			goto out;
		}
		sm->last_victim[GC_CB] = end_segno + 1;
		sm->last_victim[GC_GREEDY] = end_segno + 1;
		sm->last_victim[ALLOC_NEXT] = end_segno + 1;
		ret = f2fs_gc(sbi, true, true, start_segno);
		if (ret == -EAGAIN)
			ret = 0;
		else if (ret < 0)
			break;
		start_segno++;
	}
out:
	mnt_drop_write_file(filp);
	return ret;
}

static int f2fs_ioc_get_features(struct file *filp, unsigned long arg)
{
	struct inode *inode = file_inode(filp);
	u32 sb_feature = le32_to_cpu(F2FS_I_SB(inode)->raw_super->feature);

	/* Must validate to set it with SQLite behavior in Android. */
	sb_feature |= F2FS_FEATURE_ATOMIC_WRITE;

	return put_user(sb_feature, (u32 __user *)arg);
}

#ifdef CONFIG_QUOTA
int f2fs_transfer_project_quota(struct inode *inode, kprojid_t kprojid)
{
	struct dquot *transfer_to[MAXQUOTAS] = {};
	struct f2fs_sb_info *sbi = F2FS_I_SB(inode);
	struct super_block *sb = sbi->sb;
	int err = 0;

	transfer_to[PRJQUOTA] = dqget(sb, make_kqid_projid(kprojid));
	if (!IS_ERR(transfer_to[PRJQUOTA])) {
		err = __dquot_transfer(inode, transfer_to);
		if (err)
			set_sbi_flag(sbi, SBI_QUOTA_NEED_REPAIR);
		dqput(transfer_to[PRJQUOTA]);
	}
	return err;
}

static int f2fs_ioc_setproject(struct file *filp, __u32 projid)
{
	struct inode *inode = file_inode(filp);
	struct f2fs_inode_info *fi = F2FS_I(inode);
	struct f2fs_sb_info *sbi = F2FS_I_SB(inode);
	struct page *ipage;
	kprojid_t kprojid;
	int err;

	if (!f2fs_sb_has_project_quota(sbi)) {
		if (projid != F2FS_DEF_PROJID)
			return -EOPNOTSUPP;
		else
			return 0;
	}

	if (!f2fs_has_extra_attr(inode))
		return -EOPNOTSUPP;

	kprojid = make_kprojid(&init_user_ns, (projid_t)projid);

	if (projid_eq(kprojid, F2FS_I(inode)->i_projid))
		return 0;

	err = -EPERM;
	/* Is it quota file? Do not allow user to mess with it */
	if (IS_NOQUOTA(inode))
		return err;

	ipage = f2fs_get_node_page(sbi, inode->i_ino);
	if (IS_ERR(ipage))
		return PTR_ERR(ipage);

	if (!F2FS_FITS_IN_INODE(F2FS_INODE(ipage), fi->i_extra_isize,
								i_projid)) {
		err = -EOVERFLOW;
		f2fs_put_page(ipage, 1);
		return err;
	}
	f2fs_put_page(ipage, 1);

	err = dquot_initialize(inode);
	if (err)
		return err;

	f2fs_lock_op(sbi);
	err = f2fs_transfer_project_quota(inode, kprojid);
	if (err)
		goto out_unlock;

	F2FS_I(inode)->i_projid = kprojid;
	inode->i_ctime = current_time(inode);
	f2fs_mark_inode_dirty_sync(inode, true);
out_unlock:
	f2fs_unlock_op(sbi);
	return err;
}
#else
int f2fs_transfer_project_quota(struct inode *inode, kprojid_t kprojid)
{
	return 0;
}

static int f2fs_ioc_setproject(struct file *filp, __u32 projid)
{
	if (projid != F2FS_DEF_PROJID)
		return -EOPNOTSUPP;
	return 0;
}
#endif

/* FS_IOC_FSGETXATTR and FS_IOC_FSSETXATTR support */

/*
 * To make a new on-disk f2fs i_flag gettable via FS_IOC_FSGETXATTR and settable
 * via FS_IOC_FSSETXATTR, add an entry for it to f2fs_xflags_map[], and add its
 * FS_XFLAG_* equivalent to F2FS_SUPPORTED_XFLAGS.
 */

static const struct {
	u32 iflag;
	u32 xflag;
} f2fs_xflags_map[] = {
	{ F2FS_SYNC_FL,		FS_XFLAG_SYNC },
	{ F2FS_IMMUTABLE_FL,	FS_XFLAG_IMMUTABLE },
	{ F2FS_APPEND_FL,	FS_XFLAG_APPEND },
	{ F2FS_NODUMP_FL,	FS_XFLAG_NODUMP },
	{ F2FS_NOATIME_FL,	FS_XFLAG_NOATIME },
	{ F2FS_PROJINHERIT_FL,	FS_XFLAG_PROJINHERIT },
};

#define F2FS_SUPPORTED_XFLAGS (		\
		FS_XFLAG_SYNC |		\
		FS_XFLAG_IMMUTABLE |	\
		FS_XFLAG_APPEND |	\
		FS_XFLAG_NODUMP |	\
		FS_XFLAG_NOATIME |	\
		FS_XFLAG_PROJINHERIT)

/* Convert f2fs on-disk i_flags to FS_IOC_FS{GET,SET}XATTR flags */
static inline u32 f2fs_iflags_to_xflags(u32 iflags)
{
	u32 xflags = 0;
	int i;

	for (i = 0; i < ARRAY_SIZE(f2fs_xflags_map); i++)
		if (iflags & f2fs_xflags_map[i].iflag)
			xflags |= f2fs_xflags_map[i].xflag;

	return xflags;
}

/* Convert FS_IOC_FS{GET,SET}XATTR flags to f2fs on-disk i_flags */
static inline u32 f2fs_xflags_to_iflags(u32 xflags)
{
	u32 iflags = 0;
	int i;

	for (i = 0; i < ARRAY_SIZE(f2fs_xflags_map); i++)
		if (xflags & f2fs_xflags_map[i].xflag)
			iflags |= f2fs_xflags_map[i].iflag;

	return iflags;
}

static void f2fs_fill_fsxattr(struct inode *inode, struct fsxattr *fa)
{
	struct f2fs_inode_info *fi = F2FS_I(inode);

	simple_fill_fsxattr(fa, f2fs_iflags_to_xflags(fi->i_flags));

	if (f2fs_sb_has_project_quota(F2FS_I_SB(inode)))
		fa->fsx_projid = from_kprojid(&init_user_ns, fi->i_projid);
}

static int f2fs_ioc_fsgetxattr(struct file *filp, unsigned long arg)
{
	struct inode *inode = file_inode(filp);
	struct fsxattr fa;

	f2fs_fill_fsxattr(inode, &fa);

	if (copy_to_user((struct fsxattr __user *)arg, &fa, sizeof(fa)))
		return -EFAULT;
	return 0;
}

static int f2fs_ioc_fssetxattr(struct file *filp, unsigned long arg)
{
	struct inode *inode = file_inode(filp);
	struct fsxattr fa, old_fa;
	u32 iflags;
	int err;

	if (copy_from_user(&fa, (struct fsxattr __user *)arg, sizeof(fa)))
		return -EFAULT;

	/* Make sure caller has proper permission */
	if (!inode_owner_or_capable(inode))
		return -EACCES;

	if (fa.fsx_xflags & ~F2FS_SUPPORTED_XFLAGS)
		return -EOPNOTSUPP;

	iflags = f2fs_xflags_to_iflags(fa.fsx_xflags);
	if (f2fs_mask_flags(inode->i_mode, iflags) != iflags)
		return -EOPNOTSUPP;

	err = mnt_want_write_file(filp);
	if (err)
		return err;

	inode_lock(inode);

	f2fs_fill_fsxattr(inode, &old_fa);
	err = vfs_ioc_fssetxattr_check(inode, &old_fa, &fa);
	if (err)
		goto out;

	err = f2fs_setflags_common(inode, iflags,
			f2fs_xflags_to_iflags(F2FS_SUPPORTED_XFLAGS));
	if (err)
		goto out;

	err = f2fs_ioc_setproject(filp, fa.fsx_projid);
out:
	inode_unlock(inode);
	mnt_drop_write_file(filp);
	return err;
}

int f2fs_pin_file_control(struct inode *inode, bool inc)
{
	struct f2fs_inode_info *fi = F2FS_I(inode);
	struct f2fs_sb_info *sbi = F2FS_I_SB(inode);

	/* Use i_gc_failures for normal file as a risk signal. */
	if (inc)
		f2fs_i_gc_failures_write(inode,
				fi->i_gc_failures[GC_FAILURE_PIN] + 1);

	if (fi->i_gc_failures[GC_FAILURE_PIN] > sbi->gc_pin_file_threshold) {
		f2fs_warn(sbi, "%s: Enable GC = ino %lx after %x GC trials",
			  __func__, inode->i_ino,
			  fi->i_gc_failures[GC_FAILURE_PIN]);
		clear_inode_flag(inode, FI_PIN_FILE);
		return -EAGAIN;
	}
	return 0;
}

static int f2fs_ioc_set_pin_file(struct file *filp, unsigned long arg)
{
	struct inode *inode = file_inode(filp);
	__u32 pin;
	int ret = 0;

	if (get_user(pin, (__u32 __user *)arg))
		return -EFAULT;

	if (!S_ISREG(inode->i_mode))
		return -EINVAL;

	if (f2fs_readonly(F2FS_I_SB(inode)->sb))
		return -EROFS;

	ret = mnt_want_write_file(filp);
	if (ret)
		return ret;

	inode_lock(inode);

	if (f2fs_should_update_outplace(inode, NULL)) {
		ret = -EINVAL;
		goto out;
	}

	if (!pin) {
		clear_inode_flag(inode, FI_PIN_FILE);
		f2fs_i_gc_failures_write(inode, 0);
		goto done;
	}

	if (f2fs_pin_file_control(inode, false)) {
		ret = -EAGAIN;
		goto out;
	}

	ret = f2fs_convert_inline_inode(inode);
	if (ret)
		goto out;

	if (!f2fs_disable_compressed_file(inode)) {
		ret = -EOPNOTSUPP;
		goto out;
	}

	set_inode_flag(inode, FI_PIN_FILE);
	ret = F2FS_I(inode)->i_gc_failures[GC_FAILURE_PIN];
done:
	f2fs_update_time(F2FS_I_SB(inode), REQ_TIME);
out:
	inode_unlock(inode);
	mnt_drop_write_file(filp);
	return ret;
}

static int f2fs_ioc_get_pin_file(struct file *filp, unsigned long arg)
{
	struct inode *inode = file_inode(filp);
	__u32 pin = 0;

	if (is_inode_flag_set(inode, FI_PIN_FILE))
		pin = F2FS_I(inode)->i_gc_failures[GC_FAILURE_PIN];
	return put_user(pin, (u32 __user *)arg);
}

int f2fs_precache_extents(struct inode *inode)
{
	struct f2fs_inode_info *fi = F2FS_I(inode);
	struct f2fs_map_blocks map;
	pgoff_t m_next_extent;
	loff_t end;
	int err;

	if (is_inode_flag_set(inode, FI_NO_EXTENT))
		return -EOPNOTSUPP;

	map.m_lblk = 0;
	map.m_next_pgofs = NULL;
	map.m_next_extent = &m_next_extent;
	map.m_seg_type = NO_CHECK_TYPE;
	map.m_may_create = false;
	end = max_file_blocks(inode);

	while (map.m_lblk < end) {
		map.m_len = end - map.m_lblk;

		down_write(&fi->i_gc_rwsem[WRITE]);
		err = f2fs_map_blocks(inode, &map, 0, F2FS_GET_BLOCK_PRECACHE);
		up_write(&fi->i_gc_rwsem[WRITE]);
		if (err)
			return err;

		map.m_lblk = m_next_extent;
	}

	return err;
}

static int f2fs_ioc_precache_extents(struct file *filp, unsigned long arg)
{
	return f2fs_precache_extents(file_inode(filp));
}

static int f2fs_ioc_resize_fs(struct file *filp, unsigned long arg)
{
	struct f2fs_sb_info *sbi = F2FS_I_SB(file_inode(filp));
	__u64 block_count;

	if (!capable(CAP_SYS_ADMIN))
		return -EPERM;

	if (f2fs_readonly(sbi->sb))
		return -EROFS;

	if (copy_from_user(&block_count, (void __user *)arg,
			   sizeof(block_count)))
		return -EFAULT;

	return f2fs_resize_fs(sbi, block_count);
}

static int f2fs_ioc_enable_verity(struct file *filp, unsigned long arg)
{
	struct inode *inode = file_inode(filp);

	f2fs_update_time(F2FS_I_SB(inode), REQ_TIME);

	if (!f2fs_sb_has_verity(F2FS_I_SB(inode))) {
		f2fs_warn(F2FS_I_SB(inode),
			  "Can't enable fs-verity on inode %lu: the verity feature is not enabled on this filesystem.\n",
			  inode->i_ino);
		return -EOPNOTSUPP;
	}

	return fsverity_ioctl_enable(filp, (const void __user *)arg);
}

static int f2fs_ioc_measure_verity(struct file *filp, unsigned long arg)
{
	if (!f2fs_sb_has_verity(F2FS_I_SB(file_inode(filp))))
		return -EOPNOTSUPP;

	return fsverity_ioctl_measure(filp, (void __user *)arg);
}

static int f2fs_ioc_read_verity_metadata(struct file *filp, unsigned long arg)
{
	if (!f2fs_sb_has_verity(F2FS_I_SB(file_inode(filp))))
		return -EOPNOTSUPP;

	return fsverity_ioctl_read_metadata(filp, (const void __user *)arg);
}

static int f2fs_ioc_getfslabel(struct file *filp, unsigned long arg)
{
	struct inode *inode = file_inode(filp);
	struct f2fs_sb_info *sbi = F2FS_I_SB(inode);
	char *vbuf;
	int count;
	int err = 0;

	vbuf = f2fs_kzalloc(sbi, MAX_VOLUME_NAME, GFP_KERNEL);
	if (!vbuf)
		return -ENOMEM;

	down_read(&sbi->sb_lock);
	count = utf16s_to_utf8s(sbi->raw_super->volume_name,
			ARRAY_SIZE(sbi->raw_super->volume_name),
			UTF16_LITTLE_ENDIAN, vbuf, MAX_VOLUME_NAME);
	up_read(&sbi->sb_lock);

	if (copy_to_user((char __user *)arg, vbuf,
				min(FSLABEL_MAX, count)))
		err = -EFAULT;

	kfree(vbuf);
	return err;
}

static int f2fs_ioc_setfslabel(struct file *filp, unsigned long arg)
{
	struct inode *inode = file_inode(filp);
	struct f2fs_sb_info *sbi = F2FS_I_SB(inode);
	char *vbuf;
	int err = 0;

	if (!capable(CAP_SYS_ADMIN))
		return -EPERM;

	vbuf = strndup_user((const char __user *)arg, FSLABEL_MAX);
	if (IS_ERR(vbuf))
		return PTR_ERR(vbuf);

	err = mnt_want_write_file(filp);
	if (err)
		goto out;

	down_write(&sbi->sb_lock);

	memset(sbi->raw_super->volume_name, 0,
			sizeof(sbi->raw_super->volume_name));
	utf8s_to_utf16s(vbuf, strlen(vbuf), UTF16_LITTLE_ENDIAN,
			sbi->raw_super->volume_name,
			ARRAY_SIZE(sbi->raw_super->volume_name));

	err = f2fs_commit_super(sbi, false);

	up_write(&sbi->sb_lock);

	mnt_drop_write_file(filp);
out:
	kfree(vbuf);
	return err;
}

static int f2fs_get_compress_blocks(struct file *filp, unsigned long arg)
{
	struct inode *inode = file_inode(filp);
	__u64 blocks;

	if (!f2fs_sb_has_compression(F2FS_I_SB(inode)))
		return -EOPNOTSUPP;

	if (!f2fs_compressed_file(inode))
		return -EINVAL;

	blocks = atomic_read(&F2FS_I(inode)->i_compr_blocks);
	return put_user(blocks, (u64 __user *)arg);
}

static int release_compress_blocks(struct dnode_of_data *dn, pgoff_t count)
{
	struct f2fs_sb_info *sbi = F2FS_I_SB(dn->inode);
	unsigned int released_blocks = 0;
	int cluster_size = F2FS_I(dn->inode)->i_cluster_size;
	block_t blkaddr;
	int i;

	for (i = 0; i < count; i++) {
		blkaddr = data_blkaddr(dn->inode, dn->node_page,
						dn->ofs_in_node + i);

		if (!__is_valid_data_blkaddr(blkaddr))
			continue;
		if (unlikely(!f2fs_is_valid_blkaddr(sbi, blkaddr,
					DATA_GENERIC_ENHANCE)))
			return -EFSCORRUPTED;
	}

	while (count) {
		int compr_blocks = 0;

		for (i = 0; i < cluster_size; i++, dn->ofs_in_node++) {
			blkaddr = f2fs_data_blkaddr(dn);

			if (i == 0) {
				if (blkaddr == COMPRESS_ADDR)
					continue;
				dn->ofs_in_node += cluster_size;
				goto next;
			}

			if (__is_valid_data_blkaddr(blkaddr))
				compr_blocks++;

			if (blkaddr != NEW_ADDR)
				continue;

			dn->data_blkaddr = NULL_ADDR;
			f2fs_set_data_blkaddr(dn);
		}

		f2fs_i_compr_blocks_update(dn->inode, compr_blocks, false);
		dec_valid_block_count(sbi, dn->inode,
					cluster_size - compr_blocks);

		released_blocks += cluster_size - compr_blocks;
next:
		count -= cluster_size;
	}

	return released_blocks;
}

static int f2fs_release_compress_blocks(struct file *filp, unsigned long arg)
{
	struct inode *inode = file_inode(filp);
	struct f2fs_sb_info *sbi = F2FS_I_SB(inode);
	pgoff_t page_idx = 0, last_idx;
	unsigned int released_blocks = 0;
	int ret;
	int writecount;

	if (!f2fs_sb_has_compression(F2FS_I_SB(inode)))
		return -EOPNOTSUPP;

	if (!f2fs_compressed_file(inode))
		return -EINVAL;

	if (f2fs_readonly(sbi->sb))
		return -EROFS;

	ret = mnt_want_write_file(filp);
	if (ret)
		return ret;

	f2fs_balance_fs(F2FS_I_SB(inode), true);

	inode_lock(inode);

	writecount = atomic_read(&inode->i_writecount);
	if ((filp->f_mode & FMODE_WRITE && writecount != 1) ||
			(!(filp->f_mode & FMODE_WRITE) && writecount)) {
		ret = -EBUSY;
		goto out;
	}

	if (IS_IMMUTABLE(inode)) {
		ret = -EINVAL;
		goto out;
	}

	ret = filemap_write_and_wait_range(inode->i_mapping, 0, LLONG_MAX);
	if (ret)
		goto out;

	F2FS_I(inode)->i_flags |= F2FS_IMMUTABLE_FL;
	f2fs_set_inode_flags(inode);
	inode->i_ctime = current_time(inode);
	f2fs_mark_inode_dirty_sync(inode, true);

	if (!atomic_read(&F2FS_I(inode)->i_compr_blocks))
		goto out;

	down_write(&F2FS_I(inode)->i_gc_rwsem[WRITE]);
	down_write(&F2FS_I(inode)->i_mmap_sem);

	last_idx = DIV_ROUND_UP(i_size_read(inode), PAGE_SIZE);

	while (page_idx < last_idx) {
		struct dnode_of_data dn;
		pgoff_t end_offset, count;

		set_new_dnode(&dn, inode, NULL, NULL, 0);
		ret = f2fs_get_dnode_of_data(&dn, page_idx, LOOKUP_NODE);
		if (ret) {
			if (ret == -ENOENT) {
				page_idx = f2fs_get_next_page_offset(&dn,
								page_idx);
				ret = 0;
				continue;
			}
			break;
		}

		end_offset = ADDRS_PER_PAGE(dn.node_page, inode);
		count = min(end_offset - dn.ofs_in_node, last_idx - page_idx);
		count = round_up(count, F2FS_I(inode)->i_cluster_size);

		ret = release_compress_blocks(&dn, count);

		f2fs_put_dnode(&dn);

		if (ret < 0)
			break;

		page_idx += count;
		released_blocks += ret;
	}

	up_write(&F2FS_I(inode)->i_gc_rwsem[WRITE]);
	up_write(&F2FS_I(inode)->i_mmap_sem);
out:
	inode_unlock(inode);

	mnt_drop_write_file(filp);

	if (ret >= 0) {
		ret = put_user(released_blocks, (u64 __user *)arg);
	} else if (released_blocks &&
			atomic_read(&F2FS_I(inode)->i_compr_blocks)) {
		set_sbi_flag(sbi, SBI_NEED_FSCK);
		f2fs_warn(sbi, "%s: partial blocks were released i_ino=%lx "
			"iblocks=%llu, released=%u, compr_blocks=%u, "
			"run fsck to fix.",
			__func__, inode->i_ino, inode->i_blocks,
			released_blocks,
			atomic_read(&F2FS_I(inode)->i_compr_blocks));
	}

	return ret;
}

static int reserve_compress_blocks(struct dnode_of_data *dn, pgoff_t count)
{
	struct f2fs_sb_info *sbi = F2FS_I_SB(dn->inode);
	unsigned int reserved_blocks = 0;
	int cluster_size = F2FS_I(dn->inode)->i_cluster_size;
	block_t blkaddr;
	int i;

	for (i = 0; i < count; i++) {
		blkaddr = data_blkaddr(dn->inode, dn->node_page,
						dn->ofs_in_node + i);

		if (!__is_valid_data_blkaddr(blkaddr))
			continue;
		if (unlikely(!f2fs_is_valid_blkaddr(sbi, blkaddr,
					DATA_GENERIC_ENHANCE)))
			return -EFSCORRUPTED;
	}

	while (count) {
		int compr_blocks = 0;
		blkcnt_t reserved;
		int ret;

		for (i = 0; i < cluster_size; i++, dn->ofs_in_node++) {
			blkaddr = f2fs_data_blkaddr(dn);

			if (i == 0) {
				if (blkaddr == COMPRESS_ADDR)
					continue;
				dn->ofs_in_node += cluster_size;
				goto next;
			}

			if (__is_valid_data_blkaddr(blkaddr)) {
				compr_blocks++;
				continue;
			}

			dn->data_blkaddr = NEW_ADDR;
			f2fs_set_data_blkaddr(dn);
		}

		reserved = cluster_size - compr_blocks;
		ret = inc_valid_block_count(sbi, dn->inode, &reserved);
		if (ret)
			return ret;

		if (reserved != cluster_size - compr_blocks)
			return -ENOSPC;

		f2fs_i_compr_blocks_update(dn->inode, compr_blocks, true);

		reserved_blocks += reserved;
next:
		count -= cluster_size;
	}

	return reserved_blocks;
}

static int f2fs_reserve_compress_blocks(struct file *filp, unsigned long arg)
{
	struct inode *inode = file_inode(filp);
	struct f2fs_sb_info *sbi = F2FS_I_SB(inode);
	pgoff_t page_idx = 0, last_idx;
	unsigned int reserved_blocks = 0;
	int ret;

	if (!f2fs_sb_has_compression(F2FS_I_SB(inode)))
		return -EOPNOTSUPP;

	if (!f2fs_compressed_file(inode))
		return -EINVAL;

	if (f2fs_readonly(sbi->sb))
		return -EROFS;

	ret = mnt_want_write_file(filp);
	if (ret)
		return ret;

	if (atomic_read(&F2FS_I(inode)->i_compr_blocks))
		goto out;

	f2fs_balance_fs(F2FS_I_SB(inode), true);

	inode_lock(inode);

	if (!IS_IMMUTABLE(inode)) {
		ret = -EINVAL;
		goto unlock_inode;
	}

	down_write(&F2FS_I(inode)->i_gc_rwsem[WRITE]);
	down_write(&F2FS_I(inode)->i_mmap_sem);

	last_idx = DIV_ROUND_UP(i_size_read(inode), PAGE_SIZE);

	while (page_idx < last_idx) {
		struct dnode_of_data dn;
		pgoff_t end_offset, count;

		set_new_dnode(&dn, inode, NULL, NULL, 0);
		ret = f2fs_get_dnode_of_data(&dn, page_idx, LOOKUP_NODE);
		if (ret) {
			if (ret == -ENOENT) {
				page_idx = f2fs_get_next_page_offset(&dn,
								page_idx);
				ret = 0;
				continue;
			}
			break;
		}

		end_offset = ADDRS_PER_PAGE(dn.node_page, inode);
		count = min(end_offset - dn.ofs_in_node, last_idx - page_idx);
		count = round_up(count, F2FS_I(inode)->i_cluster_size);

		ret = reserve_compress_blocks(&dn, count);

		f2fs_put_dnode(&dn);

		if (ret < 0)
			break;

		page_idx += count;
		reserved_blocks += ret;
	}

	up_write(&F2FS_I(inode)->i_gc_rwsem[WRITE]);
	up_write(&F2FS_I(inode)->i_mmap_sem);

	if (ret >= 0) {
		F2FS_I(inode)->i_flags &= ~F2FS_IMMUTABLE_FL;
		f2fs_set_inode_flags(inode);
		inode->i_ctime = current_time(inode);
		f2fs_mark_inode_dirty_sync(inode, true);
	}
unlock_inode:
	inode_unlock(inode);
out:
	mnt_drop_write_file(filp);

	if (ret >= 0) {
		ret = put_user(reserved_blocks, (u64 __user *)arg);
	} else if (reserved_blocks &&
			atomic_read(&F2FS_I(inode)->i_compr_blocks)) {
		set_sbi_flag(sbi, SBI_NEED_FSCK);
		f2fs_warn(sbi, "%s: partial blocks were released i_ino=%lx "
			"iblocks=%llu, reserved=%u, compr_blocks=%u, "
			"run fsck to fix.",
			__func__, inode->i_ino, inode->i_blocks,
			reserved_blocks,
			atomic_read(&F2FS_I(inode)->i_compr_blocks));
	}

	return ret;
}

static int f2fs_secure_erase(struct block_device *bdev, struct inode *inode,
		pgoff_t off, block_t block, block_t len, u32 flags)
{
	struct request_queue *q = bdev_get_queue(bdev);
	sector_t sector = SECTOR_FROM_BLOCK(block);
	sector_t nr_sects = SECTOR_FROM_BLOCK(len);
	int ret = 0;

	if (!q)
		return -ENXIO;

	if (flags & F2FS_TRIM_FILE_DISCARD)
		ret = blkdev_issue_discard(bdev, sector, nr_sects, GFP_NOFS,
						blk_queue_secure_erase(q) ?
						BLKDEV_DISCARD_SECURE : 0);

	if (!ret && (flags & F2FS_TRIM_FILE_ZEROOUT)) {
		if (IS_ENCRYPTED(inode))
			ret = fscrypt_zeroout_range(inode, off, block, len);
		else
			ret = blkdev_issue_zeroout(bdev, sector, nr_sects,
					GFP_NOFS, 0);
	}

	return ret;
}

static int f2fs_sec_trim_file(struct file *filp, unsigned long arg)
{
	struct inode *inode = file_inode(filp);
	struct f2fs_sb_info *sbi = F2FS_I_SB(inode);
	struct address_space *mapping = inode->i_mapping;
	struct block_device *prev_bdev = NULL;
	struct f2fs_sectrim_range range;
	pgoff_t index, pg_end, prev_index = 0;
	block_t prev_block = 0, len = 0;
	loff_t end_addr;
	bool to_end = false;
	int ret = 0;

	if (!(filp->f_mode & FMODE_WRITE))
		return -EBADF;

	if (copy_from_user(&range, (struct f2fs_sectrim_range __user *)arg,
				sizeof(range)))
		return -EFAULT;

	if (range.flags == 0 || (range.flags & ~F2FS_TRIM_FILE_MASK) ||
			!S_ISREG(inode->i_mode))
		return -EINVAL;

	if (((range.flags & F2FS_TRIM_FILE_DISCARD) &&
			!f2fs_hw_support_discard(sbi)) ||
			((range.flags & F2FS_TRIM_FILE_ZEROOUT) &&
			 IS_ENCRYPTED(inode) && f2fs_is_multi_device(sbi)))
		return -EOPNOTSUPP;

	file_start_write(filp);
	inode_lock(inode);

	if (f2fs_is_atomic_file(inode) || f2fs_compressed_file(inode) ||
			range.start >= inode->i_size) {
		ret = -EINVAL;
		goto err;
	}

	if (range.len == 0)
		goto err;

	if (inode->i_size - range.start > range.len) {
		end_addr = range.start + range.len;
	} else {
		end_addr = range.len == (u64)-1 ?
			sbi->sb->s_maxbytes : inode->i_size;
		to_end = true;
	}

	if (!IS_ALIGNED(range.start, F2FS_BLKSIZE) ||
			(!to_end && !IS_ALIGNED(end_addr, F2FS_BLKSIZE))) {
		ret = -EINVAL;
		goto err;
	}

	index = F2FS_BYTES_TO_BLK(range.start);
	pg_end = DIV_ROUND_UP(end_addr, F2FS_BLKSIZE);

	ret = f2fs_convert_inline_inode(inode);
	if (ret)
		goto err;

	down_write(&F2FS_I(inode)->i_gc_rwsem[WRITE]);
	down_write(&F2FS_I(inode)->i_mmap_sem);

	ret = filemap_write_and_wait_range(mapping, range.start,
			to_end ? LLONG_MAX : end_addr - 1);
	if (ret)
		goto out;

	truncate_inode_pages_range(mapping, range.start,
			to_end ? -1 : end_addr - 1);

	while (index < pg_end) {
		struct dnode_of_data dn;
		pgoff_t end_offset, count;
		int i;

		set_new_dnode(&dn, inode, NULL, NULL, 0);
		ret = f2fs_get_dnode_of_data(&dn, index, LOOKUP_NODE);
		if (ret) {
			if (ret == -ENOENT) {
				index = f2fs_get_next_page_offset(&dn, index);
				continue;
			}
			goto out;
		}

		end_offset = ADDRS_PER_PAGE(dn.node_page, inode);
		count = min(end_offset - dn.ofs_in_node, pg_end - index);
		for (i = 0; i < count; i++, index++, dn.ofs_in_node++) {
			struct block_device *cur_bdev;
			block_t blkaddr = f2fs_data_blkaddr(&dn);

			if (!__is_valid_data_blkaddr(blkaddr))
				continue;

			if (!f2fs_is_valid_blkaddr(sbi, blkaddr,
						DATA_GENERIC_ENHANCE)) {
				ret = -EFSCORRUPTED;
				f2fs_put_dnode(&dn);
				goto out;
			}

			cur_bdev = f2fs_target_device(sbi, blkaddr, NULL);
			if (f2fs_is_multi_device(sbi)) {
				int di = f2fs_target_device_index(sbi, blkaddr);

				blkaddr -= FDEV(di).start_blk;
			}

			if (len) {
				if (prev_bdev == cur_bdev &&
						index == prev_index + len &&
						blkaddr == prev_block + len) {
					len++;
				} else {
					ret = f2fs_secure_erase(prev_bdev,
						inode, prev_index, prev_block,
						len, range.flags);
					if (ret) {
						f2fs_put_dnode(&dn);
						goto out;
					}

					len = 0;
				}
			}

			if (!len) {
				prev_bdev = cur_bdev;
				prev_index = index;
				prev_block = blkaddr;
				len = 1;
			}
		}

		f2fs_put_dnode(&dn);

		if (fatal_signal_pending(current)) {
			ret = -EINTR;
			goto out;
		}
		cond_resched();
	}

	if (len)
		ret = f2fs_secure_erase(prev_bdev, inode, prev_index,
				prev_block, len, range.flags);
out:
	up_write(&F2FS_I(inode)->i_mmap_sem);
	up_write(&F2FS_I(inode)->i_gc_rwsem[WRITE]);
err:
	inode_unlock(inode);
	file_end_write(filp);

	return ret;
}

static int f2fs_ioc_get_compress_option(struct file *filp, unsigned long arg)
{
	struct inode *inode = file_inode(filp);
	struct f2fs_comp_option option;

	if (!f2fs_sb_has_compression(F2FS_I_SB(inode)))
		return -EOPNOTSUPP;
<<<<<<< HEAD

	inode_lock_shared(inode);

	if (!f2fs_compressed_file(inode)) {
		inode_unlock_shared(inode);
		return -ENODATA;
	}

	option.algorithm = F2FS_I(inode)->i_compress_algorithm;
	option.log_cluster_size = F2FS_I(inode)->i_log_cluster_size;

	inode_unlock_shared(inode);

	if (copy_to_user((struct f2fs_comp_option __user *)arg, &option,
				sizeof(option)))
		return -EFAULT;

	return 0;
}

static int f2fs_ioc_set_compress_option(struct file *filp, unsigned long arg)
{
	struct inode *inode = file_inode(filp);
	struct f2fs_sb_info *sbi = F2FS_I_SB(inode);
	struct f2fs_comp_option option;
	int ret = 0;

	if (!f2fs_sb_has_compression(sbi))
		return -EOPNOTSUPP;

	if (!(filp->f_mode & FMODE_WRITE))
		return -EBADF;

	if (copy_from_user(&option, (struct f2fs_comp_option __user *)arg,
				sizeof(option)))
		return -EFAULT;

	if (!f2fs_compressed_file(inode) ||
			option.log_cluster_size < MIN_COMPRESS_LOG_SIZE ||
			option.log_cluster_size > MAX_COMPRESS_LOG_SIZE ||
			option.algorithm >= COMPRESS_MAX)
		return -EINVAL;

	file_start_write(filp);
	inode_lock(inode);

	if (f2fs_is_mmap_file(inode) || get_dirty_pages(inode)) {
		ret = -EBUSY;
		goto out;
	}

	if (inode->i_size != 0) {
		ret = -EFBIG;
		goto out;
	}

	F2FS_I(inode)->i_compress_algorithm = option.algorithm;
	F2FS_I(inode)->i_log_cluster_size = option.log_cluster_size;
	F2FS_I(inode)->i_cluster_size = 1 << option.log_cluster_size;
	f2fs_mark_inode_dirty_sync(inode, true);

	if (!f2fs_is_compress_backend_ready(inode))
		f2fs_warn(sbi, "compression algorithm is successfully set, "
			"but current kernel doesn't support this algorithm.");
out:
	inode_unlock(inode);
	file_end_write(filp);

	return ret;
}

static int redirty_blocks(struct inode *inode, pgoff_t page_idx, int len)
{
	DEFINE_READAHEAD(ractl, NULL, inode->i_mapping, page_idx);
	struct address_space *mapping = inode->i_mapping;
	struct page *page;
	pgoff_t redirty_idx = page_idx;
	int i, page_len = 0, ret = 0;

	page_cache_ra_unbounded(&ractl, len, 0);

	for (i = 0; i < len; i++, page_idx++) {
		page = read_cache_page(mapping, page_idx, NULL, NULL);
		if (IS_ERR(page)) {
			ret = PTR_ERR(page);
			break;
		}
		page_len++;
	}

	for (i = 0; i < page_len; i++, redirty_idx++) {
		page = find_lock_page(mapping, redirty_idx);
		if (!page) {
			ret = -ENOMEM;
			break;
		}
		set_page_dirty(page);
		f2fs_put_page(page, 1);
		f2fs_put_page(page, 0);
	}

	return ret;
}

static int f2fs_ioc_decompress_file(struct file *filp, unsigned long arg)
{
	struct inode *inode = file_inode(filp);
	struct f2fs_sb_info *sbi = F2FS_I_SB(inode);
	struct f2fs_inode_info *fi = F2FS_I(inode);
	pgoff_t page_idx = 0, last_idx;
	unsigned int blk_per_seg = sbi->blocks_per_seg;
	int cluster_size = F2FS_I(inode)->i_cluster_size;
	int count, ret;

=======

	inode_lock_shared(inode);

	if (!f2fs_compressed_file(inode)) {
		inode_unlock_shared(inode);
		return -ENODATA;
	}

	option.algorithm = F2FS_I(inode)->i_compress_algorithm;
	option.log_cluster_size = F2FS_I(inode)->i_log_cluster_size;

	inode_unlock_shared(inode);

	if (copy_to_user((struct f2fs_comp_option __user *)arg, &option,
				sizeof(option)))
		return -EFAULT;

	return 0;
}

static int f2fs_ioc_set_compress_option(struct file *filp, unsigned long arg)
{
	struct inode *inode = file_inode(filp);
	struct f2fs_sb_info *sbi = F2FS_I_SB(inode);
	struct f2fs_comp_option option;
	int ret = 0;

	if (!f2fs_sb_has_compression(sbi))
		return -EOPNOTSUPP;

	if (!(filp->f_mode & FMODE_WRITE))
		return -EBADF;

	if (copy_from_user(&option, (struct f2fs_comp_option __user *)arg,
				sizeof(option)))
		return -EFAULT;

	if (!f2fs_compressed_file(inode) ||
			option.log_cluster_size < MIN_COMPRESS_LOG_SIZE ||
			option.log_cluster_size > MAX_COMPRESS_LOG_SIZE ||
			option.algorithm >= COMPRESS_MAX)
		return -EINVAL;

	file_start_write(filp);
	inode_lock(inode);

	if (f2fs_is_mmap_file(inode) || get_dirty_pages(inode)) {
		ret = -EBUSY;
		goto out;
	}

	if (inode->i_size != 0) {
		ret = -EFBIG;
		goto out;
	}

	F2FS_I(inode)->i_compress_algorithm = option.algorithm;
	F2FS_I(inode)->i_log_cluster_size = option.log_cluster_size;
	F2FS_I(inode)->i_cluster_size = 1 << option.log_cluster_size;
	f2fs_mark_inode_dirty_sync(inode, true);

	if (!f2fs_is_compress_backend_ready(inode))
		f2fs_warn(sbi, "compression algorithm is successfully set, "
			"but current kernel doesn't support this algorithm.");
out:
	inode_unlock(inode);
	file_end_write(filp);

	return ret;
}

static int redirty_blocks(struct inode *inode, pgoff_t page_idx, int len)
{
	DEFINE_READAHEAD(ractl, NULL, inode->i_mapping, page_idx);
	struct address_space *mapping = inode->i_mapping;
	struct page *page;
	pgoff_t redirty_idx = page_idx;
	int i, page_len = 0, ret = 0;

	page_cache_ra_unbounded(&ractl, len, 0);

	for (i = 0; i < len; i++, page_idx++) {
		page = read_cache_page(mapping, page_idx, NULL, NULL);
		if (IS_ERR(page)) {
			ret = PTR_ERR(page);
			break;
		}
		page_len++;
	}

	for (i = 0; i < page_len; i++, redirty_idx++) {
		page = find_lock_page(mapping, redirty_idx);
		if (!page) {
			ret = -ENOMEM;
			break;
		}
		set_page_dirty(page);
		f2fs_put_page(page, 1);
		f2fs_put_page(page, 0);
	}

	return ret;
}

static int f2fs_ioc_decompress_file(struct file *filp, unsigned long arg)
{
	struct inode *inode = file_inode(filp);
	struct f2fs_sb_info *sbi = F2FS_I_SB(inode);
	struct f2fs_inode_info *fi = F2FS_I(inode);
	pgoff_t page_idx = 0, last_idx;
	unsigned int blk_per_seg = sbi->blocks_per_seg;
	int cluster_size = F2FS_I(inode)->i_cluster_size;
	int count, ret;

>>>>>>> ae8c2a75
	if (!f2fs_sb_has_compression(sbi) ||
			F2FS_OPTION(sbi).compress_mode != COMPR_MODE_USER)
		return -EOPNOTSUPP;

	if (!(filp->f_mode & FMODE_WRITE))
		return -EBADF;

	if (!f2fs_compressed_file(inode))
		return -EINVAL;

	f2fs_balance_fs(F2FS_I_SB(inode), true);

	file_start_write(filp);
	inode_lock(inode);

	if (!f2fs_is_compress_backend_ready(inode)) {
		ret = -EOPNOTSUPP;
		goto out;
	}

	if (f2fs_is_mmap_file(inode)) {
		ret = -EBUSY;
		goto out;
	}

	ret = filemap_write_and_wait_range(inode->i_mapping, 0, LLONG_MAX);
	if (ret)
		goto out;

	if (!atomic_read(&fi->i_compr_blocks))
		goto out;

	last_idx = DIV_ROUND_UP(i_size_read(inode), PAGE_SIZE);

	count = last_idx - page_idx;
	while (count) {
		int len = min(cluster_size, count);

		ret = redirty_blocks(inode, page_idx, len);
		if (ret < 0)
			break;

		if (get_dirty_pages(inode) >= blk_per_seg)
			filemap_fdatawrite(inode->i_mapping);

		count -= len;
		page_idx += len;
	}

	if (!ret)
		ret = filemap_write_and_wait_range(inode->i_mapping, 0,
							LLONG_MAX);

	if (ret)
		f2fs_warn(sbi, "%s: The file might be partially decompressed "
				"(errno=%d). Please delete the file.\n",
				__func__, ret);
out:
	inode_unlock(inode);
	file_end_write(filp);

	return ret;
}

static int f2fs_ioc_compress_file(struct file *filp, unsigned long arg)
{
	struct inode *inode = file_inode(filp);
	struct f2fs_sb_info *sbi = F2FS_I_SB(inode);
	pgoff_t page_idx = 0, last_idx;
	unsigned int blk_per_seg = sbi->blocks_per_seg;
	int cluster_size = F2FS_I(inode)->i_cluster_size;
	int count, ret;

	if (!f2fs_sb_has_compression(sbi) ||
			F2FS_OPTION(sbi).compress_mode != COMPR_MODE_USER)
		return -EOPNOTSUPP;

	if (!(filp->f_mode & FMODE_WRITE))
		return -EBADF;

	if (!f2fs_compressed_file(inode))
		return -EINVAL;

	f2fs_balance_fs(F2FS_I_SB(inode), true);

	file_start_write(filp);
	inode_lock(inode);

	if (!f2fs_is_compress_backend_ready(inode)) {
		ret = -EOPNOTSUPP;
		goto out;
	}

	if (f2fs_is_mmap_file(inode)) {
		ret = -EBUSY;
		goto out;
	}

	ret = filemap_write_and_wait_range(inode->i_mapping, 0, LLONG_MAX);
	if (ret)
		goto out;

	set_inode_flag(inode, FI_ENABLE_COMPRESS);

	last_idx = DIV_ROUND_UP(i_size_read(inode), PAGE_SIZE);

	count = last_idx - page_idx;
	while (count) {
		int len = min(cluster_size, count);

		ret = redirty_blocks(inode, page_idx, len);
		if (ret < 0)
			break;

		if (get_dirty_pages(inode) >= blk_per_seg)
			filemap_fdatawrite(inode->i_mapping);

		count -= len;
		page_idx += len;
	}

	if (!ret)
		ret = filemap_write_and_wait_range(inode->i_mapping, 0,
							LLONG_MAX);

	clear_inode_flag(inode, FI_ENABLE_COMPRESS);

	if (ret)
		f2fs_warn(sbi, "%s: The file might be partially compressed "
				"(errno=%d). Please delete the file.\n",
				__func__, ret);
out:
	inode_unlock(inode);
	file_end_write(filp);

	return ret;
}

static long __f2fs_ioctl(struct file *filp, unsigned int cmd, unsigned long arg)
{
	switch (cmd) {
	case FS_IOC_GETFLAGS:
		return f2fs_ioc_getflags(filp, arg);
	case FS_IOC_SETFLAGS:
		return f2fs_ioc_setflags(filp, arg);
	case FS_IOC_GETVERSION:
		return f2fs_ioc_getversion(filp, arg);
	case F2FS_IOC_START_ATOMIC_WRITE:
		return f2fs_ioc_start_atomic_write(filp);
	case F2FS_IOC_COMMIT_ATOMIC_WRITE:
		return f2fs_ioc_commit_atomic_write(filp);
	case F2FS_IOC_START_VOLATILE_WRITE:
		return f2fs_ioc_start_volatile_write(filp);
	case F2FS_IOC_RELEASE_VOLATILE_WRITE:
		return f2fs_ioc_release_volatile_write(filp);
	case F2FS_IOC_ABORT_VOLATILE_WRITE:
		return f2fs_ioc_abort_volatile_write(filp);
	case F2FS_IOC_SHUTDOWN:
		return f2fs_ioc_shutdown(filp, arg);
	case FITRIM:
		return f2fs_ioc_fitrim(filp, arg);
	case FS_IOC_SET_ENCRYPTION_POLICY:
		return f2fs_ioc_set_encryption_policy(filp, arg);
	case FS_IOC_GET_ENCRYPTION_POLICY:
		return f2fs_ioc_get_encryption_policy(filp, arg);
	case FS_IOC_GET_ENCRYPTION_PWSALT:
		return f2fs_ioc_get_encryption_pwsalt(filp, arg);
	case FS_IOC_GET_ENCRYPTION_POLICY_EX:
		return f2fs_ioc_get_encryption_policy_ex(filp, arg);
	case FS_IOC_ADD_ENCRYPTION_KEY:
		return f2fs_ioc_add_encryption_key(filp, arg);
	case FS_IOC_REMOVE_ENCRYPTION_KEY:
		return f2fs_ioc_remove_encryption_key(filp, arg);
	case FS_IOC_REMOVE_ENCRYPTION_KEY_ALL_USERS:
		return f2fs_ioc_remove_encryption_key_all_users(filp, arg);
	case FS_IOC_GET_ENCRYPTION_KEY_STATUS:
		return f2fs_ioc_get_encryption_key_status(filp, arg);
	case FS_IOC_GET_ENCRYPTION_NONCE:
		return f2fs_ioc_get_encryption_nonce(filp, arg);
	case F2FS_IOC_GARBAGE_COLLECT:
		return f2fs_ioc_gc(filp, arg);
	case F2FS_IOC_GARBAGE_COLLECT_RANGE:
		return f2fs_ioc_gc_range(filp, arg);
	case F2FS_IOC_WRITE_CHECKPOINT:
		return f2fs_ioc_write_checkpoint(filp, arg);
	case F2FS_IOC_DEFRAGMENT:
		return f2fs_ioc_defragment(filp, arg);
	case F2FS_IOC_MOVE_RANGE:
		return f2fs_ioc_move_range(filp, arg);
	case F2FS_IOC_FLUSH_DEVICE:
		return f2fs_ioc_flush_device(filp, arg);
	case F2FS_IOC_GET_FEATURES:
		return f2fs_ioc_get_features(filp, arg);
	case FS_IOC_FSGETXATTR:
		return f2fs_ioc_fsgetxattr(filp, arg);
	case FS_IOC_FSSETXATTR:
		return f2fs_ioc_fssetxattr(filp, arg);
	case F2FS_IOC_GET_PIN_FILE:
		return f2fs_ioc_get_pin_file(filp, arg);
	case F2FS_IOC_SET_PIN_FILE:
		return f2fs_ioc_set_pin_file(filp, arg);
	case F2FS_IOC_PRECACHE_EXTENTS:
		return f2fs_ioc_precache_extents(filp, arg);
	case F2FS_IOC_RESIZE_FS:
		return f2fs_ioc_resize_fs(filp, arg);
	case FS_IOC_ENABLE_VERITY:
		return f2fs_ioc_enable_verity(filp, arg);
	case FS_IOC_MEASURE_VERITY:
		return f2fs_ioc_measure_verity(filp, arg);
	case FS_IOC_READ_VERITY_METADATA:
		return f2fs_ioc_read_verity_metadata(filp, arg);
	case FS_IOC_GETFSLABEL:
		return f2fs_ioc_getfslabel(filp, arg);
	case FS_IOC_SETFSLABEL:
		return f2fs_ioc_setfslabel(filp, arg);
	case F2FS_IOC_GET_COMPRESS_BLOCKS:
		return f2fs_get_compress_blocks(filp, arg);
	case F2FS_IOC_RELEASE_COMPRESS_BLOCKS:
		return f2fs_release_compress_blocks(filp, arg);
	case F2FS_IOC_RESERVE_COMPRESS_BLOCKS:
		return f2fs_reserve_compress_blocks(filp, arg);
	case F2FS_IOC_SEC_TRIM_FILE:
		return f2fs_sec_trim_file(filp, arg);
	case F2FS_IOC_GET_COMPRESS_OPTION:
		return f2fs_ioc_get_compress_option(filp, arg);
	case F2FS_IOC_SET_COMPRESS_OPTION:
		return f2fs_ioc_set_compress_option(filp, arg);
	case F2FS_IOC_DECOMPRESS_FILE:
		return f2fs_ioc_decompress_file(filp, arg);
	case F2FS_IOC_COMPRESS_FILE:
		return f2fs_ioc_compress_file(filp, arg);
	default:
		return -ENOTTY;
	}
}

long f2fs_ioctl(struct file *filp, unsigned int cmd, unsigned long arg)
{
	if (unlikely(f2fs_cp_error(F2FS_I_SB(file_inode(filp)))))
		return -EIO;
	if (!f2fs_is_checkpoint_ready(F2FS_I_SB(file_inode(filp))))
		return -ENOSPC;

	return __f2fs_ioctl(filp, cmd, arg);
}

static ssize_t f2fs_file_read_iter(struct kiocb *iocb, struct iov_iter *iter)
{
	struct file *file = iocb->ki_filp;
	struct inode *inode = file_inode(file);
	int ret;

	if (!f2fs_is_compress_backend_ready(inode))
		return -EOPNOTSUPP;

	ret = generic_file_read_iter(iocb, iter);

	if (ret > 0)
		f2fs_update_iostat(F2FS_I_SB(inode), APP_READ_IO, ret);

	return ret;
}

static ssize_t f2fs_file_write_iter(struct kiocb *iocb, struct iov_iter *from)
{
	struct file *file = iocb->ki_filp;
	struct inode *inode = file_inode(file);
	ssize_t ret;

	if (unlikely(f2fs_cp_error(F2FS_I_SB(inode)))) {
		ret = -EIO;
		goto out;
	}

	if (!f2fs_is_compress_backend_ready(inode)) {
		ret = -EOPNOTSUPP;
		goto out;
	}

	if (iocb->ki_flags & IOCB_NOWAIT) {
		if (!inode_trylock(inode)) {
			ret = -EAGAIN;
			goto out;
		}
	} else {
		inode_lock(inode);
	}

	if (unlikely(IS_IMMUTABLE(inode))) {
		ret = -EPERM;
		goto unlock;
	}

	ret = generic_write_checks(iocb, from);
	if (ret > 0) {
		bool preallocated = false;
		size_t target_size = 0;
		int err;

		if (iov_iter_fault_in_readable(from, iov_iter_count(from)))
			set_inode_flag(inode, FI_NO_PREALLOC);

		if ((iocb->ki_flags & IOCB_NOWAIT)) {
			if (!f2fs_overwrite_io(inode, iocb->ki_pos,
						iov_iter_count(from)) ||
				f2fs_has_inline_data(inode) ||
				f2fs_force_buffered_io(inode, iocb, from)) {
				clear_inode_flag(inode, FI_NO_PREALLOC);
				inode_unlock(inode);
				ret = -EAGAIN;
				goto out;
			}
			goto write;
		}

		if (is_inode_flag_set(inode, FI_NO_PREALLOC))
			goto write;

		if (iocb->ki_flags & IOCB_DIRECT) {
			/*
			 * Convert inline data for Direct I/O before entering
			 * f2fs_direct_IO().
			 */
			err = f2fs_convert_inline_inode(inode);
			if (err)
				goto out_err;
			/*
			 * If force_buffere_io() is true, we have to allocate
			 * blocks all the time, since f2fs_direct_IO will fall
			 * back to buffered IO.
			 */
			if (!f2fs_force_buffered_io(inode, iocb, from) &&
					allow_outplace_dio(inode, iocb, from))
				goto write;
		}
		preallocated = true;
		target_size = iocb->ki_pos + iov_iter_count(from);

		err = f2fs_preallocate_blocks(iocb, from);
		if (err) {
out_err:
			clear_inode_flag(inode, FI_NO_PREALLOC);
			inode_unlock(inode);
			ret = err;
			goto out;
		}
write:
		ret = __generic_file_write_iter(iocb, from);
		clear_inode_flag(inode, FI_NO_PREALLOC);

		/* if we couldn't write data, we should deallocate blocks. */
		if (preallocated && i_size_read(inode) < target_size)
			f2fs_truncate(inode);

		if (ret > 0)
			f2fs_update_iostat(F2FS_I_SB(inode), APP_WRITE_IO, ret);
	}
unlock:
	inode_unlock(inode);
out:
	trace_f2fs_file_write_iter(inode, iocb->ki_pos,
					iov_iter_count(from), ret);
	if (ret > 0)
		ret = generic_write_sync(iocb, ret);
	return ret;
}

#ifdef CONFIG_COMPAT
struct compat_f2fs_gc_range {
	u32 sync;
	compat_u64 start;
	compat_u64 len;
};
#define F2FS_IOC32_GARBAGE_COLLECT_RANGE	_IOW(F2FS_IOCTL_MAGIC, 11,\
						struct compat_f2fs_gc_range)

static int f2fs_compat_ioc_gc_range(struct file *file, unsigned long arg)
{
	struct compat_f2fs_gc_range __user *urange;
	struct f2fs_gc_range range;
	int err;

	urange = compat_ptr(arg);
	err = get_user(range.sync, &urange->sync);
	err |= get_user(range.start, &urange->start);
	err |= get_user(range.len, &urange->len);
	if (err)
		return -EFAULT;

	return __f2fs_ioc_gc_range(file, &range);
}

struct compat_f2fs_move_range {
	u32 dst_fd;
	compat_u64 pos_in;
	compat_u64 pos_out;
	compat_u64 len;
};
#define F2FS_IOC32_MOVE_RANGE		_IOWR(F2FS_IOCTL_MAGIC, 9,	\
					struct compat_f2fs_move_range)

static int f2fs_compat_ioc_move_range(struct file *file, unsigned long arg)
{
	struct compat_f2fs_move_range __user *urange;
	struct f2fs_move_range range;
	int err;

	urange = compat_ptr(arg);
	err = get_user(range.dst_fd, &urange->dst_fd);
	err |= get_user(range.pos_in, &urange->pos_in);
	err |= get_user(range.pos_out, &urange->pos_out);
	err |= get_user(range.len, &urange->len);
	if (err)
		return -EFAULT;

	return __f2fs_ioc_move_range(file, &range);
}

long f2fs_compat_ioctl(struct file *file, unsigned int cmd, unsigned long arg)
{
	if (unlikely(f2fs_cp_error(F2FS_I_SB(file_inode(file)))))
		return -EIO;
	if (!f2fs_is_checkpoint_ready(F2FS_I_SB(file_inode(file))))
		return -ENOSPC;

	switch (cmd) {
	case FS_IOC32_GETFLAGS:
		cmd = FS_IOC_GETFLAGS;
		break;
	case FS_IOC32_SETFLAGS:
		cmd = FS_IOC_SETFLAGS;
		break;
	case FS_IOC32_GETVERSION:
		cmd = FS_IOC_GETVERSION;
		break;
	case F2FS_IOC32_GARBAGE_COLLECT_RANGE:
		return f2fs_compat_ioc_gc_range(file, arg);
	case F2FS_IOC32_MOVE_RANGE:
		return f2fs_compat_ioc_move_range(file, arg);
	case F2FS_IOC_START_ATOMIC_WRITE:
	case F2FS_IOC_COMMIT_ATOMIC_WRITE:
	case F2FS_IOC_START_VOLATILE_WRITE:
	case F2FS_IOC_RELEASE_VOLATILE_WRITE:
	case F2FS_IOC_ABORT_VOLATILE_WRITE:
	case F2FS_IOC_SHUTDOWN:
	case FITRIM:
	case FS_IOC_SET_ENCRYPTION_POLICY:
	case FS_IOC_GET_ENCRYPTION_PWSALT:
	case FS_IOC_GET_ENCRYPTION_POLICY:
	case FS_IOC_GET_ENCRYPTION_POLICY_EX:
	case FS_IOC_ADD_ENCRYPTION_KEY:
	case FS_IOC_REMOVE_ENCRYPTION_KEY:
	case FS_IOC_REMOVE_ENCRYPTION_KEY_ALL_USERS:
	case FS_IOC_GET_ENCRYPTION_KEY_STATUS:
	case FS_IOC_GET_ENCRYPTION_NONCE:
	case F2FS_IOC_GARBAGE_COLLECT:
	case F2FS_IOC_WRITE_CHECKPOINT:
	case F2FS_IOC_DEFRAGMENT:
	case F2FS_IOC_FLUSH_DEVICE:
	case F2FS_IOC_GET_FEATURES:
	case FS_IOC_FSGETXATTR:
	case FS_IOC_FSSETXATTR:
	case F2FS_IOC_GET_PIN_FILE:
	case F2FS_IOC_SET_PIN_FILE:
	case F2FS_IOC_PRECACHE_EXTENTS:
	case F2FS_IOC_RESIZE_FS:
	case FS_IOC_ENABLE_VERITY:
	case FS_IOC_MEASURE_VERITY:
	case FS_IOC_READ_VERITY_METADATA:
	case FS_IOC_GETFSLABEL:
	case FS_IOC_SETFSLABEL:
	case F2FS_IOC_GET_COMPRESS_BLOCKS:
	case F2FS_IOC_RELEASE_COMPRESS_BLOCKS:
	case F2FS_IOC_RESERVE_COMPRESS_BLOCKS:
	case F2FS_IOC_SEC_TRIM_FILE:
	case F2FS_IOC_GET_COMPRESS_OPTION:
	case F2FS_IOC_SET_COMPRESS_OPTION:
	case F2FS_IOC_DECOMPRESS_FILE:
	case F2FS_IOC_COMPRESS_FILE:
		break;
	default:
		return -ENOIOCTLCMD;
	}
	return __f2fs_ioctl(file, cmd, (unsigned long) compat_ptr(arg));
}
#endif

const struct file_operations f2fs_file_operations = {
	.llseek		= f2fs_llseek,
	.read_iter	= f2fs_file_read_iter,
	.write_iter	= f2fs_file_write_iter,
	.open		= f2fs_file_open,
	.release	= f2fs_release_file,
	.mmap		= f2fs_file_mmap,
	.flush		= f2fs_file_flush,
	.fsync		= f2fs_sync_file,
	.fallocate	= f2fs_fallocate,
	.unlocked_ioctl	= f2fs_ioctl,
#ifdef CONFIG_COMPAT
	.compat_ioctl	= f2fs_compat_ioctl,
#endif
	.splice_read	= generic_file_splice_read,
	.splice_write	= iter_file_splice_write,
};<|MERGE_RESOLUTION|>--- conflicted
+++ resolved
@@ -3979,7 +3979,6 @@
 
 	if (!f2fs_sb_has_compression(F2FS_I_SB(inode)))
 		return -EOPNOTSUPP;
-<<<<<<< HEAD
 
 	inode_lock_shared(inode);
 
@@ -4094,122 +4093,6 @@
 	int cluster_size = F2FS_I(inode)->i_cluster_size;
 	int count, ret;
 
-=======
-
-	inode_lock_shared(inode);
-
-	if (!f2fs_compressed_file(inode)) {
-		inode_unlock_shared(inode);
-		return -ENODATA;
-	}
-
-	option.algorithm = F2FS_I(inode)->i_compress_algorithm;
-	option.log_cluster_size = F2FS_I(inode)->i_log_cluster_size;
-
-	inode_unlock_shared(inode);
-
-	if (copy_to_user((struct f2fs_comp_option __user *)arg, &option,
-				sizeof(option)))
-		return -EFAULT;
-
-	return 0;
-}
-
-static int f2fs_ioc_set_compress_option(struct file *filp, unsigned long arg)
-{
-	struct inode *inode = file_inode(filp);
-	struct f2fs_sb_info *sbi = F2FS_I_SB(inode);
-	struct f2fs_comp_option option;
-	int ret = 0;
-
-	if (!f2fs_sb_has_compression(sbi))
-		return -EOPNOTSUPP;
-
-	if (!(filp->f_mode & FMODE_WRITE))
-		return -EBADF;
-
-	if (copy_from_user(&option, (struct f2fs_comp_option __user *)arg,
-				sizeof(option)))
-		return -EFAULT;
-
-	if (!f2fs_compressed_file(inode) ||
-			option.log_cluster_size < MIN_COMPRESS_LOG_SIZE ||
-			option.log_cluster_size > MAX_COMPRESS_LOG_SIZE ||
-			option.algorithm >= COMPRESS_MAX)
-		return -EINVAL;
-
-	file_start_write(filp);
-	inode_lock(inode);
-
-	if (f2fs_is_mmap_file(inode) || get_dirty_pages(inode)) {
-		ret = -EBUSY;
-		goto out;
-	}
-
-	if (inode->i_size != 0) {
-		ret = -EFBIG;
-		goto out;
-	}
-
-	F2FS_I(inode)->i_compress_algorithm = option.algorithm;
-	F2FS_I(inode)->i_log_cluster_size = option.log_cluster_size;
-	F2FS_I(inode)->i_cluster_size = 1 << option.log_cluster_size;
-	f2fs_mark_inode_dirty_sync(inode, true);
-
-	if (!f2fs_is_compress_backend_ready(inode))
-		f2fs_warn(sbi, "compression algorithm is successfully set, "
-			"but current kernel doesn't support this algorithm.");
-out:
-	inode_unlock(inode);
-	file_end_write(filp);
-
-	return ret;
-}
-
-static int redirty_blocks(struct inode *inode, pgoff_t page_idx, int len)
-{
-	DEFINE_READAHEAD(ractl, NULL, inode->i_mapping, page_idx);
-	struct address_space *mapping = inode->i_mapping;
-	struct page *page;
-	pgoff_t redirty_idx = page_idx;
-	int i, page_len = 0, ret = 0;
-
-	page_cache_ra_unbounded(&ractl, len, 0);
-
-	for (i = 0; i < len; i++, page_idx++) {
-		page = read_cache_page(mapping, page_idx, NULL, NULL);
-		if (IS_ERR(page)) {
-			ret = PTR_ERR(page);
-			break;
-		}
-		page_len++;
-	}
-
-	for (i = 0; i < page_len; i++, redirty_idx++) {
-		page = find_lock_page(mapping, redirty_idx);
-		if (!page) {
-			ret = -ENOMEM;
-			break;
-		}
-		set_page_dirty(page);
-		f2fs_put_page(page, 1);
-		f2fs_put_page(page, 0);
-	}
-
-	return ret;
-}
-
-static int f2fs_ioc_decompress_file(struct file *filp, unsigned long arg)
-{
-	struct inode *inode = file_inode(filp);
-	struct f2fs_sb_info *sbi = F2FS_I_SB(inode);
-	struct f2fs_inode_info *fi = F2FS_I(inode);
-	pgoff_t page_idx = 0, last_idx;
-	unsigned int blk_per_seg = sbi->blocks_per_seg;
-	int cluster_size = F2FS_I(inode)->i_cluster_size;
-	int count, ret;
-
->>>>>>> ae8c2a75
 	if (!f2fs_sb_has_compression(sbi) ||
 			F2FS_OPTION(sbi).compress_mode != COMPR_MODE_USER)
 		return -EOPNOTSUPP;
