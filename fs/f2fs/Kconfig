# SPDX-License-Identifier: GPL-2.0-only
config F2FS_FS
	tristate "F2FS filesystem support"
	depends on BLOCK
	select NLS
	select CRYPTO
	select CRYPTO_CRC32
	select F2FS_FS_XATTR if FS_ENCRYPTION
	select FS_ENCRYPTION_ALGS if FS_ENCRYPTION
	select LZ4_COMPRESS if F2FS_FS_LZ4
	select LZ4_DECOMPRESS if F2FS_FS_LZ4
	select LZ4HC_COMPRESS if F2FS_FS_LZ4HC
	select LZO_COMPRESS if F2FS_FS_LZO
	select LZO_DECOMPRESS if F2FS_FS_LZO
	select ZSTD_COMPRESS if F2FS_FS_ZSTD
	select ZSTD_DECOMPRESS if F2FS_FS_ZSTD
	help
	  F2FS is based on Log-structured File System (LFS), which supports
	  versatile "flash-friendly" features. The design has been focused on
	  addressing the fundamental issues in LFS, which are snowball effect
	  of wandering tree and high cleaning overhead.

	  Since flash-based storages show different characteristics according to
	  the internal geometry or flash memory management schemes aka FTL, F2FS
	  and tools support various parameters not only for configuring on-disk
	  layout, but also for selecting allocation and cleaning algorithms.

	  If unsure, say N.

config F2FS_STAT_FS
	bool "F2FS Status Information"
	depends on F2FS_FS
	default y
	help
	  /sys/kernel/debug/f2fs/ contains information about all the partitions
	  mounted as f2fs. Each file shows the whole f2fs information.

	  /sys/kernel/debug/f2fs/status includes:
	    - major filesystem information managed by f2fs currently
	    - average SIT information about whole segments
	    - current memory footprint consumed by f2fs.

config F2FS_FS_XATTR
	bool "F2FS extended attributes"
	depends on F2FS_FS
	default y
	help
	  Extended attributes are name:value pairs associated with inodes by
	  the kernel or by users (see the attr(5) manual page for details).

	  If unsure, say N.

config F2FS_FS_POSIX_ACL
	bool "F2FS Access Control Lists"
	depends on F2FS_FS_XATTR
	select FS_POSIX_ACL
	default y
	help
	  Posix Access Control Lists (ACLs) support permissions for users and
	  groups beyond the owner/group/world scheme.

	  If you don't know what Access Control Lists are, say N

config F2FS_FS_SECURITY
	bool "F2FS Security Labels"
	depends on F2FS_FS_XATTR
	help
	  Security labels provide an access control facility to support Linux
	  Security Models (LSMs) accepted by AppArmor, SELinux, Smack and TOMOYO
	  Linux. This option enables an extended attribute handler for file
	  security labels in the f2fs filesystem, so that it requires enabling
	  the extended attribute support in advance. In particular you need this
	  option if you use the setcap command to assign initial process capabi-
	  lities to executables (the security.* extended attributes).

	  If you are not using a security module, say N.

config F2FS_CHECK_FS
	bool "F2FS consistency checking feature"
	depends on F2FS_FS
	help
	  Enables BUG_ONs which check the filesystem consistency in runtime.

	  If you want to improve the performance, say N.

config F2FS_FAULT_INJECTION
	bool "F2FS fault injection facility"
	depends on F2FS_FS
	help
	  Test F2FS to inject faults such as ENOMEM, ENOSPC, and so on.

	  If unsure, say N.

config F2FS_FS_COMPRESSION
	bool "F2FS compression feature"
	depends on F2FS_FS
	help
	  Enable filesystem-level compression on f2fs regular files,
	  multiple back-end compression algorithms are supported.

config F2FS_FS_LZO
	bool "LZO compression support"
	depends on F2FS_FS_COMPRESSION
	default y
	help
	  Support LZO compress algorithm, if unsure, say Y.

config F2FS_FS_LZ4
	bool "LZ4 compression support"
	depends on F2FS_FS_COMPRESSION
	default y
	help
	  Support LZ4 compress algorithm, if unsure, say Y.

config F2FS_FS_LZ4HC
	bool "LZ4HC compression support"
	depends on F2FS_FS_COMPRESSION
	depends on F2FS_FS_LZ4
<<<<<<< HEAD
	select LZ4HC_COMPRESS
=======
>>>>>>> 58aa0f28
	default y
	help
	  Support LZ4HC compress algorithm, LZ4HC has compatible on-disk
	  layout with LZ4, if unsure, say Y.

config F2FS_FS_ZSTD
	bool "ZSTD compression support"
	depends on F2FS_FS_COMPRESSION
	default y
	help
	  Support ZSTD compress algorithm, if unsure, say Y.

config F2FS_FS_LZORLE
	bool "LZO-RLE compression support"
	depends on F2FS_FS_COMPRESSION
	depends on F2FS_FS_LZO
	default y
	help
	  Support LZO-RLE compress algorithm, if unsure, say Y.<|MERGE_RESOLUTION|>--- conflicted
+++ resolved
@@ -116,10 +116,6 @@
 	bool "LZ4HC compression support"
 	depends on F2FS_FS_COMPRESSION
 	depends on F2FS_FS_LZ4
-<<<<<<< HEAD
-	select LZ4HC_COMPRESS
-=======
->>>>>>> 58aa0f28
 	default y
 	help
 	  Support LZ4HC compress algorithm, LZ4HC has compatible on-disk
