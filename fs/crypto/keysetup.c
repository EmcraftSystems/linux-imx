// SPDX-License-Identifier: GPL-2.0
/*
 * Key setup facility for FS encryption support.
 *
 * Copyright (C) 2015, Google, Inc.
 *
 * Originally written by Michael Halcrow, Ildar Muslukhov, and Uday Savagaonkar.
 * Heavily modified since then.
 */

#include <crypto/skcipher.h>
#include <linux/key.h>

#include "fscrypt_private.h"

struct fscrypt_mode fscrypt_modes[] = {
	[FSCRYPT_MODE_AES_256_XTS] = {
		.friendly_name = "AES-256-XTS",
		.cipher_str = "xts(aes)",
		.keysize = 64,
		.ivsize = 16,
		.blk_crypto_mode = BLK_ENCRYPTION_MODE_AES_256_XTS,
	},
	[FSCRYPT_MODE_AES_256_CTS] = {
		.friendly_name = "AES-256-CTS-CBC",
		.cipher_str = "cts(cbc(aes))",
		.keysize = 32,
		.ivsize = 16,
	},
	[FSCRYPT_MODE_AES_128_CBC] = {
		.friendly_name = "AES-128-CBC-ESSIV",
		.cipher_str = "essiv(cbc(aes),sha256)",
		.keysize = 16,
		.ivsize = 16,
		.blk_crypto_mode = BLK_ENCRYPTION_MODE_AES_128_CBC_ESSIV,
	},
	[FSCRYPT_MODE_AES_128_CTS] = {
		.friendly_name = "AES-128-CTS-CBC",
		.cipher_str = "cts(cbc(aes))",
		.keysize = 16,
		.ivsize = 16,
	},
	[FSCRYPT_MODE_ADIANTUM] = {
		.friendly_name = "Adiantum",
		.cipher_str = "adiantum(xchacha12,aes)",
		.keysize = 32,
		.ivsize = 32,
		.blk_crypto_mode = BLK_ENCRYPTION_MODE_ADIANTUM,
	},
};

static DEFINE_MUTEX(fscrypt_mode_key_setup_mutex);

static struct fscrypt_mode *
select_encryption_mode(const union fscrypt_policy *policy,
		       const struct inode *inode)
{
	if (S_ISREG(inode->i_mode))
		return &fscrypt_modes[fscrypt_policy_contents_mode(policy)];

	if (S_ISDIR(inode->i_mode) || S_ISLNK(inode->i_mode))
		return &fscrypt_modes[fscrypt_policy_fnames_mode(policy)];

	WARN_ONCE(1, "fscrypt: filesystem tried to load encryption info for inode %lu, which is not encryptable (file type %d)\n",
		  inode->i_ino, (inode->i_mode & S_IFMT));
	return ERR_PTR(-EINVAL);
}

/* Create a symmetric cipher object for the given encryption mode and key */
static struct crypto_skcipher *
fscrypt_allocate_skcipher(struct fscrypt_mode *mode, const u8 *raw_key,
			  const struct inode *inode)
{
	struct crypto_skcipher *tfm;
	int err;

	tfm = crypto_alloc_skcipher(mode->cipher_str, 0, 0);
	if (IS_ERR(tfm)) {
		if (PTR_ERR(tfm) == -ENOENT) {
			fscrypt_warn(inode,
				     "Missing crypto API support for %s (API name: \"%s\")",
				     mode->friendly_name, mode->cipher_str);
			return ERR_PTR(-ENOPKG);
		}
		fscrypt_err(inode, "Error allocating '%s' transform: %ld",
			    mode->cipher_str, PTR_ERR(tfm));
		return tfm;
	}
	if (!xchg(&mode->logged_impl_name, 1)) {
		/*
		 * fscrypt performance can vary greatly depending on which
		 * crypto algorithm implementation is used.  Help people debug
		 * performance problems by logging the ->cra_driver_name the
		 * first time a mode is used.
		 */
		pr_info("fscrypt: %s using implementation \"%s\"\n",
			mode->friendly_name, crypto_skcipher_driver_name(tfm));
	}
	if (WARN_ON(crypto_skcipher_ivsize(tfm) != mode->ivsize)) {
		err = -EINVAL;
		goto err_free_tfm;
	}
	crypto_skcipher_set_flags(tfm, CRYPTO_TFM_REQ_FORBID_WEAK_KEYS);
	err = crypto_skcipher_setkey(tfm, raw_key, mode->keysize);
	if (err)
		goto err_free_tfm;

	return tfm;

err_free_tfm:
	crypto_free_skcipher(tfm);
	return ERR_PTR(err);
}

/*
 * Prepare the crypto transform object or blk-crypto key in @prep_key, given the
 * raw key, encryption mode, and flag indicating which encryption implementation
 * (fs-layer or blk-crypto) will be used.
 */
int fscrypt_prepare_key(struct fscrypt_prepared_key *prep_key,
			const u8 *raw_key, unsigned int raw_key_size,
			bool is_hw_wrapped, const struct fscrypt_info *ci)
{
	struct crypto_skcipher *tfm;

	if (fscrypt_using_inline_encryption(ci))
		return fscrypt_prepare_inline_crypt_key(prep_key,
				raw_key, raw_key_size, is_hw_wrapped, ci);

	if (WARN_ON(is_hw_wrapped || raw_key_size != ci->ci_mode->keysize))
		return -EINVAL;

	tfm = fscrypt_allocate_skcipher(ci->ci_mode, raw_key, ci->ci_inode);
	if (IS_ERR(tfm))
		return PTR_ERR(tfm);
	/*
	 * Pairs with READ_ONCE() in fscrypt_is_key_prepared().  (Only matters
	 * for the per-mode keys, which are shared by multiple inodes.)
	 */
	smp_store_release(&prep_key->tfm, tfm);
	return 0;
}

/* Destroy a crypto transform object and/or blk-crypto key. */
void fscrypt_destroy_prepared_key(struct fscrypt_prepared_key *prep_key)
{
	crypto_free_skcipher(prep_key->tfm);
	fscrypt_destroy_inline_crypt_key(prep_key);
}

/* Given a per-file encryption key, set up the file's crypto transform object */
int fscrypt_set_per_file_enc_key(struct fscrypt_info *ci, const u8 *raw_key)
{
	ci->ci_owns_key = true;
	return fscrypt_prepare_key(&ci->ci_key, raw_key, ci->ci_mode->keysize,
				   false /*is_hw_wrapped*/, ci);
}

static int setup_per_mode_enc_key(struct fscrypt_info *ci,
				  struct fscrypt_master_key *mk,
				  struct fscrypt_prepared_key *keys,
				  u8 hkdf_context, bool include_fs_uuid)
{
<<<<<<< HEAD
	static DEFINE_MUTEX(mode_key_setup_mutex);
=======
>>>>>>> de198b0f
	const struct inode *inode = ci->ci_inode;
	const struct super_block *sb = inode->i_sb;
	struct fscrypt_mode *mode = ci->ci_mode;
	const u8 mode_num = mode - fscrypt_modes;
	struct fscrypt_prepared_key *prep_key;
	u8 mode_key[FSCRYPT_MAX_KEY_SIZE];
	u8 hkdf_info[sizeof(mode_num) + sizeof(sb->s_uuid)];
	unsigned int hkdf_infolen = 0;
	int err;

	if (WARN_ON(mode_num > __FSCRYPT_MODE_MAX))
		return -EINVAL;

	prep_key = &keys[mode_num];
	if (fscrypt_is_key_prepared(prep_key, ci)) {
		ci->ci_key = *prep_key;
		return 0;
	}

	mutex_lock(&fscrypt_mode_key_setup_mutex);
<<<<<<< HEAD

	if (fscrypt_is_key_prepared(prep_key, ci))
		goto done_unlock;

	if (mk->mk_secret.is_hw_wrapped && S_ISREG(inode->i_mode)) {
		int i;

=======

	if (fscrypt_is_key_prepared(prep_key, ci))
		goto done_unlock;

	if (mk->mk_secret.is_hw_wrapped && S_ISREG(inode->i_mode)) {
		int i;

>>>>>>> de198b0f
		if (!fscrypt_using_inline_encryption(ci)) {
			fscrypt_warn(ci->ci_inode,
				     "Hardware-wrapped keys require inline encryption (-o inlinecrypt)");
			err = -EINVAL;
			goto out_unlock;
		}
		for (i = 0; i <= __FSCRYPT_MODE_MAX; i++) {
			if (fscrypt_is_key_prepared(&keys[i], ci)) {
				fscrypt_warn(ci->ci_inode,
					     "Each hardware-wrapped key can only be used with one encryption mode");
				err = -EINVAL;
				goto out_unlock;
			}
<<<<<<< HEAD
		}
		err = fscrypt_prepare_key(prep_key, mk->mk_secret.raw,
					  mk->mk_secret.size, true, ci);
		if (err)
			goto out_unlock;
	} else {
		BUILD_BUG_ON(sizeof(mode_num) != 1);
		BUILD_BUG_ON(sizeof(sb->s_uuid) != 16);
		BUILD_BUG_ON(sizeof(hkdf_info) != 17);
		hkdf_info[hkdf_infolen++] = mode_num;
		if (include_fs_uuid) {
			memcpy(&hkdf_info[hkdf_infolen], &sb->s_uuid,
				   sizeof(sb->s_uuid));
			hkdf_infolen += sizeof(sb->s_uuid);
		}
=======
		}
		err = fscrypt_prepare_key(prep_key, mk->mk_secret.raw,
					  mk->mk_secret.size, true, ci);
		if (err)
			goto out_unlock;
	} else {
		BUILD_BUG_ON(sizeof(mode_num) != 1);
		BUILD_BUG_ON(sizeof(sb->s_uuid) != 16);
		BUILD_BUG_ON(sizeof(hkdf_info) != 17);
		hkdf_info[hkdf_infolen++] = mode_num;
		if (include_fs_uuid) {
			memcpy(&hkdf_info[hkdf_infolen], &sb->s_uuid,
				   sizeof(sb->s_uuid));
			hkdf_infolen += sizeof(sb->s_uuid);
		}
>>>>>>> de198b0f
		err = fscrypt_hkdf_expand(&mk->mk_secret.hkdf,
					  hkdf_context, hkdf_info, hkdf_infolen,
					  mode_key, mode->keysize);
		if (err)
			goto out_unlock;
		err = fscrypt_prepare_key(prep_key, mode_key, mode->keysize,
					  false /*is_hw_wrapped*/, ci);
		memzero_explicit(mode_key, mode->keysize);
		if (err)
			goto out_unlock;
	}
done_unlock:
	ci->ci_key = *prep_key;
<<<<<<< HEAD
=======

>>>>>>> de198b0f
	err = 0;
out_unlock:
	mutex_unlock(&fscrypt_mode_key_setup_mutex);
	return err;
}

int fscrypt_derive_dirhash_key(struct fscrypt_info *ci,
			       const struct fscrypt_master_key *mk)
{
	int err;

	err = fscrypt_hkdf_expand(&mk->mk_secret.hkdf, HKDF_CONTEXT_DIRHASH_KEY,
				  ci->ci_nonce, FS_KEY_DERIVATION_NONCE_SIZE,
				  (u8 *)&ci->ci_dirhash_key,
				  sizeof(ci->ci_dirhash_key));
	if (err)
		return err;
	ci->ci_dirhash_key_initialized = true;
	return 0;
}

static int fscrypt_setup_iv_ino_lblk_32_key(struct fscrypt_info *ci,
					    struct fscrypt_master_key *mk)
{
	int err;

	err = setup_per_mode_enc_key(ci, mk, mk->mk_iv_ino_lblk_32_keys,
				     HKDF_CONTEXT_IV_INO_LBLK_32_KEY, true);
	if (err)
		return err;

	/* pairs with smp_store_release() below */
	if (!smp_load_acquire(&mk->mk_ino_hash_key_initialized)) {

		mutex_lock(&fscrypt_mode_key_setup_mutex);

		if (mk->mk_ino_hash_key_initialized)
			goto unlock;

		err = fscrypt_hkdf_expand(&mk->mk_secret.hkdf,
					  HKDF_CONTEXT_INODE_HASH_KEY, NULL, 0,
					  (u8 *)&mk->mk_ino_hash_key,
					  sizeof(mk->mk_ino_hash_key));
		if (err)
			goto unlock;
		/* pairs with smp_load_acquire() above */
		smp_store_release(&mk->mk_ino_hash_key_initialized, true);
unlock:
		mutex_unlock(&fscrypt_mode_key_setup_mutex);
		if (err)
			return err;
	}

	ci->ci_hashed_ino = (u32)siphash_1u64(ci->ci_inode->i_ino,
					      &mk->mk_ino_hash_key);
	return 0;
}

static int fscrypt_setup_v2_file_key(struct fscrypt_info *ci,
				     struct fscrypt_master_key *mk)
{
	int err;

	if (mk->mk_secret.is_hw_wrapped &&
	    !(ci->ci_policy.v2.flags & (FSCRYPT_POLICY_FLAG_IV_INO_LBLK_64 |
					FSCRYPT_POLICY_FLAG_IV_INO_LBLK_32))) {
		fscrypt_warn(ci->ci_inode,
			     "Hardware-wrapped keys are only supported with IV_INO_LBLK policies");
		return -EINVAL;
	}

	if (ci->ci_policy.v2.flags & FSCRYPT_POLICY_FLAG_DIRECT_KEY) {
		/*
		 * DIRECT_KEY: instead of deriving per-file encryption keys, the
		 * per-file nonce will be included in all the IVs.  But unlike
		 * v1 policies, for v2 policies in this case we don't encrypt
		 * with the master key directly but rather derive a per-mode
		 * encryption key.  This ensures that the master key is
		 * consistently used only for HKDF, avoiding key reuse issues.
		 */
		err = setup_per_mode_enc_key(ci, mk, mk->mk_direct_keys,
					     HKDF_CONTEXT_DIRECT_KEY, false);
	} else if (ci->ci_policy.v2.flags &
		   FSCRYPT_POLICY_FLAG_IV_INO_LBLK_64) {
		/*
		 * IV_INO_LBLK_64: encryption keys are derived from (master_key,
		 * mode_num, filesystem_uuid), and inode number is included in
		 * the IVs.  This format is optimized for use with inline
		 * encryption hardware compliant with the UFS standard.
		 */
		err = setup_per_mode_enc_key(ci, mk, mk->mk_iv_ino_lblk_64_keys,
					     HKDF_CONTEXT_IV_INO_LBLK_64_KEY,
					     true);
	} else if (ci->ci_policy.v2.flags &
		   FSCRYPT_POLICY_FLAG_IV_INO_LBLK_32) {
		err = fscrypt_setup_iv_ino_lblk_32_key(ci, mk);
	} else {
		u8 derived_key[FSCRYPT_MAX_KEY_SIZE];

		err = fscrypt_hkdf_expand(&mk->mk_secret.hkdf,
					  HKDF_CONTEXT_PER_FILE_ENC_KEY,
					  ci->ci_nonce,
					  FS_KEY_DERIVATION_NONCE_SIZE,
					  derived_key, ci->ci_mode->keysize);
		if (err)
			return err;

		err = fscrypt_set_per_file_enc_key(ci, derived_key);
		memzero_explicit(derived_key, ci->ci_mode->keysize);
	}
	if (err)
		return err;

	/* Derive a secret dirhash key for directories that need it. */
	if (S_ISDIR(ci->ci_inode->i_mode) && IS_CASEFOLDED(ci->ci_inode)) {
		err = fscrypt_derive_dirhash_key(ci, mk);
		if (err)
			return err;
	}

	return 0;
}

/*
 * Find the master key, then set up the inode's actual encryption key.
 *
 * If the master key is found in the filesystem-level keyring, then the
 * corresponding 'struct key' is returned in *master_key_ret with
 * ->mk_secret_sem read-locked.  This is needed to ensure that only one task
 * links the fscrypt_info into ->mk_decrypted_inodes (as multiple tasks may race
 * to create an fscrypt_info for the same inode), and to synchronize the master
 * key being removed with a new inode starting to use it.
 */
static int setup_file_encryption_key(struct fscrypt_info *ci,
				     struct key **master_key_ret)
{
	struct key *key;
	struct fscrypt_master_key *mk = NULL;
	struct fscrypt_key_specifier mk_spec;
	int err;

	switch (ci->ci_policy.version) {
	case FSCRYPT_POLICY_V1:
		mk_spec.type = FSCRYPT_KEY_SPEC_TYPE_DESCRIPTOR;
		memcpy(mk_spec.u.descriptor,
		       ci->ci_policy.v1.master_key_descriptor,
		       FSCRYPT_KEY_DESCRIPTOR_SIZE);
		break;
	case FSCRYPT_POLICY_V2:
		mk_spec.type = FSCRYPT_KEY_SPEC_TYPE_IDENTIFIER;
		memcpy(mk_spec.u.identifier,
		       ci->ci_policy.v2.master_key_identifier,
		       FSCRYPT_KEY_IDENTIFIER_SIZE);
		break;
	default:
		WARN_ON(1);
		return -EINVAL;
	}

	key = fscrypt_find_master_key(ci->ci_inode->i_sb, &mk_spec);
	if (IS_ERR(key)) {
		if (key != ERR_PTR(-ENOKEY) ||
		    ci->ci_policy.version != FSCRYPT_POLICY_V1)
			return PTR_ERR(key);

		err = fscrypt_select_encryption_impl(ci, false);
		if (err)
			return err;

		/*
		 * As a legacy fallback for v1 policies, search for the key in
		 * the current task's subscribed keyrings too.  Don't move this
		 * to before the search of ->s_master_keys, since users
		 * shouldn't be able to override filesystem-level keys.
		 */
		return fscrypt_setup_v1_file_key_via_subscribed_keyrings(ci);
	}

	mk = key->payload.data[0];
	down_read(&mk->mk_secret_sem);

	/* Has the secret been removed (via FS_IOC_REMOVE_ENCRYPTION_KEY)? */
	if (!is_master_key_secret_present(&mk->mk_secret)) {
		err = -ENOKEY;
		goto out_release_key;
	}

	/*
	 * Require that the master key be at least as long as the derived key.
	 * Otherwise, the derived key cannot possibly contain as much entropy as
	 * that required by the encryption mode it will be used for.  For v1
	 * policies it's also required for the KDF to work at all.
	 */
	if (mk->mk_secret.size < ci->ci_mode->keysize) {
		fscrypt_warn(NULL,
			     "key with %s %*phN is too short (got %u bytes, need %u+ bytes)",
			     master_key_spec_type(&mk_spec),
			     master_key_spec_len(&mk_spec), (u8 *)&mk_spec.u,
			     mk->mk_secret.size, ci->ci_mode->keysize);
		err = -ENOKEY;
		goto out_release_key;
	}

	err = fscrypt_select_encryption_impl(ci, mk->mk_secret.is_hw_wrapped);
	if (err)
		goto out_release_key;

	switch (ci->ci_policy.version) {
	case FSCRYPT_POLICY_V1:
		err = fscrypt_setup_v1_file_key(ci, mk->mk_secret.raw);
		break;
	case FSCRYPT_POLICY_V2:
		err = fscrypt_setup_v2_file_key(ci, mk);
		break;
	default:
		WARN_ON(1);
		err = -EINVAL;
		break;
	}
	if (err)
		goto out_release_key;

	*master_key_ret = key;
	return 0;

out_release_key:
	up_read(&mk->mk_secret_sem);
	key_put(key);
	return err;
}

static void put_crypt_info(struct fscrypt_info *ci)
{
	struct key *key;

	if (!ci)
		return;

	if (ci->ci_direct_key)
		fscrypt_put_direct_key(ci->ci_direct_key);
	else if (ci->ci_owns_key)
		fscrypt_destroy_prepared_key(&ci->ci_key);

	key = ci->ci_master_key;
	if (key) {
		struct fscrypt_master_key *mk = key->payload.data[0];

		/*
		 * Remove this inode from the list of inodes that were unlocked
		 * with the master key.
		 *
		 * In addition, if we're removing the last inode from a key that
		 * already had its secret removed, invalidate the key so that it
		 * gets removed from ->s_master_keys.
		 */
		spin_lock(&mk->mk_decrypted_inodes_lock);
		list_del(&ci->ci_master_key_link);
		spin_unlock(&mk->mk_decrypted_inodes_lock);
		if (refcount_dec_and_test(&mk->mk_refcount))
			key_invalidate(key);
		key_put(key);
	}
	memzero_explicit(ci, sizeof(*ci));
	kmem_cache_free(fscrypt_info_cachep, ci);
}

int fscrypt_get_encryption_info(struct inode *inode)
{
	struct fscrypt_info *crypt_info;
	union fscrypt_context ctx;
	struct fscrypt_mode *mode;
	struct key *master_key = NULL;
	int res;

	if (fscrypt_has_encryption_key(inode))
		return 0;

	res = fscrypt_initialize(inode->i_sb->s_cop->flags);
	if (res)
		return res;

	res = inode->i_sb->s_cop->get_context(inode, &ctx, sizeof(ctx));
	if (res < 0) {
		const union fscrypt_context *dummy_ctx =
			fscrypt_get_dummy_context(inode->i_sb);

		if (IS_ENCRYPTED(inode) || !dummy_ctx) {
			fscrypt_warn(inode,
				     "Error %d getting encryption context",
				     res);
			return res;
		}
		/* Fake up a context for an unencrypted directory */
		res = fscrypt_context_size(dummy_ctx);
		memcpy(&ctx, dummy_ctx, res);
	}

	crypt_info = kmem_cache_zalloc(fscrypt_info_cachep, GFP_NOFS);
	if (!crypt_info)
		return -ENOMEM;

	crypt_info->ci_inode = inode;

	res = fscrypt_policy_from_context(&crypt_info->ci_policy, &ctx, res);
	if (res) {
		fscrypt_warn(inode,
			     "Unrecognized or corrupt encryption context");
		goto out;
	}

	memcpy(crypt_info->ci_nonce, fscrypt_context_nonce(&ctx),
	       FS_KEY_DERIVATION_NONCE_SIZE);

	if (!fscrypt_supported_policy(&crypt_info->ci_policy, inode)) {
		res = -EINVAL;
		goto out;
	}

	mode = select_encryption_mode(&crypt_info->ci_policy, inode);
	if (IS_ERR(mode)) {
		res = PTR_ERR(mode);
		goto out;
	}
	WARN_ON(mode->ivsize > FSCRYPT_MAX_IV_SIZE);
	crypt_info->ci_mode = mode;

	res = setup_file_encryption_key(crypt_info, &master_key);
	if (res)
		goto out;

	if (cmpxchg_release(&inode->i_crypt_info, NULL, crypt_info) == NULL) {
		if (master_key) {
			struct fscrypt_master_key *mk =
				master_key->payload.data[0];

			refcount_inc(&mk->mk_refcount);
			crypt_info->ci_master_key = key_get(master_key);
			spin_lock(&mk->mk_decrypted_inodes_lock);
			list_add(&crypt_info->ci_master_key_link,
				 &mk->mk_decrypted_inodes);
			spin_unlock(&mk->mk_decrypted_inodes_lock);
		}
		crypt_info = NULL;
	}
	res = 0;
out:
	if (master_key) {
		struct fscrypt_master_key *mk = master_key->payload.data[0];

		up_read(&mk->mk_secret_sem);
		key_put(master_key);
	}
	if (res == -ENOKEY)
		res = 0;
	put_crypt_info(crypt_info);
	return res;
}
EXPORT_SYMBOL(fscrypt_get_encryption_info);

/**
 * fscrypt_put_encryption_info() - free most of an inode's fscrypt data
 * @inode: an inode being evicted
 *
 * Free the inode's fscrypt_info.  Filesystems must call this when the inode is
 * being evicted.  An RCU grace period need not have elapsed yet.
 */
void fscrypt_put_encryption_info(struct inode *inode)
{
	put_crypt_info(inode->i_crypt_info);
	inode->i_crypt_info = NULL;
}
EXPORT_SYMBOL(fscrypt_put_encryption_info);

/**
 * fscrypt_free_inode() - free an inode's fscrypt data requiring RCU delay
 * @inode: an inode being freed
 *
 * Free the inode's cached decrypted symlink target, if any.  Filesystems must
 * call this after an RCU grace period, just before they free the inode.
 */
void fscrypt_free_inode(struct inode *inode)
{
	if (IS_ENCRYPTED(inode) && S_ISLNK(inode->i_mode)) {
		kfree(inode->i_link);
		inode->i_link = NULL;
	}
}
EXPORT_SYMBOL(fscrypt_free_inode);

/**
 * fscrypt_drop_inode() - check whether the inode's master key has been removed
 * @inode: an inode being considered for eviction
 *
 * Filesystems supporting fscrypt must call this from their ->drop_inode()
 * method so that encrypted inodes are evicted as soon as they're no longer in
 * use and their master key has been removed.
 *
 * Return: 1 if fscrypt wants the inode to be evicted now, otherwise 0
 */
int fscrypt_drop_inode(struct inode *inode)
{
	const struct fscrypt_info *ci = READ_ONCE(inode->i_crypt_info);
	const struct fscrypt_master_key *mk;

	/*
	 * If ci is NULL, then the inode doesn't have an encryption key set up
	 * so it's irrelevant.  If ci_master_key is NULL, then the master key
	 * was provided via the legacy mechanism of the process-subscribed
	 * keyrings, so we don't know whether it's been removed or not.
	 */
	if (!ci || !ci->ci_master_key)
		return 0;
	mk = ci->ci_master_key->payload.data[0];

	/*
	 * With proper, non-racy use of FS_IOC_REMOVE_ENCRYPTION_KEY, all inodes
	 * protected by the key were cleaned by sync_filesystem().  But if
	 * userspace is still using the files, inodes can be dirtied between
	 * then and now.  We mustn't lose any writes, so skip dirty inodes here.
	 */
	if (inode->i_state & I_DIRTY_ALL)
		return 0;

	/*
	 * Note: since we aren't holding ->mk_secret_sem, the result here can
	 * immediately become outdated.  But there's no correctness problem with
	 * unnecessarily evicting.  Nor is there a correctness problem with not
	 * evicting while iput() is racing with the key being removed, since
	 * then the thread removing the key will either evict the inode itself
	 * or will correctly detect that it wasn't evicted due to the race.
	 */
	return !is_master_key_secret_present(&mk->mk_secret);
}
EXPORT_SYMBOL_GPL(fscrypt_drop_inode);<|MERGE_RESOLUTION|>--- conflicted
+++ resolved
@@ -161,10 +161,6 @@
 				  struct fscrypt_prepared_key *keys,
 				  u8 hkdf_context, bool include_fs_uuid)
 {
-<<<<<<< HEAD
-	static DEFINE_MUTEX(mode_key_setup_mutex);
-=======
->>>>>>> de198b0f
 	const struct inode *inode = ci->ci_inode;
 	const struct super_block *sb = inode->i_sb;
 	struct fscrypt_mode *mode = ci->ci_mode;
@@ -185,7 +181,6 @@
 	}
 
 	mutex_lock(&fscrypt_mode_key_setup_mutex);
-<<<<<<< HEAD
 
 	if (fscrypt_is_key_prepared(prep_key, ci))
 		goto done_unlock;
@@ -193,15 +188,6 @@
 	if (mk->mk_secret.is_hw_wrapped && S_ISREG(inode->i_mode)) {
 		int i;
 
-=======
-
-	if (fscrypt_is_key_prepared(prep_key, ci))
-		goto done_unlock;
-
-	if (mk->mk_secret.is_hw_wrapped && S_ISREG(inode->i_mode)) {
-		int i;
-
->>>>>>> de198b0f
 		if (!fscrypt_using_inline_encryption(ci)) {
 			fscrypt_warn(ci->ci_inode,
 				     "Hardware-wrapped keys require inline encryption (-o inlinecrypt)");
@@ -215,7 +201,6 @@
 				err = -EINVAL;
 				goto out_unlock;
 			}
-<<<<<<< HEAD
 		}
 		err = fscrypt_prepare_key(prep_key, mk->mk_secret.raw,
 					  mk->mk_secret.size, true, ci);
@@ -231,23 +216,6 @@
 				   sizeof(sb->s_uuid));
 			hkdf_infolen += sizeof(sb->s_uuid);
 		}
-=======
-		}
-		err = fscrypt_prepare_key(prep_key, mk->mk_secret.raw,
-					  mk->mk_secret.size, true, ci);
-		if (err)
-			goto out_unlock;
-	} else {
-		BUILD_BUG_ON(sizeof(mode_num) != 1);
-		BUILD_BUG_ON(sizeof(sb->s_uuid) != 16);
-		BUILD_BUG_ON(sizeof(hkdf_info) != 17);
-		hkdf_info[hkdf_infolen++] = mode_num;
-		if (include_fs_uuid) {
-			memcpy(&hkdf_info[hkdf_infolen], &sb->s_uuid,
-				   sizeof(sb->s_uuid));
-			hkdf_infolen += sizeof(sb->s_uuid);
-		}
->>>>>>> de198b0f
 		err = fscrypt_hkdf_expand(&mk->mk_secret.hkdf,
 					  hkdf_context, hkdf_info, hkdf_infolen,
 					  mode_key, mode->keysize);
@@ -261,10 +229,7 @@
 	}
 done_unlock:
 	ci->ci_key = *prep_key;
-<<<<<<< HEAD
-=======
-
->>>>>>> de198b0f
+
 	err = 0;
 out_unlock:
 	mutex_unlock(&fscrypt_mode_key_setup_mutex);
