// SPDX-License-Identifier: GPL-2.0
/*
 * Encryption policy functions for per-file encryption support.
 *
 * Copyright (C) 2015, Google, Inc.
 * Copyright (C) 2015, Motorola Mobility.
 *
 * Originally written by Michael Halcrow, 2015.
 * Modified by Jaegeuk Kim, 2015.
 * Modified by Eric Biggers, 2019 for v2 policy support.
 */

#include <linux/random.h>
#include <linux/string.h>
#include <linux/mount.h>
#include "fscrypt_private.h"

/**
 * fscrypt_policies_equal - check whether two encryption policies are the same
 *
 * Return: %true if equal, else %false
 */
bool fscrypt_policies_equal(const union fscrypt_policy *policy1,
			    const union fscrypt_policy *policy2)
{
	if (policy1->version != policy2->version)
		return false;

	return !memcmp(policy1, policy2, fscrypt_policy_size(policy1));
}

static bool fscrypt_valid_enc_modes(u32 contents_mode, u32 filenames_mode)
{
	if (contents_mode == FSCRYPT_MODE_AES_256_XTS &&
	    filenames_mode == FSCRYPT_MODE_AES_256_CTS)
		return true;

	if (contents_mode == FSCRYPT_MODE_AES_128_CBC &&
	    filenames_mode == FSCRYPT_MODE_AES_128_CTS)
		return true;

	if (contents_mode == FSCRYPT_MODE_ADIANTUM &&
	    filenames_mode == FSCRYPT_MODE_ADIANTUM)
		return true;

	return false;
}

static bool supported_direct_key_modes(const struct inode *inode,
				       u32 contents_mode, u32 filenames_mode)
{
	const struct fscrypt_mode *mode;

	if (contents_mode != filenames_mode) {
		fscrypt_warn(inode,
			     "Direct key flag not allowed with different contents and filenames modes");
		return false;
	}
	mode = &fscrypt_modes[contents_mode];

	if (mode->ivsize < offsetofend(union fscrypt_iv, nonce)) {
		fscrypt_warn(inode, "Direct key flag not allowed with %s",
			     mode->friendly_name);
		return false;
	}
	return true;
}

<<<<<<< HEAD
static bool supported_iv_ino_lblk_64_policy(
					const struct fscrypt_policy_v2 *policy,
					const struct inode *inode)
=======
static bool supported_iv_ino_lblk_policy(const struct fscrypt_policy_v2 *policy,
					 const struct inode *inode,
					 const char *type,
					 int max_ino_bits, int max_lblk_bits)
>>>>>>> 22e35a1d
{
	struct super_block *sb = inode->i_sb;
	int ino_bits = 64, lblk_bits = 64;

<<<<<<< HEAD
	if (policy->flags & FSCRYPT_POLICY_FLAG_DIRECT_KEY) {
		fscrypt_warn(inode,
			     "The DIRECT_KEY and IV_INO_LBLK_64 flags are mutually exclusive");
		return false;
	}
=======
>>>>>>> 22e35a1d
	/*
	 * It's unsafe to include inode numbers in the IVs if the filesystem can
	 * potentially renumber inodes, e.g. via filesystem shrinking.
	 */
	if (!sb->s_cop->has_stable_inodes ||
	    !sb->s_cop->has_stable_inodes(sb)) {
		fscrypt_warn(inode,
<<<<<<< HEAD
			     "Can't use IV_INO_LBLK_64 policy on filesystem '%s' because it doesn't have stable inode numbers",
			     sb->s_id);
=======
			     "Can't use %s policy on filesystem '%s' because it doesn't have stable inode numbers",
			     type, sb->s_id);
>>>>>>> 22e35a1d
		return false;
	}
	if (sb->s_cop->get_ino_and_lblk_bits)
		sb->s_cop->get_ino_and_lblk_bits(sb, &ino_bits, &lblk_bits);
<<<<<<< HEAD
	if (ino_bits > 32 || lblk_bits > 32) {
		fscrypt_warn(inode,
			     "Can't use IV_INO_LBLK_64 policy on filesystem '%s' because it doesn't use 32-bit inode and block numbers",
			     sb->s_id);
=======
	if (ino_bits > max_ino_bits) {
		fscrypt_warn(inode,
			     "Can't use %s policy on filesystem '%s' because its inode numbers are too long",
			     type, sb->s_id);
		return false;
	}
	if (lblk_bits > max_lblk_bits) {
		fscrypt_warn(inode,
			     "Can't use %s policy on filesystem '%s' because its block numbers are too long",
			     type, sb->s_id);
>>>>>>> 22e35a1d
		return false;
	}
	return true;
}

static bool fscrypt_supported_v1_policy(const struct fscrypt_policy_v1 *policy,
					const struct inode *inode)
{
	if (!fscrypt_valid_enc_modes(policy->contents_encryption_mode,
				     policy->filenames_encryption_mode)) {
		fscrypt_warn(inode,
			     "Unsupported encryption modes (contents %d, filenames %d)",
			     policy->contents_encryption_mode,
			     policy->filenames_encryption_mode);
		return false;
	}

	if (policy->flags & ~(FSCRYPT_POLICY_FLAGS_PAD_MASK |
			      FSCRYPT_POLICY_FLAG_DIRECT_KEY)) {
		fscrypt_warn(inode, "Unsupported encryption flags (0x%02x)",
			     policy->flags);
		return false;
	}

	if ((policy->flags & FSCRYPT_POLICY_FLAG_DIRECT_KEY) &&
	    !supported_direct_key_modes(inode, policy->contents_encryption_mode,
					policy->filenames_encryption_mode))
		return false;

	if (IS_CASEFOLDED(inode)) {
		/* With v1, there's no way to derive dirhash keys. */
		fscrypt_warn(inode,
			     "v1 policies can't be used on casefolded directories");
		return false;
	}

	return true;
}

static bool fscrypt_supported_v2_policy(const struct fscrypt_policy_v2 *policy,
					const struct inode *inode)
{
<<<<<<< HEAD
=======
	int count = 0;

>>>>>>> 22e35a1d
	if (!fscrypt_valid_enc_modes(policy->contents_encryption_mode,
				     policy->filenames_encryption_mode)) {
		fscrypt_warn(inode,
			     "Unsupported encryption modes (contents %d, filenames %d)",
			     policy->contents_encryption_mode,
			     policy->filenames_encryption_mode);
		return false;
	}

	if (policy->flags & ~FSCRYPT_POLICY_FLAGS_VALID) {
		fscrypt_warn(inode, "Unsupported encryption flags (0x%02x)",
			     policy->flags);
		return false;
	}

<<<<<<< HEAD
=======
	count += !!(policy->flags & FSCRYPT_POLICY_FLAG_DIRECT_KEY);
	count += !!(policy->flags & FSCRYPT_POLICY_FLAG_IV_INO_LBLK_64);
	count += !!(policy->flags & FSCRYPT_POLICY_FLAG_IV_INO_LBLK_32);
	if (count > 1) {
		fscrypt_warn(inode, "Mutually exclusive encryption flags (0x%02x)",
			     policy->flags);
		return false;
	}

>>>>>>> 22e35a1d
	if ((policy->flags & FSCRYPT_POLICY_FLAG_DIRECT_KEY) &&
	    !supported_direct_key_modes(inode, policy->contents_encryption_mode,
					policy->filenames_encryption_mode))
		return false;

	if ((policy->flags & FSCRYPT_POLICY_FLAG_IV_INO_LBLK_64) &&
<<<<<<< HEAD
	    !supported_iv_ino_lblk_64_policy(policy, inode))
=======
	    !supported_iv_ino_lblk_policy(policy, inode, "IV_INO_LBLK_64",
					  32, 32))
		return false;

	if ((policy->flags & FSCRYPT_POLICY_FLAG_IV_INO_LBLK_32) &&
	    /* This uses hashed inode numbers, so ino_bits doesn't matter. */
	    !supported_iv_ino_lblk_policy(policy, inode, "IV_INO_LBLK_32",
					  INT_MAX, 32))
>>>>>>> 22e35a1d
		return false;

	if (memchr_inv(policy->__reserved, 0, sizeof(policy->__reserved))) {
		fscrypt_warn(inode, "Reserved bits set in encryption policy");
		return false;
	}

	return true;
}

/**
 * fscrypt_supported_policy - check whether an encryption policy is supported
 *
 * Given an encryption policy, check whether all its encryption modes and other
 * settings are supported by this kernel on the given inode.  (But we don't
 * currently don't check for crypto API support here, so attempting to use an
 * algorithm not configured into the crypto API will still fail later.)
 *
 * Return: %true if supported, else %false
 */
bool fscrypt_supported_policy(const union fscrypt_policy *policy_u,
			      const struct inode *inode)
{
	switch (policy_u->version) {
	case FSCRYPT_POLICY_V1:
		return fscrypt_supported_v1_policy(&policy_u->v1, inode);
	case FSCRYPT_POLICY_V2:
		return fscrypt_supported_v2_policy(&policy_u->v2, inode);
	}
	return false;
}

/**
 * fscrypt_new_context_from_policy - create a new fscrypt_context from a policy
 *
 * Create an fscrypt_context for an inode that is being assigned the given
 * encryption policy.  A new nonce is randomly generated.
 *
 * Return: the size of the new context in bytes.
 */
static int fscrypt_new_context_from_policy(union fscrypt_context *ctx_u,
					   const union fscrypt_policy *policy_u)
{
	memset(ctx_u, 0, sizeof(*ctx_u));

	switch (policy_u->version) {
	case FSCRYPT_POLICY_V1: {
		const struct fscrypt_policy_v1 *policy = &policy_u->v1;
		struct fscrypt_context_v1 *ctx = &ctx_u->v1;

		ctx->version = FSCRYPT_CONTEXT_V1;
		ctx->contents_encryption_mode =
			policy->contents_encryption_mode;
		ctx->filenames_encryption_mode =
			policy->filenames_encryption_mode;
		ctx->flags = policy->flags;
		memcpy(ctx->master_key_descriptor,
		       policy->master_key_descriptor,
		       sizeof(ctx->master_key_descriptor));
		get_random_bytes(ctx->nonce, sizeof(ctx->nonce));
		return sizeof(*ctx);
	}
	case FSCRYPT_POLICY_V2: {
		const struct fscrypt_policy_v2 *policy = &policy_u->v2;
		struct fscrypt_context_v2 *ctx = &ctx_u->v2;

		ctx->version = FSCRYPT_CONTEXT_V2;
		ctx->contents_encryption_mode =
			policy->contents_encryption_mode;
		ctx->filenames_encryption_mode =
			policy->filenames_encryption_mode;
		ctx->flags = policy->flags;
		memcpy(ctx->master_key_identifier,
		       policy->master_key_identifier,
		       sizeof(ctx->master_key_identifier));
		get_random_bytes(ctx->nonce, sizeof(ctx->nonce));
		return sizeof(*ctx);
	}
	}
	BUG();
}

/**
 * fscrypt_policy_from_context - convert an fscrypt_context to an fscrypt_policy
 *
 * Given an fscrypt_context, build the corresponding fscrypt_policy.
 *
 * Return: 0 on success, or -EINVAL if the fscrypt_context has an unrecognized
 * version number or size.
 *
 * This does *not* validate the settings within the policy itself, e.g. the
 * modes, flags, and reserved bits.  Use fscrypt_supported_policy() for that.
 */
int fscrypt_policy_from_context(union fscrypt_policy *policy_u,
				const union fscrypt_context *ctx_u,
				int ctx_size)
{
	memset(policy_u, 0, sizeof(*policy_u));

	if (!fscrypt_context_is_valid(ctx_u, ctx_size))
		return -EINVAL;

	switch (ctx_u->version) {
	case FSCRYPT_CONTEXT_V1: {
		const struct fscrypt_context_v1 *ctx = &ctx_u->v1;
		struct fscrypt_policy_v1 *policy = &policy_u->v1;

		policy->version = FSCRYPT_POLICY_V1;
		policy->contents_encryption_mode =
			ctx->contents_encryption_mode;
		policy->filenames_encryption_mode =
			ctx->filenames_encryption_mode;
		policy->flags = ctx->flags;
		memcpy(policy->master_key_descriptor,
		       ctx->master_key_descriptor,
		       sizeof(policy->master_key_descriptor));
		return 0;
	}
	case FSCRYPT_CONTEXT_V2: {
		const struct fscrypt_context_v2 *ctx = &ctx_u->v2;
		struct fscrypt_policy_v2 *policy = &policy_u->v2;

		policy->version = FSCRYPT_POLICY_V2;
		policy->contents_encryption_mode =
			ctx->contents_encryption_mode;
		policy->filenames_encryption_mode =
			ctx->filenames_encryption_mode;
		policy->flags = ctx->flags;
		memcpy(policy->__reserved, ctx->__reserved,
		       sizeof(policy->__reserved));
		memcpy(policy->master_key_identifier,
		       ctx->master_key_identifier,
		       sizeof(policy->master_key_identifier));
		return 0;
	}
	}
	/* unreachable */
	return -EINVAL;
}

/* Retrieve an inode's encryption policy */
static int fscrypt_get_policy(struct inode *inode, union fscrypt_policy *policy)
{
	const struct fscrypt_info *ci;
	union fscrypt_context ctx;
	int ret;

	ci = READ_ONCE(inode->i_crypt_info);
	if (ci) {
		/* key available, use the cached policy */
		*policy = ci->ci_policy;
		return 0;
	}

	if (!IS_ENCRYPTED(inode))
		return -ENODATA;

	ret = inode->i_sb->s_cop->get_context(inode, &ctx, sizeof(ctx));
	if (ret < 0)
		return (ret == -ERANGE) ? -EINVAL : ret;

	return fscrypt_policy_from_context(policy, &ctx, ret);
}

static int set_encryption_policy(struct inode *inode,
				 const union fscrypt_policy *policy)
{
	union fscrypt_context ctx;
	int ctxsize;
	int err;

	if (!fscrypt_supported_policy(policy, inode))
		return -EINVAL;

	switch (policy->version) {
	case FSCRYPT_POLICY_V1:
		/*
		 * The original encryption policy version provided no way of
		 * verifying that the correct master key was supplied, which was
		 * insecure in scenarios where multiple users have access to the
		 * same encrypted files (even just read-only access).  The new
		 * encryption policy version fixes this and also implies use of
		 * an improved key derivation function and allows non-root users
		 * to securely remove keys.  So as long as compatibility with
		 * old kernels isn't required, it is recommended to use the new
		 * policy version for all new encrypted directories.
		 */
		pr_warn_once("%s (pid %d) is setting deprecated v1 encryption policy; recommend upgrading to v2.\n",
			     current->comm, current->pid);
		break;
	case FSCRYPT_POLICY_V2:
		err = fscrypt_verify_key_added(inode->i_sb,
					       policy->v2.master_key_identifier);
		if (err)
			return err;
		if (policy->v2.flags & FSCRYPT_POLICY_FLAG_IV_INO_LBLK_32)
			pr_warn_once("%s (pid %d) is setting an IV_INO_LBLK_32 encryption policy.  This should only be used if there are certain hardware limitations.\n",
				     current->comm, current->pid);
		break;
	default:
		WARN_ON(1);
		return -EINVAL;
	}

	ctxsize = fscrypt_new_context_from_policy(&ctx, policy);

	return inode->i_sb->s_cop->set_context(inode, &ctx, ctxsize, NULL);
}

int fscrypt_ioctl_set_policy(struct file *filp, const void __user *arg)
{
	union fscrypt_policy policy;
	union fscrypt_policy existing_policy;
	struct inode *inode = file_inode(filp);
	u8 version;
	int size;
	int ret;

	if (get_user(policy.version, (const u8 __user *)arg))
		return -EFAULT;

	size = fscrypt_policy_size(&policy);
	if (size <= 0)
		return -EINVAL;

	/*
	 * We should just copy the remaining 'size - 1' bytes here, but a
	 * bizarre bug in gcc 7 and earlier (fixed by gcc r255731) causes gcc to
	 * think that size can be 0 here (despite the check above!) *and* that
	 * it's a compile-time constant.  Thus it would think copy_from_user()
	 * is passed compile-time constant ULONG_MAX, causing the compile-time
	 * buffer overflow check to fail, breaking the build. This only occurred
	 * when building an i386 kernel with -Os and branch profiling enabled.
	 *
	 * Work around it by just copying the first byte again...
	 */
	version = policy.version;
	if (copy_from_user(&policy, arg, size))
		return -EFAULT;
	policy.version = version;

	if (!inode_owner_or_capable(inode))
		return -EACCES;

	ret = mnt_want_write_file(filp);
	if (ret)
		return ret;

	inode_lock(inode);

	ret = fscrypt_get_policy(inode, &existing_policy);
	if (ret == -ENODATA) {
		if (!S_ISDIR(inode->i_mode))
			ret = -ENOTDIR;
		else if (IS_DEADDIR(inode))
			ret = -ENOENT;
		else if (!inode->i_sb->s_cop->empty_dir(inode))
			ret = -ENOTEMPTY;
		else
			ret = set_encryption_policy(inode, &policy);
	} else if (ret == -EINVAL ||
		   (ret == 0 && !fscrypt_policies_equal(&policy,
							&existing_policy))) {
		/* The file already uses a different encryption policy. */
		ret = -EEXIST;
	}

	inode_unlock(inode);

	mnt_drop_write_file(filp);
	return ret;
}
EXPORT_SYMBOL(fscrypt_ioctl_set_policy);

/* Original ioctl version; can only get the original policy version */
int fscrypt_ioctl_get_policy(struct file *filp, void __user *arg)
{
	union fscrypt_policy policy;
	int err;

	err = fscrypt_get_policy(file_inode(filp), &policy);
	if (err)
		return err;

	if (policy.version != FSCRYPT_POLICY_V1)
		return -EINVAL;

	if (copy_to_user(arg, &policy, sizeof(policy.v1)))
		return -EFAULT;
	return 0;
}
EXPORT_SYMBOL(fscrypt_ioctl_get_policy);

/* Extended ioctl version; can get policies of any version */
int fscrypt_ioctl_get_policy_ex(struct file *filp, void __user *uarg)
{
	struct fscrypt_get_policy_ex_arg arg;
	union fscrypt_policy *policy = (union fscrypt_policy *)&arg.policy;
	size_t policy_size;
	int err;

	/* arg is policy_size, then policy */
	BUILD_BUG_ON(offsetof(typeof(arg), policy_size) != 0);
	BUILD_BUG_ON(offsetofend(typeof(arg), policy_size) !=
		     offsetof(typeof(arg), policy));
	BUILD_BUG_ON(sizeof(arg.policy) != sizeof(*policy));

	err = fscrypt_get_policy(file_inode(filp), policy);
	if (err)
		return err;
	policy_size = fscrypt_policy_size(policy);

	if (copy_from_user(&arg, uarg, sizeof(arg.policy_size)))
		return -EFAULT;

	if (policy_size > arg.policy_size)
		return -EOVERFLOW;
	arg.policy_size = policy_size;

	if (copy_to_user(uarg, &arg, sizeof(arg.policy_size) + policy_size))
		return -EFAULT;
	return 0;
}
EXPORT_SYMBOL_GPL(fscrypt_ioctl_get_policy_ex);

/* FS_IOC_GET_ENCRYPTION_NONCE: retrieve file's encryption nonce for testing */
int fscrypt_ioctl_get_nonce(struct file *filp, void __user *arg)
{
	struct inode *inode = file_inode(filp);
	union fscrypt_context ctx;
	int ret;

	ret = inode->i_sb->s_cop->get_context(inode, &ctx, sizeof(ctx));
	if (ret < 0)
		return ret;
	if (!fscrypt_context_is_valid(&ctx, ret))
		return -EINVAL;
	if (copy_to_user(arg, fscrypt_context_nonce(&ctx),
			 FS_KEY_DERIVATION_NONCE_SIZE))
		return -EFAULT;
	return 0;
}
EXPORT_SYMBOL_GPL(fscrypt_ioctl_get_nonce);

/**
 * fscrypt_has_permitted_context() - is a file's encryption policy permitted
 *				     within its directory?
 *
 * @parent: inode for parent directory
 * @child: inode for file being looked up, opened, or linked into @parent
 *
 * Filesystems must call this before permitting access to an inode in a
 * situation where the parent directory is encrypted (either before allowing
 * ->lookup() to succeed, or for a regular file before allowing it to be opened)
 * and before any operation that involves linking an inode into an encrypted
 * directory, including link, rename, and cross rename.  It enforces the
 * constraint that within a given encrypted directory tree, all files use the
 * same encryption policy.  The pre-access check is needed to detect potentially
 * malicious offline violations of this constraint, while the link and rename
 * checks are needed to prevent online violations of this constraint.
 *
 * Return: 1 if permitted, 0 if forbidden.
 */
int fscrypt_has_permitted_context(struct inode *parent, struct inode *child)
{
	union fscrypt_policy parent_policy, child_policy;
	int err;

	/* No restrictions on file types which are never encrypted */
	if (!S_ISREG(child->i_mode) && !S_ISDIR(child->i_mode) &&
	    !S_ISLNK(child->i_mode))
		return 1;

	/* No restrictions if the parent directory is unencrypted */
	if (!IS_ENCRYPTED(parent))
		return 1;

	/* Encrypted directories must not contain unencrypted files */
	if (!IS_ENCRYPTED(child))
		return 0;

	/*
	 * Both parent and child are encrypted, so verify they use the same
	 * encryption policy.  Compare the fscrypt_info structs if the keys are
	 * available, otherwise retrieve and compare the fscrypt_contexts.
	 *
	 * Note that the fscrypt_context retrieval will be required frequently
	 * when accessing an encrypted directory tree without the key.
	 * Performance-wise this is not a big deal because we already don't
	 * really optimize for file access without the key (to the extent that
	 * such access is even possible), given that any attempted access
	 * already causes a fscrypt_context retrieval and keyring search.
	 *
	 * In any case, if an unexpected error occurs, fall back to "forbidden".
	 */

	err = fscrypt_get_encryption_info(parent);
	if (err)
		return 0;
	err = fscrypt_get_encryption_info(child);
	if (err)
		return 0;

	err = fscrypt_get_policy(parent, &parent_policy);
	if (err)
		return 0;

	err = fscrypt_get_policy(child, &child_policy);
	if (err)
		return 0;

	return fscrypt_policies_equal(&parent_policy, &child_policy);
}
EXPORT_SYMBOL(fscrypt_has_permitted_context);

/**
 * fscrypt_inherit_context() - Sets a child context from its parent
 * @parent: Parent inode from which the context is inherited.
 * @child:  Child inode that inherits the context from @parent.
 * @fs_data:  private data given by FS.
 * @preload:  preload child i_crypt_info if true
 *
 * Return: 0 on success, -errno on failure
 */
int fscrypt_inherit_context(struct inode *parent, struct inode *child,
						void *fs_data, bool preload)
{
	union fscrypt_context ctx;
	int ctxsize;
	struct fscrypt_info *ci;
	int res;

	res = fscrypt_get_encryption_info(parent);
	if (res < 0)
		return res;

	ci = READ_ONCE(parent->i_crypt_info);
	if (ci == NULL)
		return -ENOKEY;

	ctxsize = fscrypt_new_context_from_policy(&ctx, &ci->ci_policy);

	BUILD_BUG_ON(sizeof(ctx) != FSCRYPT_SET_CONTEXT_MAX_SIZE);
	res = parent->i_sb->s_cop->set_context(child, &ctx, ctxsize, fs_data);
	if (res)
		return res;
	return preload ? fscrypt_get_encryption_info(child): 0;
}
EXPORT_SYMBOL(fscrypt_inherit_context);<|MERGE_RESOLUTION|>--- conflicted
+++ resolved
@@ -66,28 +66,14 @@
 	return true;
 }
 
-<<<<<<< HEAD
-static bool supported_iv_ino_lblk_64_policy(
-					const struct fscrypt_policy_v2 *policy,
-					const struct inode *inode)
-=======
 static bool supported_iv_ino_lblk_policy(const struct fscrypt_policy_v2 *policy,
 					 const struct inode *inode,
 					 const char *type,
 					 int max_ino_bits, int max_lblk_bits)
->>>>>>> 22e35a1d
 {
 	struct super_block *sb = inode->i_sb;
 	int ino_bits = 64, lblk_bits = 64;
 
-<<<<<<< HEAD
-	if (policy->flags & FSCRYPT_POLICY_FLAG_DIRECT_KEY) {
-		fscrypt_warn(inode,
-			     "The DIRECT_KEY and IV_INO_LBLK_64 flags are mutually exclusive");
-		return false;
-	}
-=======
->>>>>>> 22e35a1d
 	/*
 	 * It's unsafe to include inode numbers in the IVs if the filesystem can
 	 * potentially renumber inodes, e.g. via filesystem shrinking.
@@ -95,23 +81,12 @@
 	if (!sb->s_cop->has_stable_inodes ||
 	    !sb->s_cop->has_stable_inodes(sb)) {
 		fscrypt_warn(inode,
-<<<<<<< HEAD
-			     "Can't use IV_INO_LBLK_64 policy on filesystem '%s' because it doesn't have stable inode numbers",
-			     sb->s_id);
-=======
 			     "Can't use %s policy on filesystem '%s' because it doesn't have stable inode numbers",
 			     type, sb->s_id);
->>>>>>> 22e35a1d
 		return false;
 	}
 	if (sb->s_cop->get_ino_and_lblk_bits)
 		sb->s_cop->get_ino_and_lblk_bits(sb, &ino_bits, &lblk_bits);
-<<<<<<< HEAD
-	if (ino_bits > 32 || lblk_bits > 32) {
-		fscrypt_warn(inode,
-			     "Can't use IV_INO_LBLK_64 policy on filesystem '%s' because it doesn't use 32-bit inode and block numbers",
-			     sb->s_id);
-=======
 	if (ino_bits > max_ino_bits) {
 		fscrypt_warn(inode,
 			     "Can't use %s policy on filesystem '%s' because its inode numbers are too long",
@@ -122,7 +97,6 @@
 		fscrypt_warn(inode,
 			     "Can't use %s policy on filesystem '%s' because its block numbers are too long",
 			     type, sb->s_id);
->>>>>>> 22e35a1d
 		return false;
 	}
 	return true;
@@ -165,11 +139,8 @@
 static bool fscrypt_supported_v2_policy(const struct fscrypt_policy_v2 *policy,
 					const struct inode *inode)
 {
-<<<<<<< HEAD
-=======
 	int count = 0;
 
->>>>>>> 22e35a1d
 	if (!fscrypt_valid_enc_modes(policy->contents_encryption_mode,
 				     policy->filenames_encryption_mode)) {
 		fscrypt_warn(inode,
@@ -185,8 +156,6 @@
 		return false;
 	}
 
-<<<<<<< HEAD
-=======
 	count += !!(policy->flags & FSCRYPT_POLICY_FLAG_DIRECT_KEY);
 	count += !!(policy->flags & FSCRYPT_POLICY_FLAG_IV_INO_LBLK_64);
 	count += !!(policy->flags & FSCRYPT_POLICY_FLAG_IV_INO_LBLK_32);
@@ -196,16 +165,12 @@
 		return false;
 	}
 
->>>>>>> 22e35a1d
 	if ((policy->flags & FSCRYPT_POLICY_FLAG_DIRECT_KEY) &&
 	    !supported_direct_key_modes(inode, policy->contents_encryption_mode,
 					policy->filenames_encryption_mode))
 		return false;
 
 	if ((policy->flags & FSCRYPT_POLICY_FLAG_IV_INO_LBLK_64) &&
-<<<<<<< HEAD
-	    !supported_iv_ino_lblk_64_policy(policy, inode))
-=======
 	    !supported_iv_ino_lblk_policy(policy, inode, "IV_INO_LBLK_64",
 					  32, 32))
 		return false;
@@ -214,7 +179,6 @@
 	    /* This uses hashed inode numbers, so ino_bits doesn't matter. */
 	    !supported_iv_ino_lblk_policy(policy, inode, "IV_INO_LBLK_32",
 					  INT_MAX, 32))
->>>>>>> 22e35a1d
 		return false;
 
 	if (memchr_inv(policy->__reserved, 0, sizeof(policy->__reserved))) {
