--- conflicted
+++ resolved
@@ -77,12 +77,8 @@
 			lblk += blocks_this_page;
 			pblk += blocks_this_page;
 			len -= blocks_this_page;
-<<<<<<< HEAD
-		} while (++i != BIO_MAX_PAGES && len != 0);
-=======
 		} while (++i != BIO_MAX_PAGES && len != 0 &&
 			 fscrypt_mergeable_bio(bio, inode, lblk));
->>>>>>> de198b0f
 
 		err = submit_bio_wait(bio);
 		if (err)
