--- conflicted
+++ resolved
@@ -762,20 +762,6 @@
 	cookie->name = dentry->d_name;
 	cookie->nr_fids = 2; /* slot 0 is saved for the fid we actually want
 			      * and slot 1 for the directory */
-<<<<<<< HEAD
-
-	read_seqlock_excl(&dvnode->cb_lock);
-	dcbi = rcu_dereference_protected(dvnode->cb_interest,
-					 lockdep_is_held(&dvnode->cb_lock.lock));
-	if (dcbi) {
-		server = dcbi->server;
-		if (server &&
-		    test_bit(AFS_SERVER_FL_NO_IBULK, &server->flags))
-			cookie->one_only = true;
-	}
-	read_sequnlock_excl(&dvnode->cb_lock);
-=======
->>>>>>> d1988041
 
 	if (!afs_server_supports_ibulk(dvnode))
 		cookie->one_only = true;
@@ -810,17 +796,8 @@
 	afs_op_set_vnode(op, 0, dvnode);
 	afs_op_set_fid(op, 1, &cookie->fids[1]);
 
-<<<<<<< HEAD
-	cookie->fids[1] = dvnode->fid;
-	cookie->statuses[1].cb_break = afs_calc_vnode_cb_break(dvnode);
-	cookie->inodes[1] = igrab(&dvnode->vfs_inode);
-
-	for (i = 2; i < cookie->nr_fids; i++) {
-		scb = &cookie->statuses[i];
-=======
 	op->nr_files = cookie->nr_fids;
 	_debug("nr_files %u", op->nr_files);
->>>>>>> d1988041
 
 	/* Need space for examining all the selected files */
 	op->error = -ENOMEM;
@@ -1004,10 +981,7 @@
 	if (!IS_ERR_OR_NULL(inode))
 		fid = AFS_FS_I(inode)->fid;
 
-<<<<<<< HEAD
-=======
 	_debug("splice %p", dentry->d_inode);
->>>>>>> d1988041
 	d = d_splice_alias(inode, dentry);
 	if (!IS_ERR_OR_NULL(d)) {
 		d->d_fsdata = dentry->d_fsdata;
@@ -1352,14 +1326,6 @@
 {
 	struct afs_operation *op;
 	struct afs_vnode *dvnode = AFS_FS_I(dir);
-<<<<<<< HEAD
-	struct key *key;
-	afs_dataversion_t data_version;
-	int ret;
-
-	mode |= S_IFDIR;
-=======
->>>>>>> d1988041
 
 	_enter("{%llx:%llu},{%pd},%ho",
 	       dvnode->fid.vid, dvnode->fid.vnode, dentry, mode);
@@ -1370,53 +1336,6 @@
 		return PTR_ERR(op);
 	}
 
-<<<<<<< HEAD
-	ret = -ERESTARTSYS;
-	if (afs_begin_vnode_operation(&fc, dvnode, key, true)) {
-		data_version = dvnode->status.data_version + 1;
-
-		while (afs_select_fileserver(&fc)) {
-			fc.cb_break = afs_calc_vnode_cb_break(dvnode);
-			afs_prep_for_new_inode(&fc, &iget_data);
-			afs_fs_create(&fc, dentry->d_name.name, mode,
-				      &scb[0], &iget_data.fid, &scb[1]);
-		}
-
-		afs_check_for_remote_deletion(&fc, dvnode);
-		afs_vnode_commit_status(&fc, dvnode, fc.cb_break,
-					&data_version, &scb[0]);
-		afs_update_dentry_version(&fc, dentry, &scb[0]);
-		afs_vnode_new_inode(&fc, dentry, &iget_data, &scb[1]);
-		ret = afs_end_vnode_operation(&fc);
-		if (ret < 0)
-			goto error_key;
-	} else {
-		goto error_key;
-	}
-
-	if (ret == 0) {
-		down_write(&dvnode->validate_lock);
-		if (test_bit(AFS_VNODE_DIR_VALID, &dvnode->flags) &&
-		    dvnode->status.data_version == data_version)
-			afs_edit_dir_add(dvnode, &dentry->d_name, &iget_data.fid,
-					 afs_edit_dir_for_create);
-		up_write(&dvnode->validate_lock);
-	}
-
-	key_put(key);
-	kfree(scb);
-	_leave(" = 0");
-	return 0;
-
-error_key:
-	key_put(key);
-error_scb:
-	kfree(scb);
-error:
-	d_drop(dentry);
-	_leave(" = %d", ret);
-	return ret;
-=======
 	afs_op_set_vnode(op, 0, dvnode);
 	op->file[0].dv_delta = 1;
 	op->file[0].update_ctime = true;
@@ -1425,7 +1344,6 @@
 	op->create.reason = afs_edit_dir_for_mkdir;
 	op->ops		= &afs_mkdir_operation;
 	return afs_do_sync_operation(op);
->>>>>>> d1988041
 }
 
 /*
@@ -1490,11 +1408,6 @@
 {
 	struct afs_operation *op;
 	struct afs_vnode *dvnode = AFS_FS_I(dir), *vnode = NULL;
-<<<<<<< HEAD
-	struct key *key;
-	afs_dataversion_t data_version;
-=======
->>>>>>> d1988041
 	int ret;
 
 	_enter("{%llx:%llu},{%pd}",
@@ -1526,33 +1439,7 @@
 		op->file[1].vnode = vnode;
 	}
 
-<<<<<<< HEAD
-	ret = -ERESTARTSYS;
-	if (afs_begin_vnode_operation(&fc, dvnode, key, true)) {
-		data_version = dvnode->status.data_version + 1;
-
-		while (afs_select_fileserver(&fc)) {
-			fc.cb_break = afs_calc_vnode_cb_break(dvnode);
-			afs_fs_remove(&fc, vnode, dentry->d_name.name, true, scb);
-		}
-
-		afs_vnode_commit_status(&fc, dvnode, fc.cb_break,
-					&data_version, scb);
-		afs_update_dentry_version(&fc, dentry, scb);
-		ret = afs_end_vnode_operation(&fc);
-		if (ret == 0) {
-			afs_dir_remove_subdir(dentry);
-			down_write(&dvnode->validate_lock);
-			if (test_bit(AFS_VNODE_DIR_VALID, &dvnode->flags) &&
-			    dvnode->status.data_version == data_version)
-				afs_edit_dir_remove(dvnode, &dentry->d_name,
-						    afs_edit_dir_for_rmdir);
-			up_write(&dvnode->validate_lock);
-		}
-	}
-=======
 	return afs_do_sync_operation(op);
->>>>>>> d1988041
 
 error:
 	return afs_put_operation(op);
@@ -1700,25 +1587,6 @@
 	afs_begin_vnode_operation(op);
 	afs_wait_for_operation(op);
 
-<<<<<<< HEAD
-		afs_vnode_commit_status(&fc, dvnode, fc.cb_break,
-					&data_version, &scb[0]);
-		afs_vnode_commit_status(&fc, vnode, fc.cb_break_2,
-					&data_version_2, &scb[1]);
-		afs_update_dentry_version(&fc, dentry, &scb[0]);
-		ret = afs_end_vnode_operation(&fc);
-		if (ret == 0 && !(scb[1].have_status || scb[1].have_error))
-			ret = afs_dir_remove_link(dvnode, dentry, key);
-
-		if (ret == 0) {
-			down_write(&dvnode->validate_lock);
-			if (test_bit(AFS_VNODE_DIR_VALID, &dvnode->flags) &&
-			    dvnode->status.data_version == data_version)
-				afs_edit_dir_remove(dvnode, &dentry->d_name,
-						    afs_edit_dir_for_unlink);
-			up_write(&dvnode->validate_lock);
-		}
-=======
 	/* If there was a conflict with a third party, check the status of the
 	 * unlinked vnode.
 	 */
@@ -1728,7 +1596,6 @@
 		op->ops = &afs_fetch_status_operation;
 		afs_begin_vnode_operation(op);
 		afs_wait_for_operation(op);
->>>>>>> d1988041
 	}
 
 	return afs_put_operation(op);
@@ -1754,13 +1621,7 @@
 {
 	struct afs_operation *op;
 	struct afs_vnode *dvnode = AFS_FS_I(dir);
-<<<<<<< HEAD
-	struct key *key;
-	afs_dataversion_t data_version;
-	int ret;
-=======
 	int ret = -ENAMETOOLONG;
->>>>>>> d1988041
 
 	_enter("{%llx:%llu},{%pd},%ho",
 	       dvnode->fid.vid, dvnode->fid.vnode, dentry, mode);
@@ -1774,46 +1635,9 @@
 		goto error;
 	}
 
-<<<<<<< HEAD
-	ret = -ENOMEM;
-	scb = kcalloc(2, sizeof(struct afs_status_cb), GFP_KERNEL);
-	if (!scb)
-		goto error_scb;
-
-	ret = -ERESTARTSYS;
-	if (afs_begin_vnode_operation(&fc, dvnode, key, true)) {
-		data_version = dvnode->status.data_version + 1;
-
-		while (afs_select_fileserver(&fc)) {
-			fc.cb_break = afs_calc_vnode_cb_break(dvnode);
-			afs_prep_for_new_inode(&fc, &iget_data);
-			afs_fs_create(&fc, dentry->d_name.name, mode,
-				      &scb[0], &iget_data.fid, &scb[1]);
-		}
-
-		afs_check_for_remote_deletion(&fc, dvnode);
-		afs_vnode_commit_status(&fc, dvnode, fc.cb_break,
-					&data_version, &scb[0]);
-		afs_update_dentry_version(&fc, dentry, &scb[0]);
-		afs_vnode_new_inode(&fc, dentry, &iget_data, &scb[1]);
-		ret = afs_end_vnode_operation(&fc);
-		if (ret < 0)
-			goto error_key;
-	} else {
-		goto error_key;
-	}
-
-	down_write(&dvnode->validate_lock);
-	if (test_bit(AFS_VNODE_DIR_VALID, &dvnode->flags) &&
-	    dvnode->status.data_version == data_version)
-		afs_edit_dir_add(dvnode, &dentry->d_name, &iget_data.fid,
-				 afs_edit_dir_for_create);
-	up_write(&dvnode->validate_lock);
-=======
 	afs_op_set_vnode(op, 0, dvnode);
 	op->file[0].dv_delta = 1;
 	op->file[0].update_ctime = true;
->>>>>>> d1988041
 
 	op->dentry	= dentry;
 	op->create.mode	= S_IFREG | mode;
@@ -1868,13 +1692,7 @@
 	struct afs_operation *op;
 	struct afs_vnode *dvnode = AFS_FS_I(dir);
 	struct afs_vnode *vnode = AFS_FS_I(d_inode(from));
-<<<<<<< HEAD
-	struct key *key;
-	afs_dataversion_t data_version;
-	int ret;
-=======
 	int ret = -ENAMETOOLONG;
->>>>>>> d1988041
 
 	_enter("{%llx:%llu},{%llx:%llu},{%pd}",
 	       vnode->fid.vid, vnode->fid.vnode,
@@ -1890,51 +1708,6 @@
 		goto error;
 	}
 
-<<<<<<< HEAD
-	ret = -ERESTARTSYS;
-	if (afs_begin_vnode_operation(&fc, dvnode, key, true)) {
-		data_version = dvnode->status.data_version + 1;
-
-		if (mutex_lock_interruptible_nested(&vnode->io_lock, 1) < 0) {
-			afs_end_vnode_operation(&fc);
-			goto error_key;
-		}
-
-		while (afs_select_fileserver(&fc)) {
-			fc.cb_break = afs_calc_vnode_cb_break(dvnode);
-			fc.cb_break_2 = afs_calc_vnode_cb_break(vnode);
-			afs_fs_link(&fc, vnode, dentry->d_name.name,
-				    &scb[0], &scb[1]);
-		}
-
-		afs_vnode_commit_status(&fc, dvnode, fc.cb_break,
-					&data_version, &scb[0]);
-		afs_vnode_commit_status(&fc, vnode, fc.cb_break_2,
-					NULL, &scb[1]);
-		ihold(&vnode->vfs_inode);
-		afs_update_dentry_version(&fc, dentry, &scb[0]);
-		d_instantiate(dentry, &vnode->vfs_inode);
-
-		mutex_unlock(&vnode->io_lock);
-		ret = afs_end_vnode_operation(&fc);
-		if (ret < 0)
-			goto error_key;
-	} else {
-		goto error_key;
-	}
-
-	down_write(&dvnode->validate_lock);
-	if (test_bit(AFS_VNODE_DIR_VALID, &dvnode->flags) &&
-	    dvnode->status.data_version == data_version)
-		afs_edit_dir_add(dvnode, &dentry->d_name, &vnode->fid,
-				 afs_edit_dir_for_link);
-	up_write(&dvnode->validate_lock);
-
-	key_put(key);
-	kfree(scb);
-	_leave(" = 0");
-	return 0;
-=======
 	afs_op_set_vnode(op, 0, dvnode);
 	afs_op_set_vnode(op, 1, vnode);
 	op->file[0].dv_delta = 1;
@@ -1946,7 +1719,6 @@
 	op->ops			= &afs_link_operation;
 	op->create.reason	= afs_edit_dir_for_link;
 	return afs_do_sync_operation(op);
->>>>>>> d1988041
 
 error:
 	d_drop(dentry);
@@ -1971,11 +1743,6 @@
 {
 	struct afs_operation *op;
 	struct afs_vnode *dvnode = AFS_FS_I(dir);
-<<<<<<< HEAD
-	struct key *key;
-	afs_dataversion_t data_version;
-=======
->>>>>>> d1988041
 	int ret;
 
 	_enter("{%llx:%llu},{%pd},%s",
@@ -1994,49 +1761,10 @@
 	if (IS_ERR(op)) {
 		ret = PTR_ERR(op);
 		goto error;
-<<<<<<< HEAD
-
-	key = afs_request_key(dvnode->volume->cell);
-	if (IS_ERR(key)) {
-		ret = PTR_ERR(key);
-		goto error_scb;
-	}
-
-	ret = -ERESTARTSYS;
-	if (afs_begin_vnode_operation(&fc, dvnode, key, true)) {
-		data_version = dvnode->status.data_version + 1;
-
-		while (afs_select_fileserver(&fc)) {
-			fc.cb_break = afs_calc_vnode_cb_break(dvnode);
-			afs_prep_for_new_inode(&fc, &iget_data);
-			afs_fs_symlink(&fc, dentry->d_name.name, content,
-				       &scb[0], &iget_data.fid, &scb[1]);
-		}
-
-		afs_check_for_remote_deletion(&fc, dvnode);
-		afs_vnode_commit_status(&fc, dvnode, fc.cb_break,
-					&data_version, &scb[0]);
-		afs_update_dentry_version(&fc, dentry, &scb[0]);
-		afs_vnode_new_inode(&fc, dentry, &iget_data, &scb[1]);
-		ret = afs_end_vnode_operation(&fc);
-		if (ret < 0)
-			goto error_key;
-	} else {
-		goto error_key;
-	}
-
-	down_write(&dvnode->validate_lock);
-	if (test_bit(AFS_VNODE_DIR_VALID, &dvnode->flags) &&
-	    dvnode->status.data_version == data_version)
-		afs_edit_dir_add(dvnode, &dentry->d_name, &iget_data.fid,
-				 afs_edit_dir_for_symlink);
-	up_write(&dvnode->validate_lock);
-=======
 	}
 
 	afs_op_set_vnode(op, 0, dvnode);
 	op->file[0].dv_delta = 1;
->>>>>>> d1988041
 
 	op->dentry		= dentry;
 	op->ops			= &afs_symlink_operation;
@@ -2151,15 +1879,6 @@
 {
 	struct afs_operation *op;
 	struct afs_vnode *orig_dvnode, *new_dvnode, *vnode;
-<<<<<<< HEAD
-	struct dentry *tmp = NULL, *rehash = NULL;
-	struct inode *new_inode;
-	struct key *key;
-	afs_dataversion_t orig_data_version;
-	afs_dataversion_t new_data_version;
-	bool new_negative = d_is_negative(new_dentry);
-=======
->>>>>>> d1988041
 	int ret;
 
 	if (flags)
@@ -2240,100 +1959,8 @@
 	 */
 	d_drop(old_dentry);
 
-<<<<<<< HEAD
-	ret = -ERESTARTSYS;
-	if (afs_begin_vnode_operation(&fc, orig_dvnode, key, true)) {
-		orig_data_version = orig_dvnode->status.data_version + 1;
-
-		if (orig_dvnode != new_dvnode) {
-			if (mutex_lock_interruptible_nested(&new_dvnode->io_lock, 1) < 0) {
-				afs_end_vnode_operation(&fc);
-				goto error_rehash_old;
-			}
-			new_data_version = new_dvnode->status.data_version + 1;
-		} else {
-			new_data_version = orig_data_version;
-		}
-
-		while (afs_select_fileserver(&fc)) {
-			fc.cb_break = afs_calc_vnode_cb_break(orig_dvnode);
-			fc.cb_break_2 = afs_calc_vnode_cb_break(new_dvnode);
-			afs_fs_rename(&fc, old_dentry->d_name.name,
-				      new_dvnode, new_dentry->d_name.name,
-				      &scb[0], &scb[1]);
-		}
-
-		afs_vnode_commit_status(&fc, orig_dvnode, fc.cb_break,
-					&orig_data_version, &scb[0]);
-		if (new_dvnode != orig_dvnode) {
-			afs_vnode_commit_status(&fc, new_dvnode, fc.cb_break_2,
-						&new_data_version, &scb[1]);
-			mutex_unlock(&new_dvnode->io_lock);
-		}
-		ret = afs_end_vnode_operation(&fc);
-		if (ret < 0)
-			goto error_rehash_old;
-	}
-
-	if (ret == 0) {
-		if (rehash)
-			d_rehash(rehash);
-		down_write(&orig_dvnode->validate_lock);
-		if (test_bit(AFS_VNODE_DIR_VALID, &orig_dvnode->flags) &&
-		    orig_dvnode->status.data_version == orig_data_version)
-			afs_edit_dir_remove(orig_dvnode, &old_dentry->d_name,
-					    afs_edit_dir_for_rename_0);
-		if (orig_dvnode != new_dvnode) {
-			up_write(&orig_dvnode->validate_lock);
-
-			down_write(&new_dvnode->validate_lock);
-		}
-		if (test_bit(AFS_VNODE_DIR_VALID, &new_dvnode->flags) &&
-		    orig_dvnode->status.data_version == new_data_version) {
-			if (!new_negative)
-				afs_edit_dir_remove(new_dvnode, &new_dentry->d_name,
-						    afs_edit_dir_for_rename_1);
-
-			afs_edit_dir_add(new_dvnode, &new_dentry->d_name,
-					 &vnode->fid, afs_edit_dir_for_rename_2);
-		}
-
-		new_inode = d_inode(new_dentry);
-		if (new_inode) {
-			spin_lock(&new_inode->i_lock);
-			if (new_inode->i_nlink > 0)
-				drop_nlink(new_inode);
-			spin_unlock(&new_inode->i_lock);
-		}
-
-		/* Now we can update d_fsdata on the dentries to reflect their
-		 * new parent's data_version.
-		 *
-		 * Note that if we ever implement RENAME_EXCHANGE, we'll have
-		 * to update both dentries with opposing dir versions.
-		 */
-		afs_update_dentry_version(&fc, old_dentry, &scb[1]);
-		afs_update_dentry_version(&fc, new_dentry, &scb[1]);
-		d_move(old_dentry, new_dentry);
-		up_write(&new_dvnode->validate_lock);
-		goto error_tmp;
-	}
-
-error_rehash_old:
-	d_rehash(new_dentry);
-error_rehash:
-	if (rehash)
-		d_rehash(rehash);
-error_tmp:
-	if (tmp)
-		dput(tmp);
-	key_put(key);
-error_scb:
-	kfree(scb);
-=======
 	return afs_do_sync_operation(op);
 
->>>>>>> d1988041
 error:
 	return afs_put_operation(op);
 }
