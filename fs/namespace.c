// SPDX-License-Identifier: GPL-2.0-only
/*
 *  linux/fs/namespace.c
 *
 * (C) Copyright Al Viro 2000, 2001
 *
 * Based on code from fs/super.c, copyright Linus Torvalds and others.
 * Heavily rewritten.
 */

#include <linux/syscalls.h>
#include <linux/export.h>
#include <linux/capability.h>
#include <linux/mnt_namespace.h>
#include <linux/user_namespace.h>
#include <linux/namei.h>
#include <linux/security.h>
#include <linux/cred.h>
#include <linux/idr.h>
#include <linux/init.h>		/* init_rootfs */
#include <linux/fs_struct.h>	/* get_fs_root et.al. */
#include <linux/fsnotify.h>	/* fsnotify_vfsmount_delete */
#include <linux/file.h>
#include <linux/uaccess.h>
#include <linux/proc_ns.h>
#include <linux/magic.h>
#include <linux/memblock.h>
#include <linux/proc_fs.h>
#include <linux/task_work.h>
#include <linux/sched/task.h>
#include <uapi/linux/mount.h>
#include <linux/fs_context.h>
#include <linux/shmem_fs.h>

#include "pnode.h"
#include "internal.h"

/* Maximum number of mounts in a mount namespace */
unsigned int sysctl_mount_max __read_mostly = 100000;

static unsigned int m_hash_mask __read_mostly;
static unsigned int m_hash_shift __read_mostly;
static unsigned int mp_hash_mask __read_mostly;
static unsigned int mp_hash_shift __read_mostly;

static __initdata unsigned long mhash_entries;
static int __init set_mhash_entries(char *str)
{
	if (!str)
		return 0;
	mhash_entries = simple_strtoul(str, &str, 0);
	return 1;
}
__setup("mhash_entries=", set_mhash_entries);

static __initdata unsigned long mphash_entries;
static int __init set_mphash_entries(char *str)
{
	if (!str)
		return 0;
	mphash_entries = simple_strtoul(str, &str, 0);
	return 1;
}
__setup("mphash_entries=", set_mphash_entries);

static u64 event;
static DEFINE_IDA(mnt_id_ida);
static DEFINE_IDA(mnt_group_ida);

static struct hlist_head *mount_hashtable __read_mostly;
static struct hlist_head *mountpoint_hashtable __read_mostly;
static struct kmem_cache *mnt_cache __read_mostly;
static DECLARE_RWSEM(namespace_sem);
static HLIST_HEAD(unmounted);	/* protected by namespace_sem */
static LIST_HEAD(ex_mountpoints); /* protected by namespace_sem */

struct mount_kattr {
	unsigned int attr_set;
	unsigned int attr_clr;
	unsigned int propagation;
	unsigned int lookup_flags;
	bool recurse;
	struct user_namespace *mnt_userns;
};

/* /sys/fs */
struct kobject *fs_kobj;
EXPORT_SYMBOL_GPL(fs_kobj);

/*
 * vfsmount lock may be taken for read to prevent changes to the
 * vfsmount hash, ie. during mountpoint lookups or walking back
 * up the tree.
 *
 * It should be taken for write in all cases where the vfsmount
 * tree or hash is modified or when a vfsmount structure is modified.
 */
__cacheline_aligned_in_smp DEFINE_SEQLOCK(mount_lock);

static inline void lock_mount_hash(void)
{
	write_seqlock(&mount_lock);
}

static inline void unlock_mount_hash(void)
{
	write_sequnlock(&mount_lock);
}

static inline struct hlist_head *m_hash(struct vfsmount *mnt, struct dentry *dentry)
{
	unsigned long tmp = ((unsigned long)mnt / L1_CACHE_BYTES);
	tmp += ((unsigned long)dentry / L1_CACHE_BYTES);
	tmp = tmp + (tmp >> m_hash_shift);
	return &mount_hashtable[tmp & m_hash_mask];
}

static inline struct hlist_head *mp_hash(struct dentry *dentry)
{
	unsigned long tmp = ((unsigned long)dentry / L1_CACHE_BYTES);
	tmp = tmp + (tmp >> mp_hash_shift);
	return &mountpoint_hashtable[tmp & mp_hash_mask];
}

static int mnt_alloc_id(struct mount *mnt)
{
	int res = ida_alloc(&mnt_id_ida, GFP_KERNEL);

	if (res < 0)
		return res;
	mnt->mnt_id = res;
	return 0;
}

static void mnt_free_id(struct mount *mnt)
{
	ida_free(&mnt_id_ida, mnt->mnt_id);
}

/*
 * Allocate a new peer group ID
 */
static int mnt_alloc_group_id(struct mount *mnt)
{
	int res = ida_alloc_min(&mnt_group_ida, 1, GFP_KERNEL);

	if (res < 0)
		return res;
	mnt->mnt_group_id = res;
	return 0;
}

/*
 * Release a peer group ID
 */
void mnt_release_group_id(struct mount *mnt)
{
	ida_free(&mnt_group_ida, mnt->mnt_group_id);
	mnt->mnt_group_id = 0;
}

/*
 * vfsmount lock must be held for read
 */
static inline void mnt_add_count(struct mount *mnt, int n)
{
#ifdef CONFIG_SMP
	this_cpu_add(mnt->mnt_pcp->mnt_count, n);
#else
	preempt_disable();
	mnt->mnt_count += n;
	preempt_enable();
#endif
}

/*
 * vfsmount lock must be held for write
 */
int mnt_get_count(struct mount *mnt)
{
#ifdef CONFIG_SMP
	int count = 0;
	int cpu;

	for_each_possible_cpu(cpu) {
		count += per_cpu_ptr(mnt->mnt_pcp, cpu)->mnt_count;
	}

	return count;
#else
	return mnt->mnt_count;
#endif
}

static struct mount *alloc_vfsmnt(const char *name)
{
	struct mount *mnt = kmem_cache_zalloc(mnt_cache, GFP_KERNEL);
	if (mnt) {
		int err;

		err = mnt_alloc_id(mnt);
		if (err)
			goto out_free_cache;

		if (name) {
			mnt->mnt_devname = kstrdup_const(name,
							 GFP_KERNEL_ACCOUNT);
			if (!mnt->mnt_devname)
				goto out_free_id;
		}

#ifdef CONFIG_SMP
		mnt->mnt_pcp = alloc_percpu(struct mnt_pcp);
		if (!mnt->mnt_pcp)
			goto out_free_devname;

		this_cpu_add(mnt->mnt_pcp->mnt_count, 1);
#else
		mnt->mnt_count = 1;
		mnt->mnt_writers = 0;
#endif

		INIT_HLIST_NODE(&mnt->mnt_hash);
		INIT_LIST_HEAD(&mnt->mnt_child);
		INIT_LIST_HEAD(&mnt->mnt_mounts);
		INIT_LIST_HEAD(&mnt->mnt_list);
		INIT_LIST_HEAD(&mnt->mnt_expire);
		INIT_LIST_HEAD(&mnt->mnt_share);
		INIT_LIST_HEAD(&mnt->mnt_slave_list);
		INIT_LIST_HEAD(&mnt->mnt_slave);
		INIT_HLIST_NODE(&mnt->mnt_mp_list);
		INIT_LIST_HEAD(&mnt->mnt_umounting);
		INIT_HLIST_HEAD(&mnt->mnt_stuck_children);
		mnt->mnt.mnt_userns = &init_user_ns;
	}
	return mnt;

#ifdef CONFIG_SMP
out_free_devname:
	kfree_const(mnt->mnt_devname);
#endif
out_free_id:
	mnt_free_id(mnt);
out_free_cache:
	kmem_cache_free(mnt_cache, mnt);
	return NULL;
}

/*
 * Most r/o checks on a fs are for operations that take
 * discrete amounts of time, like a write() or unlink().
 * We must keep track of when those operations start
 * (for permission checks) and when they end, so that
 * we can determine when writes are able to occur to
 * a filesystem.
 */
/*
 * __mnt_is_readonly: check whether a mount is read-only
 * @mnt: the mount to check for its write status
 *
 * This shouldn't be used directly ouside of the VFS.
 * It does not guarantee that the filesystem will stay
 * r/w, just that it is right *now*.  This can not and
 * should not be used in place of IS_RDONLY(inode).
 * mnt_want/drop_write() will _keep_ the filesystem
 * r/w.
 */
bool __mnt_is_readonly(struct vfsmount *mnt)
{
	return (mnt->mnt_flags & MNT_READONLY) || sb_rdonly(mnt->mnt_sb);
}
EXPORT_SYMBOL_GPL(__mnt_is_readonly);

static inline void mnt_inc_writers(struct mount *mnt)
{
#ifdef CONFIG_SMP
	this_cpu_inc(mnt->mnt_pcp->mnt_writers);
#else
	mnt->mnt_writers++;
#endif
}

static inline void mnt_dec_writers(struct mount *mnt)
{
#ifdef CONFIG_SMP
	this_cpu_dec(mnt->mnt_pcp->mnt_writers);
#else
	mnt->mnt_writers--;
#endif
}

static unsigned int mnt_get_writers(struct mount *mnt)
{
#ifdef CONFIG_SMP
	unsigned int count = 0;
	int cpu;

	for_each_possible_cpu(cpu) {
		count += per_cpu_ptr(mnt->mnt_pcp, cpu)->mnt_writers;
	}

	return count;
#else
	return mnt->mnt_writers;
#endif
}

static int mnt_is_readonly(struct vfsmount *mnt)
{
	if (mnt->mnt_sb->s_readonly_remount)
		return 1;
	/* Order wrt setting s_flags/s_readonly_remount in do_remount() */
	smp_rmb();
	return __mnt_is_readonly(mnt);
}

/*
 * Most r/o & frozen checks on a fs are for operations that take discrete
 * amounts of time, like a write() or unlink().  We must keep track of when
 * those operations start (for permission checks) and when they end, so that we
 * can determine when writes are able to occur to a filesystem.
 */
/**
 * __mnt_want_write - get write access to a mount without freeze protection
 * @m: the mount on which to take a write
 *
 * This tells the low-level filesystem that a write is about to be performed to
 * it, and makes sure that writes are allowed (mnt it read-write) before
 * returning success. This operation does not protect against filesystem being
 * frozen. When the write operation is finished, __mnt_drop_write() must be
 * called. This is effectively a refcount.
 */
int __mnt_want_write(struct vfsmount *m)
{
	struct mount *mnt = real_mount(m);
	int ret = 0;

	preempt_disable();
	mnt_inc_writers(mnt);
	/*
	 * The store to mnt_inc_writers must be visible before we pass
	 * MNT_WRITE_HOLD loop below, so that the slowpath can see our
	 * incremented count after it has set MNT_WRITE_HOLD.
	 */
	smp_mb();
	while (READ_ONCE(mnt->mnt.mnt_flags) & MNT_WRITE_HOLD)
		cpu_relax();
	/*
	 * After the slowpath clears MNT_WRITE_HOLD, mnt_is_readonly will
	 * be set to match its requirements. So we must not load that until
	 * MNT_WRITE_HOLD is cleared.
	 */
	smp_rmb();
	if (mnt_is_readonly(m)) {
		mnt_dec_writers(mnt);
		ret = -EROFS;
	}
	preempt_enable();

	return ret;
}

/**
 * mnt_want_write - get write access to a mount
 * @m: the mount on which to take a write
 *
 * This tells the low-level filesystem that a write is about to be performed to
 * it, and makes sure that writes are allowed (mount is read-write, filesystem
 * is not frozen) before returning success.  When the write operation is
 * finished, mnt_drop_write() must be called.  This is effectively a refcount.
 */
int mnt_want_write(struct vfsmount *m)
{
	int ret;

	sb_start_write(m->mnt_sb);
	ret = __mnt_want_write(m);
	if (ret)
		sb_end_write(m->mnt_sb);
	return ret;
}
EXPORT_SYMBOL_GPL(mnt_want_write);

/**
 * __mnt_want_write_file - get write access to a file's mount
 * @file: the file who's mount on which to take a write
 *
 * This is like __mnt_want_write, but if the file is already open for writing it
 * skips incrementing mnt_writers (since the open file already has a reference)
 * and instead only does the check for emergency r/o remounts.  This must be
 * paired with __mnt_drop_write_file.
 */
int __mnt_want_write_file(struct file *file)
{
	if (file->f_mode & FMODE_WRITER) {
		/*
		 * Superblock may have become readonly while there are still
		 * writable fd's, e.g. due to a fs error with errors=remount-ro
		 */
		if (__mnt_is_readonly(file->f_path.mnt))
			return -EROFS;
		return 0;
	}
	return __mnt_want_write(file->f_path.mnt);
}

/**
 * mnt_want_write_file - get write access to a file's mount
 * @file: the file who's mount on which to take a write
 *
 * This is like mnt_want_write, but if the file is already open for writing it
 * skips incrementing mnt_writers (since the open file already has a reference)
 * and instead only does the freeze protection and the check for emergency r/o
 * remounts.  This must be paired with mnt_drop_write_file.
 */
int mnt_want_write_file(struct file *file)
{
	int ret;

	sb_start_write(file_inode(file)->i_sb);
	ret = __mnt_want_write_file(file);
	if (ret)
		sb_end_write(file_inode(file)->i_sb);
	return ret;
}
EXPORT_SYMBOL_GPL(mnt_want_write_file);

/**
 * __mnt_drop_write - give up write access to a mount
 * @mnt: the mount on which to give up write access
 *
 * Tells the low-level filesystem that we are done
 * performing writes to it.  Must be matched with
 * __mnt_want_write() call above.
 */
void __mnt_drop_write(struct vfsmount *mnt)
{
	preempt_disable();
	mnt_dec_writers(real_mount(mnt));
	preempt_enable();
}

/**
 * mnt_drop_write - give up write access to a mount
 * @mnt: the mount on which to give up write access
 *
 * Tells the low-level filesystem that we are done performing writes to it and
 * also allows filesystem to be frozen again.  Must be matched with
 * mnt_want_write() call above.
 */
void mnt_drop_write(struct vfsmount *mnt)
{
	__mnt_drop_write(mnt);
	sb_end_write(mnt->mnt_sb);
}
EXPORT_SYMBOL_GPL(mnt_drop_write);

void __mnt_drop_write_file(struct file *file)
{
	if (!(file->f_mode & FMODE_WRITER))
		__mnt_drop_write(file->f_path.mnt);
}

void mnt_drop_write_file(struct file *file)
{
	__mnt_drop_write_file(file);
	sb_end_write(file_inode(file)->i_sb);
}
EXPORT_SYMBOL(mnt_drop_write_file);

static inline int mnt_hold_writers(struct mount *mnt)
{
	mnt->mnt.mnt_flags |= MNT_WRITE_HOLD;
	/*
	 * After storing MNT_WRITE_HOLD, we'll read the counters. This store
	 * should be visible before we do.
	 */
	smp_mb();

	/*
	 * With writers on hold, if this value is zero, then there are
	 * definitely no active writers (although held writers may subsequently
	 * increment the count, they'll have to wait, and decrement it after
	 * seeing MNT_READONLY).
	 *
	 * It is OK to have counter incremented on one CPU and decremented on
	 * another: the sum will add up correctly. The danger would be when we
	 * sum up each counter, if we read a counter before it is incremented,
	 * but then read another CPU's count which it has been subsequently
	 * decremented from -- we would see more decrements than we should.
	 * MNT_WRITE_HOLD protects against this scenario, because
	 * mnt_want_write first increments count, then smp_mb, then spins on
	 * MNT_WRITE_HOLD, so it can't be decremented by another CPU while
	 * we're counting up here.
	 */
	if (mnt_get_writers(mnt) > 0)
		return -EBUSY;

	return 0;
}

static inline void mnt_unhold_writers(struct mount *mnt)
{
	/*
	 * MNT_READONLY must become visible before ~MNT_WRITE_HOLD, so writers
	 * that become unheld will see MNT_READONLY.
	 */
	smp_wmb();
	mnt->mnt.mnt_flags &= ~MNT_WRITE_HOLD;
}

static int mnt_make_readonly(struct mount *mnt)
{
	int ret;

	ret = mnt_hold_writers(mnt);
	if (!ret)
		mnt->mnt.mnt_flags |= MNT_READONLY;
	mnt_unhold_writers(mnt);
	return ret;
}

int sb_prepare_remount_readonly(struct super_block *sb)
{
	struct mount *mnt;
	int err = 0;

	/* Racy optimization.  Recheck the counter under MNT_WRITE_HOLD */
	if (atomic_long_read(&sb->s_remove_count))
		return -EBUSY;

	lock_mount_hash();
	list_for_each_entry(mnt, &sb->s_mounts, mnt_instance) {
		if (!(mnt->mnt.mnt_flags & MNT_READONLY)) {
			mnt->mnt.mnt_flags |= MNT_WRITE_HOLD;
			smp_mb();
			if (mnt_get_writers(mnt) > 0) {
				err = -EBUSY;
				break;
			}
		}
	}
	if (!err && atomic_long_read(&sb->s_remove_count))
		err = -EBUSY;

	if (!err) {
		sb->s_readonly_remount = 1;
		smp_wmb();
	}
	list_for_each_entry(mnt, &sb->s_mounts, mnt_instance) {
		if (mnt->mnt.mnt_flags & MNT_WRITE_HOLD)
			mnt->mnt.mnt_flags &= ~MNT_WRITE_HOLD;
	}
	unlock_mount_hash();

	return err;
}

static void free_vfsmnt(struct mount *mnt)
{
	struct user_namespace *mnt_userns;

	mnt_userns = mnt_user_ns(&mnt->mnt);
	if (mnt_userns != &init_user_ns)
		put_user_ns(mnt_userns);
	kfree_const(mnt->mnt_devname);
#ifdef CONFIG_SMP
	free_percpu(mnt->mnt_pcp);
#endif
	kmem_cache_free(mnt_cache, mnt);
}

static void delayed_free_vfsmnt(struct rcu_head *head)
{
	free_vfsmnt(container_of(head, struct mount, mnt_rcu));
}

/* call under rcu_read_lock */
int __legitimize_mnt(struct vfsmount *bastard, unsigned seq)
{
	struct mount *mnt;
	if (read_seqretry(&mount_lock, seq))
		return 1;
	if (bastard == NULL)
		return 0;
	mnt = real_mount(bastard);
	mnt_add_count(mnt, 1);
	smp_mb();			// see mntput_no_expire()
	if (likely(!read_seqretry(&mount_lock, seq)))
		return 0;
	if (bastard->mnt_flags & MNT_SYNC_UMOUNT) {
		mnt_add_count(mnt, -1);
		return 1;
	}
	lock_mount_hash();
	if (unlikely(bastard->mnt_flags & MNT_DOOMED)) {
		mnt_add_count(mnt, -1);
		unlock_mount_hash();
		return 1;
	}
	unlock_mount_hash();
	/* caller will mntput() */
	return -1;
}

/* call under rcu_read_lock */
bool legitimize_mnt(struct vfsmount *bastard, unsigned seq)
{
	int res = __legitimize_mnt(bastard, seq);
	if (likely(!res))
		return true;
	if (unlikely(res < 0)) {
		rcu_read_unlock();
		mntput(bastard);
		rcu_read_lock();
	}
	return false;
}

/*
 * find the first mount at @dentry on vfsmount @mnt.
 * call under rcu_read_lock()
 */
struct mount *__lookup_mnt(struct vfsmount *mnt, struct dentry *dentry)
{
	struct hlist_head *head = m_hash(mnt, dentry);
	struct mount *p;

	hlist_for_each_entry_rcu(p, head, mnt_hash)
		if (&p->mnt_parent->mnt == mnt && p->mnt_mountpoint == dentry)
			return p;
	return NULL;
}

/*
 * lookup_mnt - Return the first child mount mounted at path
 *
 * "First" means first mounted chronologically.  If you create the
 * following mounts:
 *
 * mount /dev/sda1 /mnt
 * mount /dev/sda2 /mnt
 * mount /dev/sda3 /mnt
 *
 * Then lookup_mnt() on the base /mnt dentry in the root mount will
 * return successively the root dentry and vfsmount of /dev/sda1, then
 * /dev/sda2, then /dev/sda3, then NULL.
 *
 * lookup_mnt takes a reference to the found vfsmount.
 */
struct vfsmount *lookup_mnt(const struct path *path)
{
	struct mount *child_mnt;
	struct vfsmount *m;
	unsigned seq;

	rcu_read_lock();
	do {
		seq = read_seqbegin(&mount_lock);
		child_mnt = __lookup_mnt(path->mnt, path->dentry);
		m = child_mnt ? &child_mnt->mnt : NULL;
	} while (!legitimize_mnt(m, seq));
	rcu_read_unlock();
	return m;
}

static inline void lock_ns_list(struct mnt_namespace *ns)
{
	spin_lock(&ns->ns_lock);
}

static inline void unlock_ns_list(struct mnt_namespace *ns)
{
	spin_unlock(&ns->ns_lock);
}

static inline bool mnt_is_cursor(struct mount *mnt)
{
	return mnt->mnt.mnt_flags & MNT_CURSOR;
}

/*
 * __is_local_mountpoint - Test to see if dentry is a mountpoint in the
 *                         current mount namespace.
 *
 * The common case is dentries are not mountpoints at all and that
 * test is handled inline.  For the slow case when we are actually
 * dealing with a mountpoint of some kind, walk through all of the
 * mounts in the current mount namespace and test to see if the dentry
 * is a mountpoint.
 *
 * The mount_hashtable is not usable in the context because we
 * need to identify all mounts that may be in the current mount
 * namespace not just a mount that happens to have some specified
 * parent mount.
 */
bool __is_local_mountpoint(struct dentry *dentry)
{
	struct mnt_namespace *ns = current->nsproxy->mnt_ns;
	struct mount *mnt;
	bool is_covered = false;

	down_read(&namespace_sem);
	lock_ns_list(ns);
	list_for_each_entry(mnt, &ns->list, mnt_list) {
		if (mnt_is_cursor(mnt))
			continue;
		is_covered = (mnt->mnt_mountpoint == dentry);
		if (is_covered)
			break;
	}
	unlock_ns_list(ns);
	up_read(&namespace_sem);

	return is_covered;
}

static struct mountpoint *lookup_mountpoint(struct dentry *dentry)
{
	struct hlist_head *chain = mp_hash(dentry);
	struct mountpoint *mp;

	hlist_for_each_entry(mp, chain, m_hash) {
		if (mp->m_dentry == dentry) {
			mp->m_count++;
			return mp;
		}
	}
	return NULL;
}

static struct mountpoint *get_mountpoint(struct dentry *dentry)
{
	struct mountpoint *mp, *new = NULL;
	int ret;

	if (d_mountpoint(dentry)) {
		/* might be worth a WARN_ON() */
		if (d_unlinked(dentry))
			return ERR_PTR(-ENOENT);
mountpoint:
		read_seqlock_excl(&mount_lock);
		mp = lookup_mountpoint(dentry);
		read_sequnlock_excl(&mount_lock);
		if (mp)
			goto done;
	}

	if (!new)
		new = kmalloc(sizeof(struct mountpoint), GFP_KERNEL);
	if (!new)
		return ERR_PTR(-ENOMEM);


	/* Exactly one processes may set d_mounted */
	ret = d_set_mounted(dentry);

	/* Someone else set d_mounted? */
	if (ret == -EBUSY)
		goto mountpoint;

	/* The dentry is not available as a mountpoint? */
	mp = ERR_PTR(ret);
	if (ret)
		goto done;

	/* Add the new mountpoint to the hash table */
	read_seqlock_excl(&mount_lock);
	new->m_dentry = dget(dentry);
	new->m_count = 1;
	hlist_add_head(&new->m_hash, mp_hash(dentry));
	INIT_HLIST_HEAD(&new->m_list);
	read_sequnlock_excl(&mount_lock);

	mp = new;
	new = NULL;
done:
	kfree(new);
	return mp;
}

/*
 * vfsmount lock must be held.  Additionally, the caller is responsible
 * for serializing calls for given disposal list.
 */
static void __put_mountpoint(struct mountpoint *mp, struct list_head *list)
{
	if (!--mp->m_count) {
		struct dentry *dentry = mp->m_dentry;
		BUG_ON(!hlist_empty(&mp->m_list));
		spin_lock(&dentry->d_lock);
		dentry->d_flags &= ~DCACHE_MOUNTED;
		spin_unlock(&dentry->d_lock);
		dput_to_list(dentry, list);
		hlist_del(&mp->m_hash);
		kfree(mp);
	}
}

/* called with namespace_lock and vfsmount lock */
static void put_mountpoint(struct mountpoint *mp)
{
	__put_mountpoint(mp, &ex_mountpoints);
}

static inline int check_mnt(struct mount *mnt)
{
	return mnt->mnt_ns == current->nsproxy->mnt_ns;
}

/*
 * vfsmount lock must be held for write
 */
static void touch_mnt_namespace(struct mnt_namespace *ns)
{
	if (ns) {
		ns->event = ++event;
		wake_up_interruptible(&ns->poll);
	}
}

/*
 * vfsmount lock must be held for write
 */
static void __touch_mnt_namespace(struct mnt_namespace *ns)
{
	if (ns && ns->event != event) {
		ns->event = event;
		wake_up_interruptible(&ns->poll);
	}
}

/*
 * vfsmount lock must be held for write
 */
static struct mountpoint *unhash_mnt(struct mount *mnt)
{
	struct mountpoint *mp;
	mnt->mnt_parent = mnt;
	mnt->mnt_mountpoint = mnt->mnt.mnt_root;
	list_del_init(&mnt->mnt_child);
	hlist_del_init_rcu(&mnt->mnt_hash);
	hlist_del_init(&mnt->mnt_mp_list);
	mp = mnt->mnt_mp;
	mnt->mnt_mp = NULL;
	return mp;
}

/*
 * vfsmount lock must be held for write
 */
static void umount_mnt(struct mount *mnt)
{
	put_mountpoint(unhash_mnt(mnt));
}

/*
 * vfsmount lock must be held for write
 */
void mnt_set_mountpoint(struct mount *mnt,
			struct mountpoint *mp,
			struct mount *child_mnt)
{
	mp->m_count++;
	mnt_add_count(mnt, 1);	/* essentially, that's mntget */
	child_mnt->mnt_mountpoint = mp->m_dentry;
	child_mnt->mnt_parent = mnt;
	child_mnt->mnt_mp = mp;
	hlist_add_head(&child_mnt->mnt_mp_list, &mp->m_list);
}

static void __attach_mnt(struct mount *mnt, struct mount *parent)
{
	hlist_add_head_rcu(&mnt->mnt_hash,
			   m_hash(&parent->mnt, mnt->mnt_mountpoint));
	list_add_tail(&mnt->mnt_child, &parent->mnt_mounts);
}

/*
 * vfsmount lock must be held for write
 */
static void attach_mnt(struct mount *mnt,
			struct mount *parent,
			struct mountpoint *mp)
{
	mnt_set_mountpoint(parent, mp, mnt);
	__attach_mnt(mnt, parent);
}

void mnt_change_mountpoint(struct mount *parent, struct mountpoint *mp, struct mount *mnt)
{
	struct mountpoint *old_mp = mnt->mnt_mp;
	struct mount *old_parent = mnt->mnt_parent;

	list_del_init(&mnt->mnt_child);
	hlist_del_init(&mnt->mnt_mp_list);
	hlist_del_init_rcu(&mnt->mnt_hash);

	attach_mnt(mnt, parent, mp);

	put_mountpoint(old_mp);
	mnt_add_count(old_parent, -1);
}

/*
 * vfsmount lock must be held for write
 */
static void commit_tree(struct mount *mnt)
{
	struct mount *parent = mnt->mnt_parent;
	struct mount *m;
	LIST_HEAD(head);
	struct mnt_namespace *n = parent->mnt_ns;

	BUG_ON(parent == mnt);

	list_add_tail(&head, &mnt->mnt_list);
	list_for_each_entry(m, &head, mnt_list)
		m->mnt_ns = n;

	list_splice(&head, n->list.prev);

	n->mounts += n->pending_mounts;
	n->pending_mounts = 0;

	__attach_mnt(mnt, parent);
	touch_mnt_namespace(n);
}

static struct mount *next_mnt(struct mount *p, struct mount *root)
{
	struct list_head *next = p->mnt_mounts.next;
	if (next == &p->mnt_mounts) {
		while (1) {
			if (p == root)
				return NULL;
			next = p->mnt_child.next;
			if (next != &p->mnt_parent->mnt_mounts)
				break;
			p = p->mnt_parent;
		}
	}
	return list_entry(next, struct mount, mnt_child);
}

static struct mount *skip_mnt_tree(struct mount *p)
{
	struct list_head *prev = p->mnt_mounts.prev;
	while (prev != &p->mnt_mounts) {
		p = list_entry(prev, struct mount, mnt_child);
		prev = p->mnt_mounts.prev;
	}
	return p;
}

/**
 * vfs_create_mount - Create a mount for a configured superblock
 * @fc: The configuration context with the superblock attached
 *
 * Create a mount to an already configured superblock.  If necessary, the
 * caller should invoke vfs_get_tree() before calling this.
 *
 * Note that this does not attach the mount to anything.
 */
struct vfsmount *vfs_create_mount(struct fs_context *fc)
{
	struct mount *mnt;

	if (!fc->root)
		return ERR_PTR(-EINVAL);

	mnt = alloc_vfsmnt(fc->source ?: "none");
	if (!mnt)
		return ERR_PTR(-ENOMEM);

	if (fc->sb_flags & SB_KERNMOUNT)
		mnt->mnt.mnt_flags = MNT_INTERNAL;

	atomic_inc(&fc->root->d_sb->s_active);
	mnt->mnt.mnt_sb		= fc->root->d_sb;
	mnt->mnt.mnt_root	= dget(fc->root);
	mnt->mnt_mountpoint	= mnt->mnt.mnt_root;
	mnt->mnt_parent		= mnt;

	lock_mount_hash();
	list_add_tail(&mnt->mnt_instance, &mnt->mnt.mnt_sb->s_mounts);
	unlock_mount_hash();
	return &mnt->mnt;
}
EXPORT_SYMBOL(vfs_create_mount);

struct vfsmount *fc_mount(struct fs_context *fc)
{
	int err = vfs_get_tree(fc);
	if (!err) {
		up_write(&fc->root->d_sb->s_umount);
		return vfs_create_mount(fc);
	}
	return ERR_PTR(err);
}
EXPORT_SYMBOL(fc_mount);

struct vfsmount *vfs_kern_mount(struct file_system_type *type,
				int flags, const char *name,
				void *data)
{
	struct fs_context *fc;
	struct vfsmount *mnt;
	int ret = 0;

	if (!type)
		return ERR_PTR(-EINVAL);

	fc = fs_context_for_mount(type, flags);
	if (IS_ERR(fc))
		return ERR_CAST(fc);

	if (name)
		ret = vfs_parse_fs_string(fc, "source",
					  name, strlen(name));
	if (!ret)
		ret = parse_monolithic_mount_data(fc, data);
	if (!ret)
		mnt = fc_mount(fc);
	else
		mnt = ERR_PTR(ret);

	put_fs_context(fc);
	return mnt;
}
EXPORT_SYMBOL_GPL(vfs_kern_mount);

struct vfsmount *
vfs_submount(const struct dentry *mountpoint, struct file_system_type *type,
	     const char *name, void *data)
{
	/* Until it is worked out how to pass the user namespace
	 * through from the parent mount to the submount don't support
	 * unprivileged mounts with submounts.
	 */
	if (mountpoint->d_sb->s_user_ns != &init_user_ns)
		return ERR_PTR(-EPERM);

	return vfs_kern_mount(type, SB_SUBMOUNT, name, data);
}
EXPORT_SYMBOL_GPL(vfs_submount);

static struct mount *clone_mnt(struct mount *old, struct dentry *root,
					int flag)
{
	struct super_block *sb = old->mnt.mnt_sb;
	struct mount *mnt;
	int err;

	mnt = alloc_vfsmnt(old->mnt_devname);
	if (!mnt)
		return ERR_PTR(-ENOMEM);

	if (flag & (CL_SLAVE | CL_PRIVATE | CL_SHARED_TO_SLAVE))
		mnt->mnt_group_id = 0; /* not a peer of original */
	else
		mnt->mnt_group_id = old->mnt_group_id;

	if ((flag & CL_MAKE_SHARED) && !mnt->mnt_group_id) {
		err = mnt_alloc_group_id(mnt);
		if (err)
			goto out_free;
	}

	mnt->mnt.mnt_flags = old->mnt.mnt_flags;
	mnt->mnt.mnt_flags &= ~(MNT_WRITE_HOLD|MNT_MARKED|MNT_INTERNAL);

	atomic_inc(&sb->s_active);
	mnt->mnt.mnt_userns = mnt_user_ns(&old->mnt);
	if (mnt->mnt.mnt_userns != &init_user_ns)
		mnt->mnt.mnt_userns = get_user_ns(mnt->mnt.mnt_userns);
	mnt->mnt.mnt_sb = sb;
	mnt->mnt.mnt_root = dget(root);
	mnt->mnt_mountpoint = mnt->mnt.mnt_root;
	mnt->mnt_parent = mnt;
	lock_mount_hash();
	list_add_tail(&mnt->mnt_instance, &sb->s_mounts);
	unlock_mount_hash();

	if ((flag & CL_SLAVE) ||
	    ((flag & CL_SHARED_TO_SLAVE) && IS_MNT_SHARED(old))) {
		list_add(&mnt->mnt_slave, &old->mnt_slave_list);
		mnt->mnt_master = old;
		CLEAR_MNT_SHARED(mnt);
	} else if (!(flag & CL_PRIVATE)) {
		if ((flag & CL_MAKE_SHARED) || IS_MNT_SHARED(old))
			list_add(&mnt->mnt_share, &old->mnt_share);
		if (IS_MNT_SLAVE(old))
			list_add(&mnt->mnt_slave, &old->mnt_slave);
		mnt->mnt_master = old->mnt_master;
	} else {
		CLEAR_MNT_SHARED(mnt);
	}
	if (flag & CL_MAKE_SHARED)
		set_mnt_shared(mnt);

	/* stick the duplicate mount on the same expiry list
	 * as the original if that was on one */
	if (flag & CL_EXPIRE) {
		if (!list_empty(&old->mnt_expire))
			list_add(&mnt->mnt_expire, &old->mnt_expire);
	}

	return mnt;

 out_free:
	mnt_free_id(mnt);
	free_vfsmnt(mnt);
	return ERR_PTR(err);
}

static void cleanup_mnt(struct mount *mnt)
{
	struct hlist_node *p;
	struct mount *m;
	/*
	 * The warning here probably indicates that somebody messed
	 * up a mnt_want/drop_write() pair.  If this happens, the
	 * filesystem was probably unable to make r/w->r/o transitions.
	 * The locking used to deal with mnt_count decrement provides barriers,
	 * so mnt_get_writers() below is safe.
	 */
	WARN_ON(mnt_get_writers(mnt));
	if (unlikely(mnt->mnt_pins.first))
		mnt_pin_kill(mnt);
	hlist_for_each_entry_safe(m, p, &mnt->mnt_stuck_children, mnt_umount) {
		hlist_del(&m->mnt_umount);
		mntput(&m->mnt);
	}
	fsnotify_vfsmount_delete(&mnt->mnt);
	dput(mnt->mnt.mnt_root);
	deactivate_super(mnt->mnt.mnt_sb);
	mnt_free_id(mnt);
	call_rcu(&mnt->mnt_rcu, delayed_free_vfsmnt);
}

static void __cleanup_mnt(struct rcu_head *head)
{
	cleanup_mnt(container_of(head, struct mount, mnt_rcu));
}

static LLIST_HEAD(delayed_mntput_list);
static void delayed_mntput(struct work_struct *unused)
{
	struct llist_node *node = llist_del_all(&delayed_mntput_list);
	struct mount *m, *t;

	llist_for_each_entry_safe(m, t, node, mnt_llist)
		cleanup_mnt(m);
}
static DECLARE_DELAYED_WORK(delayed_mntput_work, delayed_mntput);

static void mntput_no_expire(struct mount *mnt)
{
	LIST_HEAD(list);
	int count;

	rcu_read_lock();
	if (likely(READ_ONCE(mnt->mnt_ns))) {
		/*
		 * Since we don't do lock_mount_hash() here,
		 * ->mnt_ns can change under us.  However, if it's
		 * non-NULL, then there's a reference that won't
		 * be dropped until after an RCU delay done after
		 * turning ->mnt_ns NULL.  So if we observe it
		 * non-NULL under rcu_read_lock(), the reference
		 * we are dropping is not the final one.
		 */
		mnt_add_count(mnt, -1);
		rcu_read_unlock();
		return;
	}
	lock_mount_hash();
	/*
	 * make sure that if __legitimize_mnt() has not seen us grab
	 * mount_lock, we'll see their refcount increment here.
	 */
	smp_mb();
	mnt_add_count(mnt, -1);
	count = mnt_get_count(mnt);
	if (count != 0) {
		WARN_ON(count < 0);
		rcu_read_unlock();
		unlock_mount_hash();
		return;
	}
	if (unlikely(mnt->mnt.mnt_flags & MNT_DOOMED)) {
		rcu_read_unlock();
		unlock_mount_hash();
		return;
	}
	mnt->mnt.mnt_flags |= MNT_DOOMED;
	rcu_read_unlock();

	list_del(&mnt->mnt_instance);

	if (unlikely(!list_empty(&mnt->mnt_mounts))) {
		struct mount *p, *tmp;
		list_for_each_entry_safe(p, tmp, &mnt->mnt_mounts,  mnt_child) {
			__put_mountpoint(unhash_mnt(p), &list);
			hlist_add_head(&p->mnt_umount, &mnt->mnt_stuck_children);
		}
	}
	unlock_mount_hash();
	shrink_dentry_list(&list);

	if (likely(!(mnt->mnt.mnt_flags & MNT_INTERNAL))) {
		struct task_struct *task = current;
		if (likely(!(task->flags & PF_KTHREAD))) {
			init_task_work(&mnt->mnt_rcu, __cleanup_mnt);
			if (!task_work_add(task, &mnt->mnt_rcu, TWA_RESUME))
				return;
		}
		if (llist_add(&mnt->mnt_llist, &delayed_mntput_list))
			schedule_delayed_work(&delayed_mntput_work, 1);
		return;
	}
	cleanup_mnt(mnt);
}

void mntput(struct vfsmount *mnt)
{
	if (mnt) {
		struct mount *m = real_mount(mnt);
		/* avoid cacheline pingpong, hope gcc doesn't get "smart" */
		if (unlikely(m->mnt_expiry_mark))
			m->mnt_expiry_mark = 0;
		mntput_no_expire(m);
	}
}
EXPORT_SYMBOL(mntput);

struct vfsmount *mntget(struct vfsmount *mnt)
{
	if (mnt)
		mnt_add_count(real_mount(mnt), 1);
	return mnt;
}
EXPORT_SYMBOL(mntget);

/**
 * path_is_mountpoint() - Check if path is a mount in the current namespace.
 * @path: path to check
 *
 *  d_mountpoint() can only be used reliably to establish if a dentry is
 *  not mounted in any namespace and that common case is handled inline.
 *  d_mountpoint() isn't aware of the possibility there may be multiple
 *  mounts using a given dentry in a different namespace. This function
 *  checks if the passed in path is a mountpoint rather than the dentry
 *  alone.
 */
bool path_is_mountpoint(const struct path *path)
{
	unsigned seq;
	bool res;

	if (!d_mountpoint(path->dentry))
		return false;

	rcu_read_lock();
	do {
		seq = read_seqbegin(&mount_lock);
		res = __path_is_mountpoint(path);
	} while (read_seqretry(&mount_lock, seq));
	rcu_read_unlock();

	return res;
}
EXPORT_SYMBOL(path_is_mountpoint);

struct vfsmount *mnt_clone_internal(const struct path *path)
{
	struct mount *p;
	p = clone_mnt(real_mount(path->mnt), path->dentry, CL_PRIVATE);
	if (IS_ERR(p))
		return ERR_CAST(p);
	p->mnt.mnt_flags |= MNT_INTERNAL;
	return &p->mnt;
}

#ifdef CONFIG_PROC_FS
static struct mount *mnt_list_next(struct mnt_namespace *ns,
				   struct list_head *p)
{
	struct mount *mnt, *ret = NULL;

	lock_ns_list(ns);
	list_for_each_continue(p, &ns->list) {
		mnt = list_entry(p, typeof(*mnt), mnt_list);
		if (!mnt_is_cursor(mnt)) {
			ret = mnt;
			break;
		}
	}
	unlock_ns_list(ns);

	return ret;
}

/* iterator; we want it to have access to namespace_sem, thus here... */
static void *m_start(struct seq_file *m, loff_t *pos)
{
	struct proc_mounts *p = m->private;
	struct list_head *prev;

	down_read(&namespace_sem);
	if (!*pos) {
		prev = &p->ns->list;
	} else {
		prev = &p->cursor.mnt_list;

		/* Read after we'd reached the end? */
		if (list_empty(prev))
			return NULL;
	}

	return mnt_list_next(p->ns, prev);
}

static void *m_next(struct seq_file *m, void *v, loff_t *pos)
{
	struct proc_mounts *p = m->private;
	struct mount *mnt = v;

	++*pos;
	return mnt_list_next(p->ns, &mnt->mnt_list);
}

static void m_stop(struct seq_file *m, void *v)
{
	struct proc_mounts *p = m->private;
	struct mount *mnt = v;

	lock_ns_list(p->ns);
	if (mnt)
		list_move_tail(&p->cursor.mnt_list, &mnt->mnt_list);
	else
		list_del_init(&p->cursor.mnt_list);
	unlock_ns_list(p->ns);
	up_read(&namespace_sem);
}

static int m_show(struct seq_file *m, void *v)
{
	struct proc_mounts *p = m->private;
	struct mount *r = v;
	return p->show(m, &r->mnt);
}

const struct seq_operations mounts_op = {
	.start	= m_start,
	.next	= m_next,
	.stop	= m_stop,
	.show	= m_show,
};

void mnt_cursor_del(struct mnt_namespace *ns, struct mount *cursor)
{
	down_read(&namespace_sem);
	lock_ns_list(ns);
	list_del(&cursor->mnt_list);
	unlock_ns_list(ns);
	up_read(&namespace_sem);
}
#endif  /* CONFIG_PROC_FS */

/**
 * may_umount_tree - check if a mount tree is busy
 * @m: root of mount tree
 *
 * This is called to check if a tree of mounts has any
 * open files, pwds, chroots or sub mounts that are
 * busy.
 */
int may_umount_tree(struct vfsmount *m)
{
	struct mount *mnt = real_mount(m);
	int actual_refs = 0;
	int minimum_refs = 0;
	struct mount *p;
	BUG_ON(!m);

	/* write lock needed for mnt_get_count */
	lock_mount_hash();
	for (p = mnt; p; p = next_mnt(p, mnt)) {
		actual_refs += mnt_get_count(p);
		minimum_refs += 2;
	}
	unlock_mount_hash();

	if (actual_refs > minimum_refs)
		return 0;

	return 1;
}

EXPORT_SYMBOL(may_umount_tree);

/**
 * may_umount - check if a mount point is busy
 * @mnt: root of mount
 *
 * This is called to check if a mount point has any
 * open files, pwds, chroots or sub mounts. If the
 * mount has sub mounts this will return busy
 * regardless of whether the sub mounts are busy.
 *
 * Doesn't take quota and stuff into account. IOW, in some cases it will
 * give false negatives. The main reason why it's here is that we need
 * a non-destructive way to look for easily umountable filesystems.
 */
int may_umount(struct vfsmount *mnt)
{
	int ret = 1;
	down_read(&namespace_sem);
	lock_mount_hash();
	if (propagate_mount_busy(real_mount(mnt), 2))
		ret = 0;
	unlock_mount_hash();
	up_read(&namespace_sem);
	return ret;
}

EXPORT_SYMBOL(may_umount);

static void namespace_unlock(void)
{
	struct hlist_head head;
	struct hlist_node *p;
	struct mount *m;
	LIST_HEAD(list);

	hlist_move_list(&unmounted, &head);
	list_splice_init(&ex_mountpoints, &list);

	up_write(&namespace_sem);

	shrink_dentry_list(&list);

	if (likely(hlist_empty(&head)))
		return;

	synchronize_rcu_expedited();

	hlist_for_each_entry_safe(m, p, &head, mnt_umount) {
		hlist_del(&m->mnt_umount);
		mntput(&m->mnt);
	}
}

static inline void namespace_lock(void)
{
	down_write(&namespace_sem);
}

enum umount_tree_flags {
	UMOUNT_SYNC = 1,
	UMOUNT_PROPAGATE = 2,
	UMOUNT_CONNECTED = 4,
};

static bool disconnect_mount(struct mount *mnt, enum umount_tree_flags how)
{
	/* Leaving mounts connected is only valid for lazy umounts */
	if (how & UMOUNT_SYNC)
		return true;

	/* A mount without a parent has nothing to be connected to */
	if (!mnt_has_parent(mnt))
		return true;

	/* Because the reference counting rules change when mounts are
	 * unmounted and connected, umounted mounts may not be
	 * connected to mounted mounts.
	 */
	if (!(mnt->mnt_parent->mnt.mnt_flags & MNT_UMOUNT))
		return true;

	/* Has it been requested that the mount remain connected? */
	if (how & UMOUNT_CONNECTED)
		return false;

	/* Is the mount locked such that it needs to remain connected? */
	if (IS_MNT_LOCKED(mnt))
		return false;

	/* By default disconnect the mount */
	return true;
}

/*
 * mount_lock must be held
 * namespace_sem must be held for write
 */
static void umount_tree(struct mount *mnt, enum umount_tree_flags how)
{
	LIST_HEAD(tmp_list);
	struct mount *p;

	if (how & UMOUNT_PROPAGATE)
		propagate_mount_unlock(mnt);

	/* Gather the mounts to umount */
	for (p = mnt; p; p = next_mnt(p, mnt)) {
		p->mnt.mnt_flags |= MNT_UMOUNT;
		list_move(&p->mnt_list, &tmp_list);
	}

	/* Hide the mounts from mnt_mounts */
	list_for_each_entry(p, &tmp_list, mnt_list) {
		list_del_init(&p->mnt_child);
	}

	/* Add propogated mounts to the tmp_list */
	if (how & UMOUNT_PROPAGATE)
		propagate_umount(&tmp_list);

	while (!list_empty(&tmp_list)) {
		struct mnt_namespace *ns;
		bool disconnect;
		p = list_first_entry(&tmp_list, struct mount, mnt_list);
		list_del_init(&p->mnt_expire);
		list_del_init(&p->mnt_list);
		ns = p->mnt_ns;
		if (ns) {
			ns->mounts--;
			__touch_mnt_namespace(ns);
		}
		p->mnt_ns = NULL;
		if (how & UMOUNT_SYNC)
			p->mnt.mnt_flags |= MNT_SYNC_UMOUNT;

		disconnect = disconnect_mount(p, how);
		if (mnt_has_parent(p)) {
			mnt_add_count(p->mnt_parent, -1);
			if (!disconnect) {
				/* Don't forget about p */
				list_add_tail(&p->mnt_child, &p->mnt_parent->mnt_mounts);
			} else {
				umount_mnt(p);
			}
		}
		change_mnt_propagation(p, MS_PRIVATE);
		if (disconnect)
			hlist_add_head(&p->mnt_umount, &unmounted);
	}
}

static void shrink_submounts(struct mount *mnt);

static int do_umount_root(struct super_block *sb)
{
	int ret = 0;

	down_write(&sb->s_umount);
	if (!sb_rdonly(sb)) {
		struct fs_context *fc;

		fc = fs_context_for_reconfigure(sb->s_root, SB_RDONLY,
						SB_RDONLY);
		if (IS_ERR(fc)) {
			ret = PTR_ERR(fc);
		} else {
			ret = parse_monolithic_mount_data(fc, NULL);
			if (!ret)
				ret = reconfigure_super(fc);
			put_fs_context(fc);
		}
	}
	up_write(&sb->s_umount);
	return ret;
}

static int do_umount(struct mount *mnt, int flags)
{
	struct super_block *sb = mnt->mnt.mnt_sb;
	int retval;

	retval = security_sb_umount(&mnt->mnt, flags);
	if (retval)
		return retval;

	/*
	 * Allow userspace to request a mountpoint be expired rather than
	 * unmounting unconditionally. Unmount only happens if:
	 *  (1) the mark is already set (the mark is cleared by mntput())
	 *  (2) the usage count == 1 [parent vfsmount] + 1 [sys_umount]
	 */
	if (flags & MNT_EXPIRE) {
		if (&mnt->mnt == current->fs->root.mnt ||
		    flags & (MNT_FORCE | MNT_DETACH))
			return -EINVAL;

		/*
		 * probably don't strictly need the lock here if we examined
		 * all race cases, but it's a slowpath.
		 */
		lock_mount_hash();
		if (mnt_get_count(mnt) != 2) {
			unlock_mount_hash();
			return -EBUSY;
		}
		unlock_mount_hash();

		if (!xchg(&mnt->mnt_expiry_mark, 1))
			return -EAGAIN;
	}

	/*
	 * If we may have to abort operations to get out of this
	 * mount, and they will themselves hold resources we must
	 * allow the fs to do things. In the Unix tradition of
	 * 'Gee thats tricky lets do it in userspace' the umount_begin
	 * might fail to complete on the first run through as other tasks
	 * must return, and the like. Thats for the mount program to worry
	 * about for the moment.
	 */

	if (flags & MNT_FORCE && sb->s_op->umount_begin) {
		sb->s_op->umount_begin(sb);
	}

	/*
	 * No sense to grab the lock for this test, but test itself looks
	 * somewhat bogus. Suggestions for better replacement?
	 * Ho-hum... In principle, we might treat that as umount + switch
	 * to rootfs. GC would eventually take care of the old vfsmount.
	 * Actually it makes sense, especially if rootfs would contain a
	 * /reboot - static binary that would close all descriptors and
	 * call reboot(9). Then init(8) could umount root and exec /reboot.
	 */
	if (&mnt->mnt == current->fs->root.mnt && !(flags & MNT_DETACH)) {
		/*
		 * Special case for "unmounting" root ...
		 * we just try to remount it readonly.
		 */
		if (!ns_capable(sb->s_user_ns, CAP_SYS_ADMIN))
			return -EPERM;
		return do_umount_root(sb);
	}

	namespace_lock();
	lock_mount_hash();

	/* Recheck MNT_LOCKED with the locks held */
	retval = -EINVAL;
	if (mnt->mnt.mnt_flags & MNT_LOCKED)
		goto out;

	event++;
	if (flags & MNT_DETACH) {
		if (!list_empty(&mnt->mnt_list))
			umount_tree(mnt, UMOUNT_PROPAGATE);
		retval = 0;
	} else {
		shrink_submounts(mnt);
		retval = -EBUSY;
		if (!propagate_mount_busy(mnt, 2)) {
			if (!list_empty(&mnt->mnt_list))
				umount_tree(mnt, UMOUNT_PROPAGATE|UMOUNT_SYNC);
			retval = 0;
		}
	}
out:
	unlock_mount_hash();
	namespace_unlock();
	return retval;
}

/*
 * __detach_mounts - lazily unmount all mounts on the specified dentry
 *
 * During unlink, rmdir, and d_drop it is possible to loose the path
 * to an existing mountpoint, and wind up leaking the mount.
 * detach_mounts allows lazily unmounting those mounts instead of
 * leaking them.
 *
 * The caller may hold dentry->d_inode->i_mutex.
 */
void __detach_mounts(struct dentry *dentry)
{
	struct mountpoint *mp;
	struct mount *mnt;

	namespace_lock();
	lock_mount_hash();
	mp = lookup_mountpoint(dentry);
	if (!mp)
		goto out_unlock;

	event++;
	while (!hlist_empty(&mp->m_list)) {
		mnt = hlist_entry(mp->m_list.first, struct mount, mnt_mp_list);
		if (mnt->mnt.mnt_flags & MNT_UMOUNT) {
			umount_mnt(mnt);
			hlist_add_head(&mnt->mnt_umount, &unmounted);
		}
		else umount_tree(mnt, UMOUNT_CONNECTED);
	}
	put_mountpoint(mp);
out_unlock:
	unlock_mount_hash();
	namespace_unlock();
}

/*
 * Is the caller allowed to modify his namespace?
 */
static inline bool may_mount(void)
{
	return ns_capable(current->nsproxy->mnt_ns->user_ns, CAP_SYS_ADMIN);
}

<<<<<<< HEAD
#ifdef	CONFIG_MANDATORY_FILE_LOCKING
static bool may_mandlock(void)
{
	pr_warn_once("======================================================\n"
		     "WARNING: the mand mount option is being deprecated and\n"
		     "         will be removed in v5.15!\n"
		     "======================================================\n");
	return capable(CAP_SYS_ADMIN);
}
#else
static inline bool may_mandlock(void)
=======
static void warn_mandlock(void)
>>>>>>> 3b17187f
{
	pr_warn_once("=======================================================\n"
		     "WARNING: The mand mount option has been deprecated and\n"
		     "         and is ignored by this kernel. Remove the mand\n"
		     "         option from the mount to silence this warning.\n"
		     "=======================================================\n");
}

static int can_umount(const struct path *path, int flags)
{
	struct mount *mnt = real_mount(path->mnt);

	if (!may_mount())
		return -EPERM;
	if (path->dentry != path->mnt->mnt_root)
		return -EINVAL;
	if (!check_mnt(mnt))
		return -EINVAL;
	if (mnt->mnt.mnt_flags & MNT_LOCKED) /* Check optimistically */
		return -EINVAL;
	if (flags & MNT_FORCE && !capable(CAP_SYS_ADMIN))
		return -EPERM;
	return 0;
}

// caller is responsible for flags being sane
int path_umount(struct path *path, int flags)
{
	struct mount *mnt = real_mount(path->mnt);
	int ret;

	ret = can_umount(path, flags);
	if (!ret)
		ret = do_umount(mnt, flags);

	/* we mustn't call path_put() as that would clear mnt_expiry_mark */
	dput(path->dentry);
	mntput_no_expire(mnt);
	return ret;
}

static int ksys_umount(char __user *name, int flags)
{
	int lookup_flags = LOOKUP_MOUNTPOINT;
	struct path path;
	int ret;

	// basic validity checks done first
	if (flags & ~(MNT_FORCE | MNT_DETACH | MNT_EXPIRE | UMOUNT_NOFOLLOW))
		return -EINVAL;

	if (!(flags & UMOUNT_NOFOLLOW))
		lookup_flags |= LOOKUP_FOLLOW;
	ret = user_path_at(AT_FDCWD, name, lookup_flags, &path);
	if (ret)
		return ret;
	return path_umount(&path, flags);
}

SYSCALL_DEFINE2(umount, char __user *, name, int, flags)
{
	return ksys_umount(name, flags);
}

#ifdef __ARCH_WANT_SYS_OLDUMOUNT

/*
 *	The 2.0 compatible umount. No flags.
 */
SYSCALL_DEFINE1(oldumount, char __user *, name)
{
	return ksys_umount(name, 0);
}

#endif

static bool is_mnt_ns_file(struct dentry *dentry)
{
	/* Is this a proxy for a mount namespace? */
	return dentry->d_op == &ns_dentry_operations &&
	       dentry->d_fsdata == &mntns_operations;
}

static struct mnt_namespace *to_mnt_ns(struct ns_common *ns)
{
	return container_of(ns, struct mnt_namespace, ns);
}

struct ns_common *from_mnt_ns(struct mnt_namespace *mnt)
{
	return &mnt->ns;
}

static bool mnt_ns_loop(struct dentry *dentry)
{
	/* Could bind mounting the mount namespace inode cause a
	 * mount namespace loop?
	 */
	struct mnt_namespace *mnt_ns;
	if (!is_mnt_ns_file(dentry))
		return false;

	mnt_ns = to_mnt_ns(get_proc_ns(dentry->d_inode));
	return current->nsproxy->mnt_ns->seq >= mnt_ns->seq;
}

struct mount *copy_tree(struct mount *mnt, struct dentry *dentry,
					int flag)
{
	struct mount *res, *p, *q, *r, *parent;

	if (!(flag & CL_COPY_UNBINDABLE) && IS_MNT_UNBINDABLE(mnt))
		return ERR_PTR(-EINVAL);

	if (!(flag & CL_COPY_MNT_NS_FILE) && is_mnt_ns_file(dentry))
		return ERR_PTR(-EINVAL);

	res = q = clone_mnt(mnt, dentry, flag);
	if (IS_ERR(q))
		return q;

	q->mnt_mountpoint = mnt->mnt_mountpoint;

	p = mnt;
	list_for_each_entry(r, &mnt->mnt_mounts, mnt_child) {
		struct mount *s;
		if (!is_subdir(r->mnt_mountpoint, dentry))
			continue;

		for (s = r; s; s = next_mnt(s, r)) {
			if (!(flag & CL_COPY_UNBINDABLE) &&
			    IS_MNT_UNBINDABLE(s)) {
				if (s->mnt.mnt_flags & MNT_LOCKED) {
					/* Both unbindable and locked. */
					q = ERR_PTR(-EPERM);
					goto out;
				} else {
					s = skip_mnt_tree(s);
					continue;
				}
			}
			if (!(flag & CL_COPY_MNT_NS_FILE) &&
			    is_mnt_ns_file(s->mnt.mnt_root)) {
				s = skip_mnt_tree(s);
				continue;
			}
			while (p != s->mnt_parent) {
				p = p->mnt_parent;
				q = q->mnt_parent;
			}
			p = s;
			parent = q;
			q = clone_mnt(p, p->mnt.mnt_root, flag);
			if (IS_ERR(q))
				goto out;
			lock_mount_hash();
			list_add_tail(&q->mnt_list, &res->mnt_list);
			attach_mnt(q, parent, p->mnt_mp);
			unlock_mount_hash();
		}
	}
	return res;
out:
	if (res) {
		lock_mount_hash();
		umount_tree(res, UMOUNT_SYNC);
		unlock_mount_hash();
	}
	return q;
}

/* Caller should check returned pointer for errors */

struct vfsmount *collect_mounts(const struct path *path)
{
	struct mount *tree;
	namespace_lock();
	if (!check_mnt(real_mount(path->mnt)))
		tree = ERR_PTR(-EINVAL);
	else
		tree = copy_tree(real_mount(path->mnt), path->dentry,
				 CL_COPY_ALL | CL_PRIVATE);
	namespace_unlock();
	if (IS_ERR(tree))
		return ERR_CAST(tree);
	return &tree->mnt;
}

static void free_mnt_ns(struct mnt_namespace *);
static struct mnt_namespace *alloc_mnt_ns(struct user_namespace *, bool);

void dissolve_on_fput(struct vfsmount *mnt)
{
	struct mnt_namespace *ns;
	namespace_lock();
	lock_mount_hash();
	ns = real_mount(mnt)->mnt_ns;
	if (ns) {
		if (is_anon_ns(ns))
			umount_tree(real_mount(mnt), UMOUNT_CONNECTED);
		else
			ns = NULL;
	}
	unlock_mount_hash();
	namespace_unlock();
	if (ns)
		free_mnt_ns(ns);
}

void drop_collected_mounts(struct vfsmount *mnt)
{
	namespace_lock();
	lock_mount_hash();
	umount_tree(real_mount(mnt), 0);
	unlock_mount_hash();
	namespace_unlock();
}

static bool has_locked_children(struct mount *mnt, struct dentry *dentry)
{
	struct mount *child;

	list_for_each_entry(child, &mnt->mnt_mounts, mnt_child) {
		if (!is_subdir(child->mnt_mountpoint, dentry))
			continue;

		if (child->mnt.mnt_flags & MNT_LOCKED)
			return true;
	}
	return false;
}

/**
 * clone_private_mount - create a private clone of a path
 * @path: path to clone
 *
 * This creates a new vfsmount, which will be the clone of @path.  The new mount
 * will not be attached anywhere in the namespace and will be private (i.e.
 * changes to the originating mount won't be propagated into this).
 *
 * Release with mntput().
 */
struct vfsmount *clone_private_mount(const struct path *path)
{
	struct mount *old_mnt = real_mount(path->mnt);
	struct mount *new_mnt;

	down_read(&namespace_sem);
	if (IS_MNT_UNBINDABLE(old_mnt))
		goto invalid;

	if (!check_mnt(old_mnt))
		goto invalid;

	if (has_locked_children(old_mnt, path->dentry))
		goto invalid;

	new_mnt = clone_mnt(old_mnt, path->dentry, CL_PRIVATE);
	up_read(&namespace_sem);

	if (IS_ERR(new_mnt))
		return ERR_CAST(new_mnt);

	/* Longterm mount to be removed by kern_unmount*() */
	new_mnt->mnt_ns = MNT_NS_INTERNAL;

	return &new_mnt->mnt;

invalid:
	up_read(&namespace_sem);
	return ERR_PTR(-EINVAL);
}
EXPORT_SYMBOL_GPL(clone_private_mount);

int iterate_mounts(int (*f)(struct vfsmount *, void *), void *arg,
		   struct vfsmount *root)
{
	struct mount *mnt;
	int res = f(root, arg);
	if (res)
		return res;
	list_for_each_entry(mnt, &real_mount(root)->mnt_list, mnt_list) {
		res = f(&mnt->mnt, arg);
		if (res)
			return res;
	}
	return 0;
}

static void lock_mnt_tree(struct mount *mnt)
{
	struct mount *p;

	for (p = mnt; p; p = next_mnt(p, mnt)) {
		int flags = p->mnt.mnt_flags;
		/* Don't allow unprivileged users to change mount flags */
		flags |= MNT_LOCK_ATIME;

		if (flags & MNT_READONLY)
			flags |= MNT_LOCK_READONLY;

		if (flags & MNT_NODEV)
			flags |= MNT_LOCK_NODEV;

		if (flags & MNT_NOSUID)
			flags |= MNT_LOCK_NOSUID;

		if (flags & MNT_NOEXEC)
			flags |= MNT_LOCK_NOEXEC;
		/* Don't allow unprivileged users to reveal what is under a mount */
		if (list_empty(&p->mnt_expire))
			flags |= MNT_LOCKED;
		p->mnt.mnt_flags = flags;
	}
}

static void cleanup_group_ids(struct mount *mnt, struct mount *end)
{
	struct mount *p;

	for (p = mnt; p != end; p = next_mnt(p, mnt)) {
		if (p->mnt_group_id && !IS_MNT_SHARED(p))
			mnt_release_group_id(p);
	}
}

static int invent_group_ids(struct mount *mnt, bool recurse)
{
	struct mount *p;

	for (p = mnt; p; p = recurse ? next_mnt(p, mnt) : NULL) {
		if (!p->mnt_group_id && !IS_MNT_SHARED(p)) {
			int err = mnt_alloc_group_id(p);
			if (err) {
				cleanup_group_ids(mnt, p);
				return err;
			}
		}
	}

	return 0;
}

int count_mounts(struct mnt_namespace *ns, struct mount *mnt)
{
	unsigned int max = READ_ONCE(sysctl_mount_max);
	unsigned int mounts = 0, old, pending, sum;
	struct mount *p;

	for (p = mnt; p; p = next_mnt(p, mnt))
		mounts++;

	old = ns->mounts;
	pending = ns->pending_mounts;
	sum = old + pending;
	if ((old > sum) ||
	    (pending > sum) ||
	    (max < sum) ||
	    (mounts > (max - sum)))
		return -ENOSPC;

	ns->pending_mounts = pending + mounts;
	return 0;
}

/*
 *  @source_mnt : mount tree to be attached
 *  @nd         : place the mount tree @source_mnt is attached
 *  @parent_nd  : if non-null, detach the source_mnt from its parent and
 *  		   store the parent mount and mountpoint dentry.
 *  		   (done when source_mnt is moved)
 *
 *  NOTE: in the table below explains the semantics when a source mount
 *  of a given type is attached to a destination mount of a given type.
 * ---------------------------------------------------------------------------
 * |         BIND MOUNT OPERATION                                            |
 * |**************************************************************************
 * | source-->| shared        |       private  |       slave    | unbindable |
 * | dest     |               |                |                |            |
 * |   |      |               |                |                |            |
 * |   v      |               |                |                |            |
 * |**************************************************************************
 * |  shared  | shared (++)   |     shared (+) |     shared(+++)|  invalid   |
 * |          |               |                |                |            |
 * |non-shared| shared (+)    |      private   |      slave (*) |  invalid   |
 * ***************************************************************************
 * A bind operation clones the source mount and mounts the clone on the
 * destination mount.
 *
 * (++)  the cloned mount is propagated to all the mounts in the propagation
 * 	 tree of the destination mount and the cloned mount is added to
 * 	 the peer group of the source mount.
 * (+)   the cloned mount is created under the destination mount and is marked
 *       as shared. The cloned mount is added to the peer group of the source
 *       mount.
 * (+++) the mount is propagated to all the mounts in the propagation tree
 *       of the destination mount and the cloned mount is made slave
 *       of the same master as that of the source mount. The cloned mount
 *       is marked as 'shared and slave'.
 * (*)   the cloned mount is made a slave of the same master as that of the
 * 	 source mount.
 *
 * ---------------------------------------------------------------------------
 * |         		MOVE MOUNT OPERATION                                 |
 * |**************************************************************************
 * | source-->| shared        |       private  |       slave    | unbindable |
 * | dest     |               |                |                |            |
 * |   |      |               |                |                |            |
 * |   v      |               |                |                |            |
 * |**************************************************************************
 * |  shared  | shared (+)    |     shared (+) |    shared(+++) |  invalid   |
 * |          |               |                |                |            |
 * |non-shared| shared (+*)   |      private   |    slave (*)   | unbindable |
 * ***************************************************************************
 *
 * (+)  the mount is moved to the destination. And is then propagated to
 * 	all the mounts in the propagation tree of the destination mount.
 * (+*)  the mount is moved to the destination.
 * (+++)  the mount is moved to the destination and is then propagated to
 * 	all the mounts belonging to the destination mount's propagation tree.
 * 	the mount is marked as 'shared and slave'.
 * (*)	the mount continues to be a slave at the new location.
 *
 * if the source mount is a tree, the operations explained above is
 * applied to each mount in the tree.
 * Must be called without spinlocks held, since this function can sleep
 * in allocations.
 */
static int attach_recursive_mnt(struct mount *source_mnt,
			struct mount *dest_mnt,
			struct mountpoint *dest_mp,
			bool moving)
{
	struct user_namespace *user_ns = current->nsproxy->mnt_ns->user_ns;
	HLIST_HEAD(tree_list);
	struct mnt_namespace *ns = dest_mnt->mnt_ns;
	struct mountpoint *smp;
	struct mount *child, *p;
	struct hlist_node *n;
	int err;

	/* Preallocate a mountpoint in case the new mounts need
	 * to be tucked under other mounts.
	 */
	smp = get_mountpoint(source_mnt->mnt.mnt_root);
	if (IS_ERR(smp))
		return PTR_ERR(smp);

	/* Is there space to add these mounts to the mount namespace? */
	if (!moving) {
		err = count_mounts(ns, source_mnt);
		if (err)
			goto out;
	}

	if (IS_MNT_SHARED(dest_mnt)) {
		err = invent_group_ids(source_mnt, true);
		if (err)
			goto out;
		err = propagate_mnt(dest_mnt, dest_mp, source_mnt, &tree_list);
		lock_mount_hash();
		if (err)
			goto out_cleanup_ids;
		for (p = source_mnt; p; p = next_mnt(p, source_mnt))
			set_mnt_shared(p);
	} else {
		lock_mount_hash();
	}
	if (moving) {
		unhash_mnt(source_mnt);
		attach_mnt(source_mnt, dest_mnt, dest_mp);
		touch_mnt_namespace(source_mnt->mnt_ns);
	} else {
		if (source_mnt->mnt_ns) {
			/* move from anon - the caller will destroy */
			list_del_init(&source_mnt->mnt_ns->list);
		}
		mnt_set_mountpoint(dest_mnt, dest_mp, source_mnt);
		commit_tree(source_mnt);
	}

	hlist_for_each_entry_safe(child, n, &tree_list, mnt_hash) {
		struct mount *q;
		hlist_del_init(&child->mnt_hash);
		q = __lookup_mnt(&child->mnt_parent->mnt,
				 child->mnt_mountpoint);
		if (q)
			mnt_change_mountpoint(child, smp, q);
		/* Notice when we are propagating across user namespaces */
		if (child->mnt_parent->mnt_ns->user_ns != user_ns)
			lock_mnt_tree(child);
		child->mnt.mnt_flags &= ~MNT_LOCKED;
		commit_tree(child);
	}
	put_mountpoint(smp);
	unlock_mount_hash();

	return 0;

 out_cleanup_ids:
	while (!hlist_empty(&tree_list)) {
		child = hlist_entry(tree_list.first, struct mount, mnt_hash);
		child->mnt_parent->mnt_ns->pending_mounts = 0;
		umount_tree(child, UMOUNT_SYNC);
	}
	unlock_mount_hash();
	cleanup_group_ids(source_mnt, NULL);
 out:
	ns->pending_mounts = 0;

	read_seqlock_excl(&mount_lock);
	put_mountpoint(smp);
	read_sequnlock_excl(&mount_lock);

	return err;
}

static struct mountpoint *lock_mount(struct path *path)
{
	struct vfsmount *mnt;
	struct dentry *dentry = path->dentry;
retry:
	inode_lock(dentry->d_inode);
	if (unlikely(cant_mount(dentry))) {
		inode_unlock(dentry->d_inode);
		return ERR_PTR(-ENOENT);
	}
	namespace_lock();
	mnt = lookup_mnt(path);
	if (likely(!mnt)) {
		struct mountpoint *mp = get_mountpoint(dentry);
		if (IS_ERR(mp)) {
			namespace_unlock();
			inode_unlock(dentry->d_inode);
			return mp;
		}
		return mp;
	}
	namespace_unlock();
	inode_unlock(path->dentry->d_inode);
	path_put(path);
	path->mnt = mnt;
	dentry = path->dentry = dget(mnt->mnt_root);
	goto retry;
}

static void unlock_mount(struct mountpoint *where)
{
	struct dentry *dentry = where->m_dentry;

	read_seqlock_excl(&mount_lock);
	put_mountpoint(where);
	read_sequnlock_excl(&mount_lock);

	namespace_unlock();
	inode_unlock(dentry->d_inode);
}

static int graft_tree(struct mount *mnt, struct mount *p, struct mountpoint *mp)
{
	if (mnt->mnt.mnt_sb->s_flags & SB_NOUSER)
		return -EINVAL;

	if (d_is_dir(mp->m_dentry) !=
	      d_is_dir(mnt->mnt.mnt_root))
		return -ENOTDIR;

	return attach_recursive_mnt(mnt, p, mp, false);
}

/*
 * Sanity check the flags to change_mnt_propagation.
 */

static int flags_to_propagation_type(int ms_flags)
{
	int type = ms_flags & ~(MS_REC | MS_SILENT);

	/* Fail if any non-propagation flags are set */
	if (type & ~(MS_SHARED | MS_PRIVATE | MS_SLAVE | MS_UNBINDABLE))
		return 0;
	/* Only one propagation flag should be set */
	if (!is_power_of_2(type))
		return 0;
	return type;
}

/*
 * recursively change the type of the mountpoint.
 */
static int do_change_type(struct path *path, int ms_flags)
{
	struct mount *m;
	struct mount *mnt = real_mount(path->mnt);
	int recurse = ms_flags & MS_REC;
	int type;
	int err = 0;

	if (path->dentry != path->mnt->mnt_root)
		return -EINVAL;

	type = flags_to_propagation_type(ms_flags);
	if (!type)
		return -EINVAL;

	namespace_lock();
	if (type == MS_SHARED) {
		err = invent_group_ids(mnt, recurse);
		if (err)
			goto out_unlock;
	}

	lock_mount_hash();
	for (m = mnt; m; m = (recurse ? next_mnt(m, mnt) : NULL))
		change_mnt_propagation(m, type);
	unlock_mount_hash();

 out_unlock:
	namespace_unlock();
	return err;
}

static struct mount *__do_loopback(struct path *old_path, int recurse)
{
	struct mount *mnt = ERR_PTR(-EINVAL), *old = real_mount(old_path->mnt);

	if (IS_MNT_UNBINDABLE(old))
		return mnt;

	if (!check_mnt(old) && old_path->dentry->d_op != &ns_dentry_operations)
		return mnt;

	if (!recurse && has_locked_children(old, old_path->dentry))
		return mnt;

	if (recurse)
		mnt = copy_tree(old, old_path->dentry, CL_COPY_MNT_NS_FILE);
	else
		mnt = clone_mnt(old, old_path->dentry, 0);

	if (!IS_ERR(mnt))
		mnt->mnt.mnt_flags &= ~MNT_LOCKED;

	return mnt;
}

/*
 * do loopback mount.
 */
static int do_loopback(struct path *path, const char *old_name,
				int recurse)
{
	struct path old_path;
	struct mount *mnt = NULL, *parent;
	struct mountpoint *mp;
	int err;
	if (!old_name || !*old_name)
		return -EINVAL;
	err = kern_path(old_name, LOOKUP_FOLLOW|LOOKUP_AUTOMOUNT, &old_path);
	if (err)
		return err;

	err = -EINVAL;
	if (mnt_ns_loop(old_path.dentry))
		goto out;

	mp = lock_mount(path);
	if (IS_ERR(mp)) {
		err = PTR_ERR(mp);
		goto out;
	}

	parent = real_mount(path->mnt);
	if (!check_mnt(parent))
		goto out2;

	mnt = __do_loopback(&old_path, recurse);
	if (IS_ERR(mnt)) {
		err = PTR_ERR(mnt);
		goto out2;
	}

	err = graft_tree(mnt, parent, mp);
	if (err) {
		lock_mount_hash();
		umount_tree(mnt, UMOUNT_SYNC);
		unlock_mount_hash();
	}
out2:
	unlock_mount(mp);
out:
	path_put(&old_path);
	return err;
}

static struct file *open_detached_copy(struct path *path, bool recursive)
{
	struct user_namespace *user_ns = current->nsproxy->mnt_ns->user_ns;
	struct mnt_namespace *ns = alloc_mnt_ns(user_ns, true);
	struct mount *mnt, *p;
	struct file *file;

	if (IS_ERR(ns))
		return ERR_CAST(ns);

	namespace_lock();
	mnt = __do_loopback(path, recursive);
	if (IS_ERR(mnt)) {
		namespace_unlock();
		free_mnt_ns(ns);
		return ERR_CAST(mnt);
	}

	lock_mount_hash();
	for (p = mnt; p; p = next_mnt(p, mnt)) {
		p->mnt_ns = ns;
		ns->mounts++;
	}
	ns->root = mnt;
	list_add_tail(&ns->list, &mnt->mnt_list);
	mntget(&mnt->mnt);
	unlock_mount_hash();
	namespace_unlock();

	mntput(path->mnt);
	path->mnt = &mnt->mnt;
	file = dentry_open(path, O_PATH, current_cred());
	if (IS_ERR(file))
		dissolve_on_fput(path->mnt);
	else
		file->f_mode |= FMODE_NEED_UNMOUNT;
	return file;
}

SYSCALL_DEFINE3(open_tree, int, dfd, const char __user *, filename, unsigned, flags)
{
	struct file *file;
	struct path path;
	int lookup_flags = LOOKUP_AUTOMOUNT | LOOKUP_FOLLOW;
	bool detached = flags & OPEN_TREE_CLONE;
	int error;
	int fd;

	BUILD_BUG_ON(OPEN_TREE_CLOEXEC != O_CLOEXEC);

	if (flags & ~(AT_EMPTY_PATH | AT_NO_AUTOMOUNT | AT_RECURSIVE |
		      AT_SYMLINK_NOFOLLOW | OPEN_TREE_CLONE |
		      OPEN_TREE_CLOEXEC))
		return -EINVAL;

	if ((flags & (AT_RECURSIVE | OPEN_TREE_CLONE)) == AT_RECURSIVE)
		return -EINVAL;

	if (flags & AT_NO_AUTOMOUNT)
		lookup_flags &= ~LOOKUP_AUTOMOUNT;
	if (flags & AT_SYMLINK_NOFOLLOW)
		lookup_flags &= ~LOOKUP_FOLLOW;
	if (flags & AT_EMPTY_PATH)
		lookup_flags |= LOOKUP_EMPTY;

	if (detached && !may_mount())
		return -EPERM;

	fd = get_unused_fd_flags(flags & O_CLOEXEC);
	if (fd < 0)
		return fd;

	error = user_path_at(dfd, filename, lookup_flags, &path);
	if (unlikely(error)) {
		file = ERR_PTR(error);
	} else {
		if (detached)
			file = open_detached_copy(&path, flags & AT_RECURSIVE);
		else
			file = dentry_open(&path, O_PATH, current_cred());
		path_put(&path);
	}
	if (IS_ERR(file)) {
		put_unused_fd(fd);
		return PTR_ERR(file);
	}
	fd_install(fd, file);
	return fd;
}

/*
 * Don't allow locked mount flags to be cleared.
 *
 * No locks need to be held here while testing the various MNT_LOCK
 * flags because those flags can never be cleared once they are set.
 */
static bool can_change_locked_flags(struct mount *mnt, unsigned int mnt_flags)
{
	unsigned int fl = mnt->mnt.mnt_flags;

	if ((fl & MNT_LOCK_READONLY) &&
	    !(mnt_flags & MNT_READONLY))
		return false;

	if ((fl & MNT_LOCK_NODEV) &&
	    !(mnt_flags & MNT_NODEV))
		return false;

	if ((fl & MNT_LOCK_NOSUID) &&
	    !(mnt_flags & MNT_NOSUID))
		return false;

	if ((fl & MNT_LOCK_NOEXEC) &&
	    !(mnt_flags & MNT_NOEXEC))
		return false;

	if ((fl & MNT_LOCK_ATIME) &&
	    ((fl & MNT_ATIME_MASK) != (mnt_flags & MNT_ATIME_MASK)))
		return false;

	return true;
}

static int change_mount_ro_state(struct mount *mnt, unsigned int mnt_flags)
{
	bool readonly_request = (mnt_flags & MNT_READONLY);

	if (readonly_request == __mnt_is_readonly(&mnt->mnt))
		return 0;

	if (readonly_request)
		return mnt_make_readonly(mnt);

	mnt->mnt.mnt_flags &= ~MNT_READONLY;
	return 0;
}

static void set_mount_attributes(struct mount *mnt, unsigned int mnt_flags)
{
	mnt_flags |= mnt->mnt.mnt_flags & ~MNT_USER_SETTABLE_MASK;
	mnt->mnt.mnt_flags = mnt_flags;
	touch_mnt_namespace(mnt->mnt_ns);
}

static void mnt_warn_timestamp_expiry(struct path *mountpoint, struct vfsmount *mnt)
{
	struct super_block *sb = mnt->mnt_sb;

	if (!__mnt_is_readonly(mnt) &&
	   (ktime_get_real_seconds() + TIME_UPTIME_SEC_MAX > sb->s_time_max)) {
		char *buf = (char *)__get_free_page(GFP_KERNEL);
		char *mntpath = buf ? d_path(mountpoint, buf, PAGE_SIZE) : ERR_PTR(-ENOMEM);
		struct tm tm;

		time64_to_tm(sb->s_time_max, 0, &tm);

		pr_warn("%s filesystem being %s at %s supports timestamps until %04ld (0x%llx)\n",
			sb->s_type->name,
			is_mounted(mnt) ? "remounted" : "mounted",
			mntpath,
			tm.tm_year+1900, (unsigned long long)sb->s_time_max);

		free_page((unsigned long)buf);
	}
}

/*
 * Handle reconfiguration of the mountpoint only without alteration of the
 * superblock it refers to.  This is triggered by specifying MS_REMOUNT|MS_BIND
 * to mount(2).
 */
static int do_reconfigure_mnt(struct path *path, unsigned int mnt_flags)
{
	struct super_block *sb = path->mnt->mnt_sb;
	struct mount *mnt = real_mount(path->mnt);
	int ret;

	if (!check_mnt(mnt))
		return -EINVAL;

	if (path->dentry != mnt->mnt.mnt_root)
		return -EINVAL;

	if (!can_change_locked_flags(mnt, mnt_flags))
		return -EPERM;

	/*
	 * We're only checking whether the superblock is read-only not
	 * changing it, so only take down_read(&sb->s_umount).
	 */
	down_read(&sb->s_umount);
	lock_mount_hash();
	ret = change_mount_ro_state(mnt, mnt_flags);
	if (ret == 0)
		set_mount_attributes(mnt, mnt_flags);
	unlock_mount_hash();
	up_read(&sb->s_umount);

	mnt_warn_timestamp_expiry(path, &mnt->mnt);

	return ret;
}

/*
 * change filesystem flags. dir should be a physical root of filesystem.
 * If you've mounted a non-root directory somewhere and want to do remount
 * on it - tough luck.
 */
static int do_remount(struct path *path, int ms_flags, int sb_flags,
		      int mnt_flags, void *data)
{
	int err;
	struct super_block *sb = path->mnt->mnt_sb;
	struct mount *mnt = real_mount(path->mnt);
	struct fs_context *fc;

	if (!check_mnt(mnt))
		return -EINVAL;

	if (path->dentry != path->mnt->mnt_root)
		return -EINVAL;

	if (!can_change_locked_flags(mnt, mnt_flags))
		return -EPERM;

	fc = fs_context_for_reconfigure(path->dentry, sb_flags, MS_RMT_MASK);
	if (IS_ERR(fc))
		return PTR_ERR(fc);

	fc->oldapi = true;
	err = parse_monolithic_mount_data(fc, data);
	if (!err) {
		down_write(&sb->s_umount);
		err = -EPERM;
		if (ns_capable(sb->s_user_ns, CAP_SYS_ADMIN)) {
			err = reconfigure_super(fc);
			if (!err) {
				lock_mount_hash();
				set_mount_attributes(mnt, mnt_flags);
				unlock_mount_hash();
			}
		}
		up_write(&sb->s_umount);
	}

	mnt_warn_timestamp_expiry(path, &mnt->mnt);

	put_fs_context(fc);
	return err;
}

static inline int tree_contains_unbindable(struct mount *mnt)
{
	struct mount *p;
	for (p = mnt; p; p = next_mnt(p, mnt)) {
		if (IS_MNT_UNBINDABLE(p))
			return 1;
	}
	return 0;
}

/*
 * Check that there aren't references to earlier/same mount namespaces in the
 * specified subtree.  Such references can act as pins for mount namespaces
 * that aren't checked by the mount-cycle checking code, thereby allowing
 * cycles to be made.
 */
static bool check_for_nsfs_mounts(struct mount *subtree)
{
	struct mount *p;
	bool ret = false;

	lock_mount_hash();
	for (p = subtree; p; p = next_mnt(p, subtree))
		if (mnt_ns_loop(p->mnt.mnt_root))
			goto out;

	ret = true;
out:
	unlock_mount_hash();
	return ret;
}

static int do_set_group(struct path *from_path, struct path *to_path)
{
	struct mount *from, *to;
	int err;

	from = real_mount(from_path->mnt);
	to = real_mount(to_path->mnt);

	namespace_lock();

	err = -EINVAL;
	/* To and From must be mounted */
	if (!is_mounted(&from->mnt))
		goto out;
	if (!is_mounted(&to->mnt))
		goto out;

	err = -EPERM;
	/* We should be allowed to modify mount namespaces of both mounts */
	if (!ns_capable(from->mnt_ns->user_ns, CAP_SYS_ADMIN))
		goto out;
	if (!ns_capable(to->mnt_ns->user_ns, CAP_SYS_ADMIN))
		goto out;

	err = -EINVAL;
	/* To and From paths should be mount roots */
	if (from_path->dentry != from_path->mnt->mnt_root)
		goto out;
	if (to_path->dentry != to_path->mnt->mnt_root)
		goto out;

	/* Setting sharing groups is only allowed across same superblock */
	if (from->mnt.mnt_sb != to->mnt.mnt_sb)
		goto out;

	/* From mount root should be wider than To mount root */
	if (!is_subdir(to->mnt.mnt_root, from->mnt.mnt_root))
		goto out;

	/* From mount should not have locked children in place of To's root */
	if (has_locked_children(from, to->mnt.mnt_root))
		goto out;

	/* Setting sharing groups is only allowed on private mounts */
	if (IS_MNT_SHARED(to) || IS_MNT_SLAVE(to))
		goto out;

	/* From should not be private */
	if (!IS_MNT_SHARED(from) && !IS_MNT_SLAVE(from))
		goto out;

	if (IS_MNT_SLAVE(from)) {
		struct mount *m = from->mnt_master;

		list_add(&to->mnt_slave, &m->mnt_slave_list);
		to->mnt_master = m;
	}

	if (IS_MNT_SHARED(from)) {
		to->mnt_group_id = from->mnt_group_id;
		list_add(&to->mnt_share, &from->mnt_share);
		lock_mount_hash();
		set_mnt_shared(to);
		unlock_mount_hash();
	}

	err = 0;
out:
	namespace_unlock();
	return err;
}

static int do_move_mount(struct path *old_path, struct path *new_path)
{
	struct mnt_namespace *ns;
	struct mount *p;
	struct mount *old;
	struct mount *parent;
	struct mountpoint *mp, *old_mp;
	int err;
	bool attached;

	mp = lock_mount(new_path);
	if (IS_ERR(mp))
		return PTR_ERR(mp);

	old = real_mount(old_path->mnt);
	p = real_mount(new_path->mnt);
	parent = old->mnt_parent;
	attached = mnt_has_parent(old);
	old_mp = old->mnt_mp;
	ns = old->mnt_ns;

	err = -EINVAL;
	/* The mountpoint must be in our namespace. */
	if (!check_mnt(p))
		goto out;

	/* The thing moved must be mounted... */
	if (!is_mounted(&old->mnt))
		goto out;

	/* ... and either ours or the root of anon namespace */
	if (!(attached ? check_mnt(old) : is_anon_ns(ns)))
		goto out;

	if (old->mnt.mnt_flags & MNT_LOCKED)
		goto out;

	if (old_path->dentry != old_path->mnt->mnt_root)
		goto out;

	if (d_is_dir(new_path->dentry) !=
	    d_is_dir(old_path->dentry))
		goto out;
	/*
	 * Don't move a mount residing in a shared parent.
	 */
	if (attached && IS_MNT_SHARED(parent))
		goto out;
	/*
	 * Don't move a mount tree containing unbindable mounts to a destination
	 * mount which is shared.
	 */
	if (IS_MNT_SHARED(p) && tree_contains_unbindable(old))
		goto out;
	err = -ELOOP;
	if (!check_for_nsfs_mounts(old))
		goto out;
	for (; mnt_has_parent(p); p = p->mnt_parent)
		if (p == old)
			goto out;

	err = attach_recursive_mnt(old, real_mount(new_path->mnt), mp,
				   attached);
	if (err)
		goto out;

	/* if the mount is moved, it should no longer be expire
	 * automatically */
	list_del_init(&old->mnt_expire);
	if (attached)
		put_mountpoint(old_mp);
out:
	unlock_mount(mp);
	if (!err) {
		if (attached)
			mntput_no_expire(parent);
		else
			free_mnt_ns(ns);
	}
	return err;
}

static int do_move_mount_old(struct path *path, const char *old_name)
{
	struct path old_path;
	int err;

	if (!old_name || !*old_name)
		return -EINVAL;

	err = kern_path(old_name, LOOKUP_FOLLOW, &old_path);
	if (err)
		return err;

	err = do_move_mount(&old_path, path);
	path_put(&old_path);
	return err;
}

/*
 * add a mount into a namespace's mount tree
 */
static int do_add_mount(struct mount *newmnt, struct mountpoint *mp,
			struct path *path, int mnt_flags)
{
	struct mount *parent = real_mount(path->mnt);

	mnt_flags &= ~MNT_INTERNAL_FLAGS;

	if (unlikely(!check_mnt(parent))) {
		/* that's acceptable only for automounts done in private ns */
		if (!(mnt_flags & MNT_SHRINKABLE))
			return -EINVAL;
		/* ... and for those we'd better have mountpoint still alive */
		if (!parent->mnt_ns)
			return -EINVAL;
	}

	/* Refuse the same filesystem on the same mount point */
	if (path->mnt->mnt_sb == newmnt->mnt.mnt_sb &&
	    path->mnt->mnt_root == path->dentry)
		return -EBUSY;

	if (d_is_symlink(newmnt->mnt.mnt_root))
		return -EINVAL;

	newmnt->mnt.mnt_flags = mnt_flags;
	return graft_tree(newmnt, parent, mp);
}

static bool mount_too_revealing(const struct super_block *sb, int *new_mnt_flags);

/*
 * Create a new mount using a superblock configuration and request it
 * be added to the namespace tree.
 */
static int do_new_mount_fc(struct fs_context *fc, struct path *mountpoint,
			   unsigned int mnt_flags)
{
	struct vfsmount *mnt;
	struct mountpoint *mp;
	struct super_block *sb = fc->root->d_sb;
	int error;

	error = security_sb_kern_mount(sb);
	if (!error && mount_too_revealing(sb, &mnt_flags))
		error = -EPERM;

	if (unlikely(error)) {
		fc_drop_locked(fc);
		return error;
	}

	up_write(&sb->s_umount);

	mnt = vfs_create_mount(fc);
	if (IS_ERR(mnt))
		return PTR_ERR(mnt);

	mnt_warn_timestamp_expiry(mountpoint, mnt);

	mp = lock_mount(mountpoint);
	if (IS_ERR(mp)) {
		mntput(mnt);
		return PTR_ERR(mp);
	}
	error = do_add_mount(real_mount(mnt), mp, mountpoint, mnt_flags);
	unlock_mount(mp);
	if (error < 0)
		mntput(mnt);
	return error;
}

/*
 * create a new mount for userspace and request it to be added into the
 * namespace's tree
 */
static int do_new_mount(struct path *path, const char *fstype, int sb_flags,
			int mnt_flags, const char *name, void *data)
{
	struct file_system_type *type;
	struct fs_context *fc;
	const char *subtype = NULL;
	int err = 0;

	if (!fstype)
		return -EINVAL;

	type = get_fs_type(fstype);
	if (!type)
		return -ENODEV;

	if (type->fs_flags & FS_HAS_SUBTYPE) {
		subtype = strchr(fstype, '.');
		if (subtype) {
			subtype++;
			if (!*subtype) {
				put_filesystem(type);
				return -EINVAL;
			}
		}
	}

	fc = fs_context_for_mount(type, sb_flags);
	put_filesystem(type);
	if (IS_ERR(fc))
		return PTR_ERR(fc);

	if (subtype)
		err = vfs_parse_fs_string(fc, "subtype",
					  subtype, strlen(subtype));
	if (!err && name)
		err = vfs_parse_fs_string(fc, "source", name, strlen(name));
	if (!err)
		err = parse_monolithic_mount_data(fc, data);
	if (!err && !mount_capable(fc))
		err = -EPERM;
	if (!err)
		err = vfs_get_tree(fc);
	if (!err)
		err = do_new_mount_fc(fc, path, mnt_flags);

	put_fs_context(fc);
	return err;
}

int finish_automount(struct vfsmount *m, struct path *path)
{
	struct dentry *dentry = path->dentry;
	struct mountpoint *mp;
	struct mount *mnt;
	int err;

	if (!m)
		return 0;
	if (IS_ERR(m))
		return PTR_ERR(m);

	mnt = real_mount(m);
	/* The new mount record should have at least 2 refs to prevent it being
	 * expired before we get a chance to add it
	 */
	BUG_ON(mnt_get_count(mnt) < 2);

	if (m->mnt_sb == path->mnt->mnt_sb &&
	    m->mnt_root == dentry) {
		err = -ELOOP;
		goto discard;
	}

	/*
	 * we don't want to use lock_mount() - in this case finding something
	 * that overmounts our mountpoint to be means "quitely drop what we've
	 * got", not "try to mount it on top".
	 */
	inode_lock(dentry->d_inode);
	namespace_lock();
	if (unlikely(cant_mount(dentry))) {
		err = -ENOENT;
		goto discard_locked;
	}
	rcu_read_lock();
	if (unlikely(__lookup_mnt(path->mnt, dentry))) {
		rcu_read_unlock();
		err = 0;
		goto discard_locked;
	}
	rcu_read_unlock();
	mp = get_mountpoint(dentry);
	if (IS_ERR(mp)) {
		err = PTR_ERR(mp);
		goto discard_locked;
	}

	err = do_add_mount(mnt, mp, path, path->mnt->mnt_flags | MNT_SHRINKABLE);
	unlock_mount(mp);
	if (unlikely(err))
		goto discard;
	mntput(m);
	return 0;

discard_locked:
	namespace_unlock();
	inode_unlock(dentry->d_inode);
discard:
	/* remove m from any expiration list it may be on */
	if (!list_empty(&mnt->mnt_expire)) {
		namespace_lock();
		list_del_init(&mnt->mnt_expire);
		namespace_unlock();
	}
	mntput(m);
	mntput(m);
	return err;
}

/**
 * mnt_set_expiry - Put a mount on an expiration list
 * @mnt: The mount to list.
 * @expiry_list: The list to add the mount to.
 */
void mnt_set_expiry(struct vfsmount *mnt, struct list_head *expiry_list)
{
	namespace_lock();

	list_add_tail(&real_mount(mnt)->mnt_expire, expiry_list);

	namespace_unlock();
}
EXPORT_SYMBOL(mnt_set_expiry);

/*
 * process a list of expirable mountpoints with the intent of discarding any
 * mountpoints that aren't in use and haven't been touched since last we came
 * here
 */
void mark_mounts_for_expiry(struct list_head *mounts)
{
	struct mount *mnt, *next;
	LIST_HEAD(graveyard);

	if (list_empty(mounts))
		return;

	namespace_lock();
	lock_mount_hash();

	/* extract from the expiration list every vfsmount that matches the
	 * following criteria:
	 * - only referenced by its parent vfsmount
	 * - still marked for expiry (marked on the last call here; marks are
	 *   cleared by mntput())
	 */
	list_for_each_entry_safe(mnt, next, mounts, mnt_expire) {
		if (!xchg(&mnt->mnt_expiry_mark, 1) ||
			propagate_mount_busy(mnt, 1))
			continue;
		list_move(&mnt->mnt_expire, &graveyard);
	}
	while (!list_empty(&graveyard)) {
		mnt = list_first_entry(&graveyard, struct mount, mnt_expire);
		touch_mnt_namespace(mnt->mnt_ns);
		umount_tree(mnt, UMOUNT_PROPAGATE|UMOUNT_SYNC);
	}
	unlock_mount_hash();
	namespace_unlock();
}

EXPORT_SYMBOL_GPL(mark_mounts_for_expiry);

/*
 * Ripoff of 'select_parent()'
 *
 * search the list of submounts for a given mountpoint, and move any
 * shrinkable submounts to the 'graveyard' list.
 */
static int select_submounts(struct mount *parent, struct list_head *graveyard)
{
	struct mount *this_parent = parent;
	struct list_head *next;
	int found = 0;

repeat:
	next = this_parent->mnt_mounts.next;
resume:
	while (next != &this_parent->mnt_mounts) {
		struct list_head *tmp = next;
		struct mount *mnt = list_entry(tmp, struct mount, mnt_child);

		next = tmp->next;
		if (!(mnt->mnt.mnt_flags & MNT_SHRINKABLE))
			continue;
		/*
		 * Descend a level if the d_mounts list is non-empty.
		 */
		if (!list_empty(&mnt->mnt_mounts)) {
			this_parent = mnt;
			goto repeat;
		}

		if (!propagate_mount_busy(mnt, 1)) {
			list_move_tail(&mnt->mnt_expire, graveyard);
			found++;
		}
	}
	/*
	 * All done at this level ... ascend and resume the search
	 */
	if (this_parent != parent) {
		next = this_parent->mnt_child.next;
		this_parent = this_parent->mnt_parent;
		goto resume;
	}
	return found;
}

/*
 * process a list of expirable mountpoints with the intent of discarding any
 * submounts of a specific parent mountpoint
 *
 * mount_lock must be held for write
 */
static void shrink_submounts(struct mount *mnt)
{
	LIST_HEAD(graveyard);
	struct mount *m;

	/* extract submounts of 'mountpoint' from the expiration list */
	while (select_submounts(mnt, &graveyard)) {
		while (!list_empty(&graveyard)) {
			m = list_first_entry(&graveyard, struct mount,
						mnt_expire);
			touch_mnt_namespace(m->mnt_ns);
			umount_tree(m, UMOUNT_PROPAGATE|UMOUNT_SYNC);
		}
	}
}

static void *copy_mount_options(const void __user * data)
{
	char *copy;
	unsigned left, offset;

	if (!data)
		return NULL;

	copy = kmalloc(PAGE_SIZE, GFP_KERNEL);
	if (!copy)
		return ERR_PTR(-ENOMEM);

	left = copy_from_user(copy, data, PAGE_SIZE);

	/*
	 * Not all architectures have an exact copy_from_user(). Resort to
	 * byte at a time.
	 */
	offset = PAGE_SIZE - left;
	while (left) {
		char c;
		if (get_user(c, (const char __user *)data + offset))
			break;
		copy[offset] = c;
		left--;
		offset++;
	}

	if (left == PAGE_SIZE) {
		kfree(copy);
		return ERR_PTR(-EFAULT);
	}

	return copy;
}

static char *copy_mount_string(const void __user *data)
{
	return data ? strndup_user(data, PATH_MAX) : NULL;
}

/*
 * Flags is a 32-bit value that allows up to 31 non-fs dependent flags to
 * be given to the mount() call (ie: read-only, no-dev, no-suid etc).
 *
 * data is a (void *) that can point to any structure up to
 * PAGE_SIZE-1 bytes, which can contain arbitrary fs-dependent
 * information (or be NULL).
 *
 * Pre-0.97 versions of mount() didn't have a flags word.
 * When the flags word was introduced its top half was required
 * to have the magic value 0xC0ED, and this remained so until 2.4.0-test9.
 * Therefore, if this magic number is present, it carries no information
 * and must be discarded.
 */
int path_mount(const char *dev_name, struct path *path,
		const char *type_page, unsigned long flags, void *data_page)
{
	unsigned int mnt_flags = 0, sb_flags;
	int ret;

	/* Discard magic */
	if ((flags & MS_MGC_MSK) == MS_MGC_VAL)
		flags &= ~MS_MGC_MSK;

	/* Basic sanity checks */
	if (data_page)
		((char *)data_page)[PAGE_SIZE - 1] = 0;

	if (flags & MS_NOUSER)
		return -EINVAL;

	ret = security_sb_mount(dev_name, path, type_page, flags, data_page);
	if (ret)
		return ret;
	if (!may_mount())
		return -EPERM;
	if (flags & SB_MANDLOCK)
		warn_mandlock();

	/* Default to relatime unless overriden */
	if (!(flags & MS_NOATIME))
		mnt_flags |= MNT_RELATIME;

	/* Separate the per-mountpoint flags */
	if (flags & MS_NOSUID)
		mnt_flags |= MNT_NOSUID;
	if (flags & MS_NODEV)
		mnt_flags |= MNT_NODEV;
	if (flags & MS_NOEXEC)
		mnt_flags |= MNT_NOEXEC;
	if (flags & MS_NOATIME)
		mnt_flags |= MNT_NOATIME;
	if (flags & MS_NODIRATIME)
		mnt_flags |= MNT_NODIRATIME;
	if (flags & MS_STRICTATIME)
		mnt_flags &= ~(MNT_RELATIME | MNT_NOATIME);
	if (flags & MS_RDONLY)
		mnt_flags |= MNT_READONLY;
	if (flags & MS_NOSYMFOLLOW)
		mnt_flags |= MNT_NOSYMFOLLOW;

	/* The default atime for remount is preservation */
	if ((flags & MS_REMOUNT) &&
	    ((flags & (MS_NOATIME | MS_NODIRATIME | MS_RELATIME |
		       MS_STRICTATIME)) == 0)) {
		mnt_flags &= ~MNT_ATIME_MASK;
		mnt_flags |= path->mnt->mnt_flags & MNT_ATIME_MASK;
	}

	sb_flags = flags & (SB_RDONLY |
			    SB_SYNCHRONOUS |
			    SB_MANDLOCK |
			    SB_DIRSYNC |
			    SB_SILENT |
			    SB_POSIXACL |
			    SB_LAZYTIME |
			    SB_I_VERSION);

	if ((flags & (MS_REMOUNT | MS_BIND)) == (MS_REMOUNT | MS_BIND))
		return do_reconfigure_mnt(path, mnt_flags);
	if (flags & MS_REMOUNT)
		return do_remount(path, flags, sb_flags, mnt_flags, data_page);
	if (flags & MS_BIND)
		return do_loopback(path, dev_name, flags & MS_REC);
	if (flags & (MS_SHARED | MS_PRIVATE | MS_SLAVE | MS_UNBINDABLE))
		return do_change_type(path, flags);
	if (flags & MS_MOVE)
		return do_move_mount_old(path, dev_name);

	return do_new_mount(path, type_page, sb_flags, mnt_flags, dev_name,
			    data_page);
}

long do_mount(const char *dev_name, const char __user *dir_name,
		const char *type_page, unsigned long flags, void *data_page)
{
	struct path path;
	int ret;

	ret = user_path_at(AT_FDCWD, dir_name, LOOKUP_FOLLOW, &path);
	if (ret)
		return ret;
	ret = path_mount(dev_name, &path, type_page, flags, data_page);
	path_put(&path);
	return ret;
}

static struct ucounts *inc_mnt_namespaces(struct user_namespace *ns)
{
	return inc_ucount(ns, current_euid(), UCOUNT_MNT_NAMESPACES);
}

static void dec_mnt_namespaces(struct ucounts *ucounts)
{
	dec_ucount(ucounts, UCOUNT_MNT_NAMESPACES);
}

static void free_mnt_ns(struct mnt_namespace *ns)
{
	if (!is_anon_ns(ns))
		ns_free_inum(&ns->ns);
	dec_mnt_namespaces(ns->ucounts);
	put_user_ns(ns->user_ns);
	kfree(ns);
}

/*
 * Assign a sequence number so we can detect when we attempt to bind
 * mount a reference to an older mount namespace into the current
 * mount namespace, preventing reference counting loops.  A 64bit
 * number incrementing at 10Ghz will take 12,427 years to wrap which
 * is effectively never, so we can ignore the possibility.
 */
static atomic64_t mnt_ns_seq = ATOMIC64_INIT(1);

static struct mnt_namespace *alloc_mnt_ns(struct user_namespace *user_ns, bool anon)
{
	struct mnt_namespace *new_ns;
	struct ucounts *ucounts;
	int ret;

	ucounts = inc_mnt_namespaces(user_ns);
	if (!ucounts)
		return ERR_PTR(-ENOSPC);

	new_ns = kzalloc(sizeof(struct mnt_namespace), GFP_KERNEL_ACCOUNT);
	if (!new_ns) {
		dec_mnt_namespaces(ucounts);
		return ERR_PTR(-ENOMEM);
	}
	if (!anon) {
		ret = ns_alloc_inum(&new_ns->ns);
		if (ret) {
			kfree(new_ns);
			dec_mnt_namespaces(ucounts);
			return ERR_PTR(ret);
		}
	}
	new_ns->ns.ops = &mntns_operations;
	if (!anon)
		new_ns->seq = atomic64_add_return(1, &mnt_ns_seq);
	refcount_set(&new_ns->ns.count, 1);
	INIT_LIST_HEAD(&new_ns->list);
	init_waitqueue_head(&new_ns->poll);
	spin_lock_init(&new_ns->ns_lock);
	new_ns->user_ns = get_user_ns(user_ns);
	new_ns->ucounts = ucounts;
	return new_ns;
}

__latent_entropy
struct mnt_namespace *copy_mnt_ns(unsigned long flags, struct mnt_namespace *ns,
		struct user_namespace *user_ns, struct fs_struct *new_fs)
{
	struct mnt_namespace *new_ns;
	struct vfsmount *rootmnt = NULL, *pwdmnt = NULL;
	struct mount *p, *q;
	struct mount *old;
	struct mount *new;
	int copy_flags;

	BUG_ON(!ns);

	if (likely(!(flags & CLONE_NEWNS))) {
		get_mnt_ns(ns);
		return ns;
	}

	old = ns->root;

	new_ns = alloc_mnt_ns(user_ns, false);
	if (IS_ERR(new_ns))
		return new_ns;

	namespace_lock();
	/* First pass: copy the tree topology */
	copy_flags = CL_COPY_UNBINDABLE | CL_EXPIRE;
	if (user_ns != ns->user_ns)
		copy_flags |= CL_SHARED_TO_SLAVE;
	new = copy_tree(old, old->mnt.mnt_root, copy_flags);
	if (IS_ERR(new)) {
		namespace_unlock();
		free_mnt_ns(new_ns);
		return ERR_CAST(new);
	}
	if (user_ns != ns->user_ns) {
		lock_mount_hash();
		lock_mnt_tree(new);
		unlock_mount_hash();
	}
	new_ns->root = new;
	list_add_tail(&new_ns->list, &new->mnt_list);

	/*
	 * Second pass: switch the tsk->fs->* elements and mark new vfsmounts
	 * as belonging to new namespace.  We have already acquired a private
	 * fs_struct, so tsk->fs->lock is not needed.
	 */
	p = old;
	q = new;
	while (p) {
		q->mnt_ns = new_ns;
		new_ns->mounts++;
		if (new_fs) {
			if (&p->mnt == new_fs->root.mnt) {
				new_fs->root.mnt = mntget(&q->mnt);
				rootmnt = &p->mnt;
			}
			if (&p->mnt == new_fs->pwd.mnt) {
				new_fs->pwd.mnt = mntget(&q->mnt);
				pwdmnt = &p->mnt;
			}
		}
		p = next_mnt(p, old);
		q = next_mnt(q, new);
		if (!q)
			break;
		while (p->mnt.mnt_root != q->mnt.mnt_root)
			p = next_mnt(p, old);
	}
	namespace_unlock();

	if (rootmnt)
		mntput(rootmnt);
	if (pwdmnt)
		mntput(pwdmnt);

	return new_ns;
}

struct dentry *mount_subtree(struct vfsmount *m, const char *name)
{
	struct mount *mnt = real_mount(m);
	struct mnt_namespace *ns;
	struct super_block *s;
	struct path path;
	int err;

	ns = alloc_mnt_ns(&init_user_ns, true);
	if (IS_ERR(ns)) {
		mntput(m);
		return ERR_CAST(ns);
	}
	mnt->mnt_ns = ns;
	ns->root = mnt;
	ns->mounts++;
	list_add(&mnt->mnt_list, &ns->list);

	err = vfs_path_lookup(m->mnt_root, m,
			name, LOOKUP_FOLLOW|LOOKUP_AUTOMOUNT, &path);

	put_mnt_ns(ns);

	if (err)
		return ERR_PTR(err);

	/* trade a vfsmount reference for active sb one */
	s = path.mnt->mnt_sb;
	atomic_inc(&s->s_active);
	mntput(path.mnt);
	/* lock the sucker */
	down_write(&s->s_umount);
	/* ... and return the root of (sub)tree on it */
	return path.dentry;
}
EXPORT_SYMBOL(mount_subtree);

SYSCALL_DEFINE5(mount, char __user *, dev_name, char __user *, dir_name,
		char __user *, type, unsigned long, flags, void __user *, data)
{
	int ret;
	char *kernel_type;
	char *kernel_dev;
	void *options;

	kernel_type = copy_mount_string(type);
	ret = PTR_ERR(kernel_type);
	if (IS_ERR(kernel_type))
		goto out_type;

	kernel_dev = copy_mount_string(dev_name);
	ret = PTR_ERR(kernel_dev);
	if (IS_ERR(kernel_dev))
		goto out_dev;

	options = copy_mount_options(data);
	ret = PTR_ERR(options);
	if (IS_ERR(options))
		goto out_data;

	ret = do_mount(kernel_dev, dir_name, kernel_type, flags, options);

	kfree(options);
out_data:
	kfree(kernel_dev);
out_dev:
	kfree(kernel_type);
out_type:
	return ret;
}

#define FSMOUNT_VALID_FLAGS                                                    \
	(MOUNT_ATTR_RDONLY | MOUNT_ATTR_NOSUID | MOUNT_ATTR_NODEV |            \
	 MOUNT_ATTR_NOEXEC | MOUNT_ATTR__ATIME | MOUNT_ATTR_NODIRATIME |       \
	 MOUNT_ATTR_NOSYMFOLLOW)

#define MOUNT_SETATTR_VALID_FLAGS (FSMOUNT_VALID_FLAGS | MOUNT_ATTR_IDMAP)

#define MOUNT_SETATTR_PROPAGATION_FLAGS \
	(MS_UNBINDABLE | MS_PRIVATE | MS_SLAVE | MS_SHARED)

static unsigned int attr_flags_to_mnt_flags(u64 attr_flags)
{
	unsigned int mnt_flags = 0;

	if (attr_flags & MOUNT_ATTR_RDONLY)
		mnt_flags |= MNT_READONLY;
	if (attr_flags & MOUNT_ATTR_NOSUID)
		mnt_flags |= MNT_NOSUID;
	if (attr_flags & MOUNT_ATTR_NODEV)
		mnt_flags |= MNT_NODEV;
	if (attr_flags & MOUNT_ATTR_NOEXEC)
		mnt_flags |= MNT_NOEXEC;
	if (attr_flags & MOUNT_ATTR_NODIRATIME)
		mnt_flags |= MNT_NODIRATIME;
	if (attr_flags & MOUNT_ATTR_NOSYMFOLLOW)
		mnt_flags |= MNT_NOSYMFOLLOW;

	return mnt_flags;
}

/*
 * Create a kernel mount representation for a new, prepared superblock
 * (specified by fs_fd) and attach to an open_tree-like file descriptor.
 */
SYSCALL_DEFINE3(fsmount, int, fs_fd, unsigned int, flags,
		unsigned int, attr_flags)
{
	struct mnt_namespace *ns;
	struct fs_context *fc;
	struct file *file;
	struct path newmount;
	struct mount *mnt;
	struct fd f;
	unsigned int mnt_flags = 0;
	long ret;

	if (!may_mount())
		return -EPERM;

	if ((flags & ~(FSMOUNT_CLOEXEC)) != 0)
		return -EINVAL;

	if (attr_flags & ~FSMOUNT_VALID_FLAGS)
		return -EINVAL;

	mnt_flags = attr_flags_to_mnt_flags(attr_flags);

	switch (attr_flags & MOUNT_ATTR__ATIME) {
	case MOUNT_ATTR_STRICTATIME:
		break;
	case MOUNT_ATTR_NOATIME:
		mnt_flags |= MNT_NOATIME;
		break;
	case MOUNT_ATTR_RELATIME:
		mnt_flags |= MNT_RELATIME;
		break;
	default:
		return -EINVAL;
	}

	f = fdget(fs_fd);
	if (!f.file)
		return -EBADF;

	ret = -EINVAL;
	if (f.file->f_op != &fscontext_fops)
		goto err_fsfd;

	fc = f.file->private_data;

	ret = mutex_lock_interruptible(&fc->uapi_mutex);
	if (ret < 0)
		goto err_fsfd;

	/* There must be a valid superblock or we can't mount it */
	ret = -EINVAL;
	if (!fc->root)
		goto err_unlock;

	ret = -EPERM;
	if (mount_too_revealing(fc->root->d_sb, &mnt_flags)) {
		pr_warn("VFS: Mount too revealing\n");
		goto err_unlock;
	}

	ret = -EBUSY;
	if (fc->phase != FS_CONTEXT_AWAITING_MOUNT)
		goto err_unlock;

	if (fc->sb_flags & SB_MANDLOCK)
		warn_mandlock();

	newmount.mnt = vfs_create_mount(fc);
	if (IS_ERR(newmount.mnt)) {
		ret = PTR_ERR(newmount.mnt);
		goto err_unlock;
	}
	newmount.dentry = dget(fc->root);
	newmount.mnt->mnt_flags = mnt_flags;

	/* We've done the mount bit - now move the file context into more or
	 * less the same state as if we'd done an fspick().  We don't want to
	 * do any memory allocation or anything like that at this point as we
	 * don't want to have to handle any errors incurred.
	 */
	vfs_clean_context(fc);

	ns = alloc_mnt_ns(current->nsproxy->mnt_ns->user_ns, true);
	if (IS_ERR(ns)) {
		ret = PTR_ERR(ns);
		goto err_path;
	}
	mnt = real_mount(newmount.mnt);
	mnt->mnt_ns = ns;
	ns->root = mnt;
	ns->mounts = 1;
	list_add(&mnt->mnt_list, &ns->list);
	mntget(newmount.mnt);

	/* Attach to an apparent O_PATH fd with a note that we need to unmount
	 * it, not just simply put it.
	 */
	file = dentry_open(&newmount, O_PATH, fc->cred);
	if (IS_ERR(file)) {
		dissolve_on_fput(newmount.mnt);
		ret = PTR_ERR(file);
		goto err_path;
	}
	file->f_mode |= FMODE_NEED_UNMOUNT;

	ret = get_unused_fd_flags((flags & FSMOUNT_CLOEXEC) ? O_CLOEXEC : 0);
	if (ret >= 0)
		fd_install(ret, file);
	else
		fput(file);

err_path:
	path_put(&newmount);
err_unlock:
	mutex_unlock(&fc->uapi_mutex);
err_fsfd:
	fdput(f);
	return ret;
}

/*
 * Move a mount from one place to another.  In combination with
 * fsopen()/fsmount() this is used to install a new mount and in combination
 * with open_tree(OPEN_TREE_CLONE [| AT_RECURSIVE]) it can be used to copy
 * a mount subtree.
 *
 * Note the flags value is a combination of MOVE_MOUNT_* flags.
 */
SYSCALL_DEFINE5(move_mount,
		int, from_dfd, const char __user *, from_pathname,
		int, to_dfd, const char __user *, to_pathname,
		unsigned int, flags)
{
	struct path from_path, to_path;
	unsigned int lflags;
	int ret = 0;

	if (!may_mount())
		return -EPERM;

	if (flags & ~MOVE_MOUNT__MASK)
		return -EINVAL;

	/* If someone gives a pathname, they aren't permitted to move
	 * from an fd that requires unmount as we can't get at the flag
	 * to clear it afterwards.
	 */
	lflags = 0;
	if (flags & MOVE_MOUNT_F_SYMLINKS)	lflags |= LOOKUP_FOLLOW;
	if (flags & MOVE_MOUNT_F_AUTOMOUNTS)	lflags |= LOOKUP_AUTOMOUNT;
	if (flags & MOVE_MOUNT_F_EMPTY_PATH)	lflags |= LOOKUP_EMPTY;

	ret = user_path_at(from_dfd, from_pathname, lflags, &from_path);
	if (ret < 0)
		return ret;

	lflags = 0;
	if (flags & MOVE_MOUNT_T_SYMLINKS)	lflags |= LOOKUP_FOLLOW;
	if (flags & MOVE_MOUNT_T_AUTOMOUNTS)	lflags |= LOOKUP_AUTOMOUNT;
	if (flags & MOVE_MOUNT_T_EMPTY_PATH)	lflags |= LOOKUP_EMPTY;

	ret = user_path_at(to_dfd, to_pathname, lflags, &to_path);
	if (ret < 0)
		goto out_from;

	ret = security_move_mount(&from_path, &to_path);
	if (ret < 0)
		goto out_to;

	if (flags & MOVE_MOUNT_SET_GROUP)
		ret = do_set_group(&from_path, &to_path);
	else
		ret = do_move_mount(&from_path, &to_path);

out_to:
	path_put(&to_path);
out_from:
	path_put(&from_path);
	return ret;
}

/*
 * Return true if path is reachable from root
 *
 * namespace_sem or mount_lock is held
 */
bool is_path_reachable(struct mount *mnt, struct dentry *dentry,
			 const struct path *root)
{
	while (&mnt->mnt != root->mnt && mnt_has_parent(mnt)) {
		dentry = mnt->mnt_mountpoint;
		mnt = mnt->mnt_parent;
	}
	return &mnt->mnt == root->mnt && is_subdir(dentry, root->dentry);
}

bool path_is_under(const struct path *path1, const struct path *path2)
{
	bool res;
	read_seqlock_excl(&mount_lock);
	res = is_path_reachable(real_mount(path1->mnt), path1->dentry, path2);
	read_sequnlock_excl(&mount_lock);
	return res;
}
EXPORT_SYMBOL(path_is_under);

/*
 * pivot_root Semantics:
 * Moves the root file system of the current process to the directory put_old,
 * makes new_root as the new root file system of the current process, and sets
 * root/cwd of all processes which had them on the current root to new_root.
 *
 * Restrictions:
 * The new_root and put_old must be directories, and  must not be on the
 * same file  system as the current process root. The put_old  must  be
 * underneath new_root,  i.e. adding a non-zero number of /.. to the string
 * pointed to by put_old must yield the same directory as new_root. No other
 * file system may be mounted on put_old. After all, new_root is a mountpoint.
 *
 * Also, the current root cannot be on the 'rootfs' (initial ramfs) filesystem.
 * See Documentation/filesystems/ramfs-rootfs-initramfs.rst for alternatives
 * in this situation.
 *
 * Notes:
 *  - we don't move root/cwd if they are not at the root (reason: if something
 *    cared enough to change them, it's probably wrong to force them elsewhere)
 *  - it's okay to pick a root that isn't the root of a file system, e.g.
 *    /nfs/my_root where /nfs is the mount point. It must be a mountpoint,
 *    though, so you may need to say mount --bind /nfs/my_root /nfs/my_root
 *    first.
 */
SYSCALL_DEFINE2(pivot_root, const char __user *, new_root,
		const char __user *, put_old)
{
	struct path new, old, root;
	struct mount *new_mnt, *root_mnt, *old_mnt, *root_parent, *ex_parent;
	struct mountpoint *old_mp, *root_mp;
	int error;

	if (!may_mount())
		return -EPERM;

	error = user_path_at(AT_FDCWD, new_root,
			     LOOKUP_FOLLOW | LOOKUP_DIRECTORY, &new);
	if (error)
		goto out0;

	error = user_path_at(AT_FDCWD, put_old,
			     LOOKUP_FOLLOW | LOOKUP_DIRECTORY, &old);
	if (error)
		goto out1;

	error = security_sb_pivotroot(&old, &new);
	if (error)
		goto out2;

	get_fs_root(current->fs, &root);
	old_mp = lock_mount(&old);
	error = PTR_ERR(old_mp);
	if (IS_ERR(old_mp))
		goto out3;

	error = -EINVAL;
	new_mnt = real_mount(new.mnt);
	root_mnt = real_mount(root.mnt);
	old_mnt = real_mount(old.mnt);
	ex_parent = new_mnt->mnt_parent;
	root_parent = root_mnt->mnt_parent;
	if (IS_MNT_SHARED(old_mnt) ||
		IS_MNT_SHARED(ex_parent) ||
		IS_MNT_SHARED(root_parent))
		goto out4;
	if (!check_mnt(root_mnt) || !check_mnt(new_mnt))
		goto out4;
	if (new_mnt->mnt.mnt_flags & MNT_LOCKED)
		goto out4;
	error = -ENOENT;
	if (d_unlinked(new.dentry))
		goto out4;
	error = -EBUSY;
	if (new_mnt == root_mnt || old_mnt == root_mnt)
		goto out4; /* loop, on the same file system  */
	error = -EINVAL;
	if (root.mnt->mnt_root != root.dentry)
		goto out4; /* not a mountpoint */
	if (!mnt_has_parent(root_mnt))
		goto out4; /* not attached */
	if (new.mnt->mnt_root != new.dentry)
		goto out4; /* not a mountpoint */
	if (!mnt_has_parent(new_mnt))
		goto out4; /* not attached */
	/* make sure we can reach put_old from new_root */
	if (!is_path_reachable(old_mnt, old.dentry, &new))
		goto out4;
	/* make certain new is below the root */
	if (!is_path_reachable(new_mnt, new.dentry, &root))
		goto out4;
	lock_mount_hash();
	umount_mnt(new_mnt);
	root_mp = unhash_mnt(root_mnt);  /* we'll need its mountpoint */
	if (root_mnt->mnt.mnt_flags & MNT_LOCKED) {
		new_mnt->mnt.mnt_flags |= MNT_LOCKED;
		root_mnt->mnt.mnt_flags &= ~MNT_LOCKED;
	}
	/* mount old root on put_old */
	attach_mnt(root_mnt, old_mnt, old_mp);
	/* mount new_root on / */
	attach_mnt(new_mnt, root_parent, root_mp);
	mnt_add_count(root_parent, -1);
	touch_mnt_namespace(current->nsproxy->mnt_ns);
	/* A moved mount should not expire automatically */
	list_del_init(&new_mnt->mnt_expire);
	put_mountpoint(root_mp);
	unlock_mount_hash();
	chroot_fs_refs(&root, &new);
	error = 0;
out4:
	unlock_mount(old_mp);
	if (!error)
		mntput_no_expire(ex_parent);
out3:
	path_put(&root);
out2:
	path_put(&old);
out1:
	path_put(&new);
out0:
	return error;
}

static unsigned int recalc_flags(struct mount_kattr *kattr, struct mount *mnt)
{
	unsigned int flags = mnt->mnt.mnt_flags;

	/*  flags to clear */
	flags &= ~kattr->attr_clr;
	/* flags to raise */
	flags |= kattr->attr_set;

	return flags;
}

static int can_idmap_mount(const struct mount_kattr *kattr, struct mount *mnt)
{
	struct vfsmount *m = &mnt->mnt;

	if (!kattr->mnt_userns)
		return 0;

	/*
	 * Once a mount has been idmapped we don't allow it to change its
	 * mapping. It makes things simpler and callers can just create
	 * another bind-mount they can idmap if they want to.
	 */
	if (mnt_user_ns(m) != &init_user_ns)
		return -EPERM;

	/* The underlying filesystem doesn't support idmapped mounts yet. */
	if (!(m->mnt_sb->s_type->fs_flags & FS_ALLOW_IDMAP))
		return -EINVAL;

	/* Don't yet support filesystem mountable in user namespaces. */
	if (m->mnt_sb->s_user_ns != &init_user_ns)
		return -EINVAL;

	/* We're not controlling the superblock. */
	if (!capable(CAP_SYS_ADMIN))
		return -EPERM;

	/* Mount has already been visible in the filesystem hierarchy. */
	if (!is_anon_ns(mnt->mnt_ns))
		return -EINVAL;

	return 0;
}

static struct mount *mount_setattr_prepare(struct mount_kattr *kattr,
					   struct mount *mnt, int *err)
{
	struct mount *m = mnt, *last = NULL;

	if (!is_mounted(&m->mnt)) {
		*err = -EINVAL;
		goto out;
	}

	if (!(mnt_has_parent(m) ? check_mnt(m) : is_anon_ns(m->mnt_ns))) {
		*err = -EINVAL;
		goto out;
	}

	do {
		unsigned int flags;

		flags = recalc_flags(kattr, m);
		if (!can_change_locked_flags(m, flags)) {
			*err = -EPERM;
			goto out;
		}

		*err = can_idmap_mount(kattr, m);
		if (*err)
			goto out;

		last = m;

		if ((kattr->attr_set & MNT_READONLY) &&
		    !(m->mnt.mnt_flags & MNT_READONLY)) {
			*err = mnt_hold_writers(m);
			if (*err)
				goto out;
		}
	} while (kattr->recurse && (m = next_mnt(m, mnt)));

out:
	return last;
}

static void do_idmap_mount(const struct mount_kattr *kattr, struct mount *mnt)
{
	struct user_namespace *mnt_userns;

	if (!kattr->mnt_userns)
		return;

	mnt_userns = get_user_ns(kattr->mnt_userns);
	/* Pairs with smp_load_acquire() in mnt_user_ns(). */
	smp_store_release(&mnt->mnt.mnt_userns, mnt_userns);
}

static void mount_setattr_commit(struct mount_kattr *kattr,
				 struct mount *mnt, struct mount *last,
				 int err)
{
	struct mount *m = mnt;

	do {
		if (!err) {
			unsigned int flags;

			do_idmap_mount(kattr, m);
			flags = recalc_flags(kattr, m);
			WRITE_ONCE(m->mnt.mnt_flags, flags);
		}

		/*
		 * We either set MNT_READONLY above so make it visible
		 * before ~MNT_WRITE_HOLD or we failed to recursively
		 * apply mount options.
		 */
		if ((kattr->attr_set & MNT_READONLY) &&
		    (m->mnt.mnt_flags & MNT_WRITE_HOLD))
			mnt_unhold_writers(m);

		if (!err && kattr->propagation)
			change_mnt_propagation(m, kattr->propagation);

		/*
		 * On failure, only cleanup until we found the first mount
		 * we failed to handle.
		 */
		if (err && m == last)
			break;
	} while (kattr->recurse && (m = next_mnt(m, mnt)));

	if (!err)
		touch_mnt_namespace(mnt->mnt_ns);
}

static int do_mount_setattr(struct path *path, struct mount_kattr *kattr)
{
	struct mount *mnt = real_mount(path->mnt), *last = NULL;
	int err = 0;

	if (path->dentry != mnt->mnt.mnt_root)
		return -EINVAL;

	if (kattr->propagation) {
		/*
		 * Only take namespace_lock() if we're actually changing
		 * propagation.
		 */
		namespace_lock();
		if (kattr->propagation == MS_SHARED) {
			err = invent_group_ids(mnt, kattr->recurse);
			if (err) {
				namespace_unlock();
				return err;
			}
		}
	}

	lock_mount_hash();

	/*
	 * Get the mount tree in a shape where we can change mount
	 * properties without failure.
	 */
	last = mount_setattr_prepare(kattr, mnt, &err);
	if (last) /* Commit all changes or revert to the old state. */
		mount_setattr_commit(kattr, mnt, last, err);

	unlock_mount_hash();

	if (kattr->propagation) {
		namespace_unlock();
		if (err)
			cleanup_group_ids(mnt, NULL);
	}

	return err;
}

static int build_mount_idmapped(const struct mount_attr *attr, size_t usize,
				struct mount_kattr *kattr, unsigned int flags)
{
	int err = 0;
	struct ns_common *ns;
	struct user_namespace *mnt_userns;
	struct file *file;

	if (!((attr->attr_set | attr->attr_clr) & MOUNT_ATTR_IDMAP))
		return 0;

	/*
	 * We currently do not support clearing an idmapped mount. If this ever
	 * is a use-case we can revisit this but for now let's keep it simple
	 * and not allow it.
	 */
	if (attr->attr_clr & MOUNT_ATTR_IDMAP)
		return -EINVAL;

	if (attr->userns_fd > INT_MAX)
		return -EINVAL;

	file = fget(attr->userns_fd);
	if (!file)
		return -EBADF;

	if (!proc_ns_file(file)) {
		err = -EINVAL;
		goto out_fput;
	}

	ns = get_proc_ns(file_inode(file));
	if (ns->ops->type != CLONE_NEWUSER) {
		err = -EINVAL;
		goto out_fput;
	}

	/*
	 * The init_user_ns is used to indicate that a vfsmount is not idmapped.
	 * This is simpler than just having to treat NULL as unmapped. Users
	 * wanting to idmap a mount to init_user_ns can just use a namespace
	 * with an identity mapping.
	 */
	mnt_userns = container_of(ns, struct user_namespace, ns);
	if (mnt_userns == &init_user_ns) {
		err = -EPERM;
		goto out_fput;
	}
	kattr->mnt_userns = get_user_ns(mnt_userns);

out_fput:
	fput(file);
	return err;
}

static int build_mount_kattr(const struct mount_attr *attr, size_t usize,
			     struct mount_kattr *kattr, unsigned int flags)
{
	unsigned int lookup_flags = LOOKUP_AUTOMOUNT | LOOKUP_FOLLOW;

	if (flags & AT_NO_AUTOMOUNT)
		lookup_flags &= ~LOOKUP_AUTOMOUNT;
	if (flags & AT_SYMLINK_NOFOLLOW)
		lookup_flags &= ~LOOKUP_FOLLOW;
	if (flags & AT_EMPTY_PATH)
		lookup_flags |= LOOKUP_EMPTY;

	*kattr = (struct mount_kattr) {
		.lookup_flags	= lookup_flags,
		.recurse	= !!(flags & AT_RECURSIVE),
	};

	if (attr->propagation & ~MOUNT_SETATTR_PROPAGATION_FLAGS)
		return -EINVAL;
	if (hweight32(attr->propagation & MOUNT_SETATTR_PROPAGATION_FLAGS) > 1)
		return -EINVAL;
	kattr->propagation = attr->propagation;

	if ((attr->attr_set | attr->attr_clr) & ~MOUNT_SETATTR_VALID_FLAGS)
		return -EINVAL;

	kattr->attr_set = attr_flags_to_mnt_flags(attr->attr_set);
	kattr->attr_clr = attr_flags_to_mnt_flags(attr->attr_clr);

	/*
	 * Since the MOUNT_ATTR_<atime> values are an enum, not a bitmap,
	 * users wanting to transition to a different atime setting cannot
	 * simply specify the atime setting in @attr_set, but must also
	 * specify MOUNT_ATTR__ATIME in the @attr_clr field.
	 * So ensure that MOUNT_ATTR__ATIME can't be partially set in
	 * @attr_clr and that @attr_set can't have any atime bits set if
	 * MOUNT_ATTR__ATIME isn't set in @attr_clr.
	 */
	if (attr->attr_clr & MOUNT_ATTR__ATIME) {
		if ((attr->attr_clr & MOUNT_ATTR__ATIME) != MOUNT_ATTR__ATIME)
			return -EINVAL;

		/*
		 * Clear all previous time settings as they are mutually
		 * exclusive.
		 */
		kattr->attr_clr |= MNT_RELATIME | MNT_NOATIME;
		switch (attr->attr_set & MOUNT_ATTR__ATIME) {
		case MOUNT_ATTR_RELATIME:
			kattr->attr_set |= MNT_RELATIME;
			break;
		case MOUNT_ATTR_NOATIME:
			kattr->attr_set |= MNT_NOATIME;
			break;
		case MOUNT_ATTR_STRICTATIME:
			break;
		default:
			return -EINVAL;
		}
	} else {
		if (attr->attr_set & MOUNT_ATTR__ATIME)
			return -EINVAL;
	}

	return build_mount_idmapped(attr, usize, kattr, flags);
}

static void finish_mount_kattr(struct mount_kattr *kattr)
{
	put_user_ns(kattr->mnt_userns);
	kattr->mnt_userns = NULL;
}

SYSCALL_DEFINE5(mount_setattr, int, dfd, const char __user *, path,
		unsigned int, flags, struct mount_attr __user *, uattr,
		size_t, usize)
{
	int err;
	struct path target;
	struct mount_attr attr;
	struct mount_kattr kattr;

	BUILD_BUG_ON(sizeof(struct mount_attr) != MOUNT_ATTR_SIZE_VER0);

	if (flags & ~(AT_EMPTY_PATH |
		      AT_RECURSIVE |
		      AT_SYMLINK_NOFOLLOW |
		      AT_NO_AUTOMOUNT))
		return -EINVAL;

	if (unlikely(usize > PAGE_SIZE))
		return -E2BIG;
	if (unlikely(usize < MOUNT_ATTR_SIZE_VER0))
		return -EINVAL;

	if (!may_mount())
		return -EPERM;

	err = copy_struct_from_user(&attr, sizeof(attr), uattr, usize);
	if (err)
		return err;

	/* Don't bother walking through the mounts if this is a nop. */
	if (attr.attr_set == 0 &&
	    attr.attr_clr == 0 &&
	    attr.propagation == 0)
		return 0;

	err = build_mount_kattr(&attr, usize, &kattr, flags);
	if (err)
		return err;

	err = user_path_at(dfd, path, kattr.lookup_flags, &target);
	if (err)
		return err;

	err = do_mount_setattr(&target, &kattr);
	finish_mount_kattr(&kattr);
	path_put(&target);
	return err;
}

static void __init init_mount_tree(void)
{
	struct vfsmount *mnt;
	struct mount *m;
	struct mnt_namespace *ns;
	struct path root;

	mnt = vfs_kern_mount(&rootfs_fs_type, 0, "rootfs", NULL);
	if (IS_ERR(mnt))
		panic("Can't create rootfs");

	ns = alloc_mnt_ns(&init_user_ns, false);
	if (IS_ERR(ns))
		panic("Can't allocate initial namespace");
	m = real_mount(mnt);
	m->mnt_ns = ns;
	ns->root = m;
	ns->mounts = 1;
	list_add(&m->mnt_list, &ns->list);
	init_task.nsproxy->mnt_ns = ns;
	get_mnt_ns(ns);

	root.mnt = mnt;
	root.dentry = mnt->mnt_root;
	mnt->mnt_flags |= MNT_LOCKED;

	set_fs_pwd(current->fs, &root);
	set_fs_root(current->fs, &root);
}

void __init mnt_init(void)
{
	int err;

	mnt_cache = kmem_cache_create("mnt_cache", sizeof(struct mount),
			0, SLAB_HWCACHE_ALIGN|SLAB_PANIC|SLAB_ACCOUNT, NULL);

	mount_hashtable = alloc_large_system_hash("Mount-cache",
				sizeof(struct hlist_head),
				mhash_entries, 19,
				HASH_ZERO,
				&m_hash_shift, &m_hash_mask, 0, 0);
	mountpoint_hashtable = alloc_large_system_hash("Mountpoint-cache",
				sizeof(struct hlist_head),
				mphash_entries, 19,
				HASH_ZERO,
				&mp_hash_shift, &mp_hash_mask, 0, 0);

	if (!mount_hashtable || !mountpoint_hashtable)
		panic("Failed to allocate mount hash table\n");

	kernfs_init();

	err = sysfs_init();
	if (err)
		printk(KERN_WARNING "%s: sysfs_init error: %d\n",
			__func__, err);
	fs_kobj = kobject_create_and_add("fs", NULL);
	if (!fs_kobj)
		printk(KERN_WARNING "%s: kobj create error\n", __func__);
	shmem_init();
	init_rootfs();
	init_mount_tree();
}

void put_mnt_ns(struct mnt_namespace *ns)
{
	if (!refcount_dec_and_test(&ns->ns.count))
		return;
	drop_collected_mounts(&ns->root->mnt);
	free_mnt_ns(ns);
}

struct vfsmount *kern_mount(struct file_system_type *type)
{
	struct vfsmount *mnt;
	mnt = vfs_kern_mount(type, SB_KERNMOUNT, type->name, NULL);
	if (!IS_ERR(mnt)) {
		/*
		 * it is a longterm mount, don't release mnt until
		 * we unmount before file sys is unregistered
		*/
		real_mount(mnt)->mnt_ns = MNT_NS_INTERNAL;
	}
	return mnt;
}
EXPORT_SYMBOL_GPL(kern_mount);

void kern_unmount(struct vfsmount *mnt)
{
	/* release long term mount so mount point can be released */
	if (!IS_ERR_OR_NULL(mnt)) {
		real_mount(mnt)->mnt_ns = NULL;
		synchronize_rcu();	/* yecchhh... */
		mntput(mnt);
	}
}
EXPORT_SYMBOL(kern_unmount);

void kern_unmount_array(struct vfsmount *mnt[], unsigned int num)
{
	unsigned int i;

	for (i = 0; i < num; i++)
		if (mnt[i])
			real_mount(mnt[i])->mnt_ns = NULL;
	synchronize_rcu_expedited();
	for (i = 0; i < num; i++)
		mntput(mnt[i]);
}
EXPORT_SYMBOL(kern_unmount_array);

bool our_mnt(struct vfsmount *mnt)
{
	return check_mnt(real_mount(mnt));
}

bool current_chrooted(void)
{
	/* Does the current process have a non-standard root */
	struct path ns_root;
	struct path fs_root;
	bool chrooted;

	/* Find the namespace root */
	ns_root.mnt = &current->nsproxy->mnt_ns->root->mnt;
	ns_root.dentry = ns_root.mnt->mnt_root;
	path_get(&ns_root);
	while (d_mountpoint(ns_root.dentry) && follow_down_one(&ns_root))
		;

	get_fs_root(current->fs, &fs_root);

	chrooted = !path_equal(&fs_root, &ns_root);

	path_put(&fs_root);
	path_put(&ns_root);

	return chrooted;
}

static bool mnt_already_visible(struct mnt_namespace *ns,
				const struct super_block *sb,
				int *new_mnt_flags)
{
	int new_flags = *new_mnt_flags;
	struct mount *mnt;
	bool visible = false;

	down_read(&namespace_sem);
	lock_ns_list(ns);
	list_for_each_entry(mnt, &ns->list, mnt_list) {
		struct mount *child;
		int mnt_flags;

		if (mnt_is_cursor(mnt))
			continue;

		if (mnt->mnt.mnt_sb->s_type != sb->s_type)
			continue;

		/* This mount is not fully visible if it's root directory
		 * is not the root directory of the filesystem.
		 */
		if (mnt->mnt.mnt_root != mnt->mnt.mnt_sb->s_root)
			continue;

		/* A local view of the mount flags */
		mnt_flags = mnt->mnt.mnt_flags;

		/* Don't miss readonly hidden in the superblock flags */
		if (sb_rdonly(mnt->mnt.mnt_sb))
			mnt_flags |= MNT_LOCK_READONLY;

		/* Verify the mount flags are equal to or more permissive
		 * than the proposed new mount.
		 */
		if ((mnt_flags & MNT_LOCK_READONLY) &&
		    !(new_flags & MNT_READONLY))
			continue;
		if ((mnt_flags & MNT_LOCK_ATIME) &&
		    ((mnt_flags & MNT_ATIME_MASK) != (new_flags & MNT_ATIME_MASK)))
			continue;

		/* This mount is not fully visible if there are any
		 * locked child mounts that cover anything except for
		 * empty directories.
		 */
		list_for_each_entry(child, &mnt->mnt_mounts, mnt_child) {
			struct inode *inode = child->mnt_mountpoint->d_inode;
			/* Only worry about locked mounts */
			if (!(child->mnt.mnt_flags & MNT_LOCKED))
				continue;
			/* Is the directory permanetly empty? */
			if (!is_empty_dir_inode(inode))
				goto next;
		}
		/* Preserve the locked attributes */
		*new_mnt_flags |= mnt_flags & (MNT_LOCK_READONLY | \
					       MNT_LOCK_ATIME);
		visible = true;
		goto found;
	next:	;
	}
found:
	unlock_ns_list(ns);
	up_read(&namespace_sem);
	return visible;
}

static bool mount_too_revealing(const struct super_block *sb, int *new_mnt_flags)
{
	const unsigned long required_iflags = SB_I_NOEXEC | SB_I_NODEV;
	struct mnt_namespace *ns = current->nsproxy->mnt_ns;
	unsigned long s_iflags;

	if (ns->user_ns == &init_user_ns)
		return false;

	/* Can this filesystem be too revealing? */
	s_iflags = sb->s_iflags;
	if (!(s_iflags & SB_I_USERNS_VISIBLE))
		return false;

	if ((s_iflags & required_iflags) != required_iflags) {
		WARN_ONCE(1, "Expected s_iflags to contain 0x%lx\n",
			  required_iflags);
		return true;
	}

	return !mnt_already_visible(ns, sb, new_mnt_flags);
}

bool mnt_may_suid(struct vfsmount *mnt)
{
	/*
	 * Foreign mounts (accessed via fchdir or through /proc
	 * symlinks) are always treated as if they are nosuid.  This
	 * prevents namespaces from trusting potentially unsafe
	 * suid/sgid bits, file caps, or security labels that originate
	 * in other namespaces.
	 */
	return !(mnt->mnt_flags & MNT_NOSUID) && check_mnt(real_mount(mnt)) &&
	       current_in_userns(mnt->mnt_sb->s_user_ns);
}

static struct ns_common *mntns_get(struct task_struct *task)
{
	struct ns_common *ns = NULL;
	struct nsproxy *nsproxy;

	task_lock(task);
	nsproxy = task->nsproxy;
	if (nsproxy) {
		ns = &nsproxy->mnt_ns->ns;
		get_mnt_ns(to_mnt_ns(ns));
	}
	task_unlock(task);

	return ns;
}

static void mntns_put(struct ns_common *ns)
{
	put_mnt_ns(to_mnt_ns(ns));
}

static int mntns_install(struct nsset *nsset, struct ns_common *ns)
{
	struct nsproxy *nsproxy = nsset->nsproxy;
	struct fs_struct *fs = nsset->fs;
	struct mnt_namespace *mnt_ns = to_mnt_ns(ns), *old_mnt_ns;
	struct user_namespace *user_ns = nsset->cred->user_ns;
	struct path root;
	int err;

	if (!ns_capable(mnt_ns->user_ns, CAP_SYS_ADMIN) ||
	    !ns_capable(user_ns, CAP_SYS_CHROOT) ||
	    !ns_capable(user_ns, CAP_SYS_ADMIN))
		return -EPERM;

	if (is_anon_ns(mnt_ns))
		return -EINVAL;

	if (fs->users != 1)
		return -EINVAL;

	get_mnt_ns(mnt_ns);
	old_mnt_ns = nsproxy->mnt_ns;
	nsproxy->mnt_ns = mnt_ns;

	/* Find the root */
	err = vfs_path_lookup(mnt_ns->root->mnt.mnt_root, &mnt_ns->root->mnt,
				"/", LOOKUP_DOWN, &root);
	if (err) {
		/* revert to old namespace */
		nsproxy->mnt_ns = old_mnt_ns;
		put_mnt_ns(mnt_ns);
		return err;
	}

	put_mnt_ns(old_mnt_ns);

	/* Update the pwd and root */
	set_fs_pwd(fs, &root);
	set_fs_root(fs, &root);

	path_put(&root);
	return 0;
}

static struct user_namespace *mntns_owner(struct ns_common *ns)
{
	return to_mnt_ns(ns)->user_ns;
}

const struct proc_ns_operations mntns_operations = {
	.name		= "mnt",
	.type		= CLONE_NEWNS,
	.get		= mntns_get,
	.put		= mntns_put,
	.install	= mntns_install,
	.owner		= mntns_owner,
};<|MERGE_RESOLUTION|>--- conflicted
+++ resolved
@@ -1716,21 +1716,7 @@
 	return ns_capable(current->nsproxy->mnt_ns->user_ns, CAP_SYS_ADMIN);
 }
 
-<<<<<<< HEAD
-#ifdef	CONFIG_MANDATORY_FILE_LOCKING
-static bool may_mandlock(void)
-{
-	pr_warn_once("======================================================\n"
-		     "WARNING: the mand mount option is being deprecated and\n"
-		     "         will be removed in v5.15!\n"
-		     "======================================================\n");
-	return capable(CAP_SYS_ADMIN);
-}
-#else
-static inline bool may_mandlock(void)
-=======
 static void warn_mandlock(void)
->>>>>>> 3b17187f
 {
 	pr_warn_once("=======================================================\n"
 		     "WARNING: The mand mount option has been deprecated and\n"
