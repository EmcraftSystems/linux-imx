--- conflicted
+++ resolved
@@ -1664,26 +1664,7 @@
 	struct rt_mutex_waiter waiter;
 	struct task_struct *owner;
 
-<<<<<<< HEAD
-/**
- * __rt_mutex_init - initialize the rt_mutex
- *
- * @lock:	The rt_mutex to be initialized
- * @name:	The lock name used for debugging
- * @key:	The lock class key used for debugging
- *
- * Initialize the rt_mutex to unlocked state.
- *
- * Initializing of a locked rt_mutex is not allowed
- */
-void __sched __rt_mutex_init(struct rt_mutex *lock, const char *name,
-		     struct lock_class_key *key)
-{
-	debug_check_no_locks_freed((void *)lock, sizeof(*lock));
-	lockdep_init_map_wait(&lock->dep_map, name, key, 0, LD_WAIT_SLEEP);
-=======
 	lockdep_assert_held(&lock->wait_lock);
->>>>>>> 3b17187f
 
 	if (try_to_take_rt_mutex(lock, current, NULL))
 		return;
