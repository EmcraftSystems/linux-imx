--- conflicted
+++ resolved
@@ -1231,17 +1231,10 @@
  */
 static void rcu_gp_kthread_wake(void)
 {
-<<<<<<< HEAD
-	if ((current == rsp->gp_kthread &&
-	     !in_interrupt() && !in_serving_softirq()) ||
-	    !READ_ONCE(rsp->gp_flags) ||
-	    !rsp->gp_kthread)
-=======
 	if ((current == rcu_state.gp_kthread &&
 	     !in_irq() && !in_serving_softirq()) ||
 	    !READ_ONCE(rcu_state.gp_flags) ||
 	    !rcu_state.gp_kthread)
->>>>>>> f7688b48
 		return;
 	WRITE_ONCE(rcu_state.gp_wake_time, jiffies);
 	WRITE_ONCE(rcu_state.gp_wake_seq, READ_ONCE(rcu_state.gp_seq));
@@ -2247,20 +2240,7 @@
 		}
 		__this_cpu_write(rcu_data.rcu_urgent_qs, false);
 	}
-<<<<<<< HEAD
-	rcu_preempt_check_callbacks();
-	/* The load-acquire pairs with the store-release setting to true. */
-	if (smp_load_acquire(this_cpu_ptr(&rcu_dynticks.rcu_urgent_qs))) {
-		/* Idle and userspace execution already are quiescent states. */
-		if (!rcu_is_cpu_rrupt_from_idle() && !user) {
-			set_tsk_need_resched(current);
-			set_preempt_need_resched();
-		}
-		__this_cpu_write(rcu_dynticks.rcu_urgent_qs, false);
-	}
-=======
 	rcu_flavor_sched_clock_irq(user);
->>>>>>> f7688b48
 	if (rcu_pending())
 		invoke_rcu_core();
 
