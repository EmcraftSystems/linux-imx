--- conflicted
+++ resolved
@@ -1166,9 +1166,6 @@
 	}
 	ret = __kthread_cancel_work(work);
 
-<<<<<<< HEAD
-	ret = __kthread_cancel_work(work, true, &flags);
-
 	/*
 	 * Canceling could run in parallel from kthread_cancel_delayed_work_sync
 	 * and change work's canceling count as the spinlock is released and regain
@@ -1181,8 +1178,6 @@
 		goto out;
 	}
 
-=======
->>>>>>> 6a476c3e
 fast_queue:
 	__kthread_queue_delayed_work(worker, dwork, delay);
 out:
