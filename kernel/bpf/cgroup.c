--- conflicted
+++ resolved
@@ -109,10 +109,6 @@
 {
 	struct cgroup *p, *cgrp = container_of(work, struct cgroup,
 					       bpf.release_work);
-<<<<<<< HEAD
-	enum bpf_cgroup_storage_type stype;
-=======
->>>>>>> d1988041
 	struct bpf_prog_array *old_array;
 	struct list_head *storages = &cgrp->bpf.storages;
 	struct bpf_cgroup_storage *storage, *stmp;
@@ -443,12 +439,7 @@
 	struct list_head *progs = &cgrp->bpf.progs[type];
 	struct bpf_prog *old_prog = NULL;
 	struct bpf_cgroup_storage *storage[MAX_BPF_CGROUP_STORAGE_TYPE] = {};
-<<<<<<< HEAD
-	struct bpf_cgroup_storage *old_storage[MAX_BPF_CGROUP_STORAGE_TYPE] = {};
-	enum bpf_cgroup_storage_type stype;
-=======
 	struct bpf_cgroup_storage *new_storage[MAX_BPF_CGROUP_STORAGE_TYPE] = {};
->>>>>>> d1988041
 	struct bpf_prog_list *pl;
 	int err;
 
