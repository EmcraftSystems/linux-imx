// SPDX-License-Identifier: GPL-2.0-only
/* Copyright (c) 2011-2014 PLUMgrid, http://plumgrid.com
 * Copyright (c) 2016 Facebook
 * Copyright (c) 2018 Covalent IO, Inc. http://covalent.io
 */
#include <uapi/linux/btf.h>
#include <linux/kernel.h>
#include <linux/types.h>
#include <linux/slab.h>
#include <linux/bpf.h>
#include <linux/btf.h>
#include <linux/bpf_verifier.h>
#include <linux/filter.h>
#include <net/netlink.h>
#include <linux/file.h>
#include <linux/vmalloc.h>
#include <linux/stringify.h>
#include <linux/bsearch.h>
#include <linux/sort.h>
#include <linux/perf_event.h>
#include <linux/ctype.h>
#include <linux/error-injection.h>
#include <linux/bpf_lsm.h>
#include <linux/btf_ids.h>

#include "disasm.h"

static const struct bpf_verifier_ops * const bpf_verifier_ops[] = {
#define BPF_PROG_TYPE(_id, _name, prog_ctx_type, kern_ctx_type) \
	[_id] = & _name ## _verifier_ops,
#define BPF_MAP_TYPE(_id, _ops)
#define BPF_LINK_TYPE(_id, _name)
#include <linux/bpf_types.h>
#undef BPF_PROG_TYPE
#undef BPF_MAP_TYPE
#undef BPF_LINK_TYPE
};

/* bpf_check() is a static code analyzer that walks eBPF program
 * instruction by instruction and updates register/stack state.
 * All paths of conditional branches are analyzed until 'bpf_exit' insn.
 *
 * The first pass is depth-first-search to check that the program is a DAG.
 * It rejects the following programs:
 * - larger than BPF_MAXINSNS insns
 * - if loop is present (detected via back-edge)
 * - unreachable insns exist (shouldn't be a forest. program = one function)
 * - out of bounds or malformed jumps
 * The second pass is all possible path descent from the 1st insn.
 * Since it's analyzing all paths through the program, the length of the
 * analysis is limited to 64k insn, which may be hit even if total number of
 * insn is less then 4K, but there are too many branches that change stack/regs.
 * Number of 'branches to be analyzed' is limited to 1k
 *
 * On entry to each instruction, each register has a type, and the instruction
 * changes the types of the registers depending on instruction semantics.
 * If instruction is BPF_MOV64_REG(BPF_REG_1, BPF_REG_5), then type of R5 is
 * copied to R1.
 *
 * All registers are 64-bit.
 * R0 - return register
 * R1-R5 argument passing registers
 * R6-R9 callee saved registers
 * R10 - frame pointer read-only
 *
 * At the start of BPF program the register R1 contains a pointer to bpf_context
 * and has type PTR_TO_CTX.
 *
 * Verifier tracks arithmetic operations on pointers in case:
 *    BPF_MOV64_REG(BPF_REG_1, BPF_REG_10),
 *    BPF_ALU64_IMM(BPF_ADD, BPF_REG_1, -20),
 * 1st insn copies R10 (which has FRAME_PTR) type into R1
 * and 2nd arithmetic instruction is pattern matched to recognize
 * that it wants to construct a pointer to some element within stack.
 * So after 2nd insn, the register R1 has type PTR_TO_STACK
 * (and -20 constant is saved for further stack bounds checking).
 * Meaning that this reg is a pointer to stack plus known immediate constant.
 *
 * Most of the time the registers have SCALAR_VALUE type, which
 * means the register has some value, but it's not a valid pointer.
 * (like pointer plus pointer becomes SCALAR_VALUE type)
 *
 * When verifier sees load or store instructions the type of base register
 * can be: PTR_TO_MAP_VALUE, PTR_TO_CTX, PTR_TO_STACK, PTR_TO_SOCKET. These are
 * four pointer types recognized by check_mem_access() function.
 *
 * PTR_TO_MAP_VALUE means that this register is pointing to 'map element value'
 * and the range of [ptr, ptr + map's value_size) is accessible.
 *
 * registers used to pass values to function calls are checked against
 * function argument constraints.
 *
 * ARG_PTR_TO_MAP_KEY is one of such argument constraints.
 * It means that the register type passed to this function must be
 * PTR_TO_STACK and it will be used inside the function as
 * 'pointer to map element key'
 *
 * For example the argument constraints for bpf_map_lookup_elem():
 *   .ret_type = RET_PTR_TO_MAP_VALUE_OR_NULL,
 *   .arg1_type = ARG_CONST_MAP_PTR,
 *   .arg2_type = ARG_PTR_TO_MAP_KEY,
 *
 * ret_type says that this function returns 'pointer to map elem value or null'
 * function expects 1st argument to be a const pointer to 'struct bpf_map' and
 * 2nd argument should be a pointer to stack, which will be used inside
 * the helper function as a pointer to map element key.
 *
 * On the kernel side the helper function looks like:
 * u64 bpf_map_lookup_elem(u64 r1, u64 r2, u64 r3, u64 r4, u64 r5)
 * {
 *    struct bpf_map *map = (struct bpf_map *) (unsigned long) r1;
 *    void *key = (void *) (unsigned long) r2;
 *    void *value;
 *
 *    here kernel can access 'key' and 'map' pointers safely, knowing that
 *    [key, key + map->key_size) bytes are valid and were initialized on
 *    the stack of eBPF program.
 * }
 *
 * Corresponding eBPF program may look like:
 *    BPF_MOV64_REG(BPF_REG_2, BPF_REG_10),  // after this insn R2 type is FRAME_PTR
 *    BPF_ALU64_IMM(BPF_ADD, BPF_REG_2, -4), // after this insn R2 type is PTR_TO_STACK
 *    BPF_LD_MAP_FD(BPF_REG_1, map_fd),      // after this insn R1 type is CONST_PTR_TO_MAP
 *    BPF_RAW_INSN(BPF_JMP | BPF_CALL, 0, 0, 0, BPF_FUNC_map_lookup_elem),
 * here verifier looks at prototype of map_lookup_elem() and sees:
 * .arg1_type == ARG_CONST_MAP_PTR and R1->type == CONST_PTR_TO_MAP, which is ok,
 * Now verifier knows that this map has key of R1->map_ptr->key_size bytes
 *
 * Then .arg2_type == ARG_PTR_TO_MAP_KEY and R2->type == PTR_TO_STACK, ok so far,
 * Now verifier checks that [R2, R2 + map's key_size) are within stack limits
 * and were initialized prior to this call.
 * If it's ok, then verifier allows this BPF_CALL insn and looks at
 * .ret_type which is RET_PTR_TO_MAP_VALUE_OR_NULL, so it sets
 * R0->type = PTR_TO_MAP_VALUE_OR_NULL which means bpf_map_lookup_elem() function
 * returns either pointer to map value or NULL.
 *
 * When type PTR_TO_MAP_VALUE_OR_NULL passes through 'if (reg != 0) goto +off'
 * insn, the register holding that pointer in the true branch changes state to
 * PTR_TO_MAP_VALUE and the same register changes state to CONST_IMM in the false
 * branch. See check_cond_jmp_op().
 *
 * After the call R0 is set to return type of the function and registers R1-R5
 * are set to NOT_INIT to indicate that they are no longer readable.
 *
 * The following reference types represent a potential reference to a kernel
 * resource which, after first being allocated, must be checked and freed by
 * the BPF program:
 * - PTR_TO_SOCKET_OR_NULL, PTR_TO_SOCKET
 *
 * When the verifier sees a helper call return a reference type, it allocates a
 * pointer id for the reference and stores it in the current function state.
 * Similar to the way that PTR_TO_MAP_VALUE_OR_NULL is converted into
 * PTR_TO_MAP_VALUE, PTR_TO_SOCKET_OR_NULL becomes PTR_TO_SOCKET when the type
 * passes through a NULL-check conditional. For the branch wherein the state is
 * changed to CONST_IMM, the verifier releases the reference.
 *
 * For each helper function that allocates a reference, such as
 * bpf_sk_lookup_tcp(), there is a corresponding release function, such as
 * bpf_sk_release(). When a reference type passes into the release function,
 * the verifier also releases the reference. If any unchecked or unreleased
 * reference remains at the end of the program, the verifier rejects it.
 */

/* verifier_state + insn_idx are pushed to stack when branch is encountered */
struct bpf_verifier_stack_elem {
	/* verifer state is 'st'
	 * before processing instruction 'insn_idx'
	 * and after processing instruction 'prev_insn_idx'
	 */
	struct bpf_verifier_state st;
	int insn_idx;
	int prev_insn_idx;
	struct bpf_verifier_stack_elem *next;
	/* length of verifier log at the time this state was pushed on stack */
	u32 log_pos;
};

#define BPF_COMPLEXITY_LIMIT_JMP_SEQ	8192
#define BPF_COMPLEXITY_LIMIT_STATES	64

#define BPF_MAP_KEY_POISON	(1ULL << 63)
#define BPF_MAP_KEY_SEEN	(1ULL << 62)

#define BPF_MAP_PTR_UNPRIV	1UL
#define BPF_MAP_PTR_POISON	((void *)((0xeB9FUL << 1) +	\
					  POISON_POINTER_DELTA))
#define BPF_MAP_PTR(X)		((struct bpf_map *)((X) & ~BPF_MAP_PTR_UNPRIV))

static bool bpf_map_ptr_poisoned(const struct bpf_insn_aux_data *aux)
{
	return BPF_MAP_PTR(aux->map_ptr_state) == BPF_MAP_PTR_POISON;
}

static bool bpf_map_ptr_unpriv(const struct bpf_insn_aux_data *aux)
{
	return aux->map_ptr_state & BPF_MAP_PTR_UNPRIV;
}

static void bpf_map_ptr_store(struct bpf_insn_aux_data *aux,
			      const struct bpf_map *map, bool unpriv)
{
	BUILD_BUG_ON((unsigned long)BPF_MAP_PTR_POISON & BPF_MAP_PTR_UNPRIV);
	unpriv |= bpf_map_ptr_unpriv(aux);
	aux->map_ptr_state = (unsigned long)map |
			     (unpriv ? BPF_MAP_PTR_UNPRIV : 0UL);
}

static bool bpf_map_key_poisoned(const struct bpf_insn_aux_data *aux)
{
	return aux->map_key_state & BPF_MAP_KEY_POISON;
}

static bool bpf_map_key_unseen(const struct bpf_insn_aux_data *aux)
{
	return !(aux->map_key_state & BPF_MAP_KEY_SEEN);
}

static u64 bpf_map_key_immediate(const struct bpf_insn_aux_data *aux)
{
	return aux->map_key_state & ~(BPF_MAP_KEY_SEEN | BPF_MAP_KEY_POISON);
}

static void bpf_map_key_store(struct bpf_insn_aux_data *aux, u64 state)
{
	bool poisoned = bpf_map_key_poisoned(aux);

	aux->map_key_state = state | BPF_MAP_KEY_SEEN |
			     (poisoned ? BPF_MAP_KEY_POISON : 0ULL);
}

static bool bpf_pseudo_call(const struct bpf_insn *insn)
{
	return insn->code == (BPF_JMP | BPF_CALL) &&
	       insn->src_reg == BPF_PSEUDO_CALL;
}

static bool bpf_pseudo_kfunc_call(const struct bpf_insn *insn)
{
	return insn->code == (BPF_JMP | BPF_CALL) &&
	       insn->src_reg == BPF_PSEUDO_KFUNC_CALL;
}

static bool bpf_pseudo_func(const struct bpf_insn *insn)
{
	return insn->code == (BPF_LD | BPF_IMM | BPF_DW) &&
	       insn->src_reg == BPF_PSEUDO_FUNC;
}

struct bpf_call_arg_meta {
	struct bpf_map *map_ptr;
	bool raw_mode;
	bool pkt_access;
	int regno;
	int access_size;
	int mem_size;
	u64 msize_max_value;
	int ref_obj_id;
	int map_uid;
	int func_id;
	struct btf *btf;
	u32 btf_id;
	struct btf *ret_btf;
	u32 ret_btf_id;
	u32 subprogno;
};

struct btf *btf_vmlinux;

static DEFINE_MUTEX(bpf_verifier_lock);

static const struct bpf_line_info *
find_linfo(const struct bpf_verifier_env *env, u32 insn_off)
{
	const struct bpf_line_info *linfo;
	const struct bpf_prog *prog;
	u32 i, nr_linfo;

	prog = env->prog;
	nr_linfo = prog->aux->nr_linfo;

	if (!nr_linfo || insn_off >= prog->len)
		return NULL;

	linfo = prog->aux->linfo;
	for (i = 1; i < nr_linfo; i++)
		if (insn_off < linfo[i].insn_off)
			break;

	return &linfo[i - 1];
}

void bpf_verifier_vlog(struct bpf_verifier_log *log, const char *fmt,
		       va_list args)
{
	unsigned int n;

	n = vscnprintf(log->kbuf, BPF_VERIFIER_TMP_LOG_SIZE, fmt, args);

	WARN_ONCE(n >= BPF_VERIFIER_TMP_LOG_SIZE - 1,
		  "verifier log line truncated - local buffer too short\n");

	n = min(log->len_total - log->len_used - 1, n);
	log->kbuf[n] = '\0';

	if (log->level == BPF_LOG_KERNEL) {
		pr_err("BPF:%s\n", log->kbuf);
		return;
	}
	if (!copy_to_user(log->ubuf + log->len_used, log->kbuf, n + 1))
		log->len_used += n;
	else
		log->ubuf = NULL;
}

static void bpf_vlog_reset(struct bpf_verifier_log *log, u32 new_pos)
{
	char zero = 0;

	if (!bpf_verifier_log_needed(log))
		return;

	log->len_used = new_pos;
	if (put_user(zero, log->ubuf + new_pos))
		log->ubuf = NULL;
}

/* log_level controls verbosity level of eBPF verifier.
 * bpf_verifier_log_write() is used to dump the verification trace to the log,
 * so the user can figure out what's wrong with the program
 */
__printf(2, 3) void bpf_verifier_log_write(struct bpf_verifier_env *env,
					   const char *fmt, ...)
{
	va_list args;

	if (!bpf_verifier_log_needed(&env->log))
		return;

	va_start(args, fmt);
	bpf_verifier_vlog(&env->log, fmt, args);
	va_end(args);
}
EXPORT_SYMBOL_GPL(bpf_verifier_log_write);

__printf(2, 3) static void verbose(void *private_data, const char *fmt, ...)
{
	struct bpf_verifier_env *env = private_data;
	va_list args;

	if (!bpf_verifier_log_needed(&env->log))
		return;

	va_start(args, fmt);
	bpf_verifier_vlog(&env->log, fmt, args);
	va_end(args);
}

__printf(2, 3) void bpf_log(struct bpf_verifier_log *log,
			    const char *fmt, ...)
{
	va_list args;

	if (!bpf_verifier_log_needed(log))
		return;

	va_start(args, fmt);
	bpf_verifier_vlog(log, fmt, args);
	va_end(args);
}

static const char *ltrim(const char *s)
{
	while (isspace(*s))
		s++;

	return s;
}

__printf(3, 4) static void verbose_linfo(struct bpf_verifier_env *env,
					 u32 insn_off,
					 const char *prefix_fmt, ...)
{
	const struct bpf_line_info *linfo;

	if (!bpf_verifier_log_needed(&env->log))
		return;

	linfo = find_linfo(env, insn_off);
	if (!linfo || linfo == env->prev_linfo)
		return;

	if (prefix_fmt) {
		va_list args;

		va_start(args, prefix_fmt);
		bpf_verifier_vlog(&env->log, prefix_fmt, args);
		va_end(args);
	}

	verbose(env, "%s\n",
		ltrim(btf_name_by_offset(env->prog->aux->btf,
					 linfo->line_off)));

	env->prev_linfo = linfo;
}

static void verbose_invalid_scalar(struct bpf_verifier_env *env,
				   struct bpf_reg_state *reg,
				   struct tnum *range, const char *ctx,
				   const char *reg_name)
{
	char tn_buf[48];

	verbose(env, "At %s the register %s ", ctx, reg_name);
	if (!tnum_is_unknown(reg->var_off)) {
		tnum_strn(tn_buf, sizeof(tn_buf), reg->var_off);
		verbose(env, "has value %s", tn_buf);
	} else {
		verbose(env, "has unknown scalar value");
	}
	tnum_strn(tn_buf, sizeof(tn_buf), *range);
	verbose(env, " should have been in %s\n", tn_buf);
}

static bool type_is_pkt_pointer(enum bpf_reg_type type)
{
	return type == PTR_TO_PACKET ||
	       type == PTR_TO_PACKET_META;
}

static bool type_is_sk_pointer(enum bpf_reg_type type)
{
	return type == PTR_TO_SOCKET ||
		type == PTR_TO_SOCK_COMMON ||
		type == PTR_TO_TCP_SOCK ||
		type == PTR_TO_XDP_SOCK;
}

static bool reg_type_not_null(enum bpf_reg_type type)
{
	return type == PTR_TO_SOCKET ||
		type == PTR_TO_TCP_SOCK ||
		type == PTR_TO_MAP_VALUE ||
		type == PTR_TO_MAP_KEY ||
		type == PTR_TO_SOCK_COMMON;
}

static bool reg_may_point_to_spin_lock(const struct bpf_reg_state *reg)
{
	return reg->type == PTR_TO_MAP_VALUE &&
		map_value_has_spin_lock(reg->map_ptr);
}

static bool reg_type_may_be_refcounted_or_null(enum bpf_reg_type type)
{
	return base_type(type) == PTR_TO_SOCKET ||
		base_type(type) == PTR_TO_TCP_SOCK ||
		base_type(type) == PTR_TO_MEM;
}

static bool type_is_rdonly_mem(u32 type)
{
	return type & MEM_RDONLY;
}

static bool arg_type_may_be_refcounted(enum bpf_arg_type type)
{
	return type == ARG_PTR_TO_SOCK_COMMON;
}

static bool type_may_be_null(u32 type)
{
	return type & PTR_MAYBE_NULL;
}

/* Determine whether the function releases some resources allocated by another
 * function call. The first reference type argument will be assumed to be
 * released by release_reference().
 */
static bool is_release_function(enum bpf_func_id func_id)
{
	return func_id == BPF_FUNC_sk_release ||
	       func_id == BPF_FUNC_ringbuf_submit ||
	       func_id == BPF_FUNC_ringbuf_discard;
}

static bool may_be_acquire_function(enum bpf_func_id func_id)
{
	return func_id == BPF_FUNC_sk_lookup_tcp ||
		func_id == BPF_FUNC_sk_lookup_udp ||
		func_id == BPF_FUNC_skc_lookup_tcp ||
		func_id == BPF_FUNC_map_lookup_elem ||
	        func_id == BPF_FUNC_ringbuf_reserve;
}

static bool is_acquire_function(enum bpf_func_id func_id,
				const struct bpf_map *map)
{
	enum bpf_map_type map_type = map ? map->map_type : BPF_MAP_TYPE_UNSPEC;

	if (func_id == BPF_FUNC_sk_lookup_tcp ||
	    func_id == BPF_FUNC_sk_lookup_udp ||
	    func_id == BPF_FUNC_skc_lookup_tcp ||
	    func_id == BPF_FUNC_ringbuf_reserve)
		return true;

	if (func_id == BPF_FUNC_map_lookup_elem &&
	    (map_type == BPF_MAP_TYPE_SOCKMAP ||
	     map_type == BPF_MAP_TYPE_SOCKHASH))
		return true;

	return false;
}

static bool is_ptr_cast_function(enum bpf_func_id func_id)
{
	return func_id == BPF_FUNC_tcp_sock ||
		func_id == BPF_FUNC_sk_fullsock ||
		func_id == BPF_FUNC_skc_to_tcp_sock ||
		func_id == BPF_FUNC_skc_to_tcp6_sock ||
		func_id == BPF_FUNC_skc_to_udp6_sock ||
		func_id == BPF_FUNC_skc_to_tcp_timewait_sock ||
		func_id == BPF_FUNC_skc_to_tcp_request_sock;
}

static bool is_cmpxchg_insn(const struct bpf_insn *insn)
{
	return BPF_CLASS(insn->code) == BPF_STX &&
	       BPF_MODE(insn->code) == BPF_ATOMIC &&
	       insn->imm == BPF_CMPXCHG;
}

/* string representation of 'enum bpf_reg_type'
 *
 * Note that reg_type_str() can not appear more than once in a single verbose()
 * statement.
 */
static const char *reg_type_str(struct bpf_verifier_env *env,
				enum bpf_reg_type type)
{
	char postfix[16] = {0}, prefix[16] = {0};
	static const char * const str[] = {
		[NOT_INIT]		= "?",
		[SCALAR_VALUE]		= "inv",
		[PTR_TO_CTX]		= "ctx",
		[CONST_PTR_TO_MAP]	= "map_ptr",
		[PTR_TO_MAP_VALUE]	= "map_value",
		[PTR_TO_STACK]		= "fp",
		[PTR_TO_PACKET]		= "pkt",
		[PTR_TO_PACKET_META]	= "pkt_meta",
		[PTR_TO_PACKET_END]	= "pkt_end",
		[PTR_TO_FLOW_KEYS]	= "flow_keys",
		[PTR_TO_SOCKET]		= "sock",
		[PTR_TO_SOCK_COMMON]	= "sock_common",
		[PTR_TO_TCP_SOCK]	= "tcp_sock",
		[PTR_TO_TP_BUFFER]	= "tp_buffer",
		[PTR_TO_XDP_SOCK]	= "xdp_sock",
		[PTR_TO_BTF_ID]		= "ptr_",
		[PTR_TO_PERCPU_BTF_ID]	= "percpu_ptr_",
		[PTR_TO_MEM]		= "mem",
		[PTR_TO_BUF]		= "buf",
		[PTR_TO_FUNC]		= "func",
		[PTR_TO_MAP_KEY]	= "map_key",
	};

	if (type & PTR_MAYBE_NULL) {
		if (base_type(type) == PTR_TO_BTF_ID ||
		    base_type(type) == PTR_TO_PERCPU_BTF_ID)
			strncpy(postfix, "or_null_", 16);
		else
			strncpy(postfix, "_or_null", 16);
	}

	if (type & MEM_RDONLY)
		strncpy(prefix, "rdonly_", 16);

	snprintf(env->type_str_buf, TYPE_STR_BUF_LEN, "%s%s%s",
		 prefix, str[base_type(type)], postfix);
	return env->type_str_buf;
}

static char slot_type_char[] = {
	[STACK_INVALID]	= '?',
	[STACK_SPILL]	= 'r',
	[STACK_MISC]	= 'm',
	[STACK_ZERO]	= '0',
};

static void print_liveness(struct bpf_verifier_env *env,
			   enum bpf_reg_liveness live)
{
	if (live & (REG_LIVE_READ | REG_LIVE_WRITTEN | REG_LIVE_DONE))
	    verbose(env, "_");
	if (live & REG_LIVE_READ)
		verbose(env, "r");
	if (live & REG_LIVE_WRITTEN)
		verbose(env, "w");
	if (live & REG_LIVE_DONE)
		verbose(env, "D");
}

static struct bpf_func_state *func(struct bpf_verifier_env *env,
				   const struct bpf_reg_state *reg)
{
	struct bpf_verifier_state *cur = env->cur_state;

	return cur->frame[reg->frameno];
}

static const char *kernel_type_name(const struct btf* btf, u32 id)
{
	return btf_name_by_offset(btf, btf_type_by_id(btf, id)->name_off);
}

static void print_verifier_state(struct bpf_verifier_env *env,
				 const struct bpf_func_state *state)
{
	const struct bpf_reg_state *reg;
	enum bpf_reg_type t;
	int i;

	if (state->frameno)
		verbose(env, " frame%d:", state->frameno);
	for (i = 0; i < MAX_BPF_REG; i++) {
		reg = &state->regs[i];
		t = reg->type;
		if (t == NOT_INIT)
			continue;
		verbose(env, " R%d", i);
		print_liveness(env, reg->live);
		verbose(env, "=%s", reg_type_str(env, t));
		if (t == SCALAR_VALUE && reg->precise)
			verbose(env, "P");
		if ((t == SCALAR_VALUE || t == PTR_TO_STACK) &&
		    tnum_is_const(reg->var_off)) {
			/* reg->off should be 0 for SCALAR_VALUE */
			verbose(env, "%lld", reg->var_off.value + reg->off);
		} else {
			if (base_type(t) == PTR_TO_BTF_ID ||
			    base_type(t) == PTR_TO_PERCPU_BTF_ID)
				verbose(env, "%s", kernel_type_name(reg->btf, reg->btf_id));
			verbose(env, "(id=%d", reg->id);
			if (reg_type_may_be_refcounted_or_null(t))
				verbose(env, ",ref_obj_id=%d", reg->ref_obj_id);
			if (t != SCALAR_VALUE)
				verbose(env, ",off=%d", reg->off);
			if (type_is_pkt_pointer(t))
				verbose(env, ",r=%d", reg->range);
			else if (base_type(t) == CONST_PTR_TO_MAP ||
				 base_type(t) == PTR_TO_MAP_KEY ||
				 base_type(t) == PTR_TO_MAP_VALUE)
				verbose(env, ",ks=%d,vs=%d",
					reg->map_ptr->key_size,
					reg->map_ptr->value_size);
			if (tnum_is_const(reg->var_off)) {
				/* Typically an immediate SCALAR_VALUE, but
				 * could be a pointer whose offset is too big
				 * for reg->off
				 */
				verbose(env, ",imm=%llx", reg->var_off.value);
			} else {
				if (reg->smin_value != reg->umin_value &&
				    reg->smin_value != S64_MIN)
					verbose(env, ",smin_value=%lld",
						(long long)reg->smin_value);
				if (reg->smax_value != reg->umax_value &&
				    reg->smax_value != S64_MAX)
					verbose(env, ",smax_value=%lld",
						(long long)reg->smax_value);
				if (reg->umin_value != 0)
					verbose(env, ",umin_value=%llu",
						(unsigned long long)reg->umin_value);
				if (reg->umax_value != U64_MAX)
					verbose(env, ",umax_value=%llu",
						(unsigned long long)reg->umax_value);
				if (!tnum_is_unknown(reg->var_off)) {
					char tn_buf[48];

					tnum_strn(tn_buf, sizeof(tn_buf), reg->var_off);
					verbose(env, ",var_off=%s", tn_buf);
				}
				if (reg->s32_min_value != reg->smin_value &&
				    reg->s32_min_value != S32_MIN)
					verbose(env, ",s32_min_value=%d",
						(int)(reg->s32_min_value));
				if (reg->s32_max_value != reg->smax_value &&
				    reg->s32_max_value != S32_MAX)
					verbose(env, ",s32_max_value=%d",
						(int)(reg->s32_max_value));
				if (reg->u32_min_value != reg->umin_value &&
				    reg->u32_min_value != U32_MIN)
					verbose(env, ",u32_min_value=%d",
						(int)(reg->u32_min_value));
				if (reg->u32_max_value != reg->umax_value &&
				    reg->u32_max_value != U32_MAX)
					verbose(env, ",u32_max_value=%d",
						(int)(reg->u32_max_value));
			}
			verbose(env, ")");
		}
	}
	for (i = 0; i < state->allocated_stack / BPF_REG_SIZE; i++) {
		char types_buf[BPF_REG_SIZE + 1];
		bool valid = false;
		int j;

		for (j = 0; j < BPF_REG_SIZE; j++) {
			if (state->stack[i].slot_type[j] != STACK_INVALID)
				valid = true;
			types_buf[j] = slot_type_char[
					state->stack[i].slot_type[j]];
		}
		types_buf[BPF_REG_SIZE] = 0;
		if (!valid)
			continue;
		verbose(env, " fp%d", (-i - 1) * BPF_REG_SIZE);
		print_liveness(env, state->stack[i].spilled_ptr.live);
		if (state->stack[i].slot_type[0] == STACK_SPILL) {
			reg = &state->stack[i].spilled_ptr;
			t = reg->type;
			verbose(env, "=%s", reg_type_str(env, t));
			if (t == SCALAR_VALUE && reg->precise)
				verbose(env, "P");
			if (t == SCALAR_VALUE && tnum_is_const(reg->var_off))
				verbose(env, "%lld", reg->var_off.value + reg->off);
		} else {
			verbose(env, "=%s", types_buf);
		}
	}
	if (state->acquired_refs && state->refs[0].id) {
		verbose(env, " refs=%d", state->refs[0].id);
		for (i = 1; i < state->acquired_refs; i++)
			if (state->refs[i].id)
				verbose(env, ",%d", state->refs[i].id);
	}
	if (state->in_callback_fn)
		verbose(env, " cb");
	if (state->in_async_callback_fn)
		verbose(env, " async_cb");
	verbose(env, "\n");
}

/* copy array src of length n * size bytes to dst. dst is reallocated if it's too
 * small to hold src. This is different from krealloc since we don't want to preserve
 * the contents of dst.
 *
 * Leaves dst untouched if src is NULL or length is zero. Returns NULL if memory could
 * not be allocated.
 */
static void *copy_array(void *dst, const void *src, size_t n, size_t size, gfp_t flags)
{
	size_t bytes;

	if (ZERO_OR_NULL_PTR(src))
		goto out;

	if (unlikely(check_mul_overflow(n, size, &bytes)))
		return NULL;

	if (ksize(dst) < bytes) {
		kfree(dst);
		dst = kmalloc_track_caller(bytes, flags);
		if (!dst)
			return NULL;
	}

	memcpy(dst, src, bytes);
out:
	return dst ? dst : ZERO_SIZE_PTR;
}

/* resize an array from old_n items to new_n items. the array is reallocated if it's too
 * small to hold new_n items. new items are zeroed out if the array grows.
 *
 * Contrary to krealloc_array, does not free arr if new_n is zero.
 */
static void *realloc_array(void *arr, size_t old_n, size_t new_n, size_t size)
{
	if (!new_n || old_n == new_n)
		goto out;

	arr = krealloc_array(arr, new_n, size, GFP_KERNEL);
	if (!arr)
		return NULL;

	if (new_n > old_n)
		memset(arr + old_n * size, 0, (new_n - old_n) * size);

out:
	return arr ? arr : ZERO_SIZE_PTR;
}

static int copy_reference_state(struct bpf_func_state *dst, const struct bpf_func_state *src)
{
	dst->refs = copy_array(dst->refs, src->refs, src->acquired_refs,
			       sizeof(struct bpf_reference_state), GFP_KERNEL);
	if (!dst->refs)
		return -ENOMEM;

	dst->acquired_refs = src->acquired_refs;
	return 0;
}

static int copy_stack_state(struct bpf_func_state *dst, const struct bpf_func_state *src)
{
	size_t n = src->allocated_stack / BPF_REG_SIZE;

	dst->stack = copy_array(dst->stack, src->stack, n, sizeof(struct bpf_stack_state),
				GFP_KERNEL);
	if (!dst->stack)
		return -ENOMEM;

	dst->allocated_stack = src->allocated_stack;
	return 0;
}

static int resize_reference_state(struct bpf_func_state *state, size_t n)
{
	state->refs = realloc_array(state->refs, state->acquired_refs, n,
				    sizeof(struct bpf_reference_state));
	if (!state->refs)
		return -ENOMEM;

	state->acquired_refs = n;
	return 0;
}

static int grow_stack_state(struct bpf_func_state *state, int size)
{
	size_t old_n = state->allocated_stack / BPF_REG_SIZE, n = size / BPF_REG_SIZE;

	if (old_n >= n)
		return 0;

	state->stack = realloc_array(state->stack, old_n, n, sizeof(struct bpf_stack_state));
	if (!state->stack)
		return -ENOMEM;

	state->allocated_stack = size;
	return 0;
}

/* Acquire a pointer id from the env and update the state->refs to include
 * this new pointer reference.
 * On success, returns a valid pointer id to associate with the register
 * On failure, returns a negative errno.
 */
static int acquire_reference_state(struct bpf_verifier_env *env, int insn_idx)
{
	struct bpf_func_state *state = cur_func(env);
	int new_ofs = state->acquired_refs;
	int id, err;

	err = resize_reference_state(state, state->acquired_refs + 1);
	if (err)
		return err;
	id = ++env->id_gen;
	state->refs[new_ofs].id = id;
	state->refs[new_ofs].insn_idx = insn_idx;

	return id;
}

/* release function corresponding to acquire_reference_state(). Idempotent. */
static int release_reference_state(struct bpf_func_state *state, int ptr_id)
{
	int i, last_idx;

	last_idx = state->acquired_refs - 1;
	for (i = 0; i < state->acquired_refs; i++) {
		if (state->refs[i].id == ptr_id) {
			if (last_idx && i != last_idx)
				memcpy(&state->refs[i], &state->refs[last_idx],
				       sizeof(*state->refs));
			memset(&state->refs[last_idx], 0, sizeof(*state->refs));
			state->acquired_refs--;
			return 0;
		}
	}
	return -EINVAL;
}

static void free_func_state(struct bpf_func_state *state)
{
	if (!state)
		return;
	kfree(state->refs);
	kfree(state->stack);
	kfree(state);
}

static void clear_jmp_history(struct bpf_verifier_state *state)
{
	kfree(state->jmp_history);
	state->jmp_history = NULL;
	state->jmp_history_cnt = 0;
}

static void free_verifier_state(struct bpf_verifier_state *state,
				bool free_self)
{
	int i;

	for (i = 0; i <= state->curframe; i++) {
		free_func_state(state->frame[i]);
		state->frame[i] = NULL;
	}
	clear_jmp_history(state);
	if (free_self)
		kfree(state);
}

/* copy verifier state from src to dst growing dst stack space
 * when necessary to accommodate larger src stack
 */
static int copy_func_state(struct bpf_func_state *dst,
			   const struct bpf_func_state *src)
{
	int err;

	memcpy(dst, src, offsetof(struct bpf_func_state, acquired_refs));
	err = copy_reference_state(dst, src);
	if (err)
		return err;
	return copy_stack_state(dst, src);
}

static int copy_verifier_state(struct bpf_verifier_state *dst_state,
			       const struct bpf_verifier_state *src)
{
	struct bpf_func_state *dst;
	int i, err;

	dst_state->jmp_history = copy_array(dst_state->jmp_history, src->jmp_history,
					    src->jmp_history_cnt, sizeof(struct bpf_idx_pair),
					    GFP_USER);
	if (!dst_state->jmp_history)
		return -ENOMEM;
	dst_state->jmp_history_cnt = src->jmp_history_cnt;

	/* if dst has more stack frames then src frame, free them */
	for (i = src->curframe + 1; i <= dst_state->curframe; i++) {
		free_func_state(dst_state->frame[i]);
		dst_state->frame[i] = NULL;
	}
	dst_state->speculative = src->speculative;
	dst_state->curframe = src->curframe;
	dst_state->active_spin_lock = src->active_spin_lock;
	dst_state->branches = src->branches;
	dst_state->parent = src->parent;
	dst_state->first_insn_idx = src->first_insn_idx;
	dst_state->last_insn_idx = src->last_insn_idx;
	for (i = 0; i <= src->curframe; i++) {
		dst = dst_state->frame[i];
		if (!dst) {
			dst = kzalloc(sizeof(*dst), GFP_KERNEL);
			if (!dst)
				return -ENOMEM;
			dst_state->frame[i] = dst;
		}
		err = copy_func_state(dst, src->frame[i]);
		if (err)
			return err;
	}
	return 0;
}

static void update_branch_counts(struct bpf_verifier_env *env, struct bpf_verifier_state *st)
{
	while (st) {
		u32 br = --st->branches;

		/* WARN_ON(br > 1) technically makes sense here,
		 * but see comment in push_stack(), hence:
		 */
		WARN_ONCE((int)br < 0,
			  "BUG update_branch_counts:branches_to_explore=%d\n",
			  br);
		if (br)
			break;
		st = st->parent;
	}
}

static int pop_stack(struct bpf_verifier_env *env, int *prev_insn_idx,
		     int *insn_idx, bool pop_log)
{
	struct bpf_verifier_state *cur = env->cur_state;
	struct bpf_verifier_stack_elem *elem, *head = env->head;
	int err;

	if (env->head == NULL)
		return -ENOENT;

	if (cur) {
		err = copy_verifier_state(cur, &head->st);
		if (err)
			return err;
	}
	if (pop_log)
		bpf_vlog_reset(&env->log, head->log_pos);
	if (insn_idx)
		*insn_idx = head->insn_idx;
	if (prev_insn_idx)
		*prev_insn_idx = head->prev_insn_idx;
	elem = head->next;
	free_verifier_state(&head->st, false);
	kfree(head);
	env->head = elem;
	env->stack_size--;
	return 0;
}

static struct bpf_verifier_state *push_stack(struct bpf_verifier_env *env,
					     int insn_idx, int prev_insn_idx,
					     bool speculative)
{
	struct bpf_verifier_state *cur = env->cur_state;
	struct bpf_verifier_stack_elem *elem;
	int err;

	elem = kzalloc(sizeof(struct bpf_verifier_stack_elem), GFP_KERNEL);
	if (!elem)
		goto err;

	elem->insn_idx = insn_idx;
	elem->prev_insn_idx = prev_insn_idx;
	elem->next = env->head;
	elem->log_pos = env->log.len_used;
	env->head = elem;
	env->stack_size++;
	err = copy_verifier_state(&elem->st, cur);
	if (err)
		goto err;
	elem->st.speculative |= speculative;
	if (env->stack_size > BPF_COMPLEXITY_LIMIT_JMP_SEQ) {
		verbose(env, "The sequence of %d jumps is too complex.\n",
			env->stack_size);
		goto err;
	}
	if (elem->st.parent) {
		++elem->st.parent->branches;
		/* WARN_ON(branches > 2) technically makes sense here,
		 * but
		 * 1. speculative states will bump 'branches' for non-branch
		 * instructions
		 * 2. is_state_visited() heuristics may decide not to create
		 * a new state for a sequence of branches and all such current
		 * and cloned states will be pointing to a single parent state
		 * which might have large 'branches' count.
		 */
	}
	return &elem->st;
err:
	free_verifier_state(env->cur_state, true);
	env->cur_state = NULL;
	/* pop all elements and return */
	while (!pop_stack(env, NULL, NULL, false));
	return NULL;
}

#define CALLER_SAVED_REGS 6
static const int caller_saved[CALLER_SAVED_REGS] = {
	BPF_REG_0, BPF_REG_1, BPF_REG_2, BPF_REG_3, BPF_REG_4, BPF_REG_5
};

static void __mark_reg_not_init(const struct bpf_verifier_env *env,
				struct bpf_reg_state *reg);

/* This helper doesn't clear reg->id */
static void ___mark_reg_known(struct bpf_reg_state *reg, u64 imm)
{
	reg->var_off = tnum_const(imm);
	reg->smin_value = (s64)imm;
	reg->smax_value = (s64)imm;
	reg->umin_value = imm;
	reg->umax_value = imm;

	reg->s32_min_value = (s32)imm;
	reg->s32_max_value = (s32)imm;
	reg->u32_min_value = (u32)imm;
	reg->u32_max_value = (u32)imm;
}

/* Mark the unknown part of a register (variable offset or scalar value) as
 * known to have the value @imm.
 */
static void __mark_reg_known(struct bpf_reg_state *reg, u64 imm)
{
	/* Clear id, off, and union(map_ptr, range) */
	memset(((u8 *)reg) + sizeof(reg->type), 0,
	       offsetof(struct bpf_reg_state, var_off) - sizeof(reg->type));
	___mark_reg_known(reg, imm);
}

static void __mark_reg32_known(struct bpf_reg_state *reg, u64 imm)
{
	reg->var_off = tnum_const_subreg(reg->var_off, imm);
	reg->s32_min_value = (s32)imm;
	reg->s32_max_value = (s32)imm;
	reg->u32_min_value = (u32)imm;
	reg->u32_max_value = (u32)imm;
}

/* Mark the 'variable offset' part of a register as zero.  This should be
 * used only on registers holding a pointer type.
 */
static void __mark_reg_known_zero(struct bpf_reg_state *reg)
{
	__mark_reg_known(reg, 0);
}

static void __mark_reg_const_zero(struct bpf_reg_state *reg)
{
	__mark_reg_known(reg, 0);
	reg->type = SCALAR_VALUE;
}

static void mark_reg_known_zero(struct bpf_verifier_env *env,
				struct bpf_reg_state *regs, u32 regno)
{
	if (WARN_ON(regno >= MAX_BPF_REG)) {
		verbose(env, "mark_reg_known_zero(regs, %u)\n", regno);
		/* Something bad happened, let's kill all regs */
		for (regno = 0; regno < MAX_BPF_REG; regno++)
			__mark_reg_not_init(env, regs + regno);
		return;
	}
	__mark_reg_known_zero(regs + regno);
}

static void mark_ptr_not_null_reg(struct bpf_reg_state *reg)
{
	if (base_type(reg->type) == PTR_TO_MAP_VALUE) {
		const struct bpf_map *map = reg->map_ptr;

		if (map->inner_map_meta) {
			reg->type = CONST_PTR_TO_MAP;
			reg->map_ptr = map->inner_map_meta;
			/* transfer reg's id which is unique for every map_lookup_elem
			 * as UID of the inner map.
			 */
			if (map_value_has_timer(map->inner_map_meta))
				reg->map_uid = reg->id;
		} else if (map->map_type == BPF_MAP_TYPE_XSKMAP) {
			reg->type = PTR_TO_XDP_SOCK;
		} else if (map->map_type == BPF_MAP_TYPE_SOCKMAP ||
			   map->map_type == BPF_MAP_TYPE_SOCKHASH) {
			reg->type = PTR_TO_SOCKET;
		} else {
			reg->type = PTR_TO_MAP_VALUE;
		}
		return;
	}

	reg->type &= ~PTR_MAYBE_NULL;
}

static bool reg_is_pkt_pointer(const struct bpf_reg_state *reg)
{
	return type_is_pkt_pointer(reg->type);
}

static bool reg_is_pkt_pointer_any(const struct bpf_reg_state *reg)
{
	return reg_is_pkt_pointer(reg) ||
	       reg->type == PTR_TO_PACKET_END;
}

/* Unmodified PTR_TO_PACKET[_META,_END] register from ctx access. */
static bool reg_is_init_pkt_pointer(const struct bpf_reg_state *reg,
				    enum bpf_reg_type which)
{
	/* The register can already have a range from prior markings.
	 * This is fine as long as it hasn't been advanced from its
	 * origin.
	 */
	return reg->type == which &&
	       reg->id == 0 &&
	       reg->off == 0 &&
	       tnum_equals_const(reg->var_off, 0);
}

/* Reset the min/max bounds of a register */
static void __mark_reg_unbounded(struct bpf_reg_state *reg)
{
	reg->smin_value = S64_MIN;
	reg->smax_value = S64_MAX;
	reg->umin_value = 0;
	reg->umax_value = U64_MAX;

	reg->s32_min_value = S32_MIN;
	reg->s32_max_value = S32_MAX;
	reg->u32_min_value = 0;
	reg->u32_max_value = U32_MAX;
}

static void __mark_reg64_unbounded(struct bpf_reg_state *reg)
{
	reg->smin_value = S64_MIN;
	reg->smax_value = S64_MAX;
	reg->umin_value = 0;
	reg->umax_value = U64_MAX;
}

static void __mark_reg32_unbounded(struct bpf_reg_state *reg)
{
	reg->s32_min_value = S32_MIN;
	reg->s32_max_value = S32_MAX;
	reg->u32_min_value = 0;
	reg->u32_max_value = U32_MAX;
}

static void __update_reg32_bounds(struct bpf_reg_state *reg)
{
	struct tnum var32_off = tnum_subreg(reg->var_off);

	/* min signed is max(sign bit) | min(other bits) */
	reg->s32_min_value = max_t(s32, reg->s32_min_value,
			var32_off.value | (var32_off.mask & S32_MIN));
	/* max signed is min(sign bit) | max(other bits) */
	reg->s32_max_value = min_t(s32, reg->s32_max_value,
			var32_off.value | (var32_off.mask & S32_MAX));
	reg->u32_min_value = max_t(u32, reg->u32_min_value, (u32)var32_off.value);
	reg->u32_max_value = min(reg->u32_max_value,
				 (u32)(var32_off.value | var32_off.mask));
}

static void __update_reg64_bounds(struct bpf_reg_state *reg)
{
	/* min signed is max(sign bit) | min(other bits) */
	reg->smin_value = max_t(s64, reg->smin_value,
				reg->var_off.value | (reg->var_off.mask & S64_MIN));
	/* max signed is min(sign bit) | max(other bits) */
	reg->smax_value = min_t(s64, reg->smax_value,
				reg->var_off.value | (reg->var_off.mask & S64_MAX));
	reg->umin_value = max(reg->umin_value, reg->var_off.value);
	reg->umax_value = min(reg->umax_value,
			      reg->var_off.value | reg->var_off.mask);
}

static void __update_reg_bounds(struct bpf_reg_state *reg)
{
	__update_reg32_bounds(reg);
	__update_reg64_bounds(reg);
}

/* Uses signed min/max values to inform unsigned, and vice-versa */
static void __reg32_deduce_bounds(struct bpf_reg_state *reg)
{
	/* Learn sign from signed bounds.
	 * If we cannot cross the sign boundary, then signed and unsigned bounds
	 * are the same, so combine.  This works even in the negative case, e.g.
	 * -3 s<= x s<= -1 implies 0xf...fd u<= x u<= 0xf...ff.
	 */
	if (reg->s32_min_value >= 0 || reg->s32_max_value < 0) {
		reg->s32_min_value = reg->u32_min_value =
			max_t(u32, reg->s32_min_value, reg->u32_min_value);
		reg->s32_max_value = reg->u32_max_value =
			min_t(u32, reg->s32_max_value, reg->u32_max_value);
		return;
	}
	/* Learn sign from unsigned bounds.  Signed bounds cross the sign
	 * boundary, so we must be careful.
	 */
	if ((s32)reg->u32_max_value >= 0) {
		/* Positive.  We can't learn anything from the smin, but smax
		 * is positive, hence safe.
		 */
		reg->s32_min_value = reg->u32_min_value;
		reg->s32_max_value = reg->u32_max_value =
			min_t(u32, reg->s32_max_value, reg->u32_max_value);
	} else if ((s32)reg->u32_min_value < 0) {
		/* Negative.  We can't learn anything from the smax, but smin
		 * is negative, hence safe.
		 */
		reg->s32_min_value = reg->u32_min_value =
			max_t(u32, reg->s32_min_value, reg->u32_min_value);
		reg->s32_max_value = reg->u32_max_value;
	}
}

static void __reg64_deduce_bounds(struct bpf_reg_state *reg)
{
	/* Learn sign from signed bounds.
	 * If we cannot cross the sign boundary, then signed and unsigned bounds
	 * are the same, so combine.  This works even in the negative case, e.g.
	 * -3 s<= x s<= -1 implies 0xf...fd u<= x u<= 0xf...ff.
	 */
	if (reg->smin_value >= 0 || reg->smax_value < 0) {
		reg->smin_value = reg->umin_value = max_t(u64, reg->smin_value,
							  reg->umin_value);
		reg->smax_value = reg->umax_value = min_t(u64, reg->smax_value,
							  reg->umax_value);
		return;
	}
	/* Learn sign from unsigned bounds.  Signed bounds cross the sign
	 * boundary, so we must be careful.
	 */
	if ((s64)reg->umax_value >= 0) {
		/* Positive.  We can't learn anything from the smin, but smax
		 * is positive, hence safe.
		 */
		reg->smin_value = reg->umin_value;
		reg->smax_value = reg->umax_value = min_t(u64, reg->smax_value,
							  reg->umax_value);
	} else if ((s64)reg->umin_value < 0) {
		/* Negative.  We can't learn anything from the smax, but smin
		 * is negative, hence safe.
		 */
		reg->smin_value = reg->umin_value = max_t(u64, reg->smin_value,
							  reg->umin_value);
		reg->smax_value = reg->umax_value;
	}
}

static void __reg_deduce_bounds(struct bpf_reg_state *reg)
{
	__reg32_deduce_bounds(reg);
	__reg64_deduce_bounds(reg);
}

/* Attempts to improve var_off based on unsigned min/max information */
static void __reg_bound_offset(struct bpf_reg_state *reg)
{
	struct tnum var64_off = tnum_intersect(reg->var_off,
					       tnum_range(reg->umin_value,
							  reg->umax_value));
	struct tnum var32_off = tnum_intersect(tnum_subreg(reg->var_off),
						tnum_range(reg->u32_min_value,
							   reg->u32_max_value));

	reg->var_off = tnum_or(tnum_clear_subreg(var64_off), var32_off);
}

static bool __reg32_bound_s64(s32 a)
{
	return a >= 0 && a <= S32_MAX;
}

static void __reg_assign_32_into_64(struct bpf_reg_state *reg)
{
	reg->umin_value = reg->u32_min_value;
	reg->umax_value = reg->u32_max_value;

	/* Attempt to pull 32-bit signed bounds into 64-bit bounds but must
	 * be positive otherwise set to worse case bounds and refine later
	 * from tnum.
	 */
	if (__reg32_bound_s64(reg->s32_min_value) &&
	    __reg32_bound_s64(reg->s32_max_value)) {
		reg->smin_value = reg->s32_min_value;
		reg->smax_value = reg->s32_max_value;
	} else {
		reg->smin_value = 0;
		reg->smax_value = U32_MAX;
	}
}

static void __reg_combine_32_into_64(struct bpf_reg_state *reg)
{
	/* special case when 64-bit register has upper 32-bit register
	 * zeroed. Typically happens after zext or <<32, >>32 sequence
	 * allowing us to use 32-bit bounds directly,
	 */
	if (tnum_equals_const(tnum_clear_subreg(reg->var_off), 0)) {
		__reg_assign_32_into_64(reg);
	} else {
		/* Otherwise the best we can do is push lower 32bit known and
		 * unknown bits into register (var_off set from jmp logic)
		 * then learn as much as possible from the 64-bit tnum
		 * known and unknown bits. The previous smin/smax bounds are
		 * invalid here because of jmp32 compare so mark them unknown
		 * so they do not impact tnum bounds calculation.
		 */
		__mark_reg64_unbounded(reg);
		__update_reg_bounds(reg);
	}

	/* Intersecting with the old var_off might have improved our bounds
	 * slightly.  e.g. if umax was 0x7f...f and var_off was (0; 0xf...fc),
	 * then new var_off is (0; 0x7f...fc) which improves our umax.
	 */
	__reg_deduce_bounds(reg);
	__reg_bound_offset(reg);
	__update_reg_bounds(reg);
}

static bool __reg64_bound_s32(s64 a)
{
	return a >= S32_MIN && a <= S32_MAX;
}

static bool __reg64_bound_u32(u64 a)
{
	return a >= U32_MIN && a <= U32_MAX;
}

static void __reg_combine_64_into_32(struct bpf_reg_state *reg)
{
	__mark_reg32_unbounded(reg);

	if (__reg64_bound_s32(reg->smin_value) && __reg64_bound_s32(reg->smax_value)) {
		reg->s32_min_value = (s32)reg->smin_value;
		reg->s32_max_value = (s32)reg->smax_value;
	}
	if (__reg64_bound_u32(reg->umin_value) && __reg64_bound_u32(reg->umax_value)) {
		reg->u32_min_value = (u32)reg->umin_value;
		reg->u32_max_value = (u32)reg->umax_value;
	}

	/* Intersecting with the old var_off might have improved our bounds
	 * slightly.  e.g. if umax was 0x7f...f and var_off was (0; 0xf...fc),
	 * then new var_off is (0; 0x7f...fc) which improves our umax.
	 */
	__reg_deduce_bounds(reg);
	__reg_bound_offset(reg);
	__update_reg_bounds(reg);
}

/* Mark a register as having a completely unknown (scalar) value. */
static void __mark_reg_unknown(const struct bpf_verifier_env *env,
			       struct bpf_reg_state *reg)
{
	/*
	 * Clear type, id, off, and union(map_ptr, range) and
	 * padding between 'type' and union
	 */
	memset(reg, 0, offsetof(struct bpf_reg_state, var_off));
	reg->type = SCALAR_VALUE;
	reg->var_off = tnum_unknown;
	reg->frameno = 0;
	reg->precise = env->subprog_cnt > 1 || !env->bpf_capable;
	__mark_reg_unbounded(reg);
}

static void mark_reg_unknown(struct bpf_verifier_env *env,
			     struct bpf_reg_state *regs, u32 regno)
{
	if (WARN_ON(regno >= MAX_BPF_REG)) {
		verbose(env, "mark_reg_unknown(regs, %u)\n", regno);
		/* Something bad happened, let's kill all regs except FP */
		for (regno = 0; regno < BPF_REG_FP; regno++)
			__mark_reg_not_init(env, regs + regno);
		return;
	}
	__mark_reg_unknown(env, regs + regno);
}

static void __mark_reg_not_init(const struct bpf_verifier_env *env,
				struct bpf_reg_state *reg)
{
	__mark_reg_unknown(env, reg);
	reg->type = NOT_INIT;
}

static void mark_reg_not_init(struct bpf_verifier_env *env,
			      struct bpf_reg_state *regs, u32 regno)
{
	if (WARN_ON(regno >= MAX_BPF_REG)) {
		verbose(env, "mark_reg_not_init(regs, %u)\n", regno);
		/* Something bad happened, let's kill all regs except FP */
		for (regno = 0; regno < BPF_REG_FP; regno++)
			__mark_reg_not_init(env, regs + regno);
		return;
	}
	__mark_reg_not_init(env, regs + regno);
}

static void mark_btf_ld_reg(struct bpf_verifier_env *env,
			    struct bpf_reg_state *regs, u32 regno,
			    enum bpf_reg_type reg_type,
			    struct btf *btf, u32 btf_id)
{
	if (reg_type == SCALAR_VALUE) {
		mark_reg_unknown(env, regs, regno);
		return;
	}
	mark_reg_known_zero(env, regs, regno);
	regs[regno].type = PTR_TO_BTF_ID;
	regs[regno].btf = btf;
	regs[regno].btf_id = btf_id;
}

#define DEF_NOT_SUBREG	(0)
static void init_reg_state(struct bpf_verifier_env *env,
			   struct bpf_func_state *state)
{
	struct bpf_reg_state *regs = state->regs;
	int i;

	for (i = 0; i < MAX_BPF_REG; i++) {
		mark_reg_not_init(env, regs, i);
		regs[i].live = REG_LIVE_NONE;
		regs[i].parent = NULL;
		regs[i].subreg_def = DEF_NOT_SUBREG;
	}

	/* frame pointer */
	regs[BPF_REG_FP].type = PTR_TO_STACK;
	mark_reg_known_zero(env, regs, BPF_REG_FP);
	regs[BPF_REG_FP].frameno = state->frameno;
}

#define BPF_MAIN_FUNC (-1)
static void init_func_state(struct bpf_verifier_env *env,
			    struct bpf_func_state *state,
			    int callsite, int frameno, int subprogno)
{
	state->callsite = callsite;
	state->frameno = frameno;
	state->subprogno = subprogno;
	init_reg_state(env, state);
}

/* Similar to push_stack(), but for async callbacks */
static struct bpf_verifier_state *push_async_cb(struct bpf_verifier_env *env,
						int insn_idx, int prev_insn_idx,
						int subprog)
{
	struct bpf_verifier_stack_elem *elem;
	struct bpf_func_state *frame;

	elem = kzalloc(sizeof(struct bpf_verifier_stack_elem), GFP_KERNEL);
	if (!elem)
		goto err;

	elem->insn_idx = insn_idx;
	elem->prev_insn_idx = prev_insn_idx;
	elem->next = env->head;
	elem->log_pos = env->log.len_used;
	env->head = elem;
	env->stack_size++;
	if (env->stack_size > BPF_COMPLEXITY_LIMIT_JMP_SEQ) {
		verbose(env,
			"The sequence of %d jumps is too complex for async cb.\n",
			env->stack_size);
		goto err;
	}
	/* Unlike push_stack() do not copy_verifier_state().
	 * The caller state doesn't matter.
	 * This is async callback. It starts in a fresh stack.
	 * Initialize it similar to do_check_common().
	 */
	elem->st.branches = 1;
	frame = kzalloc(sizeof(*frame), GFP_KERNEL);
	if (!frame)
		goto err;
	init_func_state(env, frame,
			BPF_MAIN_FUNC /* callsite */,
			0 /* frameno within this callchain */,
			subprog /* subprog number within this prog */);
	elem->st.frame[0] = frame;
	return &elem->st;
err:
	free_verifier_state(env->cur_state, true);
	env->cur_state = NULL;
	/* pop all elements and return */
	while (!pop_stack(env, NULL, NULL, false));
	return NULL;
}


enum reg_arg_type {
	SRC_OP,		/* register is used as source operand */
	DST_OP,		/* register is used as destination operand */
	DST_OP_NO_MARK	/* same as above, check only, don't mark */
};

static int cmp_subprogs(const void *a, const void *b)
{
	return ((struct bpf_subprog_info *)a)->start -
	       ((struct bpf_subprog_info *)b)->start;
}

static int find_subprog(struct bpf_verifier_env *env, int off)
{
	struct bpf_subprog_info *p;

	p = bsearch(&off, env->subprog_info, env->subprog_cnt,
		    sizeof(env->subprog_info[0]), cmp_subprogs);
	if (!p)
		return -ENOENT;
	return p - env->subprog_info;

}

static int add_subprog(struct bpf_verifier_env *env, int off)
{
	int insn_cnt = env->prog->len;
	int ret;

	if (off >= insn_cnt || off < 0) {
		verbose(env, "call to invalid destination\n");
		return -EINVAL;
	}
	ret = find_subprog(env, off);
	if (ret >= 0)
		return ret;
	if (env->subprog_cnt >= BPF_MAX_SUBPROGS) {
		verbose(env, "too many subprograms\n");
		return -E2BIG;
	}
	/* determine subprog starts. The end is one before the next starts */
	env->subprog_info[env->subprog_cnt++].start = off;
	sort(env->subprog_info, env->subprog_cnt,
	     sizeof(env->subprog_info[0]), cmp_subprogs, NULL);
	return env->subprog_cnt - 1;
}

struct bpf_kfunc_desc {
	struct btf_func_model func_model;
	u32 func_id;
	s32 imm;
};

#define MAX_KFUNC_DESCS 256
struct bpf_kfunc_desc_tab {
	struct bpf_kfunc_desc descs[MAX_KFUNC_DESCS];
	u32 nr_descs;
};

static int kfunc_desc_cmp_by_id(const void *a, const void *b)
{
	const struct bpf_kfunc_desc *d0 = a;
	const struct bpf_kfunc_desc *d1 = b;

	/* func_id is not greater than BTF_MAX_TYPE */
	return d0->func_id - d1->func_id;
}

static const struct bpf_kfunc_desc *
find_kfunc_desc(const struct bpf_prog *prog, u32 func_id)
{
	struct bpf_kfunc_desc desc = {
		.func_id = func_id,
	};
	struct bpf_kfunc_desc_tab *tab;

	tab = prog->aux->kfunc_tab;
	return bsearch(&desc, tab->descs, tab->nr_descs,
		       sizeof(tab->descs[0]), kfunc_desc_cmp_by_id);
}

static int add_kfunc_call(struct bpf_verifier_env *env, u32 func_id)
{
	const struct btf_type *func, *func_proto;
	struct bpf_kfunc_desc_tab *tab;
	struct bpf_prog_aux *prog_aux;
	struct bpf_kfunc_desc *desc;
	const char *func_name;
	unsigned long addr;
	int err;

	prog_aux = env->prog->aux;
	tab = prog_aux->kfunc_tab;
	if (!tab) {
		if (!btf_vmlinux) {
			verbose(env, "calling kernel function is not supported without CONFIG_DEBUG_INFO_BTF\n");
			return -ENOTSUPP;
		}

		if (!env->prog->jit_requested) {
			verbose(env, "JIT is required for calling kernel function\n");
			return -ENOTSUPP;
		}

		if (!bpf_jit_supports_kfunc_call()) {
			verbose(env, "JIT does not support calling kernel function\n");
			return -ENOTSUPP;
		}

		if (!env->prog->gpl_compatible) {
			verbose(env, "cannot call kernel function from non-GPL compatible program\n");
			return -EINVAL;
		}

		tab = kzalloc(sizeof(*tab), GFP_KERNEL);
		if (!tab)
			return -ENOMEM;
		prog_aux->kfunc_tab = tab;
	}

	if (find_kfunc_desc(env->prog, func_id))
		return 0;

	if (tab->nr_descs == MAX_KFUNC_DESCS) {
		verbose(env, "too many different kernel function calls\n");
		return -E2BIG;
	}

	func = btf_type_by_id(btf_vmlinux, func_id);
	if (!func || !btf_type_is_func(func)) {
		verbose(env, "kernel btf_id %u is not a function\n",
			func_id);
		return -EINVAL;
	}
	func_proto = btf_type_by_id(btf_vmlinux, func->type);
	if (!func_proto || !btf_type_is_func_proto(func_proto)) {
		verbose(env, "kernel function btf_id %u does not have a valid func_proto\n",
			func_id);
		return -EINVAL;
	}

	func_name = btf_name_by_offset(btf_vmlinux, func->name_off);
	addr = kallsyms_lookup_name(func_name);
	if (!addr) {
		verbose(env, "cannot find address for kernel function %s\n",
			func_name);
		return -EINVAL;
	}

	desc = &tab->descs[tab->nr_descs++];
	desc->func_id = func_id;
	desc->imm = BPF_CAST_CALL(addr) - __bpf_call_base;
	err = btf_distill_func_proto(&env->log, btf_vmlinux,
				     func_proto, func_name,
				     &desc->func_model);
	if (!err)
		sort(tab->descs, tab->nr_descs, sizeof(tab->descs[0]),
		     kfunc_desc_cmp_by_id, NULL);
	return err;
}

static int kfunc_desc_cmp_by_imm(const void *a, const void *b)
{
	const struct bpf_kfunc_desc *d0 = a;
	const struct bpf_kfunc_desc *d1 = b;

	if (d0->imm > d1->imm)
		return 1;
	else if (d0->imm < d1->imm)
		return -1;
	return 0;
}

static void sort_kfunc_descs_by_imm(struct bpf_prog *prog)
{
	struct bpf_kfunc_desc_tab *tab;

	tab = prog->aux->kfunc_tab;
	if (!tab)
		return;

	sort(tab->descs, tab->nr_descs, sizeof(tab->descs[0]),
	     kfunc_desc_cmp_by_imm, NULL);
}

bool bpf_prog_has_kfunc_call(const struct bpf_prog *prog)
{
	return !!prog->aux->kfunc_tab;
}

const struct btf_func_model *
bpf_jit_find_kfunc_model(const struct bpf_prog *prog,
			 const struct bpf_insn *insn)
{
	const struct bpf_kfunc_desc desc = {
		.imm = insn->imm,
	};
	const struct bpf_kfunc_desc *res;
	struct bpf_kfunc_desc_tab *tab;

	tab = prog->aux->kfunc_tab;
	res = bsearch(&desc, tab->descs, tab->nr_descs,
		      sizeof(tab->descs[0]), kfunc_desc_cmp_by_imm);

	return res ? &res->func_model : NULL;
}

static int add_subprog_and_kfunc(struct bpf_verifier_env *env)
{
	struct bpf_subprog_info *subprog = env->subprog_info;
	struct bpf_insn *insn = env->prog->insnsi;
	int i, ret, insn_cnt = env->prog->len;

	/* Add entry function. */
	ret = add_subprog(env, 0);
	if (ret)
		return ret;

	for (i = 0; i < insn_cnt; i++, insn++) {
		if (!bpf_pseudo_func(insn) && !bpf_pseudo_call(insn) &&
		    !bpf_pseudo_kfunc_call(insn))
			continue;

		if (!env->bpf_capable) {
			verbose(env, "loading/calling other bpf or kernel functions are allowed for CAP_BPF and CAP_SYS_ADMIN\n");
			return -EPERM;
		}

		if (bpf_pseudo_func(insn)) {
			ret = add_subprog(env, i + insn->imm + 1);
			if (ret >= 0)
				/* remember subprog */
				insn[1].imm = ret;
		} else if (bpf_pseudo_call(insn)) {
			ret = add_subprog(env, i + insn->imm + 1);
		} else {
			ret = add_kfunc_call(env, insn->imm);
		}

		if (ret < 0)
			return ret;
	}

	/* Add a fake 'exit' subprog which could simplify subprog iteration
	 * logic. 'subprog_cnt' should not be increased.
	 */
	subprog[env->subprog_cnt].start = insn_cnt;

	if (env->log.level & BPF_LOG_LEVEL2)
		for (i = 0; i < env->subprog_cnt; i++)
			verbose(env, "func#%d @%d\n", i, subprog[i].start);

	return 0;
}

static int check_subprogs(struct bpf_verifier_env *env)
{
	int i, subprog_start, subprog_end, off, cur_subprog = 0;
	struct bpf_subprog_info *subprog = env->subprog_info;
	struct bpf_insn *insn = env->prog->insnsi;
	int insn_cnt = env->prog->len;

	/* now check that all jumps are within the same subprog */
	subprog_start = subprog[cur_subprog].start;
	subprog_end = subprog[cur_subprog + 1].start;
	for (i = 0; i < insn_cnt; i++) {
		u8 code = insn[i].code;

		if (code == (BPF_JMP | BPF_CALL) &&
		    insn[i].imm == BPF_FUNC_tail_call &&
		    insn[i].src_reg != BPF_PSEUDO_CALL)
			subprog[cur_subprog].has_tail_call = true;
		if (BPF_CLASS(code) == BPF_LD &&
		    (BPF_MODE(code) == BPF_ABS || BPF_MODE(code) == BPF_IND))
			subprog[cur_subprog].has_ld_abs = true;
		if (BPF_CLASS(code) != BPF_JMP && BPF_CLASS(code) != BPF_JMP32)
			goto next;
		if (BPF_OP(code) == BPF_EXIT || BPF_OP(code) == BPF_CALL)
			goto next;
		off = i + insn[i].off + 1;
		if (off < subprog_start || off >= subprog_end) {
			verbose(env, "jump out of range from insn %d to %d\n", i, off);
			return -EINVAL;
		}
next:
		if (i == subprog_end - 1) {
			/* to avoid fall-through from one subprog into another
			 * the last insn of the subprog should be either exit
			 * or unconditional jump back
			 */
			if (code != (BPF_JMP | BPF_EXIT) &&
			    code != (BPF_JMP | BPF_JA)) {
				verbose(env, "last insn is not an exit or jmp\n");
				return -EINVAL;
			}
			subprog_start = subprog_end;
			cur_subprog++;
			if (cur_subprog < env->subprog_cnt)
				subprog_end = subprog[cur_subprog + 1].start;
		}
	}
	return 0;
}

/* Parentage chain of this register (or stack slot) should take care of all
 * issues like callee-saved registers, stack slot allocation time, etc.
 */
static int mark_reg_read(struct bpf_verifier_env *env,
			 const struct bpf_reg_state *state,
			 struct bpf_reg_state *parent, u8 flag)
{
	bool writes = parent == state->parent; /* Observe write marks */
	int cnt = 0;

	while (parent) {
		/* if read wasn't screened by an earlier write ... */
		if (writes && state->live & REG_LIVE_WRITTEN)
			break;
		if (parent->live & REG_LIVE_DONE) {
			verbose(env, "verifier BUG type %s var_off %lld off %d\n",
				reg_type_str(env, parent->type),
				parent->var_off.value, parent->off);
			return -EFAULT;
		}
		/* The first condition is more likely to be true than the
		 * second, checked it first.
		 */
		if ((parent->live & REG_LIVE_READ) == flag ||
		    parent->live & REG_LIVE_READ64)
			/* The parentage chain never changes and
			 * this parent was already marked as LIVE_READ.
			 * There is no need to keep walking the chain again and
			 * keep re-marking all parents as LIVE_READ.
			 * This case happens when the same register is read
			 * multiple times without writes into it in-between.
			 * Also, if parent has the stronger REG_LIVE_READ64 set,
			 * then no need to set the weak REG_LIVE_READ32.
			 */
			break;
		/* ... then we depend on parent's value */
		parent->live |= flag;
		/* REG_LIVE_READ64 overrides REG_LIVE_READ32. */
		if (flag == REG_LIVE_READ64)
			parent->live &= ~REG_LIVE_READ32;
		state = parent;
		parent = state->parent;
		writes = true;
		cnt++;
	}

	if (env->longest_mark_read_walk < cnt)
		env->longest_mark_read_walk = cnt;
	return 0;
}

/* This function is supposed to be used by the following 32-bit optimization
 * code only. It returns TRUE if the source or destination register operates
 * on 64-bit, otherwise return FALSE.
 */
static bool is_reg64(struct bpf_verifier_env *env, struct bpf_insn *insn,
		     u32 regno, struct bpf_reg_state *reg, enum reg_arg_type t)
{
	u8 code, class, op;

	code = insn->code;
	class = BPF_CLASS(code);
	op = BPF_OP(code);
	if (class == BPF_JMP) {
		/* BPF_EXIT for "main" will reach here. Return TRUE
		 * conservatively.
		 */
		if (op == BPF_EXIT)
			return true;
		if (op == BPF_CALL) {
			/* BPF to BPF call will reach here because of marking
			 * caller saved clobber with DST_OP_NO_MARK for which we
			 * don't care the register def because they are anyway
			 * marked as NOT_INIT already.
			 */
			if (insn->src_reg == BPF_PSEUDO_CALL)
				return false;
			/* Helper call will reach here because of arg type
			 * check, conservatively return TRUE.
			 */
			if (t == SRC_OP)
				return true;

			return false;
		}
	}

	if (class == BPF_ALU64 || class == BPF_JMP ||
	    /* BPF_END always use BPF_ALU class. */
	    (class == BPF_ALU && op == BPF_END && insn->imm == 64))
		return true;

	if (class == BPF_ALU || class == BPF_JMP32)
		return false;

	if (class == BPF_LDX) {
		if (t != SRC_OP)
			return BPF_SIZE(code) == BPF_DW;
		/* LDX source must be ptr. */
		return true;
	}

	if (class == BPF_STX) {
		/* BPF_STX (including atomic variants) has multiple source
		 * operands, one of which is a ptr. Check whether the caller is
		 * asking about it.
		 */
		if (t == SRC_OP && reg->type != SCALAR_VALUE)
			return true;
		return BPF_SIZE(code) == BPF_DW;
	}

	if (class == BPF_LD) {
		u8 mode = BPF_MODE(code);

		/* LD_IMM64 */
		if (mode == BPF_IMM)
			return true;

		/* Both LD_IND and LD_ABS return 32-bit data. */
		if (t != SRC_OP)
			return  false;

		/* Implicit ctx ptr. */
		if (regno == BPF_REG_6)
			return true;

		/* Explicit source could be any width. */
		return true;
	}

	if (class == BPF_ST)
		/* The only source register for BPF_ST is a ptr. */
		return true;

	/* Conservatively return true at default. */
	return true;
}

/* Return the regno defined by the insn, or -1. */
static int insn_def_regno(const struct bpf_insn *insn)
{
	switch (BPF_CLASS(insn->code)) {
	case BPF_JMP:
	case BPF_JMP32:
	case BPF_ST:
		return -1;
	case BPF_STX:
		if (BPF_MODE(insn->code) == BPF_ATOMIC &&
		    (insn->imm & BPF_FETCH)) {
			if (insn->imm == BPF_CMPXCHG)
				return BPF_REG_0;
			else
				return insn->src_reg;
		} else {
			return -1;
		}
	default:
		return insn->dst_reg;
	}
}

/* Return TRUE if INSN has defined any 32-bit value explicitly. */
static bool insn_has_def32(struct bpf_verifier_env *env, struct bpf_insn *insn)
{
	int dst_reg = insn_def_regno(insn);

	if (dst_reg == -1)
		return false;

	return !is_reg64(env, insn, dst_reg, NULL, DST_OP);
}

static void mark_insn_zext(struct bpf_verifier_env *env,
			   struct bpf_reg_state *reg)
{
	s32 def_idx = reg->subreg_def;

	if (def_idx == DEF_NOT_SUBREG)
		return;

	env->insn_aux_data[def_idx - 1].zext_dst = true;
	/* The dst will be zero extended, so won't be sub-register anymore. */
	reg->subreg_def = DEF_NOT_SUBREG;
}

static int check_reg_arg(struct bpf_verifier_env *env, u32 regno,
			 enum reg_arg_type t)
{
	struct bpf_verifier_state *vstate = env->cur_state;
	struct bpf_func_state *state = vstate->frame[vstate->curframe];
	struct bpf_insn *insn = env->prog->insnsi + env->insn_idx;
	struct bpf_reg_state *reg, *regs = state->regs;
	bool rw64;

	if (regno >= MAX_BPF_REG) {
		verbose(env, "R%d is invalid\n", regno);
		return -EINVAL;
	}

	reg = &regs[regno];
	rw64 = is_reg64(env, insn, regno, reg, t);
	if (t == SRC_OP) {
		/* check whether register used as source operand can be read */
		if (reg->type == NOT_INIT) {
			verbose(env, "R%d !read_ok\n", regno);
			return -EACCES;
		}
		/* We don't need to worry about FP liveness because it's read-only */
		if (regno == BPF_REG_FP)
			return 0;

		if (rw64)
			mark_insn_zext(env, reg);

		return mark_reg_read(env, reg, reg->parent,
				     rw64 ? REG_LIVE_READ64 : REG_LIVE_READ32);
	} else {
		/* check whether register used as dest operand can be written to */
		if (regno == BPF_REG_FP) {
			verbose(env, "frame pointer is read only\n");
			return -EACCES;
		}
		reg->live |= REG_LIVE_WRITTEN;
		reg->subreg_def = rw64 ? DEF_NOT_SUBREG : env->insn_idx + 1;
		if (t == DST_OP)
			mark_reg_unknown(env, regs, regno);
	}
	return 0;
}

/* for any branch, call, exit record the history of jmps in the given state */
static int push_jmp_history(struct bpf_verifier_env *env,
			    struct bpf_verifier_state *cur)
{
	u32 cnt = cur->jmp_history_cnt;
	struct bpf_idx_pair *p;

	cnt++;
	p = krealloc(cur->jmp_history, cnt * sizeof(*p), GFP_USER);
	if (!p)
		return -ENOMEM;
	p[cnt - 1].idx = env->insn_idx;
	p[cnt - 1].prev_idx = env->prev_insn_idx;
	cur->jmp_history = p;
	cur->jmp_history_cnt = cnt;
	return 0;
}

/* Backtrack one insn at a time. If idx is not at the top of recorded
 * history then previous instruction came from straight line execution.
 */
static int get_prev_insn_idx(struct bpf_verifier_state *st, int i,
			     u32 *history)
{
	u32 cnt = *history;

	if (cnt && st->jmp_history[cnt - 1].idx == i) {
		i = st->jmp_history[cnt - 1].prev_idx;
		(*history)--;
	} else {
		i--;
	}
	return i;
}

static const char *disasm_kfunc_name(void *data, const struct bpf_insn *insn)
{
	const struct btf_type *func;

	if (insn->src_reg != BPF_PSEUDO_KFUNC_CALL)
		return NULL;

	func = btf_type_by_id(btf_vmlinux, insn->imm);
	return btf_name_by_offset(btf_vmlinux, func->name_off);
}

/* For given verifier state backtrack_insn() is called from the last insn to
 * the first insn. Its purpose is to compute a bitmask of registers and
 * stack slots that needs precision in the parent verifier state.
 */
static int backtrack_insn(struct bpf_verifier_env *env, int idx,
			  u32 *reg_mask, u64 *stack_mask)
{
	const struct bpf_insn_cbs cbs = {
		.cb_call	= disasm_kfunc_name,
		.cb_print	= verbose,
		.private_data	= env,
	};
	struct bpf_insn *insn = env->prog->insnsi + idx;
	u8 class = BPF_CLASS(insn->code);
	u8 opcode = BPF_OP(insn->code);
	u8 mode = BPF_MODE(insn->code);
	u32 dreg = 1u << insn->dst_reg;
	u32 sreg = 1u << insn->src_reg;
	u32 spi;

	if (insn->code == 0)
		return 0;
	if (env->log.level & BPF_LOG_LEVEL) {
		verbose(env, "regs=%x stack=%llx before ", *reg_mask, *stack_mask);
		verbose(env, "%d: ", idx);
		print_bpf_insn(&cbs, insn, env->allow_ptr_leaks);
	}

	if (class == BPF_ALU || class == BPF_ALU64) {
		if (!(*reg_mask & dreg))
			return 0;
		if (opcode == BPF_MOV) {
			if (BPF_SRC(insn->code) == BPF_X) {
				/* dreg = sreg
				 * dreg needs precision after this insn
				 * sreg needs precision before this insn
				 */
				*reg_mask &= ~dreg;
				*reg_mask |= sreg;
			} else {
				/* dreg = K
				 * dreg needs precision after this insn.
				 * Corresponding register is already marked
				 * as precise=true in this verifier state.
				 * No further markings in parent are necessary
				 */
				*reg_mask &= ~dreg;
			}
		} else {
			if (BPF_SRC(insn->code) == BPF_X) {
				/* dreg += sreg
				 * both dreg and sreg need precision
				 * before this insn
				 */
				*reg_mask |= sreg;
			} /* else dreg += K
			   * dreg still needs precision before this insn
			   */
		}
	} else if (class == BPF_LDX) {
		if (!(*reg_mask & dreg))
			return 0;
		*reg_mask &= ~dreg;

		/* scalars can only be spilled into stack w/o losing precision.
		 * Load from any other memory can be zero extended.
		 * The desire to keep that precision is already indicated
		 * by 'precise' mark in corresponding register of this state.
		 * No further tracking necessary.
		 */
		if (insn->src_reg != BPF_REG_FP)
			return 0;
		if (BPF_SIZE(insn->code) != BPF_DW)
			return 0;

		/* dreg = *(u64 *)[fp - off] was a fill from the stack.
		 * that [fp - off] slot contains scalar that needs to be
		 * tracked with precision
		 */
		spi = (-insn->off - 1) / BPF_REG_SIZE;
		if (spi >= 64) {
			verbose(env, "BUG spi %d\n", spi);
			WARN_ONCE(1, "verifier backtracking bug");
			return -EFAULT;
		}
		*stack_mask |= 1ull << spi;
	} else if (class == BPF_STX || class == BPF_ST) {
		if (*reg_mask & dreg)
			/* stx & st shouldn't be using _scalar_ dst_reg
			 * to access memory. It means backtracking
			 * encountered a case of pointer subtraction.
			 */
			return -ENOTSUPP;
		/* scalars can only be spilled into stack */
		if (insn->dst_reg != BPF_REG_FP)
			return 0;
		if (BPF_SIZE(insn->code) != BPF_DW)
			return 0;
		spi = (-insn->off - 1) / BPF_REG_SIZE;
		if (spi >= 64) {
			verbose(env, "BUG spi %d\n", spi);
			WARN_ONCE(1, "verifier backtracking bug");
			return -EFAULT;
		}
		if (!(*stack_mask & (1ull << spi)))
			return 0;
		*stack_mask &= ~(1ull << spi);
		if (class == BPF_STX)
			*reg_mask |= sreg;
	} else if (class == BPF_JMP || class == BPF_JMP32) {
		if (opcode == BPF_CALL) {
			if (insn->src_reg == BPF_PSEUDO_CALL)
				return -ENOTSUPP;
			/* regular helper call sets R0 */
			*reg_mask &= ~1;
			if (*reg_mask & 0x3f) {
				/* if backtracing was looking for registers R1-R5
				 * they should have been found already.
				 */
				verbose(env, "BUG regs %x\n", *reg_mask);
				WARN_ONCE(1, "verifier backtracking bug");
				return -EFAULT;
			}
		} else if (opcode == BPF_EXIT) {
			return -ENOTSUPP;
		}
	} else if (class == BPF_LD) {
		if (!(*reg_mask & dreg))
			return 0;
		*reg_mask &= ~dreg;
		/* It's ld_imm64 or ld_abs or ld_ind.
		 * For ld_imm64 no further tracking of precision
		 * into parent is necessary
		 */
		if (mode == BPF_IND || mode == BPF_ABS)
			/* to be analyzed */
			return -ENOTSUPP;
	}
	return 0;
}

/* the scalar precision tracking algorithm:
 * . at the start all registers have precise=false.
 * . scalar ranges are tracked as normal through alu and jmp insns.
 * . once precise value of the scalar register is used in:
 *   .  ptr + scalar alu
 *   . if (scalar cond K|scalar)
 *   .  helper_call(.., scalar, ...) where ARG_CONST is expected
 *   backtrack through the verifier states and mark all registers and
 *   stack slots with spilled constants that these scalar regisers
 *   should be precise.
 * . during state pruning two registers (or spilled stack slots)
 *   are equivalent if both are not precise.
 *
 * Note the verifier cannot simply walk register parentage chain,
 * since many different registers and stack slots could have been
 * used to compute single precise scalar.
 *
 * The approach of starting with precise=true for all registers and then
 * backtrack to mark a register as not precise when the verifier detects
 * that program doesn't care about specific value (e.g., when helper
 * takes register as ARG_ANYTHING parameter) is not safe.
 *
 * It's ok to walk single parentage chain of the verifier states.
 * It's possible that this backtracking will go all the way till 1st insn.
 * All other branches will be explored for needing precision later.
 *
 * The backtracking needs to deal with cases like:
 *   R8=map_value(id=0,off=0,ks=4,vs=1952,imm=0) R9_w=map_value(id=0,off=40,ks=4,vs=1952,imm=0)
 * r9 -= r8
 * r5 = r9
 * if r5 > 0x79f goto pc+7
 *    R5_w=inv(id=0,umax_value=1951,var_off=(0x0; 0x7ff))
 * r5 += 1
 * ...
 * call bpf_perf_event_output#25
 *   where .arg5_type = ARG_CONST_SIZE_OR_ZERO
 *
 * and this case:
 * r6 = 1
 * call foo // uses callee's r6 inside to compute r0
 * r0 += r6
 * if r0 == 0 goto
 *
 * to track above reg_mask/stack_mask needs to be independent for each frame.
 *
 * Also if parent's curframe > frame where backtracking started,
 * the verifier need to mark registers in both frames, otherwise callees
 * may incorrectly prune callers. This is similar to
 * commit 7640ead93924 ("bpf: verifier: make sure callees don't prune with caller differences")
 *
 * For now backtracking falls back into conservative marking.
 */
static void mark_all_scalars_precise(struct bpf_verifier_env *env,
				     struct bpf_verifier_state *st)
{
	struct bpf_func_state *func;
	struct bpf_reg_state *reg;
	int i, j;

	/* big hammer: mark all scalars precise in this path.
	 * pop_stack may still get !precise scalars.
	 */
	for (; st; st = st->parent)
		for (i = 0; i <= st->curframe; i++) {
			func = st->frame[i];
			for (j = 0; j < BPF_REG_FP; j++) {
				reg = &func->regs[j];
				if (reg->type != SCALAR_VALUE)
					continue;
				reg->precise = true;
			}
			for (j = 0; j < func->allocated_stack / BPF_REG_SIZE; j++) {
				if (func->stack[j].slot_type[0] != STACK_SPILL)
					continue;
				reg = &func->stack[j].spilled_ptr;
				if (reg->type != SCALAR_VALUE)
					continue;
				reg->precise = true;
			}
		}
}

static int __mark_chain_precision(struct bpf_verifier_env *env, int regno,
				  int spi)
{
	struct bpf_verifier_state *st = env->cur_state;
	int first_idx = st->first_insn_idx;
	int last_idx = env->insn_idx;
	struct bpf_func_state *func;
	struct bpf_reg_state *reg;
	u32 reg_mask = regno >= 0 ? 1u << regno : 0;
	u64 stack_mask = spi >= 0 ? 1ull << spi : 0;
	bool skip_first = true;
	bool new_marks = false;
	int i, err;

	if (!env->bpf_capable)
		return 0;

	func = st->frame[st->curframe];
	if (regno >= 0) {
		reg = &func->regs[regno];
		if (reg->type != SCALAR_VALUE) {
			WARN_ONCE(1, "backtracing misuse");
			return -EFAULT;
		}
		if (!reg->precise)
			new_marks = true;
		else
			reg_mask = 0;
		reg->precise = true;
	}

	while (spi >= 0) {
		if (func->stack[spi].slot_type[0] != STACK_SPILL) {
			stack_mask = 0;
			break;
		}
		reg = &func->stack[spi].spilled_ptr;
		if (reg->type != SCALAR_VALUE) {
			stack_mask = 0;
			break;
		}
		if (!reg->precise)
			new_marks = true;
		else
			stack_mask = 0;
		reg->precise = true;
		break;
	}

	if (!new_marks)
		return 0;
	if (!reg_mask && !stack_mask)
		return 0;
	for (;;) {
		DECLARE_BITMAP(mask, 64);
		u32 history = st->jmp_history_cnt;

		if (env->log.level & BPF_LOG_LEVEL)
			verbose(env, "last_idx %d first_idx %d\n", last_idx, first_idx);
		for (i = last_idx;;) {
			if (skip_first) {
				err = 0;
				skip_first = false;
			} else {
				err = backtrack_insn(env, i, &reg_mask, &stack_mask);
			}
			if (err == -ENOTSUPP) {
				mark_all_scalars_precise(env, st);
				return 0;
			} else if (err) {
				return err;
			}
			if (!reg_mask && !stack_mask)
				/* Found assignment(s) into tracked register in this state.
				 * Since this state is already marked, just return.
				 * Nothing to be tracked further in the parent state.
				 */
				return 0;
			if (i == first_idx)
				break;
			i = get_prev_insn_idx(st, i, &history);
			if (i >= env->prog->len) {
				/* This can happen if backtracking reached insn 0
				 * and there are still reg_mask or stack_mask
				 * to backtrack.
				 * It means the backtracking missed the spot where
				 * particular register was initialized with a constant.
				 */
				verbose(env, "BUG backtracking idx %d\n", i);
				WARN_ONCE(1, "verifier backtracking bug");
				return -EFAULT;
			}
		}
		st = st->parent;
		if (!st)
			break;

		new_marks = false;
		func = st->frame[st->curframe];
		bitmap_from_u64(mask, reg_mask);
		for_each_set_bit(i, mask, 32) {
			reg = &func->regs[i];
			if (reg->type != SCALAR_VALUE) {
				reg_mask &= ~(1u << i);
				continue;
			}
			if (!reg->precise)
				new_marks = true;
			reg->precise = true;
		}

		bitmap_from_u64(mask, stack_mask);
		for_each_set_bit(i, mask, 64) {
			if (i >= func->allocated_stack / BPF_REG_SIZE) {
				/* the sequence of instructions:
				 * 2: (bf) r3 = r10
				 * 3: (7b) *(u64 *)(r3 -8) = r0
				 * 4: (79) r4 = *(u64 *)(r10 -8)
				 * doesn't contain jmps. It's backtracked
				 * as a single block.
				 * During backtracking insn 3 is not recognized as
				 * stack access, so at the end of backtracking
				 * stack slot fp-8 is still marked in stack_mask.
				 * However the parent state may not have accessed
				 * fp-8 and it's "unallocated" stack space.
				 * In such case fallback to conservative.
				 */
				mark_all_scalars_precise(env, st);
				return 0;
			}

			if (func->stack[i].slot_type[0] != STACK_SPILL) {
				stack_mask &= ~(1ull << i);
				continue;
			}
			reg = &func->stack[i].spilled_ptr;
			if (reg->type != SCALAR_VALUE) {
				stack_mask &= ~(1ull << i);
				continue;
			}
			if (!reg->precise)
				new_marks = true;
			reg->precise = true;
		}
		if (env->log.level & BPF_LOG_LEVEL) {
			print_verifier_state(env, func);
			verbose(env, "parent %s regs=%x stack=%llx marks\n",
				new_marks ? "didn't have" : "already had",
				reg_mask, stack_mask);
		}

		if (!reg_mask && !stack_mask)
			break;
		if (!new_marks)
			break;

		last_idx = st->last_insn_idx;
		first_idx = st->first_insn_idx;
	}
	return 0;
}

static int mark_chain_precision(struct bpf_verifier_env *env, int regno)
{
	return __mark_chain_precision(env, regno, -1);
}

static int mark_chain_precision_stack(struct bpf_verifier_env *env, int spi)
{
	return __mark_chain_precision(env, -1, spi);
}

static bool is_spillable_regtype(enum bpf_reg_type type)
{
	switch (base_type(type)) {
	case PTR_TO_MAP_VALUE:
	case PTR_TO_STACK:
	case PTR_TO_CTX:
	case PTR_TO_PACKET:
	case PTR_TO_PACKET_META:
	case PTR_TO_PACKET_END:
	case PTR_TO_FLOW_KEYS:
	case CONST_PTR_TO_MAP:
	case PTR_TO_SOCKET:
	case PTR_TO_SOCK_COMMON:
	case PTR_TO_TCP_SOCK:
	case PTR_TO_XDP_SOCK:
	case PTR_TO_BTF_ID:
	case PTR_TO_BUF:
	case PTR_TO_PERCPU_BTF_ID:
	case PTR_TO_MEM:
	case PTR_TO_FUNC:
	case PTR_TO_MAP_KEY:
		return true;
	default:
		return false;
	}
}

/* Does this register contain a constant zero? */
static bool register_is_null(struct bpf_reg_state *reg)
{
	return reg->type == SCALAR_VALUE && tnum_equals_const(reg->var_off, 0);
}

static bool register_is_const(struct bpf_reg_state *reg)
{
	return reg->type == SCALAR_VALUE && tnum_is_const(reg->var_off);
}

static bool __is_scalar_unbounded(struct bpf_reg_state *reg)
{
	return tnum_is_unknown(reg->var_off) &&
	       reg->smin_value == S64_MIN && reg->smax_value == S64_MAX &&
	       reg->umin_value == 0 && reg->umax_value == U64_MAX &&
	       reg->s32_min_value == S32_MIN && reg->s32_max_value == S32_MAX &&
	       reg->u32_min_value == 0 && reg->u32_max_value == U32_MAX;
}

static bool register_is_bounded(struct bpf_reg_state *reg)
{
	return reg->type == SCALAR_VALUE && !__is_scalar_unbounded(reg);
}

static bool __is_pointer_value(bool allow_ptr_leaks,
			       const struct bpf_reg_state *reg)
{
	if (allow_ptr_leaks)
		return false;

	return reg->type != SCALAR_VALUE;
}

static void save_register_state(struct bpf_func_state *state,
				int spi, struct bpf_reg_state *reg)
{
	int i;

	state->stack[spi].spilled_ptr = *reg;
	state->stack[spi].spilled_ptr.live |= REG_LIVE_WRITTEN;

	for (i = 0; i < BPF_REG_SIZE; i++)
		state->stack[spi].slot_type[i] = STACK_SPILL;
}

/* check_stack_{read,write}_fixed_off functions track spill/fill of registers,
 * stack boundary and alignment are checked in check_mem_access()
 */
static int check_stack_write_fixed_off(struct bpf_verifier_env *env,
				       /* stack frame we're writing to */
				       struct bpf_func_state *state,
				       int off, int size, int value_regno,
				       int insn_idx)
{
	struct bpf_func_state *cur; /* state of the current function */
	int i, slot = -off - 1, spi = slot / BPF_REG_SIZE, err;
	u32 dst_reg = env->prog->insnsi[insn_idx].dst_reg;
	struct bpf_reg_state *reg = NULL;

	err = grow_stack_state(state, round_up(slot + 1, BPF_REG_SIZE));
	if (err)
		return err;
	/* caller checked that off % size == 0 and -MAX_BPF_STACK <= off < 0,
	 * so it's aligned access and [off, off + size) are within stack limits
	 */
	if (!env->allow_ptr_leaks &&
	    state->stack[spi].slot_type[0] == STACK_SPILL &&
	    size != BPF_REG_SIZE) {
		verbose(env, "attempt to corrupt spilled pointer on stack\n");
		return -EACCES;
	}

	cur = env->cur_state->frame[env->cur_state->curframe];
	if (value_regno >= 0)
		reg = &cur->regs[value_regno];
	if (!env->bypass_spec_v4) {
		bool sanitize = reg && is_spillable_regtype(reg->type);

		for (i = 0; i < size; i++) {
			if (state->stack[spi].slot_type[i] == STACK_INVALID) {
				sanitize = true;
				break;
			}
		}

		if (sanitize)
			env->insn_aux_data[insn_idx].sanitize_stack_spill = true;
	}

	if (reg && size == BPF_REG_SIZE && register_is_bounded(reg) &&
	    !register_is_null(reg) && env->bpf_capable) {
		if (dst_reg != BPF_REG_FP) {
			/* The backtracking logic can only recognize explicit
			 * stack slot address like [fp - 8]. Other spill of
			 * scalar via different register has to be conservative.
			 * Backtrack from here and mark all registers as precise
			 * that contributed into 'reg' being a constant.
			 */
			err = mark_chain_precision(env, value_regno);
			if (err)
				return err;
		}
		save_register_state(state, spi, reg);
	} else if (reg && is_spillable_regtype(reg->type)) {
		/* register containing pointer is being spilled into stack */
		if (size != BPF_REG_SIZE) {
			verbose_linfo(env, insn_idx, "; ");
			verbose(env, "invalid size of register spill\n");
			return -EACCES;
		}
		if (state != cur && reg->type == PTR_TO_STACK) {
			verbose(env, "cannot spill pointers to stack into stack frame of the caller\n");
			return -EINVAL;
		}
		save_register_state(state, spi, reg);
	} else {
		u8 type = STACK_MISC;

		/* regular write of data into stack destroys any spilled ptr */
		state->stack[spi].spilled_ptr.type = NOT_INIT;
		/* Mark slots as STACK_MISC if they belonged to spilled ptr. */
		if (state->stack[spi].slot_type[0] == STACK_SPILL)
			for (i = 0; i < BPF_REG_SIZE; i++)
				state->stack[spi].slot_type[i] = STACK_MISC;

		/* only mark the slot as written if all 8 bytes were written
		 * otherwise read propagation may incorrectly stop too soon
		 * when stack slots are partially written.
		 * This heuristic means that read propagation will be
		 * conservative, since it will add reg_live_read marks
		 * to stack slots all the way to first state when programs
		 * writes+reads less than 8 bytes
		 */
		if (size == BPF_REG_SIZE)
			state->stack[spi].spilled_ptr.live |= REG_LIVE_WRITTEN;

		/* when we zero initialize stack slots mark them as such */
		if (reg && register_is_null(reg)) {
			/* backtracking doesn't work for STACK_ZERO yet. */
			err = mark_chain_precision(env, value_regno);
			if (err)
				return err;
			type = STACK_ZERO;
		}

		/* Mark slots affected by this stack write. */
		for (i = 0; i < size; i++)
			state->stack[spi].slot_type[(slot - i) % BPF_REG_SIZE] =
				type;
	}
	return 0;
}

/* Write the stack: 'stack[ptr_regno + off] = value_regno'. 'ptr_regno' is
 * known to contain a variable offset.
 * This function checks whether the write is permitted and conservatively
 * tracks the effects of the write, considering that each stack slot in the
 * dynamic range is potentially written to.
 *
 * 'off' includes 'regno->off'.
 * 'value_regno' can be -1, meaning that an unknown value is being written to
 * the stack.
 *
 * Spilled pointers in range are not marked as written because we don't know
 * what's going to be actually written. This means that read propagation for
 * future reads cannot be terminated by this write.
 *
 * For privileged programs, uninitialized stack slots are considered
 * initialized by this write (even though we don't know exactly what offsets
 * are going to be written to). The idea is that we don't want the verifier to
 * reject future reads that access slots written to through variable offsets.
 */
static int check_stack_write_var_off(struct bpf_verifier_env *env,
				     /* func where register points to */
				     struct bpf_func_state *state,
				     int ptr_regno, int off, int size,
				     int value_regno, int insn_idx)
{
	struct bpf_func_state *cur; /* state of the current function */
	int min_off, max_off;
	int i, err;
	struct bpf_reg_state *ptr_reg = NULL, *value_reg = NULL;
	bool writing_zero = false;
	/* set if the fact that we're writing a zero is used to let any
	 * stack slots remain STACK_ZERO
	 */
	bool zero_used = false;

	cur = env->cur_state->frame[env->cur_state->curframe];
	ptr_reg = &cur->regs[ptr_regno];
	min_off = ptr_reg->smin_value + off;
	max_off = ptr_reg->smax_value + off + size;
	if (value_regno >= 0)
		value_reg = &cur->regs[value_regno];
	if (value_reg && register_is_null(value_reg))
		writing_zero = true;

	err = grow_stack_state(state, round_up(-min_off, BPF_REG_SIZE));
	if (err)
		return err;


	/* Variable offset writes destroy any spilled pointers in range. */
	for (i = min_off; i < max_off; i++) {
		u8 new_type, *stype;
		int slot, spi;

		slot = -i - 1;
		spi = slot / BPF_REG_SIZE;
		stype = &state->stack[spi].slot_type[slot % BPF_REG_SIZE];

		if (!env->allow_ptr_leaks
				&& *stype != NOT_INIT
				&& *stype != SCALAR_VALUE) {
			/* Reject the write if there's are spilled pointers in
			 * range. If we didn't reject here, the ptr status
			 * would be erased below (even though not all slots are
			 * actually overwritten), possibly opening the door to
			 * leaks.
			 */
			verbose(env, "spilled ptr in range of var-offset stack write; insn %d, ptr off: %d",
				insn_idx, i);
			return -EINVAL;
		}

		/* Erase all spilled pointers. */
		state->stack[spi].spilled_ptr.type = NOT_INIT;

		/* Update the slot type. */
		new_type = STACK_MISC;
		if (writing_zero && *stype == STACK_ZERO) {
			new_type = STACK_ZERO;
			zero_used = true;
		}
		/* If the slot is STACK_INVALID, we check whether it's OK to
		 * pretend that it will be initialized by this write. The slot
		 * might not actually be written to, and so if we mark it as
		 * initialized future reads might leak uninitialized memory.
		 * For privileged programs, we will accept such reads to slots
		 * that may or may not be written because, if we're reject
		 * them, the error would be too confusing.
		 */
		if (*stype == STACK_INVALID && !env->allow_uninit_stack) {
			verbose(env, "uninit stack in range of var-offset write prohibited for !root; insn %d, off: %d",
					insn_idx, i);
			return -EINVAL;
		}
		*stype = new_type;
	}
	if (zero_used) {
		/* backtracking doesn't work for STACK_ZERO yet. */
		err = mark_chain_precision(env, value_regno);
		if (err)
			return err;
	}
	return 0;
}

/* When register 'dst_regno' is assigned some values from stack[min_off,
 * max_off), we set the register's type according to the types of the
 * respective stack slots. If all the stack values are known to be zeros, then
 * so is the destination reg. Otherwise, the register is considered to be
 * SCALAR. This function does not deal with register filling; the caller must
 * ensure that all spilled registers in the stack range have been marked as
 * read.
 */
static void mark_reg_stack_read(struct bpf_verifier_env *env,
				/* func where src register points to */
				struct bpf_func_state *ptr_state,
				int min_off, int max_off, int dst_regno)
{
	struct bpf_verifier_state *vstate = env->cur_state;
	struct bpf_func_state *state = vstate->frame[vstate->curframe];
	int i, slot, spi;
	u8 *stype;
	int zeros = 0;

	for (i = min_off; i < max_off; i++) {
		slot = -i - 1;
		spi = slot / BPF_REG_SIZE;
		stype = ptr_state->stack[spi].slot_type;
		if (stype[slot % BPF_REG_SIZE] != STACK_ZERO)
			break;
		zeros++;
	}
	if (zeros == max_off - min_off) {
		/* any access_size read into register is zero extended,
		 * so the whole register == const_zero
		 */
		__mark_reg_const_zero(&state->regs[dst_regno]);
		/* backtracking doesn't support STACK_ZERO yet,
		 * so mark it precise here, so that later
		 * backtracking can stop here.
		 * Backtracking may not need this if this register
		 * doesn't participate in pointer adjustment.
		 * Forward propagation of precise flag is not
		 * necessary either. This mark is only to stop
		 * backtracking. Any register that contributed
		 * to const 0 was marked precise before spill.
		 */
		state->regs[dst_regno].precise = true;
	} else {
		/* have read misc data from the stack */
		mark_reg_unknown(env, state->regs, dst_regno);
	}
	state->regs[dst_regno].live |= REG_LIVE_WRITTEN;
}

/* Read the stack at 'off' and put the results into the register indicated by
 * 'dst_regno'. It handles reg filling if the addressed stack slot is a
 * spilled reg.
 *
 * 'dst_regno' can be -1, meaning that the read value is not going to a
 * register.
 *
 * The access is assumed to be within the current stack bounds.
 */
static int check_stack_read_fixed_off(struct bpf_verifier_env *env,
				      /* func where src register points to */
				      struct bpf_func_state *reg_state,
				      int off, int size, int dst_regno)
{
	struct bpf_verifier_state *vstate = env->cur_state;
	struct bpf_func_state *state = vstate->frame[vstate->curframe];
	int i, slot = -off - 1, spi = slot / BPF_REG_SIZE;
	struct bpf_reg_state *reg;
	u8 *stype;

	stype = reg_state->stack[spi].slot_type;
	reg = &reg_state->stack[spi].spilled_ptr;

	if (stype[0] == STACK_SPILL) {
		if (size != BPF_REG_SIZE) {
			if (reg->type != SCALAR_VALUE) {
				verbose_linfo(env, env->insn_idx, "; ");
				verbose(env, "invalid size of register fill\n");
				return -EACCES;
			}
			if (dst_regno >= 0) {
				mark_reg_unknown(env, state->regs, dst_regno);
				state->regs[dst_regno].live |= REG_LIVE_WRITTEN;
			}
			mark_reg_read(env, reg, reg->parent, REG_LIVE_READ64);
			return 0;
		}
		for (i = 1; i < BPF_REG_SIZE; i++) {
			if (stype[(slot - i) % BPF_REG_SIZE] != STACK_SPILL) {
				verbose(env, "corrupted spill memory\n");
				return -EACCES;
			}
		}

		if (dst_regno >= 0) {
			/* restore register state from stack */
			state->regs[dst_regno] = *reg;
			/* mark reg as written since spilled pointer state likely
			 * has its liveness marks cleared by is_state_visited()
			 * which resets stack/reg liveness for state transitions
			 */
			state->regs[dst_regno].live |= REG_LIVE_WRITTEN;
		} else if (__is_pointer_value(env->allow_ptr_leaks, reg)) {
			/* If dst_regno==-1, the caller is asking us whether
			 * it is acceptable to use this value as a SCALAR_VALUE
			 * (e.g. for XADD).
			 * We must not allow unprivileged callers to do that
			 * with spilled pointers.
			 */
			verbose(env, "leaking pointer from stack off %d\n",
				off);
			return -EACCES;
		}
		mark_reg_read(env, reg, reg->parent, REG_LIVE_READ64);
	} else {
		u8 type;

		for (i = 0; i < size; i++) {
			type = stype[(slot - i) % BPF_REG_SIZE];
			if (type == STACK_MISC)
				continue;
			if (type == STACK_ZERO)
				continue;
			verbose(env, "invalid read from stack off %d+%d size %d\n",
				off, i, size);
			return -EACCES;
		}
		mark_reg_read(env, reg, reg->parent, REG_LIVE_READ64);
		if (dst_regno >= 0)
			mark_reg_stack_read(env, reg_state, off, off + size, dst_regno);
	}
	return 0;
}

enum stack_access_src {
	ACCESS_DIRECT = 1,  /* the access is performed by an instruction */
	ACCESS_HELPER = 2,  /* the access is performed by a helper */
};

static int check_stack_range_initialized(struct bpf_verifier_env *env,
					 int regno, int off, int access_size,
					 bool zero_size_allowed,
					 enum stack_access_src type,
					 struct bpf_call_arg_meta *meta);

static struct bpf_reg_state *reg_state(struct bpf_verifier_env *env, int regno)
{
	return cur_regs(env) + regno;
}

/* Read the stack at 'ptr_regno + off' and put the result into the register
 * 'dst_regno'.
 * 'off' includes the pointer register's fixed offset(i.e. 'ptr_regno.off'),
 * but not its variable offset.
 * 'size' is assumed to be <= reg size and the access is assumed to be aligned.
 *
 * As opposed to check_stack_read_fixed_off, this function doesn't deal with
 * filling registers (i.e. reads of spilled register cannot be detected when
 * the offset is not fixed). We conservatively mark 'dst_regno' as containing
 * SCALAR_VALUE. That's why we assert that the 'ptr_regno' has a variable
 * offset; for a fixed offset check_stack_read_fixed_off should be used
 * instead.
 */
static int check_stack_read_var_off(struct bpf_verifier_env *env,
				    int ptr_regno, int off, int size, int dst_regno)
{
	/* The state of the source register. */
	struct bpf_reg_state *reg = reg_state(env, ptr_regno);
	struct bpf_func_state *ptr_state = func(env, reg);
	int err;
	int min_off, max_off;

	/* Note that we pass a NULL meta, so raw access will not be permitted.
	 */
	err = check_stack_range_initialized(env, ptr_regno, off, size,
					    false, ACCESS_DIRECT, NULL);
	if (err)
		return err;

	min_off = reg->smin_value + off;
	max_off = reg->smax_value + off;
	mark_reg_stack_read(env, ptr_state, min_off, max_off + size, dst_regno);
	return 0;
}

/* check_stack_read dispatches to check_stack_read_fixed_off or
 * check_stack_read_var_off.
 *
 * The caller must ensure that the offset falls within the allocated stack
 * bounds.
 *
 * 'dst_regno' is a register which will receive the value from the stack. It
 * can be -1, meaning that the read value is not going to a register.
 */
static int check_stack_read(struct bpf_verifier_env *env,
			    int ptr_regno, int off, int size,
			    int dst_regno)
{
	struct bpf_reg_state *reg = reg_state(env, ptr_regno);
	struct bpf_func_state *state = func(env, reg);
	int err;
	/* Some accesses are only permitted with a static offset. */
	bool var_off = !tnum_is_const(reg->var_off);

	/* The offset is required to be static when reads don't go to a
	 * register, in order to not leak pointers (see
	 * check_stack_read_fixed_off).
	 */
	if (dst_regno < 0 && var_off) {
		char tn_buf[48];

		tnum_strn(tn_buf, sizeof(tn_buf), reg->var_off);
		verbose(env, "variable offset stack pointer cannot be passed into helper function; var_off=%s off=%d size=%d\n",
			tn_buf, off, size);
		return -EACCES;
	}
	/* Variable offset is prohibited for unprivileged mode for simplicity
	 * since it requires corresponding support in Spectre masking for stack
	 * ALU. See also retrieve_ptr_limit().
	 */
	if (!env->bypass_spec_v1 && var_off) {
		char tn_buf[48];

		tnum_strn(tn_buf, sizeof(tn_buf), reg->var_off);
		verbose(env, "R%d variable offset stack access prohibited for !root, var_off=%s\n",
				ptr_regno, tn_buf);
		return -EACCES;
	}

	if (!var_off) {
		off += reg->var_off.value;
		err = check_stack_read_fixed_off(env, state, off, size,
						 dst_regno);
	} else {
		/* Variable offset stack reads need more conservative handling
		 * than fixed offset ones. Note that dst_regno >= 0 on this
		 * branch.
		 */
		err = check_stack_read_var_off(env, ptr_regno, off, size,
					       dst_regno);
	}
	return err;
}


/* check_stack_write dispatches to check_stack_write_fixed_off or
 * check_stack_write_var_off.
 *
 * 'ptr_regno' is the register used as a pointer into the stack.
 * 'off' includes 'ptr_regno->off', but not its variable offset (if any).
 * 'value_regno' is the register whose value we're writing to the stack. It can
 * be -1, meaning that we're not writing from a register.
 *
 * The caller must ensure that the offset falls within the maximum stack size.
 */
static int check_stack_write(struct bpf_verifier_env *env,
			     int ptr_regno, int off, int size,
			     int value_regno, int insn_idx)
{
	struct bpf_reg_state *reg = reg_state(env, ptr_regno);
	struct bpf_func_state *state = func(env, reg);
	int err;

	if (tnum_is_const(reg->var_off)) {
		off += reg->var_off.value;
		err = check_stack_write_fixed_off(env, state, off, size,
						  value_regno, insn_idx);
	} else {
		/* Variable offset stack reads need more conservative handling
		 * than fixed offset ones.
		 */
		err = check_stack_write_var_off(env, state,
						ptr_regno, off, size,
						value_regno, insn_idx);
	}
	return err;
}

static int check_map_access_type(struct bpf_verifier_env *env, u32 regno,
				 int off, int size, enum bpf_access_type type)
{
	struct bpf_reg_state *regs = cur_regs(env);
	struct bpf_map *map = regs[regno].map_ptr;
	u32 cap = bpf_map_flags_to_cap(map);

	if (type == BPF_WRITE && !(cap & BPF_MAP_CAN_WRITE)) {
		verbose(env, "write into map forbidden, value_size=%d off=%d size=%d\n",
			map->value_size, off, size);
		return -EACCES;
	}

	if (type == BPF_READ && !(cap & BPF_MAP_CAN_READ)) {
		verbose(env, "read from map forbidden, value_size=%d off=%d size=%d\n",
			map->value_size, off, size);
		return -EACCES;
	}

	return 0;
}

/* check read/write into memory region (e.g., map value, ringbuf sample, etc) */
static int __check_mem_access(struct bpf_verifier_env *env, int regno,
			      int off, int size, u32 mem_size,
			      bool zero_size_allowed)
{
	bool size_ok = size > 0 || (size == 0 && zero_size_allowed);
	struct bpf_reg_state *reg;

	if (off >= 0 && size_ok && (u64)off + size <= mem_size)
		return 0;

	reg = &cur_regs(env)[regno];
	switch (reg->type) {
	case PTR_TO_MAP_KEY:
		verbose(env, "invalid access to map key, key_size=%d off=%d size=%d\n",
			mem_size, off, size);
		break;
	case PTR_TO_MAP_VALUE:
		verbose(env, "invalid access to map value, value_size=%d off=%d size=%d\n",
			mem_size, off, size);
		break;
	case PTR_TO_PACKET:
	case PTR_TO_PACKET_META:
	case PTR_TO_PACKET_END:
		verbose(env, "invalid access to packet, off=%d size=%d, R%d(id=%d,off=%d,r=%d)\n",
			off, size, regno, reg->id, off, mem_size);
		break;
	case PTR_TO_MEM:
	default:
		verbose(env, "invalid access to memory, mem_size=%u off=%d size=%d\n",
			mem_size, off, size);
	}

	return -EACCES;
}

/* check read/write into a memory region with possible variable offset */
static int check_mem_region_access(struct bpf_verifier_env *env, u32 regno,
				   int off, int size, u32 mem_size,
				   bool zero_size_allowed)
{
	struct bpf_verifier_state *vstate = env->cur_state;
	struct bpf_func_state *state = vstate->frame[vstate->curframe];
	struct bpf_reg_state *reg = &state->regs[regno];
	int err;

	/* We may have adjusted the register pointing to memory region, so we
	 * need to try adding each of min_value and max_value to off
	 * to make sure our theoretical access will be safe.
	 */
	if (env->log.level & BPF_LOG_LEVEL)
		print_verifier_state(env, state);

	/* The minimum value is only important with signed
	 * comparisons where we can't assume the floor of a
	 * value is 0.  If we are using signed variables for our
	 * index'es we need to make sure that whatever we use
	 * will have a set floor within our range.
	 */
	if (reg->smin_value < 0 &&
	    (reg->smin_value == S64_MIN ||
	     (off + reg->smin_value != (s64)(s32)(off + reg->smin_value)) ||
	      reg->smin_value + off < 0)) {
		verbose(env, "R%d min value is negative, either use unsigned index or do a if (index >=0) check.\n",
			regno);
		return -EACCES;
	}
	err = __check_mem_access(env, regno, reg->smin_value + off, size,
				 mem_size, zero_size_allowed);
	if (err) {
		verbose(env, "R%d min value is outside of the allowed memory range\n",
			regno);
		return err;
	}

	/* If we haven't set a max value then we need to bail since we can't be
	 * sure we won't do bad things.
	 * If reg->umax_value + off could overflow, treat that as unbounded too.
	 */
	if (reg->umax_value >= BPF_MAX_VAR_OFF) {
		verbose(env, "R%d unbounded memory access, make sure to bounds check any such access\n",
			regno);
		return -EACCES;
	}
	err = __check_mem_access(env, regno, reg->umax_value + off, size,
				 mem_size, zero_size_allowed);
	if (err) {
		verbose(env, "R%d max value is outside of the allowed memory range\n",
			regno);
		return err;
	}

	return 0;
}

/* check read/write into a map element with possible variable offset */
static int check_map_access(struct bpf_verifier_env *env, u32 regno,
			    int off, int size, bool zero_size_allowed)
{
	struct bpf_verifier_state *vstate = env->cur_state;
	struct bpf_func_state *state = vstate->frame[vstate->curframe];
	struct bpf_reg_state *reg = &state->regs[regno];
	struct bpf_map *map = reg->map_ptr;
	int err;

	err = check_mem_region_access(env, regno, off, size, map->value_size,
				      zero_size_allowed);
	if (err)
		return err;

	if (map_value_has_spin_lock(map)) {
		u32 lock = map->spin_lock_off;

		/* if any part of struct bpf_spin_lock can be touched by
		 * load/store reject this program.
		 * To check that [x1, x2) overlaps with [y1, y2)
		 * it is sufficient to check x1 < y2 && y1 < x2.
		 */
		if (reg->smin_value + off < lock + sizeof(struct bpf_spin_lock) &&
		     lock < reg->umax_value + off + size) {
			verbose(env, "bpf_spin_lock cannot be accessed directly by load/store\n");
			return -EACCES;
		}
	}
	if (map_value_has_timer(map)) {
		u32 t = map->timer_off;

		if (reg->smin_value + off < t + sizeof(struct bpf_timer) &&
		     t < reg->umax_value + off + size) {
			verbose(env, "bpf_timer cannot be accessed directly by load/store\n");
			return -EACCES;
		}
	}
	return err;
}

#define MAX_PACKET_OFF 0xffff

static enum bpf_prog_type resolve_prog_type(struct bpf_prog *prog)
{
	return prog->aux->dst_prog ? prog->aux->dst_prog->type : prog->type;
}

static bool may_access_direct_pkt_data(struct bpf_verifier_env *env,
				       const struct bpf_call_arg_meta *meta,
				       enum bpf_access_type t)
{
	enum bpf_prog_type prog_type = resolve_prog_type(env->prog);

	switch (prog_type) {
	/* Program types only with direct read access go here! */
	case BPF_PROG_TYPE_LWT_IN:
	case BPF_PROG_TYPE_LWT_OUT:
	case BPF_PROG_TYPE_LWT_SEG6LOCAL:
	case BPF_PROG_TYPE_SK_REUSEPORT:
	case BPF_PROG_TYPE_FLOW_DISSECTOR:
	case BPF_PROG_TYPE_CGROUP_SKB:
		if (t == BPF_WRITE)
			return false;
		fallthrough;

	/* Program types with direct read + write access go here! */
	case BPF_PROG_TYPE_SCHED_CLS:
	case BPF_PROG_TYPE_SCHED_ACT:
	case BPF_PROG_TYPE_XDP:
	case BPF_PROG_TYPE_LWT_XMIT:
	case BPF_PROG_TYPE_SK_SKB:
	case BPF_PROG_TYPE_SK_MSG:
		if (meta)
			return meta->pkt_access;

		env->seen_direct_write = true;
		return true;

	case BPF_PROG_TYPE_CGROUP_SOCKOPT:
		if (t == BPF_WRITE)
			env->seen_direct_write = true;

		return true;

	default:
		return false;
	}
}

static int check_packet_access(struct bpf_verifier_env *env, u32 regno, int off,
			       int size, bool zero_size_allowed)
{
	struct bpf_reg_state *regs = cur_regs(env);
	struct bpf_reg_state *reg = &regs[regno];
	int err;

	/* We may have added a variable offset to the packet pointer; but any
	 * reg->range we have comes after that.  We are only checking the fixed
	 * offset.
	 */

	/* We don't allow negative numbers, because we aren't tracking enough
	 * detail to prove they're safe.
	 */
	if (reg->smin_value < 0) {
		verbose(env, "R%d min value is negative, either use unsigned index or do a if (index >=0) check.\n",
			regno);
		return -EACCES;
	}

	err = reg->range < 0 ? -EINVAL :
	      __check_mem_access(env, regno, off, size, reg->range,
				 zero_size_allowed);
	if (err) {
		verbose(env, "R%d offset is outside of the packet\n", regno);
		return err;
	}

	/* __check_mem_access has made sure "off + size - 1" is within u16.
	 * reg->umax_value can't be bigger than MAX_PACKET_OFF which is 0xffff,
	 * otherwise find_good_pkt_pointers would have refused to set range info
	 * that __check_mem_access would have rejected this pkt access.
	 * Therefore, "off + reg->umax_value + size - 1" won't overflow u32.
	 */
	env->prog->aux->max_pkt_offset =
		max_t(u32, env->prog->aux->max_pkt_offset,
		      off + reg->umax_value + size - 1);

	return err;
}

/* check access to 'struct bpf_context' fields.  Supports fixed offsets only */
static int check_ctx_access(struct bpf_verifier_env *env, int insn_idx, int off, int size,
			    enum bpf_access_type t, enum bpf_reg_type *reg_type,
			    struct btf **btf, u32 *btf_id)
{
	struct bpf_insn_access_aux info = {
		.reg_type = *reg_type,
		.log = &env->log,
	};

	if (env->ops->is_valid_access &&
	    env->ops->is_valid_access(off, size, t, env->prog, &info)) {
		/* A non zero info.ctx_field_size indicates that this field is a
		 * candidate for later verifier transformation to load the whole
		 * field and then apply a mask when accessed with a narrower
		 * access than actual ctx access size. A zero info.ctx_field_size
		 * will only allow for whole field access and rejects any other
		 * type of narrower access.
		 */
		*reg_type = info.reg_type;

		if (base_type(*reg_type) == PTR_TO_BTF_ID) {
			*btf = info.btf;
			*btf_id = info.btf_id;
		} else {
			env->insn_aux_data[insn_idx].ctx_field_size = info.ctx_field_size;
		}
		/* remember the offset of last byte accessed in ctx */
		if (env->prog->aux->max_ctx_offset < off + size)
			env->prog->aux->max_ctx_offset = off + size;
		return 0;
	}

	verbose(env, "invalid bpf_context access off=%d size=%d\n", off, size);
	return -EACCES;
}

static int check_flow_keys_access(struct bpf_verifier_env *env, int off,
				  int size)
{
	if (size < 0 || off < 0 ||
	    (u64)off + size > sizeof(struct bpf_flow_keys)) {
		verbose(env, "invalid access to flow keys off=%d size=%d\n",
			off, size);
		return -EACCES;
	}
	return 0;
}

static int check_sock_access(struct bpf_verifier_env *env, int insn_idx,
			     u32 regno, int off, int size,
			     enum bpf_access_type t)
{
	struct bpf_reg_state *regs = cur_regs(env);
	struct bpf_reg_state *reg = &regs[regno];
	struct bpf_insn_access_aux info = {};
	bool valid;

	if (reg->smin_value < 0) {
		verbose(env, "R%d min value is negative, either use unsigned index or do a if (index >=0) check.\n",
			regno);
		return -EACCES;
	}

	switch (reg->type) {
	case PTR_TO_SOCK_COMMON:
		valid = bpf_sock_common_is_valid_access(off, size, t, &info);
		break;
	case PTR_TO_SOCKET:
		valid = bpf_sock_is_valid_access(off, size, t, &info);
		break;
	case PTR_TO_TCP_SOCK:
		valid = bpf_tcp_sock_is_valid_access(off, size, t, &info);
		break;
	case PTR_TO_XDP_SOCK:
		valid = bpf_xdp_sock_is_valid_access(off, size, t, &info);
		break;
	default:
		valid = false;
	}


	if (valid) {
		env->insn_aux_data[insn_idx].ctx_field_size =
			info.ctx_field_size;
		return 0;
	}

	verbose(env, "R%d invalid %s access off=%d size=%d\n",
		regno, reg_type_str(env, reg->type), off, size);

	return -EACCES;
}

static bool is_pointer_value(struct bpf_verifier_env *env, int regno)
{
	return __is_pointer_value(env->allow_ptr_leaks, reg_state(env, regno));
}

static bool is_ctx_reg(struct bpf_verifier_env *env, int regno)
{
	const struct bpf_reg_state *reg = reg_state(env, regno);

	return reg->type == PTR_TO_CTX;
}

static bool is_sk_reg(struct bpf_verifier_env *env, int regno)
{
	const struct bpf_reg_state *reg = reg_state(env, regno);

	return type_is_sk_pointer(reg->type);
}

static bool is_pkt_reg(struct bpf_verifier_env *env, int regno)
{
	const struct bpf_reg_state *reg = reg_state(env, regno);

	return type_is_pkt_pointer(reg->type);
}

static bool is_flow_key_reg(struct bpf_verifier_env *env, int regno)
{
	const struct bpf_reg_state *reg = reg_state(env, regno);

	/* Separate to is_ctx_reg() since we still want to allow BPF_ST here. */
	return reg->type == PTR_TO_FLOW_KEYS;
}

static int check_pkt_ptr_alignment(struct bpf_verifier_env *env,
				   const struct bpf_reg_state *reg,
				   int off, int size, bool strict)
{
	struct tnum reg_off;
	int ip_align;

	/* Byte size accesses are always allowed. */
	if (!strict || size == 1)
		return 0;

	/* For platforms that do not have a Kconfig enabling
	 * CONFIG_HAVE_EFFICIENT_UNALIGNED_ACCESS the value of
	 * NET_IP_ALIGN is universally set to '2'.  And on platforms
	 * that do set CONFIG_HAVE_EFFICIENT_UNALIGNED_ACCESS, we get
	 * to this code only in strict mode where we want to emulate
	 * the NET_IP_ALIGN==2 checking.  Therefore use an
	 * unconditional IP align value of '2'.
	 */
	ip_align = 2;

	reg_off = tnum_add(reg->var_off, tnum_const(ip_align + reg->off + off));
	if (!tnum_is_aligned(reg_off, size)) {
		char tn_buf[48];

		tnum_strn(tn_buf, sizeof(tn_buf), reg->var_off);
		verbose(env,
			"misaligned packet access off %d+%s+%d+%d size %d\n",
			ip_align, tn_buf, reg->off, off, size);
		return -EACCES;
	}

	return 0;
}

static int check_generic_ptr_alignment(struct bpf_verifier_env *env,
				       const struct bpf_reg_state *reg,
				       const char *pointer_desc,
				       int off, int size, bool strict)
{
	struct tnum reg_off;

	/* Byte size accesses are always allowed. */
	if (!strict || size == 1)
		return 0;

	reg_off = tnum_add(reg->var_off, tnum_const(reg->off + off));
	if (!tnum_is_aligned(reg_off, size)) {
		char tn_buf[48];

		tnum_strn(tn_buf, sizeof(tn_buf), reg->var_off);
		verbose(env, "misaligned %saccess off %s+%d+%d size %d\n",
			pointer_desc, tn_buf, reg->off, off, size);
		return -EACCES;
	}

	return 0;
}

static int check_ptr_alignment(struct bpf_verifier_env *env,
			       const struct bpf_reg_state *reg, int off,
			       int size, bool strict_alignment_once)
{
	bool strict = env->strict_alignment || strict_alignment_once;
	const char *pointer_desc = "";

	switch (reg->type) {
	case PTR_TO_PACKET:
	case PTR_TO_PACKET_META:
		/* Special case, because of NET_IP_ALIGN. Given metadata sits
		 * right in front, treat it the very same way.
		 */
		return check_pkt_ptr_alignment(env, reg, off, size, strict);
	case PTR_TO_FLOW_KEYS:
		pointer_desc = "flow keys ";
		break;
	case PTR_TO_MAP_KEY:
		pointer_desc = "key ";
		break;
	case PTR_TO_MAP_VALUE:
		pointer_desc = "value ";
		break;
	case PTR_TO_CTX:
		pointer_desc = "context ";
		break;
	case PTR_TO_STACK:
		pointer_desc = "stack ";
		/* The stack spill tracking logic in check_stack_write_fixed_off()
		 * and check_stack_read_fixed_off() relies on stack accesses being
		 * aligned.
		 */
		strict = true;
		break;
	case PTR_TO_SOCKET:
		pointer_desc = "sock ";
		break;
	case PTR_TO_SOCK_COMMON:
		pointer_desc = "sock_common ";
		break;
	case PTR_TO_TCP_SOCK:
		pointer_desc = "tcp_sock ";
		break;
	case PTR_TO_XDP_SOCK:
		pointer_desc = "xdp_sock ";
		break;
	default:
		break;
	}
	return check_generic_ptr_alignment(env, reg, pointer_desc, off, size,
					   strict);
}

static int update_stack_depth(struct bpf_verifier_env *env,
			      const struct bpf_func_state *func,
			      int off)
{
	u16 stack = env->subprog_info[func->subprogno].stack_depth;

	if (stack >= -off)
		return 0;

	/* update known max for given subprogram */
	env->subprog_info[func->subprogno].stack_depth = -off;
	return 0;
}

/* starting from main bpf function walk all instructions of the function
 * and recursively walk all callees that given function can call.
 * Ignore jump and exit insns.
 * Since recursion is prevented by check_cfg() this algorithm
 * only needs a local stack of MAX_CALL_FRAMES to remember callsites
 */
static int check_max_stack_depth(struct bpf_verifier_env *env)
{
	int depth = 0, frame = 0, idx = 0, i = 0, subprog_end;
	struct bpf_subprog_info *subprog = env->subprog_info;
	struct bpf_insn *insn = env->prog->insnsi;
	bool tail_call_reachable = false;
	int ret_insn[MAX_CALL_FRAMES];
	int ret_prog[MAX_CALL_FRAMES];
	int j;

process_func:
	/* protect against potential stack overflow that might happen when
	 * bpf2bpf calls get combined with tailcalls. Limit the caller's stack
	 * depth for such case down to 256 so that the worst case scenario
	 * would result in 8k stack size (32 which is tailcall limit * 256 =
	 * 8k).
	 *
	 * To get the idea what might happen, see an example:
	 * func1 -> sub rsp, 128
	 *  subfunc1 -> sub rsp, 256
	 *  tailcall1 -> add rsp, 256
	 *   func2 -> sub rsp, 192 (total stack size = 128 + 192 = 320)
	 *   subfunc2 -> sub rsp, 64
	 *   subfunc22 -> sub rsp, 128
	 *   tailcall2 -> add rsp, 128
	 *    func3 -> sub rsp, 32 (total stack size 128 + 192 + 64 + 32 = 416)
	 *
	 * tailcall will unwind the current stack frame but it will not get rid
	 * of caller's stack as shown on the example above.
	 */
	if (idx && subprog[idx].has_tail_call && depth >= 256) {
		verbose(env,
			"tail_calls are not allowed when call stack of previous frames is %d bytes. Too large\n",
			depth);
		return -EACCES;
	}
	/* round up to 32-bytes, since this is granularity
	 * of interpreter stack size
	 */
	depth += round_up(max_t(u32, subprog[idx].stack_depth, 1), 32);
	if (depth > MAX_BPF_STACK) {
		verbose(env, "combined stack size of %d calls is %d. Too large\n",
			frame + 1, depth);
		return -EACCES;
	}
continue_func:
	subprog_end = subprog[idx + 1].start;
	for (; i < subprog_end; i++) {
		int next_insn;

		if (!bpf_pseudo_call(insn + i) && !bpf_pseudo_func(insn + i))
			continue;
		/* remember insn and function to return to */
		ret_insn[frame] = i + 1;
		ret_prog[frame] = idx;

		/* find the callee */
		next_insn = i + insn[i].imm + 1;
		idx = find_subprog(env, next_insn);
		if (idx < 0) {
			WARN_ONCE(1, "verifier bug. No program starts at insn %d\n",
				  next_insn);
			return -EFAULT;
		}
		if (subprog[idx].is_async_cb) {
			if (subprog[idx].has_tail_call) {
				verbose(env, "verifier bug. subprog has tail_call and async cb\n");
				return -EFAULT;
			}
			 /* async callbacks don't increase bpf prog stack size */
			continue;
		}
		i = next_insn;

		if (subprog[idx].has_tail_call)
			tail_call_reachable = true;

		frame++;
		if (frame >= MAX_CALL_FRAMES) {
			verbose(env, "the call stack of %d frames is too deep !\n",
				frame);
			return -E2BIG;
		}
		goto process_func;
	}
	/* if tail call got detected across bpf2bpf calls then mark each of the
	 * currently present subprog frames as tail call reachable subprogs;
	 * this info will be utilized by JIT so that we will be preserving the
	 * tail call counter throughout bpf2bpf calls combined with tailcalls
	 */
	if (tail_call_reachable)
		for (j = 0; j < frame; j++)
			subprog[ret_prog[j]].tail_call_reachable = true;
	if (subprog[0].tail_call_reachable)
		env->prog->aux->tail_call_reachable = true;

	/* end of for() loop means the last insn of the 'subprog'
	 * was reached. Doesn't matter whether it was JA or EXIT
	 */
	if (frame == 0)
		return 0;
	depth -= round_up(max_t(u32, subprog[idx].stack_depth, 1), 32);
	frame--;
	i = ret_insn[frame];
	idx = ret_prog[frame];
	goto continue_func;
}

#ifndef CONFIG_BPF_JIT_ALWAYS_ON
static int get_callee_stack_depth(struct bpf_verifier_env *env,
				  const struct bpf_insn *insn, int idx)
{
	int start = idx + insn->imm + 1, subprog;

	subprog = find_subprog(env, start);
	if (subprog < 0) {
		WARN_ONCE(1, "verifier bug. No program starts at insn %d\n",
			  start);
		return -EFAULT;
	}
	return env->subprog_info[subprog].stack_depth;
}
#endif

int check_ctx_reg(struct bpf_verifier_env *env,
		  const struct bpf_reg_state *reg, int regno)
{
	/* Access to ctx or passing it to a helper is only allowed in
	 * its original, unmodified form.
	 */

	if (reg->off) {
		verbose(env, "dereference of modified ctx ptr R%d off=%d disallowed\n",
			regno, reg->off);
		return -EACCES;
	}

	if (!tnum_is_const(reg->var_off) || reg->var_off.value) {
		char tn_buf[48];

		tnum_strn(tn_buf, sizeof(tn_buf), reg->var_off);
		verbose(env, "variable ctx access var_off=%s disallowed\n", tn_buf);
		return -EACCES;
	}

	return 0;
}

static int __check_buffer_access(struct bpf_verifier_env *env,
				 const char *buf_info,
				 const struct bpf_reg_state *reg,
				 int regno, int off, int size)
{
	if (off < 0) {
		verbose(env,
			"R%d invalid %s buffer access: off=%d, size=%d\n",
			regno, buf_info, off, size);
		return -EACCES;
	}
	if (!tnum_is_const(reg->var_off) || reg->var_off.value) {
		char tn_buf[48];

		tnum_strn(tn_buf, sizeof(tn_buf), reg->var_off);
		verbose(env,
			"R%d invalid variable buffer offset: off=%d, var_off=%s\n",
			regno, off, tn_buf);
		return -EACCES;
	}

	return 0;
}

static int check_tp_buffer_access(struct bpf_verifier_env *env,
				  const struct bpf_reg_state *reg,
				  int regno, int off, int size)
{
	int err;

	err = __check_buffer_access(env, "tracepoint", reg, regno, off, size);
	if (err)
		return err;

	if (off + size > env->prog->aux->max_tp_access)
		env->prog->aux->max_tp_access = off + size;

	return 0;
}

static int check_buffer_access(struct bpf_verifier_env *env,
			       const struct bpf_reg_state *reg,
			       int regno, int off, int size,
			       bool zero_size_allowed,
			       const char *buf_info,
			       u32 *max_access)
{
	int err;

	err = __check_buffer_access(env, buf_info, reg, regno, off, size);
	if (err)
		return err;

	if (off + size > *max_access)
		*max_access = off + size;

	return 0;
}

/* BPF architecture zero extends alu32 ops into 64-bit registesr */
static void zext_32_to_64(struct bpf_reg_state *reg)
{
	reg->var_off = tnum_subreg(reg->var_off);
	__reg_assign_32_into_64(reg);
}

/* truncate register to smaller size (in bytes)
 * must be called with size < BPF_REG_SIZE
 */
static void coerce_reg_to_size(struct bpf_reg_state *reg, int size)
{
	u64 mask;

	/* clear high bits in bit representation */
	reg->var_off = tnum_cast(reg->var_off, size);

	/* fix arithmetic bounds */
	mask = ((u64)1 << (size * 8)) - 1;
	if ((reg->umin_value & ~mask) == (reg->umax_value & ~mask)) {
		reg->umin_value &= mask;
		reg->umax_value &= mask;
	} else {
		reg->umin_value = 0;
		reg->umax_value = mask;
	}
	reg->smin_value = reg->umin_value;
	reg->smax_value = reg->umax_value;

	/* If size is smaller than 32bit register the 32bit register
	 * values are also truncated so we push 64-bit bounds into
	 * 32-bit bounds. Above were truncated < 32-bits already.
	 */
	if (size >= 4)
		return;
	__reg_combine_64_into_32(reg);
}

static bool bpf_map_is_rdonly(const struct bpf_map *map)
{
	/* A map is considered read-only if the following condition are true:
	 *
	 * 1) BPF program side cannot change any of the map content. The
	 *    BPF_F_RDONLY_PROG flag is throughout the lifetime of a map
	 *    and was set at map creation time.
	 * 2) The map value(s) have been initialized from user space by a
	 *    loader and then "frozen", such that no new map update/delete
	 *    operations from syscall side are possible for the rest of
	 *    the map's lifetime from that point onwards.
	 * 3) Any parallel/pending map update/delete operations from syscall
	 *    side have been completed. Only after that point, it's safe to
	 *    assume that map value(s) are immutable.
	 */
	return (map->map_flags & BPF_F_RDONLY_PROG) &&
	       READ_ONCE(map->frozen) &&
	       !bpf_map_write_active(map);
}

static int bpf_map_direct_read(struct bpf_map *map, int off, int size, u64 *val)
{
	void *ptr;
	u64 addr;
	int err;

	err = map->ops->map_direct_value_addr(map, &addr, off);
	if (err)
		return err;
	ptr = (void *)(long)addr + off;

	switch (size) {
	case sizeof(u8):
		*val = (u64)*(u8 *)ptr;
		break;
	case sizeof(u16):
		*val = (u64)*(u16 *)ptr;
		break;
	case sizeof(u32):
		*val = (u64)*(u32 *)ptr;
		break;
	case sizeof(u64):
		*val = *(u64 *)ptr;
		break;
	default:
		return -EINVAL;
	}
	return 0;
}

static int check_ptr_to_btf_access(struct bpf_verifier_env *env,
				   struct bpf_reg_state *regs,
				   int regno, int off, int size,
				   enum bpf_access_type atype,
				   int value_regno)
{
	struct bpf_reg_state *reg = regs + regno;
	const struct btf_type *t = btf_type_by_id(reg->btf, reg->btf_id);
	const char *tname = btf_name_by_offset(reg->btf, t->name_off);
	u32 btf_id;
	int ret;

	if (off < 0) {
		verbose(env,
			"R%d is ptr_%s invalid negative access: off=%d\n",
			regno, tname, off);
		return -EACCES;
	}
	if (!tnum_is_const(reg->var_off) || reg->var_off.value) {
		char tn_buf[48];

		tnum_strn(tn_buf, sizeof(tn_buf), reg->var_off);
		verbose(env,
			"R%d is ptr_%s invalid variable offset: off=%d, var_off=%s\n",
			regno, tname, off, tn_buf);
		return -EACCES;
	}

	if (env->ops->btf_struct_access) {
		ret = env->ops->btf_struct_access(&env->log, reg->btf, t,
						  off, size, atype, &btf_id);
	} else {
		if (atype != BPF_READ) {
			verbose(env, "only read is supported\n");
			return -EACCES;
		}

		ret = btf_struct_access(&env->log, reg->btf, t, off, size,
					atype, &btf_id);
	}

	if (ret < 0)
		return ret;

	if (atype == BPF_READ && value_regno >= 0)
		mark_btf_ld_reg(env, regs, value_regno, ret, reg->btf, btf_id);

	return 0;
}

static int check_ptr_to_map_access(struct bpf_verifier_env *env,
				   struct bpf_reg_state *regs,
				   int regno, int off, int size,
				   enum bpf_access_type atype,
				   int value_regno)
{
	struct bpf_reg_state *reg = regs + regno;
	struct bpf_map *map = reg->map_ptr;
	const struct btf_type *t;
	const char *tname;
	u32 btf_id;
	int ret;

	if (!btf_vmlinux) {
		verbose(env, "map_ptr access not supported without CONFIG_DEBUG_INFO_BTF\n");
		return -ENOTSUPP;
	}

	if (!map->ops->map_btf_id || !*map->ops->map_btf_id) {
		verbose(env, "map_ptr access not supported for map type %d\n",
			map->map_type);
		return -ENOTSUPP;
	}

	t = btf_type_by_id(btf_vmlinux, *map->ops->map_btf_id);
	tname = btf_name_by_offset(btf_vmlinux, t->name_off);

	if (!env->allow_ptr_to_map_access) {
		verbose(env,
			"%s access is allowed only to CAP_PERFMON and CAP_SYS_ADMIN\n",
			tname);
		return -EPERM;
	}

	if (off < 0) {
		verbose(env, "R%d is %s invalid negative access: off=%d\n",
			regno, tname, off);
		return -EACCES;
	}

	if (atype != BPF_READ) {
		verbose(env, "only read from %s is supported\n", tname);
		return -EACCES;
	}

	ret = btf_struct_access(&env->log, btf_vmlinux, t, off, size, atype, &btf_id);
	if (ret < 0)
		return ret;

	if (value_regno >= 0)
		mark_btf_ld_reg(env, regs, value_regno, ret, btf_vmlinux, btf_id);

	return 0;
}

/* Check that the stack access at the given offset is within bounds. The
 * maximum valid offset is -1.
 *
 * The minimum valid offset is -MAX_BPF_STACK for writes, and
 * -state->allocated_stack for reads.
 */
static int check_stack_slot_within_bounds(int off,
					  struct bpf_func_state *state,
					  enum bpf_access_type t)
{
	int min_valid_off;

	if (t == BPF_WRITE)
		min_valid_off = -MAX_BPF_STACK;
	else
		min_valid_off = -state->allocated_stack;

	if (off < min_valid_off || off > -1)
		return -EACCES;
	return 0;
}

/* Check that the stack access at 'regno + off' falls within the maximum stack
 * bounds.
 *
 * 'off' includes `regno->offset`, but not its dynamic part (if any).
 */
static int check_stack_access_within_bounds(
		struct bpf_verifier_env *env,
		int regno, int off, int access_size,
		enum stack_access_src src, enum bpf_access_type type)
{
	struct bpf_reg_state *regs = cur_regs(env);
	struct bpf_reg_state *reg = regs + regno;
	struct bpf_func_state *state = func(env, reg);
	int min_off, max_off;
	int err;
	char *err_extra;

	if (src == ACCESS_HELPER)
		/* We don't know if helpers are reading or writing (or both). */
		err_extra = " indirect access to";
	else if (type == BPF_READ)
		err_extra = " read from";
	else
		err_extra = " write to";

	if (tnum_is_const(reg->var_off)) {
		min_off = reg->var_off.value + off;
		if (access_size > 0)
			max_off = min_off + access_size - 1;
		else
			max_off = min_off;
	} else {
		if (reg->smax_value >= BPF_MAX_VAR_OFF ||
		    reg->smin_value <= -BPF_MAX_VAR_OFF) {
			verbose(env, "invalid unbounded variable-offset%s stack R%d\n",
				err_extra, regno);
			return -EACCES;
		}
		min_off = reg->smin_value + off;
		if (access_size > 0)
			max_off = reg->smax_value + off + access_size - 1;
		else
			max_off = min_off;
	}

	err = check_stack_slot_within_bounds(min_off, state, type);
	if (!err)
		err = check_stack_slot_within_bounds(max_off, state, type);

	if (err) {
		if (tnum_is_const(reg->var_off)) {
			verbose(env, "invalid%s stack R%d off=%d size=%d\n",
				err_extra, regno, off, access_size);
		} else {
			char tn_buf[48];

			tnum_strn(tn_buf, sizeof(tn_buf), reg->var_off);
			verbose(env, "invalid variable-offset%s stack R%d var_off=%s size=%d\n",
				err_extra, regno, tn_buf, access_size);
		}
	}
	return err;
}

/* check whether memory at (regno + off) is accessible for t = (read | write)
 * if t==write, value_regno is a register which value is stored into memory
 * if t==read, value_regno is a register which will receive the value from memory
 * if t==write && value_regno==-1, some unknown value is stored into memory
 * if t==read && value_regno==-1, don't care what we read from memory
 */
static int check_mem_access(struct bpf_verifier_env *env, int insn_idx, u32 regno,
			    int off, int bpf_size, enum bpf_access_type t,
			    int value_regno, bool strict_alignment_once)
{
	struct bpf_reg_state *regs = cur_regs(env);
	struct bpf_reg_state *reg = regs + regno;
	struct bpf_func_state *state;
	int size, err = 0;

	size = bpf_size_to_bytes(bpf_size);
	if (size < 0)
		return size;

	/* alignment checks will add in reg->off themselves */
	err = check_ptr_alignment(env, reg, off, size, strict_alignment_once);
	if (err)
		return err;

	/* for access checks, reg->off is just part of off */
	off += reg->off;

	if (reg->type == PTR_TO_MAP_KEY) {
		if (t == BPF_WRITE) {
			verbose(env, "write to change key R%d not allowed\n", regno);
			return -EACCES;
		}

		err = check_mem_region_access(env, regno, off, size,
					      reg->map_ptr->key_size, false);
		if (err)
			return err;
		if (value_regno >= 0)
			mark_reg_unknown(env, regs, value_regno);
	} else if (reg->type == PTR_TO_MAP_VALUE) {
		if (t == BPF_WRITE && value_regno >= 0 &&
		    is_pointer_value(env, value_regno)) {
			verbose(env, "R%d leaks addr into map\n", value_regno);
			return -EACCES;
		}
		err = check_map_access_type(env, regno, off, size, t);
		if (err)
			return err;
		err = check_map_access(env, regno, off, size, false);
		if (!err && t == BPF_READ && value_regno >= 0) {
			struct bpf_map *map = reg->map_ptr;

			/* if map is read-only, track its contents as scalars */
			if (tnum_is_const(reg->var_off) &&
			    bpf_map_is_rdonly(map) &&
			    map->ops->map_direct_value_addr) {
				int map_off = off + reg->var_off.value;
				u64 val = 0;

				err = bpf_map_direct_read(map, map_off, size,
							  &val);
				if (err)
					return err;

				regs[value_regno].type = SCALAR_VALUE;
				__mark_reg_known(&regs[value_regno], val);
			} else {
				mark_reg_unknown(env, regs, value_regno);
			}
		}
	} else if (base_type(reg->type) == PTR_TO_MEM) {
		bool rdonly_mem = type_is_rdonly_mem(reg->type);

		if (type_may_be_null(reg->type)) {
			verbose(env, "R%d invalid mem access '%s'\n", regno,
				reg_type_str(env, reg->type));
			return -EACCES;
		}

		if (t == BPF_WRITE && rdonly_mem) {
			verbose(env, "R%d cannot write into %s\n",
				regno, reg_type_str(env, reg->type));
			return -EACCES;
		}

		if (t == BPF_WRITE && value_regno >= 0 &&
		    is_pointer_value(env, value_regno)) {
			verbose(env, "R%d leaks addr into mem\n", value_regno);
			return -EACCES;
		}

		err = check_mem_region_access(env, regno, off, size,
					      reg->mem_size, false);
		if (!err && value_regno >= 0 && (t == BPF_READ || rdonly_mem))
			mark_reg_unknown(env, regs, value_regno);
	} else if (reg->type == PTR_TO_CTX) {
		enum bpf_reg_type reg_type = SCALAR_VALUE;
		struct btf *btf = NULL;
		u32 btf_id = 0;

		if (t == BPF_WRITE && value_regno >= 0 &&
		    is_pointer_value(env, value_regno)) {
			verbose(env, "R%d leaks addr into ctx\n", value_regno);
			return -EACCES;
		}

		err = check_ctx_reg(env, reg, regno);
		if (err < 0)
			return err;

		err = check_ctx_access(env, insn_idx, off, size, t, &reg_type, &btf, &btf_id);
		if (err)
			verbose_linfo(env, insn_idx, "; ");
		if (!err && t == BPF_READ && value_regno >= 0) {
			/* ctx access returns either a scalar, or a
			 * PTR_TO_PACKET[_META,_END]. In the latter
			 * case, we know the offset is zero.
			 */
			if (reg_type == SCALAR_VALUE) {
				mark_reg_unknown(env, regs, value_regno);
			} else {
				mark_reg_known_zero(env, regs,
						    value_regno);
				if (type_may_be_null(reg_type))
					regs[value_regno].id = ++env->id_gen;
				/* A load of ctx field could have different
				 * actual load size with the one encoded in the
				 * insn. When the dst is PTR, it is for sure not
				 * a sub-register.
				 */
				regs[value_regno].subreg_def = DEF_NOT_SUBREG;
				if (base_type(reg_type) == PTR_TO_BTF_ID) {
					regs[value_regno].btf = btf;
					regs[value_regno].btf_id = btf_id;
				}
			}
			regs[value_regno].type = reg_type;
		}

	} else if (reg->type == PTR_TO_STACK) {
		/* Basic bounds checks. */
		err = check_stack_access_within_bounds(env, regno, off, size, ACCESS_DIRECT, t);
		if (err)
			return err;

		state = func(env, reg);
		err = update_stack_depth(env, state, off);
		if (err)
			return err;

		if (t == BPF_READ)
			err = check_stack_read(env, regno, off, size,
					       value_regno);
		else
			err = check_stack_write(env, regno, off, size,
						value_regno, insn_idx);
	} else if (reg_is_pkt_pointer(reg)) {
		if (t == BPF_WRITE && !may_access_direct_pkt_data(env, NULL, t)) {
			verbose(env, "cannot write into packet\n");
			return -EACCES;
		}
		if (t == BPF_WRITE && value_regno >= 0 &&
		    is_pointer_value(env, value_regno)) {
			verbose(env, "R%d leaks addr into packet\n",
				value_regno);
			return -EACCES;
		}
		err = check_packet_access(env, regno, off, size, false);
		if (!err && t == BPF_READ && value_regno >= 0)
			mark_reg_unknown(env, regs, value_regno);
	} else if (reg->type == PTR_TO_FLOW_KEYS) {
		if (t == BPF_WRITE && value_regno >= 0 &&
		    is_pointer_value(env, value_regno)) {
			verbose(env, "R%d leaks addr into flow keys\n",
				value_regno);
			return -EACCES;
		}

		err = check_flow_keys_access(env, off, size);
		if (!err && t == BPF_READ && value_regno >= 0)
			mark_reg_unknown(env, regs, value_regno);
	} else if (type_is_sk_pointer(reg->type)) {
		if (t == BPF_WRITE) {
			verbose(env, "R%d cannot write into %s\n",
				regno, reg_type_str(env, reg->type));
			return -EACCES;
		}
		err = check_sock_access(env, insn_idx, regno, off, size, t);
		if (!err && value_regno >= 0)
			mark_reg_unknown(env, regs, value_regno);
	} else if (reg->type == PTR_TO_TP_BUFFER) {
		err = check_tp_buffer_access(env, reg, regno, off, size);
		if (!err && t == BPF_READ && value_regno >= 0)
			mark_reg_unknown(env, regs, value_regno);
	} else if (reg->type == PTR_TO_BTF_ID) {
		err = check_ptr_to_btf_access(env, regs, regno, off, size, t,
					      value_regno);
	} else if (reg->type == CONST_PTR_TO_MAP) {
		err = check_ptr_to_map_access(env, regs, regno, off, size, t,
					      value_regno);
	} else if (base_type(reg->type) == PTR_TO_BUF) {
		bool rdonly_mem = type_is_rdonly_mem(reg->type);
		const char *buf_info;
		u32 *max_access;

		if (rdonly_mem) {
			if (t == BPF_WRITE) {
				verbose(env, "R%d cannot write into %s\n",
					regno, reg_type_str(env, reg->type));
				return -EACCES;
			}
			buf_info = "rdonly";
			max_access = &env->prog->aux->max_rdonly_access;
		} else {
			buf_info = "rdwr";
			max_access = &env->prog->aux->max_rdwr_access;
		}

		err = check_buffer_access(env, reg, regno, off, size, false,
					  buf_info, max_access);

		if (!err && value_regno >= 0 && (rdonly_mem || t == BPF_READ))
			mark_reg_unknown(env, regs, value_regno);
	} else {
		verbose(env, "R%d invalid mem access '%s'\n", regno,
			reg_type_str(env, reg->type));
		return -EACCES;
	}

	if (!err && size < BPF_REG_SIZE && value_regno >= 0 && t == BPF_READ &&
	    regs[value_regno].type == SCALAR_VALUE) {
		/* b/h/w load zero-extends, mark upper bits as known 0 */
		coerce_reg_to_size(&regs[value_regno], size);
	}
	return err;
}

static int check_atomic(struct bpf_verifier_env *env, int insn_idx, struct bpf_insn *insn)
{
	int load_reg;
	int err;

	switch (insn->imm) {
	case BPF_ADD:
	case BPF_ADD | BPF_FETCH:
	case BPF_AND:
	case BPF_AND | BPF_FETCH:
	case BPF_OR:
	case BPF_OR | BPF_FETCH:
	case BPF_XOR:
	case BPF_XOR | BPF_FETCH:
	case BPF_XCHG:
	case BPF_CMPXCHG:
		break;
	default:
		verbose(env, "BPF_ATOMIC uses invalid atomic opcode %02x\n", insn->imm);
		return -EINVAL;
	}

	if (BPF_SIZE(insn->code) != BPF_W && BPF_SIZE(insn->code) != BPF_DW) {
		verbose(env, "invalid atomic operand size\n");
		return -EINVAL;
	}

	/* check src1 operand */
	err = check_reg_arg(env, insn->src_reg, SRC_OP);
	if (err)
		return err;

	/* check src2 operand */
	err = check_reg_arg(env, insn->dst_reg, SRC_OP);
	if (err)
		return err;

	if (insn->imm == BPF_CMPXCHG) {
		/* Check comparison of R0 with memory location */
		const u32 aux_reg = BPF_REG_0;

		err = check_reg_arg(env, aux_reg, SRC_OP);
		if (err)
			return err;

		if (is_pointer_value(env, aux_reg)) {
			verbose(env, "R%d leaks addr into mem\n", aux_reg);
			return -EACCES;
		}
	}

	if (is_pointer_value(env, insn->src_reg)) {
		verbose(env, "R%d leaks addr into mem\n", insn->src_reg);
		return -EACCES;
	}

	if (is_ctx_reg(env, insn->dst_reg) ||
	    is_pkt_reg(env, insn->dst_reg) ||
	    is_flow_key_reg(env, insn->dst_reg) ||
	    is_sk_reg(env, insn->dst_reg)) {
		verbose(env, "BPF_ATOMIC stores into R%d %s is not allowed\n",
			insn->dst_reg,
			reg_type_str(env, reg_state(env, insn->dst_reg)->type));
		return -EACCES;
	}

	if (insn->imm & BPF_FETCH) {
		if (insn->imm == BPF_CMPXCHG)
			load_reg = BPF_REG_0;
		else
			load_reg = insn->src_reg;

		/* check and record load of old value */
		err = check_reg_arg(env, load_reg, DST_OP);
		if (err)
			return err;
	} else {
		/* This instruction accesses a memory location but doesn't
		 * actually load it into a register.
		 */
		load_reg = -1;
	}

	/* Check whether we can read the memory, with second call for fetch
	 * case to simulate the register fill.
	 */
	err = check_mem_access(env, insn_idx, insn->dst_reg, insn->off,
			       BPF_SIZE(insn->code), BPF_READ, -1, true);
	if (!err && load_reg >= 0)
		err = check_mem_access(env, insn_idx, insn->dst_reg, insn->off,
				       BPF_SIZE(insn->code), BPF_READ, load_reg,
				       true);
	if (err)
		return err;

	/* Check whether we can write into the same memory. */
	err = check_mem_access(env, insn_idx, insn->dst_reg, insn->off,
			       BPF_SIZE(insn->code), BPF_WRITE, -1, true);
	if (err)
		return err;

	return 0;
}

/* When register 'regno' is used to read the stack (either directly or through
 * a helper function) make sure that it's within stack boundary and, depending
 * on the access type, that all elements of the stack are initialized.
 *
 * 'off' includes 'regno->off', but not its dynamic part (if any).
 *
 * All registers that have been spilled on the stack in the slots within the
 * read offsets are marked as read.
 */
static int check_stack_range_initialized(
		struct bpf_verifier_env *env, int regno, int off,
		int access_size, bool zero_size_allowed,
		enum stack_access_src type, struct bpf_call_arg_meta *meta)
{
	struct bpf_reg_state *reg = reg_state(env, regno);
	struct bpf_func_state *state = func(env, reg);
	int err, min_off, max_off, i, j, slot, spi;
	char *err_extra = type == ACCESS_HELPER ? " indirect" : "";
	enum bpf_access_type bounds_check_type;
	/* Some accesses can write anything into the stack, others are
	 * read-only.
	 */
	bool clobber = false;

	if (access_size == 0 && !zero_size_allowed) {
		verbose(env, "invalid zero-sized read\n");
		return -EACCES;
	}

	if (type == ACCESS_HELPER) {
		/* The bounds checks for writes are more permissive than for
		 * reads. However, if raw_mode is not set, we'll do extra
		 * checks below.
		 */
		bounds_check_type = BPF_WRITE;
		clobber = true;
	} else {
		bounds_check_type = BPF_READ;
	}
	err = check_stack_access_within_bounds(env, regno, off, access_size,
					       type, bounds_check_type);
	if (err)
		return err;


	if (tnum_is_const(reg->var_off)) {
		min_off = max_off = reg->var_off.value + off;
	} else {
		/* Variable offset is prohibited for unprivileged mode for
		 * simplicity since it requires corresponding support in
		 * Spectre masking for stack ALU.
		 * See also retrieve_ptr_limit().
		 */
		if (!env->bypass_spec_v1) {
			char tn_buf[48];

			tnum_strn(tn_buf, sizeof(tn_buf), reg->var_off);
			verbose(env, "R%d%s variable offset stack access prohibited for !root, var_off=%s\n",
				regno, err_extra, tn_buf);
			return -EACCES;
		}
		/* Only initialized buffer on stack is allowed to be accessed
		 * with variable offset. With uninitialized buffer it's hard to
		 * guarantee that whole memory is marked as initialized on
		 * helper return since specific bounds are unknown what may
		 * cause uninitialized stack leaking.
		 */
		if (meta && meta->raw_mode)
			meta = NULL;

		min_off = reg->smin_value + off;
		max_off = reg->smax_value + off;
	}

	if (meta && meta->raw_mode) {
		meta->access_size = access_size;
		meta->regno = regno;
		return 0;
	}

	for (i = min_off; i < max_off + access_size; i++) {
		u8 *stype;

		slot = -i - 1;
		spi = slot / BPF_REG_SIZE;
		if (state->allocated_stack <= slot)
			goto err;
		stype = &state->stack[spi].slot_type[slot % BPF_REG_SIZE];
		if (*stype == STACK_MISC)
			goto mark;
		if (*stype == STACK_ZERO) {
			if (clobber) {
				/* helper can write anything into the stack */
				*stype = STACK_MISC;
			}
			goto mark;
		}

		if (state->stack[spi].slot_type[0] == STACK_SPILL &&
		    state->stack[spi].spilled_ptr.type == PTR_TO_BTF_ID)
			goto mark;

		if (state->stack[spi].slot_type[0] == STACK_SPILL &&
		    (state->stack[spi].spilled_ptr.type == SCALAR_VALUE ||
		     env->allow_ptr_leaks)) {
			if (clobber) {
				__mark_reg_unknown(env, &state->stack[spi].spilled_ptr);
				for (j = 0; j < BPF_REG_SIZE; j++)
					state->stack[spi].slot_type[j] = STACK_MISC;
			}
			goto mark;
		}

err:
		if (tnum_is_const(reg->var_off)) {
			verbose(env, "invalid%s read from stack R%d off %d+%d size %d\n",
				err_extra, regno, min_off, i - min_off, access_size);
		} else {
			char tn_buf[48];

			tnum_strn(tn_buf, sizeof(tn_buf), reg->var_off);
			verbose(env, "invalid%s read from stack R%d var_off %s+%d size %d\n",
				err_extra, regno, tn_buf, i - min_off, access_size);
		}
		return -EACCES;
mark:
		/* reading any byte out of 8-byte 'spill_slot' will cause
		 * the whole slot to be marked as 'read'
		 */
		mark_reg_read(env, &state->stack[spi].spilled_ptr,
			      state->stack[spi].spilled_ptr.parent,
			      REG_LIVE_READ64);
	}
	return update_stack_depth(env, state, min_off);
}

static int check_helper_mem_access(struct bpf_verifier_env *env, int regno,
				   int access_size, bool zero_size_allowed,
				   struct bpf_call_arg_meta *meta)
{
	struct bpf_reg_state *regs = cur_regs(env), *reg = &regs[regno];
	const char *buf_info;
	u32 *max_access;

	switch (base_type(reg->type)) {
	case PTR_TO_PACKET:
	case PTR_TO_PACKET_META:
		return check_packet_access(env, regno, reg->off, access_size,
					   zero_size_allowed);
	case PTR_TO_MAP_KEY:
		if (meta && meta->raw_mode) {
			verbose(env, "R%d cannot write into %s\n", regno,
				reg_type_str(env, reg->type));
			return -EACCES;
		}
		return check_mem_region_access(env, regno, reg->off, access_size,
					       reg->map_ptr->key_size, false);
	case PTR_TO_MAP_VALUE:
		if (check_map_access_type(env, regno, reg->off, access_size,
					  meta && meta->raw_mode ? BPF_WRITE :
					  BPF_READ))
			return -EACCES;
		return check_map_access(env, regno, reg->off, access_size,
					zero_size_allowed);
	case PTR_TO_MEM:
		if (type_is_rdonly_mem(reg->type)) {
			if (meta && meta->raw_mode) {
				verbose(env, "R%d cannot write into %s\n", regno,
					reg_type_str(env, reg->type));
				return -EACCES;
			}
		}
		return check_mem_region_access(env, regno, reg->off,
					       access_size, reg->mem_size,
					       zero_size_allowed);
	case PTR_TO_BUF:
		if (type_is_rdonly_mem(reg->type)) {
<<<<<<< HEAD
			if (meta && meta->raw_mode)
				return -EACCES;
=======
			if (meta && meta->raw_mode) {
				verbose(env, "R%d cannot write into %s\n", regno,
					reg_type_str(env, reg->type));
				return -EACCES;
			}
>>>>>>> 77ce497c

			buf_info = "rdonly";
			max_access = &env->prog->aux->max_rdonly_access;
		} else {
			buf_info = "rdwr";
			max_access = &env->prog->aux->max_rdwr_access;
		}
		return check_buffer_access(env, reg, regno, reg->off,
					   access_size, zero_size_allowed,
					   buf_info, max_access);
	case PTR_TO_STACK:
		return check_stack_range_initialized(
				env,
				regno, reg->off, access_size,
				zero_size_allowed, ACCESS_HELPER, meta);
	default: /* scalar_value or invalid ptr */
		/* Allow zero-byte read from NULL, regardless of pointer type */
		if (zero_size_allowed && access_size == 0 &&
		    register_is_null(reg))
			return 0;

		verbose(env, "R%d type=%s ", regno,
			reg_type_str(env, reg->type));
		verbose(env, "expected=%s\n", reg_type_str(env, PTR_TO_STACK));
		return -EACCES;
	}
}

int check_mem_reg(struct bpf_verifier_env *env, struct bpf_reg_state *reg,
		   u32 regno, u32 mem_size)
{
	if (register_is_null(reg))
		return 0;

	if (type_may_be_null(reg->type)) {
		/* Assuming that the register contains a value check if the memory
		 * access is safe. Temporarily save and restore the register's state as
		 * the conversion shouldn't be visible to a caller.
		 */
		const struct bpf_reg_state saved_reg = *reg;
		int rv;

		mark_ptr_not_null_reg(reg);
		rv = check_helper_mem_access(env, regno, mem_size, true, NULL);
		*reg = saved_reg;
		return rv;
	}

	return check_helper_mem_access(env, regno, mem_size, true, NULL);
}

/* Implementation details:
 * bpf_map_lookup returns PTR_TO_MAP_VALUE_OR_NULL
 * Two bpf_map_lookups (even with the same key) will have different reg->id.
 * For traditional PTR_TO_MAP_VALUE the verifier clears reg->id after
 * value_or_null->value transition, since the verifier only cares about
 * the range of access to valid map value pointer and doesn't care about actual
 * address of the map element.
 * For maps with 'struct bpf_spin_lock' inside map value the verifier keeps
 * reg->id > 0 after value_or_null->value transition. By doing so
 * two bpf_map_lookups will be considered two different pointers that
 * point to different bpf_spin_locks.
 * The verifier allows taking only one bpf_spin_lock at a time to avoid
 * dead-locks.
 * Since only one bpf_spin_lock is allowed the checks are simpler than
 * reg_is_refcounted() logic. The verifier needs to remember only
 * one spin_lock instead of array of acquired_refs.
 * cur_state->active_spin_lock remembers which map value element got locked
 * and clears it after bpf_spin_unlock.
 */
static int process_spin_lock(struct bpf_verifier_env *env, int regno,
			     bool is_lock)
{
	struct bpf_reg_state *regs = cur_regs(env), *reg = &regs[regno];
	struct bpf_verifier_state *cur = env->cur_state;
	bool is_const = tnum_is_const(reg->var_off);
	struct bpf_map *map = reg->map_ptr;
	u64 val = reg->var_off.value;

	if (!is_const) {
		verbose(env,
			"R%d doesn't have constant offset. bpf_spin_lock has to be at the constant offset\n",
			regno);
		return -EINVAL;
	}
	if (!map->btf) {
		verbose(env,
			"map '%s' has to have BTF in order to use bpf_spin_lock\n",
			map->name);
		return -EINVAL;
	}
	if (!map_value_has_spin_lock(map)) {
		if (map->spin_lock_off == -E2BIG)
			verbose(env,
				"map '%s' has more than one 'struct bpf_spin_lock'\n",
				map->name);
		else if (map->spin_lock_off == -ENOENT)
			verbose(env,
				"map '%s' doesn't have 'struct bpf_spin_lock'\n",
				map->name);
		else
			verbose(env,
				"map '%s' is not a struct type or bpf_spin_lock is mangled\n",
				map->name);
		return -EINVAL;
	}
	if (map->spin_lock_off != val + reg->off) {
		verbose(env, "off %lld doesn't point to 'struct bpf_spin_lock'\n",
			val + reg->off);
		return -EINVAL;
	}
	if (is_lock) {
		if (cur->active_spin_lock) {
			verbose(env,
				"Locking two bpf_spin_locks are not allowed\n");
			return -EINVAL;
		}
		cur->active_spin_lock = reg->id;
	} else {
		if (!cur->active_spin_lock) {
			verbose(env, "bpf_spin_unlock without taking a lock\n");
			return -EINVAL;
		}
		if (cur->active_spin_lock != reg->id) {
			verbose(env, "bpf_spin_unlock of different lock\n");
			return -EINVAL;
		}
		cur->active_spin_lock = 0;
	}
	return 0;
}

static int process_timer_func(struct bpf_verifier_env *env, int regno,
			      struct bpf_call_arg_meta *meta)
{
	struct bpf_reg_state *regs = cur_regs(env), *reg = &regs[regno];
	bool is_const = tnum_is_const(reg->var_off);
	struct bpf_map *map = reg->map_ptr;
	u64 val = reg->var_off.value;

	if (!is_const) {
		verbose(env,
			"R%d doesn't have constant offset. bpf_timer has to be at the constant offset\n",
			regno);
		return -EINVAL;
	}
	if (!map->btf) {
		verbose(env, "map '%s' has to have BTF in order to use bpf_timer\n",
			map->name);
		return -EINVAL;
	}
	if (!map_value_has_timer(map)) {
		if (map->timer_off == -E2BIG)
			verbose(env,
				"map '%s' has more than one 'struct bpf_timer'\n",
				map->name);
		else if (map->timer_off == -ENOENT)
			verbose(env,
				"map '%s' doesn't have 'struct bpf_timer'\n",
				map->name);
		else
			verbose(env,
				"map '%s' is not a struct type or bpf_timer is mangled\n",
				map->name);
		return -EINVAL;
	}
	if (map->timer_off != val + reg->off) {
		verbose(env, "off %lld doesn't point to 'struct bpf_timer' that is at %d\n",
			val + reg->off, map->timer_off);
		return -EINVAL;
	}
	if (meta->map_ptr) {
		verbose(env, "verifier bug. Two map pointers in a timer helper\n");
		return -EFAULT;
	}
	meta->map_uid = reg->map_uid;
	meta->map_ptr = map;
	return 0;
}

static bool arg_type_is_mem_ptr(enum bpf_arg_type type)
{
	return base_type(type) == ARG_PTR_TO_MEM ||
	       base_type(type) == ARG_PTR_TO_UNINIT_MEM;
}

static bool arg_type_is_mem_size(enum bpf_arg_type type)
{
	return type == ARG_CONST_SIZE ||
	       type == ARG_CONST_SIZE_OR_ZERO;
}

static bool arg_type_is_alloc_size(enum bpf_arg_type type)
{
	return type == ARG_CONST_ALLOC_SIZE_OR_ZERO;
}

static bool arg_type_is_int_ptr(enum bpf_arg_type type)
{
	return type == ARG_PTR_TO_INT ||
	       type == ARG_PTR_TO_LONG;
}

static int int_ptr_type_to_size(enum bpf_arg_type type)
{
	if (type == ARG_PTR_TO_INT)
		return sizeof(u32);
	else if (type == ARG_PTR_TO_LONG)
		return sizeof(u64);

	return -EINVAL;
}

static int resolve_map_arg_type(struct bpf_verifier_env *env,
				 const struct bpf_call_arg_meta *meta,
				 enum bpf_arg_type *arg_type)
{
	if (!meta->map_ptr) {
		/* kernel subsystem misconfigured verifier */
		verbose(env, "invalid map_ptr to access map->type\n");
		return -EACCES;
	}

	switch (meta->map_ptr->map_type) {
	case BPF_MAP_TYPE_SOCKMAP:
	case BPF_MAP_TYPE_SOCKHASH:
		if (*arg_type == ARG_PTR_TO_MAP_VALUE) {
			*arg_type = ARG_PTR_TO_BTF_ID_SOCK_COMMON;
		} else {
			verbose(env, "invalid arg_type for sockmap/sockhash\n");
			return -EINVAL;
		}
		break;

	default:
		break;
	}
	return 0;
}

struct bpf_reg_types {
	const enum bpf_reg_type types[10];
	u32 *btf_id;
};

static const struct bpf_reg_types map_key_value_types = {
	.types = {
		PTR_TO_STACK,
		PTR_TO_PACKET,
		PTR_TO_PACKET_META,
		PTR_TO_MAP_KEY,
		PTR_TO_MAP_VALUE,
	},
};

static const struct bpf_reg_types sock_types = {
	.types = {
		PTR_TO_SOCK_COMMON,
		PTR_TO_SOCKET,
		PTR_TO_TCP_SOCK,
		PTR_TO_XDP_SOCK,
	},
};

#ifdef CONFIG_NET
static const struct bpf_reg_types btf_id_sock_common_types = {
	.types = {
		PTR_TO_SOCK_COMMON,
		PTR_TO_SOCKET,
		PTR_TO_TCP_SOCK,
		PTR_TO_XDP_SOCK,
		PTR_TO_BTF_ID,
	},
	.btf_id = &btf_sock_ids[BTF_SOCK_TYPE_SOCK_COMMON],
};
#endif

static const struct bpf_reg_types mem_types = {
	.types = {
		PTR_TO_STACK,
		PTR_TO_PACKET,
		PTR_TO_PACKET_META,
		PTR_TO_MAP_KEY,
		PTR_TO_MAP_VALUE,
		PTR_TO_MEM,
		PTR_TO_BUF,
	},
};

static const struct bpf_reg_types int_ptr_types = {
	.types = {
		PTR_TO_STACK,
		PTR_TO_PACKET,
		PTR_TO_PACKET_META,
		PTR_TO_MAP_KEY,
		PTR_TO_MAP_VALUE,
	},
};

static const struct bpf_reg_types fullsock_types = { .types = { PTR_TO_SOCKET } };
static const struct bpf_reg_types scalar_types = { .types = { SCALAR_VALUE } };
static const struct bpf_reg_types context_types = { .types = { PTR_TO_CTX } };
static const struct bpf_reg_types alloc_mem_types = { .types = { PTR_TO_MEM } };
static const struct bpf_reg_types const_map_ptr_types = { .types = { CONST_PTR_TO_MAP } };
static const struct bpf_reg_types btf_ptr_types = { .types = { PTR_TO_BTF_ID } };
static const struct bpf_reg_types spin_lock_types = { .types = { PTR_TO_MAP_VALUE } };
static const struct bpf_reg_types percpu_btf_ptr_types = { .types = { PTR_TO_PERCPU_BTF_ID } };
static const struct bpf_reg_types func_ptr_types = { .types = { PTR_TO_FUNC } };
static const struct bpf_reg_types stack_ptr_types = { .types = { PTR_TO_STACK } };
static const struct bpf_reg_types const_str_ptr_types = { .types = { PTR_TO_MAP_VALUE } };
static const struct bpf_reg_types timer_types = { .types = { PTR_TO_MAP_VALUE } };

static const struct bpf_reg_types *compatible_reg_types[__BPF_ARG_TYPE_MAX] = {
	[ARG_PTR_TO_MAP_KEY]		= &map_key_value_types,
	[ARG_PTR_TO_MAP_VALUE]		= &map_key_value_types,
	[ARG_PTR_TO_UNINIT_MAP_VALUE]	= &map_key_value_types,
	[ARG_CONST_SIZE]		= &scalar_types,
	[ARG_CONST_SIZE_OR_ZERO]	= &scalar_types,
	[ARG_CONST_ALLOC_SIZE_OR_ZERO]	= &scalar_types,
	[ARG_CONST_MAP_PTR]		= &const_map_ptr_types,
	[ARG_PTR_TO_CTX]		= &context_types,
	[ARG_PTR_TO_SOCK_COMMON]	= &sock_types,
#ifdef CONFIG_NET
	[ARG_PTR_TO_BTF_ID_SOCK_COMMON]	= &btf_id_sock_common_types,
#endif
	[ARG_PTR_TO_SOCKET]		= &fullsock_types,
	[ARG_PTR_TO_BTF_ID]		= &btf_ptr_types,
	[ARG_PTR_TO_SPIN_LOCK]		= &spin_lock_types,
	[ARG_PTR_TO_MEM]		= &mem_types,
	[ARG_PTR_TO_UNINIT_MEM]		= &mem_types,
	[ARG_PTR_TO_ALLOC_MEM]		= &alloc_mem_types,
	[ARG_PTR_TO_INT]		= &int_ptr_types,
	[ARG_PTR_TO_LONG]		= &int_ptr_types,
	[ARG_PTR_TO_PERCPU_BTF_ID]	= &percpu_btf_ptr_types,
	[ARG_PTR_TO_FUNC]		= &func_ptr_types,
	[ARG_PTR_TO_STACK]		= &stack_ptr_types,
	[ARG_PTR_TO_CONST_STR]		= &const_str_ptr_types,
	[ARG_PTR_TO_TIMER]		= &timer_types,
};

static int check_reg_type(struct bpf_verifier_env *env, u32 regno,
			  enum bpf_arg_type arg_type,
			  const u32 *arg_btf_id)
{
	struct bpf_reg_state *regs = cur_regs(env), *reg = &regs[regno];
	enum bpf_reg_type expected, type = reg->type;
	const struct bpf_reg_types *compatible;
	int i, j;

	compatible = compatible_reg_types[base_type(arg_type)];
	if (!compatible) {
		verbose(env, "verifier internal error: unsupported arg type %d\n", arg_type);
		return -EFAULT;
	}

	/* ARG_PTR_TO_MEM + RDONLY is compatible with PTR_TO_MEM and PTR_TO_MEM + RDONLY,
	 * but ARG_PTR_TO_MEM is compatible only with PTR_TO_MEM and NOT with PTR_TO_MEM + RDONLY
	 *
	 * Same for MAYBE_NULL:
	 *
	 * ARG_PTR_TO_MEM + MAYBE_NULL is compatible with PTR_TO_MEM and PTR_TO_MEM + MAYBE_NULL,
	 * but ARG_PTR_TO_MEM is compatible only with PTR_TO_MEM but NOT with PTR_TO_MEM + MAYBE_NULL
	 *
	 * Therefore we fold these flags depending on the arg_type before comparison.
	 */
	if (arg_type & MEM_RDONLY)
		type &= ~MEM_RDONLY;
	if (arg_type & PTR_MAYBE_NULL)
		type &= ~PTR_MAYBE_NULL;

	for (i = 0; i < ARRAY_SIZE(compatible->types); i++) {
		expected = compatible->types[i];
		if (expected == NOT_INIT)
			break;

		if (type == expected)
			goto found;
	}

	verbose(env, "R%d type=%s expected=", regno, reg_type_str(env, reg->type));
	for (j = 0; j + 1 < i; j++)
		verbose(env, "%s, ", reg_type_str(env, compatible->types[j]));
	verbose(env, "%s\n", reg_type_str(env, compatible->types[j]));
	return -EACCES;

found:
	if (reg->type == PTR_TO_BTF_ID) {
		if (!arg_btf_id) {
			if (!compatible->btf_id) {
				verbose(env, "verifier internal error: missing arg compatible BTF ID\n");
				return -EFAULT;
			}
			arg_btf_id = compatible->btf_id;
		}

		if (!btf_struct_ids_match(&env->log, reg->btf, reg->btf_id, reg->off,
					  btf_vmlinux, *arg_btf_id)) {
			verbose(env, "R%d is of type %s but %s is expected\n",
				regno, kernel_type_name(reg->btf, reg->btf_id),
				kernel_type_name(btf_vmlinux, *arg_btf_id));
			return -EACCES;
		}

		if (!tnum_is_const(reg->var_off) || reg->var_off.value) {
			verbose(env, "R%d is a pointer to in-kernel struct with non-zero offset\n",
				regno);
			return -EACCES;
		}
	}

	return 0;
}

static int check_func_arg(struct bpf_verifier_env *env, u32 arg,
			  struct bpf_call_arg_meta *meta,
			  const struct bpf_func_proto *fn)
{
	u32 regno = BPF_REG_1 + arg;
	struct bpf_reg_state *regs = cur_regs(env), *reg = &regs[regno];
	enum bpf_arg_type arg_type = fn->arg_type[arg];
	enum bpf_reg_type type = reg->type;
	int err = 0;

	if (arg_type == ARG_DONTCARE)
		return 0;

	err = check_reg_arg(env, regno, SRC_OP);
	if (err)
		return err;

	if (arg_type == ARG_ANYTHING) {
		if (is_pointer_value(env, regno)) {
			verbose(env, "R%d leaks addr into helper function\n",
				regno);
			return -EACCES;
		}
		return 0;
	}

	if (type_is_pkt_pointer(type) &&
	    !may_access_direct_pkt_data(env, meta, BPF_READ)) {
		verbose(env, "helper access to the packet is not allowed\n");
		return -EACCES;
	}

	if (base_type(arg_type) == ARG_PTR_TO_MAP_VALUE ||
	    base_type(arg_type) == ARG_PTR_TO_UNINIT_MAP_VALUE) {
		err = resolve_map_arg_type(env, meta, &arg_type);
		if (err)
			return err;
	}

	if (register_is_null(reg) && type_may_be_null(arg_type))
		/* A NULL register has a SCALAR_VALUE type, so skip
		 * type checking.
		 */
		goto skip_type_check;

	err = check_reg_type(env, regno, arg_type, fn->arg_btf_id[arg]);
	if (err)
		return err;

	if (type == PTR_TO_CTX) {
		err = check_ctx_reg(env, reg, regno);
		if (err < 0)
			return err;
	}

skip_type_check:
	if (reg->ref_obj_id) {
		if (meta->ref_obj_id) {
			verbose(env, "verifier internal error: more than one arg with ref_obj_id R%d %u %u\n",
				regno, reg->ref_obj_id,
				meta->ref_obj_id);
			return -EFAULT;
		}
		meta->ref_obj_id = reg->ref_obj_id;
	}

	if (arg_type == ARG_CONST_MAP_PTR) {
		/* bpf_map_xxx(map_ptr) call: remember that map_ptr */
		if (meta->map_ptr) {
			/* Use map_uid (which is unique id of inner map) to reject:
			 * inner_map1 = bpf_map_lookup_elem(outer_map, key1)
			 * inner_map2 = bpf_map_lookup_elem(outer_map, key2)
			 * if (inner_map1 && inner_map2) {
			 *     timer = bpf_map_lookup_elem(inner_map1);
			 *     if (timer)
			 *         // mismatch would have been allowed
			 *         bpf_timer_init(timer, inner_map2);
			 * }
			 *
			 * Comparing map_ptr is enough to distinguish normal and outer maps.
			 */
			if (meta->map_ptr != reg->map_ptr ||
			    meta->map_uid != reg->map_uid) {
				verbose(env,
					"timer pointer in R1 map_uid=%d doesn't match map pointer in R2 map_uid=%d\n",
					meta->map_uid, reg->map_uid);
				return -EINVAL;
			}
		}
		meta->map_ptr = reg->map_ptr;
		meta->map_uid = reg->map_uid;
	} else if (arg_type == ARG_PTR_TO_MAP_KEY) {
		/* bpf_map_xxx(..., map_ptr, ..., key) call:
		 * check that [key, key + map->key_size) are within
		 * stack limits and initialized
		 */
		if (!meta->map_ptr) {
			/* in function declaration map_ptr must come before
			 * map_key, so that it's verified and known before
			 * we have to check map_key here. Otherwise it means
			 * that kernel subsystem misconfigured verifier
			 */
			verbose(env, "invalid map_ptr to access map->key\n");
			return -EACCES;
		}
		err = check_helper_mem_access(env, regno,
					      meta->map_ptr->key_size, false,
					      NULL);
	} else if (base_type(arg_type) == ARG_PTR_TO_MAP_VALUE ||
		   base_type(arg_type) == ARG_PTR_TO_UNINIT_MAP_VALUE) {
		if (type_may_be_null(arg_type) && register_is_null(reg))
			return 0;

		/* bpf_map_xxx(..., map_ptr, ..., value) call:
		 * check [value, value + map->value_size) validity
		 */
		if (!meta->map_ptr) {
			/* kernel subsystem misconfigured verifier */
			verbose(env, "invalid map_ptr to access map->value\n");
			return -EACCES;
		}
		meta->raw_mode = (arg_type == ARG_PTR_TO_UNINIT_MAP_VALUE);
		err = check_helper_mem_access(env, regno,
					      meta->map_ptr->value_size, false,
					      meta);
	} else if (arg_type == ARG_PTR_TO_PERCPU_BTF_ID) {
		if (!reg->btf_id) {
			verbose(env, "Helper has invalid btf_id in R%d\n", regno);
			return -EACCES;
		}
		meta->ret_btf = reg->btf;
		meta->ret_btf_id = reg->btf_id;
	} else if (arg_type == ARG_PTR_TO_SPIN_LOCK) {
		if (meta->func_id == BPF_FUNC_spin_lock) {
			if (process_spin_lock(env, regno, true))
				return -EACCES;
		} else if (meta->func_id == BPF_FUNC_spin_unlock) {
			if (process_spin_lock(env, regno, false))
				return -EACCES;
		} else {
			verbose(env, "verifier internal error\n");
			return -EFAULT;
		}
	} else if (arg_type == ARG_PTR_TO_TIMER) {
		if (process_timer_func(env, regno, meta))
			return -EACCES;
	} else if (arg_type == ARG_PTR_TO_FUNC) {
		meta->subprogno = reg->subprogno;
	} else if (arg_type_is_mem_ptr(arg_type)) {
		/* The access to this pointer is only checked when we hit the
		 * next is_mem_size argument below.
		 */
		meta->raw_mode = (arg_type == ARG_PTR_TO_UNINIT_MEM);
	} else if (arg_type_is_mem_size(arg_type)) {
		bool zero_size_allowed = (arg_type == ARG_CONST_SIZE_OR_ZERO);

		/* This is used to refine r0 return value bounds for helpers
		 * that enforce this value as an upper bound on return values.
		 * See do_refine_retval_range() for helpers that can refine
		 * the return value. C type of helper is u32 so we pull register
		 * bound from umax_value however, if negative verifier errors
		 * out. Only upper bounds can be learned because retval is an
		 * int type and negative retvals are allowed.
		 */
		meta->msize_max_value = reg->umax_value;

		/* The register is SCALAR_VALUE; the access check
		 * happens using its boundaries.
		 */
		if (!tnum_is_const(reg->var_off))
			/* For unprivileged variable accesses, disable raw
			 * mode so that the program is required to
			 * initialize all the memory that the helper could
			 * just partially fill up.
			 */
			meta = NULL;

		if (reg->smin_value < 0) {
			verbose(env, "R%d min value is negative, either use unsigned or 'var &= const'\n",
				regno);
			return -EACCES;
		}

		if (reg->umin_value == 0) {
			err = check_helper_mem_access(env, regno - 1, 0,
						      zero_size_allowed,
						      meta);
			if (err)
				return err;
		}

		if (reg->umax_value >= BPF_MAX_VAR_SIZ) {
			verbose(env, "R%d unbounded memory access, use 'var &= const' or 'if (var < const)'\n",
				regno);
			return -EACCES;
		}
		err = check_helper_mem_access(env, regno - 1,
					      reg->umax_value,
					      zero_size_allowed, meta);
		if (!err)
			err = mark_chain_precision(env, regno);
	} else if (arg_type_is_alloc_size(arg_type)) {
		if (!tnum_is_const(reg->var_off)) {
			verbose(env, "R%d is not a known constant'\n",
				regno);
			return -EACCES;
		}
		meta->mem_size = reg->var_off.value;
	} else if (arg_type_is_int_ptr(arg_type)) {
		int size = int_ptr_type_to_size(arg_type);

		err = check_helper_mem_access(env, regno, size, false, meta);
		if (err)
			return err;
		err = check_ptr_alignment(env, reg, 0, size, true);
	} else if (arg_type == ARG_PTR_TO_CONST_STR) {
		struct bpf_map *map = reg->map_ptr;
		int map_off;
		u64 map_addr;
		char *str_ptr;

		if (!bpf_map_is_rdonly(map)) {
			verbose(env, "R%d does not point to a readonly map'\n", regno);
			return -EACCES;
		}

		if (!tnum_is_const(reg->var_off)) {
			verbose(env, "R%d is not a constant address'\n", regno);
			return -EACCES;
		}

		if (!map->ops->map_direct_value_addr) {
			verbose(env, "no direct value access support for this map type\n");
			return -EACCES;
		}

		err = check_map_access(env, regno, reg->off,
				       map->value_size - reg->off, false);
		if (err)
			return err;

		map_off = reg->off + reg->var_off.value;
		err = map->ops->map_direct_value_addr(map, &map_addr, map_off);
		if (err) {
			verbose(env, "direct value access on string failed\n");
			return err;
		}

		str_ptr = (char *)(long)(map_addr);
		if (!strnchr(str_ptr + map_off, map->value_size - map_off, 0)) {
			verbose(env, "string is not zero-terminated\n");
			return -EINVAL;
		}
	}

	return err;
}

static bool may_update_sockmap(struct bpf_verifier_env *env, int func_id)
{
	enum bpf_attach_type eatype = env->prog->expected_attach_type;
	enum bpf_prog_type type = resolve_prog_type(env->prog);

	if (func_id != BPF_FUNC_map_update_elem)
		return false;

	/* It's not possible to get access to a locked struct sock in these
	 * contexts, so updating is safe.
	 */
	switch (type) {
	case BPF_PROG_TYPE_TRACING:
		if (eatype == BPF_TRACE_ITER)
			return true;
		break;
	case BPF_PROG_TYPE_SOCKET_FILTER:
	case BPF_PROG_TYPE_SCHED_CLS:
	case BPF_PROG_TYPE_SCHED_ACT:
	case BPF_PROG_TYPE_XDP:
	case BPF_PROG_TYPE_SK_REUSEPORT:
	case BPF_PROG_TYPE_FLOW_DISSECTOR:
	case BPF_PROG_TYPE_SK_LOOKUP:
		return true;
	default:
		break;
	}

	verbose(env, "cannot update sockmap in this context\n");
	return false;
}

static bool allow_tail_call_in_subprogs(struct bpf_verifier_env *env)
{
	return env->prog->jit_requested && IS_ENABLED(CONFIG_X86_64);
}

static int check_map_func_compatibility(struct bpf_verifier_env *env,
					struct bpf_map *map, int func_id)
{
	if (!map)
		return 0;

	/* We need a two way check, first is from map perspective ... */
	switch (map->map_type) {
	case BPF_MAP_TYPE_PROG_ARRAY:
		if (func_id != BPF_FUNC_tail_call)
			goto error;
		break;
	case BPF_MAP_TYPE_PERF_EVENT_ARRAY:
		if (func_id != BPF_FUNC_perf_event_read &&
		    func_id != BPF_FUNC_perf_event_output &&
		    func_id != BPF_FUNC_skb_output &&
		    func_id != BPF_FUNC_perf_event_read_value &&
		    func_id != BPF_FUNC_xdp_output)
			goto error;
		break;
	case BPF_MAP_TYPE_RINGBUF:
		if (func_id != BPF_FUNC_ringbuf_output &&
		    func_id != BPF_FUNC_ringbuf_reserve &&
		    func_id != BPF_FUNC_ringbuf_query)
			goto error;
		break;
	case BPF_MAP_TYPE_STACK_TRACE:
		if (func_id != BPF_FUNC_get_stackid)
			goto error;
		break;
	case BPF_MAP_TYPE_CGROUP_ARRAY:
		if (func_id != BPF_FUNC_skb_under_cgroup &&
		    func_id != BPF_FUNC_current_task_under_cgroup)
			goto error;
		break;
	case BPF_MAP_TYPE_CGROUP_STORAGE:
	case BPF_MAP_TYPE_PERCPU_CGROUP_STORAGE:
		if (func_id != BPF_FUNC_get_local_storage)
			goto error;
		break;
	case BPF_MAP_TYPE_DEVMAP:
	case BPF_MAP_TYPE_DEVMAP_HASH:
		if (func_id != BPF_FUNC_redirect_map &&
		    func_id != BPF_FUNC_map_lookup_elem)
			goto error;
		break;
	/* Restrict bpf side of cpumap and xskmap, open when use-cases
	 * appear.
	 */
	case BPF_MAP_TYPE_CPUMAP:
		if (func_id != BPF_FUNC_redirect_map)
			goto error;
		break;
	case BPF_MAP_TYPE_XSKMAP:
		if (func_id != BPF_FUNC_redirect_map &&
		    func_id != BPF_FUNC_map_lookup_elem)
			goto error;
		break;
	case BPF_MAP_TYPE_ARRAY_OF_MAPS:
	case BPF_MAP_TYPE_HASH_OF_MAPS:
		if (func_id != BPF_FUNC_map_lookup_elem)
			goto error;
		break;
	case BPF_MAP_TYPE_SOCKMAP:
		if (func_id != BPF_FUNC_sk_redirect_map &&
		    func_id != BPF_FUNC_sock_map_update &&
		    func_id != BPF_FUNC_map_delete_elem &&
		    func_id != BPF_FUNC_msg_redirect_map &&
		    func_id != BPF_FUNC_sk_select_reuseport &&
		    func_id != BPF_FUNC_map_lookup_elem &&
		    !may_update_sockmap(env, func_id))
			goto error;
		break;
	case BPF_MAP_TYPE_SOCKHASH:
		if (func_id != BPF_FUNC_sk_redirect_hash &&
		    func_id != BPF_FUNC_sock_hash_update &&
		    func_id != BPF_FUNC_map_delete_elem &&
		    func_id != BPF_FUNC_msg_redirect_hash &&
		    func_id != BPF_FUNC_sk_select_reuseport &&
		    func_id != BPF_FUNC_map_lookup_elem &&
		    !may_update_sockmap(env, func_id))
			goto error;
		break;
	case BPF_MAP_TYPE_REUSEPORT_SOCKARRAY:
		if (func_id != BPF_FUNC_sk_select_reuseport)
			goto error;
		break;
	case BPF_MAP_TYPE_QUEUE:
	case BPF_MAP_TYPE_STACK:
		if (func_id != BPF_FUNC_map_peek_elem &&
		    func_id != BPF_FUNC_map_pop_elem &&
		    func_id != BPF_FUNC_map_push_elem)
			goto error;
		break;
	case BPF_MAP_TYPE_SK_STORAGE:
		if (func_id != BPF_FUNC_sk_storage_get &&
		    func_id != BPF_FUNC_sk_storage_delete)
			goto error;
		break;
	case BPF_MAP_TYPE_INODE_STORAGE:
		if (func_id != BPF_FUNC_inode_storage_get &&
		    func_id != BPF_FUNC_inode_storage_delete)
			goto error;
		break;
	case BPF_MAP_TYPE_TASK_STORAGE:
		if (func_id != BPF_FUNC_task_storage_get &&
		    func_id != BPF_FUNC_task_storage_delete)
			goto error;
		break;
	default:
		break;
	}

	/* ... and second from the function itself. */
	switch (func_id) {
	case BPF_FUNC_tail_call:
		if (map->map_type != BPF_MAP_TYPE_PROG_ARRAY)
			goto error;
		if (env->subprog_cnt > 1 && !allow_tail_call_in_subprogs(env)) {
			verbose(env, "tail_calls are not allowed in non-JITed programs with bpf-to-bpf calls\n");
			return -EINVAL;
		}
		break;
	case BPF_FUNC_perf_event_read:
	case BPF_FUNC_perf_event_output:
	case BPF_FUNC_perf_event_read_value:
	case BPF_FUNC_skb_output:
	case BPF_FUNC_xdp_output:
		if (map->map_type != BPF_MAP_TYPE_PERF_EVENT_ARRAY)
			goto error;
		break;
	case BPF_FUNC_ringbuf_output:
	case BPF_FUNC_ringbuf_reserve:
	case BPF_FUNC_ringbuf_query:
		if (map->map_type != BPF_MAP_TYPE_RINGBUF)
			goto error;
		break;
	case BPF_FUNC_get_stackid:
		if (map->map_type != BPF_MAP_TYPE_STACK_TRACE)
			goto error;
		break;
	case BPF_FUNC_current_task_under_cgroup:
	case BPF_FUNC_skb_under_cgroup:
		if (map->map_type != BPF_MAP_TYPE_CGROUP_ARRAY)
			goto error;
		break;
	case BPF_FUNC_redirect_map:
		if (map->map_type != BPF_MAP_TYPE_DEVMAP &&
		    map->map_type != BPF_MAP_TYPE_DEVMAP_HASH &&
		    map->map_type != BPF_MAP_TYPE_CPUMAP &&
		    map->map_type != BPF_MAP_TYPE_XSKMAP)
			goto error;
		break;
	case BPF_FUNC_sk_redirect_map:
	case BPF_FUNC_msg_redirect_map:
	case BPF_FUNC_sock_map_update:
		if (map->map_type != BPF_MAP_TYPE_SOCKMAP)
			goto error;
		break;
	case BPF_FUNC_sk_redirect_hash:
	case BPF_FUNC_msg_redirect_hash:
	case BPF_FUNC_sock_hash_update:
		if (map->map_type != BPF_MAP_TYPE_SOCKHASH)
			goto error;
		break;
	case BPF_FUNC_get_local_storage:
		if (map->map_type != BPF_MAP_TYPE_CGROUP_STORAGE &&
		    map->map_type != BPF_MAP_TYPE_PERCPU_CGROUP_STORAGE)
			goto error;
		break;
	case BPF_FUNC_sk_select_reuseport:
		if (map->map_type != BPF_MAP_TYPE_REUSEPORT_SOCKARRAY &&
		    map->map_type != BPF_MAP_TYPE_SOCKMAP &&
		    map->map_type != BPF_MAP_TYPE_SOCKHASH)
			goto error;
		break;
	case BPF_FUNC_map_peek_elem:
	case BPF_FUNC_map_pop_elem:
	case BPF_FUNC_map_push_elem:
		if (map->map_type != BPF_MAP_TYPE_QUEUE &&
		    map->map_type != BPF_MAP_TYPE_STACK)
			goto error;
		break;
	case BPF_FUNC_sk_storage_get:
	case BPF_FUNC_sk_storage_delete:
		if (map->map_type != BPF_MAP_TYPE_SK_STORAGE)
			goto error;
		break;
	case BPF_FUNC_inode_storage_get:
	case BPF_FUNC_inode_storage_delete:
		if (map->map_type != BPF_MAP_TYPE_INODE_STORAGE)
			goto error;
		break;
	case BPF_FUNC_task_storage_get:
	case BPF_FUNC_task_storage_delete:
		if (map->map_type != BPF_MAP_TYPE_TASK_STORAGE)
			goto error;
		break;
	default:
		break;
	}

	return 0;
error:
	verbose(env, "cannot pass map_type %d into func %s#%d\n",
		map->map_type, func_id_name(func_id), func_id);
	return -EINVAL;
}

static bool check_raw_mode_ok(const struct bpf_func_proto *fn)
{
	int count = 0;

	if (fn->arg1_type == ARG_PTR_TO_UNINIT_MEM)
		count++;
	if (fn->arg2_type == ARG_PTR_TO_UNINIT_MEM)
		count++;
	if (fn->arg3_type == ARG_PTR_TO_UNINIT_MEM)
		count++;
	if (fn->arg4_type == ARG_PTR_TO_UNINIT_MEM)
		count++;
	if (fn->arg5_type == ARG_PTR_TO_UNINIT_MEM)
		count++;

	/* We only support one arg being in raw mode at the moment,
	 * which is sufficient for the helper functions we have
	 * right now.
	 */
	return count <= 1;
}

static bool check_args_pair_invalid(enum bpf_arg_type arg_curr,
				    enum bpf_arg_type arg_next)
{
	return (arg_type_is_mem_ptr(arg_curr) &&
	        !arg_type_is_mem_size(arg_next)) ||
	       (!arg_type_is_mem_ptr(arg_curr) &&
		arg_type_is_mem_size(arg_next));
}

static bool check_arg_pair_ok(const struct bpf_func_proto *fn)
{
	/* bpf_xxx(..., buf, len) call will access 'len'
	 * bytes from memory 'buf'. Both arg types need
	 * to be paired, so make sure there's no buggy
	 * helper function specification.
	 */
	if (arg_type_is_mem_size(fn->arg1_type) ||
	    arg_type_is_mem_ptr(fn->arg5_type)  ||
	    check_args_pair_invalid(fn->arg1_type, fn->arg2_type) ||
	    check_args_pair_invalid(fn->arg2_type, fn->arg3_type) ||
	    check_args_pair_invalid(fn->arg3_type, fn->arg4_type) ||
	    check_args_pair_invalid(fn->arg4_type, fn->arg5_type))
		return false;

	return true;
}

static bool check_refcount_ok(const struct bpf_func_proto *fn, int func_id)
{
	int count = 0;

	if (arg_type_may_be_refcounted(fn->arg1_type))
		count++;
	if (arg_type_may_be_refcounted(fn->arg2_type))
		count++;
	if (arg_type_may_be_refcounted(fn->arg3_type))
		count++;
	if (arg_type_may_be_refcounted(fn->arg4_type))
		count++;
	if (arg_type_may_be_refcounted(fn->arg5_type))
		count++;

	/* A reference acquiring function cannot acquire
	 * another refcounted ptr.
	 */
	if (may_be_acquire_function(func_id) && count)
		return false;

	/* We only support one arg being unreferenced at the moment,
	 * which is sufficient for the helper functions we have right now.
	 */
	return count <= 1;
}

static bool check_btf_id_ok(const struct bpf_func_proto *fn)
{
	int i;

	for (i = 0; i < ARRAY_SIZE(fn->arg_type); i++) {
		if (fn->arg_type[i] == ARG_PTR_TO_BTF_ID && !fn->arg_btf_id[i])
			return false;

		if (fn->arg_type[i] != ARG_PTR_TO_BTF_ID && fn->arg_btf_id[i])
			return false;
	}

	return true;
}

static int check_func_proto(const struct bpf_func_proto *fn, int func_id)
{
	return check_raw_mode_ok(fn) &&
	       check_arg_pair_ok(fn) &&
	       check_btf_id_ok(fn) &&
	       check_refcount_ok(fn, func_id) ? 0 : -EINVAL;
}

/* Packet data might have moved, any old PTR_TO_PACKET[_META,_END]
 * are now invalid, so turn them into unknown SCALAR_VALUE.
 */
static void __clear_all_pkt_pointers(struct bpf_verifier_env *env,
				     struct bpf_func_state *state)
{
	struct bpf_reg_state *regs = state->regs, *reg;
	int i;

	for (i = 0; i < MAX_BPF_REG; i++)
		if (reg_is_pkt_pointer_any(&regs[i]))
			mark_reg_unknown(env, regs, i);

	bpf_for_each_spilled_reg(i, state, reg) {
		if (!reg)
			continue;
		if (reg_is_pkt_pointer_any(reg))
			__mark_reg_unknown(env, reg);
	}
}

static void clear_all_pkt_pointers(struct bpf_verifier_env *env)
{
	struct bpf_verifier_state *vstate = env->cur_state;
	int i;

	for (i = 0; i <= vstate->curframe; i++)
		__clear_all_pkt_pointers(env, vstate->frame[i]);
}

enum {
	AT_PKT_END = -1,
	BEYOND_PKT_END = -2,
};

static void mark_pkt_end(struct bpf_verifier_state *vstate, int regn, bool range_open)
{
	struct bpf_func_state *state = vstate->frame[vstate->curframe];
	struct bpf_reg_state *reg = &state->regs[regn];

	if (reg->type != PTR_TO_PACKET)
		/* PTR_TO_PACKET_META is not supported yet */
		return;

	/* The 'reg' is pkt > pkt_end or pkt >= pkt_end.
	 * How far beyond pkt_end it goes is unknown.
	 * if (!range_open) it's the case of pkt >= pkt_end
	 * if (range_open) it's the case of pkt > pkt_end
	 * hence this pointer is at least 1 byte bigger than pkt_end
	 */
	if (range_open)
		reg->range = BEYOND_PKT_END;
	else
		reg->range = AT_PKT_END;
}

static void release_reg_references(struct bpf_verifier_env *env,
				   struct bpf_func_state *state,
				   int ref_obj_id)
{
	struct bpf_reg_state *regs = state->regs, *reg;
	int i;

	for (i = 0; i < MAX_BPF_REG; i++)
		if (regs[i].ref_obj_id == ref_obj_id)
			mark_reg_unknown(env, regs, i);

	bpf_for_each_spilled_reg(i, state, reg) {
		if (!reg)
			continue;
		if (reg->ref_obj_id == ref_obj_id)
			__mark_reg_unknown(env, reg);
	}
}

/* The pointer with the specified id has released its reference to kernel
 * resources. Identify all copies of the same pointer and clear the reference.
 */
static int release_reference(struct bpf_verifier_env *env,
			     int ref_obj_id)
{
	struct bpf_verifier_state *vstate = env->cur_state;
	int err;
	int i;

	err = release_reference_state(cur_func(env), ref_obj_id);
	if (err)
		return err;

	for (i = 0; i <= vstate->curframe; i++)
		release_reg_references(env, vstate->frame[i], ref_obj_id);

	return 0;
}

static void clear_caller_saved_regs(struct bpf_verifier_env *env,
				    struct bpf_reg_state *regs)
{
	int i;

	/* after the call registers r0 - r5 were scratched */
	for (i = 0; i < CALLER_SAVED_REGS; i++) {
		mark_reg_not_init(env, regs, caller_saved[i]);
		check_reg_arg(env, caller_saved[i], DST_OP_NO_MARK);
	}
}

typedef int (*set_callee_state_fn)(struct bpf_verifier_env *env,
				   struct bpf_func_state *caller,
				   struct bpf_func_state *callee,
				   int insn_idx);

static int __check_func_call(struct bpf_verifier_env *env, struct bpf_insn *insn,
			     int *insn_idx, int subprog,
			     set_callee_state_fn set_callee_state_cb)
{
	struct bpf_verifier_state *state = env->cur_state;
	struct bpf_func_info_aux *func_info_aux;
	struct bpf_func_state *caller, *callee;
	int err;
	bool is_global = false;

	if (state->curframe + 1 >= MAX_CALL_FRAMES) {
		verbose(env, "the call stack of %d frames is too deep\n",
			state->curframe + 2);
		return -E2BIG;
	}

	caller = state->frame[state->curframe];
	if (state->frame[state->curframe + 1]) {
		verbose(env, "verifier bug. Frame %d already allocated\n",
			state->curframe + 1);
		return -EFAULT;
	}

	func_info_aux = env->prog->aux->func_info_aux;
	if (func_info_aux)
		is_global = func_info_aux[subprog].linkage == BTF_FUNC_GLOBAL;
	err = btf_check_subprog_arg_match(env, subprog, caller->regs);
	if (err == -EFAULT)
		return err;
	if (is_global) {
		if (err) {
			verbose(env, "Caller passes invalid args into func#%d\n",
				subprog);
			return err;
		} else {
			if (env->log.level & BPF_LOG_LEVEL)
				verbose(env,
					"Func#%d is global and valid. Skipping.\n",
					subprog);
			clear_caller_saved_regs(env, caller->regs);

			/* All global functions return a 64-bit SCALAR_VALUE */
			mark_reg_unknown(env, caller->regs, BPF_REG_0);
			caller->regs[BPF_REG_0].subreg_def = DEF_NOT_SUBREG;

			/* continue with next insn after call */
			return 0;
		}
	}

	if (insn->code == (BPF_JMP | BPF_CALL) &&
	    insn->src_reg == 0 &&
	    insn->imm == BPF_FUNC_timer_set_callback) {
		struct bpf_verifier_state *async_cb;

		/* there is no real recursion here. timer callbacks are async */
		env->subprog_info[subprog].is_async_cb = true;
		async_cb = push_async_cb(env, env->subprog_info[subprog].start,
					 *insn_idx, subprog);
		if (!async_cb)
			return -EFAULT;
		callee = async_cb->frame[0];
		callee->async_entry_cnt = caller->async_entry_cnt + 1;

		/* Convert bpf_timer_set_callback() args into timer callback args */
		err = set_callee_state_cb(env, caller, callee, *insn_idx);
		if (err)
			return err;

		clear_caller_saved_regs(env, caller->regs);
		mark_reg_unknown(env, caller->regs, BPF_REG_0);
		caller->regs[BPF_REG_0].subreg_def = DEF_NOT_SUBREG;
		/* continue with next insn after call */
		return 0;
	}

	callee = kzalloc(sizeof(*callee), GFP_KERNEL);
	if (!callee)
		return -ENOMEM;
	state->frame[state->curframe + 1] = callee;

	/* callee cannot access r0, r6 - r9 for reading and has to write
	 * into its own stack before reading from it.
	 * callee can read/write into caller's stack
	 */
	init_func_state(env, callee,
			/* remember the callsite, it will be used by bpf_exit */
			*insn_idx /* callsite */,
			state->curframe + 1 /* frameno within this callchain */,
			subprog /* subprog number within this prog */);

	/* Transfer references to the callee */
	err = copy_reference_state(callee, caller);
	if (err)
		return err;

	err = set_callee_state_cb(env, caller, callee, *insn_idx);
	if (err)
		return err;

	clear_caller_saved_regs(env, caller->regs);

	/* only increment it after check_reg_arg() finished */
	state->curframe++;

	/* and go analyze first insn of the callee */
	*insn_idx = env->subprog_info[subprog].start - 1;

	if (env->log.level & BPF_LOG_LEVEL) {
		verbose(env, "caller:\n");
		print_verifier_state(env, caller);
		verbose(env, "callee:\n");
		print_verifier_state(env, callee);
	}
	return 0;
}

int map_set_for_each_callback_args(struct bpf_verifier_env *env,
				   struct bpf_func_state *caller,
				   struct bpf_func_state *callee)
{
	/* bpf_for_each_map_elem(struct bpf_map *map, void *callback_fn,
	 *      void *callback_ctx, u64 flags);
	 * callback_fn(struct bpf_map *map, void *key, void *value,
	 *      void *callback_ctx);
	 */
	callee->regs[BPF_REG_1] = caller->regs[BPF_REG_1];

	callee->regs[BPF_REG_2].type = PTR_TO_MAP_KEY;
	__mark_reg_known_zero(&callee->regs[BPF_REG_2]);
	callee->regs[BPF_REG_2].map_ptr = caller->regs[BPF_REG_1].map_ptr;

	callee->regs[BPF_REG_3].type = PTR_TO_MAP_VALUE;
	__mark_reg_known_zero(&callee->regs[BPF_REG_3]);
	callee->regs[BPF_REG_3].map_ptr = caller->regs[BPF_REG_1].map_ptr;

	/* pointer to stack or null */
	callee->regs[BPF_REG_4] = caller->regs[BPF_REG_3];

	/* unused */
	__mark_reg_not_init(env, &callee->regs[BPF_REG_5]);
	return 0;
}

static int set_callee_state(struct bpf_verifier_env *env,
			    struct bpf_func_state *caller,
			    struct bpf_func_state *callee, int insn_idx)
{
	int i;

	/* copy r1 - r5 args that callee can access.  The copy includes parent
	 * pointers, which connects us up to the liveness chain
	 */
	for (i = BPF_REG_1; i <= BPF_REG_5; i++)
		callee->regs[i] = caller->regs[i];
	return 0;
}

static int check_func_call(struct bpf_verifier_env *env, struct bpf_insn *insn,
			   int *insn_idx)
{
	int subprog, target_insn;

	target_insn = *insn_idx + insn->imm + 1;
	subprog = find_subprog(env, target_insn);
	if (subprog < 0) {
		verbose(env, "verifier bug. No program starts at insn %d\n",
			target_insn);
		return -EFAULT;
	}

	return __check_func_call(env, insn, insn_idx, subprog, set_callee_state);
}

static int set_map_elem_callback_state(struct bpf_verifier_env *env,
				       struct bpf_func_state *caller,
				       struct bpf_func_state *callee,
				       int insn_idx)
{
	struct bpf_insn_aux_data *insn_aux = &env->insn_aux_data[insn_idx];
	struct bpf_map *map;
	int err;

	if (bpf_map_ptr_poisoned(insn_aux)) {
		verbose(env, "tail_call abusing map_ptr\n");
		return -EINVAL;
	}

	map = BPF_MAP_PTR(insn_aux->map_ptr_state);
	if (!map->ops->map_set_for_each_callback_args ||
	    !map->ops->map_for_each_callback) {
		verbose(env, "callback function not allowed for map\n");
		return -ENOTSUPP;
	}

	err = map->ops->map_set_for_each_callback_args(env, caller, callee);
	if (err)
		return err;

	callee->in_callback_fn = true;
	return 0;
}

static int set_timer_callback_state(struct bpf_verifier_env *env,
				    struct bpf_func_state *caller,
				    struct bpf_func_state *callee,
				    int insn_idx)
{
	struct bpf_map *map_ptr = caller->regs[BPF_REG_1].map_ptr;

	/* bpf_timer_set_callback(struct bpf_timer *timer, void *callback_fn);
	 * callback_fn(struct bpf_map *map, void *key, void *value);
	 */
	callee->regs[BPF_REG_1].type = CONST_PTR_TO_MAP;
	__mark_reg_known_zero(&callee->regs[BPF_REG_1]);
	callee->regs[BPF_REG_1].map_ptr = map_ptr;

	callee->regs[BPF_REG_2].type = PTR_TO_MAP_KEY;
	__mark_reg_known_zero(&callee->regs[BPF_REG_2]);
	callee->regs[BPF_REG_2].map_ptr = map_ptr;

	callee->regs[BPF_REG_3].type = PTR_TO_MAP_VALUE;
	__mark_reg_known_zero(&callee->regs[BPF_REG_3]);
	callee->regs[BPF_REG_3].map_ptr = map_ptr;

	/* unused */
	__mark_reg_not_init(env, &callee->regs[BPF_REG_4]);
	__mark_reg_not_init(env, &callee->regs[BPF_REG_5]);
	callee->in_async_callback_fn = true;
	return 0;
}

static int prepare_func_exit(struct bpf_verifier_env *env, int *insn_idx)
{
	struct bpf_verifier_state *state = env->cur_state;
	struct bpf_func_state *caller, *callee;
	struct bpf_reg_state *r0;
	int err;

	callee = state->frame[state->curframe];
	r0 = &callee->regs[BPF_REG_0];
	if (r0->type == PTR_TO_STACK) {
		/* technically it's ok to return caller's stack pointer
		 * (or caller's caller's pointer) back to the caller,
		 * since these pointers are valid. Only current stack
		 * pointer will be invalid as soon as function exits,
		 * but let's be conservative
		 */
		verbose(env, "cannot return stack pointer to the caller\n");
		return -EINVAL;
	}

	state->curframe--;
	caller = state->frame[state->curframe];
	if (callee->in_callback_fn) {
		/* enforce R0 return value range [0, 1]. */
		struct tnum range = tnum_range(0, 1);

		if (r0->type != SCALAR_VALUE) {
			verbose(env, "R0 not a scalar value\n");
			return -EACCES;
		}
		if (!tnum_in(range, r0->var_off)) {
			verbose_invalid_scalar(env, r0, &range, "callback return", "R0");
			return -EINVAL;
		}
	} else {
		/* return to the caller whatever r0 had in the callee */
		caller->regs[BPF_REG_0] = *r0;
	}

	/* Transfer references to the caller */
	err = copy_reference_state(caller, callee);
	if (err)
		return err;

	*insn_idx = callee->callsite + 1;
	if (env->log.level & BPF_LOG_LEVEL) {
		verbose(env, "returning from callee:\n");
		print_verifier_state(env, callee);
		verbose(env, "to caller at %d:\n", *insn_idx);
		print_verifier_state(env, caller);
	}
	/* clear everything in the callee */
	free_func_state(callee);
	state->frame[state->curframe + 1] = NULL;
	return 0;
}

static void do_refine_retval_range(struct bpf_reg_state *regs, int ret_type,
				   int func_id,
				   struct bpf_call_arg_meta *meta)
{
	struct bpf_reg_state *ret_reg = &regs[BPF_REG_0];

	if (ret_type != RET_INTEGER ||
	    (func_id != BPF_FUNC_get_stack &&
	     func_id != BPF_FUNC_get_task_stack &&
	     func_id != BPF_FUNC_probe_read_str &&
	     func_id != BPF_FUNC_probe_read_kernel_str &&
	     func_id != BPF_FUNC_probe_read_user_str))
		return;

	ret_reg->smax_value = meta->msize_max_value;
	ret_reg->s32_max_value = meta->msize_max_value;
	ret_reg->smin_value = -MAX_ERRNO;
	ret_reg->s32_min_value = -MAX_ERRNO;
	__reg_deduce_bounds(ret_reg);
	__reg_bound_offset(ret_reg);
	__update_reg_bounds(ret_reg);
}

static int
record_func_map(struct bpf_verifier_env *env, struct bpf_call_arg_meta *meta,
		int func_id, int insn_idx)
{
	struct bpf_insn_aux_data *aux = &env->insn_aux_data[insn_idx];
	struct bpf_map *map = meta->map_ptr;

	if (func_id != BPF_FUNC_tail_call &&
	    func_id != BPF_FUNC_map_lookup_elem &&
	    func_id != BPF_FUNC_map_update_elem &&
	    func_id != BPF_FUNC_map_delete_elem &&
	    func_id != BPF_FUNC_map_push_elem &&
	    func_id != BPF_FUNC_map_pop_elem &&
	    func_id != BPF_FUNC_map_peek_elem &&
	    func_id != BPF_FUNC_for_each_map_elem &&
	    func_id != BPF_FUNC_redirect_map)
		return 0;

	if (map == NULL) {
		verbose(env, "kernel subsystem misconfigured verifier\n");
		return -EINVAL;
	}

	/* In case of read-only, some additional restrictions
	 * need to be applied in order to prevent altering the
	 * state of the map from program side.
	 */
	if ((map->map_flags & BPF_F_RDONLY_PROG) &&
	    (func_id == BPF_FUNC_map_delete_elem ||
	     func_id == BPF_FUNC_map_update_elem ||
	     func_id == BPF_FUNC_map_push_elem ||
	     func_id == BPF_FUNC_map_pop_elem)) {
		verbose(env, "write into map forbidden\n");
		return -EACCES;
	}

	if (!BPF_MAP_PTR(aux->map_ptr_state))
		bpf_map_ptr_store(aux, meta->map_ptr,
				  !meta->map_ptr->bypass_spec_v1);
	else if (BPF_MAP_PTR(aux->map_ptr_state) != meta->map_ptr)
		bpf_map_ptr_store(aux, BPF_MAP_PTR_POISON,
				  !meta->map_ptr->bypass_spec_v1);
	return 0;
}

static int
record_func_key(struct bpf_verifier_env *env, struct bpf_call_arg_meta *meta,
		int func_id, int insn_idx)
{
	struct bpf_insn_aux_data *aux = &env->insn_aux_data[insn_idx];
	struct bpf_reg_state *regs = cur_regs(env), *reg;
	struct bpf_map *map = meta->map_ptr;
	struct tnum range;
	u64 val;
	int err;

	if (func_id != BPF_FUNC_tail_call)
		return 0;
	if (!map || map->map_type != BPF_MAP_TYPE_PROG_ARRAY) {
		verbose(env, "kernel subsystem misconfigured verifier\n");
		return -EINVAL;
	}

	range = tnum_range(0, map->max_entries - 1);
	reg = &regs[BPF_REG_3];

	if (!register_is_const(reg) || !tnum_in(range, reg->var_off)) {
		bpf_map_key_store(aux, BPF_MAP_KEY_POISON);
		return 0;
	}

	err = mark_chain_precision(env, BPF_REG_3);
	if (err)
		return err;

	val = reg->var_off.value;
	if (bpf_map_key_unseen(aux))
		bpf_map_key_store(aux, val);
	else if (!bpf_map_key_poisoned(aux) &&
		  bpf_map_key_immediate(aux) != val)
		bpf_map_key_store(aux, BPF_MAP_KEY_POISON);
	return 0;
}

static int check_reference_leak(struct bpf_verifier_env *env)
{
	struct bpf_func_state *state = cur_func(env);
	int i;

	for (i = 0; i < state->acquired_refs; i++) {
		verbose(env, "Unreleased reference id=%d alloc_insn=%d\n",
			state->refs[i].id, state->refs[i].insn_idx);
	}
	return state->acquired_refs ? -EINVAL : 0;
}

static int check_bpf_snprintf_call(struct bpf_verifier_env *env,
				   struct bpf_reg_state *regs)
{
	struct bpf_reg_state *fmt_reg = &regs[BPF_REG_3];
	struct bpf_reg_state *data_len_reg = &regs[BPF_REG_5];
	struct bpf_map *fmt_map = fmt_reg->map_ptr;
	int err, fmt_map_off, num_args;
	u64 fmt_addr;
	char *fmt;

	/* data must be an array of u64 */
	if (data_len_reg->var_off.value % 8)
		return -EINVAL;
	num_args = data_len_reg->var_off.value / 8;

	/* fmt being ARG_PTR_TO_CONST_STR guarantees that var_off is const
	 * and map_direct_value_addr is set.
	 */
	fmt_map_off = fmt_reg->off + fmt_reg->var_off.value;
	err = fmt_map->ops->map_direct_value_addr(fmt_map, &fmt_addr,
						  fmt_map_off);
	if (err) {
		verbose(env, "verifier bug\n");
		return -EFAULT;
	}
	fmt = (char *)(long)fmt_addr + fmt_map_off;

	/* We are also guaranteed that fmt+fmt_map_off is NULL terminated, we
	 * can focus on validating the format specifiers.
	 */
	err = bpf_bprintf_prepare(fmt, UINT_MAX, NULL, NULL, num_args);
	if (err < 0)
		verbose(env, "Invalid format string\n");

	return err;
}

static int check_get_func_ip(struct bpf_verifier_env *env)
{
	enum bpf_attach_type eatype = env->prog->expected_attach_type;
	enum bpf_prog_type type = resolve_prog_type(env->prog);
	int func_id = BPF_FUNC_get_func_ip;

	if (type == BPF_PROG_TYPE_TRACING) {
		if (eatype != BPF_TRACE_FENTRY && eatype != BPF_TRACE_FEXIT &&
		    eatype != BPF_MODIFY_RETURN) {
			verbose(env, "func %s#%d supported only for fentry/fexit/fmod_ret programs\n",
				func_id_name(func_id), func_id);
			return -ENOTSUPP;
		}
		return 0;
	} else if (type == BPF_PROG_TYPE_KPROBE) {
		return 0;
	}

	verbose(env, "func %s#%d not supported for program type %d\n",
		func_id_name(func_id), func_id, type);
	return -ENOTSUPP;
}

static int check_helper_call(struct bpf_verifier_env *env, struct bpf_insn *insn,
			     int *insn_idx_p)
{
	const struct bpf_func_proto *fn = NULL;
	enum bpf_return_type ret_type;
	enum bpf_type_flag ret_flag;
	struct bpf_reg_state *regs;
	struct bpf_call_arg_meta meta;
	int insn_idx = *insn_idx_p;
	bool changes_data;
	int i, err, func_id;

	/* find function prototype */
	func_id = insn->imm;
	if (func_id < 0 || func_id >= __BPF_FUNC_MAX_ID) {
		verbose(env, "invalid func %s#%d\n", func_id_name(func_id),
			func_id);
		return -EINVAL;
	}

	if (env->ops->get_func_proto)
		fn = env->ops->get_func_proto(func_id, env->prog);
	if (!fn) {
		verbose(env, "unknown func %s#%d\n", func_id_name(func_id),
			func_id);
		return -EINVAL;
	}

	/* eBPF programs must be GPL compatible to use GPL-ed functions */
	if (!env->prog->gpl_compatible && fn->gpl_only) {
		verbose(env, "cannot call GPL-restricted function from non-GPL compatible program\n");
		return -EINVAL;
	}

	if (fn->allowed && !fn->allowed(env->prog)) {
		verbose(env, "helper call is not allowed in probe\n");
		return -EINVAL;
	}

	/* With LD_ABS/IND some JITs save/restore skb from r1. */
	changes_data = bpf_helper_changes_pkt_data(fn->func);
	if (changes_data && fn->arg1_type != ARG_PTR_TO_CTX) {
		verbose(env, "kernel subsystem misconfigured func %s#%d: r1 != ctx\n",
			func_id_name(func_id), func_id);
		return -EINVAL;
	}

	memset(&meta, 0, sizeof(meta));
	meta.pkt_access = fn->pkt_access;

	err = check_func_proto(fn, func_id);
	if (err) {
		verbose(env, "kernel subsystem misconfigured func %s#%d\n",
			func_id_name(func_id), func_id);
		return err;
	}

	meta.func_id = func_id;
	/* check args */
	for (i = 0; i < MAX_BPF_FUNC_REG_ARGS; i++) {
		err = check_func_arg(env, i, &meta, fn);
		if (err)
			return err;
	}

	err = record_func_map(env, &meta, func_id, insn_idx);
	if (err)
		return err;

	err = record_func_key(env, &meta, func_id, insn_idx);
	if (err)
		return err;

	/* Mark slots with STACK_MISC in case of raw mode, stack offset
	 * is inferred from register state.
	 */
	for (i = 0; i < meta.access_size; i++) {
		err = check_mem_access(env, insn_idx, meta.regno, i, BPF_B,
				       BPF_WRITE, -1, false);
		if (err)
			return err;
	}

	if (func_id == BPF_FUNC_tail_call) {
		err = check_reference_leak(env);
		if (err) {
			verbose(env, "tail_call would lead to reference leak\n");
			return err;
		}
	} else if (is_release_function(func_id)) {
		err = release_reference(env, meta.ref_obj_id);
		if (err) {
			verbose(env, "func %s#%d reference has not been acquired before\n",
				func_id_name(func_id), func_id);
			return err;
		}
	}

	regs = cur_regs(env);

	/* check that flags argument in get_local_storage(map, flags) is 0,
	 * this is required because get_local_storage() can't return an error.
	 */
	if (func_id == BPF_FUNC_get_local_storage &&
	    !register_is_null(&regs[BPF_REG_2])) {
		verbose(env, "get_local_storage() doesn't support non-zero flags\n");
		return -EINVAL;
	}

	if (func_id == BPF_FUNC_for_each_map_elem) {
		err = __check_func_call(env, insn, insn_idx_p, meta.subprogno,
					set_map_elem_callback_state);
		if (err < 0)
			return -EINVAL;
	}

	if (func_id == BPF_FUNC_timer_set_callback) {
		err = __check_func_call(env, insn, insn_idx_p, meta.subprogno,
					set_timer_callback_state);
		if (err < 0)
			return -EINVAL;
	}

	if (func_id == BPF_FUNC_snprintf) {
		err = check_bpf_snprintf_call(env, regs);
		if (err < 0)
			return err;
	}

	/* reset caller saved regs */
	for (i = 0; i < CALLER_SAVED_REGS; i++) {
		mark_reg_not_init(env, regs, caller_saved[i]);
		check_reg_arg(env, caller_saved[i], DST_OP_NO_MARK);
	}

	/* helper call returns 64-bit value. */
	regs[BPF_REG_0].subreg_def = DEF_NOT_SUBREG;

	/* update return register (already marked as written above) */
	ret_type = fn->ret_type;
	ret_flag = type_flag(fn->ret_type);
	if (ret_type == RET_INTEGER) {
		/* sets type to SCALAR_VALUE */
		mark_reg_unknown(env, regs, BPF_REG_0);
	} else if (ret_type == RET_VOID) {
		regs[BPF_REG_0].type = NOT_INIT;
	} else if (base_type(ret_type) == RET_PTR_TO_MAP_VALUE) {
		/* There is no offset yet applied, variable or fixed */
		mark_reg_known_zero(env, regs, BPF_REG_0);
		/* remember map_ptr, so that check_map_access()
		 * can check 'value_size' boundary of memory access
		 * to map element returned from bpf_map_lookup_elem()
		 */
		if (meta.map_ptr == NULL) {
			verbose(env,
				"kernel subsystem misconfigured verifier\n");
			return -EINVAL;
		}
		regs[BPF_REG_0].map_ptr = meta.map_ptr;
		regs[BPF_REG_0].map_uid = meta.map_uid;
		regs[BPF_REG_0].type = PTR_TO_MAP_VALUE | ret_flag;
		if (!type_may_be_null(ret_type) &&
		    map_value_has_spin_lock(meta.map_ptr)) {
			regs[BPF_REG_0].id = ++env->id_gen;
		}
	} else if (base_type(ret_type) == RET_PTR_TO_SOCKET) {
		mark_reg_known_zero(env, regs, BPF_REG_0);
		regs[BPF_REG_0].type = PTR_TO_SOCKET | ret_flag;
	} else if (base_type(ret_type) == RET_PTR_TO_SOCK_COMMON) {
		mark_reg_known_zero(env, regs, BPF_REG_0);
		regs[BPF_REG_0].type = PTR_TO_SOCK_COMMON | ret_flag;
	} else if (base_type(ret_type) == RET_PTR_TO_TCP_SOCK) {
		mark_reg_known_zero(env, regs, BPF_REG_0);
		regs[BPF_REG_0].type = PTR_TO_TCP_SOCK | ret_flag;
	} else if (base_type(ret_type) == RET_PTR_TO_ALLOC_MEM) {
		mark_reg_known_zero(env, regs, BPF_REG_0);
		regs[BPF_REG_0].type = PTR_TO_MEM | ret_flag;
		regs[BPF_REG_0].mem_size = meta.mem_size;
	} else if (base_type(ret_type) == RET_PTR_TO_MEM_OR_BTF_ID) {
		const struct btf_type *t;

		mark_reg_known_zero(env, regs, BPF_REG_0);
		t = btf_type_skip_modifiers(meta.ret_btf, meta.ret_btf_id, NULL);
		if (!btf_type_is_struct(t)) {
			u32 tsize;
			const struct btf_type *ret;
			const char *tname;

			/* resolve the type size of ksym. */
			ret = btf_resolve_size(meta.ret_btf, t, &tsize);
			if (IS_ERR(ret)) {
				tname = btf_name_by_offset(meta.ret_btf, t->name_off);
				verbose(env, "unable to resolve the size of type '%s': %ld\n",
					tname, PTR_ERR(ret));
				return -EINVAL;
			}
			regs[BPF_REG_0].type = PTR_TO_MEM | ret_flag;
			regs[BPF_REG_0].mem_size = tsize;
		} else {
			/* MEM_RDONLY may be carried from ret_flag, but it
			 * doesn't apply on PTR_TO_BTF_ID. Fold it, otherwise
			 * it will confuse the check of PTR_TO_BTF_ID in
			 * check_mem_access().
			 */
			ret_flag &= ~MEM_RDONLY;

			regs[BPF_REG_0].type = PTR_TO_BTF_ID | ret_flag;
			regs[BPF_REG_0].btf = meta.ret_btf;
			regs[BPF_REG_0].btf_id = meta.ret_btf_id;
		}
	} else if (base_type(ret_type) == RET_PTR_TO_BTF_ID) {
		int ret_btf_id;

		mark_reg_known_zero(env, regs, BPF_REG_0);
		regs[BPF_REG_0].type = PTR_TO_BTF_ID | ret_flag;
		ret_btf_id = *fn->ret_btf_id;
		if (ret_btf_id == 0) {
			verbose(env, "invalid return type %u of func %s#%d\n",
				base_type(ret_type), func_id_name(func_id),
				func_id);
			return -EINVAL;
		}
		/* current BPF helper definitions are only coming from
		 * built-in code with type IDs from  vmlinux BTF
		 */
		regs[BPF_REG_0].btf = btf_vmlinux;
		regs[BPF_REG_0].btf_id = ret_btf_id;
	} else {
		verbose(env, "unknown return type %u of func %s#%d\n",
			base_type(ret_type), func_id_name(func_id), func_id);
		return -EINVAL;
	}

	if (type_may_be_null(regs[BPF_REG_0].type))
		regs[BPF_REG_0].id = ++env->id_gen;

	if (is_ptr_cast_function(func_id)) {
		/* For release_reference() */
		regs[BPF_REG_0].ref_obj_id = meta.ref_obj_id;
	} else if (is_acquire_function(func_id, meta.map_ptr)) {
		int id = acquire_reference_state(env, insn_idx);

		if (id < 0)
			return id;
		/* For mark_ptr_or_null_reg() */
		regs[BPF_REG_0].id = id;
		/* For release_reference() */
		regs[BPF_REG_0].ref_obj_id = id;
	}

	do_refine_retval_range(regs, fn->ret_type, func_id, &meta);

	err = check_map_func_compatibility(env, meta.map_ptr, func_id);
	if (err)
		return err;

	if ((func_id == BPF_FUNC_get_stack ||
	     func_id == BPF_FUNC_get_task_stack) &&
	    !env->prog->has_callchain_buf) {
		const char *err_str;

#ifdef CONFIG_PERF_EVENTS
		err = get_callchain_buffers(sysctl_perf_event_max_stack);
		err_str = "cannot get callchain buffer for func %s#%d\n";
#else
		err = -ENOTSUPP;
		err_str = "func %s#%d not supported without CONFIG_PERF_EVENTS\n";
#endif
		if (err) {
			verbose(env, err_str, func_id_name(func_id), func_id);
			return err;
		}

		env->prog->has_callchain_buf = true;
	}

	if (func_id == BPF_FUNC_get_stackid || func_id == BPF_FUNC_get_stack)
		env->prog->call_get_stack = true;

	if (func_id == BPF_FUNC_get_func_ip) {
		if (check_get_func_ip(env))
			return -ENOTSUPP;
		env->prog->call_get_func_ip = true;
	}

	if (changes_data)
		clear_all_pkt_pointers(env);
	return 0;
}

/* mark_btf_func_reg_size() is used when the reg size is determined by
 * the BTF func_proto's return value size and argument.
 */
static void mark_btf_func_reg_size(struct bpf_verifier_env *env, u32 regno,
				   size_t reg_size)
{
	struct bpf_reg_state *reg = &cur_regs(env)[regno];

	if (regno == BPF_REG_0) {
		/* Function return value */
		reg->live |= REG_LIVE_WRITTEN;
		reg->subreg_def = reg_size == sizeof(u64) ?
			DEF_NOT_SUBREG : env->insn_idx + 1;
	} else {
		/* Function argument */
		if (reg_size == sizeof(u64)) {
			mark_insn_zext(env, reg);
			mark_reg_read(env, reg, reg->parent, REG_LIVE_READ64);
		} else {
			mark_reg_read(env, reg, reg->parent, REG_LIVE_READ32);
		}
	}
}

static int check_kfunc_call(struct bpf_verifier_env *env, struct bpf_insn *insn)
{
	const struct btf_type *t, *func, *func_proto, *ptr_type;
	struct bpf_reg_state *regs = cur_regs(env);
	const char *func_name, *ptr_type_name;
	u32 i, nargs, func_id, ptr_type_id;
	const struct btf_param *args;
	int err;

	func_id = insn->imm;
	func = btf_type_by_id(btf_vmlinux, func_id);
	func_name = btf_name_by_offset(btf_vmlinux, func->name_off);
	func_proto = btf_type_by_id(btf_vmlinux, func->type);

	if (!env->ops->check_kfunc_call ||
	    !env->ops->check_kfunc_call(func_id)) {
		verbose(env, "calling kernel function %s is not allowed\n",
			func_name);
		return -EACCES;
	}

	/* Check the arguments */
	err = btf_check_kfunc_arg_match(env, btf_vmlinux, func_id, regs);
	if (err)
		return err;

	for (i = 0; i < CALLER_SAVED_REGS; i++)
		mark_reg_not_init(env, regs, caller_saved[i]);

	/* Check return type */
	t = btf_type_skip_modifiers(btf_vmlinux, func_proto->type, NULL);
	if (btf_type_is_scalar(t)) {
		mark_reg_unknown(env, regs, BPF_REG_0);
		mark_btf_func_reg_size(env, BPF_REG_0, t->size);
	} else if (btf_type_is_ptr(t)) {
		ptr_type = btf_type_skip_modifiers(btf_vmlinux, t->type,
						   &ptr_type_id);
		if (!btf_type_is_struct(ptr_type)) {
			ptr_type_name = btf_name_by_offset(btf_vmlinux,
							   ptr_type->name_off);
			verbose(env, "kernel function %s returns pointer type %s %s is not supported\n",
				func_name, btf_type_str(ptr_type),
				ptr_type_name);
			return -EINVAL;
		}
		mark_reg_known_zero(env, regs, BPF_REG_0);
		regs[BPF_REG_0].btf = btf_vmlinux;
		regs[BPF_REG_0].type = PTR_TO_BTF_ID;
		regs[BPF_REG_0].btf_id = ptr_type_id;
		mark_btf_func_reg_size(env, BPF_REG_0, sizeof(void *));
	} /* else { add_kfunc_call() ensures it is btf_type_is_void(t) } */

	nargs = btf_type_vlen(func_proto);
	args = (const struct btf_param *)(func_proto + 1);
	for (i = 0; i < nargs; i++) {
		u32 regno = i + 1;

		t = btf_type_skip_modifiers(btf_vmlinux, args[i].type, NULL);
		if (btf_type_is_ptr(t))
			mark_btf_func_reg_size(env, regno, sizeof(void *));
		else
			/* scalar. ensured by btf_check_kfunc_arg_match() */
			mark_btf_func_reg_size(env, regno, t->size);
	}

	return 0;
}

static bool signed_add_overflows(s64 a, s64 b)
{
	/* Do the add in u64, where overflow is well-defined */
	s64 res = (s64)((u64)a + (u64)b);

	if (b < 0)
		return res > a;
	return res < a;
}

static bool signed_add32_overflows(s32 a, s32 b)
{
	/* Do the add in u32, where overflow is well-defined */
	s32 res = (s32)((u32)a + (u32)b);

	if (b < 0)
		return res > a;
	return res < a;
}

static bool signed_sub_overflows(s64 a, s64 b)
{
	/* Do the sub in u64, where overflow is well-defined */
	s64 res = (s64)((u64)a - (u64)b);

	if (b < 0)
		return res < a;
	return res > a;
}

static bool signed_sub32_overflows(s32 a, s32 b)
{
	/* Do the sub in u32, where overflow is well-defined */
	s32 res = (s32)((u32)a - (u32)b);

	if (b < 0)
		return res < a;
	return res > a;
}

static bool check_reg_sane_offset(struct bpf_verifier_env *env,
				  const struct bpf_reg_state *reg,
				  enum bpf_reg_type type)
{
	bool known = tnum_is_const(reg->var_off);
	s64 val = reg->var_off.value;
	s64 smin = reg->smin_value;

	if (known && (val >= BPF_MAX_VAR_OFF || val <= -BPF_MAX_VAR_OFF)) {
		verbose(env, "math between %s pointer and %lld is not allowed\n",
			reg_type_str(env, type), val);
		return false;
	}

	if (reg->off >= BPF_MAX_VAR_OFF || reg->off <= -BPF_MAX_VAR_OFF) {
		verbose(env, "%s pointer offset %d is not allowed\n",
			reg_type_str(env, type), reg->off);
		return false;
	}

	if (smin == S64_MIN) {
		verbose(env, "math between %s pointer and register with unbounded min value is not allowed\n",
			reg_type_str(env, type));
		return false;
	}

	if (smin >= BPF_MAX_VAR_OFF || smin <= -BPF_MAX_VAR_OFF) {
		verbose(env, "value %lld makes %s pointer be out of bounds\n",
			smin, reg_type_str(env, type));
		return false;
	}

	return true;
}

static struct bpf_insn_aux_data *cur_aux(struct bpf_verifier_env *env)
{
	return &env->insn_aux_data[env->insn_idx];
}

enum {
	REASON_BOUNDS	= -1,
	REASON_TYPE	= -2,
	REASON_PATHS	= -3,
	REASON_LIMIT	= -4,
	REASON_STACK	= -5,
};

static int retrieve_ptr_limit(const struct bpf_reg_state *ptr_reg,
			      u32 *alu_limit, bool mask_to_left)
{
	u32 max = 0, ptr_limit = 0;

	switch (ptr_reg->type) {
	case PTR_TO_STACK:
		/* Offset 0 is out-of-bounds, but acceptable start for the
		 * left direction, see BPF_REG_FP. Also, unknown scalar
		 * offset where we would need to deal with min/max bounds is
		 * currently prohibited for unprivileged.
		 */
		max = MAX_BPF_STACK + mask_to_left;
		ptr_limit = -(ptr_reg->var_off.value + ptr_reg->off);
		break;
	case PTR_TO_MAP_VALUE:
		max = ptr_reg->map_ptr->value_size;
		ptr_limit = (mask_to_left ?
			     ptr_reg->smin_value :
			     ptr_reg->umax_value) + ptr_reg->off;
		break;
	default:
		return REASON_TYPE;
	}

	if (ptr_limit >= max)
		return REASON_LIMIT;
	*alu_limit = ptr_limit;
	return 0;
}

static bool can_skip_alu_sanitation(const struct bpf_verifier_env *env,
				    const struct bpf_insn *insn)
{
	return env->bypass_spec_v1 || BPF_SRC(insn->code) == BPF_K;
}

static int update_alu_sanitation_state(struct bpf_insn_aux_data *aux,
				       u32 alu_state, u32 alu_limit)
{
	/* If we arrived here from different branches with different
	 * state or limits to sanitize, then this won't work.
	 */
	if (aux->alu_state &&
	    (aux->alu_state != alu_state ||
	     aux->alu_limit != alu_limit))
		return REASON_PATHS;

	/* Corresponding fixup done in do_misc_fixups(). */
	aux->alu_state = alu_state;
	aux->alu_limit = alu_limit;
	return 0;
}

static int sanitize_val_alu(struct bpf_verifier_env *env,
			    struct bpf_insn *insn)
{
	struct bpf_insn_aux_data *aux = cur_aux(env);

	if (can_skip_alu_sanitation(env, insn))
		return 0;

	return update_alu_sanitation_state(aux, BPF_ALU_NON_POINTER, 0);
}

static bool sanitize_needed(u8 opcode)
{
	return opcode == BPF_ADD || opcode == BPF_SUB;
}

struct bpf_sanitize_info {
	struct bpf_insn_aux_data aux;
	bool mask_to_left;
};

static struct bpf_verifier_state *
sanitize_speculative_path(struct bpf_verifier_env *env,
			  const struct bpf_insn *insn,
			  u32 next_idx, u32 curr_idx)
{
	struct bpf_verifier_state *branch;
	struct bpf_reg_state *regs;

	branch = push_stack(env, next_idx, curr_idx, true);
	if (branch && insn) {
		regs = branch->frame[branch->curframe]->regs;
		if (BPF_SRC(insn->code) == BPF_K) {
			mark_reg_unknown(env, regs, insn->dst_reg);
		} else if (BPF_SRC(insn->code) == BPF_X) {
			mark_reg_unknown(env, regs, insn->dst_reg);
			mark_reg_unknown(env, regs, insn->src_reg);
		}
	}
	return branch;
}

static int sanitize_ptr_alu(struct bpf_verifier_env *env,
			    struct bpf_insn *insn,
			    const struct bpf_reg_state *ptr_reg,
			    const struct bpf_reg_state *off_reg,
			    struct bpf_reg_state *dst_reg,
			    struct bpf_sanitize_info *info,
			    const bool commit_window)
{
	struct bpf_insn_aux_data *aux = commit_window ? cur_aux(env) : &info->aux;
	struct bpf_verifier_state *vstate = env->cur_state;
	bool off_is_imm = tnum_is_const(off_reg->var_off);
	bool off_is_neg = off_reg->smin_value < 0;
	bool ptr_is_dst_reg = ptr_reg == dst_reg;
	u8 opcode = BPF_OP(insn->code);
	u32 alu_state, alu_limit;
	struct bpf_reg_state tmp;
	bool ret;
	int err;

	if (can_skip_alu_sanitation(env, insn))
		return 0;

	/* We already marked aux for masking from non-speculative
	 * paths, thus we got here in the first place. We only care
	 * to explore bad access from here.
	 */
	if (vstate->speculative)
		goto do_sim;

	if (!commit_window) {
		if (!tnum_is_const(off_reg->var_off) &&
		    (off_reg->smin_value < 0) != (off_reg->smax_value < 0))
			return REASON_BOUNDS;

		info->mask_to_left = (opcode == BPF_ADD &&  off_is_neg) ||
				     (opcode == BPF_SUB && !off_is_neg);
	}

	err = retrieve_ptr_limit(ptr_reg, &alu_limit, info->mask_to_left);
	if (err < 0)
		return err;

	if (commit_window) {
		/* In commit phase we narrow the masking window based on
		 * the observed pointer move after the simulated operation.
		 */
		alu_state = info->aux.alu_state;
		alu_limit = abs(info->aux.alu_limit - alu_limit);
	} else {
		alu_state  = off_is_neg ? BPF_ALU_NEG_VALUE : 0;
		alu_state |= off_is_imm ? BPF_ALU_IMMEDIATE : 0;
		alu_state |= ptr_is_dst_reg ?
			     BPF_ALU_SANITIZE_SRC : BPF_ALU_SANITIZE_DST;

		/* Limit pruning on unknown scalars to enable deep search for
		 * potential masking differences from other program paths.
		 */
		if (!off_is_imm)
			env->explore_alu_limits = true;
	}

	err = update_alu_sanitation_state(aux, alu_state, alu_limit);
	if (err < 0)
		return err;
do_sim:
	/* If we're in commit phase, we're done here given we already
	 * pushed the truncated dst_reg into the speculative verification
	 * stack.
	 *
	 * Also, when register is a known constant, we rewrite register-based
	 * operation to immediate-based, and thus do not need masking (and as
	 * a consequence, do not need to simulate the zero-truncation either).
	 */
	if (commit_window || off_is_imm)
		return 0;

	/* Simulate and find potential out-of-bounds access under
	 * speculative execution from truncation as a result of
	 * masking when off was not within expected range. If off
	 * sits in dst, then we temporarily need to move ptr there
	 * to simulate dst (== 0) +/-= ptr. Needed, for example,
	 * for cases where we use K-based arithmetic in one direction
	 * and truncated reg-based in the other in order to explore
	 * bad access.
	 */
	if (!ptr_is_dst_reg) {
		tmp = *dst_reg;
		*dst_reg = *ptr_reg;
	}
	ret = sanitize_speculative_path(env, NULL, env->insn_idx + 1,
					env->insn_idx);
	if (!ptr_is_dst_reg && ret)
		*dst_reg = tmp;
	return !ret ? REASON_STACK : 0;
}

static void sanitize_mark_insn_seen(struct bpf_verifier_env *env)
{
	struct bpf_verifier_state *vstate = env->cur_state;

	/* If we simulate paths under speculation, we don't update the
	 * insn as 'seen' such that when we verify unreachable paths in
	 * the non-speculative domain, sanitize_dead_code() can still
	 * rewrite/sanitize them.
	 */
	if (!vstate->speculative)
		env->insn_aux_data[env->insn_idx].seen = env->pass_cnt;
}

static int sanitize_err(struct bpf_verifier_env *env,
			const struct bpf_insn *insn, int reason,
			const struct bpf_reg_state *off_reg,
			const struct bpf_reg_state *dst_reg)
{
	static const char *err = "pointer arithmetic with it prohibited for !root";
	const char *op = BPF_OP(insn->code) == BPF_ADD ? "add" : "sub";
	u32 dst = insn->dst_reg, src = insn->src_reg;

	switch (reason) {
	case REASON_BOUNDS:
		verbose(env, "R%d has unknown scalar with mixed signed bounds, %s\n",
			off_reg == dst_reg ? dst : src, err);
		break;
	case REASON_TYPE:
		verbose(env, "R%d has pointer with unsupported alu operation, %s\n",
			off_reg == dst_reg ? src : dst, err);
		break;
	case REASON_PATHS:
		verbose(env, "R%d tried to %s from different maps, paths or scalars, %s\n",
			dst, op, err);
		break;
	case REASON_LIMIT:
		verbose(env, "R%d tried to %s beyond pointer bounds, %s\n",
			dst, op, err);
		break;
	case REASON_STACK:
		verbose(env, "R%d could not be pushed for speculative verification, %s\n",
			dst, err);
		break;
	default:
		verbose(env, "verifier internal error: unknown reason (%d)\n",
			reason);
		break;
	}

	return -EACCES;
}

/* check that stack access falls within stack limits and that 'reg' doesn't
 * have a variable offset.
 *
 * Variable offset is prohibited for unprivileged mode for simplicity since it
 * requires corresponding support in Spectre masking for stack ALU.  See also
 * retrieve_ptr_limit().
 *
 *
 * 'off' includes 'reg->off'.
 */
static int check_stack_access_for_ptr_arithmetic(
				struct bpf_verifier_env *env,
				int regno,
				const struct bpf_reg_state *reg,
				int off)
{
	if (!tnum_is_const(reg->var_off)) {
		char tn_buf[48];

		tnum_strn(tn_buf, sizeof(tn_buf), reg->var_off);
		verbose(env, "R%d variable stack access prohibited for !root, var_off=%s off=%d\n",
			regno, tn_buf, off);
		return -EACCES;
	}

	if (off >= 0 || off < -MAX_BPF_STACK) {
		verbose(env, "R%d stack pointer arithmetic goes out of range, "
			"prohibited for !root; off=%d\n", regno, off);
		return -EACCES;
	}

	return 0;
}

static int sanitize_check_bounds(struct bpf_verifier_env *env,
				 const struct bpf_insn *insn,
				 const struct bpf_reg_state *dst_reg)
{
	u32 dst = insn->dst_reg;

	/* For unprivileged we require that resulting offset must be in bounds
	 * in order to be able to sanitize access later on.
	 */
	if (env->bypass_spec_v1)
		return 0;

	switch (dst_reg->type) {
	case PTR_TO_STACK:
		if (check_stack_access_for_ptr_arithmetic(env, dst, dst_reg,
					dst_reg->off + dst_reg->var_off.value))
			return -EACCES;
		break;
	case PTR_TO_MAP_VALUE:
		if (check_map_access(env, dst, dst_reg->off, 1, false)) {
			verbose(env, "R%d pointer arithmetic of map value goes out of range, "
				"prohibited for !root\n", dst);
			return -EACCES;
		}
		break;
	default:
		break;
	}

	return 0;
}

/* Handles arithmetic on a pointer and a scalar: computes new min/max and var_off.
 * Caller should also handle BPF_MOV case separately.
 * If we return -EACCES, caller may want to try again treating pointer as a
 * scalar.  So we only emit a diagnostic if !env->allow_ptr_leaks.
 */
static int adjust_ptr_min_max_vals(struct bpf_verifier_env *env,
				   struct bpf_insn *insn,
				   const struct bpf_reg_state *ptr_reg,
				   const struct bpf_reg_state *off_reg)
{
	struct bpf_verifier_state *vstate = env->cur_state;
	struct bpf_func_state *state = vstate->frame[vstate->curframe];
	struct bpf_reg_state *regs = state->regs, *dst_reg;
	bool known = tnum_is_const(off_reg->var_off);
	s64 smin_val = off_reg->smin_value, smax_val = off_reg->smax_value,
	    smin_ptr = ptr_reg->smin_value, smax_ptr = ptr_reg->smax_value;
	u64 umin_val = off_reg->umin_value, umax_val = off_reg->umax_value,
	    umin_ptr = ptr_reg->umin_value, umax_ptr = ptr_reg->umax_value;
	struct bpf_sanitize_info info = {};
	u8 opcode = BPF_OP(insn->code);
	u32 dst = insn->dst_reg;
	int ret;

	dst_reg = &regs[dst];

	if ((known && (smin_val != smax_val || umin_val != umax_val)) ||
	    smin_val > smax_val || umin_val > umax_val) {
		/* Taint dst register if offset had invalid bounds derived from
		 * e.g. dead branches.
		 */
		__mark_reg_unknown(env, dst_reg);
		return 0;
	}

	if (BPF_CLASS(insn->code) != BPF_ALU64) {
		/* 32-bit ALU ops on pointers produce (meaningless) scalars */
		if (opcode == BPF_SUB && env->allow_ptr_leaks) {
			__mark_reg_unknown(env, dst_reg);
			return 0;
		}

		verbose(env,
			"R%d 32-bit pointer arithmetic prohibited\n",
			dst);
		return -EACCES;
	}

	if (ptr_reg->type & PTR_MAYBE_NULL) {
		verbose(env, "R%d pointer arithmetic on %s prohibited, null-check it first\n",
			dst, reg_type_str(env, ptr_reg->type));
		return -EACCES;
	}

	switch (base_type(ptr_reg->type)) {
	case CONST_PTR_TO_MAP:
		/* smin_val represents the known value */
		if (known && smin_val == 0 && opcode == BPF_ADD)
			break;
		fallthrough;
	case PTR_TO_PACKET_END:
	case PTR_TO_SOCKET:
	case PTR_TO_SOCK_COMMON:
	case PTR_TO_TCP_SOCK:
	case PTR_TO_XDP_SOCK:
reject:
		verbose(env, "R%d pointer arithmetic on %s prohibited\n",
			dst, reg_type_str(env, ptr_reg->type));
		return -EACCES;
	default:
		if (type_may_be_null(ptr_reg->type))
			goto reject;
		break;
	}

	/* In case of 'scalar += pointer', dst_reg inherits pointer type and id.
	 * The id may be overwritten later if we create a new variable offset.
	 */
	dst_reg->type = ptr_reg->type;
	dst_reg->id = ptr_reg->id;

	if (!check_reg_sane_offset(env, off_reg, ptr_reg->type) ||
	    !check_reg_sane_offset(env, ptr_reg, ptr_reg->type))
		return -EINVAL;

	/* pointer types do not carry 32-bit bounds at the moment. */
	__mark_reg32_unbounded(dst_reg);

	if (sanitize_needed(opcode)) {
		ret = sanitize_ptr_alu(env, insn, ptr_reg, off_reg, dst_reg,
				       &info, false);
		if (ret < 0)
			return sanitize_err(env, insn, ret, off_reg, dst_reg);
	}

	switch (opcode) {
	case BPF_ADD:
		/* We can take a fixed offset as long as it doesn't overflow
		 * the s32 'off' field
		 */
		if (known && (ptr_reg->off + smin_val ==
			      (s64)(s32)(ptr_reg->off + smin_val))) {
			/* pointer += K.  Accumulate it into fixed offset */
			dst_reg->smin_value = smin_ptr;
			dst_reg->smax_value = smax_ptr;
			dst_reg->umin_value = umin_ptr;
			dst_reg->umax_value = umax_ptr;
			dst_reg->var_off = ptr_reg->var_off;
			dst_reg->off = ptr_reg->off + smin_val;
			dst_reg->raw = ptr_reg->raw;
			break;
		}
		/* A new variable offset is created.  Note that off_reg->off
		 * == 0, since it's a scalar.
		 * dst_reg gets the pointer type and since some positive
		 * integer value was added to the pointer, give it a new 'id'
		 * if it's a PTR_TO_PACKET.
		 * this creates a new 'base' pointer, off_reg (variable) gets
		 * added into the variable offset, and we copy the fixed offset
		 * from ptr_reg.
		 */
		if (signed_add_overflows(smin_ptr, smin_val) ||
		    signed_add_overflows(smax_ptr, smax_val)) {
			dst_reg->smin_value = S64_MIN;
			dst_reg->smax_value = S64_MAX;
		} else {
			dst_reg->smin_value = smin_ptr + smin_val;
			dst_reg->smax_value = smax_ptr + smax_val;
		}
		if (umin_ptr + umin_val < umin_ptr ||
		    umax_ptr + umax_val < umax_ptr) {
			dst_reg->umin_value = 0;
			dst_reg->umax_value = U64_MAX;
		} else {
			dst_reg->umin_value = umin_ptr + umin_val;
			dst_reg->umax_value = umax_ptr + umax_val;
		}
		dst_reg->var_off = tnum_add(ptr_reg->var_off, off_reg->var_off);
		dst_reg->off = ptr_reg->off;
		dst_reg->raw = ptr_reg->raw;
		if (reg_is_pkt_pointer(ptr_reg)) {
			dst_reg->id = ++env->id_gen;
			/* something was added to pkt_ptr, set range to zero */
			memset(&dst_reg->raw, 0, sizeof(dst_reg->raw));
		}
		break;
	case BPF_SUB:
		if (dst_reg == off_reg) {
			/* scalar -= pointer.  Creates an unknown scalar */
			verbose(env, "R%d tried to subtract pointer from scalar\n",
				dst);
			return -EACCES;
		}
		/* We don't allow subtraction from FP, because (according to
		 * test_verifier.c test "invalid fp arithmetic", JITs might not
		 * be able to deal with it.
		 */
		if (ptr_reg->type == PTR_TO_STACK) {
			verbose(env, "R%d subtraction from stack pointer prohibited\n",
				dst);
			return -EACCES;
		}
		if (known && (ptr_reg->off - smin_val ==
			      (s64)(s32)(ptr_reg->off - smin_val))) {
			/* pointer -= K.  Subtract it from fixed offset */
			dst_reg->smin_value = smin_ptr;
			dst_reg->smax_value = smax_ptr;
			dst_reg->umin_value = umin_ptr;
			dst_reg->umax_value = umax_ptr;
			dst_reg->var_off = ptr_reg->var_off;
			dst_reg->id = ptr_reg->id;
			dst_reg->off = ptr_reg->off - smin_val;
			dst_reg->raw = ptr_reg->raw;
			break;
		}
		/* A new variable offset is created.  If the subtrahend is known
		 * nonnegative, then any reg->range we had before is still good.
		 */
		if (signed_sub_overflows(smin_ptr, smax_val) ||
		    signed_sub_overflows(smax_ptr, smin_val)) {
			/* Overflow possible, we know nothing */
			dst_reg->smin_value = S64_MIN;
			dst_reg->smax_value = S64_MAX;
		} else {
			dst_reg->smin_value = smin_ptr - smax_val;
			dst_reg->smax_value = smax_ptr - smin_val;
		}
		if (umin_ptr < umax_val) {
			/* Overflow possible, we know nothing */
			dst_reg->umin_value = 0;
			dst_reg->umax_value = U64_MAX;
		} else {
			/* Cannot overflow (as long as bounds are consistent) */
			dst_reg->umin_value = umin_ptr - umax_val;
			dst_reg->umax_value = umax_ptr - umin_val;
		}
		dst_reg->var_off = tnum_sub(ptr_reg->var_off, off_reg->var_off);
		dst_reg->off = ptr_reg->off;
		dst_reg->raw = ptr_reg->raw;
		if (reg_is_pkt_pointer(ptr_reg)) {
			dst_reg->id = ++env->id_gen;
			/* something was added to pkt_ptr, set range to zero */
			if (smin_val < 0)
				memset(&dst_reg->raw, 0, sizeof(dst_reg->raw));
		}
		break;
	case BPF_AND:
	case BPF_OR:
	case BPF_XOR:
		/* bitwise ops on pointers are troublesome, prohibit. */
		verbose(env, "R%d bitwise operator %s on pointer prohibited\n",
			dst, bpf_alu_string[opcode >> 4]);
		return -EACCES;
	default:
		/* other operators (e.g. MUL,LSH) produce non-pointer results */
		verbose(env, "R%d pointer arithmetic with %s operator prohibited\n",
			dst, bpf_alu_string[opcode >> 4]);
		return -EACCES;
	}

	if (!check_reg_sane_offset(env, dst_reg, ptr_reg->type))
		return -EINVAL;

	__update_reg_bounds(dst_reg);
	__reg_deduce_bounds(dst_reg);
	__reg_bound_offset(dst_reg);

	if (sanitize_check_bounds(env, insn, dst_reg) < 0)
		return -EACCES;
	if (sanitize_needed(opcode)) {
		ret = sanitize_ptr_alu(env, insn, dst_reg, off_reg, dst_reg,
				       &info, true);
		if (ret < 0)
			return sanitize_err(env, insn, ret, off_reg, dst_reg);
	}

	return 0;
}

static void scalar32_min_max_add(struct bpf_reg_state *dst_reg,
				 struct bpf_reg_state *src_reg)
{
	s32 smin_val = src_reg->s32_min_value;
	s32 smax_val = src_reg->s32_max_value;
	u32 umin_val = src_reg->u32_min_value;
	u32 umax_val = src_reg->u32_max_value;

	if (signed_add32_overflows(dst_reg->s32_min_value, smin_val) ||
	    signed_add32_overflows(dst_reg->s32_max_value, smax_val)) {
		dst_reg->s32_min_value = S32_MIN;
		dst_reg->s32_max_value = S32_MAX;
	} else {
		dst_reg->s32_min_value += smin_val;
		dst_reg->s32_max_value += smax_val;
	}
	if (dst_reg->u32_min_value + umin_val < umin_val ||
	    dst_reg->u32_max_value + umax_val < umax_val) {
		dst_reg->u32_min_value = 0;
		dst_reg->u32_max_value = U32_MAX;
	} else {
		dst_reg->u32_min_value += umin_val;
		dst_reg->u32_max_value += umax_val;
	}
}

static void scalar_min_max_add(struct bpf_reg_state *dst_reg,
			       struct bpf_reg_state *src_reg)
{
	s64 smin_val = src_reg->smin_value;
	s64 smax_val = src_reg->smax_value;
	u64 umin_val = src_reg->umin_value;
	u64 umax_val = src_reg->umax_value;

	if (signed_add_overflows(dst_reg->smin_value, smin_val) ||
	    signed_add_overflows(dst_reg->smax_value, smax_val)) {
		dst_reg->smin_value = S64_MIN;
		dst_reg->smax_value = S64_MAX;
	} else {
		dst_reg->smin_value += smin_val;
		dst_reg->smax_value += smax_val;
	}
	if (dst_reg->umin_value + umin_val < umin_val ||
	    dst_reg->umax_value + umax_val < umax_val) {
		dst_reg->umin_value = 0;
		dst_reg->umax_value = U64_MAX;
	} else {
		dst_reg->umin_value += umin_val;
		dst_reg->umax_value += umax_val;
	}
}

static void scalar32_min_max_sub(struct bpf_reg_state *dst_reg,
				 struct bpf_reg_state *src_reg)
{
	s32 smin_val = src_reg->s32_min_value;
	s32 smax_val = src_reg->s32_max_value;
	u32 umin_val = src_reg->u32_min_value;
	u32 umax_val = src_reg->u32_max_value;

	if (signed_sub32_overflows(dst_reg->s32_min_value, smax_val) ||
	    signed_sub32_overflows(dst_reg->s32_max_value, smin_val)) {
		/* Overflow possible, we know nothing */
		dst_reg->s32_min_value = S32_MIN;
		dst_reg->s32_max_value = S32_MAX;
	} else {
		dst_reg->s32_min_value -= smax_val;
		dst_reg->s32_max_value -= smin_val;
	}
	if (dst_reg->u32_min_value < umax_val) {
		/* Overflow possible, we know nothing */
		dst_reg->u32_min_value = 0;
		dst_reg->u32_max_value = U32_MAX;
	} else {
		/* Cannot overflow (as long as bounds are consistent) */
		dst_reg->u32_min_value -= umax_val;
		dst_reg->u32_max_value -= umin_val;
	}
}

static void scalar_min_max_sub(struct bpf_reg_state *dst_reg,
			       struct bpf_reg_state *src_reg)
{
	s64 smin_val = src_reg->smin_value;
	s64 smax_val = src_reg->smax_value;
	u64 umin_val = src_reg->umin_value;
	u64 umax_val = src_reg->umax_value;

	if (signed_sub_overflows(dst_reg->smin_value, smax_val) ||
	    signed_sub_overflows(dst_reg->smax_value, smin_val)) {
		/* Overflow possible, we know nothing */
		dst_reg->smin_value = S64_MIN;
		dst_reg->smax_value = S64_MAX;
	} else {
		dst_reg->smin_value -= smax_val;
		dst_reg->smax_value -= smin_val;
	}
	if (dst_reg->umin_value < umax_val) {
		/* Overflow possible, we know nothing */
		dst_reg->umin_value = 0;
		dst_reg->umax_value = U64_MAX;
	} else {
		/* Cannot overflow (as long as bounds are consistent) */
		dst_reg->umin_value -= umax_val;
		dst_reg->umax_value -= umin_val;
	}
}

static void scalar32_min_max_mul(struct bpf_reg_state *dst_reg,
				 struct bpf_reg_state *src_reg)
{
	s32 smin_val = src_reg->s32_min_value;
	u32 umin_val = src_reg->u32_min_value;
	u32 umax_val = src_reg->u32_max_value;

	if (smin_val < 0 || dst_reg->s32_min_value < 0) {
		/* Ain't nobody got time to multiply that sign */
		__mark_reg32_unbounded(dst_reg);
		return;
	}
	/* Both values are positive, so we can work with unsigned and
	 * copy the result to signed (unless it exceeds S32_MAX).
	 */
	if (umax_val > U16_MAX || dst_reg->u32_max_value > U16_MAX) {
		/* Potential overflow, we know nothing */
		__mark_reg32_unbounded(dst_reg);
		return;
	}
	dst_reg->u32_min_value *= umin_val;
	dst_reg->u32_max_value *= umax_val;
	if (dst_reg->u32_max_value > S32_MAX) {
		/* Overflow possible, we know nothing */
		dst_reg->s32_min_value = S32_MIN;
		dst_reg->s32_max_value = S32_MAX;
	} else {
		dst_reg->s32_min_value = dst_reg->u32_min_value;
		dst_reg->s32_max_value = dst_reg->u32_max_value;
	}
}

static void scalar_min_max_mul(struct bpf_reg_state *dst_reg,
			       struct bpf_reg_state *src_reg)
{
	s64 smin_val = src_reg->smin_value;
	u64 umin_val = src_reg->umin_value;
	u64 umax_val = src_reg->umax_value;

	if (smin_val < 0 || dst_reg->smin_value < 0) {
		/* Ain't nobody got time to multiply that sign */
		__mark_reg64_unbounded(dst_reg);
		return;
	}
	/* Both values are positive, so we can work with unsigned and
	 * copy the result to signed (unless it exceeds S64_MAX).
	 */
	if (umax_val > U32_MAX || dst_reg->umax_value > U32_MAX) {
		/* Potential overflow, we know nothing */
		__mark_reg64_unbounded(dst_reg);
		return;
	}
	dst_reg->umin_value *= umin_val;
	dst_reg->umax_value *= umax_val;
	if (dst_reg->umax_value > S64_MAX) {
		/* Overflow possible, we know nothing */
		dst_reg->smin_value = S64_MIN;
		dst_reg->smax_value = S64_MAX;
	} else {
		dst_reg->smin_value = dst_reg->umin_value;
		dst_reg->smax_value = dst_reg->umax_value;
	}
}

static void scalar32_min_max_and(struct bpf_reg_state *dst_reg,
				 struct bpf_reg_state *src_reg)
{
	bool src_known = tnum_subreg_is_const(src_reg->var_off);
	bool dst_known = tnum_subreg_is_const(dst_reg->var_off);
	struct tnum var32_off = tnum_subreg(dst_reg->var_off);
	s32 smin_val = src_reg->s32_min_value;
	u32 umax_val = src_reg->u32_max_value;

	if (src_known && dst_known) {
		__mark_reg32_known(dst_reg, var32_off.value);
		return;
	}

	/* We get our minimum from the var_off, since that's inherently
	 * bitwise.  Our maximum is the minimum of the operands' maxima.
	 */
	dst_reg->u32_min_value = var32_off.value;
	dst_reg->u32_max_value = min(dst_reg->u32_max_value, umax_val);
	if (dst_reg->s32_min_value < 0 || smin_val < 0) {
		/* Lose signed bounds when ANDing negative numbers,
		 * ain't nobody got time for that.
		 */
		dst_reg->s32_min_value = S32_MIN;
		dst_reg->s32_max_value = S32_MAX;
	} else {
		/* ANDing two positives gives a positive, so safe to
		 * cast result into s64.
		 */
		dst_reg->s32_min_value = dst_reg->u32_min_value;
		dst_reg->s32_max_value = dst_reg->u32_max_value;
	}
}

static void scalar_min_max_and(struct bpf_reg_state *dst_reg,
			       struct bpf_reg_state *src_reg)
{
	bool src_known = tnum_is_const(src_reg->var_off);
	bool dst_known = tnum_is_const(dst_reg->var_off);
	s64 smin_val = src_reg->smin_value;
	u64 umax_val = src_reg->umax_value;

	if (src_known && dst_known) {
		__mark_reg_known(dst_reg, dst_reg->var_off.value);
		return;
	}

	/* We get our minimum from the var_off, since that's inherently
	 * bitwise.  Our maximum is the minimum of the operands' maxima.
	 */
	dst_reg->umin_value = dst_reg->var_off.value;
	dst_reg->umax_value = min(dst_reg->umax_value, umax_val);
	if (dst_reg->smin_value < 0 || smin_val < 0) {
		/* Lose signed bounds when ANDing negative numbers,
		 * ain't nobody got time for that.
		 */
		dst_reg->smin_value = S64_MIN;
		dst_reg->smax_value = S64_MAX;
	} else {
		/* ANDing two positives gives a positive, so safe to
		 * cast result into s64.
		 */
		dst_reg->smin_value = dst_reg->umin_value;
		dst_reg->smax_value = dst_reg->umax_value;
	}
	/* We may learn something more from the var_off */
	__update_reg_bounds(dst_reg);
}

static void scalar32_min_max_or(struct bpf_reg_state *dst_reg,
				struct bpf_reg_state *src_reg)
{
	bool src_known = tnum_subreg_is_const(src_reg->var_off);
	bool dst_known = tnum_subreg_is_const(dst_reg->var_off);
	struct tnum var32_off = tnum_subreg(dst_reg->var_off);
	s32 smin_val = src_reg->s32_min_value;
	u32 umin_val = src_reg->u32_min_value;

	if (src_known && dst_known) {
		__mark_reg32_known(dst_reg, var32_off.value);
		return;
	}

	/* We get our maximum from the var_off, and our minimum is the
	 * maximum of the operands' minima
	 */
	dst_reg->u32_min_value = max(dst_reg->u32_min_value, umin_val);
	dst_reg->u32_max_value = var32_off.value | var32_off.mask;
	if (dst_reg->s32_min_value < 0 || smin_val < 0) {
		/* Lose signed bounds when ORing negative numbers,
		 * ain't nobody got time for that.
		 */
		dst_reg->s32_min_value = S32_MIN;
		dst_reg->s32_max_value = S32_MAX;
	} else {
		/* ORing two positives gives a positive, so safe to
		 * cast result into s64.
		 */
		dst_reg->s32_min_value = dst_reg->u32_min_value;
		dst_reg->s32_max_value = dst_reg->u32_max_value;
	}
}

static void scalar_min_max_or(struct bpf_reg_state *dst_reg,
			      struct bpf_reg_state *src_reg)
{
	bool src_known = tnum_is_const(src_reg->var_off);
	bool dst_known = tnum_is_const(dst_reg->var_off);
	s64 smin_val = src_reg->smin_value;
	u64 umin_val = src_reg->umin_value;

	if (src_known && dst_known) {
		__mark_reg_known(dst_reg, dst_reg->var_off.value);
		return;
	}

	/* We get our maximum from the var_off, and our minimum is the
	 * maximum of the operands' minima
	 */
	dst_reg->umin_value = max(dst_reg->umin_value, umin_val);
	dst_reg->umax_value = dst_reg->var_off.value | dst_reg->var_off.mask;
	if (dst_reg->smin_value < 0 || smin_val < 0) {
		/* Lose signed bounds when ORing negative numbers,
		 * ain't nobody got time for that.
		 */
		dst_reg->smin_value = S64_MIN;
		dst_reg->smax_value = S64_MAX;
	} else {
		/* ORing two positives gives a positive, so safe to
		 * cast result into s64.
		 */
		dst_reg->smin_value = dst_reg->umin_value;
		dst_reg->smax_value = dst_reg->umax_value;
	}
	/* We may learn something more from the var_off */
	__update_reg_bounds(dst_reg);
}

static void scalar32_min_max_xor(struct bpf_reg_state *dst_reg,
				 struct bpf_reg_state *src_reg)
{
	bool src_known = tnum_subreg_is_const(src_reg->var_off);
	bool dst_known = tnum_subreg_is_const(dst_reg->var_off);
	struct tnum var32_off = tnum_subreg(dst_reg->var_off);
	s32 smin_val = src_reg->s32_min_value;

	if (src_known && dst_known) {
		__mark_reg32_known(dst_reg, var32_off.value);
		return;
	}

	/* We get both minimum and maximum from the var32_off. */
	dst_reg->u32_min_value = var32_off.value;
	dst_reg->u32_max_value = var32_off.value | var32_off.mask;

	if (dst_reg->s32_min_value >= 0 && smin_val >= 0) {
		/* XORing two positive sign numbers gives a positive,
		 * so safe to cast u32 result into s32.
		 */
		dst_reg->s32_min_value = dst_reg->u32_min_value;
		dst_reg->s32_max_value = dst_reg->u32_max_value;
	} else {
		dst_reg->s32_min_value = S32_MIN;
		dst_reg->s32_max_value = S32_MAX;
	}
}

static void scalar_min_max_xor(struct bpf_reg_state *dst_reg,
			       struct bpf_reg_state *src_reg)
{
	bool src_known = tnum_is_const(src_reg->var_off);
	bool dst_known = tnum_is_const(dst_reg->var_off);
	s64 smin_val = src_reg->smin_value;

	if (src_known && dst_known) {
		/* dst_reg->var_off.value has been updated earlier */
		__mark_reg_known(dst_reg, dst_reg->var_off.value);
		return;
	}

	/* We get both minimum and maximum from the var_off. */
	dst_reg->umin_value = dst_reg->var_off.value;
	dst_reg->umax_value = dst_reg->var_off.value | dst_reg->var_off.mask;

	if (dst_reg->smin_value >= 0 && smin_val >= 0) {
		/* XORing two positive sign numbers gives a positive,
		 * so safe to cast u64 result into s64.
		 */
		dst_reg->smin_value = dst_reg->umin_value;
		dst_reg->smax_value = dst_reg->umax_value;
	} else {
		dst_reg->smin_value = S64_MIN;
		dst_reg->smax_value = S64_MAX;
	}

	__update_reg_bounds(dst_reg);
}

static void __scalar32_min_max_lsh(struct bpf_reg_state *dst_reg,
				   u64 umin_val, u64 umax_val)
{
	/* We lose all sign bit information (except what we can pick
	 * up from var_off)
	 */
	dst_reg->s32_min_value = S32_MIN;
	dst_reg->s32_max_value = S32_MAX;
	/* If we might shift our top bit out, then we know nothing */
	if (umax_val > 31 || dst_reg->u32_max_value > 1ULL << (31 - umax_val)) {
		dst_reg->u32_min_value = 0;
		dst_reg->u32_max_value = U32_MAX;
	} else {
		dst_reg->u32_min_value <<= umin_val;
		dst_reg->u32_max_value <<= umax_val;
	}
}

static void scalar32_min_max_lsh(struct bpf_reg_state *dst_reg,
				 struct bpf_reg_state *src_reg)
{
	u32 umax_val = src_reg->u32_max_value;
	u32 umin_val = src_reg->u32_min_value;
	/* u32 alu operation will zext upper bits */
	struct tnum subreg = tnum_subreg(dst_reg->var_off);

	__scalar32_min_max_lsh(dst_reg, umin_val, umax_val);
	dst_reg->var_off = tnum_subreg(tnum_lshift(subreg, umin_val));
	/* Not required but being careful mark reg64 bounds as unknown so
	 * that we are forced to pick them up from tnum and zext later and
	 * if some path skips this step we are still safe.
	 */
	__mark_reg64_unbounded(dst_reg);
	__update_reg32_bounds(dst_reg);
}

static void __scalar64_min_max_lsh(struct bpf_reg_state *dst_reg,
				   u64 umin_val, u64 umax_val)
{
	/* Special case <<32 because it is a common compiler pattern to sign
	 * extend subreg by doing <<32 s>>32. In this case if 32bit bounds are
	 * positive we know this shift will also be positive so we can track
	 * bounds correctly. Otherwise we lose all sign bit information except
	 * what we can pick up from var_off. Perhaps we can generalize this
	 * later to shifts of any length.
	 */
	if (umin_val == 32 && umax_val == 32 && dst_reg->s32_max_value >= 0)
		dst_reg->smax_value = (s64)dst_reg->s32_max_value << 32;
	else
		dst_reg->smax_value = S64_MAX;

	if (umin_val == 32 && umax_val == 32 && dst_reg->s32_min_value >= 0)
		dst_reg->smin_value = (s64)dst_reg->s32_min_value << 32;
	else
		dst_reg->smin_value = S64_MIN;

	/* If we might shift our top bit out, then we know nothing */
	if (dst_reg->umax_value > 1ULL << (63 - umax_val)) {
		dst_reg->umin_value = 0;
		dst_reg->umax_value = U64_MAX;
	} else {
		dst_reg->umin_value <<= umin_val;
		dst_reg->umax_value <<= umax_val;
	}
}

static void scalar_min_max_lsh(struct bpf_reg_state *dst_reg,
			       struct bpf_reg_state *src_reg)
{
	u64 umax_val = src_reg->umax_value;
	u64 umin_val = src_reg->umin_value;

	/* scalar64 calc uses 32bit unshifted bounds so must be called first */
	__scalar64_min_max_lsh(dst_reg, umin_val, umax_val);
	__scalar32_min_max_lsh(dst_reg, umin_val, umax_val);

	dst_reg->var_off = tnum_lshift(dst_reg->var_off, umin_val);
	/* We may learn something more from the var_off */
	__update_reg_bounds(dst_reg);
}

static void scalar32_min_max_rsh(struct bpf_reg_state *dst_reg,
				 struct bpf_reg_state *src_reg)
{
	struct tnum subreg = tnum_subreg(dst_reg->var_off);
	u32 umax_val = src_reg->u32_max_value;
	u32 umin_val = src_reg->u32_min_value;

	/* BPF_RSH is an unsigned shift.  If the value in dst_reg might
	 * be negative, then either:
	 * 1) src_reg might be zero, so the sign bit of the result is
	 *    unknown, so we lose our signed bounds
	 * 2) it's known negative, thus the unsigned bounds capture the
	 *    signed bounds
	 * 3) the signed bounds cross zero, so they tell us nothing
	 *    about the result
	 * If the value in dst_reg is known nonnegative, then again the
	 * unsigned bounds capture the signed bounds.
	 * Thus, in all cases it suffices to blow away our signed bounds
	 * and rely on inferring new ones from the unsigned bounds and
	 * var_off of the result.
	 */
	dst_reg->s32_min_value = S32_MIN;
	dst_reg->s32_max_value = S32_MAX;

	dst_reg->var_off = tnum_rshift(subreg, umin_val);
	dst_reg->u32_min_value >>= umax_val;
	dst_reg->u32_max_value >>= umin_val;

	__mark_reg64_unbounded(dst_reg);
	__update_reg32_bounds(dst_reg);
}

static void scalar_min_max_rsh(struct bpf_reg_state *dst_reg,
			       struct bpf_reg_state *src_reg)
{
	u64 umax_val = src_reg->umax_value;
	u64 umin_val = src_reg->umin_value;

	/* BPF_RSH is an unsigned shift.  If the value in dst_reg might
	 * be negative, then either:
	 * 1) src_reg might be zero, so the sign bit of the result is
	 *    unknown, so we lose our signed bounds
	 * 2) it's known negative, thus the unsigned bounds capture the
	 *    signed bounds
	 * 3) the signed bounds cross zero, so they tell us nothing
	 *    about the result
	 * If the value in dst_reg is known nonnegative, then again the
	 * unsigned bounds capture the signed bounds.
	 * Thus, in all cases it suffices to blow away our signed bounds
	 * and rely on inferring new ones from the unsigned bounds and
	 * var_off of the result.
	 */
	dst_reg->smin_value = S64_MIN;
	dst_reg->smax_value = S64_MAX;
	dst_reg->var_off = tnum_rshift(dst_reg->var_off, umin_val);
	dst_reg->umin_value >>= umax_val;
	dst_reg->umax_value >>= umin_val;

	/* Its not easy to operate on alu32 bounds here because it depends
	 * on bits being shifted in. Take easy way out and mark unbounded
	 * so we can recalculate later from tnum.
	 */
	__mark_reg32_unbounded(dst_reg);
	__update_reg_bounds(dst_reg);
}

static void scalar32_min_max_arsh(struct bpf_reg_state *dst_reg,
				  struct bpf_reg_state *src_reg)
{
	u64 umin_val = src_reg->u32_min_value;

	/* Upon reaching here, src_known is true and
	 * umax_val is equal to umin_val.
	 */
	dst_reg->s32_min_value = (u32)(((s32)dst_reg->s32_min_value) >> umin_val);
	dst_reg->s32_max_value = (u32)(((s32)dst_reg->s32_max_value) >> umin_val);

	dst_reg->var_off = tnum_arshift(tnum_subreg(dst_reg->var_off), umin_val, 32);

	/* blow away the dst_reg umin_value/umax_value and rely on
	 * dst_reg var_off to refine the result.
	 */
	dst_reg->u32_min_value = 0;
	dst_reg->u32_max_value = U32_MAX;

	__mark_reg64_unbounded(dst_reg);
	__update_reg32_bounds(dst_reg);
}

static void scalar_min_max_arsh(struct bpf_reg_state *dst_reg,
				struct bpf_reg_state *src_reg)
{
	u64 umin_val = src_reg->umin_value;

	/* Upon reaching here, src_known is true and umax_val is equal
	 * to umin_val.
	 */
	dst_reg->smin_value >>= umin_val;
	dst_reg->smax_value >>= umin_val;

	dst_reg->var_off = tnum_arshift(dst_reg->var_off, umin_val, 64);

	/* blow away the dst_reg umin_value/umax_value and rely on
	 * dst_reg var_off to refine the result.
	 */
	dst_reg->umin_value = 0;
	dst_reg->umax_value = U64_MAX;

	/* Its not easy to operate on alu32 bounds here because it depends
	 * on bits being shifted in from upper 32-bits. Take easy way out
	 * and mark unbounded so we can recalculate later from tnum.
	 */
	__mark_reg32_unbounded(dst_reg);
	__update_reg_bounds(dst_reg);
}

/* WARNING: This function does calculations on 64-bit values, but the actual
 * execution may occur on 32-bit values. Therefore, things like bitshifts
 * need extra checks in the 32-bit case.
 */
static int adjust_scalar_min_max_vals(struct bpf_verifier_env *env,
				      struct bpf_insn *insn,
				      struct bpf_reg_state *dst_reg,
				      struct bpf_reg_state src_reg)
{
	struct bpf_reg_state *regs = cur_regs(env);
	u8 opcode = BPF_OP(insn->code);
	bool src_known;
	s64 smin_val, smax_val;
	u64 umin_val, umax_val;
	s32 s32_min_val, s32_max_val;
	u32 u32_min_val, u32_max_val;
	u64 insn_bitness = (BPF_CLASS(insn->code) == BPF_ALU64) ? 64 : 32;
	bool alu32 = (BPF_CLASS(insn->code) != BPF_ALU64);
	int ret;

	smin_val = src_reg.smin_value;
	smax_val = src_reg.smax_value;
	umin_val = src_reg.umin_value;
	umax_val = src_reg.umax_value;

	s32_min_val = src_reg.s32_min_value;
	s32_max_val = src_reg.s32_max_value;
	u32_min_val = src_reg.u32_min_value;
	u32_max_val = src_reg.u32_max_value;

	if (alu32) {
		src_known = tnum_subreg_is_const(src_reg.var_off);
		if ((src_known &&
		     (s32_min_val != s32_max_val || u32_min_val != u32_max_val)) ||
		    s32_min_val > s32_max_val || u32_min_val > u32_max_val) {
			/* Taint dst register if offset had invalid bounds
			 * derived from e.g. dead branches.
			 */
			__mark_reg_unknown(env, dst_reg);
			return 0;
		}
	} else {
		src_known = tnum_is_const(src_reg.var_off);
		if ((src_known &&
		     (smin_val != smax_val || umin_val != umax_val)) ||
		    smin_val > smax_val || umin_val > umax_val) {
			/* Taint dst register if offset had invalid bounds
			 * derived from e.g. dead branches.
			 */
			__mark_reg_unknown(env, dst_reg);
			return 0;
		}
	}

	if (!src_known &&
	    opcode != BPF_ADD && opcode != BPF_SUB && opcode != BPF_AND) {
		__mark_reg_unknown(env, dst_reg);
		return 0;
	}

	if (sanitize_needed(opcode)) {
		ret = sanitize_val_alu(env, insn);
		if (ret < 0)
			return sanitize_err(env, insn, ret, NULL, NULL);
	}

	/* Calculate sign/unsigned bounds and tnum for alu32 and alu64 bit ops.
	 * There are two classes of instructions: The first class we track both
	 * alu32 and alu64 sign/unsigned bounds independently this provides the
	 * greatest amount of precision when alu operations are mixed with jmp32
	 * operations. These operations are BPF_ADD, BPF_SUB, BPF_MUL, BPF_ADD,
	 * and BPF_OR. This is possible because these ops have fairly easy to
	 * understand and calculate behavior in both 32-bit and 64-bit alu ops.
	 * See alu32 verifier tests for examples. The second class of
	 * operations, BPF_LSH, BPF_RSH, and BPF_ARSH, however are not so easy
	 * with regards to tracking sign/unsigned bounds because the bits may
	 * cross subreg boundaries in the alu64 case. When this happens we mark
	 * the reg unbounded in the subreg bound space and use the resulting
	 * tnum to calculate an approximation of the sign/unsigned bounds.
	 */
	switch (opcode) {
	case BPF_ADD:
		scalar32_min_max_add(dst_reg, &src_reg);
		scalar_min_max_add(dst_reg, &src_reg);
		dst_reg->var_off = tnum_add(dst_reg->var_off, src_reg.var_off);
		break;
	case BPF_SUB:
		scalar32_min_max_sub(dst_reg, &src_reg);
		scalar_min_max_sub(dst_reg, &src_reg);
		dst_reg->var_off = tnum_sub(dst_reg->var_off, src_reg.var_off);
		break;
	case BPF_MUL:
		dst_reg->var_off = tnum_mul(dst_reg->var_off, src_reg.var_off);
		scalar32_min_max_mul(dst_reg, &src_reg);
		scalar_min_max_mul(dst_reg, &src_reg);
		break;
	case BPF_AND:
		dst_reg->var_off = tnum_and(dst_reg->var_off, src_reg.var_off);
		scalar32_min_max_and(dst_reg, &src_reg);
		scalar_min_max_and(dst_reg, &src_reg);
		break;
	case BPF_OR:
		dst_reg->var_off = tnum_or(dst_reg->var_off, src_reg.var_off);
		scalar32_min_max_or(dst_reg, &src_reg);
		scalar_min_max_or(dst_reg, &src_reg);
		break;
	case BPF_XOR:
		dst_reg->var_off = tnum_xor(dst_reg->var_off, src_reg.var_off);
		scalar32_min_max_xor(dst_reg, &src_reg);
		scalar_min_max_xor(dst_reg, &src_reg);
		break;
	case BPF_LSH:
		if (umax_val >= insn_bitness) {
			/* Shifts greater than 31 or 63 are undefined.
			 * This includes shifts by a negative number.
			 */
			mark_reg_unknown(env, regs, insn->dst_reg);
			break;
		}
		if (alu32)
			scalar32_min_max_lsh(dst_reg, &src_reg);
		else
			scalar_min_max_lsh(dst_reg, &src_reg);
		break;
	case BPF_RSH:
		if (umax_val >= insn_bitness) {
			/* Shifts greater than 31 or 63 are undefined.
			 * This includes shifts by a negative number.
			 */
			mark_reg_unknown(env, regs, insn->dst_reg);
			break;
		}
		if (alu32)
			scalar32_min_max_rsh(dst_reg, &src_reg);
		else
			scalar_min_max_rsh(dst_reg, &src_reg);
		break;
	case BPF_ARSH:
		if (umax_val >= insn_bitness) {
			/* Shifts greater than 31 or 63 are undefined.
			 * This includes shifts by a negative number.
			 */
			mark_reg_unknown(env, regs, insn->dst_reg);
			break;
		}
		if (alu32)
			scalar32_min_max_arsh(dst_reg, &src_reg);
		else
			scalar_min_max_arsh(dst_reg, &src_reg);
		break;
	default:
		mark_reg_unknown(env, regs, insn->dst_reg);
		break;
	}

	/* ALU32 ops are zero extended into 64bit register */
	if (alu32)
		zext_32_to_64(dst_reg);

	__update_reg_bounds(dst_reg);
	__reg_deduce_bounds(dst_reg);
	__reg_bound_offset(dst_reg);
	return 0;
}

/* Handles ALU ops other than BPF_END, BPF_NEG and BPF_MOV: computes new min/max
 * and var_off.
 */
static int adjust_reg_min_max_vals(struct bpf_verifier_env *env,
				   struct bpf_insn *insn)
{
	struct bpf_verifier_state *vstate = env->cur_state;
	struct bpf_func_state *state = vstate->frame[vstate->curframe];
	struct bpf_reg_state *regs = state->regs, *dst_reg, *src_reg;
	struct bpf_reg_state *ptr_reg = NULL, off_reg = {0};
	u8 opcode = BPF_OP(insn->code);
	int err;

	dst_reg = &regs[insn->dst_reg];
	src_reg = NULL;
	if (dst_reg->type != SCALAR_VALUE)
		ptr_reg = dst_reg;
	else
		/* Make sure ID is cleared otherwise dst_reg min/max could be
		 * incorrectly propagated into other registers by find_equal_scalars()
		 */
		dst_reg->id = 0;
	if (BPF_SRC(insn->code) == BPF_X) {
		src_reg = &regs[insn->src_reg];
		if (src_reg->type != SCALAR_VALUE) {
			if (dst_reg->type != SCALAR_VALUE) {
				/* Combining two pointers by any ALU op yields
				 * an arbitrary scalar. Disallow all math except
				 * pointer subtraction
				 */
				if (opcode == BPF_SUB && env->allow_ptr_leaks) {
					mark_reg_unknown(env, regs, insn->dst_reg);
					return 0;
				}
				verbose(env, "R%d pointer %s pointer prohibited\n",
					insn->dst_reg,
					bpf_alu_string[opcode >> 4]);
				return -EACCES;
			} else {
				/* scalar += pointer
				 * This is legal, but we have to reverse our
				 * src/dest handling in computing the range
				 */
				err = mark_chain_precision(env, insn->dst_reg);
				if (err)
					return err;
				return adjust_ptr_min_max_vals(env, insn,
							       src_reg, dst_reg);
			}
		} else if (ptr_reg) {
			/* pointer += scalar */
			err = mark_chain_precision(env, insn->src_reg);
			if (err)
				return err;
			return adjust_ptr_min_max_vals(env, insn,
						       dst_reg, src_reg);
		}
	} else {
		/* Pretend the src is a reg with a known value, since we only
		 * need to be able to read from this state.
		 */
		off_reg.type = SCALAR_VALUE;
		__mark_reg_known(&off_reg, insn->imm);
		src_reg = &off_reg;
		if (ptr_reg) /* pointer += K */
			return adjust_ptr_min_max_vals(env, insn,
						       ptr_reg, src_reg);
	}

	/* Got here implies adding two SCALAR_VALUEs */
	if (WARN_ON_ONCE(ptr_reg)) {
		print_verifier_state(env, state);
		verbose(env, "verifier internal error: unexpected ptr_reg\n");
		return -EINVAL;
	}
	if (WARN_ON(!src_reg)) {
		print_verifier_state(env, state);
		verbose(env, "verifier internal error: no src_reg\n");
		return -EINVAL;
	}
	return adjust_scalar_min_max_vals(env, insn, dst_reg, *src_reg);
}

/* check validity of 32-bit and 64-bit arithmetic operations */
static int check_alu_op(struct bpf_verifier_env *env, struct bpf_insn *insn)
{
	struct bpf_reg_state *regs = cur_regs(env);
	u8 opcode = BPF_OP(insn->code);
	int err;

	if (opcode == BPF_END || opcode == BPF_NEG) {
		if (opcode == BPF_NEG) {
			if (BPF_SRC(insn->code) != 0 ||
			    insn->src_reg != BPF_REG_0 ||
			    insn->off != 0 || insn->imm != 0) {
				verbose(env, "BPF_NEG uses reserved fields\n");
				return -EINVAL;
			}
		} else {
			if (insn->src_reg != BPF_REG_0 || insn->off != 0 ||
			    (insn->imm != 16 && insn->imm != 32 && insn->imm != 64) ||
			    BPF_CLASS(insn->code) == BPF_ALU64) {
				verbose(env, "BPF_END uses reserved fields\n");
				return -EINVAL;
			}
		}

		/* check src operand */
		err = check_reg_arg(env, insn->dst_reg, SRC_OP);
		if (err)
			return err;

		if (is_pointer_value(env, insn->dst_reg)) {
			verbose(env, "R%d pointer arithmetic prohibited\n",
				insn->dst_reg);
			return -EACCES;
		}

		/* check dest operand */
		err = check_reg_arg(env, insn->dst_reg, DST_OP);
		if (err)
			return err;

	} else if (opcode == BPF_MOV) {

		if (BPF_SRC(insn->code) == BPF_X) {
			if (insn->imm != 0 || insn->off != 0) {
				verbose(env, "BPF_MOV uses reserved fields\n");
				return -EINVAL;
			}

			/* check src operand */
			err = check_reg_arg(env, insn->src_reg, SRC_OP);
			if (err)
				return err;
		} else {
			if (insn->src_reg != BPF_REG_0 || insn->off != 0) {
				verbose(env, "BPF_MOV uses reserved fields\n");
				return -EINVAL;
			}
		}

		/* check dest operand, mark as required later */
		err = check_reg_arg(env, insn->dst_reg, DST_OP_NO_MARK);
		if (err)
			return err;

		if (BPF_SRC(insn->code) == BPF_X) {
			struct bpf_reg_state *src_reg = regs + insn->src_reg;
			struct bpf_reg_state *dst_reg = regs + insn->dst_reg;

			if (BPF_CLASS(insn->code) == BPF_ALU64) {
				/* case: R1 = R2
				 * copy register state to dest reg
				 */
				if (src_reg->type == SCALAR_VALUE && !src_reg->id)
					/* Assign src and dst registers the same ID
					 * that will be used by find_equal_scalars()
					 * to propagate min/max range.
					 */
					src_reg->id = ++env->id_gen;
				*dst_reg = *src_reg;
				dst_reg->live |= REG_LIVE_WRITTEN;
				dst_reg->subreg_def = DEF_NOT_SUBREG;
			} else {
				/* R1 = (u32) R2 */
				if (is_pointer_value(env, insn->src_reg)) {
					verbose(env,
						"R%d partial copy of pointer\n",
						insn->src_reg);
					return -EACCES;
				} else if (src_reg->type == SCALAR_VALUE) {
					*dst_reg = *src_reg;
					/* Make sure ID is cleared otherwise
					 * dst_reg min/max could be incorrectly
					 * propagated into src_reg by find_equal_scalars()
					 */
					dst_reg->id = 0;
					dst_reg->live |= REG_LIVE_WRITTEN;
					dst_reg->subreg_def = env->insn_idx + 1;
				} else {
					mark_reg_unknown(env, regs,
							 insn->dst_reg);
				}
				zext_32_to_64(dst_reg);

				__update_reg_bounds(dst_reg);
				__reg_deduce_bounds(dst_reg);
				__reg_bound_offset(dst_reg);
			}
		} else {
			/* case: R = imm
			 * remember the value we stored into this reg
			 */
			/* clear any state __mark_reg_known doesn't set */
			mark_reg_unknown(env, regs, insn->dst_reg);
			regs[insn->dst_reg].type = SCALAR_VALUE;
			if (BPF_CLASS(insn->code) == BPF_ALU64) {
				__mark_reg_known(regs + insn->dst_reg,
						 insn->imm);
			} else {
				__mark_reg_known(regs + insn->dst_reg,
						 (u32)insn->imm);
			}
		}

	} else if (opcode > BPF_END) {
		verbose(env, "invalid BPF_ALU opcode %x\n", opcode);
		return -EINVAL;

	} else {	/* all other ALU ops: and, sub, xor, add, ... */

		if (BPF_SRC(insn->code) == BPF_X) {
			if (insn->imm != 0 || insn->off != 0) {
				verbose(env, "BPF_ALU uses reserved fields\n");
				return -EINVAL;
			}
			/* check src1 operand */
			err = check_reg_arg(env, insn->src_reg, SRC_OP);
			if (err)
				return err;
		} else {
			if (insn->src_reg != BPF_REG_0 || insn->off != 0) {
				verbose(env, "BPF_ALU uses reserved fields\n");
				return -EINVAL;
			}
		}

		/* check src2 operand */
		err = check_reg_arg(env, insn->dst_reg, SRC_OP);
		if (err)
			return err;

		if ((opcode == BPF_MOD || opcode == BPF_DIV) &&
		    BPF_SRC(insn->code) == BPF_K && insn->imm == 0) {
			verbose(env, "div by zero\n");
			return -EINVAL;
		}

		if ((opcode == BPF_LSH || opcode == BPF_RSH ||
		     opcode == BPF_ARSH) && BPF_SRC(insn->code) == BPF_K) {
			int size = BPF_CLASS(insn->code) == BPF_ALU64 ? 64 : 32;

			if (insn->imm < 0 || insn->imm >= size) {
				verbose(env, "invalid shift %d\n", insn->imm);
				return -EINVAL;
			}
		}

		/* check dest operand */
		err = check_reg_arg(env, insn->dst_reg, DST_OP_NO_MARK);
		if (err)
			return err;

		return adjust_reg_min_max_vals(env, insn);
	}

	return 0;
}

static void __find_good_pkt_pointers(struct bpf_func_state *state,
				     struct bpf_reg_state *dst_reg,
				     enum bpf_reg_type type, int new_range)
{
	struct bpf_reg_state *reg;
	int i;

	for (i = 0; i < MAX_BPF_REG; i++) {
		reg = &state->regs[i];
		if (reg->type == type && reg->id == dst_reg->id)
			/* keep the maximum range already checked */
			reg->range = max(reg->range, new_range);
	}

	bpf_for_each_spilled_reg(i, state, reg) {
		if (!reg)
			continue;
		if (reg->type == type && reg->id == dst_reg->id)
			reg->range = max(reg->range, new_range);
	}
}

static void find_good_pkt_pointers(struct bpf_verifier_state *vstate,
				   struct bpf_reg_state *dst_reg,
				   enum bpf_reg_type type,
				   bool range_right_open)
{
	int new_range, i;

	if (dst_reg->off < 0 ||
	    (dst_reg->off == 0 && range_right_open))
		/* This doesn't give us any range */
		return;

	if (dst_reg->umax_value > MAX_PACKET_OFF ||
	    dst_reg->umax_value + dst_reg->off > MAX_PACKET_OFF)
		/* Risk of overflow.  For instance, ptr + (1<<63) may be less
		 * than pkt_end, but that's because it's also less than pkt.
		 */
		return;

	new_range = dst_reg->off;
	if (range_right_open)
		new_range++;

	/* Examples for register markings:
	 *
	 * pkt_data in dst register:
	 *
	 *   r2 = r3;
	 *   r2 += 8;
	 *   if (r2 > pkt_end) goto <handle exception>
	 *   <access okay>
	 *
	 *   r2 = r3;
	 *   r2 += 8;
	 *   if (r2 < pkt_end) goto <access okay>
	 *   <handle exception>
	 *
	 *   Where:
	 *     r2 == dst_reg, pkt_end == src_reg
	 *     r2=pkt(id=n,off=8,r=0)
	 *     r3=pkt(id=n,off=0,r=0)
	 *
	 * pkt_data in src register:
	 *
	 *   r2 = r3;
	 *   r2 += 8;
	 *   if (pkt_end >= r2) goto <access okay>
	 *   <handle exception>
	 *
	 *   r2 = r3;
	 *   r2 += 8;
	 *   if (pkt_end <= r2) goto <handle exception>
	 *   <access okay>
	 *
	 *   Where:
	 *     pkt_end == dst_reg, r2 == src_reg
	 *     r2=pkt(id=n,off=8,r=0)
	 *     r3=pkt(id=n,off=0,r=0)
	 *
	 * Find register r3 and mark its range as r3=pkt(id=n,off=0,r=8)
	 * or r3=pkt(id=n,off=0,r=8-1), so that range of bytes [r3, r3 + 8)
	 * and [r3, r3 + 8-1) respectively is safe to access depending on
	 * the check.
	 */

	/* If our ids match, then we must have the same max_value.  And we
	 * don't care about the other reg's fixed offset, since if it's too big
	 * the range won't allow anything.
	 * dst_reg->off is known < MAX_PACKET_OFF, therefore it fits in a u16.
	 */
	for (i = 0; i <= vstate->curframe; i++)
		__find_good_pkt_pointers(vstate->frame[i], dst_reg, type,
					 new_range);
}

static int is_branch32_taken(struct bpf_reg_state *reg, u32 val, u8 opcode)
{
	struct tnum subreg = tnum_subreg(reg->var_off);
	s32 sval = (s32)val;

	switch (opcode) {
	case BPF_JEQ:
		if (tnum_is_const(subreg))
			return !!tnum_equals_const(subreg, val);
		break;
	case BPF_JNE:
		if (tnum_is_const(subreg))
			return !tnum_equals_const(subreg, val);
		break;
	case BPF_JSET:
		if ((~subreg.mask & subreg.value) & val)
			return 1;
		if (!((subreg.mask | subreg.value) & val))
			return 0;
		break;
	case BPF_JGT:
		if (reg->u32_min_value > val)
			return 1;
		else if (reg->u32_max_value <= val)
			return 0;
		break;
	case BPF_JSGT:
		if (reg->s32_min_value > sval)
			return 1;
		else if (reg->s32_max_value <= sval)
			return 0;
		break;
	case BPF_JLT:
		if (reg->u32_max_value < val)
			return 1;
		else if (reg->u32_min_value >= val)
			return 0;
		break;
	case BPF_JSLT:
		if (reg->s32_max_value < sval)
			return 1;
		else if (reg->s32_min_value >= sval)
			return 0;
		break;
	case BPF_JGE:
		if (reg->u32_min_value >= val)
			return 1;
		else if (reg->u32_max_value < val)
			return 0;
		break;
	case BPF_JSGE:
		if (reg->s32_min_value >= sval)
			return 1;
		else if (reg->s32_max_value < sval)
			return 0;
		break;
	case BPF_JLE:
		if (reg->u32_max_value <= val)
			return 1;
		else if (reg->u32_min_value > val)
			return 0;
		break;
	case BPF_JSLE:
		if (reg->s32_max_value <= sval)
			return 1;
		else if (reg->s32_min_value > sval)
			return 0;
		break;
	}

	return -1;
}


static int is_branch64_taken(struct bpf_reg_state *reg, u64 val, u8 opcode)
{
	s64 sval = (s64)val;

	switch (opcode) {
	case BPF_JEQ:
		if (tnum_is_const(reg->var_off))
			return !!tnum_equals_const(reg->var_off, val);
		break;
	case BPF_JNE:
		if (tnum_is_const(reg->var_off))
			return !tnum_equals_const(reg->var_off, val);
		break;
	case BPF_JSET:
		if ((~reg->var_off.mask & reg->var_off.value) & val)
			return 1;
		if (!((reg->var_off.mask | reg->var_off.value) & val))
			return 0;
		break;
	case BPF_JGT:
		if (reg->umin_value > val)
			return 1;
		else if (reg->umax_value <= val)
			return 0;
		break;
	case BPF_JSGT:
		if (reg->smin_value > sval)
			return 1;
		else if (reg->smax_value <= sval)
			return 0;
		break;
	case BPF_JLT:
		if (reg->umax_value < val)
			return 1;
		else if (reg->umin_value >= val)
			return 0;
		break;
	case BPF_JSLT:
		if (reg->smax_value < sval)
			return 1;
		else if (reg->smin_value >= sval)
			return 0;
		break;
	case BPF_JGE:
		if (reg->umin_value >= val)
			return 1;
		else if (reg->umax_value < val)
			return 0;
		break;
	case BPF_JSGE:
		if (reg->smin_value >= sval)
			return 1;
		else if (reg->smax_value < sval)
			return 0;
		break;
	case BPF_JLE:
		if (reg->umax_value <= val)
			return 1;
		else if (reg->umin_value > val)
			return 0;
		break;
	case BPF_JSLE:
		if (reg->smax_value <= sval)
			return 1;
		else if (reg->smin_value > sval)
			return 0;
		break;
	}

	return -1;
}

/* compute branch direction of the expression "if (reg opcode val) goto target;"
 * and return:
 *  1 - branch will be taken and "goto target" will be executed
 *  0 - branch will not be taken and fall-through to next insn
 * -1 - unknown. Example: "if (reg < 5)" is unknown when register value
 *      range [0,10]
 */
static int is_branch_taken(struct bpf_reg_state *reg, u64 val, u8 opcode,
			   bool is_jmp32)
{
	if (__is_pointer_value(false, reg)) {
		if (!reg_type_not_null(reg->type))
			return -1;

		/* If pointer is valid tests against zero will fail so we can
		 * use this to direct branch taken.
		 */
		if (val != 0)
			return -1;

		switch (opcode) {
		case BPF_JEQ:
			return 0;
		case BPF_JNE:
			return 1;
		default:
			return -1;
		}
	}

	if (is_jmp32)
		return is_branch32_taken(reg, val, opcode);
	return is_branch64_taken(reg, val, opcode);
}

static int flip_opcode(u32 opcode)
{
	/* How can we transform "a <op> b" into "b <op> a"? */
	static const u8 opcode_flip[16] = {
		/* these stay the same */
		[BPF_JEQ  >> 4] = BPF_JEQ,
		[BPF_JNE  >> 4] = BPF_JNE,
		[BPF_JSET >> 4] = BPF_JSET,
		/* these swap "lesser" and "greater" (L and G in the opcodes) */
		[BPF_JGE  >> 4] = BPF_JLE,
		[BPF_JGT  >> 4] = BPF_JLT,
		[BPF_JLE  >> 4] = BPF_JGE,
		[BPF_JLT  >> 4] = BPF_JGT,
		[BPF_JSGE >> 4] = BPF_JSLE,
		[BPF_JSGT >> 4] = BPF_JSLT,
		[BPF_JSLE >> 4] = BPF_JSGE,
		[BPF_JSLT >> 4] = BPF_JSGT
	};
	return opcode_flip[opcode >> 4];
}

static int is_pkt_ptr_branch_taken(struct bpf_reg_state *dst_reg,
				   struct bpf_reg_state *src_reg,
				   u8 opcode)
{
	struct bpf_reg_state *pkt;

	if (src_reg->type == PTR_TO_PACKET_END) {
		pkt = dst_reg;
	} else if (dst_reg->type == PTR_TO_PACKET_END) {
		pkt = src_reg;
		opcode = flip_opcode(opcode);
	} else {
		return -1;
	}

	if (pkt->range >= 0)
		return -1;

	switch (opcode) {
	case BPF_JLE:
		/* pkt <= pkt_end */
		fallthrough;
	case BPF_JGT:
		/* pkt > pkt_end */
		if (pkt->range == BEYOND_PKT_END)
			/* pkt has at last one extra byte beyond pkt_end */
			return opcode == BPF_JGT;
		break;
	case BPF_JLT:
		/* pkt < pkt_end */
		fallthrough;
	case BPF_JGE:
		/* pkt >= pkt_end */
		if (pkt->range == BEYOND_PKT_END || pkt->range == AT_PKT_END)
			return opcode == BPF_JGE;
		break;
	}
	return -1;
}

/* Adjusts the register min/max values in the case that the dst_reg is the
 * variable register that we are working on, and src_reg is a constant or we're
 * simply doing a BPF_K check.
 * In JEQ/JNE cases we also adjust the var_off values.
 */
static void reg_set_min_max(struct bpf_reg_state *true_reg,
			    struct bpf_reg_state *false_reg,
			    u64 val, u32 val32,
			    u8 opcode, bool is_jmp32)
{
	struct tnum false_32off = tnum_subreg(false_reg->var_off);
	struct tnum false_64off = false_reg->var_off;
	struct tnum true_32off = tnum_subreg(true_reg->var_off);
	struct tnum true_64off = true_reg->var_off;
	s64 sval = (s64)val;
	s32 sval32 = (s32)val32;

	/* If the dst_reg is a pointer, we can't learn anything about its
	 * variable offset from the compare (unless src_reg were a pointer into
	 * the same object, but we don't bother with that.
	 * Since false_reg and true_reg have the same type by construction, we
	 * only need to check one of them for pointerness.
	 */
	if (__is_pointer_value(false, false_reg))
		return;

	switch (opcode) {
	case BPF_JEQ:
	case BPF_JNE:
	{
		struct bpf_reg_state *reg =
			opcode == BPF_JEQ ? true_reg : false_reg;

		/* JEQ/JNE comparison doesn't change the register equivalence.
		 * r1 = r2;
		 * if (r1 == 42) goto label;
		 * ...
		 * label: // here both r1 and r2 are known to be 42.
		 *
		 * Hence when marking register as known preserve it's ID.
		 */
		if (is_jmp32)
			__mark_reg32_known(reg, val32);
		else
			___mark_reg_known(reg, val);
		break;
	}
	case BPF_JSET:
		if (is_jmp32) {
			false_32off = tnum_and(false_32off, tnum_const(~val32));
			if (is_power_of_2(val32))
				true_32off = tnum_or(true_32off,
						     tnum_const(val32));
		} else {
			false_64off = tnum_and(false_64off, tnum_const(~val));
			if (is_power_of_2(val))
				true_64off = tnum_or(true_64off,
						     tnum_const(val));
		}
		break;
	case BPF_JGE:
	case BPF_JGT:
	{
		if (is_jmp32) {
			u32 false_umax = opcode == BPF_JGT ? val32  : val32 - 1;
			u32 true_umin = opcode == BPF_JGT ? val32 + 1 : val32;

			false_reg->u32_max_value = min(false_reg->u32_max_value,
						       false_umax);
			true_reg->u32_min_value = max(true_reg->u32_min_value,
						      true_umin);
		} else {
			u64 false_umax = opcode == BPF_JGT ? val    : val - 1;
			u64 true_umin = opcode == BPF_JGT ? val + 1 : val;

			false_reg->umax_value = min(false_reg->umax_value, false_umax);
			true_reg->umin_value = max(true_reg->umin_value, true_umin);
		}
		break;
	}
	case BPF_JSGE:
	case BPF_JSGT:
	{
		if (is_jmp32) {
			s32 false_smax = opcode == BPF_JSGT ? sval32    : sval32 - 1;
			s32 true_smin = opcode == BPF_JSGT ? sval32 + 1 : sval32;

			false_reg->s32_max_value = min(false_reg->s32_max_value, false_smax);
			true_reg->s32_min_value = max(true_reg->s32_min_value, true_smin);
		} else {
			s64 false_smax = opcode == BPF_JSGT ? sval    : sval - 1;
			s64 true_smin = opcode == BPF_JSGT ? sval + 1 : sval;

			false_reg->smax_value = min(false_reg->smax_value, false_smax);
			true_reg->smin_value = max(true_reg->smin_value, true_smin);
		}
		break;
	}
	case BPF_JLE:
	case BPF_JLT:
	{
		if (is_jmp32) {
			u32 false_umin = opcode == BPF_JLT ? val32  : val32 + 1;
			u32 true_umax = opcode == BPF_JLT ? val32 - 1 : val32;

			false_reg->u32_min_value = max(false_reg->u32_min_value,
						       false_umin);
			true_reg->u32_max_value = min(true_reg->u32_max_value,
						      true_umax);
		} else {
			u64 false_umin = opcode == BPF_JLT ? val    : val + 1;
			u64 true_umax = opcode == BPF_JLT ? val - 1 : val;

			false_reg->umin_value = max(false_reg->umin_value, false_umin);
			true_reg->umax_value = min(true_reg->umax_value, true_umax);
		}
		break;
	}
	case BPF_JSLE:
	case BPF_JSLT:
	{
		if (is_jmp32) {
			s32 false_smin = opcode == BPF_JSLT ? sval32    : sval32 + 1;
			s32 true_smax = opcode == BPF_JSLT ? sval32 - 1 : sval32;

			false_reg->s32_min_value = max(false_reg->s32_min_value, false_smin);
			true_reg->s32_max_value = min(true_reg->s32_max_value, true_smax);
		} else {
			s64 false_smin = opcode == BPF_JSLT ? sval    : sval + 1;
			s64 true_smax = opcode == BPF_JSLT ? sval - 1 : sval;

			false_reg->smin_value = max(false_reg->smin_value, false_smin);
			true_reg->smax_value = min(true_reg->smax_value, true_smax);
		}
		break;
	}
	default:
		return;
	}

	if (is_jmp32) {
		false_reg->var_off = tnum_or(tnum_clear_subreg(false_64off),
					     tnum_subreg(false_32off));
		true_reg->var_off = tnum_or(tnum_clear_subreg(true_64off),
					    tnum_subreg(true_32off));
		__reg_combine_32_into_64(false_reg);
		__reg_combine_32_into_64(true_reg);
	} else {
		false_reg->var_off = false_64off;
		true_reg->var_off = true_64off;
		__reg_combine_64_into_32(false_reg);
		__reg_combine_64_into_32(true_reg);
	}
}

/* Same as above, but for the case that dst_reg holds a constant and src_reg is
 * the variable reg.
 */
static void reg_set_min_max_inv(struct bpf_reg_state *true_reg,
				struct bpf_reg_state *false_reg,
				u64 val, u32 val32,
				u8 opcode, bool is_jmp32)
{
	opcode = flip_opcode(opcode);
	/* This uses zero as "not present in table"; luckily the zero opcode,
	 * BPF_JA, can't get here.
	 */
	if (opcode)
		reg_set_min_max(true_reg, false_reg, val, val32, opcode, is_jmp32);
}

/* Regs are known to be equal, so intersect their min/max/var_off */
static void __reg_combine_min_max(struct bpf_reg_state *src_reg,
				  struct bpf_reg_state *dst_reg)
{
	src_reg->umin_value = dst_reg->umin_value = max(src_reg->umin_value,
							dst_reg->umin_value);
	src_reg->umax_value = dst_reg->umax_value = min(src_reg->umax_value,
							dst_reg->umax_value);
	src_reg->smin_value = dst_reg->smin_value = max(src_reg->smin_value,
							dst_reg->smin_value);
	src_reg->smax_value = dst_reg->smax_value = min(src_reg->smax_value,
							dst_reg->smax_value);
	src_reg->var_off = dst_reg->var_off = tnum_intersect(src_reg->var_off,
							     dst_reg->var_off);
	/* We might have learned new bounds from the var_off. */
	__update_reg_bounds(src_reg);
	__update_reg_bounds(dst_reg);
	/* We might have learned something about the sign bit. */
	__reg_deduce_bounds(src_reg);
	__reg_deduce_bounds(dst_reg);
	/* We might have learned some bits from the bounds. */
	__reg_bound_offset(src_reg);
	__reg_bound_offset(dst_reg);
	/* Intersecting with the old var_off might have improved our bounds
	 * slightly.  e.g. if umax was 0x7f...f and var_off was (0; 0xf...fc),
	 * then new var_off is (0; 0x7f...fc) which improves our umax.
	 */
	__update_reg_bounds(src_reg);
	__update_reg_bounds(dst_reg);
}

static void reg_combine_min_max(struct bpf_reg_state *true_src,
				struct bpf_reg_state *true_dst,
				struct bpf_reg_state *false_src,
				struct bpf_reg_state *false_dst,
				u8 opcode)
{
	switch (opcode) {
	case BPF_JEQ:
		__reg_combine_min_max(true_src, true_dst);
		break;
	case BPF_JNE:
		__reg_combine_min_max(false_src, false_dst);
		break;
	}
}

static void mark_ptr_or_null_reg(struct bpf_func_state *state,
				 struct bpf_reg_state *reg, u32 id,
				 bool is_null)
{
	if (type_may_be_null(reg->type) && reg->id == id &&
	    !WARN_ON_ONCE(!reg->id)) {
		if (WARN_ON_ONCE(reg->smin_value || reg->smax_value ||
				 !tnum_equals_const(reg->var_off, 0) ||
				 reg->off)) {
			/* Old offset (both fixed and variable parts) should
			 * have been known-zero, because we don't allow pointer
			 * arithmetic on pointers that might be NULL. If we
			 * see this happening, don't convert the register.
			 */
			return;
		}
		if (is_null) {
			reg->type = SCALAR_VALUE;
			/* We don't need id and ref_obj_id from this point
			 * onwards anymore, thus we should better reset it,
			 * so that state pruning has chances to take effect.
			 */
			reg->id = 0;
			reg->ref_obj_id = 0;

			return;
		}

		mark_ptr_not_null_reg(reg);

		if (!reg_may_point_to_spin_lock(reg)) {
			/* For not-NULL ptr, reg->ref_obj_id will be reset
			 * in release_reg_references().
			 *
			 * reg->id is still used by spin_lock ptr. Other
			 * than spin_lock ptr type, reg->id can be reset.
			 */
			reg->id = 0;
		}
	}
}

static void __mark_ptr_or_null_regs(struct bpf_func_state *state, u32 id,
				    bool is_null)
{
	struct bpf_reg_state *reg;
	int i;

	for (i = 0; i < MAX_BPF_REG; i++)
		mark_ptr_or_null_reg(state, &state->regs[i], id, is_null);

	bpf_for_each_spilled_reg(i, state, reg) {
		if (!reg)
			continue;
		mark_ptr_or_null_reg(state, reg, id, is_null);
	}
}

/* The logic is similar to find_good_pkt_pointers(), both could eventually
 * be folded together at some point.
 */
static void mark_ptr_or_null_regs(struct bpf_verifier_state *vstate, u32 regno,
				  bool is_null)
{
	struct bpf_func_state *state = vstate->frame[vstate->curframe];
	struct bpf_reg_state *regs = state->regs;
	u32 ref_obj_id = regs[regno].ref_obj_id;
	u32 id = regs[regno].id;
	int i;

	if (ref_obj_id && ref_obj_id == id && is_null)
		/* regs[regno] is in the " == NULL" branch.
		 * No one could have freed the reference state before
		 * doing the NULL check.
		 */
		WARN_ON_ONCE(release_reference_state(state, id));

	for (i = 0; i <= vstate->curframe; i++)
		__mark_ptr_or_null_regs(vstate->frame[i], id, is_null);
}

static bool try_match_pkt_pointers(const struct bpf_insn *insn,
				   struct bpf_reg_state *dst_reg,
				   struct bpf_reg_state *src_reg,
				   struct bpf_verifier_state *this_branch,
				   struct bpf_verifier_state *other_branch)
{
	if (BPF_SRC(insn->code) != BPF_X)
		return false;

	/* Pointers are always 64-bit. */
	if (BPF_CLASS(insn->code) == BPF_JMP32)
		return false;

	switch (BPF_OP(insn->code)) {
	case BPF_JGT:
		if ((dst_reg->type == PTR_TO_PACKET &&
		     src_reg->type == PTR_TO_PACKET_END) ||
		    (dst_reg->type == PTR_TO_PACKET_META &&
		     reg_is_init_pkt_pointer(src_reg, PTR_TO_PACKET))) {
			/* pkt_data' > pkt_end, pkt_meta' > pkt_data */
			find_good_pkt_pointers(this_branch, dst_reg,
					       dst_reg->type, false);
			mark_pkt_end(other_branch, insn->dst_reg, true);
		} else if ((dst_reg->type == PTR_TO_PACKET_END &&
			    src_reg->type == PTR_TO_PACKET) ||
			   (reg_is_init_pkt_pointer(dst_reg, PTR_TO_PACKET) &&
			    src_reg->type == PTR_TO_PACKET_META)) {
			/* pkt_end > pkt_data', pkt_data > pkt_meta' */
			find_good_pkt_pointers(other_branch, src_reg,
					       src_reg->type, true);
			mark_pkt_end(this_branch, insn->src_reg, false);
		} else {
			return false;
		}
		break;
	case BPF_JLT:
		if ((dst_reg->type == PTR_TO_PACKET &&
		     src_reg->type == PTR_TO_PACKET_END) ||
		    (dst_reg->type == PTR_TO_PACKET_META &&
		     reg_is_init_pkt_pointer(src_reg, PTR_TO_PACKET))) {
			/* pkt_data' < pkt_end, pkt_meta' < pkt_data */
			find_good_pkt_pointers(other_branch, dst_reg,
					       dst_reg->type, true);
			mark_pkt_end(this_branch, insn->dst_reg, false);
		} else if ((dst_reg->type == PTR_TO_PACKET_END &&
			    src_reg->type == PTR_TO_PACKET) ||
			   (reg_is_init_pkt_pointer(dst_reg, PTR_TO_PACKET) &&
			    src_reg->type == PTR_TO_PACKET_META)) {
			/* pkt_end < pkt_data', pkt_data > pkt_meta' */
			find_good_pkt_pointers(this_branch, src_reg,
					       src_reg->type, false);
			mark_pkt_end(other_branch, insn->src_reg, true);
		} else {
			return false;
		}
		break;
	case BPF_JGE:
		if ((dst_reg->type == PTR_TO_PACKET &&
		     src_reg->type == PTR_TO_PACKET_END) ||
		    (dst_reg->type == PTR_TO_PACKET_META &&
		     reg_is_init_pkt_pointer(src_reg, PTR_TO_PACKET))) {
			/* pkt_data' >= pkt_end, pkt_meta' >= pkt_data */
			find_good_pkt_pointers(this_branch, dst_reg,
					       dst_reg->type, true);
			mark_pkt_end(other_branch, insn->dst_reg, false);
		} else if ((dst_reg->type == PTR_TO_PACKET_END &&
			    src_reg->type == PTR_TO_PACKET) ||
			   (reg_is_init_pkt_pointer(dst_reg, PTR_TO_PACKET) &&
			    src_reg->type == PTR_TO_PACKET_META)) {
			/* pkt_end >= pkt_data', pkt_data >= pkt_meta' */
			find_good_pkt_pointers(other_branch, src_reg,
					       src_reg->type, false);
			mark_pkt_end(this_branch, insn->src_reg, true);
		} else {
			return false;
		}
		break;
	case BPF_JLE:
		if ((dst_reg->type == PTR_TO_PACKET &&
		     src_reg->type == PTR_TO_PACKET_END) ||
		    (dst_reg->type == PTR_TO_PACKET_META &&
		     reg_is_init_pkt_pointer(src_reg, PTR_TO_PACKET))) {
			/* pkt_data' <= pkt_end, pkt_meta' <= pkt_data */
			find_good_pkt_pointers(other_branch, dst_reg,
					       dst_reg->type, false);
			mark_pkt_end(this_branch, insn->dst_reg, true);
		} else if ((dst_reg->type == PTR_TO_PACKET_END &&
			    src_reg->type == PTR_TO_PACKET) ||
			   (reg_is_init_pkt_pointer(dst_reg, PTR_TO_PACKET) &&
			    src_reg->type == PTR_TO_PACKET_META)) {
			/* pkt_end <= pkt_data', pkt_data <= pkt_meta' */
			find_good_pkt_pointers(this_branch, src_reg,
					       src_reg->type, true);
			mark_pkt_end(other_branch, insn->src_reg, false);
		} else {
			return false;
		}
		break;
	default:
		return false;
	}

	return true;
}

static void find_equal_scalars(struct bpf_verifier_state *vstate,
			       struct bpf_reg_state *known_reg)
{
	struct bpf_func_state *state;
	struct bpf_reg_state *reg;
	int i, j;

	for (i = 0; i <= vstate->curframe; i++) {
		state = vstate->frame[i];
		for (j = 0; j < MAX_BPF_REG; j++) {
			reg = &state->regs[j];
			if (reg->type == SCALAR_VALUE && reg->id == known_reg->id)
				*reg = *known_reg;
		}

		bpf_for_each_spilled_reg(j, state, reg) {
			if (!reg)
				continue;
			if (reg->type == SCALAR_VALUE && reg->id == known_reg->id)
				*reg = *known_reg;
		}
	}
}

static int check_cond_jmp_op(struct bpf_verifier_env *env,
			     struct bpf_insn *insn, int *insn_idx)
{
	struct bpf_verifier_state *this_branch = env->cur_state;
	struct bpf_verifier_state *other_branch;
	struct bpf_reg_state *regs = this_branch->frame[this_branch->curframe]->regs;
	struct bpf_reg_state *dst_reg, *other_branch_regs, *src_reg = NULL;
	u8 opcode = BPF_OP(insn->code);
	bool is_jmp32;
	int pred = -1;
	int err;

	/* Only conditional jumps are expected to reach here. */
	if (opcode == BPF_JA || opcode > BPF_JSLE) {
		verbose(env, "invalid BPF_JMP/JMP32 opcode %x\n", opcode);
		return -EINVAL;
	}

	if (BPF_SRC(insn->code) == BPF_X) {
		if (insn->imm != 0) {
			verbose(env, "BPF_JMP/JMP32 uses reserved fields\n");
			return -EINVAL;
		}

		/* check src1 operand */
		err = check_reg_arg(env, insn->src_reg, SRC_OP);
		if (err)
			return err;

		if (is_pointer_value(env, insn->src_reg)) {
			verbose(env, "R%d pointer comparison prohibited\n",
				insn->src_reg);
			return -EACCES;
		}
		src_reg = &regs[insn->src_reg];
	} else {
		if (insn->src_reg != BPF_REG_0) {
			verbose(env, "BPF_JMP/JMP32 uses reserved fields\n");
			return -EINVAL;
		}
	}

	/* check src2 operand */
	err = check_reg_arg(env, insn->dst_reg, SRC_OP);
	if (err)
		return err;

	dst_reg = &regs[insn->dst_reg];
	is_jmp32 = BPF_CLASS(insn->code) == BPF_JMP32;

	if (BPF_SRC(insn->code) == BPF_K) {
		pred = is_branch_taken(dst_reg, insn->imm, opcode, is_jmp32);
	} else if (src_reg->type == SCALAR_VALUE &&
		   is_jmp32 && tnum_is_const(tnum_subreg(src_reg->var_off))) {
		pred = is_branch_taken(dst_reg,
				       tnum_subreg(src_reg->var_off).value,
				       opcode,
				       is_jmp32);
	} else if (src_reg->type == SCALAR_VALUE &&
		   !is_jmp32 && tnum_is_const(src_reg->var_off)) {
		pred = is_branch_taken(dst_reg,
				       src_reg->var_off.value,
				       opcode,
				       is_jmp32);
	} else if (reg_is_pkt_pointer_any(dst_reg) &&
		   reg_is_pkt_pointer_any(src_reg) &&
		   !is_jmp32) {
		pred = is_pkt_ptr_branch_taken(dst_reg, src_reg, opcode);
	}

	if (pred >= 0) {
		/* If we get here with a dst_reg pointer type it is because
		 * above is_branch_taken() special cased the 0 comparison.
		 */
		if (!__is_pointer_value(false, dst_reg))
			err = mark_chain_precision(env, insn->dst_reg);
		if (BPF_SRC(insn->code) == BPF_X && !err &&
		    !__is_pointer_value(false, src_reg))
			err = mark_chain_precision(env, insn->src_reg);
		if (err)
			return err;
	}

	if (pred == 1) {
		/* Only follow the goto, ignore fall-through. If needed, push
		 * the fall-through branch for simulation under speculative
		 * execution.
		 */
		if (!env->bypass_spec_v1 &&
		    !sanitize_speculative_path(env, insn, *insn_idx + 1,
					       *insn_idx))
			return -EFAULT;
		*insn_idx += insn->off;
		return 0;
	} else if (pred == 0) {
		/* Only follow the fall-through branch, since that's where the
		 * program will go. If needed, push the goto branch for
		 * simulation under speculative execution.
		 */
		if (!env->bypass_spec_v1 &&
		    !sanitize_speculative_path(env, insn,
					       *insn_idx + insn->off + 1,
					       *insn_idx))
			return -EFAULT;
		return 0;
	}

	other_branch = push_stack(env, *insn_idx + insn->off + 1, *insn_idx,
				  false);
	if (!other_branch)
		return -EFAULT;
	other_branch_regs = other_branch->frame[other_branch->curframe]->regs;

	/* detect if we are comparing against a constant value so we can adjust
	 * our min/max values for our dst register.
	 * this is only legit if both are scalars (or pointers to the same
	 * object, I suppose, but we don't support that right now), because
	 * otherwise the different base pointers mean the offsets aren't
	 * comparable.
	 */
	if (BPF_SRC(insn->code) == BPF_X) {
		struct bpf_reg_state *src_reg = &regs[insn->src_reg];

		if (dst_reg->type == SCALAR_VALUE &&
		    src_reg->type == SCALAR_VALUE) {
			if (tnum_is_const(src_reg->var_off) ||
			    (is_jmp32 &&
			     tnum_is_const(tnum_subreg(src_reg->var_off))))
				reg_set_min_max(&other_branch_regs[insn->dst_reg],
						dst_reg,
						src_reg->var_off.value,
						tnum_subreg(src_reg->var_off).value,
						opcode, is_jmp32);
			else if (tnum_is_const(dst_reg->var_off) ||
				 (is_jmp32 &&
				  tnum_is_const(tnum_subreg(dst_reg->var_off))))
				reg_set_min_max_inv(&other_branch_regs[insn->src_reg],
						    src_reg,
						    dst_reg->var_off.value,
						    tnum_subreg(dst_reg->var_off).value,
						    opcode, is_jmp32);
			else if (!is_jmp32 &&
				 (opcode == BPF_JEQ || opcode == BPF_JNE))
				/* Comparing for equality, we can combine knowledge */
				reg_combine_min_max(&other_branch_regs[insn->src_reg],
						    &other_branch_regs[insn->dst_reg],
						    src_reg, dst_reg, opcode);
			if (src_reg->id &&
			    !WARN_ON_ONCE(src_reg->id != other_branch_regs[insn->src_reg].id)) {
				find_equal_scalars(this_branch, src_reg);
				find_equal_scalars(other_branch, &other_branch_regs[insn->src_reg]);
			}

		}
	} else if (dst_reg->type == SCALAR_VALUE) {
		reg_set_min_max(&other_branch_regs[insn->dst_reg],
					dst_reg, insn->imm, (u32)insn->imm,
					opcode, is_jmp32);
	}

	if (dst_reg->type == SCALAR_VALUE && dst_reg->id &&
	    !WARN_ON_ONCE(dst_reg->id != other_branch_regs[insn->dst_reg].id)) {
		find_equal_scalars(this_branch, dst_reg);
		find_equal_scalars(other_branch, &other_branch_regs[insn->dst_reg]);
	}

	/* detect if R == 0 where R is returned from bpf_map_lookup_elem().
	 * NOTE: these optimizations below are related with pointer comparison
	 *       which will never be JMP32.
	 */
	if (!is_jmp32 && BPF_SRC(insn->code) == BPF_K &&
	    insn->imm == 0 && (opcode == BPF_JEQ || opcode == BPF_JNE) &&
	    type_may_be_null(dst_reg->type)) {
		/* Mark all identical registers in each branch as either
		 * safe or unknown depending R == 0 or R != 0 conditional.
		 */
		mark_ptr_or_null_regs(this_branch, insn->dst_reg,
				      opcode == BPF_JNE);
		mark_ptr_or_null_regs(other_branch, insn->dst_reg,
				      opcode == BPF_JEQ);
	} else if (!try_match_pkt_pointers(insn, dst_reg, &regs[insn->src_reg],
					   this_branch, other_branch) &&
		   is_pointer_value(env, insn->dst_reg)) {
		verbose(env, "R%d pointer comparison prohibited\n",
			insn->dst_reg);
		return -EACCES;
	}
	if (env->log.level & BPF_LOG_LEVEL)
		print_verifier_state(env, this_branch->frame[this_branch->curframe]);
	return 0;
}

/* verify BPF_LD_IMM64 instruction */
static int check_ld_imm(struct bpf_verifier_env *env, struct bpf_insn *insn)
{
	struct bpf_insn_aux_data *aux = cur_aux(env);
	struct bpf_reg_state *regs = cur_regs(env);
	struct bpf_reg_state *dst_reg;
	struct bpf_map *map;
	int err;

	if (BPF_SIZE(insn->code) != BPF_DW) {
		verbose(env, "invalid BPF_LD_IMM insn\n");
		return -EINVAL;
	}
	if (insn->off != 0) {
		verbose(env, "BPF_LD_IMM64 uses reserved fields\n");
		return -EINVAL;
	}

	err = check_reg_arg(env, insn->dst_reg, DST_OP);
	if (err)
		return err;

	dst_reg = &regs[insn->dst_reg];
	if (insn->src_reg == 0) {
		u64 imm = ((u64)(insn + 1)->imm << 32) | (u32)insn->imm;

		dst_reg->type = SCALAR_VALUE;
		__mark_reg_known(&regs[insn->dst_reg], imm);
		return 0;
	}

	/* All special src_reg cases are listed below. From this point onwards
	 * we either succeed and assign a corresponding dst_reg->type after
	 * zeroing the offset, or fail and reject the program.
	 */
	mark_reg_known_zero(env, regs, insn->dst_reg);

	if (insn->src_reg == BPF_PSEUDO_BTF_ID) {
		dst_reg->type = aux->btf_var.reg_type;
		switch (base_type(dst_reg->type)) {
		case PTR_TO_MEM:
			dst_reg->mem_size = aux->btf_var.mem_size;
			break;
		case PTR_TO_BTF_ID:
		case PTR_TO_PERCPU_BTF_ID:
			dst_reg->btf = aux->btf_var.btf;
			dst_reg->btf_id = aux->btf_var.btf_id;
			break;
		default:
			verbose(env, "bpf verifier is misconfigured\n");
			return -EFAULT;
		}
		return 0;
	}

	if (insn->src_reg == BPF_PSEUDO_FUNC) {
		struct bpf_prog_aux *aux = env->prog->aux;
		u32 subprogno = insn[1].imm;

		if (!aux->func_info) {
			verbose(env, "missing btf func_info\n");
			return -EINVAL;
		}
		if (aux->func_info_aux[subprogno].linkage != BTF_FUNC_STATIC) {
			verbose(env, "callback function not static\n");
			return -EINVAL;
		}

		dst_reg->type = PTR_TO_FUNC;
		dst_reg->subprogno = subprogno;
		return 0;
	}

	map = env->used_maps[aux->map_index];
	dst_reg->map_ptr = map;

	if (insn->src_reg == BPF_PSEUDO_MAP_VALUE ||
	    insn->src_reg == BPF_PSEUDO_MAP_IDX_VALUE) {
		dst_reg->type = PTR_TO_MAP_VALUE;
		dst_reg->off = aux->map_off;
		if (map_value_has_spin_lock(map))
			dst_reg->id = ++env->id_gen;
	} else if (insn->src_reg == BPF_PSEUDO_MAP_FD ||
		   insn->src_reg == BPF_PSEUDO_MAP_IDX) {
		dst_reg->type = CONST_PTR_TO_MAP;
	} else {
		verbose(env, "bpf verifier is misconfigured\n");
		return -EINVAL;
	}

	return 0;
}

static bool may_access_skb(enum bpf_prog_type type)
{
	switch (type) {
	case BPF_PROG_TYPE_SOCKET_FILTER:
	case BPF_PROG_TYPE_SCHED_CLS:
	case BPF_PROG_TYPE_SCHED_ACT:
		return true;
	default:
		return false;
	}
}

/* verify safety of LD_ABS|LD_IND instructions:
 * - they can only appear in the programs where ctx == skb
 * - since they are wrappers of function calls, they scratch R1-R5 registers,
 *   preserve R6-R9, and store return value into R0
 *
 * Implicit input:
 *   ctx == skb == R6 == CTX
 *
 * Explicit input:
 *   SRC == any register
 *   IMM == 32-bit immediate
 *
 * Output:
 *   R0 - 8/16/32-bit skb data converted to cpu endianness
 */
static int check_ld_abs(struct bpf_verifier_env *env, struct bpf_insn *insn)
{
	struct bpf_reg_state *regs = cur_regs(env);
	static const int ctx_reg = BPF_REG_6;
	u8 mode = BPF_MODE(insn->code);
	int i, err;

	if (!may_access_skb(resolve_prog_type(env->prog))) {
		verbose(env, "BPF_LD_[ABS|IND] instructions not allowed for this program type\n");
		return -EINVAL;
	}

	if (!env->ops->gen_ld_abs) {
		verbose(env, "bpf verifier is misconfigured\n");
		return -EINVAL;
	}

	if (insn->dst_reg != BPF_REG_0 || insn->off != 0 ||
	    BPF_SIZE(insn->code) == BPF_DW ||
	    (mode == BPF_ABS && insn->src_reg != BPF_REG_0)) {
		verbose(env, "BPF_LD_[ABS|IND] uses reserved fields\n");
		return -EINVAL;
	}

	/* check whether implicit source operand (register R6) is readable */
	err = check_reg_arg(env, ctx_reg, SRC_OP);
	if (err)
		return err;

	/* Disallow usage of BPF_LD_[ABS|IND] with reference tracking, as
	 * gen_ld_abs() may terminate the program at runtime, leading to
	 * reference leak.
	 */
	err = check_reference_leak(env);
	if (err) {
		verbose(env, "BPF_LD_[ABS|IND] cannot be mixed with socket references\n");
		return err;
	}

	if (env->cur_state->active_spin_lock) {
		verbose(env, "BPF_LD_[ABS|IND] cannot be used inside bpf_spin_lock-ed region\n");
		return -EINVAL;
	}

	if (regs[ctx_reg].type != PTR_TO_CTX) {
		verbose(env,
			"at the time of BPF_LD_ABS|IND R6 != pointer to skb\n");
		return -EINVAL;
	}

	if (mode == BPF_IND) {
		/* check explicit source operand */
		err = check_reg_arg(env, insn->src_reg, SRC_OP);
		if (err)
			return err;
	}

	err = check_ctx_reg(env, &regs[ctx_reg], ctx_reg);
	if (err < 0)
		return err;

	/* reset caller saved regs to unreadable */
	for (i = 0; i < CALLER_SAVED_REGS; i++) {
		mark_reg_not_init(env, regs, caller_saved[i]);
		check_reg_arg(env, caller_saved[i], DST_OP_NO_MARK);
	}

	/* mark destination R0 register as readable, since it contains
	 * the value fetched from the packet.
	 * Already marked as written above.
	 */
	mark_reg_unknown(env, regs, BPF_REG_0);
	/* ld_abs load up to 32-bit skb data. */
	regs[BPF_REG_0].subreg_def = env->insn_idx + 1;
	return 0;
}

static int check_return_code(struct bpf_verifier_env *env)
{
	struct tnum enforce_attach_type_range = tnum_unknown;
	const struct bpf_prog *prog = env->prog;
	struct bpf_reg_state *reg;
	struct tnum range = tnum_range(0, 1);
	enum bpf_prog_type prog_type = resolve_prog_type(env->prog);
	int err;
	struct bpf_func_state *frame = env->cur_state->frame[0];
	const bool is_subprog = frame->subprogno;

	/* LSM and struct_ops func-ptr's return type could be "void" */
	if (!is_subprog &&
	    (prog_type == BPF_PROG_TYPE_STRUCT_OPS ||
	     prog_type == BPF_PROG_TYPE_LSM) &&
	    !prog->aux->attach_func_proto->type)
		return 0;

	/* eBPF calling convention is such that R0 is used
	 * to return the value from eBPF program.
	 * Make sure that it's readable at this time
	 * of bpf_exit, which means that program wrote
	 * something into it earlier
	 */
	err = check_reg_arg(env, BPF_REG_0, SRC_OP);
	if (err)
		return err;

	if (is_pointer_value(env, BPF_REG_0)) {
		verbose(env, "R0 leaks addr as return value\n");
		return -EACCES;
	}

	reg = cur_regs(env) + BPF_REG_0;

	if (frame->in_async_callback_fn) {
		/* enforce return zero from async callbacks like timer */
		if (reg->type != SCALAR_VALUE) {
			verbose(env, "In async callback the register R0 is not a known value (%s)\n",
				reg_type_str(env, reg->type));
			return -EINVAL;
		}

		if (!tnum_in(tnum_const(0), reg->var_off)) {
			verbose_invalid_scalar(env, reg, &range, "async callback", "R0");
			return -EINVAL;
		}
		return 0;
	}

	if (is_subprog) {
		if (reg->type != SCALAR_VALUE) {
			verbose(env, "At subprogram exit the register R0 is not a scalar value (%s)\n",
				reg_type_str(env, reg->type));
			return -EINVAL;
		}
		return 0;
	}

	switch (prog_type) {
	case BPF_PROG_TYPE_CGROUP_SOCK_ADDR:
		if (env->prog->expected_attach_type == BPF_CGROUP_UDP4_RECVMSG ||
		    env->prog->expected_attach_type == BPF_CGROUP_UDP6_RECVMSG ||
		    env->prog->expected_attach_type == BPF_CGROUP_INET4_GETPEERNAME ||
		    env->prog->expected_attach_type == BPF_CGROUP_INET6_GETPEERNAME ||
		    env->prog->expected_attach_type == BPF_CGROUP_INET4_GETSOCKNAME ||
		    env->prog->expected_attach_type == BPF_CGROUP_INET6_GETSOCKNAME)
			range = tnum_range(1, 1);
		if (env->prog->expected_attach_type == BPF_CGROUP_INET4_BIND ||
		    env->prog->expected_attach_type == BPF_CGROUP_INET6_BIND)
			range = tnum_range(0, 3);
		break;
	case BPF_PROG_TYPE_CGROUP_SKB:
		if (env->prog->expected_attach_type == BPF_CGROUP_INET_EGRESS) {
			range = tnum_range(0, 3);
			enforce_attach_type_range = tnum_range(2, 3);
		}
		break;
	case BPF_PROG_TYPE_CGROUP_SOCK:
	case BPF_PROG_TYPE_SOCK_OPS:
	case BPF_PROG_TYPE_CGROUP_DEVICE:
	case BPF_PROG_TYPE_CGROUP_SYSCTL:
	case BPF_PROG_TYPE_CGROUP_SOCKOPT:
		break;
	case BPF_PROG_TYPE_RAW_TRACEPOINT:
		if (!env->prog->aux->attach_btf_id)
			return 0;
		range = tnum_const(0);
		break;
	case BPF_PROG_TYPE_TRACING:
		switch (env->prog->expected_attach_type) {
		case BPF_TRACE_FENTRY:
		case BPF_TRACE_FEXIT:
			range = tnum_const(0);
			break;
		case BPF_TRACE_RAW_TP:
		case BPF_MODIFY_RETURN:
			return 0;
		case BPF_TRACE_ITER:
			break;
		default:
			return -ENOTSUPP;
		}
		break;
	case BPF_PROG_TYPE_SK_LOOKUP:
		range = tnum_range(SK_DROP, SK_PASS);
		break;
	case BPF_PROG_TYPE_EXT:
		/* freplace program can return anything as its return value
		 * depends on the to-be-replaced kernel func or bpf program.
		 */
	default:
		return 0;
	}

	if (reg->type != SCALAR_VALUE) {
		verbose(env, "At program exit the register R0 is not a known value (%s)\n",
			reg_type_str(env, reg->type));
		return -EINVAL;
	}

	if (!tnum_in(range, reg->var_off)) {
		verbose_invalid_scalar(env, reg, &range, "program exit", "R0");
		return -EINVAL;
	}

	if (!tnum_is_unknown(enforce_attach_type_range) &&
	    tnum_in(enforce_attach_type_range, reg->var_off))
		env->prog->enforce_expected_attach_type = 1;
	return 0;
}

/* non-recursive DFS pseudo code
 * 1  procedure DFS-iterative(G,v):
 * 2      label v as discovered
 * 3      let S be a stack
 * 4      S.push(v)
 * 5      while S is not empty
 * 6            t <- S.pop()
 * 7            if t is what we're looking for:
 * 8                return t
 * 9            for all edges e in G.adjacentEdges(t) do
 * 10               if edge e is already labelled
 * 11                   continue with the next edge
 * 12               w <- G.adjacentVertex(t,e)
 * 13               if vertex w is not discovered and not explored
 * 14                   label e as tree-edge
 * 15                   label w as discovered
 * 16                   S.push(w)
 * 17                   continue at 5
 * 18               else if vertex w is discovered
 * 19                   label e as back-edge
 * 20               else
 * 21                   // vertex w is explored
 * 22                   label e as forward- or cross-edge
 * 23           label t as explored
 * 24           S.pop()
 *
 * convention:
 * 0x10 - discovered
 * 0x11 - discovered and fall-through edge labelled
 * 0x12 - discovered and fall-through and branch edges labelled
 * 0x20 - explored
 */

enum {
	DISCOVERED = 0x10,
	EXPLORED = 0x20,
	FALLTHROUGH = 1,
	BRANCH = 2,
};

static u32 state_htab_size(struct bpf_verifier_env *env)
{
	return env->prog->len;
}

static struct bpf_verifier_state_list **explored_state(
					struct bpf_verifier_env *env,
					int idx)
{
	struct bpf_verifier_state *cur = env->cur_state;
	struct bpf_func_state *state = cur->frame[cur->curframe];

	return &env->explored_states[(idx ^ state->callsite) % state_htab_size(env)];
}

static void init_explored_state(struct bpf_verifier_env *env, int idx)
{
	env->insn_aux_data[idx].prune_point = true;
}

enum {
	DONE_EXPLORING = 0,
	KEEP_EXPLORING = 1,
};

/* t, w, e - match pseudo-code above:
 * t - index of current instruction
 * w - next instruction
 * e - edge
 */
static int push_insn(int t, int w, int e, struct bpf_verifier_env *env,
		     bool loop_ok)
{
	int *insn_stack = env->cfg.insn_stack;
	int *insn_state = env->cfg.insn_state;

	if (e == FALLTHROUGH && insn_state[t] >= (DISCOVERED | FALLTHROUGH))
		return DONE_EXPLORING;

	if (e == BRANCH && insn_state[t] >= (DISCOVERED | BRANCH))
		return DONE_EXPLORING;

	if (w < 0 || w >= env->prog->len) {
		verbose_linfo(env, t, "%d: ", t);
		verbose(env, "jump out of range from insn %d to %d\n", t, w);
		return -EINVAL;
	}

	if (e == BRANCH)
		/* mark branch target for state pruning */
		init_explored_state(env, w);

	if (insn_state[w] == 0) {
		/* tree-edge */
		insn_state[t] = DISCOVERED | e;
		insn_state[w] = DISCOVERED;
		if (env->cfg.cur_stack >= env->prog->len)
			return -E2BIG;
		insn_stack[env->cfg.cur_stack++] = w;
		return KEEP_EXPLORING;
	} else if ((insn_state[w] & 0xF0) == DISCOVERED) {
		if (loop_ok && env->bpf_capable)
			return DONE_EXPLORING;
		verbose_linfo(env, t, "%d: ", t);
		verbose_linfo(env, w, "%d: ", w);
		verbose(env, "back-edge from insn %d to %d\n", t, w);
		return -EINVAL;
	} else if (insn_state[w] == EXPLORED) {
		/* forward- or cross-edge */
		insn_state[t] = DISCOVERED | e;
	} else {
		verbose(env, "insn state internal bug\n");
		return -EFAULT;
	}
	return DONE_EXPLORING;
}

static int visit_func_call_insn(int t, int insn_cnt,
				struct bpf_insn *insns,
				struct bpf_verifier_env *env,
				bool visit_callee)
{
	int ret;

	ret = push_insn(t, t + 1, FALLTHROUGH, env, false);
	if (ret)
		return ret;

	if (t + 1 < insn_cnt)
		init_explored_state(env, t + 1);
	if (visit_callee) {
		init_explored_state(env, t);
		ret = push_insn(t, t + insns[t].imm + 1, BRANCH, env,
				/* It's ok to allow recursion from CFG point of
				 * view. __check_func_call() will do the actual
				 * check.
				 */
				bpf_pseudo_func(insns + t));
	}
	return ret;
}

/* Visits the instruction at index t and returns one of the following:
 *  < 0 - an error occurred
 *  DONE_EXPLORING - the instruction was fully explored
 *  KEEP_EXPLORING - there is still work to be done before it is fully explored
 */
static int visit_insn(int t, int insn_cnt, struct bpf_verifier_env *env)
{
	struct bpf_insn *insns = env->prog->insnsi;
	int ret;

	if (bpf_pseudo_func(insns + t))
		return visit_func_call_insn(t, insn_cnt, insns, env, true);

	/* All non-branch instructions have a single fall-through edge. */
	if (BPF_CLASS(insns[t].code) != BPF_JMP &&
	    BPF_CLASS(insns[t].code) != BPF_JMP32)
		return push_insn(t, t + 1, FALLTHROUGH, env, false);

	switch (BPF_OP(insns[t].code)) {
	case BPF_EXIT:
		return DONE_EXPLORING;

	case BPF_CALL:
		if (insns[t].imm == BPF_FUNC_timer_set_callback)
			/* Mark this call insn to trigger is_state_visited() check
			 * before call itself is processed by __check_func_call().
			 * Otherwise new async state will be pushed for further
			 * exploration.
			 */
			init_explored_state(env, t);
		return visit_func_call_insn(t, insn_cnt, insns, env,
					    insns[t].src_reg == BPF_PSEUDO_CALL);

	case BPF_JA:
		if (BPF_SRC(insns[t].code) != BPF_K)
			return -EINVAL;

		/* unconditional jump with single edge */
		ret = push_insn(t, t + insns[t].off + 1, FALLTHROUGH, env,
				true);
		if (ret)
			return ret;

		/* unconditional jmp is not a good pruning point,
		 * but it's marked, since backtracking needs
		 * to record jmp history in is_state_visited().
		 */
		init_explored_state(env, t + insns[t].off + 1);
		/* tell verifier to check for equivalent states
		 * after every call and jump
		 */
		if (t + 1 < insn_cnt)
			init_explored_state(env, t + 1);

		return ret;

	default:
		/* conditional jump with two edges */
		init_explored_state(env, t);
		ret = push_insn(t, t + 1, FALLTHROUGH, env, true);
		if (ret)
			return ret;

		return push_insn(t, t + insns[t].off + 1, BRANCH, env, true);
	}
}

/* non-recursive depth-first-search to detect loops in BPF program
 * loop == back-edge in directed graph
 */
static int check_cfg(struct bpf_verifier_env *env)
{
	int insn_cnt = env->prog->len;
	int *insn_stack, *insn_state;
	int ret = 0;
	int i;

	insn_state = env->cfg.insn_state = kvcalloc(insn_cnt, sizeof(int), GFP_KERNEL);
	if (!insn_state)
		return -ENOMEM;

	insn_stack = env->cfg.insn_stack = kvcalloc(insn_cnt, sizeof(int), GFP_KERNEL);
	if (!insn_stack) {
		kvfree(insn_state);
		return -ENOMEM;
	}

	insn_state[0] = DISCOVERED; /* mark 1st insn as discovered */
	insn_stack[0] = 0; /* 0 is the first instruction */
	env->cfg.cur_stack = 1;

	while (env->cfg.cur_stack > 0) {
		int t = insn_stack[env->cfg.cur_stack - 1];

		ret = visit_insn(t, insn_cnt, env);
		switch (ret) {
		case DONE_EXPLORING:
			insn_state[t] = EXPLORED;
			env->cfg.cur_stack--;
			break;
		case KEEP_EXPLORING:
			break;
		default:
			if (ret > 0) {
				verbose(env, "visit_insn internal bug\n");
				ret = -EFAULT;
			}
			goto err_free;
		}
	}

	if (env->cfg.cur_stack < 0) {
		verbose(env, "pop stack internal bug\n");
		ret = -EFAULT;
		goto err_free;
	}

	for (i = 0; i < insn_cnt; i++) {
		if (insn_state[i] != EXPLORED) {
			verbose(env, "unreachable insn %d\n", i);
			ret = -EINVAL;
			goto err_free;
		}
	}
	ret = 0; /* cfg looks good */

err_free:
	kvfree(insn_state);
	kvfree(insn_stack);
	env->cfg.insn_state = env->cfg.insn_stack = NULL;
	return ret;
}

static int check_abnormal_return(struct bpf_verifier_env *env)
{
	int i;

	for (i = 1; i < env->subprog_cnt; i++) {
		if (env->subprog_info[i].has_ld_abs) {
			verbose(env, "LD_ABS is not allowed in subprogs without BTF\n");
			return -EINVAL;
		}
		if (env->subprog_info[i].has_tail_call) {
			verbose(env, "tail_call is not allowed in subprogs without BTF\n");
			return -EINVAL;
		}
	}
	return 0;
}

/* The minimum supported BTF func info size */
#define MIN_BPF_FUNCINFO_SIZE	8
#define MAX_FUNCINFO_REC_SIZE	252

static int check_btf_func(struct bpf_verifier_env *env,
			  const union bpf_attr *attr,
			  bpfptr_t uattr)
{
	const struct btf_type *type, *func_proto, *ret_type;
	u32 i, nfuncs, urec_size, min_size;
	u32 krec_size = sizeof(struct bpf_func_info);
	struct bpf_func_info *krecord;
	struct bpf_func_info_aux *info_aux = NULL;
	struct bpf_prog *prog;
	const struct btf *btf;
	bpfptr_t urecord;
	u32 prev_offset = 0;
	bool scalar_return;
	int ret = -ENOMEM;

	nfuncs = attr->func_info_cnt;
	if (!nfuncs) {
		if (check_abnormal_return(env))
			return -EINVAL;
		return 0;
	}

	if (nfuncs != env->subprog_cnt) {
		verbose(env, "number of funcs in func_info doesn't match number of subprogs\n");
		return -EINVAL;
	}

	urec_size = attr->func_info_rec_size;
	if (urec_size < MIN_BPF_FUNCINFO_SIZE ||
	    urec_size > MAX_FUNCINFO_REC_SIZE ||
	    urec_size % sizeof(u32)) {
		verbose(env, "invalid func info rec size %u\n", urec_size);
		return -EINVAL;
	}

	prog = env->prog;
	btf = prog->aux->btf;

	urecord = make_bpfptr(attr->func_info, uattr.is_kernel);
	min_size = min_t(u32, krec_size, urec_size);

	krecord = kvcalloc(nfuncs, krec_size, GFP_KERNEL | __GFP_NOWARN);
	if (!krecord)
		return -ENOMEM;
	info_aux = kcalloc(nfuncs, sizeof(*info_aux), GFP_KERNEL | __GFP_NOWARN);
	if (!info_aux)
		goto err_free;

	for (i = 0; i < nfuncs; i++) {
		ret = bpf_check_uarg_tail_zero(urecord, krec_size, urec_size);
		if (ret) {
			if (ret == -E2BIG) {
				verbose(env, "nonzero tailing record in func info");
				/* set the size kernel expects so loader can zero
				 * out the rest of the record.
				 */
				if (copy_to_bpfptr_offset(uattr,
							  offsetof(union bpf_attr, func_info_rec_size),
							  &min_size, sizeof(min_size)))
					ret = -EFAULT;
			}
			goto err_free;
		}

		if (copy_from_bpfptr(&krecord[i], urecord, min_size)) {
			ret = -EFAULT;
			goto err_free;
		}

		/* check insn_off */
		ret = -EINVAL;
		if (i == 0) {
			if (krecord[i].insn_off) {
				verbose(env,
					"nonzero insn_off %u for the first func info record",
					krecord[i].insn_off);
				goto err_free;
			}
		} else if (krecord[i].insn_off <= prev_offset) {
			verbose(env,
				"same or smaller insn offset (%u) than previous func info record (%u)",
				krecord[i].insn_off, prev_offset);
			goto err_free;
		}

		if (env->subprog_info[i].start != krecord[i].insn_off) {
			verbose(env, "func_info BTF section doesn't match subprog layout in BPF program\n");
			goto err_free;
		}

		/* check type_id */
		type = btf_type_by_id(btf, krecord[i].type_id);
		if (!type || !btf_type_is_func(type)) {
			verbose(env, "invalid type id %d in func info",
				krecord[i].type_id);
			goto err_free;
		}
		info_aux[i].linkage = BTF_INFO_VLEN(type->info);

		func_proto = btf_type_by_id(btf, type->type);
		if (unlikely(!func_proto || !btf_type_is_func_proto(func_proto)))
			/* btf_func_check() already verified it during BTF load */
			goto err_free;
		ret_type = btf_type_skip_modifiers(btf, func_proto->type, NULL);
		scalar_return =
			btf_type_is_small_int(ret_type) || btf_type_is_enum(ret_type);
		if (i && !scalar_return && env->subprog_info[i].has_ld_abs) {
			verbose(env, "LD_ABS is only allowed in functions that return 'int'.\n");
			goto err_free;
		}
		if (i && !scalar_return && env->subprog_info[i].has_tail_call) {
			verbose(env, "tail_call is only allowed in functions that return 'int'.\n");
			goto err_free;
		}

		prev_offset = krecord[i].insn_off;
		bpfptr_add(&urecord, urec_size);
	}

	prog->aux->func_info = krecord;
	prog->aux->func_info_cnt = nfuncs;
	prog->aux->func_info_aux = info_aux;
	return 0;

err_free:
	kvfree(krecord);
	kfree(info_aux);
	return ret;
}

static void adjust_btf_func(struct bpf_verifier_env *env)
{
	struct bpf_prog_aux *aux = env->prog->aux;
	int i;

	if (!aux->func_info)
		return;

	for (i = 0; i < env->subprog_cnt; i++)
		aux->func_info[i].insn_off = env->subprog_info[i].start;
}

#define MIN_BPF_LINEINFO_SIZE	(offsetof(struct bpf_line_info, line_col) + \
		sizeof(((struct bpf_line_info *)(0))->line_col))
#define MAX_LINEINFO_REC_SIZE	MAX_FUNCINFO_REC_SIZE

static int check_btf_line(struct bpf_verifier_env *env,
			  const union bpf_attr *attr,
			  bpfptr_t uattr)
{
	u32 i, s, nr_linfo, ncopy, expected_size, rec_size, prev_offset = 0;
	struct bpf_subprog_info *sub;
	struct bpf_line_info *linfo;
	struct bpf_prog *prog;
	const struct btf *btf;
	bpfptr_t ulinfo;
	int err;

	nr_linfo = attr->line_info_cnt;
	if (!nr_linfo)
		return 0;
	if (nr_linfo > INT_MAX / sizeof(struct bpf_line_info))
		return -EINVAL;

	rec_size = attr->line_info_rec_size;
	if (rec_size < MIN_BPF_LINEINFO_SIZE ||
	    rec_size > MAX_LINEINFO_REC_SIZE ||
	    rec_size & (sizeof(u32) - 1))
		return -EINVAL;

	/* Need to zero it in case the userspace may
	 * pass in a smaller bpf_line_info object.
	 */
	linfo = kvcalloc(nr_linfo, sizeof(struct bpf_line_info),
			 GFP_KERNEL | __GFP_NOWARN);
	if (!linfo)
		return -ENOMEM;

	prog = env->prog;
	btf = prog->aux->btf;

	s = 0;
	sub = env->subprog_info;
	ulinfo = make_bpfptr(attr->line_info, uattr.is_kernel);
	expected_size = sizeof(struct bpf_line_info);
	ncopy = min_t(u32, expected_size, rec_size);
	for (i = 0; i < nr_linfo; i++) {
		err = bpf_check_uarg_tail_zero(ulinfo, expected_size, rec_size);
		if (err) {
			if (err == -E2BIG) {
				verbose(env, "nonzero tailing record in line_info");
				if (copy_to_bpfptr_offset(uattr,
							  offsetof(union bpf_attr, line_info_rec_size),
							  &expected_size, sizeof(expected_size)))
					err = -EFAULT;
			}
			goto err_free;
		}

		if (copy_from_bpfptr(&linfo[i], ulinfo, ncopy)) {
			err = -EFAULT;
			goto err_free;
		}

		/*
		 * Check insn_off to ensure
		 * 1) strictly increasing AND
		 * 2) bounded by prog->len
		 *
		 * The linfo[0].insn_off == 0 check logically falls into
		 * the later "missing bpf_line_info for func..." case
		 * because the first linfo[0].insn_off must be the
		 * first sub also and the first sub must have
		 * subprog_info[0].start == 0.
		 */
		if ((i && linfo[i].insn_off <= prev_offset) ||
		    linfo[i].insn_off >= prog->len) {
			verbose(env, "Invalid line_info[%u].insn_off:%u (prev_offset:%u prog->len:%u)\n",
				i, linfo[i].insn_off, prev_offset,
				prog->len);
			err = -EINVAL;
			goto err_free;
		}

		if (!prog->insnsi[linfo[i].insn_off].code) {
			verbose(env,
				"Invalid insn code at line_info[%u].insn_off\n",
				i);
			err = -EINVAL;
			goto err_free;
		}

		if (!btf_name_by_offset(btf, linfo[i].line_off) ||
		    !btf_name_by_offset(btf, linfo[i].file_name_off)) {
			verbose(env, "Invalid line_info[%u].line_off or .file_name_off\n", i);
			err = -EINVAL;
			goto err_free;
		}

		if (s != env->subprog_cnt) {
			if (linfo[i].insn_off == sub[s].start) {
				sub[s].linfo_idx = i;
				s++;
			} else if (sub[s].start < linfo[i].insn_off) {
				verbose(env, "missing bpf_line_info for func#%u\n", s);
				err = -EINVAL;
				goto err_free;
			}
		}

		prev_offset = linfo[i].insn_off;
		bpfptr_add(&ulinfo, rec_size);
	}

	if (s != env->subprog_cnt) {
		verbose(env, "missing bpf_line_info for %u funcs starting from func#%u\n",
			env->subprog_cnt - s, s);
		err = -EINVAL;
		goto err_free;
	}

	prog->aux->linfo = linfo;
	prog->aux->nr_linfo = nr_linfo;

	return 0;

err_free:
	kvfree(linfo);
	return err;
}

static int check_btf_info(struct bpf_verifier_env *env,
			  const union bpf_attr *attr,
			  bpfptr_t uattr)
{
	struct btf *btf;
	int err;

	if (!attr->func_info_cnt && !attr->line_info_cnt) {
		if (check_abnormal_return(env))
			return -EINVAL;
		return 0;
	}

	btf = btf_get_by_fd(attr->prog_btf_fd);
	if (IS_ERR(btf))
		return PTR_ERR(btf);
	if (btf_is_kernel(btf)) {
		btf_put(btf);
		return -EACCES;
	}
	env->prog->aux->btf = btf;

	err = check_btf_func(env, attr, uattr);
	if (err)
		return err;

	err = check_btf_line(env, attr, uattr);
	if (err)
		return err;

	return 0;
}

/* check %cur's range satisfies %old's */
static bool range_within(struct bpf_reg_state *old,
			 struct bpf_reg_state *cur)
{
	return old->umin_value <= cur->umin_value &&
	       old->umax_value >= cur->umax_value &&
	       old->smin_value <= cur->smin_value &&
	       old->smax_value >= cur->smax_value &&
	       old->u32_min_value <= cur->u32_min_value &&
	       old->u32_max_value >= cur->u32_max_value &&
	       old->s32_min_value <= cur->s32_min_value &&
	       old->s32_max_value >= cur->s32_max_value;
}

/* If in the old state two registers had the same id, then they need to have
 * the same id in the new state as well.  But that id could be different from
 * the old state, so we need to track the mapping from old to new ids.
 * Once we have seen that, say, a reg with old id 5 had new id 9, any subsequent
 * regs with old id 5 must also have new id 9 for the new state to be safe.  But
 * regs with a different old id could still have new id 9, we don't care about
 * that.
 * So we look through our idmap to see if this old id has been seen before.  If
 * so, we require the new id to match; otherwise, we add the id pair to the map.
 */
static bool check_ids(u32 old_id, u32 cur_id, struct bpf_id_pair *idmap)
{
	unsigned int i;

	for (i = 0; i < BPF_ID_MAP_SIZE; i++) {
		if (!idmap[i].old) {
			/* Reached an empty slot; haven't seen this id before */
			idmap[i].old = old_id;
			idmap[i].cur = cur_id;
			return true;
		}
		if (idmap[i].old == old_id)
			return idmap[i].cur == cur_id;
	}
	/* We ran out of idmap slots, which should be impossible */
	WARN_ON_ONCE(1);
	return false;
}

static void clean_func_state(struct bpf_verifier_env *env,
			     struct bpf_func_state *st)
{
	enum bpf_reg_liveness live;
	int i, j;

	for (i = 0; i < BPF_REG_FP; i++) {
		live = st->regs[i].live;
		/* liveness must not touch this register anymore */
		st->regs[i].live |= REG_LIVE_DONE;
		if (!(live & REG_LIVE_READ))
			/* since the register is unused, clear its state
			 * to make further comparison simpler
			 */
			__mark_reg_not_init(env, &st->regs[i]);
	}

	for (i = 0; i < st->allocated_stack / BPF_REG_SIZE; i++) {
		live = st->stack[i].spilled_ptr.live;
		/* liveness must not touch this stack slot anymore */
		st->stack[i].spilled_ptr.live |= REG_LIVE_DONE;
		if (!(live & REG_LIVE_READ)) {
			__mark_reg_not_init(env, &st->stack[i].spilled_ptr);
			for (j = 0; j < BPF_REG_SIZE; j++)
				st->stack[i].slot_type[j] = STACK_INVALID;
		}
	}
}

static void clean_verifier_state(struct bpf_verifier_env *env,
				 struct bpf_verifier_state *st)
{
	int i;

	if (st->frame[0]->regs[0].live & REG_LIVE_DONE)
		/* all regs in this state in all frames were already marked */
		return;

	for (i = 0; i <= st->curframe; i++)
		clean_func_state(env, st->frame[i]);
}

/* the parentage chains form a tree.
 * the verifier states are added to state lists at given insn and
 * pushed into state stack for future exploration.
 * when the verifier reaches bpf_exit insn some of the verifer states
 * stored in the state lists have their final liveness state already,
 * but a lot of states will get revised from liveness point of view when
 * the verifier explores other branches.
 * Example:
 * 1: r0 = 1
 * 2: if r1 == 100 goto pc+1
 * 3: r0 = 2
 * 4: exit
 * when the verifier reaches exit insn the register r0 in the state list of
 * insn 2 will be seen as !REG_LIVE_READ. Then the verifier pops the other_branch
 * of insn 2 and goes exploring further. At the insn 4 it will walk the
 * parentage chain from insn 4 into insn 2 and will mark r0 as REG_LIVE_READ.
 *
 * Since the verifier pushes the branch states as it sees them while exploring
 * the program the condition of walking the branch instruction for the second
 * time means that all states below this branch were already explored and
 * their final liveness marks are already propagated.
 * Hence when the verifier completes the search of state list in is_state_visited()
 * we can call this clean_live_states() function to mark all liveness states
 * as REG_LIVE_DONE to indicate that 'parent' pointers of 'struct bpf_reg_state'
 * will not be used.
 * This function also clears the registers and stack for states that !READ
 * to simplify state merging.
 *
 * Important note here that walking the same branch instruction in the callee
 * doesn't meant that the states are DONE. The verifier has to compare
 * the callsites
 */
static void clean_live_states(struct bpf_verifier_env *env, int insn,
			      struct bpf_verifier_state *cur)
{
	struct bpf_verifier_state_list *sl;
	int i;

	sl = *explored_state(env, insn);
	while (sl) {
		if (sl->state.branches)
			goto next;
		if (sl->state.insn_idx != insn ||
		    sl->state.curframe != cur->curframe)
			goto next;
		for (i = 0; i <= cur->curframe; i++)
			if (sl->state.frame[i]->callsite != cur->frame[i]->callsite)
				goto next;
		clean_verifier_state(env, &sl->state);
next:
		sl = sl->next;
	}
}

/* Returns true if (rold safe implies rcur safe) */
static bool regsafe(struct bpf_verifier_env *env, struct bpf_reg_state *rold,
		    struct bpf_reg_state *rcur, struct bpf_id_pair *idmap)
{
	bool equal;

	if (!(rold->live & REG_LIVE_READ))
		/* explored state didn't use this */
		return true;

	equal = memcmp(rold, rcur, offsetof(struct bpf_reg_state, parent)) == 0;

	if (rold->type == PTR_TO_STACK)
		/* two stack pointers are equal only if they're pointing to
		 * the same stack frame, since fp-8 in foo != fp-8 in bar
		 */
		return equal && rold->frameno == rcur->frameno;

	if (equal)
		return true;

	if (rold->type == NOT_INIT)
		/* explored state can't have used this */
		return true;
	if (rcur->type == NOT_INIT)
		return false;
	switch (base_type(rold->type)) {
	case SCALAR_VALUE:
		if (env->explore_alu_limits)
			return false;
		if (rcur->type == SCALAR_VALUE) {
			if (!rold->precise && !rcur->precise)
				return true;
			/* new val must satisfy old val knowledge */
			return range_within(rold, rcur) &&
			       tnum_in(rold->var_off, rcur->var_off);
		} else {
			/* We're trying to use a pointer in place of a scalar.
			 * Even if the scalar was unbounded, this could lead to
			 * pointer leaks because scalars are allowed to leak
			 * while pointers are not. We could make this safe in
			 * special cases if root is calling us, but it's
			 * probably not worth the hassle.
			 */
			return false;
		}
	case PTR_TO_MAP_KEY:
	case PTR_TO_MAP_VALUE:
		/* a PTR_TO_MAP_VALUE could be safe to use as a
		 * PTR_TO_MAP_VALUE_OR_NULL into the same map.
		 * However, if the old PTR_TO_MAP_VALUE_OR_NULL then got NULL-
		 * checked, doing so could have affected others with the same
		 * id, and we can't check for that because we lost the id when
		 * we converted to a PTR_TO_MAP_VALUE.
		 */
		if (type_may_be_null(rold->type)) {
			if (!type_may_be_null(rcur->type))
				return false;
			if (memcmp(rold, rcur, offsetof(struct bpf_reg_state, id)))
				return false;
			/* Check our ids match any regs they're supposed to */
			return check_ids(rold->id, rcur->id, idmap);
		}

		/* If the new min/max/var_off satisfy the old ones and
		 * everything else matches, we are OK.
		 * 'id' is not compared, since it's only used for maps with
		 * bpf_spin_lock inside map element and in such cases if
		 * the rest of the prog is valid for one map element then
		 * it's valid for all map elements regardless of the key
		 * used in bpf_map_lookup()
		 */
		return memcmp(rold, rcur, offsetof(struct bpf_reg_state, id)) == 0 &&
		       range_within(rold, rcur) &&
		       tnum_in(rold->var_off, rcur->var_off);
	case PTR_TO_PACKET_META:
	case PTR_TO_PACKET:
		if (rcur->type != rold->type)
			return false;
		/* We must have at least as much range as the old ptr
		 * did, so that any accesses which were safe before are
		 * still safe.  This is true even if old range < old off,
		 * since someone could have accessed through (ptr - k), or
		 * even done ptr -= k in a register, to get a safe access.
		 */
		if (rold->range > rcur->range)
			return false;
		/* If the offsets don't match, we can't trust our alignment;
		 * nor can we be sure that we won't fall out of range.
		 */
		if (rold->off != rcur->off)
			return false;
		/* id relations must be preserved */
		if (rold->id && !check_ids(rold->id, rcur->id, idmap))
			return false;
		/* new val must satisfy old val knowledge */
		return range_within(rold, rcur) &&
		       tnum_in(rold->var_off, rcur->var_off);
	case PTR_TO_CTX:
	case CONST_PTR_TO_MAP:
	case PTR_TO_PACKET_END:
	case PTR_TO_FLOW_KEYS:
	case PTR_TO_SOCKET:
	case PTR_TO_SOCK_COMMON:
	case PTR_TO_TCP_SOCK:
	case PTR_TO_XDP_SOCK:
		/* Only valid matches are exact, which memcmp() above
		 * would have accepted
		 */
	default:
		/* Don't know what's going on, just say it's not safe */
		return false;
	}

	/* Shouldn't get here; if we do, say it's not safe */
	WARN_ON_ONCE(1);
	return false;
}

static bool stacksafe(struct bpf_verifier_env *env, struct bpf_func_state *old,
		      struct bpf_func_state *cur, struct bpf_id_pair *idmap)
{
	int i, spi;

	/* walk slots of the explored stack and ignore any additional
	 * slots in the current stack, since explored(safe) state
	 * didn't use them
	 */
	for (i = 0; i < old->allocated_stack; i++) {
		spi = i / BPF_REG_SIZE;

		if (!(old->stack[spi].spilled_ptr.live & REG_LIVE_READ)) {
			i += BPF_REG_SIZE - 1;
			/* explored state didn't use this */
			continue;
		}

		if (old->stack[spi].slot_type[i % BPF_REG_SIZE] == STACK_INVALID)
			continue;

		/* explored stack has more populated slots than current stack
		 * and these slots were used
		 */
		if (i >= cur->allocated_stack)
			return false;

		/* if old state was safe with misc data in the stack
		 * it will be safe with zero-initialized stack.
		 * The opposite is not true
		 */
		if (old->stack[spi].slot_type[i % BPF_REG_SIZE] == STACK_MISC &&
		    cur->stack[spi].slot_type[i % BPF_REG_SIZE] == STACK_ZERO)
			continue;
		if (old->stack[spi].slot_type[i % BPF_REG_SIZE] !=
		    cur->stack[spi].slot_type[i % BPF_REG_SIZE])
			/* Ex: old explored (safe) state has STACK_SPILL in
			 * this stack slot, but current has STACK_MISC ->
			 * this verifier states are not equivalent,
			 * return false to continue verification of this path
			 */
			return false;
		if (i % BPF_REG_SIZE)
			continue;
		if (old->stack[spi].slot_type[0] != STACK_SPILL)
			continue;
		if (!regsafe(env, &old->stack[spi].spilled_ptr,
			     &cur->stack[spi].spilled_ptr, idmap))
			/* when explored and current stack slot are both storing
			 * spilled registers, check that stored pointers types
			 * are the same as well.
			 * Ex: explored safe path could have stored
			 * (bpf_reg_state) {.type = PTR_TO_STACK, .off = -8}
			 * but current path has stored:
			 * (bpf_reg_state) {.type = PTR_TO_STACK, .off = -16}
			 * such verifier states are not equivalent.
			 * return false to continue verification of this path
			 */
			return false;
	}
	return true;
}

static bool refsafe(struct bpf_func_state *old, struct bpf_func_state *cur)
{
	if (old->acquired_refs != cur->acquired_refs)
		return false;
	return !memcmp(old->refs, cur->refs,
		       sizeof(*old->refs) * old->acquired_refs);
}

/* compare two verifier states
 *
 * all states stored in state_list are known to be valid, since
 * verifier reached 'bpf_exit' instruction through them
 *
 * this function is called when verifier exploring different branches of
 * execution popped from the state stack. If it sees an old state that has
 * more strict register state and more strict stack state then this execution
 * branch doesn't need to be explored further, since verifier already
 * concluded that more strict state leads to valid finish.
 *
 * Therefore two states are equivalent if register state is more conservative
 * and explored stack state is more conservative than the current one.
 * Example:
 *       explored                   current
 * (slot1=INV slot2=MISC) == (slot1=MISC slot2=MISC)
 * (slot1=MISC slot2=MISC) != (slot1=INV slot2=MISC)
 *
 * In other words if current stack state (one being explored) has more
 * valid slots than old one that already passed validation, it means
 * the verifier can stop exploring and conclude that current state is valid too
 *
 * Similarly with registers. If explored state has register type as invalid
 * whereas register type in current state is meaningful, it means that
 * the current state will reach 'bpf_exit' instruction safely
 */
static bool func_states_equal(struct bpf_verifier_env *env, struct bpf_func_state *old,
			      struct bpf_func_state *cur)
{
	int i;

	memset(env->idmap_scratch, 0, sizeof(env->idmap_scratch));
	for (i = 0; i < MAX_BPF_REG; i++)
		if (!regsafe(env, &old->regs[i], &cur->regs[i],
			     env->idmap_scratch))
			return false;

	if (!stacksafe(env, old, cur, env->idmap_scratch))
		return false;

	if (!refsafe(old, cur))
		return false;

	return true;
}

static bool states_equal(struct bpf_verifier_env *env,
			 struct bpf_verifier_state *old,
			 struct bpf_verifier_state *cur)
{
	int i;

	if (old->curframe != cur->curframe)
		return false;

	/* Verification state from speculative execution simulation
	 * must never prune a non-speculative execution one.
	 */
	if (old->speculative && !cur->speculative)
		return false;

	if (old->active_spin_lock != cur->active_spin_lock)
		return false;

	/* for states to be equal callsites have to be the same
	 * and all frame states need to be equivalent
	 */
	for (i = 0; i <= old->curframe; i++) {
		if (old->frame[i]->callsite != cur->frame[i]->callsite)
			return false;
		if (!func_states_equal(env, old->frame[i], cur->frame[i]))
			return false;
	}
	return true;
}

/* Return 0 if no propagation happened. Return negative error code if error
 * happened. Otherwise, return the propagated bit.
 */
static int propagate_liveness_reg(struct bpf_verifier_env *env,
				  struct bpf_reg_state *reg,
				  struct bpf_reg_state *parent_reg)
{
	u8 parent_flag = parent_reg->live & REG_LIVE_READ;
	u8 flag = reg->live & REG_LIVE_READ;
	int err;

	/* When comes here, read flags of PARENT_REG or REG could be any of
	 * REG_LIVE_READ64, REG_LIVE_READ32, REG_LIVE_NONE. There is no need
	 * of propagation if PARENT_REG has strongest REG_LIVE_READ64.
	 */
	if (parent_flag == REG_LIVE_READ64 ||
	    /* Or if there is no read flag from REG. */
	    !flag ||
	    /* Or if the read flag from REG is the same as PARENT_REG. */
	    parent_flag == flag)
		return 0;

	err = mark_reg_read(env, reg, parent_reg, flag);
	if (err)
		return err;

	return flag;
}

/* A write screens off any subsequent reads; but write marks come from the
 * straight-line code between a state and its parent.  When we arrive at an
 * equivalent state (jump target or such) we didn't arrive by the straight-line
 * code, so read marks in the state must propagate to the parent regardless
 * of the state's write marks. That's what 'parent == state->parent' comparison
 * in mark_reg_read() is for.
 */
static int propagate_liveness(struct bpf_verifier_env *env,
			      const struct bpf_verifier_state *vstate,
			      struct bpf_verifier_state *vparent)
{
	struct bpf_reg_state *state_reg, *parent_reg;
	struct bpf_func_state *state, *parent;
	int i, frame, err = 0;

	if (vparent->curframe != vstate->curframe) {
		WARN(1, "propagate_live: parent frame %d current frame %d\n",
		     vparent->curframe, vstate->curframe);
		return -EFAULT;
	}
	/* Propagate read liveness of registers... */
	BUILD_BUG_ON(BPF_REG_FP + 1 != MAX_BPF_REG);
	for (frame = 0; frame <= vstate->curframe; frame++) {
		parent = vparent->frame[frame];
		state = vstate->frame[frame];
		parent_reg = parent->regs;
		state_reg = state->regs;
		/* We don't need to worry about FP liveness, it's read-only */
		for (i = frame < vstate->curframe ? BPF_REG_6 : 0; i < BPF_REG_FP; i++) {
			err = propagate_liveness_reg(env, &state_reg[i],
						     &parent_reg[i]);
			if (err < 0)
				return err;
			if (err == REG_LIVE_READ64)
				mark_insn_zext(env, &parent_reg[i]);
		}

		/* Propagate stack slots. */
		for (i = 0; i < state->allocated_stack / BPF_REG_SIZE &&
			    i < parent->allocated_stack / BPF_REG_SIZE; i++) {
			parent_reg = &parent->stack[i].spilled_ptr;
			state_reg = &state->stack[i].spilled_ptr;
			err = propagate_liveness_reg(env, state_reg,
						     parent_reg);
			if (err < 0)
				return err;
		}
	}
	return 0;
}

/* find precise scalars in the previous equivalent state and
 * propagate them into the current state
 */
static int propagate_precision(struct bpf_verifier_env *env,
			       const struct bpf_verifier_state *old)
{
	struct bpf_reg_state *state_reg;
	struct bpf_func_state *state;
	int i, err = 0;

	state = old->frame[old->curframe];
	state_reg = state->regs;
	for (i = 0; i < BPF_REG_FP; i++, state_reg++) {
		if (state_reg->type != SCALAR_VALUE ||
		    !state_reg->precise)
			continue;
		if (env->log.level & BPF_LOG_LEVEL2)
			verbose(env, "propagating r%d\n", i);
		err = mark_chain_precision(env, i);
		if (err < 0)
			return err;
	}

	for (i = 0; i < state->allocated_stack / BPF_REG_SIZE; i++) {
		if (state->stack[i].slot_type[0] != STACK_SPILL)
			continue;
		state_reg = &state->stack[i].spilled_ptr;
		if (state_reg->type != SCALAR_VALUE ||
		    !state_reg->precise)
			continue;
		if (env->log.level & BPF_LOG_LEVEL2)
			verbose(env, "propagating fp%d\n",
				(-i - 1) * BPF_REG_SIZE);
		err = mark_chain_precision_stack(env, i);
		if (err < 0)
			return err;
	}
	return 0;
}

static bool states_maybe_looping(struct bpf_verifier_state *old,
				 struct bpf_verifier_state *cur)
{
	struct bpf_func_state *fold, *fcur;
	int i, fr = cur->curframe;

	if (old->curframe != fr)
		return false;

	fold = old->frame[fr];
	fcur = cur->frame[fr];
	for (i = 0; i < MAX_BPF_REG; i++)
		if (memcmp(&fold->regs[i], &fcur->regs[i],
			   offsetof(struct bpf_reg_state, parent)))
			return false;
	return true;
}


static int is_state_visited(struct bpf_verifier_env *env, int insn_idx)
{
	struct bpf_verifier_state_list *new_sl;
	struct bpf_verifier_state_list *sl, **pprev;
	struct bpf_verifier_state *cur = env->cur_state, *new;
	int i, j, err, states_cnt = 0;
	bool add_new_state = env->test_state_freq ? true : false;

	cur->last_insn_idx = env->prev_insn_idx;
	if (!env->insn_aux_data[insn_idx].prune_point)
		/* this 'insn_idx' instruction wasn't marked, so we will not
		 * be doing state search here
		 */
		return 0;

	/* bpf progs typically have pruning point every 4 instructions
	 * http://vger.kernel.org/bpfconf2019.html#session-1
	 * Do not add new state for future pruning if the verifier hasn't seen
	 * at least 2 jumps and at least 8 instructions.
	 * This heuristics helps decrease 'total_states' and 'peak_states' metric.
	 * In tests that amounts to up to 50% reduction into total verifier
	 * memory consumption and 20% verifier time speedup.
	 */
	if (env->jmps_processed - env->prev_jmps_processed >= 2 &&
	    env->insn_processed - env->prev_insn_processed >= 8)
		add_new_state = true;

	pprev = explored_state(env, insn_idx);
	sl = *pprev;

	clean_live_states(env, insn_idx, cur);

	while (sl) {
		states_cnt++;
		if (sl->state.insn_idx != insn_idx)
			goto next;

		if (sl->state.branches) {
			struct bpf_func_state *frame = sl->state.frame[sl->state.curframe];

			if (frame->in_async_callback_fn &&
			    frame->async_entry_cnt != cur->frame[cur->curframe]->async_entry_cnt) {
				/* Different async_entry_cnt means that the verifier is
				 * processing another entry into async callback.
				 * Seeing the same state is not an indication of infinite
				 * loop or infinite recursion.
				 * But finding the same state doesn't mean that it's safe
				 * to stop processing the current state. The previous state
				 * hasn't yet reached bpf_exit, since state.branches > 0.
				 * Checking in_async_callback_fn alone is not enough either.
				 * Since the verifier still needs to catch infinite loops
				 * inside async callbacks.
				 */
			} else if (states_maybe_looping(&sl->state, cur) &&
				   states_equal(env, &sl->state, cur)) {
				verbose_linfo(env, insn_idx, "; ");
				verbose(env, "infinite loop detected at insn %d\n", insn_idx);
				return -EINVAL;
			}
			/* if the verifier is processing a loop, avoid adding new state
			 * too often, since different loop iterations have distinct
			 * states and may not help future pruning.
			 * This threshold shouldn't be too low to make sure that
			 * a loop with large bound will be rejected quickly.
			 * The most abusive loop will be:
			 * r1 += 1
			 * if r1 < 1000000 goto pc-2
			 * 1M insn_procssed limit / 100 == 10k peak states.
			 * This threshold shouldn't be too high either, since states
			 * at the end of the loop are likely to be useful in pruning.
			 */
			if (env->jmps_processed - env->prev_jmps_processed < 20 &&
			    env->insn_processed - env->prev_insn_processed < 100)
				add_new_state = false;
			goto miss;
		}
		if (states_equal(env, &sl->state, cur)) {
			sl->hit_cnt++;
			/* reached equivalent register/stack state,
			 * prune the search.
			 * Registers read by the continuation are read by us.
			 * If we have any write marks in env->cur_state, they
			 * will prevent corresponding reads in the continuation
			 * from reaching our parent (an explored_state).  Our
			 * own state will get the read marks recorded, but
			 * they'll be immediately forgotten as we're pruning
			 * this state and will pop a new one.
			 */
			err = propagate_liveness(env, &sl->state, cur);

			/* if previous state reached the exit with precision and
			 * current state is equivalent to it (except precsion marks)
			 * the precision needs to be propagated back in
			 * the current state.
			 */
			err = err ? : push_jmp_history(env, cur);
			err = err ? : propagate_precision(env, &sl->state);
			if (err)
				return err;
			return 1;
		}
miss:
		/* when new state is not going to be added do not increase miss count.
		 * Otherwise several loop iterations will remove the state
		 * recorded earlier. The goal of these heuristics is to have
		 * states from some iterations of the loop (some in the beginning
		 * and some at the end) to help pruning.
		 */
		if (add_new_state)
			sl->miss_cnt++;
		/* heuristic to determine whether this state is beneficial
		 * to keep checking from state equivalence point of view.
		 * Higher numbers increase max_states_per_insn and verification time,
		 * but do not meaningfully decrease insn_processed.
		 */
		if (sl->miss_cnt > sl->hit_cnt * 3 + 3) {
			/* the state is unlikely to be useful. Remove it to
			 * speed up verification
			 */
			*pprev = sl->next;
			if (sl->state.frame[0]->regs[0].live & REG_LIVE_DONE) {
				u32 br = sl->state.branches;

				WARN_ONCE(br,
					  "BUG live_done but branches_to_explore %d\n",
					  br);
				free_verifier_state(&sl->state, false);
				kfree(sl);
				env->peak_states--;
			} else {
				/* cannot free this state, since parentage chain may
				 * walk it later. Add it for free_list instead to
				 * be freed at the end of verification
				 */
				sl->next = env->free_list;
				env->free_list = sl;
			}
			sl = *pprev;
			continue;
		}
next:
		pprev = &sl->next;
		sl = *pprev;
	}

	if (env->max_states_per_insn < states_cnt)
		env->max_states_per_insn = states_cnt;

	if (!env->bpf_capable && states_cnt > BPF_COMPLEXITY_LIMIT_STATES)
		return push_jmp_history(env, cur);

	if (!add_new_state)
		return push_jmp_history(env, cur);

	/* There were no equivalent states, remember the current one.
	 * Technically the current state is not proven to be safe yet,
	 * but it will either reach outer most bpf_exit (which means it's safe)
	 * or it will be rejected. When there are no loops the verifier won't be
	 * seeing this tuple (frame[0].callsite, frame[1].callsite, .. insn_idx)
	 * again on the way to bpf_exit.
	 * When looping the sl->state.branches will be > 0 and this state
	 * will not be considered for equivalence until branches == 0.
	 */
	new_sl = kzalloc(sizeof(struct bpf_verifier_state_list), GFP_KERNEL);
	if (!new_sl)
		return -ENOMEM;
	env->total_states++;
	env->peak_states++;
	env->prev_jmps_processed = env->jmps_processed;
	env->prev_insn_processed = env->insn_processed;

	/* add new state to the head of linked list */
	new = &new_sl->state;
	err = copy_verifier_state(new, cur);
	if (err) {
		free_verifier_state(new, false);
		kfree(new_sl);
		return err;
	}
	new->insn_idx = insn_idx;
	WARN_ONCE(new->branches != 1,
		  "BUG is_state_visited:branches_to_explore=%d insn %d\n", new->branches, insn_idx);

	cur->parent = new;
	cur->first_insn_idx = insn_idx;
	clear_jmp_history(cur);
	new_sl->next = *explored_state(env, insn_idx);
	*explored_state(env, insn_idx) = new_sl;
	/* connect new state to parentage chain. Current frame needs all
	 * registers connected. Only r6 - r9 of the callers are alive (pushed
	 * to the stack implicitly by JITs) so in callers' frames connect just
	 * r6 - r9 as an optimization. Callers will have r1 - r5 connected to
	 * the state of the call instruction (with WRITTEN set), and r0 comes
	 * from callee with its full parentage chain, anyway.
	 */
	/* clear write marks in current state: the writes we did are not writes
	 * our child did, so they don't screen off its reads from us.
	 * (There are no read marks in current state, because reads always mark
	 * their parent and current state never has children yet.  Only
	 * explored_states can get read marks.)
	 */
	for (j = 0; j <= cur->curframe; j++) {
		for (i = j < cur->curframe ? BPF_REG_6 : 0; i < BPF_REG_FP; i++)
			cur->frame[j]->regs[i].parent = &new->frame[j]->regs[i];
		for (i = 0; i < BPF_REG_FP; i++)
			cur->frame[j]->regs[i].live = REG_LIVE_NONE;
	}

	/* all stack frames are accessible from callee, clear them all */
	for (j = 0; j <= cur->curframe; j++) {
		struct bpf_func_state *frame = cur->frame[j];
		struct bpf_func_state *newframe = new->frame[j];

		for (i = 0; i < frame->allocated_stack / BPF_REG_SIZE; i++) {
			frame->stack[i].spilled_ptr.live = REG_LIVE_NONE;
			frame->stack[i].spilled_ptr.parent =
						&newframe->stack[i].spilled_ptr;
		}
	}
	return 0;
}

/* Return true if it's OK to have the same insn return a different type. */
static bool reg_type_mismatch_ok(enum bpf_reg_type type)
{
	switch (base_type(type)) {
	case PTR_TO_CTX:
	case PTR_TO_SOCKET:
	case PTR_TO_SOCK_COMMON:
	case PTR_TO_TCP_SOCK:
	case PTR_TO_XDP_SOCK:
	case PTR_TO_BTF_ID:
		return false;
	default:
		return true;
	}
}

/* If an instruction was previously used with particular pointer types, then we
 * need to be careful to avoid cases such as the below, where it may be ok
 * for one branch accessing the pointer, but not ok for the other branch:
 *
 * R1 = sock_ptr
 * goto X;
 * ...
 * R1 = some_other_valid_ptr;
 * goto X;
 * ...
 * R2 = *(u32 *)(R1 + 0);
 */
static bool reg_type_mismatch(enum bpf_reg_type src, enum bpf_reg_type prev)
{
	return src != prev && (!reg_type_mismatch_ok(src) ||
			       !reg_type_mismatch_ok(prev));
}

static int do_check(struct bpf_verifier_env *env)
{
	bool pop_log = !(env->log.level & BPF_LOG_LEVEL2);
	struct bpf_verifier_state *state = env->cur_state;
	struct bpf_insn *insns = env->prog->insnsi;
	struct bpf_reg_state *regs;
	int insn_cnt = env->prog->len;
	bool do_print_state = false;
	int prev_insn_idx = -1;

	for (;;) {
		struct bpf_insn *insn;
		u8 class;
		int err;

		env->prev_insn_idx = prev_insn_idx;
		if (env->insn_idx >= insn_cnt) {
			verbose(env, "invalid insn idx %d insn_cnt %d\n",
				env->insn_idx, insn_cnt);
			return -EFAULT;
		}

		insn = &insns[env->insn_idx];
		class = BPF_CLASS(insn->code);

		if (++env->insn_processed > BPF_COMPLEXITY_LIMIT_INSNS) {
			verbose(env,
				"BPF program is too large. Processed %d insn\n",
				env->insn_processed);
			return -E2BIG;
		}

		err = is_state_visited(env, env->insn_idx);
		if (err < 0)
			return err;
		if (err == 1) {
			/* found equivalent state, can prune the search */
			if (env->log.level & BPF_LOG_LEVEL) {
				if (do_print_state)
					verbose(env, "\nfrom %d to %d%s: safe\n",
						env->prev_insn_idx, env->insn_idx,
						env->cur_state->speculative ?
						" (speculative execution)" : "");
				else
					verbose(env, "%d: safe\n", env->insn_idx);
			}
			goto process_bpf_exit;
		}

		if (signal_pending(current))
			return -EAGAIN;

		if (need_resched())
			cond_resched();

		if (env->log.level & BPF_LOG_LEVEL2 ||
		    (env->log.level & BPF_LOG_LEVEL && do_print_state)) {
			if (env->log.level & BPF_LOG_LEVEL2)
				verbose(env, "%d:", env->insn_idx);
			else
				verbose(env, "\nfrom %d to %d%s:",
					env->prev_insn_idx, env->insn_idx,
					env->cur_state->speculative ?
					" (speculative execution)" : "");
			print_verifier_state(env, state->frame[state->curframe]);
			do_print_state = false;
		}

		if (env->log.level & BPF_LOG_LEVEL) {
			const struct bpf_insn_cbs cbs = {
				.cb_call	= disasm_kfunc_name,
				.cb_print	= verbose,
				.private_data	= env,
			};

			verbose_linfo(env, env->insn_idx, "; ");
			verbose(env, "%d: ", env->insn_idx);
			print_bpf_insn(&cbs, insn, env->allow_ptr_leaks);
		}

		if (bpf_prog_is_dev_bound(env->prog->aux)) {
			err = bpf_prog_offload_verify_insn(env, env->insn_idx,
							   env->prev_insn_idx);
			if (err)
				return err;
		}

		regs = cur_regs(env);
		sanitize_mark_insn_seen(env);
		prev_insn_idx = env->insn_idx;

		if (class == BPF_ALU || class == BPF_ALU64) {
			err = check_alu_op(env, insn);
			if (err)
				return err;

		} else if (class == BPF_LDX) {
			enum bpf_reg_type *prev_src_type, src_reg_type;

			/* check for reserved fields is already done */

			/* check src operand */
			err = check_reg_arg(env, insn->src_reg, SRC_OP);
			if (err)
				return err;

			err = check_reg_arg(env, insn->dst_reg, DST_OP_NO_MARK);
			if (err)
				return err;

			src_reg_type = regs[insn->src_reg].type;

			/* check that memory (src_reg + off) is readable,
			 * the state of dst_reg will be updated by this func
			 */
			err = check_mem_access(env, env->insn_idx, insn->src_reg,
					       insn->off, BPF_SIZE(insn->code),
					       BPF_READ, insn->dst_reg, false);
			if (err)
				return err;

			prev_src_type = &env->insn_aux_data[env->insn_idx].ptr_type;

			if (*prev_src_type == NOT_INIT) {
				/* saw a valid insn
				 * dst_reg = *(u32 *)(src_reg + off)
				 * save type to validate intersecting paths
				 */
				*prev_src_type = src_reg_type;

			} else if (reg_type_mismatch(src_reg_type, *prev_src_type)) {
				/* ABuser program is trying to use the same insn
				 * dst_reg = *(u32*) (src_reg + off)
				 * with different pointer types:
				 * src_reg == ctx in one branch and
				 * src_reg == stack|map in some other branch.
				 * Reject it.
				 */
				verbose(env, "same insn cannot be used with different pointers\n");
				return -EINVAL;
			}

		} else if (class == BPF_STX) {
			enum bpf_reg_type *prev_dst_type, dst_reg_type;

			if (BPF_MODE(insn->code) == BPF_ATOMIC) {
				err = check_atomic(env, env->insn_idx, insn);
				if (err)
					return err;
				env->insn_idx++;
				continue;
			}

			if (BPF_MODE(insn->code) != BPF_MEM || insn->imm != 0) {
				verbose(env, "BPF_STX uses reserved fields\n");
				return -EINVAL;
			}

			/* check src1 operand */
			err = check_reg_arg(env, insn->src_reg, SRC_OP);
			if (err)
				return err;
			/* check src2 operand */
			err = check_reg_arg(env, insn->dst_reg, SRC_OP);
			if (err)
				return err;

			dst_reg_type = regs[insn->dst_reg].type;

			/* check that memory (dst_reg + off) is writeable */
			err = check_mem_access(env, env->insn_idx, insn->dst_reg,
					       insn->off, BPF_SIZE(insn->code),
					       BPF_WRITE, insn->src_reg, false);
			if (err)
				return err;

			prev_dst_type = &env->insn_aux_data[env->insn_idx].ptr_type;

			if (*prev_dst_type == NOT_INIT) {
				*prev_dst_type = dst_reg_type;
			} else if (reg_type_mismatch(dst_reg_type, *prev_dst_type)) {
				verbose(env, "same insn cannot be used with different pointers\n");
				return -EINVAL;
			}

		} else if (class == BPF_ST) {
			if (BPF_MODE(insn->code) != BPF_MEM ||
			    insn->src_reg != BPF_REG_0) {
				verbose(env, "BPF_ST uses reserved fields\n");
				return -EINVAL;
			}
			/* check src operand */
			err = check_reg_arg(env, insn->dst_reg, SRC_OP);
			if (err)
				return err;

			if (is_ctx_reg(env, insn->dst_reg)) {
				verbose(env, "BPF_ST stores into R%d %s is not allowed\n",
					insn->dst_reg,
					reg_type_str(env, reg_state(env, insn->dst_reg)->type));
				return -EACCES;
			}

			/* check that memory (dst_reg + off) is writeable */
			err = check_mem_access(env, env->insn_idx, insn->dst_reg,
					       insn->off, BPF_SIZE(insn->code),
					       BPF_WRITE, -1, false);
			if (err)
				return err;

		} else if (class == BPF_JMP || class == BPF_JMP32) {
			u8 opcode = BPF_OP(insn->code);

			env->jmps_processed++;
			if (opcode == BPF_CALL) {
				if (BPF_SRC(insn->code) != BPF_K ||
				    insn->off != 0 ||
				    (insn->src_reg != BPF_REG_0 &&
				     insn->src_reg != BPF_PSEUDO_CALL &&
				     insn->src_reg != BPF_PSEUDO_KFUNC_CALL) ||
				    insn->dst_reg != BPF_REG_0 ||
				    class == BPF_JMP32) {
					verbose(env, "BPF_CALL uses reserved fields\n");
					return -EINVAL;
				}

				if (env->cur_state->active_spin_lock &&
				    (insn->src_reg == BPF_PSEUDO_CALL ||
				     insn->imm != BPF_FUNC_spin_unlock)) {
					verbose(env, "function calls are not allowed while holding a lock\n");
					return -EINVAL;
				}
				if (insn->src_reg == BPF_PSEUDO_CALL)
					err = check_func_call(env, insn, &env->insn_idx);
				else if (insn->src_reg == BPF_PSEUDO_KFUNC_CALL)
					err = check_kfunc_call(env, insn);
				else
					err = check_helper_call(env, insn, &env->insn_idx);
				if (err)
					return err;
			} else if (opcode == BPF_JA) {
				if (BPF_SRC(insn->code) != BPF_K ||
				    insn->imm != 0 ||
				    insn->src_reg != BPF_REG_0 ||
				    insn->dst_reg != BPF_REG_0 ||
				    class == BPF_JMP32) {
					verbose(env, "BPF_JA uses reserved fields\n");
					return -EINVAL;
				}

				env->insn_idx += insn->off + 1;
				continue;

			} else if (opcode == BPF_EXIT) {
				if (BPF_SRC(insn->code) != BPF_K ||
				    insn->imm != 0 ||
				    insn->src_reg != BPF_REG_0 ||
				    insn->dst_reg != BPF_REG_0 ||
				    class == BPF_JMP32) {
					verbose(env, "BPF_EXIT uses reserved fields\n");
					return -EINVAL;
				}

				if (env->cur_state->active_spin_lock) {
					verbose(env, "bpf_spin_unlock is missing\n");
					return -EINVAL;
				}

				if (state->curframe) {
					/* exit from nested function */
					err = prepare_func_exit(env, &env->insn_idx);
					if (err)
						return err;
					do_print_state = true;
					continue;
				}

				err = check_reference_leak(env);
				if (err)
					return err;

				err = check_return_code(env);
				if (err)
					return err;
process_bpf_exit:
				update_branch_counts(env, env->cur_state);
				err = pop_stack(env, &prev_insn_idx,
						&env->insn_idx, pop_log);
				if (err < 0) {
					if (err != -ENOENT)
						return err;
					break;
				} else {
					do_print_state = true;
					continue;
				}
			} else {
				err = check_cond_jmp_op(env, insn, &env->insn_idx);
				if (err)
					return err;
			}
		} else if (class == BPF_LD) {
			u8 mode = BPF_MODE(insn->code);

			if (mode == BPF_ABS || mode == BPF_IND) {
				err = check_ld_abs(env, insn);
				if (err)
					return err;

			} else if (mode == BPF_IMM) {
				err = check_ld_imm(env, insn);
				if (err)
					return err;

				env->insn_idx++;
				sanitize_mark_insn_seen(env);
			} else {
				verbose(env, "invalid BPF_LD mode\n");
				return -EINVAL;
			}
		} else {
			verbose(env, "unknown insn class %d\n", class);
			return -EINVAL;
		}

		env->insn_idx++;
	}

	return 0;
}

static int find_btf_percpu_datasec(struct btf *btf)
{
	const struct btf_type *t;
	const char *tname;
	int i, n;

	/*
	 * Both vmlinux and module each have their own ".data..percpu"
	 * DATASECs in BTF. So for module's case, we need to skip vmlinux BTF
	 * types to look at only module's own BTF types.
	 */
	n = btf_nr_types(btf);
	if (btf_is_module(btf))
		i = btf_nr_types(btf_vmlinux);
	else
		i = 1;

	for(; i < n; i++) {
		t = btf_type_by_id(btf, i);
		if (BTF_INFO_KIND(t->info) != BTF_KIND_DATASEC)
			continue;

		tname = btf_name_by_offset(btf, t->name_off);
		if (!strcmp(tname, ".data..percpu"))
			return i;
	}

	return -ENOENT;
}

/* replace pseudo btf_id with kernel symbol address */
static int check_pseudo_btf_id(struct bpf_verifier_env *env,
			       struct bpf_insn *insn,
			       struct bpf_insn_aux_data *aux)
{
	const struct btf_var_secinfo *vsi;
	const struct btf_type *datasec;
	struct btf_mod_pair *btf_mod;
	const struct btf_type *t;
	const char *sym_name;
	bool percpu = false;
	u32 type, id = insn->imm;
	struct btf *btf;
	s32 datasec_id;
	u64 addr;
	int i, btf_fd, err;

	btf_fd = insn[1].imm;
	if (btf_fd) {
		btf = btf_get_by_fd(btf_fd);
		if (IS_ERR(btf)) {
			verbose(env, "invalid module BTF object FD specified.\n");
			return -EINVAL;
		}
	} else {
		if (!btf_vmlinux) {
			verbose(env, "kernel is missing BTF, make sure CONFIG_DEBUG_INFO_BTF=y is specified in Kconfig.\n");
			return -EINVAL;
		}
		btf = btf_vmlinux;
		btf_get(btf);
	}

	t = btf_type_by_id(btf, id);
	if (!t) {
		verbose(env, "ldimm64 insn specifies invalid btf_id %d.\n", id);
		err = -ENOENT;
		goto err_put;
	}

	if (!btf_type_is_var(t)) {
		verbose(env, "pseudo btf_id %d in ldimm64 isn't KIND_VAR.\n", id);
		err = -EINVAL;
		goto err_put;
	}

	sym_name = btf_name_by_offset(btf, t->name_off);
	addr = kallsyms_lookup_name(sym_name);
	if (!addr) {
		verbose(env, "ldimm64 failed to find the address for kernel symbol '%s'.\n",
			sym_name);
		err = -ENOENT;
		goto err_put;
	}

	datasec_id = find_btf_percpu_datasec(btf);
	if (datasec_id > 0) {
		datasec = btf_type_by_id(btf, datasec_id);
		for_each_vsi(i, datasec, vsi) {
			if (vsi->type == id) {
				percpu = true;
				break;
			}
		}
	}

	insn[0].imm = (u32)addr;
	insn[1].imm = addr >> 32;

	type = t->type;
	t = btf_type_skip_modifiers(btf, type, NULL);
	if (percpu) {
		aux->btf_var.reg_type = PTR_TO_PERCPU_BTF_ID;
		aux->btf_var.btf = btf;
		aux->btf_var.btf_id = type;
	} else if (!btf_type_is_struct(t)) {
		const struct btf_type *ret;
		const char *tname;
		u32 tsize;

		/* resolve the type size of ksym. */
		ret = btf_resolve_size(btf, t, &tsize);
		if (IS_ERR(ret)) {
			tname = btf_name_by_offset(btf, t->name_off);
			verbose(env, "ldimm64 unable to resolve the size of type '%s': %ld\n",
				tname, PTR_ERR(ret));
			err = -EINVAL;
			goto err_put;
		}
		aux->btf_var.reg_type = PTR_TO_MEM | MEM_RDONLY;
		aux->btf_var.mem_size = tsize;
	} else {
		aux->btf_var.reg_type = PTR_TO_BTF_ID;
		aux->btf_var.btf = btf;
		aux->btf_var.btf_id = type;
	}

	/* check whether we recorded this BTF (and maybe module) already */
	for (i = 0; i < env->used_btf_cnt; i++) {
		if (env->used_btfs[i].btf == btf) {
			btf_put(btf);
			return 0;
		}
	}

	if (env->used_btf_cnt >= MAX_USED_BTFS) {
		err = -E2BIG;
		goto err_put;
	}

	btf_mod = &env->used_btfs[env->used_btf_cnt];
	btf_mod->btf = btf;
	btf_mod->module = NULL;

	/* if we reference variables from kernel module, bump its refcount */
	if (btf_is_module(btf)) {
		btf_mod->module = btf_try_get_module(btf);
		if (!btf_mod->module) {
			err = -ENXIO;
			goto err_put;
		}
	}

	env->used_btf_cnt++;

	return 0;
err_put:
	btf_put(btf);
	return err;
}

static int check_map_prealloc(struct bpf_map *map)
{
	return (map->map_type != BPF_MAP_TYPE_HASH &&
		map->map_type != BPF_MAP_TYPE_PERCPU_HASH &&
		map->map_type != BPF_MAP_TYPE_HASH_OF_MAPS) ||
		!(map->map_flags & BPF_F_NO_PREALLOC);
}

static bool is_tracing_prog_type(enum bpf_prog_type type)
{
	switch (type) {
	case BPF_PROG_TYPE_KPROBE:
	case BPF_PROG_TYPE_TRACEPOINT:
	case BPF_PROG_TYPE_PERF_EVENT:
	case BPF_PROG_TYPE_RAW_TRACEPOINT:
		return true;
	default:
		return false;
	}
}

static bool is_preallocated_map(struct bpf_map *map)
{
	if (!check_map_prealloc(map))
		return false;
	if (map->inner_map_meta && !check_map_prealloc(map->inner_map_meta))
		return false;
	return true;
}

static int check_map_prog_compatibility(struct bpf_verifier_env *env,
					struct bpf_map *map,
					struct bpf_prog *prog)

{
	enum bpf_prog_type prog_type = resolve_prog_type(prog);
	/*
	 * Validate that trace type programs use preallocated hash maps.
	 *
	 * For programs attached to PERF events this is mandatory as the
	 * perf NMI can hit any arbitrary code sequence.
	 *
	 * All other trace types using preallocated hash maps are unsafe as
	 * well because tracepoint or kprobes can be inside locked regions
	 * of the memory allocator or at a place where a recursion into the
	 * memory allocator would see inconsistent state.
	 *
	 * On RT enabled kernels run-time allocation of all trace type
	 * programs is strictly prohibited due to lock type constraints. On
	 * !RT kernels it is allowed for backwards compatibility reasons for
	 * now, but warnings are emitted so developers are made aware of
	 * the unsafety and can fix their programs before this is enforced.
	 */
	if (is_tracing_prog_type(prog_type) && !is_preallocated_map(map)) {
		if (prog_type == BPF_PROG_TYPE_PERF_EVENT) {
			verbose(env, "perf_event programs can only use preallocated hash map\n");
			return -EINVAL;
		}
		if (IS_ENABLED(CONFIG_PREEMPT_RT)) {
			verbose(env, "trace type programs can only use preallocated hash map\n");
			return -EINVAL;
		}
		WARN_ONCE(1, "trace type BPF program uses run-time allocation\n");
		verbose(env, "trace type programs with run-time allocated hash maps are unsafe. Switch to preallocated hash maps.\n");
	}

	if (map_value_has_spin_lock(map)) {
		if (prog_type == BPF_PROG_TYPE_SOCKET_FILTER) {
			verbose(env, "socket filter progs cannot use bpf_spin_lock yet\n");
			return -EINVAL;
		}

		if (is_tracing_prog_type(prog_type)) {
			verbose(env, "tracing progs cannot use bpf_spin_lock yet\n");
			return -EINVAL;
		}

		if (prog->aux->sleepable) {
			verbose(env, "sleepable progs cannot use bpf_spin_lock yet\n");
			return -EINVAL;
		}
	}

	if (map_value_has_timer(map)) {
		if (is_tracing_prog_type(prog_type)) {
			verbose(env, "tracing progs cannot use bpf_timer yet\n");
			return -EINVAL;
		}
	}

	if ((bpf_prog_is_dev_bound(prog->aux) || bpf_map_is_dev_bound(map)) &&
	    !bpf_offload_prog_map_match(prog, map)) {
		verbose(env, "offload device mismatch between prog and map\n");
		return -EINVAL;
	}

	if (map->map_type == BPF_MAP_TYPE_STRUCT_OPS) {
		verbose(env, "bpf_struct_ops map cannot be used in prog\n");
		return -EINVAL;
	}

	if (prog->aux->sleepable)
		switch (map->map_type) {
		case BPF_MAP_TYPE_HASH:
		case BPF_MAP_TYPE_LRU_HASH:
		case BPF_MAP_TYPE_ARRAY:
		case BPF_MAP_TYPE_PERCPU_HASH:
		case BPF_MAP_TYPE_PERCPU_ARRAY:
		case BPF_MAP_TYPE_LRU_PERCPU_HASH:
		case BPF_MAP_TYPE_ARRAY_OF_MAPS:
		case BPF_MAP_TYPE_HASH_OF_MAPS:
			if (!is_preallocated_map(map)) {
				verbose(env,
					"Sleepable programs can only use preallocated maps\n");
				return -EINVAL;
			}
			break;
		case BPF_MAP_TYPE_RINGBUF:
			break;
		default:
			verbose(env,
				"Sleepable programs can only use array, hash, and ringbuf maps\n");
			return -EINVAL;
		}

	return 0;
}

static bool bpf_map_is_cgroup_storage(struct bpf_map *map)
{
	return (map->map_type == BPF_MAP_TYPE_CGROUP_STORAGE ||
		map->map_type == BPF_MAP_TYPE_PERCPU_CGROUP_STORAGE);
}

/* find and rewrite pseudo imm in ld_imm64 instructions:
 *
 * 1. if it accesses map FD, replace it with actual map pointer.
 * 2. if it accesses btf_id of a VAR, replace it with pointer to the var.
 *
 * NOTE: btf_vmlinux is required for converting pseudo btf_id.
 */
static int resolve_pseudo_ldimm64(struct bpf_verifier_env *env)
{
	struct bpf_insn *insn = env->prog->insnsi;
	int insn_cnt = env->prog->len;
	int i, j, err;

	err = bpf_prog_calc_tag(env->prog);
	if (err)
		return err;

	for (i = 0; i < insn_cnt; i++, insn++) {
		if (BPF_CLASS(insn->code) == BPF_LDX &&
		    (BPF_MODE(insn->code) != BPF_MEM || insn->imm != 0)) {
			verbose(env, "BPF_LDX uses reserved fields\n");
			return -EINVAL;
		}

		if (insn[0].code == (BPF_LD | BPF_IMM | BPF_DW)) {
			struct bpf_insn_aux_data *aux;
			struct bpf_map *map;
			struct fd f;
			u64 addr;
			u32 fd;

			if (i == insn_cnt - 1 || insn[1].code != 0 ||
			    insn[1].dst_reg != 0 || insn[1].src_reg != 0 ||
			    insn[1].off != 0) {
				verbose(env, "invalid bpf_ld_imm64 insn\n");
				return -EINVAL;
			}

			if (insn[0].src_reg == 0)
				/* valid generic load 64-bit imm */
				goto next_insn;

			if (insn[0].src_reg == BPF_PSEUDO_BTF_ID) {
				aux = &env->insn_aux_data[i];
				err = check_pseudo_btf_id(env, insn, aux);
				if (err)
					return err;
				goto next_insn;
			}

			if (insn[0].src_reg == BPF_PSEUDO_FUNC) {
				aux = &env->insn_aux_data[i];
				aux->ptr_type = PTR_TO_FUNC;
				goto next_insn;
			}

			/* In final convert_pseudo_ld_imm64() step, this is
			 * converted into regular 64-bit imm load insn.
			 */
			switch (insn[0].src_reg) {
			case BPF_PSEUDO_MAP_VALUE:
			case BPF_PSEUDO_MAP_IDX_VALUE:
				break;
			case BPF_PSEUDO_MAP_FD:
			case BPF_PSEUDO_MAP_IDX:
				if (insn[1].imm == 0)
					break;
				fallthrough;
			default:
				verbose(env, "unrecognized bpf_ld_imm64 insn\n");
				return -EINVAL;
			}

			switch (insn[0].src_reg) {
			case BPF_PSEUDO_MAP_IDX_VALUE:
			case BPF_PSEUDO_MAP_IDX:
				if (bpfptr_is_null(env->fd_array)) {
					verbose(env, "fd_idx without fd_array is invalid\n");
					return -EPROTO;
				}
				if (copy_from_bpfptr_offset(&fd, env->fd_array,
							    insn[0].imm * sizeof(fd),
							    sizeof(fd)))
					return -EFAULT;
				break;
			default:
				fd = insn[0].imm;
				break;
			}

			f = fdget(fd);
			map = __bpf_map_get(f);
			if (IS_ERR(map)) {
				verbose(env, "fd %d is not pointing to valid bpf_map\n",
					insn[0].imm);
				return PTR_ERR(map);
			}

			err = check_map_prog_compatibility(env, map, env->prog);
			if (err) {
				fdput(f);
				return err;
			}

			aux = &env->insn_aux_data[i];
			if (insn[0].src_reg == BPF_PSEUDO_MAP_FD ||
			    insn[0].src_reg == BPF_PSEUDO_MAP_IDX) {
				addr = (unsigned long)map;
			} else {
				u32 off = insn[1].imm;

				if (off >= BPF_MAX_VAR_OFF) {
					verbose(env, "direct value offset of %u is not allowed\n", off);
					fdput(f);
					return -EINVAL;
				}

				if (!map->ops->map_direct_value_addr) {
					verbose(env, "no direct value access support for this map type\n");
					fdput(f);
					return -EINVAL;
				}

				err = map->ops->map_direct_value_addr(map, &addr, off);
				if (err) {
					verbose(env, "invalid access to map value pointer, value_size=%u off=%u\n",
						map->value_size, off);
					fdput(f);
					return err;
				}

				aux->map_off = off;
				addr += off;
			}

			insn[0].imm = (u32)addr;
			insn[1].imm = addr >> 32;

			/* check whether we recorded this map already */
			for (j = 0; j < env->used_map_cnt; j++) {
				if (env->used_maps[j] == map) {
					aux->map_index = j;
					fdput(f);
					goto next_insn;
				}
			}

			if (env->used_map_cnt >= MAX_USED_MAPS) {
				fdput(f);
				return -E2BIG;
			}

			/* hold the map. If the program is rejected by verifier,
			 * the map will be released by release_maps() or it
			 * will be used by the valid program until it's unloaded
			 * and all maps are released in free_used_maps()
			 */
			bpf_map_inc(map);

			aux->map_index = env->used_map_cnt;
			env->used_maps[env->used_map_cnt++] = map;

			if (bpf_map_is_cgroup_storage(map) &&
			    bpf_cgroup_storage_assign(env->prog->aux, map)) {
				verbose(env, "only one cgroup storage of each type is allowed\n");
				fdput(f);
				return -EBUSY;
			}

			fdput(f);
next_insn:
			insn++;
			i++;
			continue;
		}

		/* Basic sanity check before we invest more work here. */
		if (!bpf_opcode_in_insntable(insn->code)) {
			verbose(env, "unknown opcode %02x\n", insn->code);
			return -EINVAL;
		}
	}

	/* now all pseudo BPF_LD_IMM64 instructions load valid
	 * 'struct bpf_map *' into a register instead of user map_fd.
	 * These pointers will be used later by verifier to validate map access.
	 */
	return 0;
}

/* drop refcnt of maps used by the rejected program */
static void release_maps(struct bpf_verifier_env *env)
{
	__bpf_free_used_maps(env->prog->aux, env->used_maps,
			     env->used_map_cnt);
}

/* drop refcnt of maps used by the rejected program */
static void release_btfs(struct bpf_verifier_env *env)
{
	__bpf_free_used_btfs(env->prog->aux, env->used_btfs,
			     env->used_btf_cnt);
}

/* convert pseudo BPF_LD_IMM64 into generic BPF_LD_IMM64 */
static void convert_pseudo_ld_imm64(struct bpf_verifier_env *env)
{
	struct bpf_insn *insn = env->prog->insnsi;
	int insn_cnt = env->prog->len;
	int i;

	for (i = 0; i < insn_cnt; i++, insn++) {
		if (insn->code != (BPF_LD | BPF_IMM | BPF_DW))
			continue;
		if (insn->src_reg == BPF_PSEUDO_FUNC)
			continue;
		insn->src_reg = 0;
	}
}

/* single env->prog->insni[off] instruction was replaced with the range
 * insni[off, off + cnt).  Adjust corresponding insn_aux_data by copying
 * [0, off) and [off, end) to new locations, so the patched range stays zero
 */
static void adjust_insn_aux_data(struct bpf_verifier_env *env,
				 struct bpf_insn_aux_data *new_data,
				 struct bpf_prog *new_prog, u32 off, u32 cnt)
{
	struct bpf_insn_aux_data *old_data = env->insn_aux_data;
	struct bpf_insn *insn = new_prog->insnsi;
	u32 old_seen = old_data[off].seen;
	u32 prog_len;
	int i;

	/* aux info at OFF always needs adjustment, no matter fast path
	 * (cnt == 1) is taken or not. There is no guarantee INSN at OFF is the
	 * original insn at old prog.
	 */
	old_data[off].zext_dst = insn_has_def32(env, insn + off + cnt - 1);

	if (cnt == 1)
		return;
	prog_len = new_prog->len;

	memcpy(new_data, old_data, sizeof(struct bpf_insn_aux_data) * off);
	memcpy(new_data + off + cnt - 1, old_data + off,
	       sizeof(struct bpf_insn_aux_data) * (prog_len - off - cnt + 1));
	for (i = off; i < off + cnt - 1; i++) {
		/* Expand insni[off]'s seen count to the patched range. */
		new_data[i].seen = old_seen;
		new_data[i].zext_dst = insn_has_def32(env, insn + i);
	}
	env->insn_aux_data = new_data;
	vfree(old_data);
}

static void adjust_subprog_starts(struct bpf_verifier_env *env, u32 off, u32 len)
{
	int i;

	if (len == 1)
		return;
	/* NOTE: fake 'exit' subprog should be updated as well. */
	for (i = 0; i <= env->subprog_cnt; i++) {
		if (env->subprog_info[i].start <= off)
			continue;
		env->subprog_info[i].start += len - 1;
	}
}

static void adjust_poke_descs(struct bpf_prog *prog, u32 off, u32 len)
{
	struct bpf_jit_poke_descriptor *tab = prog->aux->poke_tab;
	int i, sz = prog->aux->size_poke_tab;
	struct bpf_jit_poke_descriptor *desc;

	for (i = 0; i < sz; i++) {
		desc = &tab[i];
		if (desc->insn_idx <= off)
			continue;
		desc->insn_idx += len - 1;
	}
}

static struct bpf_prog *bpf_patch_insn_data(struct bpf_verifier_env *env, u32 off,
					    const struct bpf_insn *patch, u32 len)
{
	struct bpf_prog *new_prog;
	struct bpf_insn_aux_data *new_data = NULL;

	if (len > 1) {
		new_data = vzalloc(array_size(env->prog->len + len - 1,
					      sizeof(struct bpf_insn_aux_data)));
		if (!new_data)
			return NULL;
	}

	new_prog = bpf_patch_insn_single(env->prog, off, patch, len);
	if (IS_ERR(new_prog)) {
		if (PTR_ERR(new_prog) == -ERANGE)
			verbose(env,
				"insn %d cannot be patched due to 16-bit range\n",
				env->insn_aux_data[off].orig_idx);
		vfree(new_data);
		return NULL;
	}
	adjust_insn_aux_data(env, new_data, new_prog, off, len);
	adjust_subprog_starts(env, off, len);
	adjust_poke_descs(new_prog, off, len);
	return new_prog;
}

static int adjust_subprog_starts_after_remove(struct bpf_verifier_env *env,
					      u32 off, u32 cnt)
{
	int i, j;

	/* find first prog starting at or after off (first to remove) */
	for (i = 0; i < env->subprog_cnt; i++)
		if (env->subprog_info[i].start >= off)
			break;
	/* find first prog starting at or after off + cnt (first to stay) */
	for (j = i; j < env->subprog_cnt; j++)
		if (env->subprog_info[j].start >= off + cnt)
			break;
	/* if j doesn't start exactly at off + cnt, we are just removing
	 * the front of previous prog
	 */
	if (env->subprog_info[j].start != off + cnt)
		j--;

	if (j > i) {
		struct bpf_prog_aux *aux = env->prog->aux;
		int move;

		/* move fake 'exit' subprog as well */
		move = env->subprog_cnt + 1 - j;

		memmove(env->subprog_info + i,
			env->subprog_info + j,
			sizeof(*env->subprog_info) * move);
		env->subprog_cnt -= j - i;

		/* remove func_info */
		if (aux->func_info) {
			move = aux->func_info_cnt - j;

			memmove(aux->func_info + i,
				aux->func_info + j,
				sizeof(*aux->func_info) * move);
			aux->func_info_cnt -= j - i;
			/* func_info->insn_off is set after all code rewrites,
			 * in adjust_btf_func() - no need to adjust
			 */
		}
	} else {
		/* convert i from "first prog to remove" to "first to adjust" */
		if (env->subprog_info[i].start == off)
			i++;
	}

	/* update fake 'exit' subprog as well */
	for (; i <= env->subprog_cnt; i++)
		env->subprog_info[i].start -= cnt;

	return 0;
}

static int bpf_adj_linfo_after_remove(struct bpf_verifier_env *env, u32 off,
				      u32 cnt)
{
	struct bpf_prog *prog = env->prog;
	u32 i, l_off, l_cnt, nr_linfo;
	struct bpf_line_info *linfo;

	nr_linfo = prog->aux->nr_linfo;
	if (!nr_linfo)
		return 0;

	linfo = prog->aux->linfo;

	/* find first line info to remove, count lines to be removed */
	for (i = 0; i < nr_linfo; i++)
		if (linfo[i].insn_off >= off)
			break;

	l_off = i;
	l_cnt = 0;
	for (; i < nr_linfo; i++)
		if (linfo[i].insn_off < off + cnt)
			l_cnt++;
		else
			break;

	/* First live insn doesn't match first live linfo, it needs to "inherit"
	 * last removed linfo.  prog is already modified, so prog->len == off
	 * means no live instructions after (tail of the program was removed).
	 */
	if (prog->len != off && l_cnt &&
	    (i == nr_linfo || linfo[i].insn_off != off + cnt)) {
		l_cnt--;
		linfo[--i].insn_off = off + cnt;
	}

	/* remove the line info which refer to the removed instructions */
	if (l_cnt) {
		memmove(linfo + l_off, linfo + i,
			sizeof(*linfo) * (nr_linfo - i));

		prog->aux->nr_linfo -= l_cnt;
		nr_linfo = prog->aux->nr_linfo;
	}

	/* pull all linfo[i].insn_off >= off + cnt in by cnt */
	for (i = l_off; i < nr_linfo; i++)
		linfo[i].insn_off -= cnt;

	/* fix up all subprogs (incl. 'exit') which start >= off */
	for (i = 0; i <= env->subprog_cnt; i++)
		if (env->subprog_info[i].linfo_idx > l_off) {
			/* program may have started in the removed region but
			 * may not be fully removed
			 */
			if (env->subprog_info[i].linfo_idx >= l_off + l_cnt)
				env->subprog_info[i].linfo_idx -= l_cnt;
			else
				env->subprog_info[i].linfo_idx = l_off;
		}

	return 0;
}

static int verifier_remove_insns(struct bpf_verifier_env *env, u32 off, u32 cnt)
{
	struct bpf_insn_aux_data *aux_data = env->insn_aux_data;
	unsigned int orig_prog_len = env->prog->len;
	int err;

	if (bpf_prog_is_dev_bound(env->prog->aux))
		bpf_prog_offload_remove_insns(env, off, cnt);

	err = bpf_remove_insns(env->prog, off, cnt);
	if (err)
		return err;

	err = adjust_subprog_starts_after_remove(env, off, cnt);
	if (err)
		return err;

	err = bpf_adj_linfo_after_remove(env, off, cnt);
	if (err)
		return err;

	memmove(aux_data + off,	aux_data + off + cnt,
		sizeof(*aux_data) * (orig_prog_len - off - cnt));

	return 0;
}

/* The verifier does more data flow analysis than llvm and will not
 * explore branches that are dead at run time. Malicious programs can
 * have dead code too. Therefore replace all dead at-run-time code
 * with 'ja -1'.
 *
 * Just nops are not optimal, e.g. if they would sit at the end of the
 * program and through another bug we would manage to jump there, then
 * we'd execute beyond program memory otherwise. Returning exception
 * code also wouldn't work since we can have subprogs where the dead
 * code could be located.
 */
static void sanitize_dead_code(struct bpf_verifier_env *env)
{
	struct bpf_insn_aux_data *aux_data = env->insn_aux_data;
	struct bpf_insn trap = BPF_JMP_IMM(BPF_JA, 0, 0, -1);
	struct bpf_insn *insn = env->prog->insnsi;
	const int insn_cnt = env->prog->len;
	int i;

	for (i = 0; i < insn_cnt; i++) {
		if (aux_data[i].seen)
			continue;
		memcpy(insn + i, &trap, sizeof(trap));
		aux_data[i].zext_dst = false;
	}
}

static bool insn_is_cond_jump(u8 code)
{
	u8 op;

	if (BPF_CLASS(code) == BPF_JMP32)
		return true;

	if (BPF_CLASS(code) != BPF_JMP)
		return false;

	op = BPF_OP(code);
	return op != BPF_JA && op != BPF_EXIT && op != BPF_CALL;
}

static void opt_hard_wire_dead_code_branches(struct bpf_verifier_env *env)
{
	struct bpf_insn_aux_data *aux_data = env->insn_aux_data;
	struct bpf_insn ja = BPF_JMP_IMM(BPF_JA, 0, 0, 0);
	struct bpf_insn *insn = env->prog->insnsi;
	const int insn_cnt = env->prog->len;
	int i;

	for (i = 0; i < insn_cnt; i++, insn++) {
		if (!insn_is_cond_jump(insn->code))
			continue;

		if (!aux_data[i + 1].seen)
			ja.off = insn->off;
		else if (!aux_data[i + 1 + insn->off].seen)
			ja.off = 0;
		else
			continue;

		if (bpf_prog_is_dev_bound(env->prog->aux))
			bpf_prog_offload_replace_insn(env, i, &ja);

		memcpy(insn, &ja, sizeof(ja));
	}
}

static int opt_remove_dead_code(struct bpf_verifier_env *env)
{
	struct bpf_insn_aux_data *aux_data = env->insn_aux_data;
	int insn_cnt = env->prog->len;
	int i, err;

	for (i = 0; i < insn_cnt; i++) {
		int j;

		j = 0;
		while (i + j < insn_cnt && !aux_data[i + j].seen)
			j++;
		if (!j)
			continue;

		err = verifier_remove_insns(env, i, j);
		if (err)
			return err;
		insn_cnt = env->prog->len;
	}

	return 0;
}

static int opt_remove_nops(struct bpf_verifier_env *env)
{
	const struct bpf_insn ja = BPF_JMP_IMM(BPF_JA, 0, 0, 0);
	struct bpf_insn *insn = env->prog->insnsi;
	int insn_cnt = env->prog->len;
	int i, err;

	for (i = 0; i < insn_cnt; i++) {
		if (memcmp(&insn[i], &ja, sizeof(ja)))
			continue;

		err = verifier_remove_insns(env, i, 1);
		if (err)
			return err;
		insn_cnt--;
		i--;
	}

	return 0;
}

static int opt_subreg_zext_lo32_rnd_hi32(struct bpf_verifier_env *env,
					 const union bpf_attr *attr)
{
	struct bpf_insn *patch, zext_patch[2], rnd_hi32_patch[4];
	struct bpf_insn_aux_data *aux = env->insn_aux_data;
	int i, patch_len, delta = 0, len = env->prog->len;
	struct bpf_insn *insns = env->prog->insnsi;
	struct bpf_prog *new_prog;
	bool rnd_hi32;

	rnd_hi32 = attr->prog_flags & BPF_F_TEST_RND_HI32;
	zext_patch[1] = BPF_ZEXT_REG(0);
	rnd_hi32_patch[1] = BPF_ALU64_IMM(BPF_MOV, BPF_REG_AX, 0);
	rnd_hi32_patch[2] = BPF_ALU64_IMM(BPF_LSH, BPF_REG_AX, 32);
	rnd_hi32_patch[3] = BPF_ALU64_REG(BPF_OR, 0, BPF_REG_AX);
	for (i = 0; i < len; i++) {
		int adj_idx = i + delta;
		struct bpf_insn insn;
		int load_reg;

		insn = insns[adj_idx];
		load_reg = insn_def_regno(&insn);
		if (!aux[adj_idx].zext_dst) {
			u8 code, class;
			u32 imm_rnd;

			if (!rnd_hi32)
				continue;

			code = insn.code;
			class = BPF_CLASS(code);
			if (load_reg == -1)
				continue;

			/* NOTE: arg "reg" (the fourth one) is only used for
			 *       BPF_STX + SRC_OP, so it is safe to pass NULL
			 *       here.
			 */
			if (is_reg64(env, &insn, load_reg, NULL, DST_OP)) {
				if (class == BPF_LD &&
				    BPF_MODE(code) == BPF_IMM)
					i++;
				continue;
			}

			/* ctx load could be transformed into wider load. */
			if (class == BPF_LDX &&
			    aux[adj_idx].ptr_type == PTR_TO_CTX)
				continue;

			imm_rnd = get_random_int();
			rnd_hi32_patch[0] = insn;
			rnd_hi32_patch[1].imm = imm_rnd;
			rnd_hi32_patch[3].dst_reg = load_reg;
			patch = rnd_hi32_patch;
			patch_len = 4;
			goto apply_patch_buffer;
		}

		/* Add in an zero-extend instruction if a) the JIT has requested
		 * it or b) it's a CMPXCHG.
		 *
		 * The latter is because: BPF_CMPXCHG always loads a value into
		 * R0, therefore always zero-extends. However some archs'
		 * equivalent instruction only does this load when the
		 * comparison is successful. This detail of CMPXCHG is
		 * orthogonal to the general zero-extension behaviour of the
		 * CPU, so it's treated independently of bpf_jit_needs_zext.
		 */
		if (!bpf_jit_needs_zext() && !is_cmpxchg_insn(&insn))
			continue;

		if (WARN_ON(load_reg == -1)) {
			verbose(env, "verifier bug. zext_dst is set, but no reg is defined\n");
			return -EFAULT;
		}

		zext_patch[0] = insn;
		zext_patch[1].dst_reg = load_reg;
		zext_patch[1].src_reg = load_reg;
		patch = zext_patch;
		patch_len = 2;
apply_patch_buffer:
		new_prog = bpf_patch_insn_data(env, adj_idx, patch, patch_len);
		if (!new_prog)
			return -ENOMEM;
		env->prog = new_prog;
		insns = new_prog->insnsi;
		aux = env->insn_aux_data;
		delta += patch_len - 1;
	}

	return 0;
}

/* convert load instructions that access fields of a context type into a
 * sequence of instructions that access fields of the underlying structure:
 *     struct __sk_buff    -> struct sk_buff
 *     struct bpf_sock_ops -> struct sock
 */
static int convert_ctx_accesses(struct bpf_verifier_env *env)
{
	const struct bpf_verifier_ops *ops = env->ops;
	int i, cnt, size, ctx_field_size, delta = 0;
	const int insn_cnt = env->prog->len;
	struct bpf_insn insn_buf[16], *insn;
	u32 target_size, size_default, off;
	struct bpf_prog *new_prog;
	enum bpf_access_type type;
	bool is_narrower_load;

	if (ops->gen_prologue || env->seen_direct_write) {
		if (!ops->gen_prologue) {
			verbose(env, "bpf verifier is misconfigured\n");
			return -EINVAL;
		}
		cnt = ops->gen_prologue(insn_buf, env->seen_direct_write,
					env->prog);
		if (cnt >= ARRAY_SIZE(insn_buf)) {
			verbose(env, "bpf verifier is misconfigured\n");
			return -EINVAL;
		} else if (cnt) {
			new_prog = bpf_patch_insn_data(env, 0, insn_buf, cnt);
			if (!new_prog)
				return -ENOMEM;

			env->prog = new_prog;
			delta += cnt - 1;
		}
	}

	if (bpf_prog_is_dev_bound(env->prog->aux))
		return 0;

	insn = env->prog->insnsi + delta;

	for (i = 0; i < insn_cnt; i++, insn++) {
		bpf_convert_ctx_access_t convert_ctx_access;
		bool ctx_access;

		if (insn->code == (BPF_LDX | BPF_MEM | BPF_B) ||
		    insn->code == (BPF_LDX | BPF_MEM | BPF_H) ||
		    insn->code == (BPF_LDX | BPF_MEM | BPF_W) ||
		    insn->code == (BPF_LDX | BPF_MEM | BPF_DW)) {
			type = BPF_READ;
			ctx_access = true;
		} else if (insn->code == (BPF_STX | BPF_MEM | BPF_B) ||
			   insn->code == (BPF_STX | BPF_MEM | BPF_H) ||
			   insn->code == (BPF_STX | BPF_MEM | BPF_W) ||
			   insn->code == (BPF_STX | BPF_MEM | BPF_DW) ||
			   insn->code == (BPF_ST | BPF_MEM | BPF_B) ||
			   insn->code == (BPF_ST | BPF_MEM | BPF_H) ||
			   insn->code == (BPF_ST | BPF_MEM | BPF_W) ||
			   insn->code == (BPF_ST | BPF_MEM | BPF_DW)) {
			type = BPF_WRITE;
			ctx_access = BPF_CLASS(insn->code) == BPF_STX;
		} else {
			continue;
		}

		if (type == BPF_WRITE &&
		    env->insn_aux_data[i + delta].sanitize_stack_spill) {
			struct bpf_insn patch[] = {
				*insn,
				BPF_ST_NOSPEC(),
			};

			cnt = ARRAY_SIZE(patch);
			new_prog = bpf_patch_insn_data(env, i + delta, patch, cnt);
			if (!new_prog)
				return -ENOMEM;

			delta    += cnt - 1;
			env->prog = new_prog;
			insn      = new_prog->insnsi + i + delta;
			continue;
		}

		if (!ctx_access)
			continue;

		switch (env->insn_aux_data[i + delta].ptr_type) {
		case PTR_TO_CTX:
			if (!ops->convert_ctx_access)
				continue;
			convert_ctx_access = ops->convert_ctx_access;
			break;
		case PTR_TO_SOCKET:
		case PTR_TO_SOCK_COMMON:
			convert_ctx_access = bpf_sock_convert_ctx_access;
			break;
		case PTR_TO_TCP_SOCK:
			convert_ctx_access = bpf_tcp_sock_convert_ctx_access;
			break;
		case PTR_TO_XDP_SOCK:
			convert_ctx_access = bpf_xdp_sock_convert_ctx_access;
			break;
		case PTR_TO_BTF_ID:
			if (type == BPF_READ) {
				insn->code = BPF_LDX | BPF_PROBE_MEM |
					BPF_SIZE((insn)->code);
				env->prog->aux->num_exentries++;
			} else if (resolve_prog_type(env->prog) != BPF_PROG_TYPE_STRUCT_OPS) {
				verbose(env, "Writes through BTF pointers are not allowed\n");
				return -EINVAL;
			}
			continue;
		default:
			continue;
		}

		ctx_field_size = env->insn_aux_data[i + delta].ctx_field_size;
		size = BPF_LDST_BYTES(insn);

		/* If the read access is a narrower load of the field,
		 * convert to a 4/8-byte load, to minimum program type specific
		 * convert_ctx_access changes. If conversion is successful,
		 * we will apply proper mask to the result.
		 */
		is_narrower_load = size < ctx_field_size;
		size_default = bpf_ctx_off_adjust_machine(ctx_field_size);
		off = insn->off;
		if (is_narrower_load) {
			u8 size_code;

			if (type == BPF_WRITE) {
				verbose(env, "bpf verifier narrow ctx access misconfigured\n");
				return -EINVAL;
			}

			size_code = BPF_H;
			if (ctx_field_size == 4)
				size_code = BPF_W;
			else if (ctx_field_size == 8)
				size_code = BPF_DW;

			insn->off = off & ~(size_default - 1);
			insn->code = BPF_LDX | BPF_MEM | size_code;
		}

		target_size = 0;
		cnt = convert_ctx_access(type, insn, insn_buf, env->prog,
					 &target_size);
		if (cnt == 0 || cnt >= ARRAY_SIZE(insn_buf) ||
		    (ctx_field_size && !target_size)) {
			verbose(env, "bpf verifier is misconfigured\n");
			return -EINVAL;
		}

		if (is_narrower_load && size < target_size) {
			u8 shift = bpf_ctx_narrow_access_offset(
				off, size, size_default) * 8;
			if (shift && cnt + 1 >= ARRAY_SIZE(insn_buf)) {
				verbose(env, "bpf verifier narrow ctx load misconfigured\n");
				return -EINVAL;
			}
			if (ctx_field_size <= 4) {
				if (shift)
					insn_buf[cnt++] = BPF_ALU32_IMM(BPF_RSH,
									insn->dst_reg,
									shift);
				insn_buf[cnt++] = BPF_ALU32_IMM(BPF_AND, insn->dst_reg,
								(1 << size * 8) - 1);
			} else {
				if (shift)
					insn_buf[cnt++] = BPF_ALU64_IMM(BPF_RSH,
									insn->dst_reg,
									shift);
				insn_buf[cnt++] = BPF_ALU64_IMM(BPF_AND, insn->dst_reg,
								(1ULL << size * 8) - 1);
			}
		}

		new_prog = bpf_patch_insn_data(env, i + delta, insn_buf, cnt);
		if (!new_prog)
			return -ENOMEM;

		delta += cnt - 1;

		/* keep walking new program and skip insns we just inserted */
		env->prog = new_prog;
		insn      = new_prog->insnsi + i + delta;
	}

	return 0;
}

static int jit_subprogs(struct bpf_verifier_env *env)
{
	struct bpf_prog *prog = env->prog, **func, *tmp;
	int i, j, subprog_start, subprog_end = 0, len, subprog;
	struct bpf_map *map_ptr;
	struct bpf_insn *insn;
	void *old_bpf_func;
	int err, num_exentries;

	if (env->subprog_cnt <= 1)
		return 0;

	for (i = 0, insn = prog->insnsi; i < prog->len; i++, insn++) {
		if (bpf_pseudo_func(insn)) {
			env->insn_aux_data[i].call_imm = insn->imm;
			/* subprog is encoded in insn[1].imm */
			continue;
		}

		if (!bpf_pseudo_call(insn))
			continue;
		/* Upon error here we cannot fall back to interpreter but
		 * need a hard reject of the program. Thus -EFAULT is
		 * propagated in any case.
		 */
		subprog = find_subprog(env, i + insn->imm + 1);
		if (subprog < 0) {
			WARN_ONCE(1, "verifier bug. No program starts at insn %d\n",
				  i + insn->imm + 1);
			return -EFAULT;
		}
		/* temporarily remember subprog id inside insn instead of
		 * aux_data, since next loop will split up all insns into funcs
		 */
		insn->off = subprog;
		/* remember original imm in case JIT fails and fallback
		 * to interpreter will be needed
		 */
		env->insn_aux_data[i].call_imm = insn->imm;
		/* point imm to __bpf_call_base+1 from JITs point of view */
		insn->imm = 1;
	}

	err = bpf_prog_alloc_jited_linfo(prog);
	if (err)
		goto out_undo_insn;

	err = -ENOMEM;
	func = kcalloc(env->subprog_cnt, sizeof(prog), GFP_KERNEL);
	if (!func)
		goto out_undo_insn;

	for (i = 0; i < env->subprog_cnt; i++) {
		subprog_start = subprog_end;
		subprog_end = env->subprog_info[i + 1].start;

		len = subprog_end - subprog_start;
		/* bpf_prog_run() doesn't call subprogs directly,
		 * hence main prog stats include the runtime of subprogs.
		 * subprogs don't have IDs and not reachable via prog_get_next_id
		 * func[i]->stats will never be accessed and stays NULL
		 */
		func[i] = bpf_prog_alloc_no_stats(bpf_prog_size(len), GFP_USER);
		if (!func[i])
			goto out_free;
		memcpy(func[i]->insnsi, &prog->insnsi[subprog_start],
		       len * sizeof(struct bpf_insn));
		func[i]->type = prog->type;
		func[i]->len = len;
		if (bpf_prog_calc_tag(func[i]))
			goto out_free;
		func[i]->is_func = 1;
		func[i]->aux->func_idx = i;
		/* Below members will be freed only at prog->aux */
		func[i]->aux->btf = prog->aux->btf;
		func[i]->aux->func_info = prog->aux->func_info;
		func[i]->aux->poke_tab = prog->aux->poke_tab;
		func[i]->aux->size_poke_tab = prog->aux->size_poke_tab;

		for (j = 0; j < prog->aux->size_poke_tab; j++) {
			struct bpf_jit_poke_descriptor *poke;

			poke = &prog->aux->poke_tab[j];
			if (poke->insn_idx < subprog_end &&
			    poke->insn_idx >= subprog_start)
				poke->aux = func[i]->aux;
		}

		/* Use bpf_prog_F_tag to indicate functions in stack traces.
		 * Long term would need debug info to populate names
		 */
		func[i]->aux->name[0] = 'F';
		func[i]->aux->stack_depth = env->subprog_info[i].stack_depth;
		func[i]->jit_requested = 1;
		func[i]->aux->kfunc_tab = prog->aux->kfunc_tab;
		func[i]->aux->linfo = prog->aux->linfo;
		func[i]->aux->nr_linfo = prog->aux->nr_linfo;
		func[i]->aux->jited_linfo = prog->aux->jited_linfo;
		func[i]->aux->linfo_idx = env->subprog_info[i].linfo_idx;
		num_exentries = 0;
		insn = func[i]->insnsi;
		for (j = 0; j < func[i]->len; j++, insn++) {
			if (BPF_CLASS(insn->code) == BPF_LDX &&
			    BPF_MODE(insn->code) == BPF_PROBE_MEM)
				num_exentries++;
		}
		func[i]->aux->num_exentries = num_exentries;
		func[i]->aux->tail_call_reachable = env->subprog_info[i].tail_call_reachable;
		func[i] = bpf_int_jit_compile(func[i]);
		if (!func[i]->jited) {
			err = -ENOTSUPP;
			goto out_free;
		}
		cond_resched();
	}

	/* at this point all bpf functions were successfully JITed
	 * now populate all bpf_calls with correct addresses and
	 * run last pass of JIT
	 */
	for (i = 0; i < env->subprog_cnt; i++) {
		insn = func[i]->insnsi;
		for (j = 0; j < func[i]->len; j++, insn++) {
			if (bpf_pseudo_func(insn)) {
				subprog = insn[1].imm;
				insn[0].imm = (u32)(long)func[subprog]->bpf_func;
				insn[1].imm = ((u64)(long)func[subprog]->bpf_func) >> 32;
				continue;
			}
			if (!bpf_pseudo_call(insn))
				continue;
			subprog = insn->off;
			insn->imm = BPF_CAST_CALL(func[subprog]->bpf_func) -
				    __bpf_call_base;
		}

		/* we use the aux data to keep a list of the start addresses
		 * of the JITed images for each function in the program
		 *
		 * for some architectures, such as powerpc64, the imm field
		 * might not be large enough to hold the offset of the start
		 * address of the callee's JITed image from __bpf_call_base
		 *
		 * in such cases, we can lookup the start address of a callee
		 * by using its subprog id, available from the off field of
		 * the call instruction, as an index for this list
		 */
		func[i]->aux->func = func;
		func[i]->aux->func_cnt = env->subprog_cnt;
	}
	for (i = 0; i < env->subprog_cnt; i++) {
		old_bpf_func = func[i]->bpf_func;
		tmp = bpf_int_jit_compile(func[i]);
		if (tmp != func[i] || func[i]->bpf_func != old_bpf_func) {
			verbose(env, "JIT doesn't support bpf-to-bpf calls\n");
			err = -ENOTSUPP;
			goto out_free;
		}
		cond_resched();
	}

	/* finally lock prog and jit images for all functions and
	 * populate kallsysm
	 */
	for (i = 0; i < env->subprog_cnt; i++) {
		bpf_prog_lock_ro(func[i]);
		bpf_prog_kallsyms_add(func[i]);
	}

	/* Last step: make now unused interpreter insns from main
	 * prog consistent for later dump requests, so they can
	 * later look the same as if they were interpreted only.
	 */
	for (i = 0, insn = prog->insnsi; i < prog->len; i++, insn++) {
		if (bpf_pseudo_func(insn)) {
			insn[0].imm = env->insn_aux_data[i].call_imm;
			insn[1].imm = find_subprog(env, i + insn[0].imm + 1);
			continue;
		}
		if (!bpf_pseudo_call(insn))
			continue;
		insn->off = env->insn_aux_data[i].call_imm;
		subprog = find_subprog(env, i + insn->off + 1);
		insn->imm = subprog;
	}

	prog->jited = 1;
	prog->bpf_func = func[0]->bpf_func;
	prog->aux->func = func;
	prog->aux->func_cnt = env->subprog_cnt;
	bpf_prog_jit_attempt_done(prog);
	return 0;
out_free:
	/* We failed JIT'ing, so at this point we need to unregister poke
	 * descriptors from subprogs, so that kernel is not attempting to
	 * patch it anymore as we're freeing the subprog JIT memory.
	 */
	for (i = 0; i < prog->aux->size_poke_tab; i++) {
		map_ptr = prog->aux->poke_tab[i].tail_call.map;
		map_ptr->ops->map_poke_untrack(map_ptr, prog->aux);
	}
	/* At this point we're guaranteed that poke descriptors are not
	 * live anymore. We can just unlink its descriptor table as it's
	 * released with the main prog.
	 */
	for (i = 0; i < env->subprog_cnt; i++) {
		if (!func[i])
			continue;
		func[i]->aux->poke_tab = NULL;
		bpf_jit_free(func[i]);
	}
	kfree(func);
out_undo_insn:
	/* cleanup main prog to be interpreted */
	prog->jit_requested = 0;
	for (i = 0, insn = prog->insnsi; i < prog->len; i++, insn++) {
		if (!bpf_pseudo_call(insn))
			continue;
		insn->off = 0;
		insn->imm = env->insn_aux_data[i].call_imm;
	}
	bpf_prog_jit_attempt_done(prog);
	return err;
}

static int fixup_call_args(struct bpf_verifier_env *env)
{
#ifndef CONFIG_BPF_JIT_ALWAYS_ON
	struct bpf_prog *prog = env->prog;
	struct bpf_insn *insn = prog->insnsi;
	bool has_kfunc_call = bpf_prog_has_kfunc_call(prog);
	int i, depth;
#endif
	int err = 0;

	if (env->prog->jit_requested &&
	    !bpf_prog_is_dev_bound(env->prog->aux)) {
		err = jit_subprogs(env);
		if (err == 0)
			return 0;
		if (err == -EFAULT)
			return err;
	}
#ifndef CONFIG_BPF_JIT_ALWAYS_ON
	if (has_kfunc_call) {
		verbose(env, "calling kernel functions are not allowed in non-JITed programs\n");
		return -EINVAL;
	}
	if (env->subprog_cnt > 1 && env->prog->aux->tail_call_reachable) {
		/* When JIT fails the progs with bpf2bpf calls and tail_calls
		 * have to be rejected, since interpreter doesn't support them yet.
		 */
		verbose(env, "tail_calls are not allowed in non-JITed programs with bpf-to-bpf calls\n");
		return -EINVAL;
	}
	for (i = 0; i < prog->len; i++, insn++) {
		if (bpf_pseudo_func(insn)) {
			/* When JIT fails the progs with callback calls
			 * have to be rejected, since interpreter doesn't support them yet.
			 */
			verbose(env, "callbacks are not allowed in non-JITed programs\n");
			return -EINVAL;
		}

		if (!bpf_pseudo_call(insn))
			continue;
		depth = get_callee_stack_depth(env, insn, i);
		if (depth < 0)
			return depth;
		bpf_patch_call_args(insn, depth);
	}
	err = 0;
#endif
	return err;
}

static int fixup_kfunc_call(struct bpf_verifier_env *env,
			    struct bpf_insn *insn)
{
	const struct bpf_kfunc_desc *desc;

	/* insn->imm has the btf func_id. Replace it with
	 * an address (relative to __bpf_base_call).
	 */
	desc = find_kfunc_desc(env->prog, insn->imm);
	if (!desc) {
		verbose(env, "verifier internal error: kernel function descriptor not found for func_id %u\n",
			insn->imm);
		return -EFAULT;
	}

	insn->imm = desc->imm;

	return 0;
}

/* Do various post-verification rewrites in a single program pass.
 * These rewrites simplify JIT and interpreter implementations.
 */
static int do_misc_fixups(struct bpf_verifier_env *env)
{
	struct bpf_prog *prog = env->prog;
	bool expect_blinding = bpf_jit_blinding_enabled(prog);
	enum bpf_prog_type prog_type = resolve_prog_type(prog);
	struct bpf_insn *insn = prog->insnsi;
	const struct bpf_func_proto *fn;
	const int insn_cnt = prog->len;
	const struct bpf_map_ops *ops;
	struct bpf_insn_aux_data *aux;
	struct bpf_insn insn_buf[16];
	struct bpf_prog *new_prog;
	struct bpf_map *map_ptr;
	int i, ret, cnt, delta = 0;

	for (i = 0; i < insn_cnt; i++, insn++) {
		/* Make divide-by-zero exceptions impossible. */
		if (insn->code == (BPF_ALU64 | BPF_MOD | BPF_X) ||
		    insn->code == (BPF_ALU64 | BPF_DIV | BPF_X) ||
		    insn->code == (BPF_ALU | BPF_MOD | BPF_X) ||
		    insn->code == (BPF_ALU | BPF_DIV | BPF_X)) {
			bool is64 = BPF_CLASS(insn->code) == BPF_ALU64;
			bool isdiv = BPF_OP(insn->code) == BPF_DIV;
			struct bpf_insn *patchlet;
			struct bpf_insn chk_and_div[] = {
				/* [R,W]x div 0 -> 0 */
				BPF_RAW_INSN((is64 ? BPF_JMP : BPF_JMP32) |
					     BPF_JNE | BPF_K, insn->src_reg,
					     0, 2, 0),
				BPF_ALU32_REG(BPF_XOR, insn->dst_reg, insn->dst_reg),
				BPF_JMP_IMM(BPF_JA, 0, 0, 1),
				*insn,
			};
			struct bpf_insn chk_and_mod[] = {
				/* [R,W]x mod 0 -> [R,W]x */
				BPF_RAW_INSN((is64 ? BPF_JMP : BPF_JMP32) |
					     BPF_JEQ | BPF_K, insn->src_reg,
					     0, 1 + (is64 ? 0 : 1), 0),
				*insn,
				BPF_JMP_IMM(BPF_JA, 0, 0, 1),
				BPF_MOV32_REG(insn->dst_reg, insn->dst_reg),
			};

			patchlet = isdiv ? chk_and_div : chk_and_mod;
			cnt = isdiv ? ARRAY_SIZE(chk_and_div) :
				      ARRAY_SIZE(chk_and_mod) - (is64 ? 2 : 0);

			new_prog = bpf_patch_insn_data(env, i + delta, patchlet, cnt);
			if (!new_prog)
				return -ENOMEM;

			delta    += cnt - 1;
			env->prog = prog = new_prog;
			insn      = new_prog->insnsi + i + delta;
			continue;
		}

		/* Implement LD_ABS and LD_IND with a rewrite, if supported by the program type. */
		if (BPF_CLASS(insn->code) == BPF_LD &&
		    (BPF_MODE(insn->code) == BPF_ABS ||
		     BPF_MODE(insn->code) == BPF_IND)) {
			cnt = env->ops->gen_ld_abs(insn, insn_buf);
			if (cnt == 0 || cnt >= ARRAY_SIZE(insn_buf)) {
				verbose(env, "bpf verifier is misconfigured\n");
				return -EINVAL;
			}

			new_prog = bpf_patch_insn_data(env, i + delta, insn_buf, cnt);
			if (!new_prog)
				return -ENOMEM;

			delta    += cnt - 1;
			env->prog = prog = new_prog;
			insn      = new_prog->insnsi + i + delta;
			continue;
		}

		/* Rewrite pointer arithmetic to mitigate speculation attacks. */
		if (insn->code == (BPF_ALU64 | BPF_ADD | BPF_X) ||
		    insn->code == (BPF_ALU64 | BPF_SUB | BPF_X)) {
			const u8 code_add = BPF_ALU64 | BPF_ADD | BPF_X;
			const u8 code_sub = BPF_ALU64 | BPF_SUB | BPF_X;
			struct bpf_insn *patch = &insn_buf[0];
			bool issrc, isneg, isimm;
			u32 off_reg;

			aux = &env->insn_aux_data[i + delta];
			if (!aux->alu_state ||
			    aux->alu_state == BPF_ALU_NON_POINTER)
				continue;

			isneg = aux->alu_state & BPF_ALU_NEG_VALUE;
			issrc = (aux->alu_state & BPF_ALU_SANITIZE) ==
				BPF_ALU_SANITIZE_SRC;
			isimm = aux->alu_state & BPF_ALU_IMMEDIATE;

			off_reg = issrc ? insn->src_reg : insn->dst_reg;
			if (isimm) {
				*patch++ = BPF_MOV32_IMM(BPF_REG_AX, aux->alu_limit);
			} else {
				if (isneg)
					*patch++ = BPF_ALU64_IMM(BPF_MUL, off_reg, -1);
				*patch++ = BPF_MOV32_IMM(BPF_REG_AX, aux->alu_limit);
				*patch++ = BPF_ALU64_REG(BPF_SUB, BPF_REG_AX, off_reg);
				*patch++ = BPF_ALU64_REG(BPF_OR, BPF_REG_AX, off_reg);
				*patch++ = BPF_ALU64_IMM(BPF_NEG, BPF_REG_AX, 0);
				*patch++ = BPF_ALU64_IMM(BPF_ARSH, BPF_REG_AX, 63);
				*patch++ = BPF_ALU64_REG(BPF_AND, BPF_REG_AX, off_reg);
			}
			if (!issrc)
				*patch++ = BPF_MOV64_REG(insn->dst_reg, insn->src_reg);
			insn->src_reg = BPF_REG_AX;
			if (isneg)
				insn->code = insn->code == code_add ?
					     code_sub : code_add;
			*patch++ = *insn;
			if (issrc && isneg && !isimm)
				*patch++ = BPF_ALU64_IMM(BPF_MUL, off_reg, -1);
			cnt = patch - insn_buf;

			new_prog = bpf_patch_insn_data(env, i + delta, insn_buf, cnt);
			if (!new_prog)
				return -ENOMEM;

			delta    += cnt - 1;
			env->prog = prog = new_prog;
			insn      = new_prog->insnsi + i + delta;
			continue;
		}

		if (insn->code != (BPF_JMP | BPF_CALL))
			continue;
		if (insn->src_reg == BPF_PSEUDO_CALL)
			continue;
		if (insn->src_reg == BPF_PSEUDO_KFUNC_CALL) {
			ret = fixup_kfunc_call(env, insn);
			if (ret)
				return ret;
			continue;
		}

		if (insn->imm == BPF_FUNC_get_route_realm)
			prog->dst_needed = 1;
		if (insn->imm == BPF_FUNC_get_prandom_u32)
			bpf_user_rnd_init_once();
		if (insn->imm == BPF_FUNC_override_return)
			prog->kprobe_override = 1;
		if (insn->imm == BPF_FUNC_tail_call) {
			/* If we tail call into other programs, we
			 * cannot make any assumptions since they can
			 * be replaced dynamically during runtime in
			 * the program array.
			 */
			prog->cb_access = 1;
			if (!allow_tail_call_in_subprogs(env))
				prog->aux->stack_depth = MAX_BPF_STACK;
			prog->aux->max_pkt_offset = MAX_PACKET_OFF;

			/* mark bpf_tail_call as different opcode to avoid
			 * conditional branch in the interpreter for every normal
			 * call and to prevent accidental JITing by JIT compiler
			 * that doesn't support bpf_tail_call yet
			 */
			insn->imm = 0;
			insn->code = BPF_JMP | BPF_TAIL_CALL;

			aux = &env->insn_aux_data[i + delta];
			if (env->bpf_capable && !expect_blinding &&
			    prog->jit_requested &&
			    !bpf_map_key_poisoned(aux) &&
			    !bpf_map_ptr_poisoned(aux) &&
			    !bpf_map_ptr_unpriv(aux)) {
				struct bpf_jit_poke_descriptor desc = {
					.reason = BPF_POKE_REASON_TAIL_CALL,
					.tail_call.map = BPF_MAP_PTR(aux->map_ptr_state),
					.tail_call.key = bpf_map_key_immediate(aux),
					.insn_idx = i + delta,
				};

				ret = bpf_jit_add_poke_descriptor(prog, &desc);
				if (ret < 0) {
					verbose(env, "adding tail call poke descriptor failed\n");
					return ret;
				}

				insn->imm = ret + 1;
				continue;
			}

			if (!bpf_map_ptr_unpriv(aux))
				continue;

			/* instead of changing every JIT dealing with tail_call
			 * emit two extra insns:
			 * if (index >= max_entries) goto out;
			 * index &= array->index_mask;
			 * to avoid out-of-bounds cpu speculation
			 */
			if (bpf_map_ptr_poisoned(aux)) {
				verbose(env, "tail_call abusing map_ptr\n");
				return -EINVAL;
			}

			map_ptr = BPF_MAP_PTR(aux->map_ptr_state);
			insn_buf[0] = BPF_JMP_IMM(BPF_JGE, BPF_REG_3,
						  map_ptr->max_entries, 2);
			insn_buf[1] = BPF_ALU32_IMM(BPF_AND, BPF_REG_3,
						    container_of(map_ptr,
								 struct bpf_array,
								 map)->index_mask);
			insn_buf[2] = *insn;
			cnt = 3;
			new_prog = bpf_patch_insn_data(env, i + delta, insn_buf, cnt);
			if (!new_prog)
				return -ENOMEM;

			delta    += cnt - 1;
			env->prog = prog = new_prog;
			insn      = new_prog->insnsi + i + delta;
			continue;
		}

		if (insn->imm == BPF_FUNC_timer_set_callback) {
			/* The verifier will process callback_fn as many times as necessary
			 * with different maps and the register states prepared by
			 * set_timer_callback_state will be accurate.
			 *
			 * The following use case is valid:
			 *   map1 is shared by prog1, prog2, prog3.
			 *   prog1 calls bpf_timer_init for some map1 elements
			 *   prog2 calls bpf_timer_set_callback for some map1 elements.
			 *     Those that were not bpf_timer_init-ed will return -EINVAL.
			 *   prog3 calls bpf_timer_start for some map1 elements.
			 *     Those that were not both bpf_timer_init-ed and
			 *     bpf_timer_set_callback-ed will return -EINVAL.
			 */
			struct bpf_insn ld_addrs[2] = {
				BPF_LD_IMM64(BPF_REG_3, (long)prog->aux),
			};

			insn_buf[0] = ld_addrs[0];
			insn_buf[1] = ld_addrs[1];
			insn_buf[2] = *insn;
			cnt = 3;

			new_prog = bpf_patch_insn_data(env, i + delta, insn_buf, cnt);
			if (!new_prog)
				return -ENOMEM;

			delta    += cnt - 1;
			env->prog = prog = new_prog;
			insn      = new_prog->insnsi + i + delta;
			goto patch_call_imm;
		}

		/* BPF_EMIT_CALL() assumptions in some of the map_gen_lookup
		 * and other inlining handlers are currently limited to 64 bit
		 * only.
		 */
		if (prog->jit_requested && BITS_PER_LONG == 64 &&
		    (insn->imm == BPF_FUNC_map_lookup_elem ||
		     insn->imm == BPF_FUNC_map_update_elem ||
		     insn->imm == BPF_FUNC_map_delete_elem ||
		     insn->imm == BPF_FUNC_map_push_elem   ||
		     insn->imm == BPF_FUNC_map_pop_elem    ||
		     insn->imm == BPF_FUNC_map_peek_elem   ||
		     insn->imm == BPF_FUNC_redirect_map)) {
			aux = &env->insn_aux_data[i + delta];
			if (bpf_map_ptr_poisoned(aux))
				goto patch_call_imm;

			map_ptr = BPF_MAP_PTR(aux->map_ptr_state);
			ops = map_ptr->ops;
			if (insn->imm == BPF_FUNC_map_lookup_elem &&
			    ops->map_gen_lookup) {
				cnt = ops->map_gen_lookup(map_ptr, insn_buf);
				if (cnt == -EOPNOTSUPP)
					goto patch_map_ops_generic;
				if (cnt <= 0 || cnt >= ARRAY_SIZE(insn_buf)) {
					verbose(env, "bpf verifier is misconfigured\n");
					return -EINVAL;
				}

				new_prog = bpf_patch_insn_data(env, i + delta,
							       insn_buf, cnt);
				if (!new_prog)
					return -ENOMEM;

				delta    += cnt - 1;
				env->prog = prog = new_prog;
				insn      = new_prog->insnsi + i + delta;
				continue;
			}

			BUILD_BUG_ON(!__same_type(ops->map_lookup_elem,
				     (void *(*)(struct bpf_map *map, void *key))NULL));
			BUILD_BUG_ON(!__same_type(ops->map_delete_elem,
				     (int (*)(struct bpf_map *map, void *key))NULL));
			BUILD_BUG_ON(!__same_type(ops->map_update_elem,
				     (int (*)(struct bpf_map *map, void *key, void *value,
					      u64 flags))NULL));
			BUILD_BUG_ON(!__same_type(ops->map_push_elem,
				     (int (*)(struct bpf_map *map, void *value,
					      u64 flags))NULL));
			BUILD_BUG_ON(!__same_type(ops->map_pop_elem,
				     (int (*)(struct bpf_map *map, void *value))NULL));
			BUILD_BUG_ON(!__same_type(ops->map_peek_elem,
				     (int (*)(struct bpf_map *map, void *value))NULL));
			BUILD_BUG_ON(!__same_type(ops->map_redirect,
				     (int (*)(struct bpf_map *map, u32 ifindex, u64 flags))NULL));

patch_map_ops_generic:
			switch (insn->imm) {
			case BPF_FUNC_map_lookup_elem:
				insn->imm = BPF_CAST_CALL(ops->map_lookup_elem) -
					    __bpf_call_base;
				continue;
			case BPF_FUNC_map_update_elem:
				insn->imm = BPF_CAST_CALL(ops->map_update_elem) -
					    __bpf_call_base;
				continue;
			case BPF_FUNC_map_delete_elem:
				insn->imm = BPF_CAST_CALL(ops->map_delete_elem) -
					    __bpf_call_base;
				continue;
			case BPF_FUNC_map_push_elem:
				insn->imm = BPF_CAST_CALL(ops->map_push_elem) -
					    __bpf_call_base;
				continue;
			case BPF_FUNC_map_pop_elem:
				insn->imm = BPF_CAST_CALL(ops->map_pop_elem) -
					    __bpf_call_base;
				continue;
			case BPF_FUNC_map_peek_elem:
				insn->imm = BPF_CAST_CALL(ops->map_peek_elem) -
					    __bpf_call_base;
				continue;
			case BPF_FUNC_redirect_map:
				insn->imm = BPF_CAST_CALL(ops->map_redirect) -
					    __bpf_call_base;
				continue;
			}

			goto patch_call_imm;
		}

		/* Implement bpf_jiffies64 inline. */
		if (prog->jit_requested && BITS_PER_LONG == 64 &&
		    insn->imm == BPF_FUNC_jiffies64) {
			struct bpf_insn ld_jiffies_addr[2] = {
				BPF_LD_IMM64(BPF_REG_0,
					     (unsigned long)&jiffies),
			};

			insn_buf[0] = ld_jiffies_addr[0];
			insn_buf[1] = ld_jiffies_addr[1];
			insn_buf[2] = BPF_LDX_MEM(BPF_DW, BPF_REG_0,
						  BPF_REG_0, 0);
			cnt = 3;

			new_prog = bpf_patch_insn_data(env, i + delta, insn_buf,
						       cnt);
			if (!new_prog)
				return -ENOMEM;

			delta    += cnt - 1;
			env->prog = prog = new_prog;
			insn      = new_prog->insnsi + i + delta;
			continue;
		}

		/* Implement bpf_get_func_ip inline. */
		if (prog_type == BPF_PROG_TYPE_TRACING &&
		    insn->imm == BPF_FUNC_get_func_ip) {
			/* Load IP address from ctx - 8 */
			insn_buf[0] = BPF_LDX_MEM(BPF_DW, BPF_REG_0, BPF_REG_1, -8);

			new_prog = bpf_patch_insn_data(env, i + delta, insn_buf, 1);
			if (!new_prog)
				return -ENOMEM;

			env->prog = prog = new_prog;
			insn      = new_prog->insnsi + i + delta;
			continue;
		}

patch_call_imm:
		fn = env->ops->get_func_proto(insn->imm, env->prog);
		/* all functions that have prototype and verifier allowed
		 * programs to call them, must be real in-kernel functions
		 */
		if (!fn->func) {
			verbose(env,
				"kernel subsystem misconfigured func %s#%d\n",
				func_id_name(insn->imm), insn->imm);
			return -EFAULT;
		}
		insn->imm = fn->func - __bpf_call_base;
	}

	/* Since poke tab is now finalized, publish aux to tracker. */
	for (i = 0; i < prog->aux->size_poke_tab; i++) {
		map_ptr = prog->aux->poke_tab[i].tail_call.map;
		if (!map_ptr->ops->map_poke_track ||
		    !map_ptr->ops->map_poke_untrack ||
		    !map_ptr->ops->map_poke_run) {
			verbose(env, "bpf verifier is misconfigured\n");
			return -EINVAL;
		}

		ret = map_ptr->ops->map_poke_track(map_ptr, prog->aux);
		if (ret < 0) {
			verbose(env, "tracking tail call prog failed\n");
			return ret;
		}
	}

	sort_kfunc_descs_by_imm(env->prog);

	return 0;
}

static void free_states(struct bpf_verifier_env *env)
{
	struct bpf_verifier_state_list *sl, *sln;
	int i;

	sl = env->free_list;
	while (sl) {
		sln = sl->next;
		free_verifier_state(&sl->state, false);
		kfree(sl);
		sl = sln;
	}
	env->free_list = NULL;

	if (!env->explored_states)
		return;

	for (i = 0; i < state_htab_size(env); i++) {
		sl = env->explored_states[i];

		while (sl) {
			sln = sl->next;
			free_verifier_state(&sl->state, false);
			kfree(sl);
			sl = sln;
		}
		env->explored_states[i] = NULL;
	}
}

static int do_check_common(struct bpf_verifier_env *env, int subprog)
{
	bool pop_log = !(env->log.level & BPF_LOG_LEVEL2);
	struct bpf_verifier_state *state;
	struct bpf_reg_state *regs;
	int ret, i;

	env->prev_linfo = NULL;
	env->pass_cnt++;

	state = kzalloc(sizeof(struct bpf_verifier_state), GFP_KERNEL);
	if (!state)
		return -ENOMEM;
	state->curframe = 0;
	state->speculative = false;
	state->branches = 1;
	state->frame[0] = kzalloc(sizeof(struct bpf_func_state), GFP_KERNEL);
	if (!state->frame[0]) {
		kfree(state);
		return -ENOMEM;
	}
	env->cur_state = state;
	init_func_state(env, state->frame[0],
			BPF_MAIN_FUNC /* callsite */,
			0 /* frameno */,
			subprog);

	regs = state->frame[state->curframe]->regs;
	if (subprog || env->prog->type == BPF_PROG_TYPE_EXT) {
		ret = btf_prepare_func_args(env, subprog, regs);
		if (ret)
			goto out;
		for (i = BPF_REG_1; i <= BPF_REG_5; i++) {
			if (regs[i].type == PTR_TO_CTX)
				mark_reg_known_zero(env, regs, i);
			else if (regs[i].type == SCALAR_VALUE)
				mark_reg_unknown(env, regs, i);
			else if (base_type(regs[i].type) == PTR_TO_MEM) {
				const u32 mem_size = regs[i].mem_size;

				mark_reg_known_zero(env, regs, i);
				regs[i].mem_size = mem_size;
				regs[i].id = ++env->id_gen;
			}
		}
	} else {
		/* 1st arg to a function */
		regs[BPF_REG_1].type = PTR_TO_CTX;
		mark_reg_known_zero(env, regs, BPF_REG_1);
		ret = btf_check_subprog_arg_match(env, subprog, regs);
		if (ret == -EFAULT)
			/* unlikely verifier bug. abort.
			 * ret == 0 and ret < 0 are sadly acceptable for
			 * main() function due to backward compatibility.
			 * Like socket filter program may be written as:
			 * int bpf_prog(struct pt_regs *ctx)
			 * and never dereference that ctx in the program.
			 * 'struct pt_regs' is a type mismatch for socket
			 * filter that should be using 'struct __sk_buff'.
			 */
			goto out;
	}

	ret = do_check(env);
out:
	/* check for NULL is necessary, since cur_state can be freed inside
	 * do_check() under memory pressure.
	 */
	if (env->cur_state) {
		free_verifier_state(env->cur_state, true);
		env->cur_state = NULL;
	}
	while (!pop_stack(env, NULL, NULL, false));
	if (!ret && pop_log)
		bpf_vlog_reset(&env->log, 0);
	free_states(env);
	return ret;
}

/* Verify all global functions in a BPF program one by one based on their BTF.
 * All global functions must pass verification. Otherwise the whole program is rejected.
 * Consider:
 * int bar(int);
 * int foo(int f)
 * {
 *    return bar(f);
 * }
 * int bar(int b)
 * {
 *    ...
 * }
 * foo() will be verified first for R1=any_scalar_value. During verification it
 * will be assumed that bar() already verified successfully and call to bar()
 * from foo() will be checked for type match only. Later bar() will be verified
 * independently to check that it's safe for R1=any_scalar_value.
 */
static int do_check_subprogs(struct bpf_verifier_env *env)
{
	struct bpf_prog_aux *aux = env->prog->aux;
	int i, ret;

	if (!aux->func_info)
		return 0;

	for (i = 1; i < env->subprog_cnt; i++) {
		if (aux->func_info_aux[i].linkage != BTF_FUNC_GLOBAL)
			continue;
		env->insn_idx = env->subprog_info[i].start;
		WARN_ON_ONCE(env->insn_idx == 0);
		ret = do_check_common(env, i);
		if (ret) {
			return ret;
		} else if (env->log.level & BPF_LOG_LEVEL) {
			verbose(env,
				"Func#%d is safe for any args that match its prototype\n",
				i);
		}
	}
	return 0;
}

static int do_check_main(struct bpf_verifier_env *env)
{
	int ret;

	env->insn_idx = 0;
	ret = do_check_common(env, 0);
	if (!ret)
		env->prog->aux->stack_depth = env->subprog_info[0].stack_depth;
	return ret;
}


static void print_verification_stats(struct bpf_verifier_env *env)
{
	int i;

	if (env->log.level & BPF_LOG_STATS) {
		verbose(env, "verification time %lld usec\n",
			div_u64(env->verification_time, 1000));
		verbose(env, "stack depth ");
		for (i = 0; i < env->subprog_cnt; i++) {
			u32 depth = env->subprog_info[i].stack_depth;

			verbose(env, "%d", depth);
			if (i + 1 < env->subprog_cnt)
				verbose(env, "+");
		}
		verbose(env, "\n");
	}
	verbose(env, "processed %d insns (limit %d) max_states_per_insn %d "
		"total_states %d peak_states %d mark_read %d\n",
		env->insn_processed, BPF_COMPLEXITY_LIMIT_INSNS,
		env->max_states_per_insn, env->total_states,
		env->peak_states, env->longest_mark_read_walk);
}

static int check_struct_ops_btf_id(struct bpf_verifier_env *env)
{
	const struct btf_type *t, *func_proto;
	const struct bpf_struct_ops *st_ops;
	const struct btf_member *member;
	struct bpf_prog *prog = env->prog;
	u32 btf_id, member_idx;
	const char *mname;

	if (!prog->gpl_compatible) {
		verbose(env, "struct ops programs must have a GPL compatible license\n");
		return -EINVAL;
	}

	btf_id = prog->aux->attach_btf_id;
	st_ops = bpf_struct_ops_find(btf_id);
	if (!st_ops) {
		verbose(env, "attach_btf_id %u is not a supported struct\n",
			btf_id);
		return -ENOTSUPP;
	}

	t = st_ops->type;
	member_idx = prog->expected_attach_type;
	if (member_idx >= btf_type_vlen(t)) {
		verbose(env, "attach to invalid member idx %u of struct %s\n",
			member_idx, st_ops->name);
		return -EINVAL;
	}

	member = &btf_type_member(t)[member_idx];
	mname = btf_name_by_offset(btf_vmlinux, member->name_off);
	func_proto = btf_type_resolve_func_ptr(btf_vmlinux, member->type,
					       NULL);
	if (!func_proto) {
		verbose(env, "attach to invalid member %s(@idx %u) of struct %s\n",
			mname, member_idx, st_ops->name);
		return -EINVAL;
	}

	if (st_ops->check_member) {
		int err = st_ops->check_member(t, member);

		if (err) {
			verbose(env, "attach to unsupported member %s of struct %s\n",
				mname, st_ops->name);
			return err;
		}
	}

	prog->aux->attach_func_proto = func_proto;
	prog->aux->attach_func_name = mname;
	env->ops = st_ops->verifier_ops;

	return 0;
}
#define SECURITY_PREFIX "security_"

static int check_attach_modify_return(unsigned long addr, const char *func_name)
{
	if (within_error_injection_list(addr) ||
	    !strncmp(SECURITY_PREFIX, func_name, sizeof(SECURITY_PREFIX) - 1))
		return 0;

	return -EINVAL;
}

/* list of non-sleepable functions that are otherwise on
 * ALLOW_ERROR_INJECTION list
 */
BTF_SET_START(btf_non_sleepable_error_inject)
/* Three functions below can be called from sleepable and non-sleepable context.
 * Assume non-sleepable from bpf safety point of view.
 */
BTF_ID(func, __add_to_page_cache_locked)
BTF_ID(func, should_fail_alloc_page)
BTF_ID(func, should_failslab)
BTF_SET_END(btf_non_sleepable_error_inject)

static int check_non_sleepable_error_inject(u32 btf_id)
{
	return btf_id_set_contains(&btf_non_sleepable_error_inject, btf_id);
}

int bpf_check_attach_target(struct bpf_verifier_log *log,
			    const struct bpf_prog *prog,
			    const struct bpf_prog *tgt_prog,
			    u32 btf_id,
			    struct bpf_attach_target_info *tgt_info)
{
	bool prog_extension = prog->type == BPF_PROG_TYPE_EXT;
	const char prefix[] = "btf_trace_";
	int ret = 0, subprog = -1, i;
	const struct btf_type *t;
	bool conservative = true;
	const char *tname;
	struct btf *btf;
	long addr = 0;

	if (!btf_id) {
		bpf_log(log, "Tracing programs must provide btf_id\n");
		return -EINVAL;
	}
	btf = tgt_prog ? tgt_prog->aux->btf : prog->aux->attach_btf;
	if (!btf) {
		bpf_log(log,
			"FENTRY/FEXIT program can only be attached to another program annotated with BTF\n");
		return -EINVAL;
	}
	t = btf_type_by_id(btf, btf_id);
	if (!t) {
		bpf_log(log, "attach_btf_id %u is invalid\n", btf_id);
		return -EINVAL;
	}
	tname = btf_name_by_offset(btf, t->name_off);
	if (!tname) {
		bpf_log(log, "attach_btf_id %u doesn't have a name\n", btf_id);
		return -EINVAL;
	}
	if (tgt_prog) {
		struct bpf_prog_aux *aux = tgt_prog->aux;

		for (i = 0; i < aux->func_info_cnt; i++)
			if (aux->func_info[i].type_id == btf_id) {
				subprog = i;
				break;
			}
		if (subprog == -1) {
			bpf_log(log, "Subprog %s doesn't exist\n", tname);
			return -EINVAL;
		}
		conservative = aux->func_info_aux[subprog].unreliable;
		if (prog_extension) {
			if (conservative) {
				bpf_log(log,
					"Cannot replace static functions\n");
				return -EINVAL;
			}
			if (!prog->jit_requested) {
				bpf_log(log,
					"Extension programs should be JITed\n");
				return -EINVAL;
			}
		}
		if (!tgt_prog->jited) {
			bpf_log(log, "Can attach to only JITed progs\n");
			return -EINVAL;
		}
		if (tgt_prog->type == prog->type) {
			/* Cannot fentry/fexit another fentry/fexit program.
			 * Cannot attach program extension to another extension.
			 * It's ok to attach fentry/fexit to extension program.
			 */
			bpf_log(log, "Cannot recursively attach\n");
			return -EINVAL;
		}
		if (tgt_prog->type == BPF_PROG_TYPE_TRACING &&
		    prog_extension &&
		    (tgt_prog->expected_attach_type == BPF_TRACE_FENTRY ||
		     tgt_prog->expected_attach_type == BPF_TRACE_FEXIT)) {
			/* Program extensions can extend all program types
			 * except fentry/fexit. The reason is the following.
			 * The fentry/fexit programs are used for performance
			 * analysis, stats and can be attached to any program
			 * type except themselves. When extension program is
			 * replacing XDP function it is necessary to allow
			 * performance analysis of all functions. Both original
			 * XDP program and its program extension. Hence
			 * attaching fentry/fexit to BPF_PROG_TYPE_EXT is
			 * allowed. If extending of fentry/fexit was allowed it
			 * would be possible to create long call chain
			 * fentry->extension->fentry->extension beyond
			 * reasonable stack size. Hence extending fentry is not
			 * allowed.
			 */
			bpf_log(log, "Cannot extend fentry/fexit\n");
			return -EINVAL;
		}
	} else {
		if (prog_extension) {
			bpf_log(log, "Cannot replace kernel functions\n");
			return -EINVAL;
		}
	}

	switch (prog->expected_attach_type) {
	case BPF_TRACE_RAW_TP:
		if (tgt_prog) {
			bpf_log(log,
				"Only FENTRY/FEXIT progs are attachable to another BPF prog\n");
			return -EINVAL;
		}
		if (!btf_type_is_typedef(t)) {
			bpf_log(log, "attach_btf_id %u is not a typedef\n",
				btf_id);
			return -EINVAL;
		}
		if (strncmp(prefix, tname, sizeof(prefix) - 1)) {
			bpf_log(log, "attach_btf_id %u points to wrong type name %s\n",
				btf_id, tname);
			return -EINVAL;
		}
		tname += sizeof(prefix) - 1;
		t = btf_type_by_id(btf, t->type);
		if (!btf_type_is_ptr(t))
			/* should never happen in valid vmlinux build */
			return -EINVAL;
		t = btf_type_by_id(btf, t->type);
		if (!btf_type_is_func_proto(t))
			/* should never happen in valid vmlinux build */
			return -EINVAL;

		break;
	case BPF_TRACE_ITER:
		if (!btf_type_is_func(t)) {
			bpf_log(log, "attach_btf_id %u is not a function\n",
				btf_id);
			return -EINVAL;
		}
		t = btf_type_by_id(btf, t->type);
		if (!btf_type_is_func_proto(t))
			return -EINVAL;
		ret = btf_distill_func_proto(log, btf, t, tname, &tgt_info->fmodel);
		if (ret)
			return ret;
		break;
	default:
		if (!prog_extension)
			return -EINVAL;
		fallthrough;
	case BPF_MODIFY_RETURN:
	case BPF_LSM_MAC:
	case BPF_TRACE_FENTRY:
	case BPF_TRACE_FEXIT:
		if (!btf_type_is_func(t)) {
			bpf_log(log, "attach_btf_id %u is not a function\n",
				btf_id);
			return -EINVAL;
		}
		if (prog_extension &&
		    btf_check_type_match(log, prog, btf, t))
			return -EINVAL;
		t = btf_type_by_id(btf, t->type);
		if (!btf_type_is_func_proto(t))
			return -EINVAL;

		if ((prog->aux->saved_dst_prog_type || prog->aux->saved_dst_attach_type) &&
		    (!tgt_prog || prog->aux->saved_dst_prog_type != tgt_prog->type ||
		     prog->aux->saved_dst_attach_type != tgt_prog->expected_attach_type))
			return -EINVAL;

		if (tgt_prog && conservative)
			t = NULL;

		ret = btf_distill_func_proto(log, btf, t, tname, &tgt_info->fmodel);
		if (ret < 0)
			return ret;

		if (tgt_prog) {
			if (subprog == 0)
				addr = (long) tgt_prog->bpf_func;
			else
				addr = (long) tgt_prog->aux->func[subprog]->bpf_func;
		} else {
			addr = kallsyms_lookup_name(tname);
			if (!addr) {
				bpf_log(log,
					"The address of function %s cannot be found\n",
					tname);
				return -ENOENT;
			}
		}

		if (prog->aux->sleepable) {
			ret = -EINVAL;
			switch (prog->type) {
			case BPF_PROG_TYPE_TRACING:
				/* fentry/fexit/fmod_ret progs can be sleepable only if they are
				 * attached to ALLOW_ERROR_INJECTION and are not in denylist.
				 */
				if (!check_non_sleepable_error_inject(btf_id) &&
				    within_error_injection_list(addr))
					ret = 0;
				break;
			case BPF_PROG_TYPE_LSM:
				/* LSM progs check that they are attached to bpf_lsm_*() funcs.
				 * Only some of them are sleepable.
				 */
				if (bpf_lsm_is_sleepable_hook(btf_id))
					ret = 0;
				break;
			default:
				break;
			}
			if (ret) {
				bpf_log(log, "%s is not sleepable\n", tname);
				return ret;
			}
		} else if (prog->expected_attach_type == BPF_MODIFY_RETURN) {
			if (tgt_prog) {
				bpf_log(log, "can't modify return codes of BPF programs\n");
				return -EINVAL;
			}
			ret = check_attach_modify_return(addr, tname);
			if (ret) {
				bpf_log(log, "%s() is not modifiable\n", tname);
				return ret;
			}
		}

		break;
	}
	tgt_info->tgt_addr = addr;
	tgt_info->tgt_name = tname;
	tgt_info->tgt_type = t;
	return 0;
}

BTF_SET_START(btf_id_deny)
BTF_ID_UNUSED
#ifdef CONFIG_SMP
BTF_ID(func, migrate_disable)
BTF_ID(func, migrate_enable)
#endif
#if !defined CONFIG_PREEMPT_RCU && !defined CONFIG_TINY_RCU
BTF_ID(func, rcu_read_unlock_strict)
#endif
BTF_SET_END(btf_id_deny)

static int check_attach_btf_id(struct bpf_verifier_env *env)
{
	struct bpf_prog *prog = env->prog;
	struct bpf_prog *tgt_prog = prog->aux->dst_prog;
	struct bpf_attach_target_info tgt_info = {};
	u32 btf_id = prog->aux->attach_btf_id;
	struct bpf_trampoline *tr;
	int ret;
	u64 key;

	if (prog->type == BPF_PROG_TYPE_SYSCALL) {
		if (prog->aux->sleepable)
			/* attach_btf_id checked to be zero already */
			return 0;
		verbose(env, "Syscall programs can only be sleepable\n");
		return -EINVAL;
	}

	if (prog->aux->sleepable && prog->type != BPF_PROG_TYPE_TRACING &&
	    prog->type != BPF_PROG_TYPE_LSM) {
		verbose(env, "Only fentry/fexit/fmod_ret and lsm programs can be sleepable\n");
		return -EINVAL;
	}

	if (prog->type == BPF_PROG_TYPE_STRUCT_OPS)
		return check_struct_ops_btf_id(env);

	if (prog->type != BPF_PROG_TYPE_TRACING &&
	    prog->type != BPF_PROG_TYPE_LSM &&
	    prog->type != BPF_PROG_TYPE_EXT)
		return 0;

	ret = bpf_check_attach_target(&env->log, prog, tgt_prog, btf_id, &tgt_info);
	if (ret)
		return ret;

	if (tgt_prog && prog->type == BPF_PROG_TYPE_EXT) {
		/* to make freplace equivalent to their targets, they need to
		 * inherit env->ops and expected_attach_type for the rest of the
		 * verification
		 */
		env->ops = bpf_verifier_ops[tgt_prog->type];
		prog->expected_attach_type = tgt_prog->expected_attach_type;
	}

	/* store info about the attachment target that will be used later */
	prog->aux->attach_func_proto = tgt_info.tgt_type;
	prog->aux->attach_func_name = tgt_info.tgt_name;

	if (tgt_prog) {
		prog->aux->saved_dst_prog_type = tgt_prog->type;
		prog->aux->saved_dst_attach_type = tgt_prog->expected_attach_type;
	}

	if (prog->expected_attach_type == BPF_TRACE_RAW_TP) {
		prog->aux->attach_btf_trace = true;
		return 0;
	} else if (prog->expected_attach_type == BPF_TRACE_ITER) {
		if (!bpf_iter_prog_supported(prog))
			return -EINVAL;
		return 0;
	}

	if (prog->type == BPF_PROG_TYPE_LSM) {
		ret = bpf_lsm_verify_prog(&env->log, prog);
		if (ret < 0)
			return ret;
	} else if (prog->type == BPF_PROG_TYPE_TRACING &&
		   btf_id_set_contains(&btf_id_deny, btf_id)) {
		return -EINVAL;
	}

	key = bpf_trampoline_compute_key(tgt_prog, prog->aux->attach_btf, btf_id);
	tr = bpf_trampoline_get(key, &tgt_info);
	if (!tr)
		return -ENOMEM;

	prog->aux->dst_trampoline = tr;
	return 0;
}

struct btf *bpf_get_btf_vmlinux(void)
{
	if (!btf_vmlinux && IS_ENABLED(CONFIG_DEBUG_INFO_BTF)) {
		mutex_lock(&bpf_verifier_lock);
		if (!btf_vmlinux)
			btf_vmlinux = btf_parse_vmlinux();
		mutex_unlock(&bpf_verifier_lock);
	}
	return btf_vmlinux;
}

int bpf_check(struct bpf_prog **prog, union bpf_attr *attr, bpfptr_t uattr)
{
	u64 start_time = ktime_get_ns();
	struct bpf_verifier_env *env;
	struct bpf_verifier_log *log;
	int i, len, ret = -EINVAL;
	bool is_priv;

	/* no program is valid */
	if (ARRAY_SIZE(bpf_verifier_ops) == 0)
		return -EINVAL;

	/* 'struct bpf_verifier_env' can be global, but since it's not small,
	 * allocate/free it every time bpf_check() is called
	 */
	env = kzalloc(sizeof(struct bpf_verifier_env), GFP_KERNEL);
	if (!env)
		return -ENOMEM;
	log = &env->log;

	len = (*prog)->len;
	env->insn_aux_data =
		vzalloc(array_size(sizeof(struct bpf_insn_aux_data), len));
	ret = -ENOMEM;
	if (!env->insn_aux_data)
		goto err_free_env;
	for (i = 0; i < len; i++)
		env->insn_aux_data[i].orig_idx = i;
	env->prog = *prog;
	env->ops = bpf_verifier_ops[env->prog->type];
	env->fd_array = make_bpfptr(attr->fd_array, uattr.is_kernel);
	is_priv = bpf_capable();

	bpf_get_btf_vmlinux();

	/* grab the mutex to protect few globals used by verifier */
	if (!is_priv)
		mutex_lock(&bpf_verifier_lock);

	if (attr->log_level || attr->log_buf || attr->log_size) {
		/* user requested verbose verifier output
		 * and supplied buffer to store the verification trace
		 */
		log->level = attr->log_level;
		log->ubuf = (char __user *) (unsigned long) attr->log_buf;
		log->len_total = attr->log_size;

		/* log attributes have to be sane */
		if (!bpf_verifier_log_attr_valid(log)) {
			ret = -EINVAL;
			goto err_unlock;
		}
	}

	if (IS_ERR(btf_vmlinux)) {
		/* Either gcc or pahole or kernel are broken. */
		verbose(env, "in-kernel BTF is malformed\n");
		ret = PTR_ERR(btf_vmlinux);
		goto skip_full_check;
	}

	env->strict_alignment = !!(attr->prog_flags & BPF_F_STRICT_ALIGNMENT);
	if (!IS_ENABLED(CONFIG_HAVE_EFFICIENT_UNALIGNED_ACCESS))
		env->strict_alignment = true;
	if (attr->prog_flags & BPF_F_ANY_ALIGNMENT)
		env->strict_alignment = false;

	env->allow_ptr_leaks = bpf_allow_ptr_leaks();
	env->allow_uninit_stack = bpf_allow_uninit_stack();
	env->allow_ptr_to_map_access = bpf_allow_ptr_to_map_access();
	env->bypass_spec_v1 = bpf_bypass_spec_v1();
	env->bypass_spec_v4 = bpf_bypass_spec_v4();
	env->bpf_capable = bpf_capable();

	if (is_priv)
		env->test_state_freq = attr->prog_flags & BPF_F_TEST_STATE_FREQ;

	env->explored_states = kvcalloc(state_htab_size(env),
				       sizeof(struct bpf_verifier_state_list *),
				       GFP_USER);
	ret = -ENOMEM;
	if (!env->explored_states)
		goto skip_full_check;

	ret = add_subprog_and_kfunc(env);
	if (ret < 0)
		goto skip_full_check;

	ret = check_subprogs(env);
	if (ret < 0)
		goto skip_full_check;

	ret = check_btf_info(env, attr, uattr);
	if (ret < 0)
		goto skip_full_check;

	ret = check_attach_btf_id(env);
	if (ret)
		goto skip_full_check;

	ret = resolve_pseudo_ldimm64(env);
	if (ret < 0)
		goto skip_full_check;

	if (bpf_prog_is_dev_bound(env->prog->aux)) {
		ret = bpf_prog_offload_verifier_prep(env->prog);
		if (ret)
			goto skip_full_check;
	}

	ret = check_cfg(env);
	if (ret < 0)
		goto skip_full_check;

	ret = do_check_subprogs(env);
	ret = ret ?: do_check_main(env);

	if (ret == 0 && bpf_prog_is_dev_bound(env->prog->aux))
		ret = bpf_prog_offload_finalize(env);

skip_full_check:
	kvfree(env->explored_states);

	if (ret == 0)
		ret = check_max_stack_depth(env);

	/* instruction rewrites happen after this point */
	if (is_priv) {
		if (ret == 0)
			opt_hard_wire_dead_code_branches(env);
		if (ret == 0)
			ret = opt_remove_dead_code(env);
		if (ret == 0)
			ret = opt_remove_nops(env);
	} else {
		if (ret == 0)
			sanitize_dead_code(env);
	}

	if (ret == 0)
		/* program is valid, convert *(u32*)(ctx + off) accesses */
		ret = convert_ctx_accesses(env);

	if (ret == 0)
		ret = do_misc_fixups(env);

	/* do 32-bit optimization after insn patching has done so those patched
	 * insns could be handled correctly.
	 */
	if (ret == 0 && !bpf_prog_is_dev_bound(env->prog->aux)) {
		ret = opt_subreg_zext_lo32_rnd_hi32(env, attr);
		env->prog->aux->verifier_zext = bpf_jit_needs_zext() ? !ret
								     : false;
	}

	if (ret == 0)
		ret = fixup_call_args(env);

	env->verification_time = ktime_get_ns() - start_time;
	print_verification_stats(env);

	if (log->level && bpf_verifier_log_full(log))
		ret = -ENOSPC;
	if (log->level && !log->ubuf) {
		ret = -EFAULT;
		goto err_release_maps;
	}

	if (ret)
		goto err_release_maps;

	if (env->used_map_cnt) {
		/* if program passed verifier, update used_maps in bpf_prog_info */
		env->prog->aux->used_maps = kmalloc_array(env->used_map_cnt,
							  sizeof(env->used_maps[0]),
							  GFP_KERNEL);

		if (!env->prog->aux->used_maps) {
			ret = -ENOMEM;
			goto err_release_maps;
		}

		memcpy(env->prog->aux->used_maps, env->used_maps,
		       sizeof(env->used_maps[0]) * env->used_map_cnt);
		env->prog->aux->used_map_cnt = env->used_map_cnt;
	}
	if (env->used_btf_cnt) {
		/* if program passed verifier, update used_btfs in bpf_prog_aux */
		env->prog->aux->used_btfs = kmalloc_array(env->used_btf_cnt,
							  sizeof(env->used_btfs[0]),
							  GFP_KERNEL);
		if (!env->prog->aux->used_btfs) {
			ret = -ENOMEM;
			goto err_release_maps;
		}

		memcpy(env->prog->aux->used_btfs, env->used_btfs,
		       sizeof(env->used_btfs[0]) * env->used_btf_cnt);
		env->prog->aux->used_btf_cnt = env->used_btf_cnt;
	}
	if (env->used_map_cnt || env->used_btf_cnt) {
		/* program is valid. Convert pseudo bpf_ld_imm64 into generic
		 * bpf_ld_imm64 instructions
		 */
		convert_pseudo_ld_imm64(env);
	}

	adjust_btf_func(env);

err_release_maps:
	if (!env->prog->aux->used_maps)
		/* if we didn't copy map pointers into bpf_prog_info, release
		 * them now. Otherwise free_used_maps() will release them.
		 */
		release_maps(env);
	if (!env->prog->aux->used_btfs)
		release_btfs(env);

	/* extension progs temporarily inherit the attach_type of their targets
	   for verification purposes, so set it back to zero before returning
	 */
	if (env->prog->type == BPF_PROG_TYPE_EXT)
		env->prog->expected_attach_type = 0;

	*prog = env->prog;
err_unlock:
	if (!is_priv)
		mutex_unlock(&bpf_verifier_lock);
	vfree(env->insn_aux_data);
err_free_env:
	kfree(env);
	return ret;
}<|MERGE_RESOLUTION|>--- conflicted
+++ resolved
@@ -4614,16 +4614,11 @@
 					       zero_size_allowed);
 	case PTR_TO_BUF:
 		if (type_is_rdonly_mem(reg->type)) {
-<<<<<<< HEAD
-			if (meta && meta->raw_mode)
-				return -EACCES;
-=======
 			if (meta && meta->raw_mode) {
 				verbose(env, "R%d cannot write into %s\n", regno,
 					reg_type_str(env, reg->type));
 				return -EACCES;
 			}
->>>>>>> 77ce497c
 
 			buf_info = "rdonly";
 			max_access = &env->prog->aux->max_rdonly_access;
