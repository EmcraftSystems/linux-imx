--- conflicted
+++ resolved
@@ -2868,14 +2868,8 @@
 }
 
 struct task_struct *cgroup_procs_write_start(char *buf, bool threadgroup,
-<<<<<<< HEAD
-					     bool *locked,
-					     struct cgroup *dst_cgrp)
-	__acquires(&cgroup_threadgroup_rwsem)
-=======
 					     bool *threadgroup_locked,
 					     struct cgroup *dst_cgrp)
->>>>>>> ddf62ebd
 {
 	struct task_struct *tsk;
 	pid_t pid;
@@ -4998,11 +4992,7 @@
 	if (!dst_cgrp)
 		return -ENODEV;
 
-<<<<<<< HEAD
-	task = cgroup_procs_write_start(buf, threadgroup, &locked, dst_cgrp);
-=======
 	task = cgroup_procs_write_start(buf, threadgroup, &threadgroup_locked, dst_cgrp);
->>>>>>> ddf62ebd
 	ret = PTR_ERR_OR_ZERO(task);
 	if (ret)
 		goto out_unlock;
