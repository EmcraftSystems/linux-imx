--- conflicted
+++ resolved
@@ -1454,10 +1454,7 @@
 		(task == cpu_ksoftirqd ||
 		 task_thread_info(task)->preempt_count & SOFTIRQ_MASK));
 }
-<<<<<<< HEAD
-=======
 EXPORT_SYMBOL_GPL(task_may_not_preempt);
->>>>>>> 88e2d5fd
 #endif /* CONFIG_RT_SOFTINT_OPTIMIZATION */
 
 static int
