--- conflicted
+++ resolved
@@ -413,9 +413,6 @@
 	return container_of(attr_set, struct sugov_tunables, attr_set);
 }
 
-<<<<<<< HEAD
-static ssize_t show_rate_limit_us(struct gov_attr_set *attr_set, char *buf)
-=======
 static DEFINE_MUTEX(min_rate_lock);
 
 static void update_min_rate_limit_us(struct sugov_policy *sg_policy)
@@ -434,20 +431,14 @@
 }
 
 static ssize_t down_rate_limit_us_show(struct gov_attr_set *attr_set, char *buf)
->>>>>>> 5c73594e
 {
 	struct sugov_tunables *tunables = to_sugov_tunables(attr_set);
 
 	return sprintf(buf, "%u\n", tunables->down_rate_limit_us);
 }
 
-<<<<<<< HEAD
-static ssize_t store_rate_limit_us(struct gov_attr_set *attr_set,
-				   const char *buf, size_t count)
-=======
 static ssize_t up_rate_limit_us_store(struct gov_attr_set *attr_set,
 				      const char *buf, size_t count)
->>>>>>> 5c73594e
 {
 	struct sugov_tunables *tunables = to_sugov_tunables(attr_set);
 	struct sugov_policy *sg_policy;
@@ -466,9 +457,6 @@
 	return count;
 }
 
-<<<<<<< HEAD
-gov_attr_rw(rate_limit_us);
-=======
 static ssize_t down_rate_limit_us_store(struct gov_attr_set *attr_set,
 					const char *buf, size_t count)
 {
@@ -491,7 +479,6 @@
 
 static struct governor_attr up_rate_limit_us = __ATTR_RW(up_rate_limit_us);
 static struct governor_attr down_rate_limit_us = __ATTR_RW(down_rate_limit_us);
->>>>>>> 5c73594e
 
 static struct attribute *sugov_attributes[] = {
 	&up_rate_limit_us.attr,
