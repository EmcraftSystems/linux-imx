--- conflicted
+++ resolved
@@ -155,16 +155,6 @@
 	return DIV_ROUND_UP(val, IO_TLB_SIZE);
 }
 
-static inline unsigned long io_tlb_offset(unsigned long val)
-{
-	return val & (IO_TLB_SEGSIZE - 1);
-}
-
-static inline unsigned long nr_slots(u64 val)
-{
-	return DIV_ROUND_UP(val, IO_TLB_SIZE);
-}
-
 /*
  * Early SWIOTLB allocation may be too early to allow an architecture to
  * perform the desired operations.  This function allows the architecture to
@@ -227,16 +217,7 @@
 		panic("%s: Failed to allocate %zu bytes align=0x%lx\n",
 		      __func__, alloc_size, PAGE_SIZE);
 
-<<<<<<< HEAD
-	for (i = 0; i < io_tlb_nslabs; i++) {
-		io_tlb_list[i] = IO_TLB_SEGSIZE - io_tlb_offset(i);
-		io_tlb_orig_addr[i] = INVALID_PHYS_ADDR;
-	}
-	io_tlb_index = 0;
-	no_iotlb_memory = false;
-=======
 	swiotlb_init_io_tlb_mem(mem, __pa(tlb), nslabs, false);
->>>>>>> 3b17187f
 
 	if (verbose)
 		swiotlb_print_info();
@@ -337,34 +318,8 @@
 	if (!mem->slots)
 		return -ENOMEM;
 
-<<<<<<< HEAD
-	/*
-	 * Allocate and initialize the free list array.  This array is used
-	 * to find contiguous free memory regions of size up to IO_TLB_SEGSIZE
-	 * between io_tlb_start and io_tlb_end.
-	 */
-	io_tlb_list = (unsigned int *)__get_free_pages(GFP_KERNEL,
-	                              get_order(io_tlb_nslabs * sizeof(int)));
-	if (!io_tlb_list)
-		goto cleanup3;
-
-	io_tlb_orig_addr = (phys_addr_t *)
-		__get_free_pages(GFP_KERNEL,
-				 get_order(io_tlb_nslabs *
-					   sizeof(phys_addr_t)));
-	if (!io_tlb_orig_addr)
-		goto cleanup4;
-
-	for (i = 0; i < io_tlb_nslabs; i++) {
-		io_tlb_list[i] = IO_TLB_SEGSIZE - io_tlb_offset(i);
-		io_tlb_orig_addr[i] = INVALID_PHYS_ADDR;
-	}
-	io_tlb_index = 0;
-	no_iotlb_memory = false;
-=======
 	set_memory_decrypted((unsigned long)tlb, bytes >> PAGE_SHIFT);
 	swiotlb_init_io_tlb_mem(mem, virt_to_phys(tlb), nslabs, true);
->>>>>>> 3b17187f
 
 	swiotlb_print_info();
 	swiotlb_set_max_segment(mem->nslabs << IO_TLB_SHIFT);
@@ -481,71 +436,6 @@
 }
 
 #define slot_addr(start, idx)	((start) + ((idx) << IO_TLB_SHIFT))
-<<<<<<< HEAD
-
-/*
- * Return the offset into a iotlb slot required to keep the device happy.
- */
-static unsigned int swiotlb_align_offset(struct device *dev, u64 addr)
-{
-	return addr & dma_get_min_align_mask(dev) & (IO_TLB_SIZE - 1);
-}
-
-/*
- * Carefully handle integer overflow which can occur when boundary_mask == ~0UL.
- */
-static inline unsigned long get_max_slots(unsigned long boundary_mask)
-{
-	if (boundary_mask == ~0UL)
-		return 1UL << (BITS_PER_LONG - IO_TLB_SHIFT);
-	return nr_slots(boundary_mask + 1);
-}
-
-static unsigned int wrap_index(unsigned int index)
-{
-	if (index >= io_tlb_nslabs)
-		return 0;
-	return index;
-}
-
-/*
- * Find a suitable number of IO TLB entries size that will fit this request and
- * allocate a buffer from that IO TLB pool.
- */
-static int find_slots(struct device *dev, phys_addr_t orig_addr,
-		size_t alloc_size)
-{
-	unsigned long boundary_mask = dma_get_seg_boundary(dev);
-	dma_addr_t tbl_dma_addr =
-		phys_to_dma_unencrypted(dev, io_tlb_start) & boundary_mask;
-	unsigned long max_slots = get_max_slots(boundary_mask);
-	unsigned int iotlb_align_mask =
-		dma_get_min_align_mask(dev) & ~(IO_TLB_SIZE - 1);
-	unsigned int nslots = nr_slots(alloc_size), stride;
-	unsigned int index, wrap, count = 0, i;
-	unsigned long flags;
-
-	BUG_ON(!nslots);
-
-	/*
-	 * For mappings with an alignment requirement don't bother looping to
-	 * unaligned slots once we found an aligned one.  For allocations of
-	 * PAGE_SIZE or larger only look for page aligned allocations.
-	 */
-	stride = (iotlb_align_mask >> IO_TLB_SHIFT) + 1;
-	if (alloc_size >= PAGE_SIZE)
-		stride = max(stride, stride << (PAGE_SHIFT - IO_TLB_SHIFT));
-
-	spin_lock_irqsave(&io_tlb_lock, flags);
-	if (unlikely(nslots > io_tlb_nslabs - io_tlb_used))
-		goto not_found;
-
-	index = wrap = wrap_index(ALIGN(io_tlb_index, stride));
-	do {
-		if ((slot_addr(tbl_dma_addr, index) & iotlb_align_mask) !=
-		    (orig_addr & iotlb_align_mask)) {
-			index = wrap_index(index + 1);
-=======
 
 /*
  * Carefully handle integer overflow which can occur when boundary_mask == ~0UL.
@@ -604,7 +494,6 @@
 		    (slot_addr(tbl_dma_addr, index) & iotlb_align_mask) !=
 			    (orig_addr & iotlb_align_mask)) {
 			index = wrap_index(mem, index + 1);
->>>>>>> 3b17187f
 			continue;
 		}
 
@@ -616,25 +505,6 @@
 		if (!iommu_is_span_boundary(index, nslots,
 					    nr_slots(tbl_dma_addr),
 					    max_slots)) {
-<<<<<<< HEAD
-			if (io_tlb_list[index] >= nslots)
-				goto found;
-		}
-		index = wrap_index(index + stride);
-	} while (index != wrap);
-
-not_found:
-	spin_unlock_irqrestore(&io_tlb_lock, flags);
-	return -1;
-
-found:
-	for (i = index; i < index + nslots; i++)
-		io_tlb_list[i] = 0;
-	for (i = index - 1;
-	     io_tlb_offset(i) != IO_TLB_SEGSIZE - 1 &&
-	     io_tlb_list[i]; i--)
-		io_tlb_list[i] = ++count;
-=======
 			if (mem->slots[index].list >= nslots)
 				goto found;
 		}
@@ -655,20 +525,10 @@
 	     io_tlb_offset(i) != IO_TLB_SEGSIZE - 1 &&
 	     mem->slots[i].list; i--)
 		mem->slots[i].list = ++count;
->>>>>>> 3b17187f
 
 	/*
 	 * Update the indices to avoid searching in the next round.
 	 */
-<<<<<<< HEAD
-	if (index + nslots < io_tlb_nslabs)
-		io_tlb_index = index + nslots;
-	else
-		io_tlb_index = 0;
-	io_tlb_used += nslots;
-
-	spin_unlock_irqrestore(&io_tlb_lock, flags);
-=======
 	if (index + nslots < mem->nslabs)
 		mem->index = index + nslots;
 	else
@@ -676,7 +536,6 @@
 	mem->used += nslots;
 
 	spin_unlock_irqrestore(&mem->lock, flags);
->>>>>>> 3b17187f
 	return index;
 }
 
@@ -684,20 +543,13 @@
 		size_t mapping_size, size_t alloc_size,
 		enum dma_data_direction dir, unsigned long attrs)
 {
-<<<<<<< HEAD
-=======
 	struct io_tlb_mem *mem = dev->dma_io_tlb_mem;
->>>>>>> 3b17187f
 	unsigned int offset = swiotlb_align_offset(dev, orig_addr);
 	unsigned int i;
 	int index;
 	phys_addr_t tlb_addr;
 
-<<<<<<< HEAD
-	if (no_iotlb_memory)
-=======
 	if (!mem)
->>>>>>> 3b17187f
 		panic("Can not allocate SWIOTLB buffer earlier and can't now provide you with the DMA bounce buffer");
 
 	if (mem_encrypt_active())
@@ -709,20 +561,12 @@
 		return (phys_addr_t)DMA_MAPPING_ERROR;
 	}
 
-<<<<<<< HEAD
-	index = find_slots(dev, orig_addr, alloc_size + offset);
-=======
 	index = swiotlb_find_slots(dev, orig_addr, alloc_size + offset);
->>>>>>> 3b17187f
 	if (index == -1) {
 		if (!(attrs & DMA_ATTR_NO_WARN))
 			dev_warn_ratelimited(dev,
 	"swiotlb buffer is full (sz: %zd bytes), total %lu (slots), used %lu (slots)\n",
-<<<<<<< HEAD
-				 alloc_size, io_tlb_nslabs, io_tlb_used);
-=======
 				 alloc_size, mem->nslabs, mem->used);
->>>>>>> 3b17187f
 		return (phys_addr_t)DMA_MAPPING_ERROR;
 	}
 
@@ -732,20 +576,11 @@
 	 * needed.
 	 */
 	for (i = 0; i < nr_slots(alloc_size + offset); i++)
-<<<<<<< HEAD
-		io_tlb_orig_addr[index + i] = slot_addr(orig_addr, i);
-
-	tlb_addr = slot_addr(io_tlb_start, index) + offset;
-	if (!(attrs & DMA_ATTR_SKIP_CPU_SYNC) &&
-	    (dir == DMA_TO_DEVICE || dir == DMA_BIDIRECTIONAL))
-		swiotlb_bounce(orig_addr, tlb_addr, mapping_size, DMA_TO_DEVICE);
-=======
 		mem->slots[index + i].orig_addr = slot_addr(orig_addr, i);
 	tlb_addr = slot_addr(mem->start, index) + offset;
 	if (!(attrs & DMA_ATTR_SKIP_CPU_SYNC) &&
 	    (dir == DMA_TO_DEVICE || dir == DMA_BIDIRECTIONAL))
 		swiotlb_bounce(dev, tlb_addr, mapping_size, DMA_TO_DEVICE);
->>>>>>> 3b17187f
 	return tlb_addr;
 }
 
@@ -753,25 +588,10 @@
 {
 	struct io_tlb_mem *mem = dev->dma_io_tlb_mem;
 	unsigned long flags;
-<<<<<<< HEAD
-	unsigned int offset = swiotlb_align_offset(hwdev, tlb_addr);
-	int i, count, nslots = nr_slots(alloc_size + offset);
-	int index = (tlb_addr - offset - io_tlb_start) >> IO_TLB_SHIFT;
-	phys_addr_t orig_addr = io_tlb_orig_addr[index];
-
-	/*
-	 * First, sync the memory before unmapping the entry
-	 */
-	if (orig_addr != INVALID_PHYS_ADDR &&
-	    !(attrs & DMA_ATTR_SKIP_CPU_SYNC) &&
-	    ((dir == DMA_FROM_DEVICE) || (dir == DMA_BIDIRECTIONAL)))
-		swiotlb_bounce(orig_addr, tlb_addr, mapping_size, DMA_FROM_DEVICE);
-=======
 	unsigned int offset = swiotlb_align_offset(dev, tlb_addr);
 	int index = (tlb_addr - offset - mem->start) >> IO_TLB_SHIFT;
 	int nslots = nr_slots(mem->slots[index].alloc_size + offset);
 	int count, i;
->>>>>>> 3b17187f
 
 	/*
 	 * Return the buffer to the free list by setting the corresponding
@@ -779,15 +599,9 @@
 	 * While returning the entries to the free list, we merge the entries
 	 * with slots below and above the pool being returned.
 	 */
-<<<<<<< HEAD
-	spin_lock_irqsave(&io_tlb_lock, flags);
-	if (index + nslots < ALIGN(index + 1, IO_TLB_SEGSIZE))
-		count = io_tlb_list[index + nslots];
-=======
 	spin_lock_irqsave(&mem->lock, flags);
 	if (index + nslots < ALIGN(index + 1, IO_TLB_SEGSIZE))
 		count = mem->slots[index + nslots].list;
->>>>>>> 3b17187f
 	else
 		count = 0;
 
@@ -796,14 +610,9 @@
 	 * superceeding slots
 	 */
 	for (i = index + nslots - 1; i >= index; i--) {
-<<<<<<< HEAD
-		io_tlb_list[i] = ++count;
-		io_tlb_orig_addr[i] = INVALID_PHYS_ADDR;
-=======
 		mem->slots[i].list = ++count;
 		mem->slots[i].orig_addr = INVALID_PHYS_ADDR;
 		mem->slots[i].alloc_size = 0;
->>>>>>> 3b17187f
 	}
 
 	/*
@@ -811,19 +620,11 @@
 	 * available (non zero)
 	 */
 	for (i = index - 1;
-<<<<<<< HEAD
-	     io_tlb_offset(i) != IO_TLB_SEGSIZE - 1 && io_tlb_list[i];
-	     i--)
-		io_tlb_list[i] = ++count;
-	io_tlb_used -= nslots;
-	spin_unlock_irqrestore(&io_tlb_lock, flags);
-=======
 	     io_tlb_offset(i) != IO_TLB_SEGSIZE - 1 && mem->slots[i].list;
 	     i--)
 		mem->slots[i].list = ++count;
 	mem->used -= nslots;
 	spin_unlock_irqrestore(&mem->lock, flags);
->>>>>>> 3b17187f
 }
 
 /*
@@ -840,32 +641,6 @@
 	    (dir == DMA_FROM_DEVICE || dir == DMA_BIDIRECTIONAL))
 		swiotlb_bounce(dev, tlb_addr, mapping_size, DMA_FROM_DEVICE);
 
-<<<<<<< HEAD
-	if (orig_addr == INVALID_PHYS_ADDR)
-		return;
-
-	orig_addr += (tlb_addr & (IO_TLB_SIZE - 1)) -
-		swiotlb_align_offset(hwdev, orig_addr);
-
-	switch (target) {
-	case SYNC_FOR_CPU:
-		if (likely(dir == DMA_FROM_DEVICE || dir == DMA_BIDIRECTIONAL))
-			swiotlb_bounce(orig_addr, tlb_addr,
-				       size, DMA_FROM_DEVICE);
-		else
-			BUG_ON(dir != DMA_TO_DEVICE);
-		break;
-	case SYNC_FOR_DEVICE:
-		if (likely(dir == DMA_TO_DEVICE || dir == DMA_BIDIRECTIONAL))
-			swiotlb_bounce(orig_addr, tlb_addr,
-				       size, DMA_TO_DEVICE);
-		else
-			BUG_ON(dir != DMA_FROM_DEVICE);
-		break;
-	default:
-		BUG();
-	}
-=======
 	swiotlb_release_slots(dev, tlb_addr);
 }
 
@@ -885,7 +660,6 @@
 		swiotlb_bounce(dev, tlb_addr, size, DMA_FROM_DEVICE);
 	else
 		BUG_ON(dir != DMA_TO_DEVICE);
->>>>>>> 3b17187f
 }
 
 /*
