// SPDX-License-Identifier: GPL-2.0
/*
 * Performance events ring-buffer code:
 *
 *  Copyright (C) 2008 Thomas Gleixner <tglx@linutronix.de>
 *  Copyright (C) 2008-2011 Red Hat, Inc., Ingo Molnar
 *  Copyright (C) 2008-2011 Red Hat, Inc., Peter Zijlstra
 *  Copyright  ©  2009 Paul Mackerras, IBM Corp. <paulus@au1.ibm.com>
 */

#include <linux/perf_event.h>
#include <linux/vmalloc.h>
#include <linux/slab.h>
#include <linux/circ_buf.h>
#include <linux/poll.h>
#include <linux/nospec.h>

#include "internal.h"

static void perf_output_wakeup(struct perf_output_handle *handle)
{
	atomic_set(&handle->rb->poll, EPOLLIN);

	handle->event->pending_wakeup = 1;
	irq_work_queue(&handle->event->pending);
}

/*
 * We need to ensure a later event_id doesn't publish a head when a former
 * event isn't done writing. However since we need to deal with NMIs we
 * cannot fully serialize things.
 *
 * We only publish the head (and generate a wakeup) when the outer-most
 * event completes.
 */
static void perf_output_get_handle(struct perf_output_handle *handle)
{
	struct ring_buffer *rb = handle->rb;

	preempt_disable();

	/*
	 * Avoid an explicit LOAD/STORE such that architectures with memops
	 * can use them.
	 */
	(*(volatile unsigned int *)&rb->nest)++;
	handle->wakeup = local_read(&rb->wakeup);
}

static void perf_output_put_handle(struct perf_output_handle *handle)
{
	struct ring_buffer *rb = handle->rb;
	unsigned long head;
	unsigned int nest;

	/*
	 * If this isn't the outermost nesting, we don't have to update
	 * @rb->user_page->data_head.
	 */
	nest = READ_ONCE(rb->nest);
	if (nest > 1) {
		WRITE_ONCE(rb->nest, nest - 1);
		goto out;
	}

again:
	/*
	 * In order to avoid publishing a head value that goes backwards,
	 * we must ensure the load of @rb->head happens after we've
	 * incremented @rb->nest.
	 *
	 * Otherwise we can observe a @rb->head value before one published
	 * by an IRQ/NMI happening between the load and the increment.
	 */
	barrier();
	head = local_read(&rb->head);

	/*
	 * IRQ/NMI can happen here and advance @rb->head, causing our
	 * load above to be stale.
	 */

<<<<<<< HEAD
	/*
	 * If this isn't the outermost nesting, we don't have to update
	 * @rb->user_page->data_head.
	 */
	if (local_read(&rb->nest) > 1) {
		local_dec(&rb->nest);
		goto out;
	}

=======
>>>>>>> f7688b48
	/*
	 * Since the mmap() consumer (userspace) can run on a different CPU:
	 *
	 *   kernel				user
	 *
	 *   if (LOAD ->data_tail) {		LOAD ->data_head
	 *			(A)		smp_rmb()	(C)
	 *	STORE $data			LOAD $data
	 *	smp_wmb()	(B)		smp_mb()	(D)
	 *	STORE ->data_head		STORE ->data_tail
	 *   }
	 *
	 * Where A pairs with D, and B pairs with C.
	 *
	 * In our case (A) is a control dependency that separates the load of
	 * the ->data_tail and the stores of $data. In case ->data_tail
	 * indicates there is no room in the buffer to store $data we do not.
	 *
	 * D needs to be a full barrier since it separates the data READ
	 * from the tail WRITE.
	 *
	 * For B a WMB is sufficient since it separates two WRITEs, and for C
	 * an RMB is sufficient since it separates two READs.
	 *
	 * See perf_output_begin().
	 */
	smp_wmb(); /* B, matches C */
	WRITE_ONCE(rb->user_page->data_head, head);

	/*
	 * We must publish the head before decrementing the nest count,
	 * otherwise an IRQ/NMI can publish a more recent head value and our
	 * write will (temporarily) publish a stale value.
	 */
	barrier();
<<<<<<< HEAD
	local_set(&rb->nest, 0);
=======
	WRITE_ONCE(rb->nest, 0);
>>>>>>> f7688b48

	/*
	 * Ensure we decrement @rb->nest before we validate the @rb->head.
	 * Otherwise we cannot be sure we caught the 'last' nested update.
	 */
	barrier();
	if (unlikely(head != local_read(&rb->head))) {
		WRITE_ONCE(rb->nest, 1);
		goto again;
	}

	if (handle->wakeup != local_read(&rb->wakeup))
		perf_output_wakeup(handle);

out:
	preempt_enable();
}

static __always_inline bool
ring_buffer_has_space(unsigned long head, unsigned long tail,
		      unsigned long data_size, unsigned int size,
		      bool backward)
{
	if (!backward)
		return CIRC_SPACE(head, tail, data_size) >= size;
	else
		return CIRC_SPACE(tail, head, data_size) >= size;
}

static __always_inline int
__perf_output_begin(struct perf_output_handle *handle,
		    struct perf_event *event, unsigned int size,
		    bool backward)
{
	struct ring_buffer *rb;
	unsigned long tail, offset, head;
	int have_lost, page_shift;
	struct {
		struct perf_event_header header;
		u64			 id;
		u64			 lost;
	} lost_event;

	rcu_read_lock();
	/*
	 * For inherited events we send all the output towards the parent.
	 */
	if (event->parent)
		event = event->parent;

	rb = rcu_dereference(event->rb);
	if (unlikely(!rb))
		goto out;

	if (unlikely(rb->paused)) {
		if (rb->nr_pages)
			local_inc(&rb->lost);
		goto out;
	}

	handle->rb    = rb;
	handle->event = event;

	have_lost = local_read(&rb->lost);
	if (unlikely(have_lost)) {
		size += sizeof(lost_event);
		if (event->attr.sample_id_all)
			size += event->id_header_size;
	}

	perf_output_get_handle(handle);

	do {
		tail = READ_ONCE(rb->user_page->data_tail);
		offset = head = local_read(&rb->head);
		if (!rb->overwrite) {
			if (unlikely(!ring_buffer_has_space(head, tail,
							    perf_data_size(rb),
							    size, backward)))
				goto fail;
		}

		/*
		 * The above forms a control dependency barrier separating the
		 * @tail load above from the data stores below. Since the @tail
		 * load is required to compute the branch to fail below.
		 *
		 * A, matches D; the full memory barrier userspace SHOULD issue
		 * after reading the data and before storing the new tail
		 * position.
		 *
		 * See perf_output_put_handle().
		 */

		if (!backward)
			head += size;
		else
			head -= size;
	} while (local_cmpxchg(&rb->head, offset, head) != offset);

	if (backward) {
		offset = head;
		head = (u64)(-head);
	}

	/*
	 * We rely on the implied barrier() by local_cmpxchg() to ensure
	 * none of the data stores below can be lifted up by the compiler.
	 */

	if (unlikely(head - local_read(&rb->wakeup) > rb->watermark))
		local_add(rb->watermark, &rb->wakeup);

	page_shift = PAGE_SHIFT + page_order(rb);

	handle->page = (offset >> page_shift) & (rb->nr_pages - 1);
	offset &= (1UL << page_shift) - 1;
	handle->addr = rb->data_pages[handle->page] + offset;
	handle->size = (1UL << page_shift) - offset;

	if (unlikely(have_lost)) {
		struct perf_sample_data sample_data;

		lost_event.header.size = sizeof(lost_event);
		lost_event.header.type = PERF_RECORD_LOST;
		lost_event.header.misc = 0;
		lost_event.id          = event->id;
		lost_event.lost        = local_xchg(&rb->lost, 0);

		perf_event_header__init_id(&lost_event.header,
					   &sample_data, event);
		perf_output_put(handle, lost_event);
		perf_event__output_id_sample(event, handle, &sample_data);
	}

	return 0;

fail:
	local_inc(&rb->lost);
	perf_output_put_handle(handle);
out:
	rcu_read_unlock();

	return -ENOSPC;
}

int perf_output_begin_forward(struct perf_output_handle *handle,
			     struct perf_event *event, unsigned int size)
{
	return __perf_output_begin(handle, event, size, false);
}

int perf_output_begin_backward(struct perf_output_handle *handle,
			       struct perf_event *event, unsigned int size)
{
	return __perf_output_begin(handle, event, size, true);
}

int perf_output_begin(struct perf_output_handle *handle,
		      struct perf_event *event, unsigned int size)
{

	return __perf_output_begin(handle, event, size,
				   unlikely(is_write_backward(event)));
}

unsigned int perf_output_copy(struct perf_output_handle *handle,
		      const void *buf, unsigned int len)
{
	return __output_copy(handle, buf, len);
}

unsigned int perf_output_skip(struct perf_output_handle *handle,
			      unsigned int len)
{
	return __output_skip(handle, NULL, len);
}

void perf_output_end(struct perf_output_handle *handle)
{
	perf_output_put_handle(handle);
	rcu_read_unlock();
}

static void
ring_buffer_init(struct ring_buffer *rb, long watermark, int flags)
{
	long max_size = perf_data_size(rb);

	if (watermark)
		rb->watermark = min(max_size, watermark);

	if (!rb->watermark)
		rb->watermark = max_size / 2;

	if (flags & RING_BUFFER_WRITABLE)
		rb->overwrite = 0;
	else
		rb->overwrite = 1;

	refcount_set(&rb->refcount, 1);

	INIT_LIST_HEAD(&rb->event_list);
	spin_lock_init(&rb->event_lock);

	/*
	 * perf_output_begin() only checks rb->paused, therefore
	 * rb->paused must be true if we have no pages for output.
	 */
	if (!rb->nr_pages)
		rb->paused = 1;
}

void perf_aux_output_flag(struct perf_output_handle *handle, u64 flags)
{
	/*
	 * OVERWRITE is determined by perf_aux_output_end() and can't
	 * be passed in directly.
	 */
	if (WARN_ON_ONCE(flags & PERF_AUX_FLAG_OVERWRITE))
		return;

	handle->aux_flags |= flags;
}
EXPORT_SYMBOL_GPL(perf_aux_output_flag);

/*
 * This is called before hardware starts writing to the AUX area to
 * obtain an output handle and make sure there's room in the buffer.
 * When the capture completes, call perf_aux_output_end() to commit
 * the recorded data to the buffer.
 *
 * The ordering is similar to that of perf_output_{begin,end}, with
 * the exception of (B), which should be taken care of by the pmu
 * driver, since ordering rules will differ depending on hardware.
 *
 * Call this from pmu::start(); see the comment in perf_aux_output_end()
 * about its use in pmu callbacks. Both can also be called from the PMI
 * handler if needed.
 */
void *perf_aux_output_begin(struct perf_output_handle *handle,
			    struct perf_event *event)
{
	struct perf_event *output_event = event;
	unsigned long aux_head, aux_tail;
	struct ring_buffer *rb;
	unsigned int nest;

	if (output_event->parent)
		output_event = output_event->parent;

	/*
	 * Since this will typically be open across pmu::add/pmu::del, we
	 * grab ring_buffer's refcount instead of holding rcu read lock
	 * to make sure it doesn't disappear under us.
	 */
	rb = ring_buffer_get(output_event);
	if (!rb)
		return NULL;

	if (!rb_has_aux(rb))
		goto err;

	/*
	 * If aux_mmap_count is zero, the aux buffer is in perf_mmap_close(),
	 * about to get freed, so we leave immediately.
	 *
	 * Checking rb::aux_mmap_count and rb::refcount has to be done in
	 * the same order, see perf_mmap_close. Otherwise we end up freeing
	 * aux pages in this path, which is a bug, because in_atomic().
	 */
	if (!atomic_read(&rb->aux_mmap_count))
		goto err;

	if (!refcount_inc_not_zero(&rb->aux_refcount))
		goto err;

	nest = READ_ONCE(rb->aux_nest);
	/*
	 * Nesting is not supported for AUX area, make sure nested
	 * writers are caught early
	 */
	if (WARN_ON_ONCE(nest))
		goto err_put;

	WRITE_ONCE(rb->aux_nest, nest + 1);

	aux_head = rb->aux_head;

	handle->rb = rb;
	handle->event = event;
	handle->head = aux_head;
	handle->size = 0;
	handle->aux_flags = 0;

	/*
	 * In overwrite mode, AUX data stores do not depend on aux_tail,
	 * therefore (A) control dependency barrier does not exist. The
	 * (B) <-> (C) ordering is still observed by the pmu driver.
	 */
	if (!rb->aux_overwrite) {
		aux_tail = READ_ONCE(rb->user_page->aux_tail);
		handle->wakeup = rb->aux_wakeup + rb->aux_watermark;
		if (aux_head - aux_tail < perf_aux_size(rb))
			handle->size = CIRC_SPACE(aux_head, aux_tail, perf_aux_size(rb));

		/*
		 * handle->size computation depends on aux_tail load; this forms a
		 * control dependency barrier separating aux_tail load from aux data
		 * store that will be enabled on successful return
		 */
		if (!handle->size) { /* A, matches D */
			event->pending_disable = smp_processor_id();
			perf_output_wakeup(handle);
			WRITE_ONCE(rb->aux_nest, 0);
			goto err_put;
		}
	}

	return handle->rb->aux_priv;

err_put:
	/* can't be last */
	rb_free_aux(rb);

err:
	ring_buffer_put(rb);
	handle->event = NULL;

	return NULL;
}
EXPORT_SYMBOL_GPL(perf_aux_output_begin);

static __always_inline bool rb_need_aux_wakeup(struct ring_buffer *rb)
{
	if (rb->aux_overwrite)
		return false;

	if (rb->aux_head - rb->aux_wakeup >= rb->aux_watermark) {
		rb->aux_wakeup = rounddown(rb->aux_head, rb->aux_watermark);
		return true;
	}

	return false;
}

/*
 * Commit the data written by hardware into the ring buffer by adjusting
 * aux_head and posting a PERF_RECORD_AUX into the perf buffer. It is the
 * pmu driver's responsibility to observe ordering rules of the hardware,
 * so that all the data is externally visible before this is called.
 *
 * Note: this has to be called from pmu::stop() callback, as the assumption
 * of the AUX buffer management code is that after pmu::stop(), the AUX
 * transaction must be stopped and therefore drop the AUX reference count.
 */
void perf_aux_output_end(struct perf_output_handle *handle, unsigned long size)
{
	bool wakeup = !!(handle->aux_flags & PERF_AUX_FLAG_TRUNCATED);
	struct ring_buffer *rb = handle->rb;
	unsigned long aux_head;

	/* in overwrite mode, driver provides aux_head via handle */
	if (rb->aux_overwrite) {
		handle->aux_flags |= PERF_AUX_FLAG_OVERWRITE;

		aux_head = handle->head;
		rb->aux_head = aux_head;
	} else {
		handle->aux_flags &= ~PERF_AUX_FLAG_OVERWRITE;

		aux_head = rb->aux_head;
		rb->aux_head += size;
	}

	/*
	 * Only send RECORD_AUX if we have something useful to communicate
	 *
	 * Note: the OVERWRITE records by themselves are not considered
	 * useful, as they don't communicate any *new* information,
	 * aside from the short-lived offset, that becomes history at
	 * the next event sched-in and therefore isn't useful.
	 * The userspace that needs to copy out AUX data in overwrite
	 * mode should know to use user_page::aux_head for the actual
	 * offset. So, from now on we don't output AUX records that
	 * have *only* OVERWRITE flag set.
	 */
	if (size || (handle->aux_flags & ~(u64)PERF_AUX_FLAG_OVERWRITE))
		perf_event_aux_event(handle->event, aux_head, size,
				     handle->aux_flags);

	WRITE_ONCE(rb->user_page->aux_head, rb->aux_head);
	if (rb_need_aux_wakeup(rb))
		wakeup = true;

	if (wakeup) {
		if (handle->aux_flags & PERF_AUX_FLAG_TRUNCATED)
			handle->event->pending_disable = smp_processor_id();
		perf_output_wakeup(handle);
	}

	handle->event = NULL;

	WRITE_ONCE(rb->aux_nest, 0);
	/* can't be last */
	rb_free_aux(rb);
	ring_buffer_put(rb);
}
EXPORT_SYMBOL_GPL(perf_aux_output_end);

/*
 * Skip over a given number of bytes in the AUX buffer, due to, for example,
 * hardware's alignment constraints.
 */
int perf_aux_output_skip(struct perf_output_handle *handle, unsigned long size)
{
	struct ring_buffer *rb = handle->rb;

	if (size > handle->size)
		return -ENOSPC;

	rb->aux_head += size;

	WRITE_ONCE(rb->user_page->aux_head, rb->aux_head);
	if (rb_need_aux_wakeup(rb)) {
		perf_output_wakeup(handle);
		handle->wakeup = rb->aux_wakeup + rb->aux_watermark;
	}

	handle->head = rb->aux_head;
	handle->size -= size;

	return 0;
}
EXPORT_SYMBOL_GPL(perf_aux_output_skip);

void *perf_get_aux(struct perf_output_handle *handle)
{
	/* this is only valid between perf_aux_output_begin and *_end */
	if (!handle->event)
		return NULL;

	return handle->rb->aux_priv;
}
EXPORT_SYMBOL_GPL(perf_get_aux);

#define PERF_AUX_GFP	(GFP_KERNEL | __GFP_ZERO | __GFP_NOWARN | __GFP_NORETRY)

static struct page *rb_alloc_aux_page(int node, int order)
{
	struct page *page;

	if (order > MAX_ORDER)
		order = MAX_ORDER;

	do {
		page = alloc_pages_node(node, PERF_AUX_GFP, order);
	} while (!page && order--);

	if (page && order) {
		/*
		 * Communicate the allocation size to the driver:
		 * if we managed to secure a high-order allocation,
		 * set its first page's private to this order;
		 * !PagePrivate(page) means it's just a normal page.
		 */
		split_page(page, order);
		SetPagePrivate(page);
		set_page_private(page, order);
	}

	return page;
}

static void rb_free_aux_page(struct ring_buffer *rb, int idx)
{
	struct page *page = virt_to_page(rb->aux_pages[idx]);

	ClearPagePrivate(page);
	page->mapping = NULL;
	__free_page(page);
}

static void __rb_free_aux(struct ring_buffer *rb)
{
	int pg;

	/*
	 * Should never happen, the last reference should be dropped from
	 * perf_mmap_close() path, which first stops aux transactions (which
	 * in turn are the atomic holders of aux_refcount) and then does the
	 * last rb_free_aux().
	 */
	WARN_ON_ONCE(in_atomic());

	if (rb->aux_priv) {
		rb->free_aux(rb->aux_priv);
		rb->free_aux = NULL;
		rb->aux_priv = NULL;
	}

	if (rb->aux_nr_pages) {
		for (pg = 0; pg < rb->aux_nr_pages; pg++)
			rb_free_aux_page(rb, pg);

		kfree(rb->aux_pages);
		rb->aux_nr_pages = 0;
	}
}

int rb_alloc_aux(struct ring_buffer *rb, struct perf_event *event,
		 pgoff_t pgoff, int nr_pages, long watermark, int flags)
{
	bool overwrite = !(flags & RING_BUFFER_WRITABLE);
	int node = (event->cpu == -1) ? -1 : cpu_to_node(event->cpu);
	int ret = -ENOMEM, max_order;

	if (!has_aux(event))
		return -EOPNOTSUPP;

	/*
	 * We need to start with the max_order that fits in nr_pages,
	 * not the other way around, hence ilog2() and not get_order.
	 */
	max_order = ilog2(nr_pages);

	/*
	 * PMU requests more than one contiguous chunks of memory
	 * for SW double buffering
	 */
	if (!overwrite) {
		if (!max_order)
			return -EINVAL;

		max_order--;
	}

	rb->aux_pages = kcalloc_node(nr_pages, sizeof(void *), GFP_KERNEL,
				     node);
	if (!rb->aux_pages)
		return -ENOMEM;

	rb->free_aux = event->pmu->free_aux;
	for (rb->aux_nr_pages = 0; rb->aux_nr_pages < nr_pages;) {
		struct page *page;
		int last, order;

		order = min(max_order, ilog2(nr_pages - rb->aux_nr_pages));
		page = rb_alloc_aux_page(node, order);
		if (!page)
			goto out;

		for (last = rb->aux_nr_pages + (1 << page_private(page));
		     last > rb->aux_nr_pages; rb->aux_nr_pages++)
			rb->aux_pages[rb->aux_nr_pages] = page_address(page++);
	}

	/*
	 * In overwrite mode, PMUs that don't support SG may not handle more
	 * than one contiguous allocation, since they rely on PMI to do double
	 * buffering. In this case, the entire buffer has to be one contiguous
	 * chunk.
	 */
	if ((event->pmu->capabilities & PERF_PMU_CAP_AUX_NO_SG) &&
	    overwrite) {
		struct page *page = virt_to_page(rb->aux_pages[0]);

		if (page_private(page) != max_order)
			goto out;
	}

	rb->aux_priv = event->pmu->setup_aux(event, rb->aux_pages, nr_pages,
					     overwrite);
	if (!rb->aux_priv)
		goto out;

	ret = 0;

	/*
	 * aux_pages (and pmu driver's private data, aux_priv) will be
	 * referenced in both producer's and consumer's contexts, thus
	 * we keep a refcount here to make sure either of the two can
	 * reference them safely.
	 */
	refcount_set(&rb->aux_refcount, 1);

	rb->aux_overwrite = overwrite;
	rb->aux_watermark = watermark;

	if (!rb->aux_watermark && !rb->aux_overwrite)
		rb->aux_watermark = nr_pages << (PAGE_SHIFT - 1);

out:
	if (!ret)
		rb->aux_pgoff = pgoff;
	else
		__rb_free_aux(rb);

	return ret;
}

void rb_free_aux(struct ring_buffer *rb)
{
	if (refcount_dec_and_test(&rb->aux_refcount))
		__rb_free_aux(rb);
}

#ifndef CONFIG_PERF_USE_VMALLOC

/*
 * Back perf_mmap() with regular GFP_KERNEL-0 pages.
 */

static struct page *
__perf_mmap_to_page(struct ring_buffer *rb, unsigned long pgoff)
{
	if (pgoff > rb->nr_pages)
		return NULL;

	if (pgoff == 0)
		return virt_to_page(rb->user_page);

	return virt_to_page(rb->data_pages[pgoff - 1]);
}

static void *perf_mmap_alloc_page(int cpu)
{
	struct page *page;
	int node;

	node = (cpu == -1) ? cpu : cpu_to_node(cpu);
	page = alloc_pages_node(node, GFP_KERNEL | __GFP_ZERO, 0);
	if (!page)
		return NULL;

	return page_address(page);
}

struct ring_buffer *rb_alloc(int nr_pages, long watermark, int cpu, int flags)
{
	struct ring_buffer *rb;
	unsigned long size;
	int i;

	size = sizeof(struct ring_buffer);
	size += nr_pages * sizeof(void *);

	if (order_base_2(size) >= PAGE_SHIFT+MAX_ORDER)
		goto fail;

	rb = kzalloc(size, GFP_KERNEL);
	if (!rb)
		goto fail;

	rb->user_page = perf_mmap_alloc_page(cpu);
	if (!rb->user_page)
		goto fail_user_page;

	for (i = 0; i < nr_pages; i++) {
		rb->data_pages[i] = perf_mmap_alloc_page(cpu);
		if (!rb->data_pages[i])
			goto fail_data_pages;
	}

	rb->nr_pages = nr_pages;

	ring_buffer_init(rb, watermark, flags);

	return rb;

fail_data_pages:
	for (i--; i >= 0; i--)
		free_page((unsigned long)rb->data_pages[i]);

	free_page((unsigned long)rb->user_page);

fail_user_page:
	kfree(rb);

fail:
	return NULL;
}

static void perf_mmap_free_page(unsigned long addr)
{
	struct page *page = virt_to_page((void *)addr);

	page->mapping = NULL;
	__free_page(page);
}

void rb_free(struct ring_buffer *rb)
{
	int i;

	perf_mmap_free_page((unsigned long)rb->user_page);
	for (i = 0; i < rb->nr_pages; i++)
		perf_mmap_free_page((unsigned long)rb->data_pages[i]);
	kfree(rb);
}

#else
static int data_page_nr(struct ring_buffer *rb)
{
	return rb->nr_pages << page_order(rb);
}

static struct page *
__perf_mmap_to_page(struct ring_buffer *rb, unsigned long pgoff)
{
	/* The '>' counts in the user page. */
	if (pgoff > data_page_nr(rb))
		return NULL;

	return vmalloc_to_page((void *)rb->user_page + pgoff * PAGE_SIZE);
}

static void perf_mmap_unmark_page(void *addr)
{
	struct page *page = vmalloc_to_page(addr);

	page->mapping = NULL;
}

static void rb_free_work(struct work_struct *work)
{
	struct ring_buffer *rb;
	void *base;
	int i, nr;

	rb = container_of(work, struct ring_buffer, work);
	nr = data_page_nr(rb);

	base = rb->user_page;
	/* The '<=' counts in the user page. */
	for (i = 0; i <= nr; i++)
		perf_mmap_unmark_page(base + (i * PAGE_SIZE));

	vfree(base);
	kfree(rb);
}

void rb_free(struct ring_buffer *rb)
{
	schedule_work(&rb->work);
}

struct ring_buffer *rb_alloc(int nr_pages, long watermark, int cpu, int flags)
{
	struct ring_buffer *rb;
	unsigned long size;
	void *all_buf;

	size = sizeof(struct ring_buffer);
	size += sizeof(void *);

	rb = kzalloc(size, GFP_KERNEL);
	if (!rb)
		goto fail;

	INIT_WORK(&rb->work, rb_free_work);

	all_buf = vmalloc_user((nr_pages + 1) * PAGE_SIZE);
	if (!all_buf)
		goto fail_all_buf;

	rb->user_page = all_buf;
	rb->data_pages[0] = all_buf + PAGE_SIZE;
	if (nr_pages) {
		rb->nr_pages = 1;
		rb->page_order = ilog2(nr_pages);
	}

	ring_buffer_init(rb, watermark, flags);

	return rb;

fail_all_buf:
	kfree(rb);

fail:
	return NULL;
}

#endif

struct page *
perf_mmap_to_page(struct ring_buffer *rb, unsigned long pgoff)
{
	if (rb->aux_nr_pages) {
		/* above AUX space */
		if (pgoff > rb->aux_pgoff + rb->aux_nr_pages)
			return NULL;

		/* AUX space */
		if (pgoff >= rb->aux_pgoff) {
			int aux_pgoff = array_index_nospec(pgoff - rb->aux_pgoff, rb->aux_nr_pages);
			return virt_to_page(rb->aux_pages[aux_pgoff]);
		}
	}

	return __perf_mmap_to_page(rb, pgoff);
}<|MERGE_RESOLUTION|>--- conflicted
+++ resolved
@@ -80,18 +80,6 @@
 	 * load above to be stale.
 	 */
 
-<<<<<<< HEAD
-	/*
-	 * If this isn't the outermost nesting, we don't have to update
-	 * @rb->user_page->data_head.
-	 */
-	if (local_read(&rb->nest) > 1) {
-		local_dec(&rb->nest);
-		goto out;
-	}
-
-=======
->>>>>>> f7688b48
 	/*
 	 * Since the mmap() consumer (userspace) can run on a different CPU:
 	 *
@@ -127,11 +115,7 @@
 	 * write will (temporarily) publish a stale value.
 	 */
 	barrier();
-<<<<<<< HEAD
-	local_set(&rb->nest, 0);
-=======
 	WRITE_ONCE(rb->nest, 0);
->>>>>>> f7688b48
 
 	/*
 	 * Ensure we decrement @rb->nest before we validate the @rb->head.
