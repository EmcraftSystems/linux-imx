--- conflicted
+++ resolved
@@ -1060,14 +1060,19 @@
 	  prefetching the entire table into the cache at the start of each
 	  block. Interrupts are also disabled to avoid races where cachelines
 	  are evicted when the CPU is interrupted to do something else.
-<<<<<<< HEAD
-
-config CRYPTO_AES_586
-	tristate "AES cipher algorithms (i586)"
-	depends on (X86 || UML_X86) && !64BIT
-	select CRYPTO_ALGAPI
-	select CRYPTO_AES
-	help
+
+config CRYPTO_AES_NI_INTEL
+	tristate "AES cipher algorithms (AES-NI)"
+	depends on X86
+	select CRYPTO_AEAD
+	select CRYPTO_LIB_AES
+	select CRYPTO_ALGAPI
+	select CRYPTO_BLKCIPHER
+	select CRYPTO_GLUE_HELPER_X86 if 64BIT
+	select CRYPTO_SIMD
+	help
+	  Use Intel AES-NI instructions for AES algorithm.
+
 	  AES cipher algorithms (FIPS-197). AES uses the Rijndael
 	  algorithm.
 
@@ -1084,12 +1089,19 @@
 
 	  See <http://csrc.nist.gov/encryption/aes/> for more information.
 
-config CRYPTO_AES_X86_64
-	tristate "AES cipher algorithms (x86_64)"
-	depends on (X86 || UML_X86) && 64BIT
-	select CRYPTO_ALGAPI
-	select CRYPTO_AES
-	help
+	  In addition to AES cipher algorithm support, the acceleration
+	  for some popular block cipher mode is supported too, including
+	  ECB, CBC, LRW, XTS. The 64 bit version has additional
+	  acceleration for CTR.
+
+config CRYPTO_AES_SPARC64
+	tristate "AES cipher algorithms (SPARC64)"
+	depends on SPARC64
+	select CRYPTO_CRYPTD
+	select CRYPTO_ALGAPI
+	help
+	  Use SPARC64 crypto opcodes for AES algorithm.
+
 	  AES cipher algorithms (FIPS-197). AES uses the Rijndael
 	  algorithm.
 
@@ -1105,65 +1117,6 @@
 	  The AES specifies three key sizes: 128, 192 and 256 bits
 
 	  See <http://csrc.nist.gov/encryption/aes/> for more information.
-=======
->>>>>>> f7688b48
-
-config CRYPTO_AES_NI_INTEL
-	tristate "AES cipher algorithms (AES-NI)"
-	depends on X86
-	select CRYPTO_AEAD
-	select CRYPTO_LIB_AES
-	select CRYPTO_ALGAPI
-	select CRYPTO_BLKCIPHER
-	select CRYPTO_GLUE_HELPER_X86 if 64BIT
-	select CRYPTO_SIMD
-	help
-	  Use Intel AES-NI instructions for AES algorithm.
-
-	  AES cipher algorithms (FIPS-197). AES uses the Rijndael
-	  algorithm.
-
-	  Rijndael appears to be consistently a very good performer in
-	  both hardware and software across a wide range of computing
-	  environments regardless of its use in feedback or non-feedback
-	  modes. Its key setup time is excellent, and its key agility is
-	  good. Rijndael's very low memory requirements make it very well
-	  suited for restricted-space environments, in which it also
-	  demonstrates excellent performance. Rijndael's operations are
-	  among the easiest to defend against power and timing attacks.
-
-	  The AES specifies three key sizes: 128, 192 and 256 bits
-
-	  See <http://csrc.nist.gov/encryption/aes/> for more information.
-
-	  In addition to AES cipher algorithm support, the acceleration
-	  for some popular block cipher mode is supported too, including
-	  ECB, CBC, LRW, XTS. The 64 bit version has additional
-	  acceleration for CTR.
-
-config CRYPTO_AES_SPARC64
-	tristate "AES cipher algorithms (SPARC64)"
-	depends on SPARC64
-	select CRYPTO_CRYPTD
-	select CRYPTO_ALGAPI
-	help
-	  Use SPARC64 crypto opcodes for AES algorithm.
-
-	  AES cipher algorithms (FIPS-197). AES uses the Rijndael
-	  algorithm.
-
-	  Rijndael appears to be consistently a very good performer in
-	  both hardware and software across a wide range of computing
-	  environments regardless of its use in feedback or non-feedback
-	  modes. Its key setup time is excellent, and its key agility is
-	  good. Rijndael's very low memory requirements make it very well
-	  suited for restricted-space environments, in which it also
-	  demonstrates excellent performance. Rijndael's operations are
-	  among the easiest to defend against power and timing attacks.
-
-	  The AES specifies three key sizes: 128, 192 and 256 bits
-
-	  See <http://csrc.nist.gov/encryption/aes/> for more information.
 
 	  In addition to AES cipher algorithm support, the acceleration
 	  for some popular block cipher mode is supported too, including
