--- conflicted
+++ resolved
@@ -334,11 +334,7 @@
 	st,neg-edge;
 	bus-width = <8>;
 	vmmc-supply = <&v3v3>;
-<<<<<<< HEAD
-	vqmmc-supply = <&v3v3>;
-=======
 	vqmmc-supply = <&vdd>;
->>>>>>> 04d5ce62
 	mmc-ddr-3_3v;
 	status = "okay";
 };
