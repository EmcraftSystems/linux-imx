/*
 * Copyright 2012-2015 Freescale Semiconductor, Inc.
 * Copyright 2011 Linaro Ltd.
 *
 * The code contained herein is licensed under the GNU General Public
 * License. You may obtain a copy of the GNU General Public License
 * Version 2 or later at the following locations:
 *
 * http://www.opensource.org/licenses/gpl-license.html
 * http://www.gnu.org/copyleft/gpl.html
 */

#include <dt-bindings/gpio/gpio.h>
#include <dt-bindings/input/input.h>

/ {
	aliases {
		mxcfb0 = &mxcfb1;
		mxcfb1 = &mxcfb2;
		mxcfb2 = &mxcfb3;
		mxcfb3 = &mxcfb4;
	};

	battery: max8903@0 {
		compatible = "fsl,max8903-charger";
		pinctrl-names = "default";
		dok_input = <&gpio2 24 1>;
		uok_input = <&gpio1 27 1>;
		chg_input = <&gpio3 23 1>;
		flt_input = <&gpio5 2 1>;
		fsl,dcm_always_high;
		fsl,dc_valid;
		fsl,usb_valid;
		status = "okay";
	};

	hannstar_cabc {
		compatible = "hannstar,cabc";
		lvds0 {
			gpios = <&gpio6 15 GPIO_ACTIVE_HIGH>;
		};
		lvds1 {
			gpios = <&gpio6 16 GPIO_ACTIVE_HIGH>;
		};
	};

	chosen {
		stdout-path = &uart1;
	};

	leds {
		compatible = "gpio-leds";

		charger-led {
			gpios = <&gpio1 2 0>;
			linux,default-trigger = "max8903-charger-charging";
			retain-state-suspended;
		};
	};

	memory: memory {
		reg = <0x10000000 0x40000000>;
	};

	regulators {
		compatible = "simple-bus";
		#address-cells = <1>;
		#size-cells = <0>;

		reg_usb_otg_vbus: regulator@0 {
			compatible = "regulator-fixed";
			reg = <0>;
			regulator-name = "usb_otg_vbus";
			regulator-min-microvolt = <5000000>;
			regulator-max-microvolt = <5000000>;
			gpio = <&gpio3 22 0>;
			enable-active-high;
			vin-supply = <&swbst_reg>;
		};

		reg_usb_h1_vbus: regulator@1 {
			compatible = "regulator-fixed";
			reg = <1>;
			regulator-name = "usb_h1_vbus";
			regulator-min-microvolt = <5000000>;
			regulator-max-microvolt = <5000000>;
			gpio = <&gpio1 29 0>;
			enable-active-high;
			vin-supply = <&swbst_reg>;
		};

		reg_audio: regulator@2 {
			compatible = "regulator-fixed";
			reg = <2>;
			regulator-name = "wm8962-supply";
			gpio = <&gpio4 10 0>;
			enable-active-high;
		};

		reg_pcie: regulator@3 {
			compatible = "regulator-fixed";
			reg = <3>;
			pinctrl-names = "default";
			pinctrl-0 = <&pinctrl_pcie_reg>;
			regulator-name = "MPCIE_3V3";
			regulator-min-microvolt = <3300000>;
			regulator-max-microvolt = <3300000>;
			gpio = <&gpio3 19 0>;
			regulator-always-on;
			enable-active-high;
		};

		reg_sensor: regulator@4 {
			compatible = "regulator-fixed";
			reg = <4>;
			regulator-name = "sensor-supply";
			regulator-min-microvolt = <3300000>;
			regulator-max-microvolt = <3300000>;
			gpio = <&gpio2 31 0>;
			startup-delay-us = <500>;
			enable-active-high;
		};

		reg_mipi_dsi_pwr_on: mipi_dsi_pwr_on {
			compatible = "regulator-fixed";
			regulator-name = "mipi_dsi_pwr_on";
			gpio = <&gpio6 14 0>;
			enable-active-high;
		};
	};

	gpio-keys {
		compatible = "gpio-keys";
		pinctrl-names = "default";
		pinctrl-0 = <&pinctrl_gpio_keys>;

		power {
			label = "Power Button";
			gpios = <&gpio3 29 GPIO_ACTIVE_LOW>;
			gpio-key,wakeup;
			linux,code = <KEY_POWER>;
		};

		volume-up {
			label = "Volume Up";
			gpios = <&gpio1 4 GPIO_ACTIVE_LOW>;
			gpio-key,wakeup;
			linux,code = <KEY_VOLUMEUP>;
		};

		volume-down {
			label = "Volume Down";
			gpios = <&gpio1 5 GPIO_ACTIVE_LOW>;
			gpio-key,wakeup;
			linux,code = <KEY_VOLUMEDOWN>;
		};
	};

	sound {
		compatible = "fsl,imx6q-sabresd-wm8962",
			   "fsl,imx-audio-wm8962";
		model = "wm8962-audio";
		cpu-dai = <&ssi2>;
		audio-codec = <&codec>;
		asrc-controller = <&asrc>;
		audio-routing =
			"Headphone Jack", "HPOUTL",
			"Headphone Jack", "HPOUTR",
			"Ext Spk", "SPKOUTL",
			"Ext Spk", "SPKOUTR",
			"AMIC", "MICBIAS",
			"IN3R", "AMIC",
			"DMIC", "MICBIAS",
			"DMICDAT", "DMIC",
			"CPU-Playback", "ASRC-Playback",
			"Playback", "CPU-Playback",
			"ASRC-Capture", "CPU-Capture",
			"CPU-Capture", "Capture";
		mux-int-port = <2>;
		mux-ext-port = <3>;
		hp-det-gpios = <&gpio7 8 1>;
		mic-det-gpios = <&gpio1 9 1>;
	};

	sound-hdmi {
		compatible = "fsl,imx6q-audio-hdmi",
			     "fsl,imx-audio-hdmi";
		model = "imx-audio-hdmi";
		hdmi-controller = <&hdmi_audio>;
<<<<<<< HEAD
=======
	};

	mxcfb1: fb@0 {
		compatible = "fsl,mxc_sdc_fb";
		disp_dev = "ldb";
		interface_pix_fmt = "RGB666";
		default_bpp = <16>;
		int_clk = <0>;
		late_init = <0>;
		status = "disabled";
	};

	mxcfb2: fb@1 {
		compatible = "fsl,mxc_sdc_fb";
		disp_dev = "hdmi";
		interface_pix_fmt = "RGB24";
		mode_str ="1920x1080M@60";
		default_bpp = <24>;
		int_clk = <0>;
		late_init = <0>;
		status = "disabled";
	};

	mxcfb3: fb@2 {
		compatible = "fsl,mxc_sdc_fb";
		disp_dev = "lcd";
		interface_pix_fmt = "RGB565";
		mode_str ="CLAA-WVGA";
		default_bpp = <16>;
		int_clk = <0>;
		late_init = <0>;
		status = "disabled";
	};

	mxcfb4: fb@3 {
		compatible = "fsl,mxc_sdc_fb";
		disp_dev = "ldb";
		interface_pix_fmt = "RGB666";
		default_bpp = <16>;
		int_clk = <0>;
		late_init = <0>;
		status = "disabled";
	};

	lcd@0 {
		compatible = "fsl,lcd";
		ipu_id = <0>;
		disp_id = <0>;
		default_ifmt = "RGB565";
		pinctrl-names = "default";
		pinctrl-0 = <&pinctrl_ipu1>;
		status = "okay";
>>>>>>> 709e44c5
	};

	mxcfb1: fb@0 {
		compatible = "fsl,mxc_sdc_fb";
		disp_dev = "ldb";
		interface_pix_fmt = "RGB666";
		default_bpp = <16>;
		int_clk = <0>;
		late_init = <0>;
		status = "disabled";
	};

	mxcfb2: fb@1 {
		compatible = "fsl,mxc_sdc_fb";
		disp_dev = "hdmi";
		interface_pix_fmt = "RGB24";
		mode_str ="1920x1080M@60";
		default_bpp = <24>;
		int_clk = <0>;
		late_init = <0>;
		status = "disabled";
	};

	mxcfb3: fb@2 {
		compatible = "fsl,mxc_sdc_fb";
		disp_dev = "lcd";
		interface_pix_fmt = "RGB565";
		mode_str ="CLAA-WVGA";
		default_bpp = <16>;
		int_clk = <0>;
		late_init = <0>;
		status = "disabled";
	};

	mxcfb4: fb@3 {
		compatible = "fsl,mxc_sdc_fb";
		disp_dev = "ldb";
		interface_pix_fmt = "RGB666";
		default_bpp = <16>;
		int_clk = <0>;
		late_init = <0>;
		status = "disabled";
	};

	lcd@0 {
		compatible = "fsl,lcd";
		ipu_id = <0>;
		disp_id = <0>;
		default_ifmt = "RGB565";
		pinctrl-names = "default";
		pinctrl-0 = <&pinctrl_ipu1>;
		status = "okay";
	};

	pwm-backlight {
		compatible = "pwm-backlight";
		pwms = <&pwm1 0 50000>;
		brightness-levels = <
			0  /*1  2  3  4  5  6*/  7  8  9
			10 11 12 13 14 15 16 17 18 19
			20 21 22 23 24 25 26 27 28 29
			30 31 32 33 34 35 36 37 38 39
			40 41 42 43 44 45 46 47 48 49
			50 51 52 53 54 55 56 57 58 59
			60 61 62 63 64 65 66 67 68 69
			70 71 72 73 74 75 76 77 78 79
			80 81 82 83 84 85 86 87 88 89
			90 91 92 93 94 95 96 97 98 99
			100
		>;
		default-brightness-level = <94>;

	};

	v4l2_cap_0 {
		compatible = "fsl,imx6q-v4l2-capture";
		ipu_id = <0>;
		csi_id = <0>;
		mclk_source = <0>;
		status = "okay";
	};

<<<<<<< HEAD
	v4l2_cap_1 {
		compatible = "fsl,imx6q-v4l2-capture";
		ipu_id = <0>;
		csi_id = <1>;
=======
	v4l2_cap_0 {
		compatible = "fsl,imx6q-v4l2-capture";
		ipu_id = <0>;
		csi_id = <0>;
>>>>>>> 709e44c5
		mclk_source = <0>;
		status = "okay";
	};

<<<<<<< HEAD
=======
	v4l2_cap_1 {
		compatible = "fsl,imx6q-v4l2-capture";
		ipu_id = <0>;
		csi_id = <1>;
		mclk_source = <0>;
		status = "okay";
	};

>>>>>>> 709e44c5
	v4l2_out {
		compatible = "fsl,mxc_v4l2_output";
		status = "okay";
	};

	mipi_dsi_reset: mipi-dsi-reset {
		compatible = "gpio-reset";
		reset-gpios = <&gpio6 11 GPIO_ACTIVE_LOW>;
		reset-delay-us = <50>;
		#reset-cells = <0>;
	};
};

&audmux {
	pinctrl-names = "default";
	pinctrl-0 = <&pinctrl_audmux>;
	status = "okay";
};

&cpu0 {
	arm-supply = <&sw1a_reg>;
	soc-supply = <&sw1c_reg>;
};

&clks {
	fsl,ldb-di0-parent = <&clks IMX6QDL_CLK_PLL2_PFD0_352M>;
	fsl,ldb-di1-parent = <&clks IMX6QDL_CLK_PLL2_PFD0_352M>;
};

&ecspi1 {
	fsl,spi-num-chipselects = <1>;
	cs-gpios = <&gpio4 9 0>;
	pinctrl-names = "default";
	pinctrl-0 = <&pinctrl_ecspi1>;
	status = "okay";

	flash: m25p80@0 {
		#address-cells = <1>;
		#size-cells = <1>;
		compatible = "st,m25p32";
		spi-max-frequency = <20000000>;
		reg = <0>;
	};
};

&fec {
	pinctrl-names = "default";
	pinctrl-0 = <&pinctrl_enet>;
	phy-mode = "rgmii";
	phy-reset-gpios = <&gpio1 25 0>;
	fsl,magic-packet;
	status = "okay";
};

&gpc {
	fsl,ldo-bypass = <1>;
};

&dcic1 {
	dcic_id = <0>;
	dcic_mux = "dcic-hdmi";
	status = "okay";
};

&dcic2 {
	dcic_id = <1>;
	dcic_mux = "dcic-lvds1";
	status = "okay";
};

&hdmi_audio {
	status = "okay";
};

<<<<<<< HEAD
&gpc {
	fsl,ldo-bypass = <1>;
};

&dcic1 {
	dcic_id = <0>;
	dcic_mux = "dcic-hdmi";
	status = "okay";
};

&dcic2 {
	dcic_id = <1>;
	dcic_mux = "dcic-lvds1";
	status = "okay";
};

&hdmi_audio {
	status = "okay";
};

=======
>>>>>>> 709e44c5
&hdmi_cec {
	pinctrl-names = "default";
	pinctrl-0 = <&pinctrl_hdmi_cec>;
	status = "okay";
};

&hdmi_core {
	ipu_id = <0>;
	disp_id = <0>;
	status = "okay";
};

&hdmi_video {
	fsl,phy_reg_vlev = <0x0294>;
	fsl,phy_reg_cksymtx = <0x800d>;
	status = "okay";
};

&i2c1 {
	clock-frequency = <100000>;
	pinctrl-names = "default";
	pinctrl-0 = <&pinctrl_i2c1>;
	status = "okay";

	codec: wm8962@1a {
		compatible = "wlf,wm8962";
		reg = <0x1a>;
		clocks = <&clks IMX6QDL_CLK_CKO>;
		DCVDD-supply = <&reg_audio>;
		DBVDD-supply = <&reg_audio>;
		AVDD-supply = <&reg_audio>;
		CPVDD-supply = <&reg_audio>;
		MICVDD-supply = <&reg_audio>;
		PLLVDD-supply = <&reg_audio>;
		SPKVDD1-supply = <&reg_audio>;
		SPKVDD2-supply = <&reg_audio>;
		gpio-cfg = <
			0x0000 /* 0:Default */
			0x0000 /* 1:Default */
			0x0013 /* 2:FN_DMICCLK */
			0x0000 /* 3:Default */
			0x8014 /* 4:FN_DMICCDAT */
			0x0000 /* 5:Default */
		>;
		amic-mono;
       };

	mma8451@1c {
		compatible = "fsl,mma8451";
		reg = <0x1c>;
		position = <0>;
		vdd-supply = <&reg_sensor>;
		vddio-supply = <&reg_sensor>;
		interrupt-parent = <&gpio1>;
		interrupts = <18 8>;
		interrupt-route = <1>;
	};

	ov564x: ov564x@3c {
		compatible = "ovti,ov564x";
		reg = <0x3c>;
		pinctrl-names = "default";
		pinctrl-0 = <&pinctrl_ipu1_2>;
		clocks = <&clks IMX6QDL_CLK_CKO>;
		clock-names = "csi_mclk";
		DOVDD-supply = <&vgen4_reg>; /* 1.8v */
		AVDD-supply = <&vgen3_reg>;  /* 2.8v, on rev C board is VGEN3,
						on rev B board is VGEN5 */
		DVDD-supply = <&vgen2_reg>;  /* 1.5v*/
		pwn-gpios = <&gpio1 16 1>;   /* active low: SD1_DAT0 */
		rst-gpios = <&gpio1 17 0>;   /* active high: SD1_DAT1 */
		csi_id = <0>;
		mclk = <24000000>;
		mclk_source = <0>;
	};
};

&i2c2 {
	clock-frequency = <100000>;
	pinctrl-names = "default";
	pinctrl-0 = <&pinctrl_i2c2>;
	status = "okay";

	egalax_ts@04 {
		compatible = "eeti,egalax_ts";
		reg = <0x04>;
		pinctrl-names = "default";
		pinctrl-0 = <&pinctrl_i2c2_egalax_int>;
		interrupt-parent = <&gpio6>;
		interrupts = <8 2>;
		wakeup-gpios = <&gpio6 8 GPIO_ACTIVE_HIGH>;
	};

	max11801@48 {
		compatible = "maxim,max11801";
		reg = <0x48>;
		interrupt-parent = <&gpio3>;
		interrupts = <26 2>;
		work-mode = <1>;/*DCM mode*/
	};

	pmic: pfuze100@08 {
		compatible = "fsl,pfuze100";
		reg = <0x08>;

		regulators {
			sw1a_reg: sw1ab {
				regulator-min-microvolt = <300000>;
				regulator-max-microvolt = <1875000>;
				regulator-boot-on;
				regulator-always-on;
				regulator-ramp-delay = <6250>;
			};

			sw1c_reg: sw1c {
				regulator-min-microvolt = <300000>;
				regulator-max-microvolt = <1875000>;
				regulator-boot-on;
				regulator-always-on;
				regulator-ramp-delay = <6250>;
			};

			sw2_reg: sw2 {
				regulator-min-microvolt = <800000>;
				regulator-max-microvolt = <3300000>;
				regulator-boot-on;
				regulator-always-on;
				regulator-ramp-delay = <6250>;
			};

			sw3a_reg: sw3a {
				regulator-min-microvolt = <400000>;
				regulator-max-microvolt = <1975000>;
				regulator-boot-on;
				regulator-always-on;
			};

			sw3b_reg: sw3b {
				regulator-min-microvolt = <400000>;
				regulator-max-microvolt = <1975000>;
				regulator-boot-on;
				regulator-always-on;
			};

			sw4_reg: sw4 {
				regulator-min-microvolt = <800000>;
				regulator-max-microvolt = <3300000>;
			};

			swbst_reg: swbst {
				regulator-min-microvolt = <5000000>;
				regulator-max-microvolt = <5150000>;
			};

			snvs_reg: vsnvs {
				regulator-min-microvolt = <1000000>;
				regulator-max-microvolt = <3000000>;
				regulator-boot-on;
				regulator-always-on;
			};

			vref_reg: vrefddr {
				regulator-boot-on;
				regulator-always-on;
			};

			vgen1_reg: vgen1 {
				regulator-min-microvolt = <800000>;
				regulator-max-microvolt = <1550000>;
			};

			vgen2_reg: vgen2 {
				regulator-min-microvolt = <800000>;
				regulator-max-microvolt = <1550000>;
			};

			vgen3_reg: vgen3 {
				regulator-min-microvolt = <1800000>;
				regulator-max-microvolt = <3300000>;
			};

			vgen4_reg: vgen4 {
				regulator-min-microvolt = <1800000>;
				regulator-max-microvolt = <3300000>;
				regulator-always-on;
			};

			vgen5_reg: vgen5 {
				regulator-min-microvolt = <1800000>;
				regulator-max-microvolt = <3300000>;
				regulator-always-on;
			};

			vgen6_reg: vgen6 {
				regulator-min-microvolt = <1800000>;
				regulator-max-microvolt = <3300000>;
				regulator-always-on;
			};
		};
	};

	hdmi: edid@50 {
		compatible = "fsl,imx6-hdmi-i2c";
		reg = <0x50>;
	};

	ov564x_mipi: ov564x_mipi@3c { /* i2c2 driver */
		compatible = "ovti,ov564x_mipi";
		reg = <0x3c>;
		clocks = <&clks 201>;
		clock-names = "csi_mclk";
		DOVDD-supply = <&vgen4_reg>; /* 1.8v */
		AVDD-supply = <&vgen3_reg>;  /* 2.8v, rev C board is VGEN3
						rev B board is VGEN5 */
		DVDD-supply = <&vgen2_reg>;  /* 1.5v*/
		pwn-gpios = <&gpio1 19 1>;   /* active low: SD1_CLK */
		rst-gpios = <&gpio1 20 0>;   /* active high: SD1_DAT2 */
		csi_id = <1>;
		mclk = <24000000>;
		mclk_source = <0>;
	};
};

&i2c3 {
	clock-frequency = <100000>;
	pinctrl-names = "default";
	pinctrl-0 = <&pinctrl_i2c3>;
	status = "okay";

	egalax_ts@04 {
		compatible = "eeti,egalax_ts";
		reg = <0x04>;
		pinctrl-names = "default";
		pinctrl-0 = <&pinctrl_i2c3_egalax_int>;
		interrupt-parent = <&gpio6>;
		interrupts = <7 2>;
		wakeup-gpios = <&gpio6 7 GPIO_ACTIVE_HIGH>;
	};

	isl29023@44 {
		compatible = "fsl,isl29023";
		reg = <0x44>;
		rext = <499>;
		vdd-supply = <&reg_sensor>;
		interrupt-parent = <&gpio3>;
		interrupts = <9 2>;
	};

	mag3110@0e {
		compatible = "fsl,mag3110";
		reg = <0x0e>;
		position = <2>;
		vdd-supply = <&reg_sensor>;
		vddio-supply = <&reg_sensor>;
		interrupt-parent = <&gpio3>;
		interrupts = <16 1>;
	};
};

&iomuxc {
	pinctrl-names = "default";
	pinctrl-0 = <&pinctrl_hog>;

	imx6qdl-sabresd {
		pinctrl_hog: hoggrp {
			fsl,pins = <
				MX6QDL_PAD_NANDF_D0__GPIO2_IO00 0x80000000
				MX6QDL_PAD_NANDF_D1__GPIO2_IO01 0x80000000
				MX6QDL_PAD_NANDF_D2__GPIO2_IO02 0x80000000
				MX6QDL_PAD_NANDF_D3__GPIO2_IO03 0x80000000
				MX6QDL_PAD_GPIO_0__CCM_CLKO1    0x130b0
				MX6QDL_PAD_ENET_TXD1__GPIO1_IO29 0x80000000
				MX6QDL_PAD_EIM_D22__GPIO3_IO22  0x80000000
				MX6QDL_PAD_ENET_CRS_DV__GPIO1_IO25 0x80000000
				MX6QDL_PAD_EIM_D26__GPIO3_IO26 0x80000000
				MX6QDL_PAD_EIM_CS1__GPIO2_IO24 0x80000000
				MX6QDL_PAD_ENET_RXD0__GPIO1_IO27 0x80000000
				MX6QDL_PAD_EIM_A25__GPIO5_IO02 0x80000000
				MX6QDL_PAD_EIM_D23__GPIO3_IO23 0x80000000
				MX6QDL_PAD_EIM_EB3__GPIO2_IO31 0x80000000
				MX6QDL_PAD_SD1_CMD__GPIO1_IO18 0x80000000
				MX6QDL_PAD_EIM_D16__GPIO3_IO16 0x80000000
				MX6QDL_PAD_SD3_RST__GPIO7_IO08	0x80000000
				MX6QDL_PAD_GPIO_9__GPIO1_IO09 	0x80000000
				MX6QDL_PAD_EIM_DA9__GPIO3_IO09 0x80000000
<<<<<<< HEAD
				MX6QDL_PAD_GPIO_1__WDOG2_B 0x80000000
=======
>>>>>>> 709e44c5
				MX6QDL_PAD_NANDF_CS0__GPIO6_IO11 0x80000000
				MX6QDL_PAD_NANDF_CS1__GPIO6_IO14 0x80000000
				MX6QDL_PAD_NANDF_CS2__GPIO6_IO15 0x80000000
				MX6QDL_PAD_NANDF_CS3__GPIO6_IO16 0x80000000
			>;
		};

		pinctrl_audmux: audmuxgrp {
			fsl,pins = <
				MX6QDL_PAD_CSI0_DAT7__AUD3_RXD		0x130b0
				MX6QDL_PAD_CSI0_DAT4__AUD3_TXC		0x130b0
				MX6QDL_PAD_CSI0_DAT5__AUD3_TXD		0x110b0
				MX6QDL_PAD_CSI0_DAT6__AUD3_TXFS		0x130b0
			>;
		};

		pinctrl_ecspi1: ecspi1grp {
			fsl,pins = <
				MX6QDL_PAD_KEY_COL1__ECSPI1_MISO	0x100b1
				MX6QDL_PAD_KEY_ROW0__ECSPI1_MOSI	0x100b1
				MX6QDL_PAD_KEY_COL0__ECSPI1_SCLK	0x100b1
				MX6QDL_PAD_KEY_ROW1__GPIO4_IO09		0x1b0b0
			>;
		};

		pinctrl_i2c2_egalax_int: egalax_i2c2_intgrp {
			fsl,pins = <
				MX6QDL_PAD_NANDF_ALE__GPIO6_IO08 0x80000000
			>;
		};

		pinctrl_i2c3_egalax_int: egalax_i2c3_intgrp {
			fsl,pins = <
				MX6QDL_PAD_NANDF_CLE__GPIO6_IO07 0x80000000
			>;
		};

		pinctrl_enet: enetgrp {
			fsl,pins = <
				MX6QDL_PAD_ENET_MDIO__ENET_MDIO		0x1b0b0
				MX6QDL_PAD_ENET_MDC__ENET_MDC		0x1b0b0
				MX6QDL_PAD_RGMII_TXC__RGMII_TXC		0x1b0b0
				MX6QDL_PAD_RGMII_TD0__RGMII_TD0		0x1b0b0
				MX6QDL_PAD_RGMII_TD1__RGMII_TD1		0x1b0b0
				MX6QDL_PAD_RGMII_TD2__RGMII_TD2		0x1b0b0
				MX6QDL_PAD_RGMII_TD3__RGMII_TD3		0x1b0b0
				MX6QDL_PAD_RGMII_TX_CTL__RGMII_TX_CTL	0x1b0b0
				MX6QDL_PAD_ENET_REF_CLK__ENET_TX_CLK	0x1b0b0
				MX6QDL_PAD_RGMII_RXC__RGMII_RXC		0x1b0b0
				MX6QDL_PAD_RGMII_RD0__RGMII_RD0		0x1b0b0
				MX6QDL_PAD_RGMII_RD1__RGMII_RD1		0x1b0b0
				MX6QDL_PAD_RGMII_RD2__RGMII_RD2		0x1b0b0
				MX6QDL_PAD_RGMII_RD3__RGMII_RD3		0x1b0b0
				MX6QDL_PAD_RGMII_RX_CTL__RGMII_RX_CTL	0x1b0b0
				MX6QDL_PAD_GPIO_16__ENET_REF_CLK	0x4001b0a8
			>;
		};

		pinctrl_enet_irq: enetirqgrp {
			fsl,pins = <
				MX6QDL_PAD_GPIO_6__ENET_IRQ		0x000b1
			>;
		};

		pinctrl_gpio_keys: gpio_keysgrp {
			fsl,pins = <
				MX6QDL_PAD_EIM_D29__GPIO3_IO29 0x1b0b0
				MX6QDL_PAD_GPIO_4__GPIO1_IO04  0x1b0b0
				MX6QDL_PAD_GPIO_5__GPIO1_IO05  0x1b0b0
			>;
		};

		pinctrl_hdmi_cec: hdmicecgrp {
			fsl,pins = <
				MX6QDL_PAD_KEY_ROW2__HDMI_TX_CEC_LINE 0x108b0
			>;
		};

		pinctrl_hdmi_hdcp: hdmihdcpgrp {
			fsl,pins = <
				MX6QDL_PAD_KEY_COL3__HDMI_TX_DDC_SCL 0x4001b8b1
				MX6QDL_PAD_KEY_ROW3__HDMI_TX_DDC_SDA 0x4001b8b1
			>;
		};

		pinctrl_i2c1: i2c1grp {
			fsl,pins = <
				MX6QDL_PAD_CSI0_DAT8__I2C1_SDA		0x4001b8b1
				MX6QDL_PAD_CSI0_DAT9__I2C1_SCL		0x4001b8b1
			>;
		};

		pinctrl_i2c2: i2c2grp {
			fsl,pins = <
				MX6QDL_PAD_KEY_COL3__I2C2_SCL		0x4001b8b1
				MX6QDL_PAD_KEY_ROW3__I2C2_SDA		0x4001b8b1
			>;
		};

		pinctrl_i2c3: i2c3grp {
			fsl,pins = <
				MX6QDL_PAD_GPIO_3__I2C3_SCL		0x4001b8b1
				MX6QDL_PAD_GPIO_6__I2C3_SDA		0x4001b8b1
			>;
		};

		pinctrl_ipu1: ipu1grp {
			fsl,pins = <
				MX6QDL_PAD_DI0_DISP_CLK__IPU1_DI0_DISP_CLK 0x10
				MX6QDL_PAD_DI0_PIN15__IPU1_DI0_PIN15       0x10
				MX6QDL_PAD_DI0_PIN2__IPU1_DI0_PIN02        0x10
				MX6QDL_PAD_DI0_PIN3__IPU1_DI0_PIN03        0x10
				MX6QDL_PAD_DI0_PIN4__IPU1_DI0_PIN04        0x80000000
				MX6QDL_PAD_DISP0_DAT0__IPU1_DISP0_DATA00   0x10
				MX6QDL_PAD_DISP0_DAT1__IPU1_DISP0_DATA01   0x10
				MX6QDL_PAD_DISP0_DAT2__IPU1_DISP0_DATA02   0x10
				MX6QDL_PAD_DISP0_DAT3__IPU1_DISP0_DATA03   0x10
				MX6QDL_PAD_DISP0_DAT4__IPU1_DISP0_DATA04   0x10
				MX6QDL_PAD_DISP0_DAT5__IPU1_DISP0_DATA05   0x10
				MX6QDL_PAD_DISP0_DAT6__IPU1_DISP0_DATA06   0x10
				MX6QDL_PAD_DISP0_DAT7__IPU1_DISP0_DATA07   0x10
				MX6QDL_PAD_DISP0_DAT8__IPU1_DISP0_DATA08   0x10
				MX6QDL_PAD_DISP0_DAT9__IPU1_DISP0_DATA09   0x10
				MX6QDL_PAD_DISP0_DAT10__IPU1_DISP0_DATA10  0x10
				MX6QDL_PAD_DISP0_DAT11__IPU1_DISP0_DATA11  0x10
				MX6QDL_PAD_DISP0_DAT12__IPU1_DISP0_DATA12  0x10
				MX6QDL_PAD_DISP0_DAT13__IPU1_DISP0_DATA13  0x10
				MX6QDL_PAD_DISP0_DAT14__IPU1_DISP0_DATA14  0x10
				MX6QDL_PAD_DISP0_DAT15__IPU1_DISP0_DATA15  0x10
				MX6QDL_PAD_DISP0_DAT16__IPU1_DISP0_DATA16  0x10
				MX6QDL_PAD_DISP0_DAT17__IPU1_DISP0_DATA17  0x10
				MX6QDL_PAD_DISP0_DAT18__IPU1_DISP0_DATA18  0x10
				MX6QDL_PAD_DISP0_DAT19__IPU1_DISP0_DATA19  0x10
				MX6QDL_PAD_DISP0_DAT20__IPU1_DISP0_DATA20  0x10
				MX6QDL_PAD_DISP0_DAT21__IPU1_DISP0_DATA21  0x10
				MX6QDL_PAD_DISP0_DAT22__IPU1_DISP0_DATA22  0x10
				MX6QDL_PAD_DISP0_DAT23__IPU1_DISP0_DATA23  0x10
			>;
		};

		pinctrl_ipu1_2: ipu1grp-2 { /* parallel camera */
			fsl,pins = <
				MX6QDL_PAD_CSI0_DAT12__IPU1_CSI0_DATA12    0x80000000
				MX6QDL_PAD_CSI0_DAT13__IPU1_CSI0_DATA13    0x80000000
				MX6QDL_PAD_CSI0_DAT14__IPU1_CSI0_DATA14    0x80000000
				MX6QDL_PAD_CSI0_DAT15__IPU1_CSI0_DATA15    0x80000000
				MX6QDL_PAD_CSI0_DAT16__IPU1_CSI0_DATA16    0x80000000
				MX6QDL_PAD_CSI0_DAT17__IPU1_CSI0_DATA17    0x80000000
				MX6QDL_PAD_CSI0_DAT18__IPU1_CSI0_DATA18    0x80000000
				MX6QDL_PAD_CSI0_DAT19__IPU1_CSI0_DATA19    0x80000000
				MX6QDL_PAD_CSI0_DATA_EN__IPU1_CSI0_DATA_EN 0x80000000
				MX6QDL_PAD_CSI0_PIXCLK__IPU1_CSI0_PIXCLK   0x80000000
				MX6QDL_PAD_CSI0_MCLK__IPU1_CSI0_HSYNC      0x80000000
				MX6QDL_PAD_CSI0_VSYNC__IPU1_CSI0_VSYNC     0x80000000
				MX6QDL_PAD_SD1_DAT1__GPIO1_IO17            0x80000000
				MX6QDL_PAD_SD1_DAT0__GPIO1_IO16            0x80000000
			>;
		};

		pinctrl_pcie: pciegrp {
			fsl,pins = <
				MX6QDL_PAD_GPIO_17__GPIO7_IO12	0x1b0b0
			>;
		};

		pinctrl_pcie_reg: pciereggrp {
			fsl,pins = <
				MX6QDL_PAD_EIM_D19__GPIO3_IO19	0x1b0b0
			>;
		};

		pinctrl_pwm1: pwm1grp {
			fsl,pins = <
				MX6QDL_PAD_SD1_DAT3__PWM1_OUT		0x1b0b1
			>;
		};

		pinctrl_uart1: uart1grp {
			fsl,pins = <
				MX6QDL_PAD_CSI0_DAT10__UART1_TX_DATA	0x1b0b1
				MX6QDL_PAD_CSI0_DAT11__UART1_RX_DATA	0x1b0b1
			>;
		};

		pinctrl_uart5_1: uart5grp-1 {
			fsl,pins = <
				MX6QDL_PAD_KEY_COL1__UART5_TX_DATA	0x1b0b1
				MX6QDL_PAD_KEY_ROW1__UART5_RX_DATA	0x1b0b1
				MX6QDL_PAD_KEY_COL4__UART5_RTS_B	0x1b0b1
				MX6QDL_PAD_KEY_ROW4__UART5_CTS_B	0x1b0b1
			>;
		};

		pinctrl_uart5dte_1: uart5dtegrp-1 {
			fsl,pins = <
				MX6QDL_PAD_KEY_ROW1__UART5_TX_DATA	0x1b0b1
				MX6QDL_PAD_KEY_COL1__UART5_RX_DATA	0x1b0b1
				MX6QDL_PAD_KEY_ROW4__UART5_RTS_B	0x1b0b1
				MX6QDL_PAD_KEY_COL4__UART5_CTS_B	0x1b0b1
			>;
		};

		pinctrl_usbotg: usbotggrp {
			fsl,pins = <
				MX6QDL_PAD_ENET_RX_ER__USB_OTG_ID	0x17059
			>;
		};

		pinctrl_usdhc2: usdhc2grp {
			fsl,pins = <
				MX6QDL_PAD_SD2_CMD__SD2_CMD		0x17059
				MX6QDL_PAD_SD2_CLK__SD2_CLK		0x10059
				MX6QDL_PAD_SD2_DAT0__SD2_DATA0		0x17059
				MX6QDL_PAD_SD2_DAT1__SD2_DATA1		0x17059
				MX6QDL_PAD_SD2_DAT2__SD2_DATA2		0x17059
				MX6QDL_PAD_SD2_DAT3__SD2_DATA3		0x17059
				MX6QDL_PAD_NANDF_D4__SD2_DATA4		0x17059
				MX6QDL_PAD_NANDF_D5__SD2_DATA5		0x17059
				MX6QDL_PAD_NANDF_D6__SD2_DATA6		0x17059
				MX6QDL_PAD_NANDF_D7__SD2_DATA7		0x17059
			>;
		};

		pinctrl_usdhc3: usdhc3grp {
			fsl,pins = <
				MX6QDL_PAD_SD3_CMD__SD3_CMD		0x17059
				MX6QDL_PAD_SD3_CLK__SD3_CLK		0x10059
				MX6QDL_PAD_SD3_DAT0__SD3_DATA0		0x17059
				MX6QDL_PAD_SD3_DAT1__SD3_DATA1		0x17059
				MX6QDL_PAD_SD3_DAT2__SD3_DATA2		0x17059
				MX6QDL_PAD_SD3_DAT3__SD3_DATA3		0x17059
				MX6QDL_PAD_SD3_DAT4__SD3_DATA4		0x17059
				MX6QDL_PAD_SD3_DAT5__SD3_DATA5		0x17059
				MX6QDL_PAD_SD3_DAT6__SD3_DATA6		0x17059
				MX6QDL_PAD_SD3_DAT7__SD3_DATA7		0x17059
			>;
		};

		pinctrl_usdhc4: usdhc4grp {
			fsl,pins = <
				MX6QDL_PAD_SD4_CMD__SD4_CMD		0x17059
				MX6QDL_PAD_SD4_CLK__SD4_CLK		0x10059
				MX6QDL_PAD_SD4_DAT0__SD4_DATA0		0x17059
				MX6QDL_PAD_SD4_DAT1__SD4_DATA1		0x17059
				MX6QDL_PAD_SD4_DAT2__SD4_DATA2		0x17059
				MX6QDL_PAD_SD4_DAT3__SD4_DATA3		0x17059
				MX6QDL_PAD_SD4_DAT4__SD4_DATA4		0x17059
				MX6QDL_PAD_SD4_DAT5__SD4_DATA5		0x17059
				MX6QDL_PAD_SD4_DAT6__SD4_DATA6		0x17059
				MX6QDL_PAD_SD4_DAT7__SD4_DATA7		0x17059
			>;
		};

		pinctrl_wdog: wdoggrp {
			fsl,pins = <
				MX6QDL_PAD_GPIO_1__WDOG2_B 0x80000000
			>;
		};
	};

	gpio_leds {
		pinctrl_gpio_leds: gpioledsgrp {
			fsl,pins = <
				MX6QDL_PAD_GPIO_2__GPIO1_IO02 0x1b0b0
			>;
		};
	};
};

&ldb {
	status = "okay";

	lvds-channel@0 {
		fsl,data-mapping = "spwg";
		fsl,data-width = <18>;
		status = "okay";

		display-timings {
			native-mode = <&timing0>;
			timing0: hsd100pxn1 {
				clock-frequency = <65000000>;
				hactive = <1024>;
				vactive = <768>;
				hback-porch = <220>;
				hfront-porch = <40>;
				vback-porch = <21>;
				vfront-porch = <7>;
				hsync-len = <60>;
				vsync-len = <10>;
			};
		};
	};

	lvds-channel@1 {
		fsl,data-mapping = "spwg";
		fsl,data-width = <18>;
		primary;
		status = "okay";

		display-timings {
			native-mode = <&timing1>;
			timing1: hsd100pxn1 {
				clock-frequency = <65000000>;
				hactive = <1024>;
				vactive = <768>;
				hback-porch = <220>;
				hfront-porch = <40>;
				vback-porch = <21>;
				vfront-porch = <7>;
				hsync-len = <60>;
				vsync-len = <10>;
			};
		};
	};
};

&mipi_csi {
	status = "okay";
	ipu_id = <0>;
	csi_id = <1>;
	v_channel = <0>;
	lanes = <2>;
};

&mipi_dsi {
	dev_id = <0>;
	disp_id = <1>;
	lcd_panel = "TRULY-WVGA";
	disp-power-on-supply = <&reg_mipi_dsi_pwr_on>;
	resets = <&mipi_dsi_reset>;
	status = "okay";
};

&pcie {
	pinctrl-names = "default";
	pinctrl-0 = <&pinctrl_pcie>;
	reset-gpio = <&gpio7 12 0>;
	status = "okay";
};

&pwm1 {
	pinctrl-names = "default";
	pinctrl-0 = <&pinctrl_pwm1>;
	status = "okay";
};

&snvs_poweroff {
	status = "okay";
};

&ssi2 {
	status = "okay";
};

&uart1 {
	pinctrl-names = "default";
	pinctrl-0 = <&pinctrl_uart1>;
	status = "okay";
};

&usbh1 {
	vbus-supply = <&reg_usb_h1_vbus>;
	status = "okay";
};

&usbotg {
	vbus-supply = <&reg_usb_otg_vbus>;
	pinctrl-names = "default";
	pinctrl-0 = <&pinctrl_usbotg>;
	disable-over-current;
	srp-disable;
	hnp-disable;
	adp-disable;
	status = "okay";
};

&usbphy1 {
	tx-d-cal = <0x5>;
};

&usbphy2 {
	tx-d-cal = <0x5>;
};

&usdhc2 {
	pinctrl-names = "default";
	pinctrl-0 = <&pinctrl_usdhc2>;
	bus-width = <8>;
	cd-gpios = <&gpio2 2 GPIO_ACTIVE_LOW>;
	wp-gpios = <&gpio2 3 GPIO_ACTIVE_HIGH>;
<<<<<<< HEAD
=======
	no-1-8-v;
	keep-power-in-suspend;
	enable-sdio-wakeup;
>>>>>>> 709e44c5
	status = "okay";
};

&usdhc3 {
	pinctrl-names = "default";
	pinctrl-0 = <&pinctrl_usdhc3>;
	bus-width = <8>;
	cd-gpios = <&gpio2 0 GPIO_ACTIVE_LOW>;
	wp-gpios = <&gpio2 1 GPIO_ACTIVE_HIGH>;
<<<<<<< HEAD
=======
	no-1-8-v;
	keep-power-in-suspend;
	enable-sdio-wakeup;
>>>>>>> 709e44c5
	status = "okay";
};

&usdhc4 {
	pinctrl-names = "default";
	pinctrl-0 = <&pinctrl_usdhc4>;
	bus-width = <8>;
	non-removable;
	no-1-8-v;
	keep-power-in-suspend;
	status = "okay";
};

&wdog1 {
	status = "disabled";
};

&wdog2 {
	pinctrl-names = "default";
	pinctrl-0 = <&pinctrl_wdog>;
	fsl,wdog_b;
	status = "okay";
};

&wdog1 {
	status = "disabled";
};

&wdog2 {
	pinctrl-names = "default";
	pinctrl-0 = <&pinctrl_wdog>;
	fsl,wdog_b;
	status = "okay";
};<|MERGE_RESOLUTION|>--- conflicted
+++ resolved
@@ -187,61 +187,6 @@
 			     "fsl,imx-audio-hdmi";
 		model = "imx-audio-hdmi";
 		hdmi-controller = <&hdmi_audio>;
-<<<<<<< HEAD
-=======
-	};
-
-	mxcfb1: fb@0 {
-		compatible = "fsl,mxc_sdc_fb";
-		disp_dev = "ldb";
-		interface_pix_fmt = "RGB666";
-		default_bpp = <16>;
-		int_clk = <0>;
-		late_init = <0>;
-		status = "disabled";
-	};
-
-	mxcfb2: fb@1 {
-		compatible = "fsl,mxc_sdc_fb";
-		disp_dev = "hdmi";
-		interface_pix_fmt = "RGB24";
-		mode_str ="1920x1080M@60";
-		default_bpp = <24>;
-		int_clk = <0>;
-		late_init = <0>;
-		status = "disabled";
-	};
-
-	mxcfb3: fb@2 {
-		compatible = "fsl,mxc_sdc_fb";
-		disp_dev = "lcd";
-		interface_pix_fmt = "RGB565";
-		mode_str ="CLAA-WVGA";
-		default_bpp = <16>;
-		int_clk = <0>;
-		late_init = <0>;
-		status = "disabled";
-	};
-
-	mxcfb4: fb@3 {
-		compatible = "fsl,mxc_sdc_fb";
-		disp_dev = "ldb";
-		interface_pix_fmt = "RGB666";
-		default_bpp = <16>;
-		int_clk = <0>;
-		late_init = <0>;
-		status = "disabled";
-	};
-
-	lcd@0 {
-		compatible = "fsl,lcd";
-		ipu_id = <0>;
-		disp_id = <0>;
-		default_ifmt = "RGB565";
-		pinctrl-names = "default";
-		pinctrl-0 = <&pinctrl_ipu1>;
-		status = "okay";
->>>>>>> 709e44c5
 	};
 
 	mxcfb1: fb@0 {
@@ -313,6 +258,7 @@
 			100
 		>;
 		default-brightness-level = <94>;
+		status = "okay";
 
 	};
 
@@ -324,23 +270,6 @@
 		status = "okay";
 	};
 
-<<<<<<< HEAD
-	v4l2_cap_1 {
-		compatible = "fsl,imx6q-v4l2-capture";
-		ipu_id = <0>;
-		csi_id = <1>;
-=======
-	v4l2_cap_0 {
-		compatible = "fsl,imx6q-v4l2-capture";
-		ipu_id = <0>;
-		csi_id = <0>;
->>>>>>> 709e44c5
-		mclk_source = <0>;
-		status = "okay";
-	};
-
-<<<<<<< HEAD
-=======
 	v4l2_cap_1 {
 		compatible = "fsl,imx6q-v4l2-capture";
 		ipu_id = <0>;
@@ -349,7 +278,6 @@
 		status = "okay";
 	};
 
->>>>>>> 709e44c5
 	v4l2_out {
 		compatible = "fsl,mxc_v4l2_output";
 		status = "okay";
@@ -424,29 +352,6 @@
 	status = "okay";
 };
 
-<<<<<<< HEAD
-&gpc {
-	fsl,ldo-bypass = <1>;
-};
-
-&dcic1 {
-	dcic_id = <0>;
-	dcic_mux = "dcic-hdmi";
-	status = "okay";
-};
-
-&dcic2 {
-	dcic_id = <1>;
-	dcic_mux = "dcic-lvds1";
-	status = "okay";
-};
-
-&hdmi_audio {
-	status = "okay";
-};
-
-=======
->>>>>>> 709e44c5
 &hdmi_cec {
 	pinctrl-names = "default";
 	pinctrl-0 = <&pinctrl_hdmi_cec>;
@@ -732,10 +637,6 @@
 				MX6QDL_PAD_SD3_RST__GPIO7_IO08	0x80000000
 				MX6QDL_PAD_GPIO_9__GPIO1_IO09 	0x80000000
 				MX6QDL_PAD_EIM_DA9__GPIO3_IO09 0x80000000
-<<<<<<< HEAD
-				MX6QDL_PAD_GPIO_1__WDOG2_B 0x80000000
-=======
->>>>>>> 709e44c5
 				MX6QDL_PAD_NANDF_CS0__GPIO6_IO11 0x80000000
 				MX6QDL_PAD_NANDF_CS1__GPIO6_IO14 0x80000000
 				MX6QDL_PAD_NANDF_CS2__GPIO6_IO15 0x80000000
@@ -1126,12 +1027,9 @@
 	bus-width = <8>;
 	cd-gpios = <&gpio2 2 GPIO_ACTIVE_LOW>;
 	wp-gpios = <&gpio2 3 GPIO_ACTIVE_HIGH>;
-<<<<<<< HEAD
-=======
 	no-1-8-v;
 	keep-power-in-suspend;
 	enable-sdio-wakeup;
->>>>>>> 709e44c5
 	status = "okay";
 };
 
@@ -1141,12 +1039,9 @@
 	bus-width = <8>;
 	cd-gpios = <&gpio2 0 GPIO_ACTIVE_LOW>;
 	wp-gpios = <&gpio2 1 GPIO_ACTIVE_HIGH>;
-<<<<<<< HEAD
-=======
 	no-1-8-v;
 	keep-power-in-suspend;
 	enable-sdio-wakeup;
->>>>>>> 709e44c5
 	status = "okay";
 };
 
@@ -1169,15 +1064,4 @@
 	pinctrl-0 = <&pinctrl_wdog>;
 	fsl,wdog_b;
 	status = "okay";
-};
-
-&wdog1 {
-	status = "disabled";
-};
-
-&wdog2 {
-	pinctrl-names = "default";
-	pinctrl-0 = <&pinctrl_wdog>;
-	fsl,wdog_b;
-	status = "okay";
 };