--- conflicted
+++ resolved
@@ -112,8 +112,6 @@
 		};
 	};
 
-<<<<<<< HEAD
-=======
 	gpu_opp_table: gpu-opp-table {
 		compatible = "operating-points-v2";
 
@@ -134,7 +132,6 @@
 		};
 	};
 
->>>>>>> d1988041
 	pmu {
 		compatible = "arm,cortex-a7-pmu";
 		interrupts = <GIC_SPI 120 IRQ_TYPE_LEVEL_HIGH>,
