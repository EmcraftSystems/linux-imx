--- conflicted
+++ resolved
@@ -114,10 +114,6 @@
 	IMX6SL_CLK_IPG, IMX6SL_CLK_ARM, IMX6SL_CLK_MMDC_ROOT,
 };
 
-<<<<<<< HEAD
-extern int low_bus_freq_mode;
-=======
->>>>>>> e4b66791
 /*
  * ERR005311 CCM: After exit from WAIT mode, unwanted interrupt(s) taken
  *           during WAIT mode entry process could cause cache memory
@@ -158,10 +154,7 @@
 	static unsigned long saved_arm_div;
 	u32 val;
 	int arm_div_for_wait = imx6sl_get_arm_divider_for_wait();
-<<<<<<< HEAD
-=======
 	int mode = get_bus_freq_mode();
->>>>>>> e4b66791
 
 	if (enter) {
 		/*
@@ -170,11 +163,7 @@
 		 * from the 24MHz OSC, as there is no way to get
 		 * 28.8MHz, when ARM is sourced from PLl1.
 		 */
-<<<<<<< HEAD
-		if (low_bus_freq_mode) {
-=======
 		if (mode == BUS_FREQ_LOW) {
->>>>>>> e4b66791
 			val = readl_relaxed(ccm_base + CCSR);
 			val |= BM_CCSR_PLL1_SW_CLK_SEL;
 			writel_relaxed(val, ccm_base + CCSR);
@@ -183,11 +172,7 @@
 			writel_relaxed(arm_div_for_wait, ccm_base + CACRR);
 		}
 	} else {
-<<<<<<< HEAD
-		if (low_bus_freq_mode) {
-=======
 		if (mode == BUS_FREQ_LOW) {
->>>>>>> e4b66791
 			val = readl_relaxed(ccm_base + CCSR);
 			val &= ~BM_CCSR_PLL1_SW_CLK_SEL;
 			writel_relaxed(val, ccm_base + CCSR);
