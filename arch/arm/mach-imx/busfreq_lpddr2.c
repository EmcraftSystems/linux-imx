--- conflicted
+++ resolved
@@ -58,11 +58,7 @@
 extern void imx6_up_lpddr2_freq_change(u32 freq, int bus_freq_mode);
 extern unsigned long save_ttbr1(void);
 extern void restore_ttbr1(unsigned long ttbr1);
-<<<<<<< HEAD
-extern void mx6q_lpddr2_freq_change(u32 freq, int bus_freq_mode);
-=======
 extern void mx6q_lpddr2_freq_change(u32 freq, void *ddr_settings);
->>>>>>> 6172c4e9
 extern unsigned long ddr_freq_change_iram_base;
 extern unsigned long imx6_lpddr2_freq_change_start asm("imx6_lpddr2_freq_change_start");
 extern unsigned long imx6_lpddr2_freq_change_end asm("imx6_lpddr2_freq_change_end");
@@ -70,8 +66,6 @@
 extern unsigned long mx6q_lpddr2_freq_change_end asm("mx6q_lpddr2_freq_change_end");
 extern unsigned long iram_tlb_phys_addr;
 
-<<<<<<< HEAD
-=======
 struct mmdc_settings_info {
 	u32 size;
 	void *settings;
@@ -93,7 +87,6 @@
 	{0x38, 0x0},	/* mmdc_mdcfg3lp */
 };
 
->>>>>>> 6172c4e9
 #ifdef CONFIG_SMP
 volatile u32 *wait_for_lpddr2_freq_update;
 static unsigned int online_cpus;
@@ -106,11 +99,6 @@
 static void __iomem *gic_dist_base;
 #endif
 
-<<<<<<< HEAD
-#define SMP_WFE_CODE_SIZE 0x400
-
-=======
->>>>>>> 6172c4e9
 #ifdef CONFIG_SMP
 static irqreturn_t wait_in_wfe_irq(int irq, void *dev_id)
 {
@@ -184,18 +172,10 @@
 int update_lpddr2_freq_smp(int ddr_rate)
 {
 	unsigned long ttbr1;
-<<<<<<< HEAD
-	int me = 0;
-	int mode = get_bus_freq_mode();
-#ifdef CONFIG_SMP
-	int cpu = 0;
-	u32 reg;
-=======
 	int i, me = 0;
 #ifdef CONFIG_SMP
 	int cpu = 0;
 	u32 reg = 0;
->>>>>>> 6172c4e9
 #endif
 
 	if (ddr_rate == curr_ddr_rate)
@@ -203,8 +183,6 @@
 
 	printk(KERN_DEBUG "Bus freq set to %d start...\n", ddr_rate);
 
-<<<<<<< HEAD
-=======
 	for (i=0; i < mmdc_settings_size; i++) {
 		iram_mmdc_settings[i][0] = mmdc_settings[i][0];
 		iram_mmdc_settings[i][1] = mmdc_settings[i][1];
@@ -213,7 +191,6 @@
 	mmdc_settings_info->size = mmdc_settings_size;
 	mmdc_settings_info->settings = iram_mmdc_settings;
 
->>>>>>> 6172c4e9
 	/* ensure that all Cores are in WFE. */
 	local_irq_disable();
 
@@ -247,10 +224,7 @@
 
 	/* Wait for the other active CPUs to idle */
 	while (1) {
-<<<<<<< HEAD
-=======
 		reg = 0;
->>>>>>> 6172c4e9
 		reg = readl_relaxed(imx_scu_base + 0x08);
 		reg |= (0x02 << (me * 8));
 		if (reg == online_cpus)
@@ -270,12 +244,7 @@
 	ttbr1 = save_ttbr1();
 
 	/* Now change DDR frequency. */
-<<<<<<< HEAD
-	mx6_change_lpddr2_freq(ddr_rate,
-		(mode == BUS_FREQ_LOW || mode == BUS_FREQ_ULTRA_LOW) ? 1 : 0);
-=======
 	mx6_change_lpddr2_freq_smp(ddr_rate, mmdc_settings_info);
->>>>>>> 6172c4e9
 
 	restore_ttbr1(ttbr1);
 
@@ -291,10 +260,7 @@
 #endif
 
 	local_irq_enable();
-<<<<<<< HEAD
-=======
-
->>>>>>> 6172c4e9
+
 	printk(KERN_DEBUG "Bus freq set to %d done! cpu=%d\n", ddr_rate, me);
 
 	return 0;
@@ -302,16 +268,6 @@
 
 int init_mmdc_lpddr2_settings_mx6q(struct platform_device *busfreq_pdev)
 {
-<<<<<<< HEAD
-	unsigned long ddr_code_size;
-#ifdef CONFIG_SMP
-	struct device *dev = &busfreq_pdev->dev;
-	struct device_node *node;
-	struct irq_data *d;
-	u32 cpu;
-	int err;
-
-=======
 	struct device *dev = &busfreq_pdev->dev;
 	unsigned long ddr_code_size = 0;
 	unsigned long wfe_code_size = 0;
@@ -342,7 +298,6 @@
 			sizeof(mmdc_timing_settings));
 
 #ifdef CONFIG_SMP
->>>>>>> 6172c4e9
 	node = of_find_compatible_node(NULL, NULL, "arm,cortex-a9-gic");
 	if (!node) {
 		printk(KERN_ERR "failed to find imx6q-a9-gic device tree data!\n");
@@ -379,17 +334,6 @@
 	/* Stoange_iram_basee the variable used to communicate between cores in
 	 * a non-cacheable IRAM area */
 	wait_for_lpddr2_freq_update = (u32 *)ddr_freq_change_iram_base;
-<<<<<<< HEAD
-	wfe_change_lpddr2_freq = (void *)fncpy((void *)ddr_freq_change_iram_base + 0x8,
-			&wfe_smp_freq_change, SMP_WFE_CODE_SIZE - 0x8);
-#endif
-	ddr_code_size = (&mx6q_lpddr2_freq_change_end -&mx6q_lpddr2_freq_change_start) *4;
-
-	mx6_change_lpddr2_freq = (void *)fncpy(
-			(void *)ddr_freq_change_iram_base + SMP_WFE_CODE_SIZE,
-			&mx6q_lpddr2_freq_change, ddr_code_size);
-
-=======
 	wfe_code_size = (&wfe_smp_freq_change_end - &wfe_smp_freq_change_start) *4;
 
 	wfe_change_lpddr2_freq = (void *)fncpy((void *)ddr_freq_change_iram_base + 0x8,
@@ -410,7 +354,6 @@
 		mmdc_settings[i][1] = readl_relaxed(mmdc_base +
 				mmdc_settings[i][0]);
 
->>>>>>> 6172c4e9
 	curr_ddr_rate = ddr_normal_rate;
 
 	return 0;
