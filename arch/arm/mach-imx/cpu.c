#include <linux/err.h>
#include <linux/module.h>
#include <linux/io.h>
#include <linux/of.h>
#include <linux/slab.h>
#include <linux/sys_soc.h>

#include "hardware.h"
#include "common.h"

unsigned int __mxc_cpu_type;
EXPORT_SYMBOL(__mxc_cpu_type);
unsigned int __mxc_arch_type;
EXPORT_SYMBOL(__mxc_arch_type);

static unsigned int imx_soc_revision;

void mxc_set_cpu_type(unsigned int type)
{
	__mxc_cpu_type = type;
}

void mxc_set_arch_type(unsigned int type)
{
	__mxc_arch_type = type;
}

void imx_set_soc_revision(unsigned int rev)
{
	imx_soc_revision = rev;
}

unsigned int imx_get_soc_revision(void)
{
	return imx_soc_revision;
}

void imx_print_silicon_rev(const char *cpu, int srev)
{
	if (srev == IMX_CHIP_REVISION_UNKNOWN)
		pr_info("CPU identified as %s, unknown revision\n", cpu);
	else
		pr_info("CPU identified as %s, silicon rev %d.%d\n",
				cpu, (srev >> 4) & 0xf, srev & 0xf);
}

void __init imx_set_aips(void __iomem *base)
{
	unsigned int reg;
/*
 * Set all MPROTx to be non-bufferable, trusted for R/W,
 * not forced to user-mode.
 */
	__raw_writel(0x77777777, base + 0x0);
	__raw_writel(0x77777777, base + 0x4);

/*
 * Set all OPACRx to be non-bufferable, to not require
 * supervisor privilege level for access, allow for
 * write access and untrusted master access.
 */
	__raw_writel(0x0, base + 0x40);
	__raw_writel(0x0, base + 0x44);
	__raw_writel(0x0, base + 0x48);
	__raw_writel(0x0, base + 0x4C);
	reg = __raw_readl(base + 0x50) & 0x00FFFFFF;
	__raw_writel(reg, base + 0x50);
}

struct device * __init imx_soc_device_init(void)
{
	struct soc_device_attribute *soc_dev_attr;
	struct soc_device *soc_dev;
	struct device_node *root;
	const char *soc_id;
	int ret;

	soc_dev_attr = kzalloc(sizeof(*soc_dev_attr), GFP_KERNEL);
	if (!soc_dev_attr)
		return NULL;

	soc_dev_attr->family = "Freescale i.MX";

	root = of_find_node_by_path("/");
	ret = of_property_read_string(root, "model", &soc_dev_attr->machine);
	of_node_put(root);
	if (ret)
		goto free_soc;

	switch (__mxc_cpu_type) {
	case MXC_CPU_MX1:
		soc_id = "i.MX1";
		break;
	case MXC_CPU_MX21:
		soc_id = "i.MX21";
		break;
	case MXC_CPU_MX25:
		soc_id = "i.MX25";
		break;
	case MXC_CPU_MX27:
		soc_id = "i.MX27";
		break;
	case MXC_CPU_MX31:
		soc_id = "i.MX31";
		break;
	case MXC_CPU_MX35:
		soc_id = "i.MX35";
		break;
	case MXC_CPU_MX51:
		soc_id = "i.MX51";
		break;
	case MXC_CPU_MX53:
		soc_id = "i.MX53";
		break;
	case MXC_CPU_IMX6SL:
		soc_id = "i.MX6SL";
		break;
	case MXC_CPU_IMX6DL:
		soc_id = "i.MX6DL";
		break;
	case MXC_CPU_IMX6SX:
		soc_id = "i.MX6SX";
		break;
<<<<<<< HEAD
=======
	case MXC_CPU_IMX6UL:
		soc_id = "i.MX6UL";
		break;
>>>>>>> e4b66791
	case MXC_CPU_IMX6Q:
		soc_id = "i.MX6Q";
		break;
	case MXC_CPU_IMX7D:
		soc_id = "i.MX7D";
		break;
	default:
		soc_id = "Unknown";
	}
	soc_dev_attr->soc_id = soc_id;

	soc_dev_attr->revision = kasprintf(GFP_KERNEL, "%d.%d",
					   (imx_soc_revision >> 4) & 0xf,
					   imx_soc_revision & 0xf);
	if (!soc_dev_attr->revision)
		goto free_soc;

	soc_dev = soc_device_register(soc_dev_attr);
	if (IS_ERR(soc_dev))
		goto free_rev;

	return soc_device_to_device(soc_dev);

free_rev:
	kfree(soc_dev_attr->revision);
free_soc:
	kfree(soc_dev_attr);
	return NULL;
}<|MERGE_RESOLUTION|>--- conflicted
+++ resolved
@@ -121,12 +121,9 @@
 	case MXC_CPU_IMX6SX:
 		soc_id = "i.MX6SX";
 		break;
-<<<<<<< HEAD
-=======
 	case MXC_CPU_IMX6UL:
 		soc_id = "i.MX6UL";
 		break;
->>>>>>> e4b66791
 	case MXC_CPU_IMX6Q:
 		soc_id = "i.MX6Q";
 		break;
