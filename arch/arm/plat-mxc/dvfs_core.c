--- conflicted
+++ resolved
@@ -1081,16 +1081,6 @@
 	dvfs_core_is_active = 0;
 	printk(KERN_INFO "DVFS driver module loaded\n");
 
-<<<<<<< HEAD
-#if 0 /* disable dvfs by default on android */
-	/* Enable DVFS by default. */
-	if (start_dvfs() != 0)
-		printk(KERN_ERR "Failed to start DVFS\n");
-	printk(KERN_INFO "DVFS driver Enabled\n");
-#endif
-
-=======
->>>>>>> 605a90cf
 	return 0;
 }
 
