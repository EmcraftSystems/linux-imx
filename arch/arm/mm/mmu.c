--- conflicted
+++ resolved
@@ -296,19 +296,18 @@
 		.prot_sect = PMD_TYPE_SECT | PMD_SECT_AP_WRITE,
 		.domain    = DOMAIN_KERNEL,
 	},
-<<<<<<< HEAD
 	[MT_MEMORY_RW_NS] = {
 		.prot_pte  = L_PTE_PRESENT | L_PTE_YOUNG | L_PTE_DIRTY |
 			     L_PTE_XN,
 		.prot_l1   = PMD_TYPE_TABLE,
 		.prot_sect = PMD_TYPE_SECT | PMD_SECT_AP_WRITE | PMD_SECT_XN,
-=======
+		.domain    = DOMAIN_KERNEL,
+	},
 	[MT_MEMORY_RO] = {
 		.prot_pte  = L_PTE_PRESENT | L_PTE_YOUNG | L_PTE_DIRTY |
 			     L_PTE_XN | L_PTE_RDONLY,
 		.prot_l1   = PMD_TYPE_TABLE,
 		.prot_sect = PMD_TYPE_SECT,
->>>>>>> 3e98e33d
 		.domain    = DOMAIN_KERNEL,
 	},
 	[MT_ROM] = {
@@ -667,12 +666,9 @@
 	mem_types[MT_MEMORY_RWX].prot_pte |= kern_pgprot;
 	mem_types[MT_MEMORY_RW].prot_sect |= ecc_mask | cp->pmd;
 	mem_types[MT_MEMORY_RW].prot_pte |= kern_pgprot;
-<<<<<<< HEAD
 	mem_types[MT_MEMORY_RW_NS].prot_sect |= ecc_mask | cp->pmd;
-=======
 	mem_types[MT_MEMORY_RO].prot_sect |= ecc_mask | cp->pmd;
 	mem_types[MT_MEMORY_RO].prot_pte |= kern_pgprot;
->>>>>>> 3e98e33d
 	mem_types[MT_MEMORY_DMA_READY].prot_pte |= kern_pgprot;
 	mem_types[MT_MEMORY_RWX_NONCACHED].prot_sect |= ecc_mask;
 	mem_types[MT_ROM].prot_sect |= cp->pmd;
