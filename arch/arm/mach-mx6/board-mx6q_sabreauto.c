/*
 * Copyright (C) 2011-2013 Freescale Semiconductor, Inc. All Rights Reserved.
 *
 * This program is free software; you can redistribute it and/or modify
 * it under the terms of the GNU General Public License as published by
 * the Free Software Foundation; either version 2 of the License, or
 * (at your option) any later version.

 * This program is distributed in the hope that it will be useful,
 * but WITHOUT ANY WARRANTY; without even the implied warranty of
 * MERCHANTABILITY or FITNESS FOR A PARTICULAR PURPOSE.  See the
 * GNU General Public License for more details.

 * You should have received a copy of the GNU General Public License along
 * with this program; if not, write to the Free Software Foundation, Inc.,
 * 51 Franklin Street, Fifth Floor, Boston, MA 02110-1301 USA.
 */

#include <linux/types.h>
#include <linux/sched.h>
#include <linux/delay.h>
#include <linux/pm.h>
#include <linux/interrupt.h>
#include <linux/irq.h>
#include <linux/init.h>
#include <linux/input.h>
#include <linux/nodemask.h>
#include <linux/clk.h>
#include <linux/platform_device.h>
#include <linux/fsl_devices.h>
#include <linux/smsc911x.h>
#include <linux/spi/spi.h>
#include <linux/spi/flash.h>
#include <linux/mtd/physmap.h>
#include <linux/i2c.h>
#include <linux/i2c/pca953x.h>
#include <linux/ata.h>
#include <linux/mtd/mtd.h>
#include <linux/mtd/map.h>
#include <linux/mtd/partitions.h>
#include <linux/pmic_external.h>
#include <linux/pmic_status.h>
#include <linux/ipu.h>
#include <linux/mxcfb.h>
#include <linux/pwm_backlight.h>
#include <linux/fec.h>
#include <linux/memblock.h>
#include <linux/gpio.h>
#include <linux/ion.h>
#include <linux/etherdevice.h>
#include <linux/regulator/anatop-regulator.h>
#include <linux/regulator/consumer.h>
#include <linux/regulator/machine.h>
#include <linux/regulator/fixed.h>
#include <linux/mxc_asrc.h>
#include <sound/pcm.h>
#include <linux/mfd/mxc-hdmi-core.h>

#include <mach/common.h>
#include <mach/hardware.h>
#include <mach/mxc_dvfs.h>
#include <mach/memory.h>
#include <mach/iomux-mx6q.h>
#include <mach/imx-uart.h>
#include <mach/viv_gpu.h>
#include <mach/ahci_sata.h>
#include <mach/ipu-v3.h>
#include <mach/mxc_hdmi.h>
#include <mach/mxc_asrc.h>
#include <mach/mipi_dsi.h>
#include <mach/mipi_csi2.h>

#include <asm/irq.h>
#include <asm/setup.h>
#include <asm/mach-types.h>
#include <asm/mach/arch.h>
#include <asm/mach/time.h>

#include "usb.h"
#include "devices-imx6q.h"
#include "crm_regs.h"
#include "cpu_op-mx6.h"
#include "board-mx6q_sabreauto.h"
#include "board-mx6solo_sabreauto.h"

/* sorted by GPIO_NR */
#define SABREAUTO_SD1_CD		IMX_GPIO_NR(1, 1)
#define SABREAUTO_ESAI_INT		IMX_GPIO_NR(1, 10)
#define SABREAUTO_ANDROID_HOME		IMX_GPIO_NR(1, 11)
#define SABREAUTO_ANDROID_BACK		IMX_GPIO_NR(1, 12)
#define SABREAUTO_SD3_WP		IMX_GPIO_NR(1, 13)
#define SABREAUTO_I2C_EXP_RST		IMX_GPIO_NR(1, 15)
#define SABREAUTO_USB_OTG_OC		IMX_GPIO_NR(2, 8)
#define SABREAUTO_LDB_BACKLIGHT3	IMX_GPIO_NR(2, 9)
#define SABREAUTO_LDB_BACKLIGHT4	IMX_GPIO_NR(2, 10)
#define SABREAUTO_ANDROID_POWER		IMX_GPIO_NR(2, 12)
#define SABREAUTO_ANDROID_VOLUP		IMX_GPIO_NR(2, 15)
#define SABREAUTO_CAP_TCH_INT		IMX_GPIO_NR(2, 28)
#define SABREAUTO_eCOMPASS_INT		IMX_GPIO_NR(2, 29)
#define SABREAUTO_ECSPI1_CS1		IMX_GPIO_NR(3, 19)
#define SABREAUTO_DISP0_PWR		IMX_GPIO_NR(3, 24)
#define SABREAUTO_DISP0_I2C_EN		IMX_GPIO_NR(3, 28)
#define SABREAUTO_DISP0_DET_INT		IMX_GPIO_NR(3, 31)
#define SABREAUTO_DISP0_RESET		IMX_GPIO_NR(5, 0)
#define SABREAUTO_I2C3_STEER		IMX_GPIO_NR(5, 4)
#define SABREAUTO_WEIM_NOR_WDOG1        IMX_GPIO_NR(4, 29)
#define SABREAUTO_ANDROID_VOLDOWN	IMX_GPIO_NR(5, 14)
#define SABREAUTO_PMIC_INT		IMX_GPIO_NR(5, 16)
#define SABREAUTO_ALS_INT		IMX_GPIO_NR(5, 17)
#define SABREAUTO_SD1_WP		IMX_GPIO_NR(5, 20)
#define SABREAUTO_USB_HOST1_OC		IMX_GPIO_NR(5, 0)
#define SABREAUTO_SD3_CD		IMX_GPIO_NR(6, 15)

#define SABREAUTO_MAX7310_1_BASE_ADDR	IMX_GPIO_NR(8, 0)
#define SABREAUTO_MAX7310_2_BASE_ADDR	IMX_GPIO_NR(8, 8)
#define SABREAUTO_MAX7310_3_BASE_ADDR	IMX_GPIO_NR(8, 16)

<<<<<<< HEAD
#ifdef CONFIG_MX6_ENET_IRQ_TO_GPIO
=======
>>>>>>> 822ae2cf
#define MX6_ENET_IRQ		IMX_GPIO_NR(1, 6)
#define IOMUX_OBSRV_MUX1_OFFSET	0x3c
#define OBSRV_MUX1_MASK			0x3f
#define OBSRV_MUX1_ENET_IRQ		0x9
<<<<<<< HEAD
#endif
=======
>>>>>>> 822ae2cf

#define SABREAUTO_IO_EXP_GPIO1(x)	(SABREAUTO_MAX7310_1_BASE_ADDR + (x))
#define SABREAUTO_IO_EXP_GPIO2(x)	(SABREAUTO_MAX7310_2_BASE_ADDR + (x))
#define SABREAUTO_IO_EXP_GPIO3(x)	(SABREAUTO_MAX7310_3_BASE_ADDR + (x))

#define SABREAUTO_PCIE_RST_B_REVB	(SABREAUTO_MAX7310_1_BASE_ADDR + 2)
/*
 * CAN2 STBY and EN lines are the same as the CAN1. These lines are not
 * independent.
 */
#define SABREAUTO_PER_RST		SABREAUTO_IO_EXP_GPIO1(3)
#define SABREAUTO_VIDEOIN_PWR		SABREAUTO_IO_EXP_GPIO2(2)
#define SABREAUTO_CAN1_STEER		SABREAUTO_IO_EXP_GPIO2(3)
#define SABREAUTO_CAN_STBY		SABREAUTO_IO_EXP_GPIO2(5)
#define SABREAUTO_CAN_EN		SABREAUTO_IO_EXP_GPIO2(6)
#define SABREAUTO_USB_HOST1_PWR		SABREAUTO_IO_EXP_GPIO2(7)
#define SABREAUTO_USB_OTG_PWR		SABREAUTO_IO_EXP_GPIO3(1)
#define BMCR_PDOWN			0x0800 /* PHY Powerdown */

extern char *gp_reg_id;
extern char *soc_reg_id;
extern char *pu_reg_id;
extern bool enet_to_gpio_6;

static int mma8x5x_position = 7;
static int mag3110_position = 7;
static struct clk *sata_clk;
static int mipi_sensor;
static int can0_enable;
static int uart3_en;
static int tuner_en;
static int spinor_en;
static int weimnor_en;
static int caam_enabled;

static int __init spinor_enable(char *p)
{
       spinor_en = 1;
       return 0;
}
early_param("spi-nor", spinor_enable);

static int __init weimnor_enable(char *p)
{
       weimnor_en = 1;
       return 0;
}
early_param("weim-nor", weimnor_enable);

static int __init uart3_enable(char *p)
{
	uart3_en = 1;
	return 0;
}
early_param("uart3", uart3_enable);

static int __init tuner_enable(char *p)
{
	tuner_en = 1;
	return 0;
}
early_param("tuner", tuner_enable);

enum sd_pad_mode {
	SD_PAD_MODE_LOW_SPEED,
	SD_PAD_MODE_MED_SPEED,
	SD_PAD_MODE_HIGH_SPEED,
};

#if defined(CONFIG_KEYBOARD_GPIO) || defined(CONFIG_KEYBOARD_GPIO_MODULE)
#define GPIO_BUTTON(gpio_num, ev_code, act_low, descr, wake)	\
{								\
	.gpio		= gpio_num,				\
	.type		= EV_KEY,				\
	.code		= ev_code,				\
	.active_low	= act_low,				\
	.desc		= "btn " descr,				\
	.wakeup		= wake,					\
}

static struct gpio_keys_button ard_buttons[] = {
	GPIO_BUTTON(SABREAUTO_ANDROID_HOME,    KEY_HOME,       1, "home",        0),
	GPIO_BUTTON(SABREAUTO_ANDROID_BACK,    KEY_BACK,       1, "back",        0),
	GPIO_BUTTON(SABREAUTO_ANDROID_VOLUP,   KEY_VOLUMEUP,   1, "volume-up",   0),
	GPIO_BUTTON(SABREAUTO_ANDROID_VOLDOWN, KEY_VOLUMEDOWN, 1, "volume-down", 0),
	GPIO_BUTTON(SABREAUTO_ANDROID_POWER,   KEY_POWER,      1, "power-key",   1),
};

static struct gpio_keys_platform_data ard_android_button_data = {
	.buttons	= ard_buttons,
	.nbuttons	= ARRAY_SIZE(ard_buttons),
};

static struct platform_device ard_android_button_device = {
	.name		= "gpio-keys",
	.id		= -1,
	.num_resources  = 0,
	.dev		= {
		.platform_data = &ard_android_button_data,
	}
};

static void __init imx6q_add_android_device_buttons(void)
{
	platform_device_register(&ard_android_button_device);
}
#else
static void __init imx6q_add_android_device_buttons(void) {}
#endif

static int plt_sd_pad_change(unsigned int index, int clock)
{
	/* LOW speed is the default state of SD pads */
	static enum sd_pad_mode pad_mode = SD_PAD_MODE_LOW_SPEED;

	iomux_v3_cfg_t *sd_pads_200mhz = NULL;
	iomux_v3_cfg_t *sd_pads_100mhz = NULL;
	iomux_v3_cfg_t *sd_pads_50mhz = NULL;

	u32 sd_pads_200mhz_cnt;
	u32 sd_pads_100mhz_cnt;
	u32 sd_pads_50mhz_cnt;

	if (index != 2) {
		printk(KERN_ERR"no such SD host controller index %d\n", index);
		return -EINVAL;
	}

	if (cpu_is_mx6q()) {
		sd_pads_200mhz = mx6q_sd3_200mhz;
		sd_pads_100mhz = mx6q_sd3_100mhz;
		sd_pads_50mhz = mx6q_sd3_50mhz;

		sd_pads_200mhz_cnt = ARRAY_SIZE(mx6q_sd3_200mhz);
		sd_pads_100mhz_cnt = ARRAY_SIZE(mx6q_sd3_100mhz);
		sd_pads_50mhz_cnt = ARRAY_SIZE(mx6q_sd3_50mhz);
	} else if (cpu_is_mx6dl()) {
		sd_pads_200mhz = mx6dl_sd3_200mhz;
		sd_pads_100mhz = mx6dl_sd3_100mhz;
		sd_pads_50mhz = mx6dl_sd3_50mhz;

		sd_pads_200mhz_cnt = ARRAY_SIZE(mx6dl_sd3_200mhz);
		sd_pads_100mhz_cnt = ARRAY_SIZE(mx6dl_sd3_100mhz);
		sd_pads_50mhz_cnt = ARRAY_SIZE(mx6dl_sd3_50mhz);
	}

	if (clock > 100000000) {
		if (pad_mode == SD_PAD_MODE_HIGH_SPEED)
			return 0;
		BUG_ON(!sd_pads_200mhz);
		pad_mode = SD_PAD_MODE_HIGH_SPEED;
		return mxc_iomux_v3_setup_multiple_pads(sd_pads_200mhz,
							sd_pads_200mhz_cnt);
	} else if (clock > 52000000) {
		if (pad_mode == SD_PAD_MODE_MED_SPEED)
			return 0;
		BUG_ON(!sd_pads_100mhz);
		pad_mode = SD_PAD_MODE_MED_SPEED;
		return mxc_iomux_v3_setup_multiple_pads(sd_pads_100mhz,
							sd_pads_100mhz_cnt);
	} else {
		if (pad_mode == SD_PAD_MODE_LOW_SPEED)
			return 0;
		BUG_ON(!sd_pads_50mhz);
		pad_mode = SD_PAD_MODE_LOW_SPEED;
		return mxc_iomux_v3_setup_multiple_pads(sd_pads_50mhz,
							sd_pads_50mhz_cnt);
	}
}

static const struct esdhc_platform_data mx6q_sabreauto_sd3_data __initconst = {
	.cd_gpio		= SABREAUTO_SD3_CD,
	.wp_gpio		= SABREAUTO_SD3_WP,
	.keep_power_at_suspend = 1,
	.support_18v		= 1,
	.support_8bit		= 1,
	.delay_line		= 0,
	.platform_pad_change	= plt_sd_pad_change,
	.cd_type = ESDHC_CD_CONTROLLER,
	.runtime_pm = 1,
};

static const struct esdhc_platform_data mx6q_sabreauto_sd1_data __initconst = {
	.cd_gpio = SABREAUTO_SD1_CD,
	.wp_gpio = SABREAUTO_SD1_WP,
	.keep_power_at_suspend = 1,
	.cd_type = ESDHC_CD_CONTROLLER,
	.runtime_pm = 1,
};


static int __init gpmi_nand_platform_init(void)
{
	iomux_v3_cfg_t *nand_pads = NULL;
	u32 nand_pads_cnt;

	if (cpu_is_mx6q()) {
		nand_pads = mx6q_gpmi_nand;
		nand_pads_cnt = ARRAY_SIZE(mx6q_gpmi_nand);
	} else if (cpu_is_mx6dl()) {
		nand_pads = mx6dl_gpmi_nand;
		nand_pads_cnt = ARRAY_SIZE(mx6dl_gpmi_nand);

	}
	BUG_ON(!nand_pads);
	return mxc_iomux_v3_setup_multiple_pads(nand_pads, nand_pads_cnt);
}

static const struct gpmi_nand_platform_data
mx6q_gpmi_nand_platform_data __initconst = {
	.platform_init           = gpmi_nand_platform_init,
	.min_prop_delay_in_ns    = 5,
	.max_prop_delay_in_ns    = 9,
	.max_chip_count          = 1,
};

static const struct anatop_thermal_platform_data
mx6q_sabreauto_anatop_thermal_data __initconst = {
	.name = "anatop_thermal",
};

static const struct imxuart_platform_data mx6_bt_uart_data __initconst = {
	.flags = IMXUART_HAVE_RTSCTS | IMXUART_SDMA,
	.dma_req_rx = MX6Q_DMA_REQ_UART3_RX,
	.dma_req_tx = MX6Q_DMA_REQ_UART3_TX,
};

static inline void mx6q_sabreauto_init_uart(void)
{
	imx6q_add_imx_uart(1, NULL);
	imx6q_add_imx_uart(2, &mx6_bt_uart_data);
	imx6q_add_imx_uart(3, NULL);
}

static int mx6q_sabreauto_fec_phy_init(struct phy_device *phydev)
{
	unsigned short val;

	if (!board_is_mx6_reva()) {
		/* Ar8031 phy SmartEEE feature cause link status generates
		 * glitch, which cause ethernet link down/up issue, so
		 * disable SmartEEE
		 */
		phy_write(phydev, 0xd, 0x3);
		phy_write(phydev, 0xe, 0x805d);
		phy_write(phydev, 0xd, 0x4003);
		val = phy_read(phydev, 0xe);
		val &= ~(0x1 << 8);
		phy_write(phydev, 0xe, val);

		/* To enable AR8031 ouput a 125MHz clk from CLK_25M */
		phy_write(phydev, 0xd, 0x7);
		phy_write(phydev, 0xe, 0x8016);
		phy_write(phydev, 0xd, 0x4007);
		val = phy_read(phydev, 0xe);

		val &= 0xffe3;
		val |= 0x18;
		phy_write(phydev, 0xe, val);

		/* Introduce tx clock delay */
		phy_write(phydev, 0x1d, 0x5);
		val = phy_read(phydev, 0x1e);
		val |= 0x0100;
		phy_write(phydev, 0x1e, val);

		/*check phy power*/
		val = phy_read(phydev, 0x0);

		if (val & BMCR_PDOWN)
			phy_write(phydev, 0x0, (val & ~BMCR_PDOWN));
	} else {
		/* prefer master mode, 1000 Base-T capable */
		phy_write(phydev, 0x9, 0x0f00);

		/* min rx data delay */
		phy_write(phydev, 0x0b, 0x8105);
		phy_write(phydev, 0x0c, 0x0000);

		/* max rx/tx clock delay, min rx/tx control delay */
		phy_write(phydev, 0x0b, 0x8104);
		phy_write(phydev, 0x0c, 0xf0f0);
		phy_write(phydev, 0x0b, 0x104);
	}

	return 0;
}

static int mx6q_sabreauto_fec_power_hibernate(struct phy_device *phydev)
{
	return 0;
}

static struct fec_platform_data fec_data __initdata = {
	.init			= mx6q_sabreauto_fec_phy_init,
	.power_hibernate	= mx6q_sabreauto_fec_power_hibernate,
	.phy			= PHY_INTERFACE_MODE_RGMII,
<<<<<<< HEAD
#ifdef CONFIG_MX6_ENET_IRQ_TO_GPIO
	.gpio_irq = MX6_ENET_IRQ,
#endif
=======
	.gpio_irq		= MX6_ENET_IRQ,
>>>>>>> 822ae2cf
};

static int mx6q_sabreauto_spi_cs[] = {
	SABREAUTO_ECSPI1_CS1,
};

static const struct spi_imx_master mx6q_sabreauto_spi_data __initconst = {
	.chipselect     = mx6q_sabreauto_spi_cs,
	.num_chipselect = ARRAY_SIZE(mx6q_sabreauto_spi_cs),
};

static struct mtd_partition m25p32_partitions[] = {
	{
		.name	= "bootloader",
		.offset	= 0,
		.size	= SZ_256K,
	}, {
		.name	= "bootenv",
		.offset = MTDPART_OFS_APPEND,
		.size	= SZ_8K,
		.mask_flags = MTD_WRITEABLE,
	}, {
		.name	= "kernel",
		.offset	= MTDPART_OFS_NXTBLK,
		.size	= MTDPART_SIZ_FULL,
	},
};

static struct flash_platform_data m25p32_spi_flash_data = {
	.name		= "m25p32",
	.parts		= m25p32_partitions,
	.nr_parts 	= ARRAY_SIZE(m25p32_partitions),
	.type		= "m25p32",
};

static struct spi_board_info m25p32_spi0_board_info[] __initdata = {
	{
		/* The modalias must be the same as spi device driver name */
		.modalias	= "m25p80",
		.max_speed_hz	= 20000000,
		.bus_num	= 0,
		.chip_select	= 0,
		.platform_data	= &m25p32_spi_flash_data,
	},
};
static void spi_device_init(void)
{
	spi_register_board_info(m25p32_spi0_board_info,
				ARRAY_SIZE(m25p32_spi0_board_info));
}

static struct mtd_partition mxc_nor_partitions[] = {
	{
		.name	= "bootloader",
		.offset	= 0,
		.size	= SZ_256K,
	}, {
		.name = "bootenv",
		.offset = MTDPART_OFS_APPEND,
		.size = SZ_256K,
		.mask_flags = MTD_WRITEABLE,
	}, {
		.name	= "kernel",
		.offset	= MTDPART_OFS_APPEND,
		.size	= SZ_4M,
	}, {
		.name	= "rootfs",
		.offset = MTDPART_OFS_APPEND,
		.size	= MTDPART_SIZ_FULL,
	},
};

static struct resource nor_flash_resource = {
	.start		= CS0_BASE_ADDR,
	.end		= CS0_BASE_ADDR  +  0x02000000 - 1,
	.flags		= IORESOURCE_MEM,
};

static struct physmap_flash_data nor_flash_data = {
	.probe_type	= "cfi_probe",
	.width		= 2,
	.parts		= mxc_nor_partitions,
	.nr_parts	= ARRAY_SIZE(mxc_nor_partitions),
};

static struct platform_device physmap_flash_device = {
	.name	= "physmap-flash",
	.id	= 0,
	.dev	= {
		.platform_data = &nor_flash_data,
	},
	.resource	= &nor_flash_resource,
	.num_resources	= 1,
};

/* These registers settings are just valid for Numonyx M29W256GL7AN6E. */
static void mx6q_setup_weimcs(void)
{
	void __iomem *nor_reg = MX6_IO_ADDRESS(WEIM_BASE_ADDR);
	void __iomem *ccm_reg = MX6_IO_ADDRESS(CCM_BASE_ADDR);
	unsigned int reg;
	struct clk *clk;
	u32 rate;

	/* CLKCTL_CCGR6: Set emi_slow_clock to be on in all modes */
	reg = readl(ccm_reg + 0x80);
	reg |= 0x00000C00;
	writel(reg, ccm_reg + 0x80);

	/* Timing settings below based upon datasheet for M29W256GL7AN6E
	   These setting assume that the EIM_SLOW_CLOCK is set to 132 MHz */
	clk = clk_get(NULL, "emi_slow_clk");
	if (IS_ERR(clk))
		printk(KERN_ERR "emi_slow_clk not found\n");

	rate = clk_get_rate(clk);
	if (rate != 132000000)
		printk(KERN_ERR "Warning: emi_slow_clk not set to 132 MHz!"
		       " WEIM NOR timing may be incorrect!\n");

	/*
	 * For EIM General Configuration registers.
	 *
	 * CS0GCR1:
	 *	GBC = 0; CSREC = 6; DSZ = 2; BL = 0;
	 *	CREP = 1; CSEN = 1;
	 *
	 *	EIM Operation Mode: MUM = SRD = SWR = 0.
	 *		(Async write/Async page read, none multiplexed)
	 *
	 * CS0GCR2:
	 *	ADH = 1
	 */
	writel(0x00620081, nor_reg);
	writel(0x00000001, nor_reg + 0x00000004);

	/*
	 * For EIM Read Configuration registers.
	 *
	 * CS0RCR1:
	 *	RWSC = 1C;
	 *	RADVA = 0; RADVN = 2;
	 *	OEA = 2; OEN = 0;
	 *	RCSA = 0; RCSN = 0
	 *
	 * CS0RCR2:
	 *	APR = 1 (Async Page Read);
	 *	PAT = 4 (6 EIM clock sycles)
	 */
	writel(0x1C022000, nor_reg + 0x00000008);
	writel(0x0000C000, nor_reg + 0x0000000C);

	/*
	 * For EIM Write Configuration registers.
	 *
	 * CS0WCR1:
	 *	WWSC = 20;
	 *	WADVA = 0; WADVN = 1;
	 *	WBEA = 1; WBEN = 2;
	 *	WEA = 1; WEN = 6;
	 *	WCSA = 1; WCSN = 2;
	 *
	 * CS0WCR2:
	 *	WBCDD = 0
	 */
	writel(0x1404a38e, nor_reg + 0x00000010);
	writel(0x00000000, nor_reg + 0x00000014);
}

static int max7310_1_setup(struct i2c_client *client,
	unsigned gpio_base, unsigned ngpio,
	void *context)
{
	/* 0 BACKLITE_ON */
	/* 1 SAT_SHUTDN_B */
	/* 2 CPU_PER_RST_B */
	/* 3 MAIN_PER_RST_B */
	/* 4 IPOD_RST_B */
	/* 5 MLB_RST_B */
	/* 6 SSI_STEERING */
	/* 7 GPS_RST_B */

	int max7310_gpio_value[] = {
		0, 1, 1, 1, 0, 0, 1, 0,
	};

	int n;

	 for (n = 0; n < ARRAY_SIZE(max7310_gpio_value); ++n) {
		gpio_request(gpio_base + n, "MAX7310 1 GPIO Expander");
		if (max7310_gpio_value[n] < 0)
			gpio_direction_input(gpio_base + n);
		else
			gpio_direction_output(gpio_base + n,
						max7310_gpio_value[n]);
		gpio_export(gpio_base + n, 0);
	}

	return 0;
}

static struct pca953x_platform_data max7310_platdata = {
	.gpio_base	= SABREAUTO_MAX7310_1_BASE_ADDR,
	.invert		= 0,
	.setup		= max7310_1_setup,
};

static int max7310_u39_setup(struct i2c_client *client,
	unsigned gpio_base, unsigned ngpio,
	void *context)
{
	/* 0 not use  */
	/* 1 GPS_PWREN */
	/* 2 VIDEO_ADC_PWRDN_B */
	/* 3 ENET_CAN1_STEER */
	/* 4 EIMD30_BTUART3_STEER */
	/* 5 CAN_STBY */
	/* 6 CAN_EN */
	/* 7 USB_H1_PWR */

	int max7310_gpio_value[] = {
		0, 1, 0, 0, 0, 1, 1, 1,
	};

	int n;

	if (uart3_en)
		max7310_gpio_value[4] = 1;

	 for (n = 0; n < ARRAY_SIZE(max7310_gpio_value); ++n) {
		gpio_request(gpio_base + n, "MAX7310 U39 GPIO Expander");
		if (max7310_gpio_value[n] < 0)
			gpio_direction_input(gpio_base + n);
		else
			gpio_direction_output(gpio_base + n,
						max7310_gpio_value[n]);
		gpio_export(gpio_base + n, 0);
	}

	return 0;
}

static int max7310_u43_setup(struct i2c_client *client,
	unsigned gpio_base, unsigned ngpio,
	void *context)
{
	/*0 PORT_EXP_C0*/
	/*1 USB_OTG_PWR_ON  */
	/*2 SAT_RST_B*/
	/*3 NAND_BT_WIFI_STEER*/

	int max7310_gpio_value[] = {
		0, 0, 0, 0, 0, 0, 0, 0,
	};
	int n;

	if (uart3_en)
		max7310_gpio_value[3] = 1;

	for (n = 0; n < ARRAY_SIZE(max7310_gpio_value); ++n) {
		gpio_request(gpio_base + n, "MAX7310 U43 GPIO Expander");
		if (max7310_gpio_value[n] < 0)
			gpio_direction_input(gpio_base + n);
		else
			gpio_direction_output(gpio_base + n,
						max7310_gpio_value[n]);
		gpio_export(gpio_base + n, 0);
	}

	return 0;
}

static struct pca953x_platform_data max7310_u39_platdata = {
	.gpio_base	= SABREAUTO_MAX7310_2_BASE_ADDR,
	.invert		= 0,
	.setup		= max7310_u39_setup,
};

static struct pca953x_platform_data max7310_u43_platdata = {
	.gpio_base	= SABREAUTO_MAX7310_3_BASE_ADDR,
	.invert		= 0,
	.setup		= max7310_u43_setup,
};

static void adv7180_pwdn(int pwdn)
{
	if (pwdn)
		gpio_set_value_cansleep(SABREAUTO_VIDEOIN_PWR, 0);
	else
		gpio_set_value_cansleep(SABREAUTO_VIDEOIN_PWR, 1);
}

static void mx6q_csi0_io_init(void)
{
	if (cpu_is_mx6q())
		mxc_iomux_set_gpr_register(1, 19, 1, 1);
	else if (cpu_is_mx6dl())
		mxc_iomux_set_gpr_register(13, 0, 3, 4);
}

static struct fsl_mxc_tvin_platform_data adv7180_data = {
	.dvddio_reg	= NULL,
	.dvdd_reg	= NULL,
	.avdd_reg	= NULL,
	.pvdd_reg	= NULL,
	.pwdn		= adv7180_pwdn,
	.reset		= NULL,
	.cvbs		= true,
	.io_init	= mx6q_csi0_io_init,
};

static void mx6q_mipi_csi1_io_init(void)
{
	if (cpu_is_mx6dl())
		mxc_iomux_set_gpr_register(13, 3, 3, 1);
}

static struct fsl_mxc_tvin_platform_data adv7280_data = {
	.dvddio_reg	= NULL,
	.dvdd_reg	= NULL,
	.avdd_reg	= NULL,
	.pvdd_reg	= NULL,
	.pwdn		= NULL,
	.cvbs		= true,
	.io_init    = mx6q_mipi_csi1_io_init,
	/* csi slave reg address */
	.csi_tx_addr = 0x52,
};

static struct imxi2c_platform_data mx6q_sabreauto_i2c2_data = {
	.bitrate	= 400000,
};

static struct imxi2c_platform_data mx6q_sabreauto_i2c_data = {
	.bitrate	= 100000,
};

static struct mxc_audio_codec_platform_data cs42888_data = {
	.rates = (
			SNDRV_PCM_RATE_48000 |
			SNDRV_PCM_RATE_96000 |
			SNDRV_PCM_RATE_192000),
};

static struct fsl_mxc_lightsensor_platform_data ls_data = {
	.rext = 499,
};

static struct i2c_board_info mxc_i2c2_board_info[] __initdata = {
	{
		I2C_BOARD_INFO("max7310", 0x30),
		.platform_data = &max7310_platdata,
	}, {
		I2C_BOARD_INFO("max7310", 0x32),
		.platform_data = &max7310_u39_platdata,
	}, {
		I2C_BOARD_INFO("max7310", 0x34),
		.platform_data = &max7310_u43_platdata,
	}, {
		I2C_BOARD_INFO("adv7180", 0x21),
		.platform_data = (void *)&adv7180_data,
	}, {
		I2C_BOARD_INFO("isl29023", 0x44),
		.irq  = gpio_to_irq(SABREAUTO_ALS_INT),
		.platform_data = &ls_data,
	},
	{
		I2C_BOARD_INFO("mag3110", 0x0e),
		.irq = gpio_to_irq(SABREAUTO_eCOMPASS_INT),
		.platform_data = (void *)&mag3110_position,
	},
	{
		I2C_BOARD_INFO("mma8x5x", 0x1c),
		.platform_data = (void *)&mma8x5x_position,
	},
};

static struct i2c_board_info mxc_i2c1_board_info[] __initdata = {
	{
		I2C_BOARD_INFO("egalax_ts", 0x04),
		.irq = gpio_to_irq(SABREAUTO_CAP_TCH_INT),
	}, {
		I2C_BOARD_INFO("mxc_hdmi_i2c", 0x50),
	}, {
		I2C_BOARD_INFO("cs42888", 0x48),
		.platform_data = (void *)&cs42888_data,
	}, {
		I2C_BOARD_INFO("si4763_i2c", 0x63),
	}, {
		I2C_BOARD_INFO("adv7280", 0x21),
		.platform_data = (void *)&adv7280_data,
	},
};

struct platform_device mxc_si4763_audio_device = {
	.name = "imx-tuner-si4763",
	.id = 0,
};

struct platform_device si4763_codec_device = {
	.name = "si4763",
	.id = 0,
};

static struct imx_ssi_platform_data mx6_sabreauto_ssi1_pdata = {
	.flags = IMX_SSI_DMA | IMX_SSI_SYN,
};
static struct mxc_audio_platform_data si4763_audio_data = {
	.ssi_num = 1,
	.src_port = 2,
	.ext_port = 5,
};
static void imx6q_sabreauto_usbotg_vbus(bool on)
{
	if (on)
		gpio_set_value_cansleep(SABREAUTO_USB_OTG_PWR, 1);
	else
		gpio_set_value_cansleep(SABREAUTO_USB_OTG_PWR, 0);
}

static void imx6q_sabreauto_usbhost1_vbus(bool on)
{
	if (on)
		gpio_set_value_cansleep(SABREAUTO_USB_HOST1_PWR, 1);
	else
		gpio_set_value_cansleep(SABREAUTO_USB_HOST1_PWR, 0);
}

static void __init imx6q_sabreauto_init_usb(void)
{
	int ret = 0;
	imx_otg_base = MX6_IO_ADDRESS(MX6Q_USB_OTG_BASE_ADDR);

	ret = gpio_request(SABREAUTO_USB_OTG_OC, "otg-oc");
	if (ret) {
		printk(KERN_ERR"failed to get GPIO SABREAUTO_USB_OTG_OC:"
			" %d\n", ret);
		return;
	}
	gpio_direction_input(SABREAUTO_USB_OTG_OC);

	ret = gpio_request(SABREAUTO_USB_HOST1_OC, "usbh1-oc");
	if (ret) {
		printk(KERN_ERR"failed to get SABREAUTO_USB_HOST1_OC:"
			" %d\n", ret);
		return;
	}
	gpio_direction_input(SABREAUTO_USB_HOST1_OC);

	mxc_iomux_set_gpr_register(1, 13, 1, 0);
	mx6_set_otghost_vbus_func(imx6q_sabreauto_usbotg_vbus);
	mx6_set_host1_vbus_func(imx6q_sabreauto_usbhost1_vbus);
#ifdef CONFIG_USB_EHCI_ARC_HSIC
	mx6_usb_h2_init();
	mx6_usb_h3_init();
#endif
}

static struct viv_gpu_platform_data imx6q_gpu_pdata __initdata = {
	.reserved_mem_size = SZ_128M + SZ_64M,
};

/* HW Initialization, if return 0, initialization is successful. */
static int mx6q_sabreauto_sata_init(struct device *dev, void __iomem *addr)
{
	u32 tmpdata;
	int ret = 0;
	struct clk *clk;

	sata_clk = clk_get(dev, "imx_sata_clk");
	if (IS_ERR(sata_clk)) {
		dev_err(dev, "no sata clock.\n");
		return PTR_ERR(sata_clk);
	}
	ret = clk_enable(sata_clk);
	if (ret) {
		dev_err(dev, "can't enable sata clock.\n");
		goto put_sata_clk;
	}

	/* Set PHY Paremeters, two steps to configure the GPR13,
	 * one write for rest of parameters, mask of first write is 0x07FFFFFD,
	 * and the other one write for setting the mpll_clk_off_b
	 *.rx_eq_val_0(iomuxc_gpr13[26:24]),
	 *.los_lvl(iomuxc_gpr13[23:19]),
	 *.rx_dpll_mode_0(iomuxc_gpr13[18:16]),
	 *.sata_speed(iomuxc_gpr13[15]),
	 *.mpll_ss_en(iomuxc_gpr13[14]),
	 *.tx_atten_0(iomuxc_gpr13[13:11]),
	 *.tx_boost_0(iomuxc_gpr13[10:7]),
	 *.tx_lvl(iomuxc_gpr13[6:2]),
	 *.mpll_ck_off(iomuxc_gpr13[1]),
	 *.tx_edgerate_0(iomuxc_gpr13[0]),
	 */
	tmpdata = readl(IOMUXC_GPR13);
	writel(((tmpdata & ~0x07FFFFFD) | 0x0593A044), IOMUXC_GPR13);

	/* enable SATA_PHY PLL */
	tmpdata = readl(IOMUXC_GPR13);
	writel(((tmpdata & ~0x2) | 0x2), IOMUXC_GPR13);

	/* Get the AHB clock rate, and configure the TIMER1MS reg later */
	clk = clk_get(NULL, "ahb");
	if (IS_ERR(clk)) {
		dev_err(dev, "no ahb clock.\n");
		ret = PTR_ERR(clk);
		goto release_sata_clk;
	}
	tmpdata = clk_get_rate(clk) / 1000;
	clk_put(clk);

#ifdef CONFIG_SATA_AHCI_PLATFORM
	ret = sata_init(addr, tmpdata);
	if (ret == 0)
		return ret;
#else
	usleep_range(1000, 2000);
	/* AHCI PHY enter into PDDQ mode if the AHCI module is not enabled */
	tmpdata = readl(addr + PORT_PHY_CTL);
	writel(tmpdata | PORT_PHY_CTL_PDDQ_LOC, addr + PORT_PHY_CTL);
	pr_info("No AHCI save PWR: PDDQ %s\n", ((readl(addr + PORT_PHY_CTL)
					>> 20) & 1) ? "enabled" : "disabled");
#endif

release_sata_clk:
	/* disable SATA_PHY PLL */
	writel((readl(IOMUXC_GPR13) & ~0x2), IOMUXC_GPR13);
	clk_disable(sata_clk);
put_sata_clk:
	clk_put(sata_clk);

	return ret;
}

#ifdef CONFIG_SATA_AHCI_PLATFORM
static void mx6q_sabreauto_sata_exit(struct device *dev)
{
	clk_disable(sata_clk);
	clk_put(sata_clk);

}

static struct ahci_platform_data mx6q_sabreauto_sata_data = {
	.init = mx6q_sabreauto_sata_init,
	.exit = mx6q_sabreauto_sata_exit,
};
#endif

static struct imx_asrc_platform_data imx_asrc_data = {
	.channel_bits	= 4,
	.clk_map_ver	= 2,
};

static void mx6q_sabreauto_reset_mipi_dsi(void)
{
	gpio_set_value(SABREAUTO_DISP0_PWR, 1);
	gpio_set_value(SABREAUTO_DISP0_RESET, 1);
	udelay(10);
	gpio_set_value(SABREAUTO_DISP0_RESET, 0);
	udelay(50);
	gpio_set_value(SABREAUTO_DISP0_RESET, 1);

	/*
	 * it needs to delay 120ms minimum for reset complete
	 */
	msleep(120);
}

static struct mipi_dsi_platform_data mipi_dsi_pdata = {
	.ipu_id		= 0,
	.disp_id	= 0,
	.lcd_panel	= "TRULY-WVGA",
	.reset		= mx6q_sabreauto_reset_mipi_dsi,
};

static struct ipuv3_fb_platform_data sabr_fb_data[] = {
	{ /*fb0*/
		.disp_dev		= "ldb",
		.interface_pix_fmt	= IPU_PIX_FMT_RGB666,
		.mode_str		= "LDB-XGA",
		.default_bpp		= 16,
		.int_clk		= false,
	}, {
		.disp_dev		= "ldb",
		.interface_pix_fmt	= IPU_PIX_FMT_RGB666,
		.mode_str		= "LDB-XGA",
		.default_bpp		= 16,
		.int_clk		= false,
	}, {
		.disp_dev               = "lcd",
		.interface_pix_fmt      = IPU_PIX_FMT_RGB565,
		.mode_str               = "CLAA-WVGA",
		.default_bpp            = 16,
		.int_clk                = false,
	},
};

static void hdmi_init(int ipu_id, int disp_id)
{
	int hdmi_mux_setting;
	char ipu_di_clk[] = "ipu1_di0_clk";
	struct clk *di_clk, *pll5_clk;

	if ((ipu_id > 1) || (ipu_id < 0)) {
		printk(KERN_ERR"Invalid IPU select for HDMI: %d. Set to 0\n",
			ipu_id);
		ipu_id = 0;
	}

	if ((disp_id > 1) || (disp_id < 0)) {
		printk(KERN_ERR"Invalid DI select for HDMI: %d. Set to 0\n",
			disp_id);
		disp_id = 0;
	}

	/* Configure the connection between IPU1/2 and HDMI */
	hdmi_mux_setting = 2*ipu_id + disp_id;

	/* GPR3, bits 2-3 = HDMI_MUX_CTL */
	mxc_iomux_set_gpr_register(3, 2, 2, hdmi_mux_setting);

	/* Set HDMI event as SDMA event2 while Chip version later than TO1.2 */
	if (hdmi_SDMA_check())
		mxc_iomux_set_gpr_register(0, 0, 1, 1);

	ipu_di_clk[3] += ipu_id;
	ipu_di_clk[7] += disp_id;
	di_clk = clk_get(NULL, ipu_di_clk);
	if (IS_ERR(di_clk))
		printk(KERN_ERR "Cannot get %s clock\n", ipu_di_clk);
	pll5_clk = clk_get(NULL, "pll5");
	if (IS_ERR(pll5_clk))
		printk(KERN_ERR "Cannot get pll5 clock\n");
	clk_set_parent(di_clk, pll5_clk);
}

/* On mx6x sabreauto board i2c2 iomux with hdmi ddc,
 * the pins default work at i2c2 function,
 when hdcp enable, the pins should work at ddc function */

static void hdmi_enable_ddc_pin(void)
{
	if (cpu_is_mx6dl())
		mxc_iomux_v3_setup_multiple_pads(mx6dl_sabreauto_hdmi_ddc_pads,
			ARRAY_SIZE(mx6dl_sabreauto_hdmi_ddc_pads));
	else
		mxc_iomux_v3_setup_multiple_pads(mx6q_sabreauto_hdmi_ddc_pads,
			ARRAY_SIZE(mx6q_sabreauto_hdmi_ddc_pads));
}

static void hdmi_disable_ddc_pin(void)
{
	if (cpu_is_mx6dl())
		mxc_iomux_v3_setup_multiple_pads(mx6dl_sabreauto_i2c2_pads,
			ARRAY_SIZE(mx6dl_sabreauto_i2c2_pads));
	else
		mxc_iomux_v3_setup_multiple_pads(mx6q_sabreauto_i2c2_pads,
			ARRAY_SIZE(mx6q_sabreauto_i2c2_pads));
}

static struct fsl_mxc_hdmi_platform_data hdmi_data = {
	.init = hdmi_init,
	.enable_pins = hdmi_enable_ddc_pin,
	.disable_pins = hdmi_disable_ddc_pin,
};

static struct fsl_mxc_hdmi_core_platform_data hdmi_core_data = {
	.ipu_id		= 0,
	.disp_id	= 0,
};

static struct fsl_mxc_lcd_platform_data lcdif_data = {
	.ipu_id		= 0,
	.disp_id	= 0,
	.default_ifmt	= IPU_PIX_FMT_RGB565,
};

static struct fsl_mxc_ldb_platform_data ldb_data = {
	.ipu_id		= 1,
	.disp_id	= 0,
	.ext_ref	= 1,
	.mode 		= LDB_SEP0,
	.sec_ipu_id	= 1,
	.sec_disp_id	= 1,
};

static struct imx_ipuv3_platform_data ipu_data[] = {
	{
		.rev		= 4,
		.csi_clk[0]	= "clko_clk",
	}, {
		.rev		= 4,
		.csi_clk[0]	= "clko_clk",
	},
};

/* Backlight PWM for CPU board lvds*/
static struct platform_pwm_backlight_data mx6_arm2_pwm_backlight_data3 = {
	.pwm_id			= 2,
	.max_brightness		= 255,
	.dft_brightness		= 128,
	.pwm_period_ns		= 50000,
};

static struct ion_platform_data imx_ion_data = {
	.nr = 1,
	.heaps = {
		{
		.type = ION_HEAP_TYPE_CARVEOUT,
		.name = "vpu_ion",
		.size = SZ_64M,
		},
	},
};

/* Backlight PWM for Main board lvds*/
static struct platform_pwm_backlight_data mx6_arm2_pwm_backlight_data4 = {
	.pwm_id			= 3,
	.max_brightness		= 255,
	.dft_brightness		= 128,
	.pwm_period_ns		= 50000,
};
static int flexcan0_en;
static int flexcan1_en;

static void mx6q_flexcan_switch(void)
{
  if (flexcan0_en || flexcan1_en) {
	gpio_set_value_cansleep(SABREAUTO_CAN_EN, 1);
	gpio_set_value_cansleep(SABREAUTO_CAN_STBY, 1);
	/* Enable STEER pin if CAN1 interface is required.
	 * STEER pin is used to switch between ENET_MDC
	 * and CAN1_TX functionality. By default ENET_MDC
	 * is active after reset.
	 */
	if (flexcan0_en)
		gpio_set_value_cansleep(SABREAUTO_CAN1_STEER, 1);

  } else {
    /* avoid to disable CAN xcvr if any of the CAN interfaces
    * are down. XCRV will be disabled only if both CAN2
    * interfaces are DOWN.
    */
    if (!flexcan0_en && !flexcan1_en) {
	gpio_set_value_cansleep(SABREAUTO_CAN_EN, 0);
	gpio_set_value_cansleep(SABREAUTO_CAN_STBY, 0);
    }
    /* turn down STEER pin only if CAN1 is DOWN */
    if (!flexcan0_en)
	gpio_set_value_cansleep(SABREAUTO_CAN1_STEER, 0);

  }
}
static void mx6q_flexcan0_switch(int enable)
{
    flexcan0_en = enable;
    mx6q_flexcan_switch();
}

static void mx6q_flexcan1_switch(int enable)
{
    flexcan1_en = enable;
    mx6q_flexcan_switch();
}

static const struct flexcan_platform_data
		mx6q_sabreauto_flexcan_pdata[] __initconst = {
	{
		.transceiver_switch = mx6q_flexcan0_switch,
	}, {
		.transceiver_switch = mx6q_flexcan1_switch,
	}
};

static struct mipi_csi2_platform_data mipi_csi2_pdata = {
	.ipu_id		= 0,
	.csi_id		= 1,
	.v_channel	= 1,
	.lanes		= 1,
	.dphy_clk	= "mipi_pllref_clk",
	.pixel_clk	= "emi_clk",
};

static void sabreauto_suspend_enter(void)
{
	/* suspend preparation */
}

static void sabreauto_suspend_exit(void)
{
	/* resmue resore */
}
static const struct pm_platform_data mx6q_sabreauto_pm_data __initconst = {
	.name		= "imx_pm",
	.suspend_enter	= sabreauto_suspend_enter,
	.suspend_exit	= sabreauto_suspend_exit,
};

static const struct asrc_p2p_params esai_p2p = {
	.p2p_rate = 48000,
	.p2p_width = ASRC_WIDTH_24_BIT,
};

static struct mxc_audio_platform_data sab_audio_data = {
	.sysclk		= 24576000,
	.codec_name	= "cs42888.1-0048",
	.priv = (void *)&esai_p2p,
};

static struct platform_device sab_audio_device = {
	.name		= "imx-cs42888",
};

static struct imx_esai_platform_data sab_esai_pdata = {
	.flags		= IMX_ESAI_NET,
};

static struct regulator_consumer_supply sabreauto_vmmc_consumers[] = {
	REGULATOR_SUPPLY("vmmc", "sdhci-esdhc-imx.1"),
	REGULATOR_SUPPLY("vmmc", "sdhci-esdhc-imx.2"),
	REGULATOR_SUPPLY("vmmc", "sdhci-esdhc-imx.3"),
};

static struct regulator_init_data sabreauto_vmmc_init = {
	.num_consumer_supplies = ARRAY_SIZE(sabreauto_vmmc_consumers),
	.consumer_supplies = sabreauto_vmmc_consumers,
};

static struct fixed_voltage_config sabreauto_vmmc_reg_config = {
	.supply_name	= "vmmc",
	.microvolts	= 3300000,
	.gpio		= -1,
	.init_data	= &sabreauto_vmmc_init,
};

static struct platform_device sabreauto_vmmc_reg_devices = {
	.name		= "reg-fixed-voltage",
	.id		= 0,
	.dev		= {
				.platform_data = &sabreauto_vmmc_reg_config,
	},
};

static struct regulator_consumer_supply cs42888_sabreauto_consumer_va = {
	.supply		= "VA",
	.dev_name	= "1-0048",
};

static struct regulator_consumer_supply cs42888_sabreauto_consumer_vd = {
	.supply		= "VD",
	.dev_name	= "1-0048",
};

static struct regulator_consumer_supply cs42888_sabreauto_consumer_vls = {
	.supply		= "VLS",
	.dev_name	= "1-0048",
};

static struct regulator_consumer_supply cs42888_sabreauto_consumer_vlc = {
	.supply		= "VLC",
	.dev_name	= "1-0048",
};

static struct regulator_init_data cs42888_sabreauto_va_reg_initdata = {
	.num_consumer_supplies	= 1,
	.consumer_supplies	= &cs42888_sabreauto_consumer_va,
};

static struct regulator_init_data cs42888_sabreauto_vd_reg_initdata = {
	.num_consumer_supplies	= 1,
	.consumer_supplies	= &cs42888_sabreauto_consumer_vd,
};

static struct regulator_init_data cs42888_sabreauto_vls_reg_initdata = {
	.num_consumer_supplies	= 1,
	.consumer_supplies	= &cs42888_sabreauto_consumer_vls,
};

static struct regulator_init_data cs42888_sabreauto_vlc_reg_initdata = {
	.num_consumer_supplies	= 1,
	.consumer_supplies	= &cs42888_sabreauto_consumer_vlc,
};

static struct fixed_voltage_config cs42888_sabreauto_va_reg_config = {
	.supply_name		= "VA",
	.microvolts		= 2800000,
	.gpio			= -1,
	.init_data		= &cs42888_sabreauto_va_reg_initdata,
};

static struct fixed_voltage_config cs42888_sabreauto_vd_reg_config = {
	.supply_name		= "VD",
	.microvolts		= 2800000,
	.gpio			= -1,
	.init_data		= &cs42888_sabreauto_vd_reg_initdata,
};

static struct fixed_voltage_config cs42888_sabreauto_vls_reg_config = {
	.supply_name		= "VLS",
	.microvolts		= 2800000,
	.gpio			= -1,
	.init_data		= &cs42888_sabreauto_vls_reg_initdata,
};

static struct fixed_voltage_config cs42888_sabreauto_vlc_reg_config = {
	.supply_name		= "VLC",
	.microvolts		= 2800000,
	.gpio			= -1,
	.init_data		= &cs42888_sabreauto_vlc_reg_initdata,
};

static struct platform_device cs42888_sabreauto_va_reg_devices = {
	.name	= "reg-fixed-voltage",
	.id	= 3,
	.dev	= {
		.platform_data = &cs42888_sabreauto_va_reg_config,
	},
};

static struct platform_device cs42888_sabreauto_vd_reg_devices = {
	.name	= "reg-fixed-voltage",
	.id	= 4,
	.dev	= {
		.platform_data = &cs42888_sabreauto_vd_reg_config,
	},
};

static struct platform_device cs42888_sabreauto_vls_reg_devices = {
	.name	= "reg-fixed-voltage",
	.id	= 5,
	.dev	= {
		.platform_data = &cs42888_sabreauto_vls_reg_config,
	},
};

static struct platform_device cs42888_sabreauto_vlc_reg_devices = {
	.name	= "reg-fixed-voltage",
	.id	= 6,
	.dev	= {
		.platform_data = &cs42888_sabreauto_vlc_reg_config,
	},
};

static int __init imx6q_init_audio(void)
{
	struct clk *pll4_clk, *esai_clk, *anaclk_2;

	mxc_register_device(&sab_audio_device, &sab_audio_data);
	imx6q_add_imx_esai(0, &sab_esai_pdata);

	gpio_request(SABREAUTO_ESAI_INT, "esai-int");
	gpio_direction_input(SABREAUTO_ESAI_INT);

	anaclk_2 = clk_get(NULL, "anaclk_2");
	if (IS_ERR(anaclk_2))
		return PTR_ERR(anaclk_2);
	clk_set_rate(anaclk_2, 24576000);

	esai_clk = clk_get(NULL, "esai_clk");
	if (IS_ERR(esai_clk))
		return PTR_ERR(esai_clk);

	pll4_clk = clk_get(NULL, "pll4");
	if (IS_ERR(pll4_clk))
		return PTR_ERR(pll4_clk);

	clk_set_parent(pll4_clk, anaclk_2);
	clk_set_parent(esai_clk, pll4_clk);
	clk_set_rate(pll4_clk, 786432000);
	clk_set_rate(esai_clk, 24576000);

	platform_device_register(&cs42888_sabreauto_va_reg_devices);
	platform_device_register(&cs42888_sabreauto_vd_reg_devices);
	platform_device_register(&cs42888_sabreauto_vls_reg_devices);
	platform_device_register(&cs42888_sabreauto_vlc_reg_devices);
	return 0;
}

static struct mxc_mlb_platform_data mx6_sabreauto_mlb150_data = {
	.reg_nvcc		= NULL,
	.mlb_clk		= "mlb150_clk",
	.mlb_pll_clk		= "pll6",
};

static struct mxc_dvfs_platform_data sabreauto_dvfscore_data = {
	.reg_id			= "VDDCORE",
	.soc_id			= "VDDSOC",
	.clk1_id		= "cpu_clk",
	.clk2_id 		= "gpc_dvfs_clk",
	.gpc_cntr_offset 	= MXC_GPC_CNTR_OFFSET,
	.ccm_cdcr_offset 	= MXC_CCM_CDCR_OFFSET,
	.ccm_cacrr_offset 	= MXC_CCM_CACRR_OFFSET,
	.ccm_cdhipr_offset 	= MXC_CCM_CDHIPR_OFFSET,
	.prediv_mask 		= 0x1F800,
	.prediv_offset 		= 11,
	.prediv_val 		= 3,
	.div3ck_mask 		= 0xE0000000,
	.div3ck_offset 		= 29,
	.div3ck_val 		= 2,
	.emac_val 		= 0x08,
	.upthr_val 		= 25,
	.dnthr_val 		= 9,
	.pncthr_val 		= 33,
	.upcnt_val 		= 10,
	.dncnt_val 		= 10,
	.delay_time 		= 80,
};

static void __init fixup_mxc_board(struct machine_desc *desc, struct tag *tags,
				   char **cmdline, struct meminfo *mi)
{
	char *str;
	struct tag *t;
	int i = 0;
	struct ipuv3_fb_platform_data *pdata_fb = sabr_fb_data;

	for_each_tag(t, tags) {
		if (t->hdr.tag == ATAG_CMDLINE) {
			str = t->u.cmdline.cmdline;
			str = strstr(str, "fbmem=");
			if (str != NULL) {
				str += 6;
				pdata_fb[i++].res_size[0] = memparse(str, &str);
				while (*str == ',' &&
					i < ARRAY_SIZE(sabr_fb_data)) {
					str++;
					pdata_fb[i++].res_size[0] = memparse(str, &str);
				}
			}
			/* GPU reserved memory */
			str = t->u.cmdline.cmdline;
			str = strstr(str, "gpumem=");
			if (str != NULL) {
				str += 7;
				imx6q_gpu_pdata.reserved_mem_size = memparse(str, &str);
			}
			break;
		}
	}
}

static int __init caam_setup(char *__unused)
{
	caam_enabled = 1;
	return 1;
}
early_param("caam", caam_setup);

static int __init early_enable_mipi_sensor(char *p)
{
	mipi_sensor = 1;
	return 0;
}
early_param("mipi_sensor", early_enable_mipi_sensor);

static int __init early_enable_can0(char *p)
{
	can0_enable = 1;
	return 0;
}
early_param("can0", early_enable_can0);

static struct mxc_spdif_platform_data mxc_spdif_data = {
	.spdif_tx	= 0,	/* disable tx */
	.spdif_rx	= 1,	/* enable rx */
	.spdif_rx_clk	= 0,	/* rx clk from spdif stream */
	.spdif_clk	= NULL,	/* spdif bus clk */
};

static struct fsl_mxc_capture_platform_data capture_data[] = {
	{
		.csi = 0,
		.ipu = 0,
		.mclk_source = 0,
		.is_mipi = 0,
	}, {
		.csi = 1,
		.ipu = 0,
		.mclk_source = 0,
		.is_mipi = 1,
	},
};

static const struct imx_pcie_platform_data mx6_sabreauto_pcie_data __initconst = {
	.pcie_pwr_en	= -EINVAL,
	.pcie_rst	= SABREAUTO_PCIE_RST_B_REVB,
	.pcie_wake_up	= -EINVAL,
	.pcie_dis	= -EINVAL,
};

/*!
 * Board specific initialization.
 */
static void __init mx6_board_init(void)
{
	int i;
	int ret;
	iomux_v3_cfg_t *common_pads = NULL;
	iomux_v3_cfg_t *can0_pads = NULL;
	iomux_v3_cfg_t *can1_pads = NULL;
	iomux_v3_cfg_t *mipi_sensor_pads = NULL;
	iomux_v3_cfg_t *i2c3_pads = NULL;
	iomux_v3_cfg_t *tuner_pads = NULL;
	iomux_v3_cfg_t *spinor_pads = NULL;
	iomux_v3_cfg_t *weimnor_pads = NULL;
	iomux_v3_cfg_t *bluetooth_pads = NULL;
	iomux_v3_cfg_t *extra_pads = NULL;

	int common_pads_cnt;
	int can0_pads_cnt;
	int can1_pads_cnt;
	int mipi_sensor_pads_cnt;
	int i2c3_pads_cnt;
	int tuner_pads_cnt;
	int spinor_pads_cnt;
	int weimnor_pads_cnt;
	int bluetooth_pads_cnt;
	int extra_pads_cnt;

	if (cpu_is_mx6q()) {
		common_pads = mx6q_sabreauto_pads;
		can0_pads = mx6q_sabreauto_can0_pads;
		can1_pads = mx6q_sabreauto_can1_pads;
		mipi_sensor_pads = mx6q_sabreauto_mipi_sensor_pads;
		tuner_pads = mx6q_tuner_pads;
		spinor_pads = mx6q_spinor_pads;
		weimnor_pads = mx6q_weimnor_pads;
		bluetooth_pads = mx6q_bluetooth_pads;

		common_pads_cnt = ARRAY_SIZE(mx6q_sabreauto_pads);
		can0_pads_cnt = ARRAY_SIZE(mx6q_sabreauto_can0_pads);
		can1_pads_cnt = ARRAY_SIZE(mx6q_sabreauto_can1_pads);
		mipi_sensor_pads_cnt = ARRAY_SIZE(mx6q_sabreauto_mipi_sensor_pads);
		tuner_pads_cnt = ARRAY_SIZE(mx6q_tuner_pads);
		spinor_pads_cnt = ARRAY_SIZE(mx6q_spinor_pads);
		weimnor_pads_cnt = ARRAY_SIZE(mx6q_weimnor_pads);
		bluetooth_pads_cnt = ARRAY_SIZE(mx6q_bluetooth_pads);
		if (board_is_mx6_reva()) {
			i2c3_pads = mx6q_i2c3_pads_rev_a;
			i2c3_pads_cnt = ARRAY_SIZE(mx6q_i2c3_pads_rev_a);
			mxc_iomux_v3_setup_multiple_pads(i2c3_pads,
					i2c3_pads_cnt);
		} else {
			i2c3_pads = mx6q_i2c3_pads_rev_b;
			i2c3_pads_cnt = ARRAY_SIZE(mx6q_i2c3_pads_rev_b);
			extra_pads = mx6q_extra_pads_rev_b;
			extra_pads_cnt = ARRAY_SIZE(mx6q_extra_pads_rev_b);
			mxc_iomux_v3_setup_multiple_pads(extra_pads,
					extra_pads_cnt);
		}
		if (enet_to_gpio_6) {
			iomux_v3_cfg_t enet_gpio_pad =
				MX6Q_PAD_GPIO_6__ENET_IRQ_TO_GPIO_6;
			mxc_iomux_v3_setup_pad(enet_gpio_pad);
		} else {
			iomux_v3_cfg_t mlb_pads[] = {
				MX6Q_PAD_ENET_TXD1__MLB_MLBCLK,
				MX6Q_PAD_GPIO_6__MLB_MLBSIG,
				MX6Q_PAD_GPIO_2__MLB_MLBDAT};
			mxc_iomux_v3_setup_multiple_pads(mlb_pads,
				ARRAY_SIZE(mlb_pads));
		}
	} else if (cpu_is_mx6dl()) {
		common_pads = mx6dl_sabreauto_pads;
		can0_pads = mx6dl_sabreauto_can0_pads;
		can1_pads = mx6dl_sabreauto_can1_pads;
		mipi_sensor_pads = mx6dl_sabreauto_mipi_sensor_pads;
		tuner_pads = mx6dl_tuner_pads;
		spinor_pads = mx6dl_spinor_pads;
		weimnor_pads = mx6dl_weimnor_pads;
		bluetooth_pads = mx6dl_bluetooth_pads;

		common_pads_cnt = ARRAY_SIZE(mx6dl_sabreauto_pads);
		can0_pads_cnt = ARRAY_SIZE(mx6dl_sabreauto_can0_pads);
		can1_pads_cnt = ARRAY_SIZE(mx6dl_sabreauto_can1_pads);
		mipi_sensor_pads_cnt = ARRAY_SIZE(mx6dl_sabreauto_mipi_sensor_pads);
		tuner_pads_cnt = ARRAY_SIZE(mx6dl_tuner_pads);
		spinor_pads_cnt = ARRAY_SIZE(mx6dl_spinor_pads);
		weimnor_pads_cnt = ARRAY_SIZE(mx6dl_weimnor_pads);
		bluetooth_pads_cnt = ARRAY_SIZE(mx6dl_bluetooth_pads);

		if (board_is_mx6_reva()) {
			i2c3_pads = mx6dl_i2c3_pads_rev_a;
			i2c3_pads_cnt = ARRAY_SIZE(mx6dl_i2c3_pads_rev_a);
			mxc_iomux_v3_setup_multiple_pads(i2c3_pads,
					i2c3_pads_cnt);
		} else {
			i2c3_pads = mx6dl_i2c3_pads_rev_b;
			i2c3_pads_cnt = ARRAY_SIZE(mx6dl_i2c3_pads_rev_b);
			extra_pads = mx6dl_extra_pads_rev_b;
			extra_pads_cnt = ARRAY_SIZE(mx6dl_extra_pads_rev_b);
			mxc_iomux_v3_setup_multiple_pads(extra_pads,
					extra_pads_cnt);
		}
		if (enet_to_gpio_6) {
			iomux_v3_cfg_t enet_gpio_pad =
				MX6DL_PAD_GPIO_6__ENET_IRQ_TO_GPIO_6;
			mxc_iomux_v3_setup_pad(enet_gpio_pad);
		} else {
			iomux_v3_cfg_t mlb_pads[] = {
				MX6DL_PAD_ENET_TXD1__MLB_MLBCLK,
				MX6DL_PAD_GPIO_6__MLB_MLBSIG,
				MX6DL_PAD_GPIO_2__MLB_MLBDAT};
			mxc_iomux_v3_setup_multiple_pads(mlb_pads,
				ARRAY_SIZE(mlb_pads));
		}
	}

	BUG_ON(!common_pads);
	mxc_iomux_v3_setup_multiple_pads(common_pads, common_pads_cnt);

	/*If at least one NOR memory is selected we don't
	 * configure IC23 PADS for rev B */
	if (spinor_en) {
		BUG_ON(!spinor_pads);
		mxc_iomux_v3_setup_multiple_pads(spinor_pads, spinor_pads_cnt);
	} else if (weimnor_en) {
		BUG_ON(!weimnor_pads);
		mxc_iomux_v3_setup_multiple_pads(weimnor_pads,
						weimnor_pads_cnt);
	} else {
		if (!board_is_mx6_reva()) {
			BUG_ON(!i2c3_pads);
			mxc_iomux_v3_setup_multiple_pads(i2c3_pads,
					i2c3_pads_cnt);
		}
		if (uart3_en) {
			BUG_ON(!bluetooth_pads);
			mxc_iomux_v3_setup_multiple_pads(bluetooth_pads,
					bluetooth_pads_cnt);
		}
	}

	if (can0_enable) {
		BUG_ON(!can0_pads);
		mxc_iomux_v3_setup_multiple_pads(can0_pads,
						can0_pads_cnt);
	}

	BUG_ON(!can1_pads);
	mxc_iomux_v3_setup_multiple_pads(can1_pads, can1_pads_cnt);

	if (tuner_en) {
		BUG_ON(!tuner_pads);
		mxc_iomux_v3_setup_multiple_pads(tuner_pads,
			tuner_pads_cnt);
	}

	/* assert i2c-rst  */
	gpio_request(SABREAUTO_I2C_EXP_RST, "i2c-rst");
	gpio_direction_output(SABREAUTO_I2C_EXP_RST, 1);

	if (!board_is_mx6_reva()) {
		/* enable either EIM_D18 or i2c3_sda route path */
		gpio_request(SABREAUTO_I2C3_STEER, "i2c3-steer");
		if (spinor_en)
			gpio_direction_output(SABREAUTO_I2C3_STEER, 0);
		else if (weimnor_en) {
			/*Put DISP0_DAT8 in ALT5 mode to prevent WDOG1 of
			resetting WEIM NOR*/
			gpio_direction_output(SABREAUTO_I2C3_STEER, 0);

			gpio_request(SABREAUTO_WEIM_NOR_WDOG1, "nor-reset");
			gpio_direction_output(SABREAUTO_WEIM_NOR_WDOG1, 1);
		} else
			gpio_direction_output(SABREAUTO_I2C3_STEER, 1);
		/* Set GPIO_16 input for IEEE-1588 ts_clk and
		 * RMII reference clk
		 * For MX6 GPR1 bit21 meaning:
		 * Bit21:   0 - GPIO_16 pad output
		 *          1 - GPIO_16 pad input
		 */
		mxc_iomux_set_gpr_register(1, 21, 1, 1);
	}

	if (mipi_sensor) {
		BUG_ON(!mipi_sensor_pads);
		mxc_iomux_v3_setup_multiple_pads(mipi_sensor_pads,
						mipi_sensor_pads_cnt);
	}

	gp_reg_id = sabreauto_dvfscore_data.reg_id;
	soc_reg_id = sabreauto_dvfscore_data.soc_id;
	mx6q_sabreauto_init_uart();
	imx6q_add_mipi_csi2(&mipi_csi2_pdata);
	if (cpu_is_mx6dl()) {
		mipi_dsi_pdata.ipu_id = 0;
		mipi_dsi_pdata.disp_id = 1;
		ldb_data.ipu_id = 0;
		ldb_data.disp_id = 0;
		ldb_data.sec_ipu_id = 0;
		ldb_data.sec_disp_id = 1;
		hdmi_core_data.disp_id = 1;
	}
	imx6q_add_mxc_hdmi_core(&hdmi_core_data);

	imx6q_add_ipuv3(0, &ipu_data[0]);
	if (cpu_is_mx6q()) {
		imx6q_add_ipuv3(1, &ipu_data[1]);
		for (i = 0; i < ARRAY_SIZE(sabr_fb_data); i++)
			imx6q_add_ipuv3fb(i, &sabr_fb_data[i]);
	} else if (cpu_is_mx6dl())
		for (i = 0; i < (ARRAY_SIZE(sabr_fb_data) + 1) / 2; i++)
			imx6q_add_ipuv3fb(i, &sabr_fb_data[i]);

	imx6q_add_vdoa();
	imx6q_add_mipi_dsi(&mipi_dsi_pdata);
	imx6q_add_lcdif(&lcdif_data);
	imx6q_add_ldb(&ldb_data);
	imx6q_add_v4l2_output(0);
	imx6q_add_v4l2_capture(0, &capture_data[0]);
	imx6q_add_v4l2_capture(1, &capture_data[1]);
	imx6q_add_android_device_buttons();

	imx6q_add_imx_snvs_rtc();

	if (1 == caam_enabled)
		imx6q_add_imx_caam();

	imx6q_add_imx_i2c(1, &mx6q_sabreauto_i2c_data);
	i2c_register_board_info(1, mxc_i2c1_board_info,
			ARRAY_SIZE(mxc_i2c1_board_info));
	imx6q_add_imx_i2c(2, &mx6q_sabreauto_i2c2_data);
	i2c_register_board_info(2, mxc_i2c2_board_info,
			ARRAY_SIZE(mxc_i2c2_board_info));
	if (cpu_is_mx6dl())
		imx6q_add_imx_i2c(3, &mx6q_sabreauto_i2c_data);


	ret = gpio_request(SABREAUTO_PMIC_INT, "pFUZE-int");
	if (ret) {
		printk(KERN_ERR"request pFUZE-int error!!\n");
		return;
	} else {
		gpio_direction_input(SABREAUTO_PMIC_INT);
		mx6q_sabreauto_init_pfuze100(SABREAUTO_PMIC_INT);
	}
	/* SPI */
	imx6q_add_ecspi(0, &mx6q_sabreauto_spi_data);
		if (spinor_en)
			spi_device_init();
		else if (weimnor_en) {
			mx6q_setup_weimcs();
			platform_device_register(&physmap_flash_device);
		}
	imx6q_add_mxc_hdmi(&hdmi_data);

	imx6q_add_anatop_thermal_imx(1, &mx6q_sabreauto_anatop_thermal_data);

	if (!can0_enable) {
<<<<<<< HEAD
		imx6_init_fec(fec_data);
#ifdef CONFIG_MX6_ENET_IRQ_TO_GPIO
		/* Make sure the IOMUX_OBSRV_MUX1 is set to ENET_IRQ. */
		mxc_iomux_set_specialbits_register(IOMUX_OBSRV_MUX1_OFFSET,
			OBSRV_MUX1_ENET_IRQ, OBSRV_MUX1_MASK);
#endif

=======
		if (enet_to_gpio_6)
			/* Make sure the IOMUX_OBSRV_MUX1 is set to ENET_IRQ. */
			mxc_iomux_set_specialbits_register(
				IOMUX_OBSRV_MUX1_OFFSET,
				OBSRV_MUX1_ENET_IRQ,
				OBSRV_MUX1_MASK);
		else
			fec_data.gpio_irq = -1;
		imx6_init_fec(fec_data);
>>>>>>> 822ae2cf
	}
	imx6q_add_pm_imx(0, &mx6q_sabreauto_pm_data);

	imx6q_add_sdhci_usdhc_imx(2, &mx6q_sabreauto_sd3_data);
	imx6q_add_sdhci_usdhc_imx(0, &mx6q_sabreauto_sd1_data);

	imx_add_viv_gpu(&imx6_gpu_data, &imx6q_gpu_pdata);
	imx6q_sabreauto_init_usb();
	if (cpu_is_mx6q()) {
#ifdef CONFIG_SATA_AHCI_PLATFORM
		imx6q_add_ahci(0, &mx6q_sabreauto_sata_data);
#else
		mx6q_sabreauto_sata_init(NULL,
			(void __iomem *)ioremap(MX6Q_SATA_BASE_ADDR, SZ_4K));
#endif
	}
	imx6q_add_vpu();
	imx6q_init_audio();
	platform_device_register(&sabreauto_vmmc_reg_devices);
	imx_asrc_data.asrc_core_clk = clk_get(NULL, "asrc_clk");
	imx_asrc_data.asrc_audio_clk = clk_get(NULL, "asrc_serial_clk");
	imx6q_add_asrc(&imx_asrc_data);

	/* DISP0 Detect */
	gpio_request(SABREAUTO_DISP0_DET_INT, "disp0-detect");
	gpio_direction_input(SABREAUTO_DISP0_DET_INT);

	/* DISP0 Reset - Assert for i2c disabled mode */
	gpio_request(SABREAUTO_DISP0_RESET, "disp0-reset");
	gpio_direction_output(SABREAUTO_DISP0_RESET, 0);

	/* DISP0 I2C enable */
	gpio_request(SABREAUTO_DISP0_I2C_EN, "disp0-i2c");
	gpio_direction_output(SABREAUTO_DISP0_I2C_EN, 0);

	gpio_request(SABREAUTO_DISP0_PWR, "disp0-pwr");
	gpio_direction_output(SABREAUTO_DISP0_PWR, 1);

	gpio_request(SABREAUTO_LDB_BACKLIGHT3, "ldb-backlight3");
	gpio_direction_output(SABREAUTO_LDB_BACKLIGHT3, 1);
	gpio_request(SABREAUTO_LDB_BACKLIGHT4, "ldb-backlight4");
	gpio_direction_output(SABREAUTO_LDB_BACKLIGHT4, 1);
	imx6q_add_otp();
	imx6q_add_viim();
	imx6q_add_imx2_wdt(0, NULL);
	imx6q_add_dma();
	if (!uart3_en && !weimnor_en)
		imx6q_add_gpmi(&mx6q_gpmi_nand_platform_data);

	imx6q_add_dvfs_core(&sabreauto_dvfscore_data);

	imx6q_add_ion(0, &imx_ion_data,
		sizeof(imx_ion_data) + sizeof(struct ion_platform_heap));
	imx6q_add_mxc_pwm(2);
	imx6q_add_mxc_pwm(3);
	imx6q_add_mxc_pwm_backlight(2, &mx6_arm2_pwm_backlight_data3);
	imx6q_add_mxc_pwm_backlight(3, &mx6_arm2_pwm_backlight_data4);

	mxc_spdif_data.spdif_core_clk = clk_get_sys("mxc_spdif.0", NULL);
	clk_put(mxc_spdif_data.spdif_core_clk);
	imx6q_add_spdif(&mxc_spdif_data);
	imx6q_add_spdif_dai();
	imx6q_add_spdif_audio_device();

	if (can0_enable)
		imx6q_add_flexcan0(&mx6q_sabreauto_flexcan_pdata[0]);
	imx6q_add_flexcan1(&mx6q_sabreauto_flexcan_pdata[1]);
	imx6q_add_hdmi_soc();
	imx6q_add_hdmi_soc_dai();
	imx6q_add_mlb150(&mx6_sabreauto_mlb150_data);

	/* Tuner audio interface */
	imx6q_add_imx_ssi(1, &mx6_sabreauto_ssi1_pdata);
	mxc_register_device(&si4763_codec_device, NULL);
	mxc_register_device(&mxc_si4763_audio_device, &si4763_audio_data);

	imx6q_add_busfreq();

	/* Add PCIe RC interface support */
	imx6q_add_pcie(&mx6_sabreauto_pcie_data);

	imx6q_add_perfmon(0);
	imx6q_add_perfmon(1);
	imx6q_add_perfmon(2);

	/* acquire this irq is want to let touch driver failed to
	 * request this irq gpio, and the driver will disable suspend
	 * funtion, to workaround sabreauto board have isssue on gpio
	 * of touch use. */
	gpio_request(SABREAUTO_CAP_TCH_INT, "touch irq");
	gpio_direction_input(SABREAUTO_CAP_TCH_INT);

}

extern void __iomem *twd_base;
static void __init mx6_timer_init(void)
{
	struct clk *uart_clk;
#ifdef CONFIG_LOCAL_TIMERS
	twd_base = ioremap(LOCAL_TWD_ADDR, SZ_256);
	BUG_ON(!twd_base);
#endif
	mx6_clocks_init(32768, 24000000, 0, 0);

	uart_clk = clk_get_sys("imx-uart.0", NULL);
	early_console_setup(UART4_BASE_ADDR, uart_clk);
}

static struct sys_timer mxc_timer = {
	.init = mx6_timer_init,
};

static void __init mx6q_reserve(void)
{
	phys_addr_t phys;
	int i, fb0_reserved = 0, fb_array_size;

	/*
	 * Reserve primary framebuffer memory if its base address
	 * is set by kernel command line.
	 */
	fb_array_size = ARRAY_SIZE(sabr_fb_data);
	if (fb_array_size > 0 && sabr_fb_data[0].res_base[0] &&
	    sabr_fb_data[0].res_size[0]) {
		if (sabr_fb_data[0].res_base[0] > SZ_2G)
			printk(KERN_INFO"UI Performance downgrade with FB phys address %x!\n",
			    sabr_fb_data[0].res_base[0]);
		memblock_reserve(sabr_fb_data[0].res_base[0],
				 sabr_fb_data[0].res_size[0]);
		memblock_remove(sabr_fb_data[0].res_base[0],
				sabr_fb_data[0].res_size[0]);
		sabr_fb_data[0].late_init = true;
		ipu_data[ldb_data.ipu_id].bypass_reset = true;
		fb0_reserved = 1;
	}
	for (i = fb0_reserved; i < fb_array_size; i++)
		if (sabr_fb_data[i].res_size[0]) {
			/* Reserve for other background buffer. */
			phys = memblock_alloc_base(sabr_fb_data[i].res_size[0],
						SZ_4K, SZ_2G);
			memblock_remove(phys, sabr_fb_data[i].res_size[0]);
			sabr_fb_data[i].res_base[0] = phys;
		}

#if defined(CONFIG_MXC_GPU_VIV) || defined(CONFIG_MXC_GPU_VIV_MODULE)
	if (imx6q_gpu_pdata.reserved_mem_size) {
		phys = memblock_alloc_base(imx6q_gpu_pdata.reserved_mem_size,
			SZ_4K, SZ_2G);
		memblock_remove(phys, imx6q_gpu_pdata.reserved_mem_size);
		imx6q_gpu_pdata.reserved_mem_base = phys;
	}
#endif

#if defined(CONFIG_ION)
	if (imx_ion_data.heaps[0].size) {
		phys = memblock_alloc(imx_ion_data.heaps[0].size, SZ_4K);
		memblock_free(phys, imx_ion_data.heaps[0].size);
		memblock_remove(phys, imx_ion_data.heaps[0].size);
		imx_ion_data.heaps[0].base = phys;
	}
#endif
}

MACHINE_START(MX6Q_SABREAUTO, "Freescale i.MX 6Quad/DualLite/Solo Sabre Auto Board")
	.boot_params	= MX6_PHYS_OFFSET + 0x100,
	.fixup		= fixup_mxc_board,
	.map_io		= mx6_map_io,
	.init_irq	= mx6_init_irq,
	.init_machine	= mx6_board_init,
	.timer		= &mxc_timer,
	.reserve	= mx6q_reserve,
MACHINE_END<|MERGE_RESOLUTION|>--- conflicted
+++ resolved
@@ -115,18 +115,10 @@
 #define SABREAUTO_MAX7310_2_BASE_ADDR	IMX_GPIO_NR(8, 8)
 #define SABREAUTO_MAX7310_3_BASE_ADDR	IMX_GPIO_NR(8, 16)
 
-<<<<<<< HEAD
-#ifdef CONFIG_MX6_ENET_IRQ_TO_GPIO
-=======
->>>>>>> 822ae2cf
 #define MX6_ENET_IRQ		IMX_GPIO_NR(1, 6)
 #define IOMUX_OBSRV_MUX1_OFFSET	0x3c
 #define OBSRV_MUX1_MASK			0x3f
 #define OBSRV_MUX1_ENET_IRQ		0x9
-<<<<<<< HEAD
-#endif
-=======
->>>>>>> 822ae2cf
 
 #define SABREAUTO_IO_EXP_GPIO1(x)	(SABREAUTO_MAX7310_1_BASE_ADDR + (x))
 #define SABREAUTO_IO_EXP_GPIO2(x)	(SABREAUTO_MAX7310_2_BASE_ADDR + (x))
@@ -424,13 +416,7 @@
 	.init			= mx6q_sabreauto_fec_phy_init,
 	.power_hibernate	= mx6q_sabreauto_fec_power_hibernate,
 	.phy			= PHY_INTERFACE_MODE_RGMII,
-<<<<<<< HEAD
-#ifdef CONFIG_MX6_ENET_IRQ_TO_GPIO
-	.gpio_irq = MX6_ENET_IRQ,
-#endif
-=======
 	.gpio_irq		= MX6_ENET_IRQ,
->>>>>>> 822ae2cf
 };
 
 static int mx6q_sabreauto_spi_cs[] = {
@@ -1781,15 +1767,6 @@
 	imx6q_add_anatop_thermal_imx(1, &mx6q_sabreauto_anatop_thermal_data);
 
 	if (!can0_enable) {
-<<<<<<< HEAD
-		imx6_init_fec(fec_data);
-#ifdef CONFIG_MX6_ENET_IRQ_TO_GPIO
-		/* Make sure the IOMUX_OBSRV_MUX1 is set to ENET_IRQ. */
-		mxc_iomux_set_specialbits_register(IOMUX_OBSRV_MUX1_OFFSET,
-			OBSRV_MUX1_ENET_IRQ, OBSRV_MUX1_MASK);
-#endif
-
-=======
 		if (enet_to_gpio_6)
 			/* Make sure the IOMUX_OBSRV_MUX1 is set to ENET_IRQ. */
 			mxc_iomux_set_specialbits_register(
@@ -1799,7 +1776,6 @@
 		else
 			fec_data.gpio_irq = -1;
 		imx6_init_fec(fec_data);
->>>>>>> 822ae2cf
 	}
 	imx6q_add_pm_imx(0, &mx6q_sabreauto_pm_data);
 
