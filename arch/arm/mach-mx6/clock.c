
/*
 * Copyright (C) 2012 Freescale Semiconductor, Inc. All Rights Reserved.
 */

/*
 * The code contained herein is licensed under the GNU General Public
 * License. You may obtain a copy of the GNU General Public License
 * Version 2 or later at the following locations:
 *
 * http://www.opensource.org/licenses/gpl-license.html
 * http://www.gnu.org/copyleft/gpl.html
 */

#include <linux/kernel.h>
#include <linux/init.h>
#include <linux/types.h>
#include <linux/time.h>
#include <linux/hrtimer.h>
#include <linux/mm.h>
#include <linux/errno.h>
#include <linux/delay.h>
#include <linux/clk.h>
#include <linux/io.h>
#include <linux/clkdev.h>
#include <linux/regulator/consumer.h>
#include <asm/div64.h>
#include <mach/hardware.h>
#include <mach/common.h>
#include <mach/clock.h>
#include <mach/mxc_dvfs.h>
#include "crm_regs.h"
#include "cpu_op-mx6.h"
#include "regs-anadig.h"

#ifdef CONFIG_CLK_DEBUG
#define __INIT_CLK_DEBUG(n)	.name = #n,
#else
#define __INIT_CLK_DEBUG(n)
#endif

extern u32 arm_max_freq;
extern int mxc_jtag_enabled;
extern struct regulator *cpu_regulator;
extern struct cpu_op *(*get_cpu_op)(int *op);
extern int lp_high_freq;
extern int lp_med_freq;
extern int mx6q_revision(void);

void __iomem *apll_base;
static struct clk pll1_sys_main_clk;
static struct clk pll2_528_bus_main_clk;
static struct clk pll2_pfd_400M;
static struct clk pll3_usb_otg_main_clk;
static struct clk pll4_audio_main_clk;
static struct clk pll5_video_main_clk;
static struct clk pll6_mlb150_main_clk;
static struct clk pll7_usb_host_main_clk;
static struct clk pll8_enet_main_clk;
static struct clk apbh_dma_clk;
static struct clk openvg_axi_clk;
static struct clk enfc_clk;
static struct clk usdhc3_clk;

static struct cpu_op *cpu_op_tbl;
static int cpu_op_nr;

#define SPIN_DELAY	1200000 /* in nanoseconds */

#define AUDIO_VIDEO_MIN_CLK_FREQ	650000000
#define AUDIO_VIDEO_MAX_CLK_FREQ	1300000000

/* We need to check the exp status again after timer expiration,
 * as there might be interrupt coming between the first time exp
 * and the time reading, then the time reading may be several ms
 * after the exp checking due to the irq handle, so we need to
 * check it to make sure the exp return the right value after
 * timer expiration. */
#define WAIT(exp, timeout) \
({ \
	struct timespec nstimeofday; \
	struct timespec curtime; \
	int result = 1; \
	getnstimeofday(&nstimeofday); \
	while (!(exp)) { \
		getnstimeofday(&curtime); \
		if ((curtime.tv_nsec - nstimeofday.tv_nsec) > (timeout)) { \
			if (!(exp)) \
				result = 0; \
			break; \
		} \
	} \
	result; \
})

/* External clock values passed-in by the board code */
static unsigned long external_high_reference, external_low_reference;
static unsigned long oscillator_reference, ckih2_reference;
static unsigned long anaclk_1_reference, anaclk_2_reference;

/* For MX 6DL/S, Video PLL may be used by synchronous display devices,
 * such as HDMI or LVDS, and also by the EPDC.  If EPDC is in use,
 * it must use the Video PLL to achieve the clock frequencies it needs.
 * So if EPDC is in use, the "epdc" string should be added to kernel
 * parameters, in order to set the EPDC parent clock to the Video PLL.
 * This will have an impact on the behavior of HDMI and LVDS.
 */
int epdc_enabled;
static int __init epdc_setup(char *__unused)
{
	epdc_enabled = 1;
	return 1;
}
__setup("epdc", epdc_setup);

static void __calc_pre_post_dividers(u32 max_podf, u32 div, u32 *pre, u32 *post)
{
	u32 min_pre, temp_pre, old_err, err;

	/* Some of the podfs are 3 bits while others are 6 bits.
	  * Handle both cases here.
	  */
	if (div >= 512 && (max_podf == 64)) {
		/* For pre = 3bits and podf = 6 bits, max divider is 512. */
		*pre = 8;
		*post = 64;
	} else if (div >= 64 && (max_podf == 8)) {
		/* For pre = 3bits and podf = 3 bits, max divider is 64. */
		*pre = 8;
		*post = 8;
	} else if (div >= 8) {
		/* Find the minimum pre-divider for a max podf */
		if (max_podf == 64)
			min_pre = (div - 1) / (1 << 6) + 1;
		else
			min_pre = (div - 1) / (1 << 3) + 1;
		old_err = 8;
		/* Now loop through to find the max pre-divider. */
		for (temp_pre = 8; temp_pre >= min_pre; temp_pre--) {
			err = div % temp_pre;
			if (err == 0) {
				*pre = temp_pre;
				break;
			}
			err = temp_pre - err;
			if (err < old_err) {
				old_err = err;
				*pre = temp_pre;
			}
		}
		*post = (div + *pre - 1) / *pre;
	} else if (div < 8) {
		*pre = div;
		*post = 1;
	}
}

static int _clk_enable(struct clk *clk)
{
	u32 reg;
	reg = __raw_readl(clk->enable_reg);
	reg |= MXC_CCM_CCGRx_CG_MASK << clk->enable_shift;
	__raw_writel(reg, clk->enable_reg);

	if (clk->flags & AHB_HIGH_SET_POINT)
		lp_high_freq++;
	else if (clk->flags & AHB_MED_SET_POINT)
		lp_med_freq++;

	return 0;
}

static void _clk_disable(struct clk *clk)
{
	u32 reg;
	reg = __raw_readl(clk->enable_reg);
	reg &= ~(MXC_CCM_CCGRx_CG_MASK << clk->enable_shift);
	__raw_writel(reg, clk->enable_reg);

	if (clk->flags & AHB_HIGH_SET_POINT)
		lp_high_freq--;
	else if (clk->flags & AHB_MED_SET_POINT)
		lp_med_freq--;
}

static void _clk_disable_inwait(struct clk *clk)
{
	u32 reg;
	reg = __raw_readl(clk->enable_reg);
	reg &= ~(MXC_CCM_CCGRx_CG_MASK << clk->enable_shift);
	reg |= 1 << clk->enable_shift;
	__raw_writel(reg, clk->enable_reg);
}

/*
 * For the 4-to-1 muxed input clock
 */
static inline u32 _get_mux(struct clk *parent, struct clk *m0,
			   struct clk *m1, struct clk *m2, struct clk *m3)
{
	if (parent == m0)
		return 0;
	else if (parent == m1)
		return 1;
	else if (parent == m2)
		return 2;
	else if (parent == m3)
		return 3;
	else
		BUG();

	return 0;
}

static inline void __iomem *_get_pll_base(struct clk *pll)
{
	if (pll == &pll1_sys_main_clk)
		return PLL1_SYS_BASE_ADDR;
	else if (pll == &pll2_528_bus_main_clk)
		return PLL2_528_BASE_ADDR;
	else if (pll == &pll3_usb_otg_main_clk)
		return PLL3_480_USB1_BASE_ADDR;
	else if (pll == &pll4_audio_main_clk)
		return PLL4_AUDIO_BASE_ADDR;
	else if (pll == &pll5_video_main_clk)
		return PLL5_VIDEO_BASE_ADDR;
	else if (pll == &pll6_mlb150_main_clk)
		return PLL6_MLB_BASE_ADDR;
	else if (pll == &pll7_usb_host_main_clk)
		return PLL7_480_USB2_BASE_ADDR;
	else if (pll == &pll8_enet_main_clk)
		return PLL8_ENET_BASE_ADDR;
	else
		BUG();
	return NULL;
}


/*
 * For the 6-to-1 muxed input clock
 */
static inline u32 _get_mux6(struct clk *parent, struct clk *m0, struct clk *m1,
			    struct clk *m2, struct clk *m3, struct clk *m4,
			    struct clk *m5)
{
	if (parent == m0)
		return 0;
	else if (parent == m1)
		return 1;
	else if (parent == m2)
		return 2;
	else if (parent == m3)
		return 3;
	else if (parent == m4)
		return 4;
	else if (parent == m5)
		return 5;
	else
		BUG();

	return 0;
}
static unsigned long get_high_reference_clock_rate(struct clk *clk)
{
	return external_high_reference;
}

static unsigned long get_low_reference_clock_rate(struct clk *clk)
{
	return external_low_reference;
}

static unsigned long get_oscillator_reference_clock_rate(struct clk *clk)
{
	return oscillator_reference;
}

static unsigned long get_ckih2_reference_clock_rate(struct clk *clk)
{
	return ckih2_reference;
}

static unsigned long _clk_anaclk_1_get_rate(struct clk *clk)
{
	return anaclk_1_reference;
}

static int _clk_anaclk_1_set_rate(struct clk *clk, unsigned long rate)
{
	anaclk_1_reference = rate;
	return 0;
}

static unsigned long _clk_anaclk_2_get_rate(struct clk *clk)
{
	return anaclk_2_reference;
}

static int _clk_anaclk_2_set_rate(struct clk *clk, unsigned long rate)
{
	anaclk_2_reference = rate;
	return 0;
}

/* External high frequency clock */
static struct clk ckih_clk = {
	__INIT_CLK_DEBUG(ckih_clk)
	.get_rate = get_high_reference_clock_rate,
};

static struct clk ckih2_clk = {
	__INIT_CLK_DEBUG(ckih2_clk)
	.get_rate = get_ckih2_reference_clock_rate,
};

static struct clk osc_clk = {
	__INIT_CLK_DEBUG(osc_clk)
	.get_rate = get_oscillator_reference_clock_rate,
};

/* External low frequency (32kHz) clock */
static struct clk ckil_clk = {
	__INIT_CLK_DEBUG(ckil_clk)
	.get_rate = get_low_reference_clock_rate,
};

static struct clk anaclk_1 = {
	__INIT_CLK_DEBUG(anaclk_1)
	.get_rate = _clk_anaclk_1_get_rate,
	.set_rate = _clk_anaclk_1_set_rate,
};

static struct clk anaclk_2 = {
	__INIT_CLK_DEBUG(anaclk_2)
	.get_rate = _clk_anaclk_2_get_rate,
	.set_rate = _clk_anaclk_2_set_rate,
};

static unsigned long pfd_round_rate(struct clk *clk, unsigned long rate)
{
	u32 frac;
	u64 tmp;

	tmp = (u64)clk_get_rate(clk->parent) * 18;
	tmp += rate/2;
	do_div(tmp, rate);
	frac = tmp;
	frac = frac < 12 ? 12 : frac;
	frac = frac > 35 ? 35 : frac;
	tmp = (u64)clk_get_rate(clk->parent) * 18;
	do_div(tmp, frac);
	return tmp;
}

static unsigned long pfd_get_rate(struct clk *clk)
{
	u32 frac;
	u64 tmp;
	tmp = (u64)clk_get_rate(clk->parent) * 18;

	if (apbh_dma_clk.usecount == 0)
		apbh_dma_clk.enable(&apbh_dma_clk);

	frac = (__raw_readl(clk->enable_reg) >> clk->enable_shift) &
			ANADIG_PFD_FRAC_MASK;

	do_div(tmp, frac);

	return tmp;
}

static int pfd_set_rate(struct clk *clk, unsigned long rate)
{
	u32 frac;
	u64 tmp;
	tmp = (u64)clk_get_rate(clk->parent) * 18;

	if (apbh_dma_clk.usecount == 0)
		apbh_dma_clk.enable(&apbh_dma_clk);

	/* Round up the divider so that we don't set a rate
	  * higher than what is requested. */
	tmp += rate/2;
	do_div(tmp, rate);
	frac = tmp;
	frac = frac < 12 ? 12 : frac;
	frac = frac > 35 ? 35 : frac;
	/* clear clk frac bits */
	__raw_writel(ANADIG_PFD_FRAC_MASK << clk->enable_shift,
			(int)clk->enable_reg + 8);
	/* set clk frac bits */
	__raw_writel(frac << clk->enable_shift,
			(int)clk->enable_reg + 4);

	if (apbh_dma_clk.usecount == 0)
		apbh_dma_clk.disable(&apbh_dma_clk);
	return 0;
}

static int _clk_pfd_enable(struct clk *clk)
{
	if (apbh_dma_clk.usecount == 0)
		apbh_dma_clk.enable(&apbh_dma_clk);

	/* clear clk gate bit */
	__raw_writel((1 << (clk->enable_shift + 7)),
			(int)clk->enable_reg + 8);

	if (apbh_dma_clk.usecount == 0)
		apbh_dma_clk.disable(&apbh_dma_clk);

	return 0;
}

static void _clk_pfd_disable(struct clk *clk)
{
	if (apbh_dma_clk.usecount == 0)
		apbh_dma_clk.enable(&apbh_dma_clk);

	/* set clk gate bit */
	__raw_writel((1 << (clk->enable_shift + 7)),
			(int)clk->enable_reg + 4);

	if (apbh_dma_clk.usecount == 0)
		apbh_dma_clk.disable(&apbh_dma_clk);
}

static int _clk_pll_enable(struct clk *clk)
{
	unsigned int reg;
	void __iomem *pllbase;

	pllbase = _get_pll_base(clk);

	reg = __raw_readl(pllbase);
	reg &= ~ANADIG_PLL_BYPASS;
	reg &= ~ANADIG_PLL_POWER_DOWN;

	/* The 480MHz PLLs have the opposite definition for power bit. */
	if (clk == &pll3_usb_otg_main_clk || clk == &pll7_usb_host_main_clk)
		reg |= ANADIG_PLL_POWER_DOWN;

	__raw_writel(reg, pllbase);

	/* It will power on pll3 */
	if (clk == &pll3_usb_otg_main_clk)
		__raw_writel(BM_ANADIG_ANA_MISC2_CONTROL0, apll_base + HW_ANADIG_ANA_MISC2_CLR);

	/* Wait for PLL to lock */
	if (!WAIT(__raw_readl(pllbase) & ANADIG_PLL_LOCK,
				SPIN_DELAY))
		panic("pll enable failed\n");

	/* Enable the PLL output now*/
	reg = __raw_readl(pllbase);
	reg |= ANADIG_PLL_ENABLE;
	__raw_writel(reg, pllbase);

	return 0;
}

static void _clk_pll_disable(struct clk *clk)
{
	unsigned int reg;
	void __iomem *pllbase;

	pllbase = _get_pll_base(clk);

	reg = __raw_readl(pllbase);
	reg |= ANADIG_PLL_BYPASS;
	reg &= ~ANADIG_PLL_ENABLE;

	__raw_writel(reg, pllbase);

	/*
	 * It will power off PLL3's power, it is the TO1.1 fix
	 * Please see TKT064178 for detail.
	 */
	if (clk == &pll3_usb_otg_main_clk)
		__raw_writel(BM_ANADIG_ANA_MISC2_CONTROL0, apll_base + HW_ANADIG_ANA_MISC2_SET);
}

static unsigned long  _clk_pll1_main_get_rate(struct clk *clk)
{
	unsigned int div;
	unsigned long val;

	div = __raw_readl(PLL1_SYS_BASE_ADDR) & ANADIG_PLL_SYS_DIV_SELECT_MASK;
	val = (clk_get_rate(clk->parent) * div) / 2;
	return val;
}

static int _clk_pll1_main_set_rate(struct clk *clk, unsigned long rate)
{
	unsigned int reg, div;

	if (rate < AUDIO_VIDEO_MIN_CLK_FREQ || rate > AUDIO_VIDEO_MAX_CLK_FREQ)
		return -EINVAL;

	div = (rate * 2) / clk_get_rate(clk->parent);

	/* Update div */
	reg = __raw_readl(PLL1_SYS_BASE_ADDR) & ~ANADIG_PLL_SYS_DIV_SELECT_MASK;
	reg |= div;
	__raw_writel(reg, PLL1_SYS_BASE_ADDR);

	/* Wait for PLL1 to lock */
	if (!WAIT(__raw_readl(PLL1_SYS_BASE_ADDR) & ANADIG_PLL_LOCK,
				SPIN_DELAY))
		panic("pll1 enable failed\n");

	return 0;
}

static struct clk pll1_sys_main_clk = {
	__INIT_CLK_DEBUG(pll1_sys_main_clk)
	.parent = &osc_clk,
	.get_rate = _clk_pll1_main_get_rate,
	.set_rate = _clk_pll1_main_set_rate,
	.enable = _clk_pll_enable,
	.disable = _clk_pll_disable,
};

static int _clk_pll1_sw_set_parent(struct clk *clk, struct clk *parent)
{
	u32 reg;

	reg = __raw_readl(MXC_CCM_CCSR);

	if (parent == &pll1_sys_main_clk) {
		reg &= ~MXC_CCM_CCSR_PLL1_SW_CLK_SEL;
		__raw_writel(reg, MXC_CCM_CCSR);
		/* Set the step_clk parent to be lp_apm, to save power. */
		reg = __raw_readl(MXC_CCM_CCSR);
		reg = (reg & ~MXC_CCM_CCSR_STEP_SEL);
	} else {
		/* Set STEP_CLK to be the parent*/
		if (parent == &osc_clk) {
			/* Set STEP_CLK to be sourced from LPAPM. */
			reg = __raw_readl(MXC_CCM_CCSR);
			reg = (reg & ~MXC_CCM_CCSR_STEP_SEL);
			__raw_writel(reg, MXC_CCM_CCSR);
		} else {
			/* Set STEP_CLK to be sourced from PLL2-PDF (400MHz). */
			reg = __raw_readl(MXC_CCM_CCSR);
			reg |= MXC_CCM_CCSR_STEP_SEL;
			__raw_writel(reg, MXC_CCM_CCSR);

		}
		reg = __raw_readl(MXC_CCM_CCSR);
		reg |= MXC_CCM_CCSR_PLL1_SW_CLK_SEL;
	}
	__raw_writel(reg, MXC_CCM_CCSR);
	return 0;
}

static unsigned long _clk_pll1_sw_get_rate(struct clk *clk)
{
	return clk_get_rate(clk->parent);
}

static struct clk pll1_sw_clk = {
	__INIT_CLK_DEBUG(pll1_sw_clk)
	.parent = &pll1_sys_main_clk,
	.set_parent = _clk_pll1_sw_set_parent,
	.get_rate = _clk_pll1_sw_get_rate,
};

static unsigned long _clk_pll2_main_get_rate(struct clk *clk)
{
	unsigned int div;
	unsigned long val;

	div = __raw_readl(PLL2_528_BASE_ADDR) & ANADIG_PLL_528_DIV_SELECT;

	if (div == 1)
		val = clk_get_rate(clk->parent) * 22;

	else
		val = clk_get_rate(clk->parent) * 20;

	return val;
}

static int _clk_pll2_main_set_rate(struct clk *clk, unsigned long rate)
{
	unsigned int reg,  div;

	if (rate == 528000000)
		div = 1;
	else if (rate == 480000000)
		div = 0;
	else
		return -EINVAL;

	reg = __raw_readl(PLL2_528_BASE_ADDR);
	reg &= ~ANADIG_PLL_528_DIV_SELECT;
	reg |= div;
	__raw_writel(reg, PLL2_528_BASE_ADDR);

	return 0;
}

static struct clk pll2_528_bus_main_clk = {
	__INIT_CLK_DEBUG(pll2_528_bus_main_clk)
	.parent = &osc_clk,
	.get_rate = _clk_pll2_main_get_rate,
	.set_rate = _clk_pll2_main_set_rate,
	.enable = _clk_pll_enable,
	.disable = _clk_pll_disable,
};

static struct clk pll2_pfd_400M = {
	__INIT_CLK_DEBUG(pll2_pfd_400M)
	.parent = &pll2_528_bus_main_clk,
	.enable_reg = (void *)PFD_528_BASE_ADDR,
	.enable_shift = ANADIG_PFD2_FRAC_OFFSET,
	.enable = _clk_pfd_enable,
	.disable = _clk_pfd_disable,
	.get_rate = pfd_get_rate,
	.set_rate = pfd_set_rate,
	.get_rate = pfd_get_rate,
	.round_rate = pfd_round_rate,
};

static struct clk pll2_pfd_352M = {
	__INIT_CLK_DEBUG(pll2_pfd_352M)
	.parent = &pll2_528_bus_main_clk,
	.enable_reg = (void *)PFD_528_BASE_ADDR,
	.enable_shift = ANADIG_PFD0_FRAC_OFFSET,
	.enable = _clk_pfd_enable,
	.disable = _clk_pfd_disable,
	.set_rate = pfd_set_rate,
	.get_rate = pfd_get_rate,
	.round_rate = pfd_round_rate,
};

static struct clk pll2_pfd_594M = {
	__INIT_CLK_DEBUG(pll2_pfd_594M)
	.parent = &pll2_528_bus_main_clk,
	.enable_reg = (void *)PFD_528_BASE_ADDR,
	.enable_shift = ANADIG_PFD1_FRAC_OFFSET,
	.enable = _clk_pfd_enable,
	.disable = _clk_pfd_disable,
	.set_rate = pfd_set_rate,
	.get_rate = pfd_get_rate,
	.round_rate = pfd_round_rate,
};

static unsigned long _clk_pll2_200M_get_rate(struct clk *clk)
{
	return clk_get_rate(clk->parent) / 2;
}

static struct clk pll2_200M = {
	__INIT_CLK_DEBUG(pll2_200M)
	.parent = &pll2_pfd_400M,
	.get_rate = _clk_pll2_200M_get_rate,
};

static unsigned long _clk_pll3_usb_otg_get_rate(struct clk *clk)
{
	unsigned int div;
	unsigned long val;

	div = __raw_readl(PLL3_480_USB1_BASE_ADDR)
		& ANADIG_PLL_480_DIV_SELECT_MASK;

	if (div == 1)
		val = clk_get_rate(clk->parent) * 22;
	else
		val = clk_get_rate(clk->parent) * 20;
	return val;
}

static int _clk_pll3_usb_otg_set_rate(struct clk *clk, unsigned long rate)
{
	unsigned int reg,  div;

	if (rate == 528000000)
		div = 1;
	else if (rate == 480000000)
		div = 0;
	else
		return -EINVAL;

	reg = __raw_readl(PLL3_480_USB1_BASE_ADDR);
	reg &= ~ANADIG_PLL_480_DIV_SELECT_MASK;
	reg |= div;
	__raw_writel(reg, PLL3_480_USB1_BASE_ADDR);

	return 0;
}


/* same as pll3_main_clk. These two clocks should always be the same */
static struct clk pll3_usb_otg_main_clk = {
	__INIT_CLK_DEBUG(pll3_usb_otg_main_clk)
	.parent = &osc_clk,
	.enable = _clk_pll_enable,
	.disable = _clk_pll_disable,
	.set_rate = _clk_pll3_usb_otg_set_rate,
	.get_rate = _clk_pll3_usb_otg_get_rate,
};

/* for USB OTG */
static struct clk usb_phy1_clk = {
	__INIT_CLK_DEBUG(usb_phy1_clk)
	.parent = &pll3_usb_otg_main_clk,
	.set_rate = _clk_pll3_usb_otg_set_rate,
	.get_rate = _clk_pll3_usb_otg_get_rate,
};

/* For HSIC port 1 */
static struct clk usb_phy3_clk = {
	__INIT_CLK_DEBUG(usb_phy3_clk)
	.parent = &pll3_usb_otg_main_clk,
	.set_rate = _clk_pll3_usb_otg_set_rate,
	.get_rate = _clk_pll3_usb_otg_get_rate,
};

/* For HSIC port 2 */
static struct clk usb_phy4_clk = {
	__INIT_CLK_DEBUG(usb_phy4_clk)
	.parent = &pll3_usb_otg_main_clk,
	.set_rate = _clk_pll3_usb_otg_set_rate,
	.get_rate = _clk_pll3_usb_otg_get_rate,
};

static struct clk pll3_pfd_508M = {
	__INIT_CLK_DEBUG(pll3_pfd_508M)
	.parent = &pll3_usb_otg_main_clk,
	.enable_reg = (void *)PFD_480_BASE_ADDR,
	.enable_shift = ANADIG_PFD2_FRAC_OFFSET,
	.enable = _clk_pfd_enable,
	.disable = _clk_pfd_disable,
	.set_rate = pfd_set_rate,
	.get_rate = pfd_get_rate,
	.round_rate = pfd_round_rate,
};

static struct clk pll3_pfd_454M = {
	__INIT_CLK_DEBUG(pll3_pfd_454M)
	.parent = &pll3_usb_otg_main_clk,
	.enable_reg = (void *)PFD_480_BASE_ADDR,
	.enable_shift = ANADIG_PFD3_FRAC_OFFSET,
	.enable = _clk_pfd_enable,
	.disable = _clk_pfd_disable,
	.set_rate = pfd_set_rate,
	.get_rate = pfd_get_rate,
	.round_rate = pfd_round_rate,
};

static struct clk pll3_pfd_720M = {
	__INIT_CLK_DEBUG(pll3_pfd_720M)
	.parent = &pll3_usb_otg_main_clk,
	.enable_reg = (void *)PFD_480_BASE_ADDR,
	.enable_shift = ANADIG_PFD0_FRAC_OFFSET,
	.enable = _clk_pfd_enable,
	.disable = _clk_pfd_disable,
	.set_rate = pfd_set_rate,
	.get_rate = pfd_get_rate,
	.round_rate = pfd_round_rate,
};

static struct clk pll3_pfd_540M = {
	__INIT_CLK_DEBUG(pll3_pfd_540M)
	.parent = &pll3_usb_otg_main_clk,
	.enable_reg = (void *)PFD_480_BASE_ADDR,
	.enable_shift = ANADIG_PFD1_FRAC_OFFSET,
	.enable = _clk_pfd_enable,
	.disable = _clk_pfd_disable,
	.set_rate = pfd_set_rate,
	.get_rate = pfd_get_rate,
	.round_rate = pfd_round_rate,
	.get_rate = pfd_get_rate,
};

static unsigned long _clk_pll3_sw_get_rate(struct clk *clk)
{
	return clk_get_rate(clk->parent);
}

/* same as pll3_main_clk. These two clocks should always be the same */
static struct clk pll3_sw_clk = {
	__INIT_CLK_DEBUG(pll3_sw_clk)
	.parent = &pll3_usb_otg_main_clk,
	.get_rate = _clk_pll3_sw_get_rate,
};

static unsigned long _clk_pll3_120M_get_rate(struct clk *clk)
{
	return clk_get_rate(clk->parent) / 4;
}

static struct clk pll3_120M = {
	__INIT_CLK_DEBUG(pll3_120M)
	.parent = &pll3_sw_clk,
	.get_rate = _clk_pll3_120M_get_rate,
};

static unsigned long _clk_pll3_80M_get_rate(struct clk *clk)
{
	return clk_get_rate(clk->parent) / 6;
}

static struct clk pll3_80M = {
	__INIT_CLK_DEBUG(pll3_80M)
	.parent = &pll3_sw_clk,
	.get_rate = _clk_pll3_80M_get_rate,
};

static unsigned long _clk_pll3_60M_get_rate(struct clk *clk)
{
	return clk_get_rate(clk->parent) / 8;
}

static struct clk pll3_60M = {
	__INIT_CLK_DEBUG(pll3_60M)
	.parent = &pll3_sw_clk,
	.get_rate = _clk_pll3_60M_get_rate,
};

static unsigned long  _clk_audio_video_get_rate(struct clk *clk)
{
	unsigned int div, mfn, mfd;
	unsigned long rate;
	unsigned int parent_rate = clk_get_rate(clk->parent);
	void __iomem *pllbase;
	int rev = mx6q_revision();
	unsigned int test_div_sel, control3, post_div = 1;

	if (clk == &pll4_audio_main_clk)
		pllbase = PLL4_AUDIO_BASE_ADDR;
	else
		pllbase = PLL5_VIDEO_BASE_ADDR;

	if ((rev >= IMX_CHIP_REVISION_1_1) || cpu_is_mx6dl()) {
		test_div_sel = (__raw_readl(pllbase)
			& ANADIG_PLL_AV_TEST_DIV_SEL_MASK)
			>> ANADIG_PLL_AV_TEST_DIV_SEL_OFFSET;
		if (test_div_sel == 0)
			post_div = 4;
		else if (test_div_sel == 1)
			post_div = 2;

		if (clk == &pll5_video_main_clk) {
			control3 = (__raw_readl(ANA_MISC2_BASE_ADDR)
				& ANADIG_ANA_MISC2_CONTROL3_MASK)
				>> ANADIG_ANA_MISC2_CONTROL3_OFFSET;
			if (control3 == 1)
				post_div *= 2;
			else if (control3 == 3)
				post_div *= 4;
		}
	}

	div = __raw_readl(pllbase) & ANADIG_PLL_SYS_DIV_SELECT_MASK;
	mfn = __raw_readl(pllbase + PLL_NUM_DIV_OFFSET);
	mfd = __raw_readl(pllbase + PLL_DENOM_DIV_OFFSET);

	rate = (parent_rate * div) + ((parent_rate / mfd) * mfn);
	rate = rate / post_div;

	return rate;
}

static int _clk_audio_video_set_rate(struct clk *clk, unsigned long rate)
{
	unsigned int reg,  div;
	unsigned int mfn, mfd = 1000000;
	s64 temp64;
	unsigned int parent_rate = clk_get_rate(clk->parent);
	void __iomem *pllbase;
	unsigned long min_clk_rate, pre_div_rate;
	int rev = mx6q_revision();
	u32 test_div_sel = 2;
	u32 control3 = 0;

	if ((rev < IMX_CHIP_REVISION_1_1) && !cpu_is_mx6dl())
		min_clk_rate = AUDIO_VIDEO_MIN_CLK_FREQ;
	else if (clk == &pll4_audio_main_clk)
		min_clk_rate = AUDIO_VIDEO_MIN_CLK_FREQ / 4;
	else
		min_clk_rate = AUDIO_VIDEO_MIN_CLK_FREQ / 16;

	if ((rate < min_clk_rate) || (rate > AUDIO_VIDEO_MAX_CLK_FREQ))
		return -EINVAL;

	if (clk == &pll4_audio_main_clk)
		pllbase = PLL4_AUDIO_BASE_ADDR;
	else
		pllbase = PLL5_VIDEO_BASE_ADDR;

	pre_div_rate = rate;
	if ((rev >= IMX_CHIP_REVISION_1_1) || cpu_is_mx6dl()) {
		while (pre_div_rate < AUDIO_VIDEO_MIN_CLK_FREQ) {
			pre_div_rate *= 2;
			/*
			 * test_div_sel field values:
			 * 2 -> Divide by 1
			 * 1 -> Divide by 2
			 * 0 -> Divide by 4
			 *
			 * control3 field values:
			 * 0 -> Divide by 1
			 * 1 -> Divide by 2
			 * 3 -> Divide by 4
			 */
			if (test_div_sel != 0)
				test_div_sel--;
			else {
				control3++;
				if (control3 == 2)
					control3++;
			}
		}
	}

	div = pre_div_rate / parent_rate;
	temp64 = (u64) (pre_div_rate - (div * parent_rate));
	temp64 *= mfd;
	do_div(temp64, parent_rate);
	mfn = temp64;

	reg = __raw_readl(pllbase)
			& ~ANADIG_PLL_SYS_DIV_SELECT_MASK
			& ~ANADIG_PLL_AV_TEST_DIV_SEL_MASK;
	reg |= div |
		(test_div_sel << ANADIG_PLL_AV_TEST_DIV_SEL_OFFSET);
	__raw_writel(reg, pllbase);
	__raw_writel(mfn, pllbase + PLL_NUM_DIV_OFFSET);
	__raw_writel(mfd, pllbase + PLL_DENOM_DIV_OFFSET);

	if (rev >= IMX_CHIP_REVISION_1_1) {
		reg = __raw_readl(ANA_MISC2_BASE_ADDR)
			& ~ANADIG_ANA_MISC2_CONTROL3_MASK;
		reg |= control3 << ANADIG_ANA_MISC2_CONTROL3_OFFSET;
		__raw_writel(reg, ANA_MISC2_BASE_ADDR);
	}

	return 0;
}

static unsigned long _clk_audio_video_round_rate(struct clk *clk,
						unsigned long rate)
{
	unsigned long min_clk_rate;
	unsigned int div, post_div = 1;
	unsigned int mfn, mfd = 1000000;
	s64 temp64;
	unsigned int parent_rate = clk_get_rate(clk->parent);
	unsigned long pre_div_rate;
	u32 test_div_sel = 2;
	u32 control3 = 0;
	unsigned long final_rate;
	int rev = mx6q_revision();

	if ((rev < IMX_CHIP_REVISION_1_1) && !cpu_is_mx6dl())
		min_clk_rate = AUDIO_VIDEO_MIN_CLK_FREQ;
	else if (clk == &pll4_audio_main_clk)
		min_clk_rate = AUDIO_VIDEO_MIN_CLK_FREQ / 4;
	else
		min_clk_rate = AUDIO_VIDEO_MIN_CLK_FREQ / 16;

	if (rate < min_clk_rate)
		return min_clk_rate;

	if (rate > AUDIO_VIDEO_MAX_CLK_FREQ)
		return AUDIO_VIDEO_MAX_CLK_FREQ;

	pre_div_rate = rate;
	if ((rev >= IMX_CHIP_REVISION_1_1) || cpu_is_mx6dl()) {
		while (pre_div_rate < AUDIO_VIDEO_MIN_CLK_FREQ) {
			pre_div_rate *= 2;
			post_div *= 2;
			if (test_div_sel != 0)
				test_div_sel--;
			else {
				control3++;
				if (control3 == 2)
					control3++;
			}
		}
	}

	div = pre_div_rate / parent_rate;
	temp64 = (u64) (pre_div_rate - (div * parent_rate));
	temp64 *= mfd;
	do_div(temp64, parent_rate);
	mfn = temp64;

	final_rate = (parent_rate * div) + ((parent_rate / mfd) * mfn);
	final_rate = final_rate / post_div;

	return final_rate;
}

static int _clk_audio_video_set_parent(struct clk *clk, struct clk *parent)
{
	u32 reg;
	int mux;
	void __iomem *pllbase;

	if (clk == &pll4_audio_main_clk)
		pllbase = PLL4_AUDIO_BASE_ADDR;
	else
		pllbase = PLL5_VIDEO_BASE_ADDR;

	reg = __raw_readl(pllbase) & ~ANADIG_PLL_BYPASS_CLK_SRC_MASK;
	mux = _get_mux6(parent, &osc_clk, &anaclk_1, &anaclk_2,
				NULL, NULL, NULL);
	reg |= mux << ANADIG_PLL_BYPASS_CLK_SRC_OFFSET;
	__raw_writel(reg, pllbase);

	/* Set anaclk_x as input */
	if (parent == &anaclk_1) {
		reg = __raw_readl(ANADIG_MISC1_REG);
		reg |= (ANATOP_LVDS_CLK1_IBEN_MASK &
				~ANATOP_LVDS_CLK1_OBEN_MASK);
		__raw_writel(reg, ANADIG_MISC1_REG);
	} else if (parent == &anaclk_2) {
		reg = __raw_readl(ANADIG_MISC1_REG);
		reg |= (ANATOP_LVDS_CLK2_IBEN_MASK &
				~ANATOP_LVDS_CLK2_OBEN_MASK);
		__raw_writel(reg, ANADIG_MISC1_REG);
	}

	return 0;
}

static struct clk pll4_audio_main_clk = {
	__INIT_CLK_DEBUG(pll4_audio_main_clk)
	.parent = &osc_clk,
	.enable = _clk_pll_enable,
	.disable = _clk_pll_disable,
	.set_rate = _clk_audio_video_set_rate,
	.get_rate = _clk_audio_video_get_rate,
	.round_rate = _clk_audio_video_round_rate,
	.set_parent = _clk_audio_video_set_parent,
};

static struct clk pll5_video_main_clk = {
	__INIT_CLK_DEBUG(pll5_video_main_clk)
	.parent = &osc_clk,
	.enable = _clk_pll_enable,
	.disable = _clk_pll_disable,
	.set_rate = _clk_audio_video_set_rate,
	.get_rate = _clk_audio_video_get_rate,
	.round_rate = _clk_audio_video_round_rate,
	.set_parent = _clk_audio_video_set_parent,
};

static int _clk_pll_mlb_main_enable(struct clk *clk)
{
	unsigned int reg;
	void __iomem *pllbase;

	pllbase = _get_pll_base(clk);

	reg = __raw_readl(pllbase);
	reg &= ~ANADIG_PLL_BYPASS;

	reg = 0x0da20800;
	__raw_writel(reg, pllbase);

	return 0;
}

static void _clk_pll_mlb_main_disable(struct clk *clk)
{
	unsigned int reg;
	void __iomem *pllbase;

	pllbase = _get_pll_base(clk);

	reg = __raw_readl(pllbase);

	reg |= ANADIG_PLL_BYPASS;

	__raw_writel(reg, pllbase);
}

static struct clk pll6_mlb150_main_clk = {
	__INIT_CLK_DEBUG(pll6_mlb150_main_clk)
	.parent = &osc_clk,
	.enable = _clk_pll_mlb_main_enable,
	.disable = _clk_pll_mlb_main_disable,
};

static unsigned long _clk_pll7_usb_otg_get_rate(struct clk *clk)
{
	unsigned int div;
	unsigned long val;

	div = __raw_readl(PLL7_480_USB2_BASE_ADDR)
		& ANADIG_PLL_480_DIV_SELECT_MASK;

	if (div == 1)
		val = clk_get_rate(clk->parent) * 22;
	else
		val = clk_get_rate(clk->parent) * 20;
	return val;
}

static int _clk_pll7_usb_otg_set_rate(struct clk *clk, unsigned long rate)
{
	unsigned int reg,  div;

	if (rate == 528000000)
		div = 1;
	else if (rate == 480000000)
		div = 0;
	else
		return -EINVAL;

	reg = __raw_readl(PLL7_480_USB2_BASE_ADDR);
	reg &= ~ANADIG_PLL_480_DIV_SELECT_MASK;
	reg |= div;
	__raw_writel(reg, PLL7_480_USB2_BASE_ADDR);

	return 0;
}

static struct clk pll7_usb_host_main_clk = {
	__INIT_CLK_DEBUG(pll7_usb_host_main_clk)
	.parent = &osc_clk,
	.enable = _clk_pll_enable,
	.disable = _clk_pll_disable,
	.set_rate = _clk_pll7_usb_otg_set_rate,
	.get_rate = _clk_pll7_usb_otg_get_rate,

};

static struct clk pll8_enet_main_clk = {
	__INIT_CLK_DEBUG(pll8_enet_main_clk)
	.parent = &osc_clk,
	.enable = _clk_pll_enable,
	.disable = _clk_pll_disable,
};

static unsigned long _clk_arm_get_rate(struct clk *clk)
{
	u32 cacrr, div;

	cacrr = __raw_readl(MXC_CCM_CACRR);
	div = (cacrr & MXC_CCM_CACRR_ARM_PODF_MASK) + 1;
	return clk_get_rate(clk->parent) / div;
}

static int _clk_arm_set_rate(struct clk *clk, unsigned long rate)
{
	int i;
	u32 div;
	u32 parent_rate;


	for (i = 0; i < cpu_op_nr; i++) {
		if (rate == cpu_op_tbl[i].cpu_rate)
			break;
	}
	if (i >= cpu_op_nr)
		return -EINVAL;

	if (cpu_op_tbl[i].pll_rate != clk_get_rate(&pll1_sys_main_clk)) {
		/* Change the PLL1 rate. */
		if (pll2_pfd_400M.usecount != 0)
			pll1_sw_clk.set_parent(&pll1_sw_clk, &pll2_pfd_400M);
		else
			pll1_sw_clk.set_parent(&pll1_sw_clk, &osc_clk);
		pll1_sys_main_clk.set_rate(&pll1_sys_main_clk, cpu_op_tbl[i].pll_rate);
		pll1_sw_clk.set_parent(&pll1_sw_clk, &pll1_sys_main_clk);
	}

	parent_rate = clk_get_rate(clk->parent);
	div = parent_rate / rate;

	if (div == 0)
		div = 1;

	if ((parent_rate / div) > rate)
		div++;

	if (div > 8)
		return -1;

	__raw_writel(div - 1, MXC_CCM_CACRR);

	return 0;
}

static struct clk cpu_clk = {
	__INIT_CLK_DEBUG(cpu_clk)
	.parent = &pll1_sw_clk,
	.set_rate = _clk_arm_set_rate,
	.get_rate = _clk_arm_get_rate,
};

static unsigned long _clk_twd_get_rate(struct clk *clk)
{
	return clk_get_rate(clk->parent) / 2;
}

static struct clk twd_clk = {
	__INIT_CLK_DEBUG(twd_clk)
	.parent = &cpu_clk,
	.get_rate = _clk_twd_get_rate,
};

static int _clk_periph_set_parent(struct clk *clk, struct clk *parent)
{
	u32 reg;
	int mux;

	mux = _get_mux6(parent, &pll2_528_bus_main_clk, &pll2_pfd_400M,
		&pll2_pfd_352M, &pll2_200M, &pll3_sw_clk, &osc_clk);

	if (mux <= 3) {
		/* Set the pre_periph_clk multiplexer */
		reg = __raw_readl(MXC_CCM_CBCMR);
		reg &= ~MXC_CCM_CBCMR_PRE_PERIPH_CLK_SEL_MASK;
		reg |= mux << MXC_CCM_CBCMR_PRE_PERIPH_CLK_SEL_OFFSET;
		__raw_writel(reg, MXC_CCM_CBCMR);

		/* Set the periph_clk_sel multiplexer. */
		reg = __raw_readl(MXC_CCM_CBCDR);
		reg &= ~MXC_CCM_CBCDR_PERIPH_CLK_SEL;
		__raw_writel(reg, MXC_CCM_CBCDR);
	} else {
		reg = __raw_readl(MXC_CCM_CBCDR);
		/* Set the periph_clk2_podf divider to divide by 1. */
		reg &= ~MXC_CCM_CBCDR_PERIPH_CLK2_PODF_MASK;
		__raw_writel(reg, MXC_CCM_CBCDR);

		/* Set the periph_clk2_sel mux. */
		reg = __raw_readl(MXC_CCM_CBCMR);
		reg &= ~MXC_CCM_CBCMR_PERIPH_CLK2_SEL_MASK;
		reg |= ((mux - 4) << MXC_CCM_CBCMR_PERIPH_CLK2_SEL_OFFSET);
		__raw_writel(reg, MXC_CCM_CBCMR);

		while (__raw_readl(MXC_CCM_CDHIPR))
			;

		reg = __raw_readl(MXC_CCM_CBCDR);
		/* Set periph_clk_sel to select periph_clk2. */
		reg |= MXC_CCM_CBCDR_PERIPH_CLK_SEL;
		__raw_writel(reg, MXC_CCM_CBCDR);
	}

	if (!WAIT(!(__raw_readl(MXC_CCM_CDHIPR)
	     & MXC_CCM_CDHIPR_PERIPH_CLK_SEL_BUSY), SPIN_DELAY))
		panic("_clk_periph_set_parent failed\n");

	return 0;
}

static unsigned long _clk_periph_get_rate(struct clk *clk)
{
	u32 div = 1;
	u32 reg;
	unsigned long val;

	if ((clk->parent == &pll3_sw_clk) || (clk->parent == &osc_clk)) {
		reg = __raw_readl(MXC_CCM_CBCDR)
			& MXC_CCM_CBCDR_PERIPH_CLK2_PODF_MASK;
		div = (reg >> MXC_CCM_CBCDR_PERIPH_CLK2_PODF_OFFSET) + 1;
	}
	val = clk_get_rate(clk->parent) / div;
	return val;
}

static struct clk periph_clk = {
	__INIT_CLK_DEBUG(periph_clk)
	.parent = &pll2_528_bus_main_clk,
	.set_parent = _clk_periph_set_parent,
	.get_rate = _clk_periph_get_rate,
};

static unsigned long _clk_axi_get_rate(struct clk *clk)
{
	u32 div, reg;
	unsigned long val;

	reg = __raw_readl(MXC_CCM_CBCDR) & MXC_CCM_CBCDR_AXI_PODF_MASK;
	div = (reg >> MXC_CCM_CBCDR_AXI_PODF_OFFSET);

	val = clk_get_rate(clk->parent) / (div + 1);
	return val;
}

static int _clk_axi_set_rate(struct clk *clk, unsigned long rate)
{
	u32 reg, div;
	u32 parent_rate = clk_get_rate(clk->parent);

	div = parent_rate / rate;

	if (div == 0)
		div++;
	if (((parent_rate / div) != rate) || (div > 8))
		return -EINVAL;

	reg = __raw_readl(MXC_CCM_CBCDR);
	reg &= ~MXC_CCM_CBCDR_AXI_PODF_MASK;
	reg |= (div - 1) << MXC_CCM_CBCDR_AXI_PODF_OFFSET;
	__raw_writel(reg, MXC_CCM_CBCDR);

	if (!WAIT(!(__raw_readl(MXC_CCM_CDHIPR)
	     & MXC_CCM_CDHIPR_AXI_PODF_BUSY), SPIN_DELAY))
		panic("pll _clk_axi_a_set_rate failed\n");

	return 0;
}

static unsigned long _clk_axi_round_rate(struct clk *clk,
						unsigned long rate)
{
	u32 div;
	u32 parent_rate = clk_get_rate(clk->parent);

	div = parent_rate / rate;

	/* Make sure rate is not greater than the maximum
	 * value for the clock.
	 * Also prevent a div of 0.
	 */

	if (div > 8)
		div = 8;
	else if (div == 0)
		div++;

	return parent_rate / div;
}

static int _clk_axi_set_parent(struct clk *clk, struct clk *parent)
{
	u32 reg;
	int mux;

	mux = _get_mux6(parent, &periph_clk, &pll2_pfd_400M,
				&pll3_pfd_540M, NULL, NULL, NULL);

	if (mux == 0) {
		/* Set the AXI_SEL mux */
		reg = __raw_readl(MXC_CCM_CBCDR) & ~MXC_CCM_CBCDR_AXI_SEL;
		__raw_writel(reg, MXC_CCM_CBCDR);
	} else {
		/* Set the AXI_ALT_SEL mux. */
		reg = __raw_readl(MXC_CCM_CBCDR)
			& ~MXC_CCM_CBCDR_AXI_ALT_SEL_MASK;
		reg |= ((mux - 1) << MXC_CCM_CBCDR_AXI_ALT_SEL_OFFSET);
		__raw_writel(reg, MXC_CCM_CBCDR);

		/* Set the AXI_SEL mux */
		reg = __raw_readl(MXC_CCM_CBCDR) & ~MXC_CCM_CBCDR_AXI_SEL;
		reg |= MXC_CCM_CBCDR_AXI_SEL;
		__raw_writel(reg, MXC_CCM_CBCDR);
	}
	return 0;
}

static struct clk axi_clk = {
	__INIT_CLK_DEBUG(axi_clk)
	.parent = &periph_clk,
	.set_parent = _clk_axi_set_parent,
	.set_rate = _clk_axi_set_rate,
	.get_rate = _clk_axi_get_rate,
	.round_rate = _clk_axi_round_rate,
};

static unsigned long _clk_ahb_get_rate(struct clk *clk)
{
	u32 reg, div;

	reg = __raw_readl(MXC_CCM_CBCDR);
	div = ((reg & MXC_CCM_CBCDR_AHB_PODF_MASK) >>
	       MXC_CCM_CBCDR_AHB_PODF_OFFSET) + 1;

	return clk_get_rate(clk->parent) / div;
}

static int _clk_ahb_set_rate(struct clk *clk, unsigned long rate)
{
	u32 reg, div;
	u32 parent_rate = clk_get_rate(clk->parent);

	div = parent_rate / rate;
	if (div == 0)
		div++;
	if (((parent_rate / div) != rate) || (div > 8))
		return -EINVAL;

	reg = __raw_readl(MXC_CCM_CBCDR);
	reg &= ~MXC_CCM_CBCDR_AHB_PODF_MASK;
	reg |= (div - 1) << MXC_CCM_CBCDR_AHB_PODF_OFFSET;
	__raw_writel(reg, MXC_CCM_CBCDR);

	if (!WAIT(!(__raw_readl(MXC_CCM_CDHIPR) & MXC_CCM_CDHIPR_AHB_PODF_BUSY),
				SPIN_DELAY))
			panic("_clk_ahb_set_rate failed\n");

	return 0;
}

static unsigned long _clk_ahb_round_rate(struct clk *clk,
						unsigned long rate)
{
	u32 div;
	u32 parent_rate = clk_get_rate(clk->parent);

	div = parent_rate / rate;

	/* Make sure rate is not greater than the maximum value for the clock.
	 * Also prevent a div of 0.
	 */
	if (div == 0)
		div++;

	if (div > 8)
		div = 8;

	return parent_rate / div;
}

static struct clk ahb_clk = {
	__INIT_CLK_DEBUG(ahb_clk)
	.parent = &periph_clk,
	.get_rate = _clk_ahb_get_rate,
	.set_rate = _clk_ahb_set_rate,
	.round_rate = _clk_ahb_round_rate,
};

static unsigned long _clk_ipg_get_rate(struct clk *clk)
{
	u32 reg, div;

	reg = __raw_readl(MXC_CCM_CBCDR);
	div = ((reg & MXC_CCM_CBCDR_IPG_PODF_MASK) >>
		MXC_CCM_CBCDR_IPG_PODF_OFFSET) + 1;

	return clk_get_rate(clk->parent) / div;
}


static struct clk ipg_clk = {
	__INIT_CLK_DEBUG(ipg_clk)
	.parent = &ahb_clk,
	.get_rate = _clk_ipg_get_rate,
};

static struct clk tzasc1_clk = {
	__INIT_CLK_DEBUG(tzasc1_clk)
	.id = 0,
	.parent = &ipg_clk,
	.enable_reg = MXC_CCM_CCGR2,
	.enable_shift = MXC_CCM_CCGRx_CG11_OFFSET,
	.enable = _clk_enable,
	.disable = _clk_disable_inwait,
};

static struct clk tzasc2_clk = {
	__INIT_CLK_DEBUG(tzasc2_clk)
	.id = 0,
	.parent = &ipg_clk,
	.enable_reg = MXC_CCM_CCGR2,
	.enable_shift = MXC_CCM_CCGRx_CG12_OFFSET,
	.enable = _clk_enable,
	.disable = _clk_disable_inwait,
};

static struct clk mx6fast1_clk = {
	__INIT_CLK_DEBUG(mx6fast1_clk)
	.id = 0,
	.parent = &ahb_clk,
	.enable_reg = MXC_CCM_CCGR4,
	.enable_shift = MXC_CCM_CCGRx_CG4_OFFSET,
	.enable = _clk_enable,
	.disable = _clk_disable_inwait,
};

static struct clk mx6per1_clk = {
	__INIT_CLK_DEBUG(mx6per1_clk)
	.id = 0,
	.parent = &ahb_clk,
	.secondary = &mx6fast1_clk,
	.enable_reg = MXC_CCM_CCGR4,
	.enable_shift = MXC_CCM_CCGRx_CG6_OFFSET,
	.enable = _clk_enable,
	.disable = _clk_disable_inwait,
};

static struct clk mx6per2_clk = {
	__INIT_CLK_DEBUG(mx6per2_clk)
	.id = 0,
	.parent = &ahb_clk,
	.enable_reg = MXC_CCM_CCGR4,
	.enable_shift = MXC_CCM_CCGRx_CG7_OFFSET,
	.enable = _clk_enable,
	.disable = _clk_disable_inwait,
};

static unsigned long _clk_mmdc_ch0_axi_get_rate(struct clk *clk)
{
	u32 reg, div;

	reg = __raw_readl(MXC_CCM_CBCDR);
	div = ((reg & MXC_CCM_CBCDR_MMDC_CH0_PODF_MASK) >>
			MXC_CCM_CBCDR_MMDC_CH0_PODF_OFFSET) + 1;

	return clk_get_rate(clk->parent) / div;
}

static int _clk_mmdc_ch0_axi_set_rate(struct clk *clk, unsigned long rate)
{
	u32 reg, div;
	u32 parent_rate = clk_get_rate(clk->parent);

	div = parent_rate / rate;
	if (div == 0)
		div++;
	if (((parent_rate / div) != rate) || (div > 8))
		return -EINVAL;

	reg = __raw_readl(MXC_CCM_CBCDR);
	reg &= ~MXC_CCM_CBCDR_MMDC_CH0_PODF_MASK;
	reg |= (div - 1) << MXC_CCM_CBCDR_MMDC_CH0_PODF_OFFSET;
	__raw_writel(reg, MXC_CCM_CBCDR);

	if (!WAIT(!(__raw_readl(MXC_CCM_CDHIPR)
		& MXC_CCM_CDHIPR_MMDC_CH0_PODF_BUSY),
				SPIN_DELAY))
			panic("_clk_mmdc_ch0_axi_set_rate failed\n");

	return 0;
}

static unsigned long _clk_mmdc_ch0_axi_round_rate(struct clk *clk,
						unsigned long rate)
{
	u32 div;
	u32 parent_rate = clk_get_rate(clk->parent);

	div = parent_rate / rate;

	/* Make sure rate is not greater than the maximum value for the clock.
	 * Also prevent a div of 0.
	 */
	if (div == 0)
		div++;

	if (div > 8)
		div = 8;

	return parent_rate / div;
}

static struct clk mmdc_ch0_axi_clk[] = {
	{
	__INIT_CLK_DEBUG(mmdc_ch0_axi_clk)
	.id = 0,
	.parent = &periph_clk,
	.enable = _clk_enable,
	.disable = _clk_disable_inwait,
	.enable_reg = MXC_CCM_CCGR3,
	.enable_shift = MXC_CCM_CCGRx_CG10_OFFSET,
	.secondary = &mmdc_ch0_axi_clk[1],
	.get_rate = _clk_mmdc_ch0_axi_get_rate,
	.set_rate = _clk_mmdc_ch0_axi_set_rate,
	.round_rate = _clk_mmdc_ch0_axi_round_rate,
	},
	{
	__INIT_CLK_DEBUG(mmdc_ch0_ipg_clk)
	.id = 0,
	.parent = &ipg_clk,
	.enable = _clk_enable,
	.disable = _clk_disable_inwait,
	.enable_reg = MXC_CCM_CCGR3,
	.enable_shift = MXC_CCM_CCGRx_CG12_OFFSET,
	.secondary = &tzasc1_clk,
	},
};

static unsigned long _clk_mmdc_ch1_axi_get_rate(struct clk *clk)
{
	u32 reg, div;

	reg = __raw_readl(MXC_CCM_CBCDR);
	div = ((reg & MXC_CCM_CBCDR_MMDC_CH1_PODF_MASK) >>
			MXC_CCM_CBCDR_MMDC_CH1_PODF_OFFSET) + 1;

	return clk_get_rate(clk->parent) / div;
}

static int _clk_mmdc_ch1_axi_set_rate(struct clk *clk, unsigned long rate)
{
	u32 reg, div;
	u32 parent_rate = clk_get_rate(clk->parent);

	div = parent_rate / rate;
	if (div == 0)
		div++;
	if (((parent_rate / div) != rate) || (div > 8))
		return -EINVAL;

	reg = __raw_readl(MXC_CCM_CBCDR);
	reg &= ~MXC_CCM_CBCDR_MMDC_CH1_PODF_MASK;
	reg |= (div - 1) << MXC_CCM_CBCDR_MMDC_CH1_PODF_OFFSET;
	__raw_writel(reg, MXC_CCM_CBCDR);

	if (!WAIT(!(__raw_readl(MXC_CCM_CDHIPR)
		& MXC_CCM_CDHIPR_MMDC_CH1_PODF_BUSY), SPIN_DELAY))
			panic("_clk_mmdc_ch1_axi_set_rate failed\n");

	return 0;
}

static unsigned long _clk_mmdc_ch1_axi_round_rate(struct clk *clk,
						unsigned long rate)
{
	u32 div;
	u32 parent_rate = clk_get_rate(clk->parent);

	div = parent_rate / rate;

	/* Make sure rate is not greater than the maximum value for the clock.
	 * Also prevent a div of 0.
	 */
	if (div == 0)
		div++;

	if (div > 8)
		div = 8;

	return parent_rate / div;
}

static struct clk mmdc_ch1_axi_clk[] = {
	{
	__INIT_CLK_DEBUG(mmdc_ch1_axi_clk)
	.id = 0,
	.parent = &pll2_pfd_400M,
	.enable = _clk_enable,
	.disable = _clk_disable,
	.enable_reg = MXC_CCM_CCGR3,
	.enable_shift = MXC_CCM_CCGRx_CG11_OFFSET,
	.secondary = &mmdc_ch1_axi_clk[1],
	.get_rate = _clk_mmdc_ch1_axi_get_rate,
	.set_rate = _clk_mmdc_ch1_axi_set_rate,
	.round_rate = _clk_mmdc_ch1_axi_round_rate,
	},
	{
	.id = 1,
	__INIT_CLK_DEBUG(mmdc_ch1_ipg_clk)
	.parent = &ipg_clk,
	.enable = _clk_enable,
	.disable = _clk_disable,
	.enable_reg = MXC_CCM_CCGR3,
	.enable_shift = MXC_CCM_CCGRx_CG13_OFFSET,
	.secondary = &tzasc2_clk,
	},
};

static struct clk ocram_clk = {
	__INIT_CLK_DEBUG(ocram_clk)
	.id = 0,
	.parent = &ahb_clk,
	.enable_reg = MXC_CCM_CCGR3,
	.enable_shift = MXC_CCM_CCGRx_CG14_OFFSET,
	.enable = _clk_enable,
	.disable = _clk_disable_inwait,
};

static unsigned long _clk_ipg_perclk_get_rate(struct clk *clk)
{
	u32 reg, div;

	reg = __raw_readl(MXC_CCM_CSCMR1);
	div = ((reg & MXC_CCM_CSCMR1_PERCLK_PODF_MASK) >>
			MXC_CCM_CSCMR1_PERCLK_PODF_OFFSET) + 1;

	return clk_get_rate(clk->parent) / div;
}

static int _clk_ipg_perclk_set_rate(struct clk *clk, unsigned long rate)
{
	u32 reg, div;
	u32 parent_rate = clk_get_rate(clk->parent);

	div = parent_rate / rate;
	if (div == 0)
		div++;
	if (((parent_rate / div) != rate) || (div > 64))
		return -EINVAL;

	reg = __raw_readl(MXC_CCM_CSCMR1);
	reg &= ~MXC_CCM_CSCMR1_PERCLK_PODF_MASK;
	reg |= (div - 1) << MXC_CCM_CSCMR1_PERCLK_PODF_OFFSET;
	__raw_writel(reg, MXC_CCM_CSCMR1);

	return 0;
}


static unsigned long _clk_ipg_perclk_round_rate(struct clk *clk,
						unsigned long rate)
{
	u32 div;
	u32 parent_rate = clk_get_rate(clk->parent);

	div = parent_rate / rate;

	/* Make sure rate is not greater than the maximum value for the clock.
	 * Also prevent a div of 0.
	 */
	if (div == 0)
		div++;

	if (div > 64)
		div = 64;

	return parent_rate / div;
}

static struct clk ipg_perclk = {
	__INIT_CLK_DEBUG(ipg_perclk)
	.parent = &ipg_clk,
	.get_rate = _clk_ipg_perclk_get_rate,
	.set_rate = _clk_ipg_perclk_set_rate,
	.round_rate = _clk_ipg_perclk_round_rate,
};

static struct clk spba_clk = {
	__INIT_CLK_DEBUG(spba_clk)
	.parent = &ipg_clk,
	.enable_reg = MXC_CCM_CCGR5,
	.enable_shift = MXC_CCM_CCGRx_CG6_OFFSET,
	.enable = _clk_enable,
	.disable = _clk_disable,
};

static struct clk sdma_clk[] = {
	{
	 __INIT_CLK_DEBUG(sdma_clk)
	 .parent = &ahb_clk,
	 .enable_reg = MXC_CCM_CCGR5,
	 .enable_shift = MXC_CCM_CCGRx_CG3_OFFSET,
	 .enable = _clk_enable,
	 .disable = _clk_disable,
	 .secondary = &sdma_clk[1],
	},
	{
	 .parent = &mx6per1_clk,
#ifdef CONFIG_SDMA_IRAM
	 .secondary = &ocram_clk,
#else
	.secondary = &mmdc_ch0_axi_clk[0],
#endif
	},
};

static int _clk_gpu2d_axi_set_parent(struct clk *clk, struct clk *parent)
{
	u32 reg = __raw_readl(MXC_CCM_CBCMR) & ~MXC_CCM_CBCMR_GPU2D_AXI_CLK_SEL;

	if (parent == &ahb_clk)
		reg |= MXC_CCM_CBCMR_GPU2D_AXI_CLK_SEL;

	__raw_writel(reg, MXC_CCM_CBCMR);

	return 0;
}

static struct clk gpu2d_axi_clk = {
	__INIT_CLK_DEBUG(gpu2d_axi_clk)
	.parent = &axi_clk,
	.set_parent = _clk_gpu2d_axi_set_parent,
};

static int _clk_gpu3d_axi_set_parent(struct clk *clk, struct clk *parent)
{
	u32 reg = __raw_readl(MXC_CCM_CBCMR) & ~MXC_CCM_CBCMR_GPU3D_AXI_CLK_SEL;

	if (parent == &ahb_clk)
		reg |= MXC_CCM_CBCMR_GPU3D_AXI_CLK_SEL;

	__raw_writel(reg, MXC_CCM_CBCMR);

	return 0;
}

static struct clk gpu3d_axi_clk = {
	__INIT_CLK_DEBUG(gpu3d_axi_clk)
	.parent = &axi_clk,
	.secondary = &mmdc_ch0_axi_clk[0],
	.set_parent = _clk_gpu3d_axi_set_parent,
};

static int _clk_pcie_axi_set_parent(struct clk *clk, struct clk *parent)
{
	u32 reg = __raw_readl(MXC_CCM_CBCMR) & ~MXC_CCM_CBCMR_PCIE_AXI_CLK_SEL;

	if (parent == &ahb_clk)
		reg |= MXC_CCM_CBCMR_PCIE_AXI_CLK_SEL;

	__raw_writel(reg, MXC_CCM_CBCMR);

	return 0;
}

static struct clk pcie_axi_clk = {
	__INIT_CLK_DEBUG(pcie_axi_clk)
	.parent = &axi_clk,
	.set_parent = _clk_pcie_axi_set_parent,
};

static int _clk_vdo_axi_set_parent(struct clk *clk, struct clk *parent)
{
	u32 reg = __raw_readl(MXC_CCM_CBCMR) & ~MXC_CCM_CBCMR_VDOAXI_CLK_SEL;

	if (parent == &ahb_clk)
		reg |= MXC_CCM_CBCMR_VDOAXI_CLK_SEL;

	__raw_writel(reg, MXC_CCM_CBCMR);

	return 0;
}

static struct clk vdo_axi_clk = {
	__INIT_CLK_DEBUG(vdo_axi_clk)
	.parent = &axi_clk,
	.enable_reg = MXC_CCM_CCGR6,
	.enable_shift = MXC_CCM_CCGRx_CG6_OFFSET,
	.enable = _clk_enable,
	.disable = _clk_disable,
	.set_parent = _clk_vdo_axi_set_parent,
};

static struct clk vdoa_clk = {
	__INIT_CLK_DEBUG(vdoa_clk)
	.id = 0,
	.parent = &axi_clk,
	.secondary = &mx6fast1_clk,
	.enable_reg = MXC_CCM_CCGR2,
	.enable_shift = MXC_CCM_CCGRx_CG13_OFFSET,
	.enable = _clk_enable,
	.disable = _clk_disable,
};

static unsigned long _clk_gpt_get_rate(struct clk *clk)
{
	unsigned long rate;

	if (mx6q_revision() == IMX_CHIP_REVISION_1_0)
		return clk_get_rate(clk->parent);

	rate = mx6_timer_rate();
	if (!rate)
		return clk_get_rate(clk->parent);

	return rate;
}

static struct clk gpt_clk[] = {
	{
	__INIT_CLK_DEBUG(gpt_clk)
	 .parent = &osc_clk,
	 .id = 0,
	 .enable_reg = MXC_CCM_CCGR1,
	 .enable_shift = MXC_CCM_CCGRx_CG10_OFFSET,
	 .enable = _clk_enable,
	 .disable = _clk_disable,
	 .get_rate = _clk_gpt_get_rate,
	 .secondary = &gpt_clk[1],
	 },
	{
	__INIT_CLK_DEBUG(gpt_serial_clk)
	 .id = 0,
	 .enable_reg = MXC_CCM_CCGR1,
	 .enable_shift = MXC_CCM_CCGRx_CG11_OFFSET,
	 .enable = _clk_enable,
	 .disable = _clk_disable,
	 },
};

static unsigned long _clk_iim_get_rate(struct clk *clk)
{
	return clk_get_rate(clk->parent);
}

static struct clk iim_clk = {
	__INIT_CLK_DEBUG(iim_clk)
	.parent = &ipg_clk,
	.enable = _clk_enable,
	.enable_reg = MXC_CCM_CCGR2,
	.enable_shift = MXC_CCM_CCGRx_CG6_OFFSET,
	.disable = _clk_disable,
	.get_rate = _clk_iim_get_rate,
};

static struct clk i2c_clk[] = {
	{
	__INIT_CLK_DEBUG(i2c_clk_0)
	 .id = 0,
	 .parent = &ipg_perclk,
	 .enable_reg = MXC_CCM_CCGR2,
	 .enable_shift = MXC_CCM_CCGRx_CG3_OFFSET,
	 .enable = _clk_enable,
	 .disable = _clk_disable,
	 },
	{
	__INIT_CLK_DEBUG(i2c_clk_1)
	 .id = 1,
	 .parent = &ipg_perclk,
	 .enable_reg = MXC_CCM_CCGR2,
	 .enable_shift = MXC_CCM_CCGRx_CG4_OFFSET,
	 .enable = _clk_enable,
	 .disable = _clk_disable,
	 },
	{
	__INIT_CLK_DEBUG(i2c_clk_2)
	 .id = 2,
	 .parent = &ipg_perclk,
	 .enable_reg = MXC_CCM_CCGR2,
	 .enable_shift = MXC_CCM_CCGRx_CG5_OFFSET,
	 .enable = _clk_enable,
	 .disable = _clk_disable,
	 },
};

static int _clk_vpu_axi_set_parent(struct clk *clk, struct clk *parent)
{
	int mux;
	u32 reg = __raw_readl(MXC_CCM_CBCMR)
		& ~MXC_CCM_CBCMR_VPU_AXI_CLK_SEL_MASK;

	mux = _get_mux6(parent, &axi_clk, &pll2_pfd_400M,
		&pll2_pfd_352M, NULL, NULL, NULL);

	reg |= (mux << MXC_CCM_CBCMR_VPU_AXI_CLK_SEL_OFFSET);

	__raw_writel(reg, MXC_CCM_CBCMR);

	return 0;
}

static unsigned long _clk_vpu_axi_get_rate(struct clk *clk)
{
	u32 reg, div;

	reg = __raw_readl(MXC_CCM_CSCDR1);
	div = ((reg & MXC_CCM_CSCDR1_VPU_AXI_PODF_MASK) >>
			MXC_CCM_CSCDR1_VPU_AXI_PODF_OFFSET) + 1;

	return clk_get_rate(clk->parent) / div;
}

static int _clk_vpu_axi_set_rate(struct clk *clk, unsigned long rate)
{
	u32 reg, div;
	u32 parent_rate = clk_get_rate(clk->parent);

	div = parent_rate / rate;
	if (div == 0)
		div++;
	if (((parent_rate / div) != rate) || (div > 8))
		return -EINVAL;

	reg = __raw_readl(MXC_CCM_CSCDR1);
	reg &= ~MXC_CCM_CSCDR1_VPU_AXI_PODF_MASK;
	reg |= (div - 1) << MXC_CCM_CSCDR1_VPU_AXI_PODF_OFFSET;
	__raw_writel(reg, MXC_CCM_CSCDR1);

	return 0;
}

static unsigned long _clk_vpu_axi_round_rate(struct clk *clk,
						unsigned long rate)
{
	u32 div;
	u32 parent_rate = clk_get_rate(clk->parent);

	div = parent_rate / rate;

	/* Make sure rate is not greater than the maximum value for the clock.
	 * Also prevent a div of 0.
	 */
	if (div == 0)
		div++;

	if (div > 8)
		div = 8;

	return parent_rate / div;
}

static struct clk vpu_clk[] = {
	{
	__INIT_CLK_DEBUG(vpu_clk)
	.parent = &axi_clk,
	.enable_reg = MXC_CCM_CCGR6,
	.enable_shift = MXC_CCM_CCGRx_CG7_OFFSET,
	.enable = _clk_enable,
	.disable = _clk_disable,
	.set_parent = _clk_vpu_axi_set_parent,
	.round_rate = _clk_vpu_axi_round_rate,
	.set_rate = _clk_vpu_axi_set_rate,
	.get_rate = _clk_vpu_axi_get_rate,
	.secondary = &vpu_clk[1],
	},
	{
	.parent =  &mmdc_ch0_axi_clk[0],
	.secondary = &vpu_clk[2],
	},
	{
	.parent =  &mx6fast1_clk,
	.secondary = &ocram_clk,
	},

};

static int _clk_ipu1_set_parent(struct clk *clk, struct clk *parent)
{
	int mux;
	u32 reg = __raw_readl(MXC_CCM_CSCDR3)
		& ~MXC_CCM_CSCDR3_IPU1_HSP_CLK_SEL_MASK;

	mux = _get_mux6(parent, &mmdc_ch0_axi_clk[0],
		&pll2_pfd_400M, &pll3_120M, &pll3_pfd_540M, NULL, NULL);

	reg |= (mux << MXC_CCM_CSCDR3_IPU1_HSP_CLK_SEL_OFFSET);

	__raw_writel(reg, MXC_CCM_CSCDR3);

	return 0;
}

static unsigned long _clk_ipu1_get_rate(struct clk *clk)
{
	u32 reg, div;

	reg = __raw_readl(MXC_CCM_CSCDR3);
	div = ((reg & MXC_CCM_CSCDR3_IPU1_HSP_PODF_MASK) >>
			MXC_CCM_CSCDR3_IPU1_HSP_PODF_OFFSET) + 1;

	return clk_get_rate(clk->parent) / div;
}

static int _clk_ipu1_set_rate(struct clk *clk, unsigned long rate)
{
	u32 reg, div;
	u32 parent_rate = clk_get_rate(clk->parent);

	div = parent_rate / rate;
	if (div == 0)
		div++;
	if (((parent_rate / div) != rate) || (div > 8))
		return -EINVAL;

	reg = __raw_readl(MXC_CCM_CSCDR3);
	reg &= ~MXC_CCM_CSCDR3_IPU1_HSP_PODF_MASK;
	reg |= (div - 1) << MXC_CCM_CSCDR3_IPU1_HSP_PODF_OFFSET;
	__raw_writel(reg, MXC_CCM_CSCDR3);

	return 0;
}

static unsigned long _clk_ipu_round_rate(struct clk *clk,
						unsigned long rate)
{
	u32 div;
	u32 parent_rate = clk_get_rate(clk->parent);

	div = parent_rate / rate;

	/* Make sure rate is not greater than the maximum value for the clock.
	 * Also prevent a div of 0.
	 */
	if (div == 0)
		div++;

	if (div > 8)
		div = 8;

	return parent_rate / div;
}

static struct clk ipu1_clk = {
	__INIT_CLK_DEBUG(ipu1_clk)
	.parent = &mmdc_ch0_axi_clk[0],
	.secondary = &mmdc_ch0_axi_clk[0],
	.enable_reg = MXC_CCM_CCGR3,
	.enable_shift = MXC_CCM_CCGRx_CG0_OFFSET,
	.enable = _clk_enable,
	.disable = _clk_disable,
	.set_parent = _clk_ipu1_set_parent,
	.round_rate = _clk_ipu_round_rate,
	.set_rate = _clk_ipu1_set_rate,
	.get_rate = _clk_ipu1_get_rate,
	.flags = AHB_HIGH_SET_POINT | CPU_FREQ_TRIG_UPDATE,
};

static int _clk_ipu2_set_parent(struct clk *clk, struct clk *parent)
{
	int mux;
	u32 reg = __raw_readl(MXC_CCM_CSCDR3)
		& ~MXC_CCM_CSCDR3_IPU2_HSP_CLK_SEL_MASK;

	mux = _get_mux6(parent, &mmdc_ch0_axi_clk[0],
		&pll2_pfd_400M, &pll3_120M, &pll3_pfd_540M, NULL, NULL);

	reg |= (mux << MXC_CCM_CSCDR3_IPU2_HSP_CLK_SEL_OFFSET);

	__raw_writel(reg, MXC_CCM_CSCDR3);

	return 0;
}

static unsigned long _clk_ipu2_get_rate(struct clk *clk)
{
	u32 reg, div;

	reg = __raw_readl(MXC_CCM_CSCDR3);
	div = ((reg & MXC_CCM_CSCDR3_IPU2_HSP_PODF_MASK) >>
			MXC_CCM_CSCDR3_IPU2_HSP_PODF_OFFSET) + 1;

	return clk_get_rate(clk->parent) / div;
}

static int _clk_ipu2_set_rate(struct clk *clk, unsigned long rate)
{
	u32 reg, div;
	u32 parent_rate = clk_get_rate(clk->parent);

	div = parent_rate / rate;
	if (div == 0)
		div++;
	if (((parent_rate / div) != rate) || (div > 8))
		return -EINVAL;

	reg = __raw_readl(MXC_CCM_CSCDR3);
	reg &= ~MXC_CCM_CSCDR3_IPU2_HSP_PODF_MASK;
	reg |= (div - 1) << MXC_CCM_CSCDR3_IPU2_HSP_PODF_OFFSET;
	__raw_writel(reg, MXC_CCM_CSCDR3);

	return 0;
}

static struct clk ipu2_clk = {
	__INIT_CLK_DEBUG(ipu2_clk)
	.parent = &mmdc_ch0_axi_clk[0],
	.secondary = &mmdc_ch0_axi_clk[0],
	.enable_reg = MXC_CCM_CCGR3,
	.enable_shift = MXC_CCM_CCGRx_CG3_OFFSET,
	.enable = _clk_enable,
	.disable = _clk_disable,
	.set_parent = _clk_ipu2_set_parent,
	.round_rate = _clk_ipu_round_rate,
	.set_rate = _clk_ipu2_set_rate,
	.get_rate = _clk_ipu2_get_rate,
	.flags = AHB_HIGH_SET_POINT | CPU_FREQ_TRIG_UPDATE,
};

static struct clk usdhc_dep_clk = {
	.parent = &mmdc_ch0_axi_clk[0],
	.secondary = &mx6per1_clk,
	.flags = AHB_HIGH_SET_POINT | CPU_FREQ_TRIG_UPDATE,
	};

static unsigned long _clk_usdhc_round_rate(struct clk *clk,
						unsigned long rate)
{
	u32 div;
	u32 parent_rate = clk_get_rate(clk->parent);

	div = parent_rate / rate;

	/* Make sure rate is not greater than the maximum value for the clock.
	 * Also prevent a div of 0.
	 */
	if (div == 0)
		div++;

	if (div > 8)
		div = 8;

	return parent_rate / div;
}

static int _clk_usdhc1_set_parent(struct clk *clk, struct clk *parent)
{
	u32 reg = __raw_readl(MXC_CCM_CSCMR1) & ~MXC_CCM_CSCMR1_USDHC1_CLK_SEL;

	if (parent == &pll2_pfd_352M)
		reg |= (MXC_CCM_CSCMR1_USDHC1_CLK_SEL);

	__raw_writel(reg, MXC_CCM_CSCMR1);

	return 0;
}

static unsigned long _clk_usdhc1_get_rate(struct clk *clk)
{
	u32 reg, div;

	reg = __raw_readl(MXC_CCM_CSCDR1);
	div = ((reg & MXC_CCM_CSCDR1_USDHC1_PODF_MASK) >>
			MXC_CCM_CSCDR1_USDHC1_PODF_OFFSET) + 1;

	return clk_get_rate(clk->parent) / div;
}

static int _clk_usdhc1_set_rate(struct clk *clk, unsigned long rate)
{
	u32 reg, div;
	u32 parent_rate = clk_get_rate(clk->parent);

	div = parent_rate / rate;
	if (div == 0)
		div++;
	if (((parent_rate / div) != rate) || (div > 8))
		return -EINVAL;

	reg = __raw_readl(MXC_CCM_CSCDR1);
	reg &= ~MXC_CCM_CSCDR1_USDHC1_PODF_MASK;
	reg |= (div - 1) << MXC_CCM_CSCDR1_USDHC1_PODF_OFFSET;
	__raw_writel(reg, MXC_CCM_CSCDR1);

	return 0;
}

static struct clk usdhc1_clk = {
	__INIT_CLK_DEBUG(usdhc1_clk)
	.id = 0,
	.parent = &pll2_pfd_400M,
	.secondary = &usdhc_dep_clk,
	.enable_reg = MXC_CCM_CCGR6,
	.enable_shift = MXC_CCM_CCGRx_CG1_OFFSET,
	.enable = _clk_enable,
	.disable = _clk_disable,
	.set_parent = _clk_usdhc1_set_parent,
	.round_rate = _clk_usdhc_round_rate,
	.set_rate = _clk_usdhc1_set_rate,
	.get_rate = _clk_usdhc1_get_rate,
	.flags = AHB_HIGH_SET_POINT | CPU_FREQ_TRIG_UPDATE,
};

static int _clk_usdhc2_set_parent(struct clk *clk, struct clk *parent)
{
	u32 reg = __raw_readl(MXC_CCM_CSCMR1) & ~MXC_CCM_CSCMR1_USDHC2_CLK_SEL;

	if (parent == &pll2_pfd_352M)
		reg |= (MXC_CCM_CSCMR1_USDHC2_CLK_SEL);

	__raw_writel(reg, MXC_CCM_CSCMR1);

	return 0;
}

static unsigned long _clk_usdhc2_get_rate(struct clk *clk)
{
	u32 reg, div;

	reg = __raw_readl(MXC_CCM_CSCDR1);
	div = ((reg & MXC_CCM_CSCDR1_USDHC2_PODF_MASK) >>
			MXC_CCM_CSCDR1_USDHC2_PODF_OFFSET) + 1;

	return clk_get_rate(clk->parent) / div;
}

static int _clk_usdhc2_set_rate(struct clk *clk, unsigned long rate)
{
	u32 reg, div;
	u32 parent_rate = clk_get_rate(clk->parent);

	div = parent_rate / rate;
	if (div == 0)
		div++;
	if (((parent_rate / div) != rate) || (div > 8))
		return -EINVAL;

	reg = __raw_readl(MXC_CCM_CSCDR1);
	reg &= ~MXC_CCM_CSCDR1_USDHC2_PODF_MASK;
	reg |= (div - 1) << MXC_CCM_CSCDR1_USDHC2_PODF_OFFSET;
	__raw_writel(reg, MXC_CCM_CSCDR1);

	return 0;
}

static struct clk usdhc2_clk = {
	__INIT_CLK_DEBUG(usdhc2_clk)
	.id = 1,
	.parent = &pll2_pfd_400M,
	.secondary = &usdhc_dep_clk,
	.enable_reg = MXC_CCM_CCGR6,
	.enable_shift = MXC_CCM_CCGRx_CG2_OFFSET,
	.enable = _clk_enable,
	.disable = _clk_disable,
	.set_parent = _clk_usdhc2_set_parent,
	.round_rate = _clk_usdhc_round_rate,
	.set_rate = _clk_usdhc2_set_rate,
	.get_rate = _clk_usdhc2_get_rate,
	.flags = AHB_HIGH_SET_POINT | CPU_FREQ_TRIG_UPDATE,
};

static int _clk_usdhc3_set_parent(struct clk *clk, struct clk *parent)
{
	u32 reg = __raw_readl(MXC_CCM_CSCMR1) & ~MXC_CCM_CSCMR1_USDHC3_CLK_SEL;

	if (parent == &pll2_pfd_352M)
		reg |= (MXC_CCM_CSCMR1_USDHC3_CLK_SEL);

	__raw_writel(reg, MXC_CCM_CSCMR1);

	return 0;
}

static unsigned long _clk_usdhc3_get_rate(struct clk *clk)
{
	u32 reg, div;

	reg = __raw_readl(MXC_CCM_CSCDR1);
	div = ((reg & MXC_CCM_CSCDR1_USDHC3_PODF_MASK) >>
			MXC_CCM_CSCDR1_USDHC3_PODF_OFFSET) + 1;

	return clk_get_rate(clk->parent) / div;
}

static int _clk_usdhc3_set_rate(struct clk *clk, unsigned long rate)
{
	u32 reg, div;
	u32 parent_rate = clk_get_rate(clk->parent);

	div = parent_rate / rate;
	if (div == 0)
		div++;
	if (((parent_rate / div) != rate) || (div > 8))
		return -EINVAL;

	reg = __raw_readl(MXC_CCM_CSCDR1);
	reg &= ~MXC_CCM_CSCDR1_USDHC3_PODF_MASK;
	reg |= (div - 1) << MXC_CCM_CSCDR1_USDHC3_PODF_OFFSET;
	__raw_writel(reg, MXC_CCM_CSCDR1);

	return 0;
}


static struct clk usdhc3_clk = {
	__INIT_CLK_DEBUG(usdhc3_clk)
	.id = 2,
	.parent = &pll2_pfd_400M,
	.secondary = &usdhc_dep_clk,
	.enable_reg = MXC_CCM_CCGR6,
	.enable_shift = MXC_CCM_CCGRx_CG3_OFFSET,
	.enable = _clk_enable,
	.disable = _clk_disable,
	.set_parent = _clk_usdhc3_set_parent,
	.round_rate = _clk_usdhc_round_rate,
	.set_rate = _clk_usdhc3_set_rate,
	.get_rate = _clk_usdhc3_get_rate,
	.flags = AHB_HIGH_SET_POINT | CPU_FREQ_TRIG_UPDATE,
};

static int _clk_usdhc4_set_parent(struct clk *clk, struct clk *parent)
{
	u32 reg = __raw_readl(MXC_CCM_CSCMR1) & ~MXC_CCM_CSCMR1_USDHC4_CLK_SEL;

	if (parent == &pll2_pfd_352M)
		reg |= (MXC_CCM_CSCMR1_USDHC4_CLK_SEL);

	__raw_writel(reg, MXC_CCM_CSCMR1);

	return 0;
}

static unsigned long _clk_usdhc4_get_rate(struct clk *clk)
{
	u32 reg, div;

	reg = __raw_readl(MXC_CCM_CSCDR1);
	div = ((reg & MXC_CCM_CSCDR1_USDHC4_PODF_MASK) >>
			MXC_CCM_CSCDR1_USDHC4_PODF_OFFSET) + 1;

	return clk_get_rate(clk->parent) / div;
}

static int _clk_usdhc4_set_rate(struct clk *clk, unsigned long rate)
{
	u32 reg, div;
	u32 parent_rate = clk_get_rate(clk->parent);

	div = parent_rate / rate;
	if (div == 0)
		div++;
	if (((parent_rate / div) != rate) || (div > 8))
		return -EINVAL;

	reg = __raw_readl(MXC_CCM_CSCDR1);
	reg &= ~MXC_CCM_CSCDR1_USDHC4_PODF_MASK;
	reg |= (div - 1) << MXC_CCM_CSCDR1_USDHC4_PODF_OFFSET;
	__raw_writel(reg, MXC_CCM_CSCDR1);

	return 0;
}


static struct clk usdhc4_clk = {
	__INIT_CLK_DEBUG(usdhc4_clk)
	.id = 3,
	.parent = &pll2_pfd_400M,
	.secondary = &usdhc_dep_clk,
	.enable_reg = MXC_CCM_CCGR6,
	.enable_shift = MXC_CCM_CCGRx_CG4_OFFSET,
	.enable = _clk_enable,
	.disable = _clk_disable,
	.set_parent = _clk_usdhc4_set_parent,
	.round_rate = _clk_usdhc_round_rate,
	.set_rate = _clk_usdhc4_set_rate,
	.get_rate = _clk_usdhc4_get_rate,
	.flags = AHB_HIGH_SET_POINT | CPU_FREQ_TRIG_UPDATE,
};

static unsigned long _clk_ssi_round_rate(struct clk *clk,
						unsigned long rate)
{
	u32 pre, post;
	u32 parent_rate = clk_get_rate(clk->parent);
	u32 div = parent_rate / rate;

	if (parent_rate % rate)
		div++;

	__calc_pre_post_dividers(1 << 6, div, &pre, &post);

	return parent_rate / (pre * post);
}

static unsigned long _clk_ssi1_get_rate(struct clk *clk)
{
	u32 reg, prediv, podf;

	reg = __raw_readl(MXC_CCM_CS1CDR);

	prediv = ((reg & MXC_CCM_CS1CDR_SSI1_CLK_PRED_MASK)
		>> MXC_CCM_CS1CDR_SSI1_CLK_PRED_OFFSET) + 1;
	podf = ((reg & MXC_CCM_CS1CDR_SSI1_CLK_PODF_MASK)
		>> MXC_CCM_CS1CDR_SSI1_CLK_PODF_OFFSET) + 1;

	return clk_get_rate(clk->parent) / (prediv * podf);
}

static int _clk_ssi1_set_rate(struct clk *clk, unsigned long rate)
{
	u32 reg, div, pre, post;
	u32 parent_rate = clk_get_rate(clk->parent);

	div = parent_rate / rate;
	if (div == 0)
		div++;
	if (((parent_rate / div) != rate) || div > 512)
		return -EINVAL;

	__calc_pre_post_dividers(1 << 6, div, &pre, &post);

	reg = __raw_readl(MXC_CCM_CS1CDR);
	reg &= ~(MXC_CCM_CS1CDR_SSI1_CLK_PRED_MASK |
		 MXC_CCM_CS1CDR_SSI1_CLK_PODF_MASK);
	reg |= (post - 1) << MXC_CCM_CS1CDR_SSI1_CLK_PODF_OFFSET;
	reg |= (pre - 1) << MXC_CCM_CS1CDR_SSI1_CLK_PRED_OFFSET;

	__raw_writel(reg, MXC_CCM_CS1CDR);

	return 0;
}


static int _clk_ssi1_set_parent(struct clk *clk, struct clk *parent)
{
	u32 reg, mux;

	reg = __raw_readl(MXC_CCM_CSCMR1)
		& ~MXC_CCM_CSCMR1_SSI1_CLK_SEL_MASK;

	mux = _get_mux6(parent, &pll3_pfd_508M, &pll3_pfd_454M,
			&pll4_audio_main_clk, NULL, NULL, NULL);
	reg |= (mux << MXC_CCM_CSCMR1_SSI1_CLK_SEL_OFFSET);

	__raw_writel(reg, MXC_CCM_CSCMR1);

	return 0;
}

static struct clk ssi1_clk = {
	__INIT_CLK_DEBUG(ssi1_clk)
	.parent = &pll3_pfd_508M,
	.enable_reg = MXC_CCM_CCGR5,
	.enable_shift = MXC_CCM_CCGRx_CG9_OFFSET,
	.enable = _clk_enable,
	.disable = _clk_disable,
	.set_parent = _clk_ssi1_set_parent,
	.set_rate = _clk_ssi1_set_rate,
	.round_rate = _clk_ssi_round_rate,
	.get_rate = _clk_ssi1_get_rate,
#ifdef CONFIG_SND_MXC_SOC_IRAM
	 .secondary = &ocram_clk,
#else
	 .secondary = &mmdc_ch0_axi_clk[0],
#endif
};

static unsigned long _clk_ssi2_get_rate(struct clk *clk)
{
	u32 reg, prediv, podf;

	reg = __raw_readl(MXC_CCM_CS2CDR);

	prediv = ((reg & MXC_CCM_CS2CDR_SSI2_CLK_PRED_MASK)
		>> MXC_CCM_CS2CDR_SSI2_CLK_PRED_OFFSET) + 1;
	podf = ((reg & MXC_CCM_CS2CDR_SSI2_CLK_PODF_MASK)
		>> MXC_CCM_CS2CDR_SSI2_CLK_PODF_OFFSET) + 1;

	return clk_get_rate(clk->parent) / (prediv * podf);
}

static int _clk_ssi2_set_rate(struct clk *clk, unsigned long rate)
{
	u32 reg, div, pre, post;
	u32 parent_rate = clk_get_rate(clk->parent);

	div = parent_rate / rate;
	if (div == 0)
		div++;
	if (((parent_rate / div) != rate) || div > 512)
		return -EINVAL;

	__calc_pre_post_dividers(1 << 6, div, &pre, &post);

	reg = __raw_readl(MXC_CCM_CS2CDR);
	reg &= ~(MXC_CCM_CS2CDR_SSI2_CLK_PRED_MASK |
		 MXC_CCM_CS2CDR_SSI2_CLK_PODF_MASK);
	reg |= (post - 1) << MXC_CCM_CS2CDR_SSI2_CLK_PODF_OFFSET;
	reg |= (pre - 1) << MXC_CCM_CS2CDR_SSI2_CLK_PRED_OFFSET;

	__raw_writel(reg, MXC_CCM_CS2CDR);

	return 0;
}


static int _clk_ssi2_set_parent(struct clk *clk, struct clk *parent)
{
	u32 reg, mux;

	reg = __raw_readl(MXC_CCM_CSCMR1)
		& ~MXC_CCM_CSCMR1_SSI2_CLK_SEL_MASK;

	mux = _get_mux6(parent, &pll3_pfd_508M, &pll3_pfd_454M,
			&pll4_audio_main_clk, NULL, NULL, NULL);
	reg |= (mux << MXC_CCM_CSCMR1_SSI2_CLK_SEL_OFFSET);

	__raw_writel(reg, MXC_CCM_CSCMR1);

	return 0;
}

static struct clk ssi2_clk = {
	__INIT_CLK_DEBUG(ssi2_clk)
	.parent = &pll3_pfd_508M,
	.enable_reg = MXC_CCM_CCGR5,
	.enable_shift = MXC_CCM_CCGRx_CG10_OFFSET,
	.enable = _clk_enable,
	.disable = _clk_disable,
	.set_parent = _clk_ssi2_set_parent,
	.set_rate = _clk_ssi2_set_rate,
	.round_rate = _clk_ssi_round_rate,
	.get_rate = _clk_ssi2_get_rate,
#ifdef CONFIG_SND_MXC_SOC_IRAM
	 .secondary = &ocram_clk,
#else
	 .secondary = &mmdc_ch0_axi_clk[0],
#endif
};

static unsigned long _clk_ssi3_get_rate(struct clk *clk)
{
	u32 reg, prediv, podf;

	reg = __raw_readl(MXC_CCM_CS1CDR);

	prediv = ((reg & MXC_CCM_CS1CDR_SSI1_CLK_PRED_MASK)
		>> MXC_CCM_CS1CDR_SSI1_CLK_PRED_OFFSET) + 1;
	podf = ((reg & MXC_CCM_CS1CDR_SSI1_CLK_PODF_MASK)
		>> MXC_CCM_CS1CDR_SSI1_CLK_PODF_OFFSET) + 1;

	return clk_get_rate(clk->parent) / (prediv * podf);
}

static int _clk_ssi3_set_rate(struct clk *clk, unsigned long rate)
{
	u32 reg, div, pre, post;
	u32 parent_rate = clk_get_rate(clk->parent);

	div = parent_rate / rate;
	if (div == 0)
		div++;
	if (((parent_rate / div) != rate) || div > 512)
		return -EINVAL;

	__calc_pre_post_dividers(1 << 6, div, &pre, &post);

	reg = __raw_readl(MXC_CCM_CS1CDR);
	reg &= ~(MXC_CCM_CS1CDR_SSI3_CLK_PODF_MASK|
		 MXC_CCM_CS1CDR_SSI3_CLK_PRED_MASK);
	reg |= (post - 1) << MXC_CCM_CS1CDR_SSI3_CLK_PODF_OFFSET;
	reg |= (pre - 1) << MXC_CCM_CS1CDR_SSI3_CLK_PRED_OFFSET;

	__raw_writel(reg, MXC_CCM_CS1CDR);

	return 0;
}


static int _clk_ssi3_set_parent(struct clk *clk, struct clk *parent)
{
	u32 reg, mux;

	reg = __raw_readl(MXC_CCM_CSCMR1) & ~MXC_CCM_CSCMR1_SSI3_CLK_SEL_MASK;

	mux = _get_mux6(parent, &pll3_pfd_508M, &pll3_pfd_454M,
				&pll4_audio_main_clk, NULL, NULL, NULL);
	reg |= (mux << MXC_CCM_CSCMR1_SSI3_CLK_SEL_OFFSET);

	__raw_writel(reg, MXC_CCM_CSCMR1);

	return 0;
}

static struct clk ssi3_clk = {
	__INIT_CLK_DEBUG(ssi3_clk)
	.parent = &pll3_pfd_508M,
	.enable_reg = MXC_CCM_CCGR5,
	.enable_shift = MXC_CCM_CCGRx_CG11_OFFSET,
	.enable = _clk_enable,
	.disable = _clk_disable,
	.set_parent = _clk_ssi3_set_parent,
	.set_rate = _clk_ssi3_set_rate,
	.round_rate = _clk_ssi_round_rate,
	.get_rate = _clk_ssi3_get_rate,
#ifdef CONFIG_SND_MXC_SOC_IRAM
	 .secondary = &ocram_clk,
#else
	 .secondary = &mmdc_ch0_axi_clk[0],
#endif
};

static unsigned long _clk_ldb_di_round_rate(struct clk *clk,
						unsigned long rate)
{
	u32 parent_rate = clk_get_rate(clk->parent);

	if (rate * 7 <= parent_rate + parent_rate/20)
		return parent_rate / 7;
	else
		return 2 * parent_rate / 7;
}

static unsigned long _clk_ldb_di0_get_rate(struct clk *clk)
{
	u32 div;

	div = __raw_readl(MXC_CCM_CSCMR2) &
		MXC_CCM_CSCMR2_LDB_DI0_IPU_DIV;

	if (div)
		return clk_get_rate(clk->parent) / 7;

	return (2 * clk_get_rate(clk->parent)) / 7;
}

static int _clk_ldb_di0_set_rate(struct clk *clk, unsigned long rate)
{
	u32 reg, div = 0;
	u32 parent_rate = clk_get_rate(clk->parent);

	if (rate * 7 <= parent_rate + parent_rate/20) {
		div = 7;
		rate = parent_rate / 7;
	} else
		rate = 2 * parent_rate / 7;

	reg = __raw_readl(MXC_CCM_CSCMR2);
	if (div == 7)
		reg |= MXC_CCM_CSCMR2_LDB_DI0_IPU_DIV;
	else
		reg &= ~MXC_CCM_CSCMR2_LDB_DI0_IPU_DIV;

	__raw_writel(reg, MXC_CCM_CSCMR2);

	return 0;
}

static int _clk_ldb_di0_set_parent(struct clk *clk, struct clk *parent)
{
	u32 reg, mux;

	reg = __raw_readl(MXC_CCM_CS2CDR)
		& ~MXC_CCM_CS2CDR_LDB_DI0_CLK_SEL_MASK;

	mux = _get_mux6(parent, &pll5_video_main_clk,
		&pll2_pfd_352M, &pll2_pfd_400M, &pll3_pfd_540M,
		&pll3_usb_otg_main_clk, NULL);
	reg |= (mux << MXC_CCM_CS2CDR_LDB_DI0_CLK_SEL_OFFSET);

	__raw_writel(reg, MXC_CCM_CS2CDR);

	return 0;
}

static struct clk ldb_di0_clk = {
	 __INIT_CLK_DEBUG(ldb_di0_clk)
	.id = 0,
	.parent = &pll3_pfd_540M,
	.enable_reg = MXC_CCM_CCGR3,
	.enable_shift = MXC_CCM_CCGRx_CG6_OFFSET,
	.enable = _clk_enable,
	.disable = _clk_disable,
	.set_parent = _clk_ldb_di0_set_parent,
	.set_rate = _clk_ldb_di0_set_rate,
	.round_rate = _clk_ldb_di_round_rate,
	.get_rate = _clk_ldb_di0_get_rate,
	.flags = AHB_HIGH_SET_POINT | CPU_FREQ_TRIG_UPDATE,
};

static unsigned long _clk_ldb_di1_get_rate(struct clk *clk)
{
	u32 div;

	div = __raw_readl(MXC_CCM_CSCMR2) &
		MXC_CCM_CSCMR2_LDB_DI1_IPU_DIV;

	if (div)
		return clk_get_rate(clk->parent) / 7;

	return (2 * clk_get_rate(clk->parent)) / 7;
}

static int _clk_ldb_di1_set_rate(struct clk *clk, unsigned long rate)
{
	u32 reg, div = 0;
	u32 parent_rate = clk_get_rate(clk->parent);

	if (rate * 7 <= parent_rate + parent_rate/20) {
		div = 7;
		rate = parent_rate / 7;
	} else
		rate = 2 * parent_rate / 7;

	reg = __raw_readl(MXC_CCM_CSCMR2);
	if (div == 7)
		reg |= MXC_CCM_CSCMR2_LDB_DI1_IPU_DIV;
	else
		reg &= ~MXC_CCM_CSCMR2_LDB_DI1_IPU_DIV;

	__raw_writel(reg, MXC_CCM_CSCMR2);

	return 0;
}

static int _clk_ldb_di1_set_parent(struct clk *clk, struct clk *parent)
{
	u32 reg, mux;

	reg = __raw_readl(MXC_CCM_CS2CDR)
		& ~MXC_CCM_CS2CDR_LDB_DI1_CLK_SEL_MASK;

	mux = _get_mux6(parent, &pll5_video_main_clk,
		&pll2_pfd_352M, &pll2_pfd_400M, &pll3_pfd_540M,
		&pll3_usb_otg_main_clk, NULL);
	reg |= (mux << MXC_CCM_CS2CDR_LDB_DI1_CLK_SEL_OFFSET);

	__raw_writel(reg, MXC_CCM_CS2CDR);

	return 0;
}

static struct clk ldb_di1_clk = {
	 __INIT_CLK_DEBUG(ldb_di1_clk)
	.id = 0,
	.parent = &pll3_pfd_540M,
	.enable_reg = MXC_CCM_CCGR3,
	.enable_shift = MXC_CCM_CCGRx_CG7_OFFSET,
	.enable = _clk_enable,
	.disable = _clk_disable,
	.set_parent = _clk_ldb_di1_set_parent,
	.set_rate = _clk_ldb_di1_set_rate,
	.round_rate = _clk_ldb_di_round_rate,
	.get_rate = _clk_ldb_di1_get_rate,
	.flags = AHB_HIGH_SET_POINT | CPU_FREQ_TRIG_UPDATE,
};


static unsigned long _clk_ipu_di_round_rate(struct clk *clk,
						unsigned long rate)
{
	u32 div;
	u32 parent_rate = clk_get_rate(clk->parent);

	if ((clk->parent == &ldb_di0_clk) ||
		(clk->parent == &ldb_di1_clk))
		return parent_rate;

	div = parent_rate / rate;
	/* Round to closest divisor */
	if ((parent_rate % rate) > (rate / 2))
		div++;

	/* Make sure rate is not greater than the maximum value for the clock.
	 * Also prevent a div of 0.
	 */
	if (div == 0)
		div++;

	if (div > 8)
		div = 8;

	return parent_rate / div;
}

static unsigned long _clk_ipu1_di0_get_rate(struct clk *clk)
{
	u32 reg, div;

	if ((clk->parent == &ldb_di0_clk) ||
		(clk->parent == &ldb_di1_clk))
		return clk_get_rate(clk->parent);

	reg = __raw_readl(MXC_CCM_CHSCCDR);

	div = ((reg & MXC_CCM_CHSCCDR_IPU1_DI0_PODF_MASK) >>
			 MXC_CCM_CHSCCDR_IPU1_DI0_PODF_OFFSET) + 1;

	return clk_get_rate(clk->parent) / div;
}

static int _clk_ipu1_di0_set_rate(struct clk *clk, unsigned long rate)
{
	u32 reg, div;
	u32 parent_rate = clk_get_rate(clk->parent);

	if ((clk->parent == &ldb_di0_clk) ||
		(clk->parent == &ldb_di1_clk)) {
		if (parent_rate == rate)
			return 0;
		else
			return -EINVAL;
	}

	div = parent_rate / rate;
	if (div == 0)
		div++;
	if (((parent_rate / div) != rate) || (div > 8))
		return -EINVAL;

	reg = __raw_readl(MXC_CCM_CHSCCDR);
	reg &= ~MXC_CCM_CHSCCDR_IPU1_DI0_PODF_MASK;
	reg |= (div - 1) << MXC_CCM_CHSCCDR_IPU1_DI0_PODF_OFFSET;
	__raw_writel(reg, MXC_CCM_CHSCCDR);

	return 0;
}


static int _clk_ipu1_di0_set_parent(struct clk *clk, struct clk *parent)
{
	u32 reg, mux;

	if (parent == &ldb_di0_clk)
		mux = 0x3;
	else if (parent == &ldb_di1_clk)
		mux = 0x4;
	else {
		reg = __raw_readl(MXC_CCM_CHSCCDR)
			& ~MXC_CCM_CHSCCDR_IPU1_DI0_PRE_CLK_SEL_MASK;

		mux = _get_mux6(parent, &mmdc_ch0_axi_clk[0],
				&pll3_usb_otg_main_clk, &pll5_video_main_clk,
				&pll2_pfd_352M, &pll2_pfd_400M, &pll3_pfd_540M);
		reg |= (mux << MXC_CCM_CHSCCDR_IPU1_DI0_PRE_CLK_SEL_OFFSET);

		__raw_writel(reg, MXC_CCM_CHSCCDR);

		/* Derive clock from divided pre-muxed ipu1_di0 clock.*/
		mux = 0;
	}

	reg = __raw_readl(MXC_CCM_CHSCCDR)
		& ~MXC_CCM_CHSCCDR_IPU1_DI0_CLK_SEL_MASK;
	__raw_writel(reg | (mux << MXC_CCM_CHSCCDR_IPU1_DI0_CLK_SEL_OFFSET),
		MXC_CCM_CHSCCDR);

	return 0;
}

static unsigned long _clk_ipu1_di1_get_rate(struct clk *clk)
{
	u32 reg, div;

	if ((clk->parent == &ldb_di0_clk) ||
		(clk->parent == &ldb_di1_clk))
		return clk_get_rate(clk->parent);

	reg = __raw_readl(MXC_CCM_CHSCCDR);

	div = ((reg & MXC_CCM_CHSCCDR_IPU1_DI1_PODF_MASK)
			>> MXC_CCM_CHSCCDR_IPU1_DI1_PODF_OFFSET) + 1;

	return clk_get_rate(clk->parent) / div;
}

static int _clk_ipu1_di1_set_rate(struct clk *clk, unsigned long rate)
{
	u32 reg, div;
	u32 parent_rate = clk_get_rate(clk->parent);

	if ((clk->parent == &ldb_di0_clk) ||
		(clk->parent == &ldb_di1_clk)) {
		if (parent_rate == rate)
			return 0;
		else
			return -EINVAL;
	}

	div = parent_rate / rate;
	if (div == 0)
		div++;
	if (((parent_rate / div) != rate) || (div > 8))
		return -EINVAL;

	reg = __raw_readl(MXC_CCM_CHSCCDR);
	reg &= ~MXC_CCM_CHSCCDR_IPU1_DI1_PODF_MASK;
	reg |= (div - 1) << MXC_CCM_CHSCCDR_IPU1_DI1_PODF_OFFSET;
	__raw_writel(reg, MXC_CCM_CHSCCDR);

	return 0;
}


static int _clk_ipu1_di1_set_parent(struct clk *clk, struct clk *parent)
{
	u32 reg, mux;

	if (parent == &ldb_di0_clk)
		mux = 0x3;
	else if (parent == &ldb_di1_clk)
		mux = 0x4;
	else {
		reg = __raw_readl(MXC_CCM_CHSCCDR)
			& ~MXC_CCM_CHSCCDR_IPU1_DI1_PRE_CLK_SEL_MASK;

		mux = _get_mux6(parent, &mmdc_ch0_axi_clk[0],
				&pll3_usb_otg_main_clk, &pll5_video_main_clk,
				&pll2_pfd_352M, &pll2_pfd_400M, &pll3_pfd_540M);
		reg |= (mux << MXC_CCM_CHSCCDR_IPU1_DI1_PRE_CLK_SEL_OFFSET);

		__raw_writel(reg, MXC_CCM_CHSCCDR);

		/* Derive clock from divided pre-muxed ipu1_di0 clock.*/
		mux = 0;
	}
	reg = __raw_readl(MXC_CCM_CHSCCDR)
		& ~MXC_CCM_CHSCCDR_IPU1_DI1_CLK_SEL_MASK;
	__raw_writel(reg | (mux << MXC_CCM_CHSCCDR_IPU1_DI1_CLK_SEL_OFFSET),
		MXC_CCM_CHSCCDR);

	return 0;
}

static struct clk ipu1_di_clk[] = {
	{
	 __INIT_CLK_DEBUG(ipu1_di_clk_0)
	.id = 0,
	.parent = &pll5_video_main_clk,
	.enable_reg = MXC_CCM_CCGR3,
	.enable_shift = MXC_CCM_CCGRx_CG1_OFFSET,
	.enable = _clk_enable,
	.disable = _clk_disable,
	.set_parent = _clk_ipu1_di0_set_parent,
	.set_rate = _clk_ipu1_di0_set_rate,
	.round_rate = _clk_ipu_di_round_rate,
	.get_rate = _clk_ipu1_di0_get_rate,
	.flags = AHB_HIGH_SET_POINT | CPU_FREQ_TRIG_UPDATE,
	},
	{
	 __INIT_CLK_DEBUG(ipu1_di_clk_1)
	.id = 1,
	.parent = &pll5_video_main_clk,
	.enable_reg = MXC_CCM_CCGR3,
	.enable_shift = MXC_CCM_CCGRx_CG2_OFFSET,
	.enable = _clk_enable,
	.disable = _clk_disable,
	.set_parent = _clk_ipu1_di1_set_parent,
	.set_rate = _clk_ipu1_di1_set_rate,
	.round_rate = _clk_ipu_di_round_rate,
	.get_rate = _clk_ipu1_di1_get_rate,
	.flags = AHB_HIGH_SET_POINT | CPU_FREQ_TRIG_UPDATE,
	},
};

static unsigned long _clk_ipu2_di0_get_rate(struct clk *clk)
{
	u32 reg, div;

	if ((clk->parent == &ldb_di0_clk) ||
		(clk->parent == &ldb_di1_clk))
		return clk_get_rate(clk->parent);

	reg = __raw_readl(MXC_CCM_CSCDR2);

	div = ((reg & MXC_CCM_CSCDR2_IPU2_DI0_PODF_MASK) >>
			MXC_CCM_CSCDR2_IPU2_DI0_PODF_OFFSET) + 1;

	return clk_get_rate(clk->parent) / div;
}

static int _clk_ipu2_di0_set_rate(struct clk *clk, unsigned long rate)
{
	u32 reg, div;
	u32 parent_rate = clk_get_rate(clk->parent);

	if ((clk->parent == &ldb_di0_clk) ||
		(clk->parent == &ldb_di1_clk)) {
		if (parent_rate == rate)
			return 0;
		else
			return -EINVAL;
	}

	div = parent_rate / rate;
	if (div == 0)
		div++;
	if (((parent_rate / div) != rate) || (div > 8))
		return -EINVAL;

	reg = __raw_readl(MXC_CCM_CSCDR2);
	reg &= ~MXC_CCM_CSCDR2_IPU2_DI0_PODF_MASK;
	reg |= (div - 1) << MXC_CCM_CSCDR2_IPU2_DI0_PODF_OFFSET;
	__raw_writel(reg, MXC_CCM_CSCDR2);

	return 0;
}

static int _clk_ipu2_di0_set_parent(struct clk *clk, struct clk *parent)
{
	u32 reg, mux;

	if (parent == &ldb_di0_clk)
		mux = 0x3;
	else if (parent == &ldb_di1_clk)
		mux = 0x4;
	else {
		reg = __raw_readl(MXC_CCM_CSCDR2)
			& ~MXC_CCM_CSCDR2_IPU2_DI0_PRE_CLK_SEL_MASK;

		mux = _get_mux6(parent, &mmdc_ch0_axi_clk[0],
				&pll3_usb_otg_main_clk, &pll5_video_main_clk,
				&pll2_pfd_352M, &pll2_pfd_400M, &pll3_pfd_540M);
		reg |= (mux << MXC_CCM_CSCDR2_IPU2_DI0_PRE_CLK_SEL_OFFSET);

		__raw_writel(reg, MXC_CCM_CSCDR2);

		/* Derive clock from divided pre-muxed ipu2_di0 clock.*/
		mux = 0;
	}
	reg = __raw_readl(MXC_CCM_CSCDR2)
		& ~MXC_CCM_CSCDR2_IPU2_DI0_CLK_SEL_MASK;
	__raw_writel(reg | (mux << MXC_CCM_CSCDR2_IPU2_DI0_CLK_SEL_OFFSET),
		MXC_CCM_CSCDR2);

	return 0;
}

static unsigned long _clk_ipu2_di1_get_rate(struct clk *clk)
{
	u32 reg, div;

	if ((clk->parent == &ldb_di0_clk) ||
		(clk->parent == &ldb_di1_clk))
		return clk_get_rate(clk->parent);

	reg = __raw_readl(MXC_CCM_CSCDR2);

	div = ((reg & MXC_CCM_CSCDR2_IPU2_DI1_PODF_MASK)
		>> MXC_CCM_CSCDR2_IPU2_DI1_PODF_OFFSET) + 1;

	return clk_get_rate(clk->parent) / div;
}

static int _clk_ipu2_di1_set_rate(struct clk *clk, unsigned long rate)
{
	u32 reg, div;
	u32 parent_rate = clk_get_rate(clk->parent);

	if ((clk->parent == &ldb_di0_clk) ||
		(clk->parent == &ldb_di1_clk)) {
		if (parent_rate == rate)
			return 0;
		else
			return -EINVAL;
	}

	div = parent_rate / rate;
	if (div == 0)
		div++;
	if (((parent_rate / div) != rate) || (div > 8))
		return -EINVAL;

	reg = __raw_readl(MXC_CCM_CSCDR2);
	reg &= ~MXC_CCM_CSCDR2_IPU2_DI1_PODF_MASK;
	reg |= (div - 1) << MXC_CCM_CSCDR2_IPU2_DI1_PODF_OFFSET;
	__raw_writel(reg, MXC_CCM_CSCDR2);

	return 0;
}

static int _clk_ipu2_di1_set_parent(struct clk *clk, struct clk *parent)
{
	u32 reg, mux;

	if (parent == &ldb_di0_clk)
		mux = 0x3;
	else if (parent == &ldb_di1_clk)
		mux = 0x4;
	else {
		reg = __raw_readl(MXC_CCM_CSCDR2)
			& ~MXC_CCM_CSCDR2_IPU2_DI1_PRE_CLK_SEL_MASK;

		mux = _get_mux6(parent, &mmdc_ch0_axi_clk[0],
				&pll3_usb_otg_main_clk, &pll5_video_main_clk,
				&pll2_pfd_352M, &pll2_pfd_400M, &pll3_pfd_540M);
		reg |= (mux << MXC_CCM_CSCDR2_IPU2_DI1_PRE_CLK_SEL_OFFSET);

		__raw_writel(reg, MXC_CCM_CSCDR2);

		/* Derive clock from divided pre-muxed ipu1_di0 clock.*/
		mux = 0;
	}
	reg = __raw_readl(MXC_CCM_CSCDR2)
		& ~MXC_CCM_CSCDR2_IPU2_DI1_CLK_SEL_MASK;
	__raw_writel(reg | (mux << MXC_CCM_CSCDR2_IPU2_DI1_CLK_SEL_OFFSET),
		MXC_CCM_CSCDR2);

	return 0;
}

static struct clk ipu2_di_clk[] = {
	{
	 __INIT_CLK_DEBUG(ipu2_di_clk_0)
	.id = 0,
	.parent = &pll5_video_main_clk,
	.enable_reg = MXC_CCM_CCGR3,
	.enable_shift = MXC_CCM_CCGRx_CG4_OFFSET,
	.enable = _clk_enable,
	.disable = _clk_disable,
	.set_parent = _clk_ipu2_di0_set_parent,
	.set_rate = _clk_ipu2_di0_set_rate,
	.round_rate = _clk_ipu_di_round_rate,
	.get_rate = _clk_ipu2_di0_get_rate,
	.flags = AHB_HIGH_SET_POINT | CPU_FREQ_TRIG_UPDATE,
	},
	{
	 __INIT_CLK_DEBUG(ipu2_di_clk_1)
	.id = 1,
	.parent = &pll5_video_main_clk,
	.enable_reg = MXC_CCM_CCGR3,
	.enable_shift = MXC_CCM_CCGRx_CG5_OFFSET,
	.enable = _clk_enable,
	.disable = _clk_disable,
	.set_parent = _clk_ipu2_di1_set_parent,
	.set_rate = _clk_ipu2_di1_set_rate,
	.round_rate = _clk_ipu_di_round_rate,
	.get_rate = _clk_ipu2_di1_get_rate,
	.flags = AHB_HIGH_SET_POINT | CPU_FREQ_TRIG_UPDATE,
	},
};

static unsigned long _clk_can_root_round_rate(struct clk *clk,
						unsigned long rate)
{
	u32 div;
	u32 parent_rate = clk_get_rate(clk->parent);

	div = parent_rate / rate;

	/* Make sure rate is not greater than the maximum value for the clock.
	 * Also prevent a div of 0.
	 */
	if (div == 0)
		div++;

	if (div > 64)
		div = 64;

	return parent_rate / div;
}

static int _clk_can_root_set_rate(struct clk *clk, unsigned long rate)
{
	u32 reg, div;
	u32 parent_rate = clk_get_rate(clk->parent);

	div = parent_rate / rate;
	if (div == 0)
		div++;
	if (((parent_rate / div) != rate) || (div > 64))
		return -EINVAL;

	reg = __raw_readl(MXC_CCM_CSCMR2) & MXC_CCM_CSCMR2_CAN_CLK_PODF_MASK;
	reg |= ((div - 1) << MXC_CCM_CSCMR2_CAN_CLK_PODF_OFFSET);

	__raw_writel(reg, MXC_CCM_CSCMR2);

	return 0;
}

static unsigned long _clk_can_root_get_rate(struct clk *clk)
{
	u32 reg, div;
	unsigned long val;

	reg = __raw_readl(MXC_CCM_CSCMR2) & MXC_CCM_CSCMR2_CAN_CLK_PODF_MASK;
	div = (reg >> MXC_CCM_CSCMR2_CAN_CLK_PODF_OFFSET) + 1;
	val = clk_get_rate(clk->parent) / div;

	return val;
}

static struct clk can_clk_root = {
	 __INIT_CLK_DEBUG(can_clk_root)
	.parent = &pll3_60M,
	.set_rate = _clk_can_root_set_rate,
	.get_rate = _clk_can_root_get_rate,
	.round_rate = _clk_can_root_round_rate,
};

static struct clk can2_clk[] = {
	{
	 __INIT_CLK_DEBUG(can2_module_clk)
	.id = 0,
	.parent = &can_clk_root,
	.enable_reg = MXC_CCM_CCGR0,
	.enable_shift = MXC_CCM_CCGRx_CG9_OFFSET,
	.enable = _clk_enable,
	.disable = _clk_disable,
	.secondary = &can2_clk[1],
	.flags = AHB_HIGH_SET_POINT | CPU_FREQ_TRIG_UPDATE,
	},
	{
	 __INIT_CLK_DEBUG(can2_serial_clk)
	.id = 1,
	.parent = &can_clk_root,
	.enable_reg = MXC_CCM_CCGR0,
	.enable_shift = MXC_CCM_CCGRx_CG10_OFFSET,
	.enable = _clk_enable,
	.disable = _clk_disable,
	},
};


static struct clk can1_clk[] = {
	{
	 __INIT_CLK_DEBUG(can1_module_clk)
	.id = 0,
	.parent = &can_clk_root,
	.enable_reg = MXC_CCM_CCGR0,
	.enable_shift = MXC_CCM_CCGRx_CG7_OFFSET,
	.enable = _clk_enable,
	.disable = _clk_disable,
	.secondary = &can1_clk[1],
	.flags = AHB_HIGH_SET_POINT | CPU_FREQ_TRIG_UPDATE,
	},
	{
	 __INIT_CLK_DEBUG(can1_serial_clk)
	.id = 1,
	.parent = &can_clk_root,
	.enable_reg = MXC_CCM_CCGR0,
	.enable_shift = MXC_CCM_CCGRx_CG8_OFFSET,
	.enable = _clk_enable,
	.disable = _clk_disable,
	},
};

static unsigned long _clk_spdif_round_rate(struct clk *clk,
						unsigned long rate)
{
	u32 pre, post;
	u32 parent_rate = clk_get_rate(clk->parent);
	u32 div = parent_rate / rate;

	if (parent_rate % rate)
		div++;

	__calc_pre_post_dividers(1 << 3, div, &pre, &post);

	return parent_rate / (pre * post);
}

static int _clk_spdif0_set_parent(struct clk *clk, struct clk *parent)
{
	u32 reg, mux;

	reg = __raw_readl(MXC_CCM_CDCDR)
		& ~MXC_CCM_CDCDR_SPDIF0_CLK_SEL_MASK;

	mux = _get_mux6(parent, &pll4_audio_main_clk,
		&pll3_pfd_508M, &pll3_pfd_454M,
		&pll3_sw_clk, NULL, NULL);
	reg |= mux << MXC_CCM_CDCDR_SPDIF0_CLK_SEL_OFFSET;

	__raw_writel(reg, MXC_CCM_CDCDR);

	return 0;
}

static unsigned long _clk_spdif0_get_rate(struct clk *clk)
{
	u32 reg, pred, podf;

	reg = __raw_readl(MXC_CCM_CDCDR);

	pred = ((reg & MXC_CCM_CDCDR_SPDIF0_CLK_PRED_MASK)
		>> MXC_CCM_CDCDR_SPDIF0_CLK_PRED_OFFSET) + 1;
	podf = ((reg & MXC_CCM_CDCDR_SPDIF0_CLK_PODF_MASK)
		>> MXC_CCM_CDCDR_SPDIF0_CLK_PODF_OFFSET) + 1;

	return clk_get_rate(clk->parent) / (pred * podf);
}

static int _clk_spdif0_set_rate(struct clk *clk, unsigned long rate)
{
	u32 reg, div, pre, post;
	u32 parent_rate = clk_get_rate(clk->parent);

	div = parent_rate / rate;
	if (div == 0)
		div++;
	if (((parent_rate / div) != rate) || div > 64)
		return -EINVAL;

	__calc_pre_post_dividers(1 << 3, div, &pre, &post);

	reg = __raw_readl(MXC_CCM_CDCDR);
	reg &= ~(MXC_CCM_CDCDR_SPDIF0_CLK_PRED_MASK|
		 MXC_CCM_CDCDR_SPDIF0_CLK_PODF_MASK);
	reg |= (post - 1) << MXC_CCM_CDCDR_SPDIF0_CLK_PODF_OFFSET;
	reg |= (pre - 1) << MXC_CCM_CDCDR_SPDIF0_CLK_PRED_OFFSET;

	__raw_writel(reg, MXC_CCM_CDCDR);

	return 0;
}

static struct clk spdif0_clk[] = {
	{
	__INIT_CLK_DEBUG(spdif0_clk_0)
	.id = 0,
	.parent = &pll3_sw_clk,
	 .enable = _clk_enable,
	 .enable_reg = MXC_CCM_CCGR5,
	 .enable_shift = MXC_CCM_CCGRx_CG7_OFFSET,
	 .disable = _clk_disable,
	 .secondary = &spdif0_clk[1],
	 .set_rate = _clk_spdif0_set_rate,
	 .get_rate = _clk_spdif0_get_rate,
	 .set_parent = _clk_spdif0_set_parent,
	 .round_rate = _clk_spdif_round_rate,
	.flags = AHB_HIGH_SET_POINT | CPU_FREQ_TRIG_UPDATE,
	},
	{
	__INIT_CLK_DEBUG(spdif0_clk_1)
	 .id = 1,
	 .parent = &ipg_clk,
	 .secondary = &spba_clk,
	 },
};

static unsigned long _clk_esai_round_rate(struct clk *clk,
						unsigned long rate)
{
	u32 pre, post;
	u32 parent_rate = clk_get_rate(clk->parent);
	u32 div = parent_rate / rate;

	if (parent_rate % rate)
		div++;

	__calc_pre_post_dividers(1 << 3, div, &pre, &post);

	return parent_rate / (pre * post);
}

static int _clk_esai_set_parent(struct clk *clk, struct clk *parent)
{
	u32 reg, mux;

	reg = __raw_readl(MXC_CCM_CSCMR2) & ~MXC_CCM_CSCMR2_ESAI_CLK_SEL_MASK;

	mux = _get_mux6(parent, &pll4_audio_main_clk, &pll3_pfd_508M,
			&pll3_pfd_454M,	&pll3_sw_clk, NULL, NULL);
	reg |= mux << MXC_CCM_CSCMR2_ESAI_CLK_SEL_OFFSET;

	__raw_writel(reg, MXC_CCM_CSCMR2);

	return 0;
}

static unsigned long _clk_esai_get_rate(struct clk *clk)
{
	u32 reg, pred, podf;

	reg = __raw_readl(MXC_CCM_CS1CDR);

	pred = ((reg & MXC_CCM_CS1CDR_ESAI_CLK_PRED_MASK)
		>> MXC_CCM_CS1CDR_ESAI_CLK_PRED_OFFSET) + 1;
	podf = ((reg & MXC_CCM_CS1CDR_ESAI_CLK_PODF_MASK)
		>> MXC_CCM_CS1CDR_ESAI_CLK_PODF_OFFSET) + 1;

	return clk_get_rate(clk->parent) / (pred * podf);
}

static int _clk_esai_set_rate(struct clk *clk, unsigned long rate)
{
	u32 reg, div, pre, post;
	u32 parent_rate = clk_get_rate(clk->parent);

	div = parent_rate / rate;
	if (div == 0)
		div++;
	if (((parent_rate / div) != rate) || div > 64)
		return -EINVAL;

	__calc_pre_post_dividers(1 << 3, div, &pre, &post);

	reg = __raw_readl(MXC_CCM_CS1CDR);
	reg &= ~(MXC_CCM_CS1CDR_ESAI_CLK_PRED_MASK|
		 MXC_CCM_CS1CDR_ESAI_CLK_PODF_MASK);
	reg |= (post - 1) << MXC_CCM_CS1CDR_ESAI_CLK_PODF_OFFSET;
	reg |= (pre - 1) << MXC_CCM_CS1CDR_ESAI_CLK_PRED_OFFSET;

	__raw_writel(reg, MXC_CCM_CS1CDR);

	return 0;
}

static struct clk esai_clk = {
	__INIT_CLK_DEBUG(esai_clk)
	 .id = 0,
	 .parent = &pll3_sw_clk,
	 .secondary = &spba_clk,
	 .enable_reg = MXC_CCM_CCGR1,
	 .enable_shift = MXC_CCM_CCGRx_CG8_OFFSET,
	 .enable = _clk_enable,
	 .disable = _clk_disable,
	 .set_rate = _clk_esai_set_rate,
	 .get_rate = _clk_esai_get_rate,
	 .set_parent = _clk_esai_set_parent,
	 .round_rate = _clk_esai_round_rate,
};

static int _clk_enet_set_rate(struct clk *clk, unsigned long rate)
{
	unsigned int reg, div = 1;

	switch (rate) {
	case 25000000:
		div = 0;
		break;
	case 50000000:
		div = 1;
		break;
	case 100000000:
		div = 2;
		break;
	case 125000000:
		div = 3;
		break;
	default:
		return -EINVAL;
	}
	reg = __raw_readl(PLL8_ENET_BASE_ADDR);
	reg &= ~ANADIG_PLL_ENET_DIV_SELECT_MASK;
	reg |= (div << ANADIG_PLL_ENET_DIV_SELECT_OFFSET);
	__raw_writel(reg, PLL8_ENET_BASE_ADDR);

	return 0;
}

static unsigned long _clk_enet_get_rate(struct clk *clk)
{
	unsigned int div;

	div = (__raw_readl(PLL8_ENET_BASE_ADDR))
		& ANADIG_PLL_ENET_DIV_SELECT_MASK;

	switch (div) {
	case 0:
		div = 20;
		break;
	case 1:
		div = 10;
		break;
	case 3:
		div = 5;
		break;
	case 4:
		div = 4;
		break;
	}

	return 500000000 / div;
}

static struct clk enet_clk[] = {
	{
	__INIT_CLK_DEBUG(enet_clk)
	 .id = 0,
	 .parent = &pll8_enet_main_clk,
	 .enable_reg = MXC_CCM_CCGR1,
	 .enable_shift = MXC_CCM_CCGRx_CG5_OFFSET,
	 .enable = _clk_enable,
	 .disable = _clk_disable,
	 .set_rate = _clk_enet_set_rate,
	 .get_rate = _clk_enet_get_rate,
	.secondary = &enet_clk[1],
	.flags = AHB_HIGH_SET_POINT | CPU_FREQ_TRIG_UPDATE,
	},
	{
	.parent = &mmdc_ch0_axi_clk[0],
	.secondary = &mx6per1_clk,
	},
};

static struct clk ecspi_clk[] = {
	{
	__INIT_CLK_DEBUG(ecspi0_clk)
	.id = 0,
	.parent = &pll3_60M,
	.secondary = &spba_clk,
	.enable_reg = MXC_CCM_CCGR1,
	.enable_shift = MXC_CCM_CCGRx_CG0_OFFSET,
	.enable = _clk_enable,
	.disable = _clk_disable,
	},
	{
	__INIT_CLK_DEBUG(ecspi1_clk)
	.id = 1,
	.parent = &pll3_60M,
	.secondary = &spba_clk,
	.enable_reg = MXC_CCM_CCGR1,
	.enable_shift = MXC_CCM_CCGRx_CG1_OFFSET,
	.enable = _clk_enable,
	.disable = _clk_disable,
	},
	{
	__INIT_CLK_DEBUG(ecspi2_clk)
	.id = 2,
	.parent = &pll3_60M,
	.secondary = &spba_clk,
	.enable_reg = MXC_CCM_CCGR1,
	.enable_shift = MXC_CCM_CCGRx_CG2_OFFSET,
	.enable = _clk_enable,
	.disable = _clk_disable,
	},
	{
	__INIT_CLK_DEBUG(ecspi3_clk)
	.id = 3,
	.parent = &pll3_60M,
	.secondary = &spba_clk,
	.enable_reg = MXC_CCM_CCGR1,
	.enable_shift = MXC_CCM_CCGRx_CG3_OFFSET,
	.enable = _clk_enable,
	.disable = _clk_disable,
	},
	{
	__INIT_CLK_DEBUG(ecspi4_clk)
	.id = 4,
	.parent = &pll3_60M,
	.secondary = &spba_clk,
	.enable_reg = MXC_CCM_CCGR1,
	.enable_shift = MXC_CCM_CCGRx_CG4_OFFSET,
	.enable = _clk_enable,
	.disable = _clk_disable,
	},
};

static unsigned long _clk_emi_slow_round_rate(struct clk *clk,
						unsigned long rate)
{
	u32 div;
	u32 parent_rate = clk_get_rate(clk->parent);

	div = parent_rate / rate;

	/* Make sure rate is not greater than the maximum value for the clock.
	 * Also prevent a div of 0.
	 */
	if (div == 0)
		div++;

	if (div > 8)
		div = 8;

	return parent_rate / div;
}

static int _clk_emi_slow_set_parent(struct clk *clk, struct clk *parent)
{
	int mux;
	u32 reg = __raw_readl(MXC_CCM_CSCMR1)
		& ~MXC_CCM_CSCMR1_ACLK_EMI_SLOW_MASK;

	mux = _get_mux6(parent, &axi_clk, &pll3_usb_otg_main_clk,
				&pll2_pfd_400M, &pll2_pfd_352M, NULL, NULL);
	reg |= (mux << MXC_CCM_CSCMR1_ACLK_EMI_SLOW_OFFSET);
	__raw_writel(reg, MXC_CCM_CSCMR1);

	return 0;
}

static unsigned long _clk_emi_slow_get_rate(struct clk *clk)
{
	u32 reg, div;

	reg = __raw_readl(MXC_CCM_CSCMR1);
	div = ((reg & MXC_CCM_CSCMR1_ACLK_EMI_SLOW_PODF_MASK) >>
			MXC_CCM_CSCMR1_ACLK_EMI_SLOW_PODF_OFFSET) + 1;

	return clk_get_rate(clk->parent) / div;
}

static int _clk_emi_slow_set_rate(struct clk *clk, unsigned long rate)
{
	u32 reg, div;
	u32 parent_rate = clk_get_rate(clk->parent);

	div = parent_rate / rate;
	if (div == 0)
		div++;
	if (((parent_rate / div) != rate) || (div > 8))
		return -EINVAL;

	reg = __raw_readl(MXC_CCM_CSCMR1);
	reg &= ~MXC_CCM_CSCMR1_ACLK_EMI_SLOW_PODF_MASK;
	reg |= (div - 1) << MXC_CCM_CSCMR1_ACLK_EMI_SLOW_PODF_OFFSET;
	__raw_writel(reg, MXC_CCM_CSCMR1);

	return 0;
}

static struct clk emi_slow_clk = {
	__INIT_CLK_DEBUG(emi_slow_clk)
	 .id = 0,
	 .parent = &axi_clk,
	 .enable_reg = MXC_CCM_CCGR6,
	 .enable_shift = MXC_CCM_CCGRx_CG5_OFFSET,
	 .enable = _clk_enable,
	 .disable = _clk_disable,
	 .set_rate = _clk_emi_slow_set_rate,
	 .get_rate = _clk_emi_slow_get_rate,
	 .round_rate = _clk_emi_slow_round_rate,
	 .set_parent = _clk_emi_slow_set_parent,
};

static unsigned long _clk_emi_round_rate(struct clk *clk,
						unsigned long rate)
{
	u32 div;
	u32 parent_rate = clk_get_rate(clk->parent);

	div = parent_rate / rate;

	/* Make sure rate is not greater than the maximum value for the clock.
	 * Also prevent a div of 0.
	 */
	if (div == 0)
		div++;

	if (div > 8)
		div = 8;

	return parent_rate / div;
}

static int _clk_emi_set_parent(struct clk *clk, struct clk *parent)
{
	int mux;
	u32 reg = __raw_readl(MXC_CCM_CSCMR1) & ~MXC_CCM_CSCMR1_ACLK_EMI_MASK;

	mux = _get_mux6(parent, &axi_clk, &pll3_usb_otg_main_clk,
			&pll2_pfd_400M, &pll2_pfd_352M, NULL, NULL);
	reg |= (mux << MXC_CCM_CSCMR1_ACLK_EMI_OFFSET);
	__raw_writel(reg, MXC_CCM_CSCMR1);

	return 0;
}

static unsigned long _clk_emi_get_rate(struct clk *clk)
{
	u32 reg, div;

	reg = __raw_readl(MXC_CCM_CSCMR1);
	div = ((reg & MXC_CCM_CSCMR1_ACLK_EMI_PODF_MASK) >>
			MXC_CCM_CSCMR1_ACLK_EMI_PODF_OFFSET) + 1;

	return clk_get_rate(clk->parent) / div;
}

static int _clk_emi_set_rate(struct clk *clk, unsigned long rate)
{
	u32 reg, div;
	u32 parent_rate = clk_get_rate(clk->parent);

	div = parent_rate / rate;
	if (div == 0)
		div++;
	if (((parent_rate / div) != rate) || (div > 8))
		return -EINVAL;

	reg = __raw_readl(MXC_CCM_CSCMR1);
	reg &= ~MXC_CCM_CSCMR1_ACLK_EMI_PODF_MASK;
	reg |= (div - 1) << MXC_CCM_CSCMR1_ACLK_EMI_PODF_OFFSET;
	__raw_writel(reg, MXC_CCM_CSCMR1);

	return 0;
}

static struct clk emi_clk = {
	__INIT_CLK_DEBUG(emi_clk)
	 .id = 0,
	 .parent = &axi_clk,
	 .set_rate = _clk_emi_set_rate,
	 .get_rate = _clk_emi_get_rate,
	 .round_rate = _clk_emi_round_rate,
	 .set_parent = _clk_emi_set_parent,
};

static unsigned long _clk_enfc_round_rate(struct clk *clk,
						unsigned long rate)
{
	u32 pre, post;
	u32 parent_rate = clk_get_rate(clk->parent);
	u32 div = parent_rate / rate;

	if (parent_rate % rate)
		div++;

	__calc_pre_post_dividers(1 << 6, div, &pre, &post);

	return parent_rate / (pre * post);
}

static int _clk_enfc_set_parent(struct clk *clk, struct clk *parent)
{
	u32 reg, mux;

	reg = __raw_readl(MXC_CCM_CS2CDR)
		& ~MXC_CCM_CS2CDR_ENFC_CLK_SEL_MASK;

	mux = _get_mux6(parent, &pll2_pfd_352M,
		&pll2_528_bus_main_clk, &pll3_usb_otg_main_clk,
		&pll2_pfd_400M, NULL, NULL);
	reg |= mux << MXC_CCM_CS2CDR_ENFC_CLK_SEL_OFFSET;

	__raw_writel(reg, MXC_CCM_CS2CDR);

	return 0;
}

static unsigned long _clk_enfc_get_rate(struct clk *clk)
{
	u32 reg, pred, podf;

	reg = __raw_readl(MXC_CCM_CS2CDR);

	pred = ((reg & MXC_CCM_CS2CDR_ENFC_CLK_PRED_MASK)
		>> MXC_CCM_CS2CDR_ENFC_CLK_PRED_OFFSET) + 1;
	podf = ((reg & MXC_CCM_CS2CDR_ENFC_CLK_PODF_MASK)
		>> MXC_CCM_CS2CDR_ENFC_CLK_PODF_OFFSET) + 1;

	return clk_get_rate(clk->parent) / (pred * podf);
}

static int _clk_enfc_set_rate(struct clk *clk, unsigned long rate)
{
	u32 reg, div, pre, post;
	u32 parent_rate = clk_get_rate(clk->parent);

	div = parent_rate / rate;
	if (div == 0)
		div++;
	if (((parent_rate / div) != rate) || div > 512)
		return -EINVAL;

	__calc_pre_post_dividers(1 << 6, div, &pre, &post);

	reg = __raw_readl(MXC_CCM_CS2CDR);
	reg &= ~(MXC_CCM_CS2CDR_ENFC_CLK_PRED_MASK|
		 MXC_CCM_CS2CDR_ENFC_CLK_PODF_MASK);
	reg |= (post - 1) << MXC_CCM_CS2CDR_ENFC_CLK_PODF_OFFSET;
	reg |= (pre - 1) << MXC_CCM_CS2CDR_ENFC_CLK_PRED_OFFSET;

	__raw_writel(reg, MXC_CCM_CS2CDR);

	return 0;
}

static struct clk enfc_clk = {
	__INIT_CLK_DEBUG(enfc_clk)
	 .id = 0,
	 .parent = &pll2_pfd_352M,
	 .enable_reg = MXC_CCM_CCGR2,
	 .enable_shift = MXC_CCM_CCGRx_CG7_OFFSET,
	 .enable = _clk_enable,
	 .disable = _clk_disable,
	 .set_rate = _clk_enfc_set_rate,
	 .get_rate = _clk_enfc_get_rate,
	 .round_rate = _clk_enfc_round_rate,
	 .set_parent = _clk_enfc_set_parent,
};

static unsigned long _clk_uart_round_rate(struct clk *clk,
						unsigned long rate)
{
	u32 div;
	u32 parent_rate = clk_get_rate(clk->parent);

	div = parent_rate / rate;

	/* Make sure rate is not greater than the maximum value for the clock.
	 * Also prevent a div of 0.
	 */
	if (div == 0)
		div++;

	if (div > 64)
		div = 64;

	return parent_rate / div;
}

static int _clk_uart_set_rate(struct clk *clk, unsigned long rate)
{
	u32 reg, div;
	u32 parent_rate = clk_get_rate(clk->parent);

	div = parent_rate / rate;
	if (div == 0)
		div++;
	if (((parent_rate / div) != rate) || (div > 64))
		return -EINVAL;

	reg = __raw_readl(MXC_CCM_CSCDR1) & MXC_CCM_CSCDR1_UART_CLK_PODF_MASK;
	reg |= ((div - 1) << MXC_CCM_CSCDR1_UART_CLK_PODF_OFFSET);

	__raw_writel(reg, MXC_CCM_CSCDR1);

	return 0;
}

static unsigned long _clk_uart_get_rate(struct clk *clk)
{
	u32 reg, div;
	unsigned long val;

	reg = __raw_readl(MXC_CCM_CSCDR1) & MXC_CCM_CSCDR1_UART_CLK_PODF_MASK;
	div = (reg >> MXC_CCM_CSCDR1_UART_CLK_PODF_OFFSET) + 1;
	val = clk_get_rate(clk->parent) / div;

	return val;
}

static struct clk uart_clk[] = {
	{
	__INIT_CLK_DEBUG(uart_clk)
	 .id = 0,
	 .parent = &pll3_80M,
	 .enable_reg = MXC_CCM_CCGR5,
	 .enable_shift = MXC_CCM_CCGRx_CG12_OFFSET,
	 .enable = _clk_enable,
	 .disable = _clk_disable,
	 .secondary = &uart_clk[1],
	 .set_rate = _clk_uart_set_rate,
	 .get_rate = _clk_uart_get_rate,
	 .round_rate = _clk_uart_round_rate,
	},
	{
	__INIT_CLK_DEBUG(uart_serial_clk)
	 .id = 1,
	 .enable_reg = MXC_CCM_CCGR5,
	 .enable_shift = MXC_CCM_CCGRx_CG13_OFFSET,
	 .enable = _clk_enable,
	 .disable = _clk_disable,
	},
};

static unsigned long _clk_hsi_tx_round_rate(struct clk *clk,
						unsigned long rate)
{
	u32 div;
	u32 parent_rate = clk_get_rate(clk->parent);

	div = parent_rate / rate;

	/* Make sure rate is not greater than the maximum value for the clock.
	 * Also prevent a div of 0.
	 */
	if (div == 0)
		div++;

	if (div > 8)
		div = 8;

	return parent_rate / div;
}

static int _clk_hsi_tx_set_parent(struct clk *clk, struct clk *parent)
{
	u32 reg = __raw_readl(MXC_CCM_CDCDR) & ~MXC_CCM_CDCDR_HSI_TX_CLK_SEL;

	if (parent == &pll2_pfd_400M)
		reg |= (MXC_CCM_CDCDR_HSI_TX_CLK_SEL);

	__raw_writel(reg, MXC_CCM_CDCDR);

	return 0;
}

static unsigned long _clk_hsi_tx_get_rate(struct clk *clk)
{
	u32 reg, div;

	reg = __raw_readl(MXC_CCM_CDCDR);
	div = ((reg & MXC_CCM_CDCDR_HSI_TX_PODF_MASK) >>
			MXC_CCM_CDCDR_HSI_TX_PODF_OFFSET) + 1;

	return clk_get_rate(clk->parent) / div;
}

static int _clk_hsi_tx_set_rate(struct clk *clk, unsigned long rate)
{
	u32 reg, div;
	u32 parent_rate = clk_get_rate(clk->parent);

	div = parent_rate / rate;
	if (div == 0)
		div++;
	if (((parent_rate / div) != rate) || (div > 8))
		return -EINVAL;

	reg = __raw_readl(MXC_CCM_CDCDR);
	reg &= ~MXC_CCM_CDCDR_HSI_TX_PODF_MASK;
	reg |= (div - 1) << MXC_CCM_CDCDR_HSI_TX_PODF_OFFSET;
	__raw_writel(reg, MXC_CCM_CDCDR);

	return 0;
}

static struct clk hsi_tx_clk[] = {
	{
	 __INIT_CLK_DEBUG(hsi_tx_clk)
	.id = 0,
	 .parent = &pll2_pfd_400M,
	.enable_reg = MXC_CCM_CCGR3,
	.enable_shift = MXC_CCM_CCGRx_CG8_OFFSET,
	.enable = _clk_enable,
	.disable = _clk_disable,
	.set_parent = _clk_hsi_tx_set_parent,
	.round_rate = _clk_hsi_tx_round_rate,
	.set_rate = _clk_hsi_tx_set_rate,
	.get_rate = _clk_hsi_tx_get_rate,
	 .secondary = &hsi_tx_clk[1],
	.flags = AHB_HIGH_SET_POINT | CPU_FREQ_TRIG_UPDATE,
	},
	{
	.parent = &mx6per1_clk,
	.secondary = &mx6per2_clk,
	 },
};

static struct clk mipi_pllref_clk = {
	 __INIT_CLK_DEBUG(mipi_pllref_clk)
	.id = 0,
	.parent = &pll3_pfd_540M,
	.enable_reg = MXC_CCM_CCGR3,
	.enable_shift = MXC_CCM_CCGRx_CG8_OFFSET,
	.enable = _clk_enable,
	.disable = _clk_disable,
};

static struct clk hdmi_clk[] = {
	{
	 __INIT_CLK_DEBUG(hdmi_isfr_clk)
	.id = 0,
	.parent = &pll3_pfd_540M,
	.enable_reg = MXC_CCM_CCGR2,
	.enable_shift = MXC_CCM_CCGRx_CG2_OFFSET,
	.enable = _clk_enable,
	.disable = _clk_disable,
	.flags = AHB_HIGH_SET_POINT | CPU_FREQ_TRIG_UPDATE,
	},
	{
	 __INIT_CLK_DEBUG(hdmi_iahb_clk)
	.id = 1,
	 .parent = &ahb_clk,
	.enable_reg = MXC_CCM_CCGR2,
	.enable_shift = MXC_CCM_CCGRx_CG0_OFFSET,
	.enable = _clk_enable,
	.disable = _clk_disable,
	},
};

static struct clk caam_clk[] = {
	{
	 __INIT_CLK_DEBUG(caam_mem_clk)
	.id = 0,
	.enable_reg = MXC_CCM_CCGR0,
	.enable_shift = MXC_CCM_CCGRx_CG4_OFFSET,
	.enable = _clk_enable,
	.disable = _clk_disable,
	.secondary = &caam_clk[1],
	.flags = AHB_HIGH_SET_POINT | CPU_FREQ_TRIG_UPDATE,
	},
	{
	 __INIT_CLK_DEBUG(caam_aclk_clk)
	.id = 1,
	.enable_reg = MXC_CCM_CCGR0,
	.enable_shift = MXC_CCM_CCGRx_CG5_OFFSET,
	.enable = _clk_enable,
	.disable = _clk_disable,
	.secondary = &caam_clk[2],
	},
	{
	 __INIT_CLK_DEBUG(caam_ipg_clk)
	.id = 2,
	.enable_reg = MXC_CCM_CCGR0,
	.enable_shift = MXC_CCM_CCGRx_CG4_OFFSET,
	.enable = _clk_enable,
	.disable = _clk_disable,
	.parent = &mmdc_ch0_axi_clk[0],
	.secondary = &mx6per1_clk,
	},
};

static int _clk_asrc_serial_set_parent(struct clk *clk, struct clk *parent)
{
	u32 reg, mux;

	reg = __raw_readl(MXC_CCM_CDCDR) & ~MXC_CCM_CDCDR_SPDIF1_CLK_SEL_MASK;

	mux = _get_mux6(parent, &pll4_audio_main_clk, &pll3_pfd_508M,
			&pll3_pfd_454M,	&pll3_sw_clk, NULL, NULL);
	reg |= mux << MXC_CCM_CDCDR_SPDIF1_CLK_SEL_OFFSET;

	__raw_writel(reg, MXC_CCM_CDCDR);

	return 0;
}

static unsigned long _clk_asrc_serial_get_rate(struct clk *clk)
{
	u32 reg, pred, podf;

	reg = __raw_readl(MXC_CCM_CDCDR);

	pred = ((reg & MXC_CCM_CDCDR_SPDIF1_CLK_PRED_MASK)
		>> MXC_CCM_CDCDR_SPDIF1_CLK_PRED_OFFSET) + 1;
	podf = ((reg & MXC_CCM_CDCDR_SPDIF1_CLK_PODF_MASK)
		>> MXC_CCM_CDCDR_SPDIF1_CLK_PODF_OFFSET) + 1;

	return clk_get_rate(clk->parent) / (pred * podf);
}

static int _clk_asrc_serial_set_rate(struct clk *clk, unsigned long rate)
{
	u32 reg, div, pre, post;
	u32 parent_rate = clk_get_rate(clk->parent);

	div = parent_rate / rate;
	if (div == 0)
		div++;
	if (((parent_rate / div) != rate) || div > 64)
		return -EINVAL;

	__calc_pre_post_dividers(1 << 3, div, &pre, &post);

	reg = __raw_readl(MXC_CCM_CDCDR);
	reg &= ~(MXC_CCM_CDCDR_SPDIF1_CLK_PRED_MASK|
		 MXC_CCM_CDCDR_SPDIF1_CLK_PODF_MASK);
	reg |= (post - 1) << MXC_CCM_CDCDR_SPDIF1_CLK_PODF_OFFSET;
	reg |= (pre - 1) << MXC_CCM_CDCDR_SPDIF1_CLK_PRED_OFFSET;

	__raw_writel(reg, MXC_CCM_CDCDR);

	return 0;
}

static unsigned long _clk_asrc_serial_round_rate(struct clk *clk,
						unsigned long rate)
{
	u32 pre, post;
	u32 parent_rate = clk_get_rate(clk->parent);
	u32 div = parent_rate / rate;

	if (parent_rate % rate)
		div++;

	__calc_pre_post_dividers(1 << 3, div, &pre, &post);

	return parent_rate / (pre * post);
}

static struct clk asrc_clk[] = {
	{
	__INIT_CLK_DEBUG(asrc_clk)
	.id = 0,
	.parent = &pll4_audio_main_clk,
	.enable_reg = MXC_CCM_CCGR0,
	.enable_shift = MXC_CCM_CCGRx_CG3_OFFSET,
	.enable = _clk_enable,
	.disable = _clk_disable,
	.secondary = &spba_clk,
	},
	{
	/*In the MX6 spec, asrc_serial_clk is listed as SPDIF1 clk
	 * This clock can never be gated and does  not have any
	 * CCGR bits associated with it.
	 */
	__INIT_CLK_DEBUG(asrc_serial_clk)
	.id = 1,
	.parent = &pll3_sw_clk,
	 .set_rate = _clk_asrc_serial_set_rate,
	 .get_rate = _clk_asrc_serial_get_rate,
	 .set_parent = _clk_asrc_serial_set_parent,
	 .round_rate = _clk_asrc_serial_round_rate,
	},
};

static struct clk apbh_dma_clk = {
	__INIT_CLK_DEBUG(apbh_dma_clk)
	.parent = &usdhc3_clk,
	.secondary = &mx6per1_clk,
	.enable = _clk_enable,
	.disable = _clk_disable_inwait,
	.enable_reg = MXC_CCM_CCGR0,
	.enable_shift = MXC_CCM_CCGRx_CG2_OFFSET,
};

static struct clk aips_tz2_clk = {
	__INIT_CLK_DEBUG(aips_tz2_clk)
	.parent = &ahb_clk,
	.enable_reg = MXC_CCM_CCGR0,
	.enable_shift = MXC_CCM_CCGRx_CG1_OFFSET,
	.enable = _clk_enable,
	.disable = _clk_disable_inwait,
};

static struct clk aips_tz1_clk = {
	__INIT_CLK_DEBUG(aips_tz1_clk)
	.parent = &ahb_clk,
	.enable_reg = MXC_CCM_CCGR0,
	.enable_shift = MXC_CCM_CCGRx_CG0_OFFSET,
	.enable = _clk_enable,
	.disable = _clk_disable_inwait,
};


static struct clk openvg_axi_clk = {
	__INIT_CLK_DEBUG(openvg_axi_clk)
	.parent = &gpu2d_axi_clk,
	.enable = _clk_enable,
	.enable_reg = MXC_CCM_CCGR3,
	.enable_shift = MXC_CCM_CCGRx_CG15_OFFSET,
	.disable = _clk_disable,
	.flags = AHB_HIGH_SET_POINT | CPU_FREQ_TRIG_UPDATE,
};

static unsigned long _clk_gpu3d_core_round_rate(struct clk *clk,
						unsigned long rate)
{
	u32 div;
	u32 parent_rate = clk_get_rate(clk->parent);

	div = parent_rate / rate;

	/* Make sure rate is not greater than the maximum value for the clock.
	 * Also prevent a div of 0.
	 */
	if (div == 0)
		div++;

	if (div > 8)
		div = 8;

	return parent_rate / div;
}

static int _clk_gpu3d_core_set_parent(struct clk *clk, struct clk *parent)
{
	int mux;
	u32 reg = __raw_readl(MXC_CCM_CBCMR)
		& ~MXC_CCM_CBCMR_GPU3D_CORE_CLK_SEL_MASK;

	mux = _get_mux6(parent, &mmdc_ch0_axi_clk[0],
		&pll3_usb_otg_main_clk,
		&pll2_pfd_594M, &pll2_pfd_400M, NULL, NULL);
	reg |= (mux << MXC_CCM_CBCMR_GPU3D_CORE_CLK_SEL_OFFSET);
	__raw_writel(reg, MXC_CCM_CBCMR);

	return 0;
}

static unsigned long _clk_gpu3d_core_get_rate(struct clk *clk)
{
	u32 reg, div;

	reg = __raw_readl(MXC_CCM_CBCMR);
	div = ((reg & MXC_CCM_CBCMR_GPU3D_CORE_PODF_MASK) >>
			MXC_CCM_CBCMR_GPU3D_CORE_PODF_OFFSET) + 1;

	return clk_get_rate(clk->parent) / div;
}

static int _clk_gpu3d_core_set_rate(struct clk *clk, unsigned long rate)
{
	u32 reg, div;
	u32 parent_rate = clk_get_rate(clk->parent);

	div = parent_rate / rate;
	if (div == 0)
		div++;
	if (div > 8)
		div = 8;

	reg = __raw_readl(MXC_CCM_CBCMR);
	reg &= ~MXC_CCM_CBCMR_GPU3D_CORE_PODF_MASK;
	reg |= (div - 1) << MXC_CCM_CBCMR_GPU3D_CORE_PODF_OFFSET;
	__raw_writel(reg, MXC_CCM_CBCMR);

	return 0;
}

static struct clk gpu3d_core_clk[] = {
	{
	__INIT_CLK_DEBUG(gpu3d_core_clk)
	.parent = &pll2_pfd_594M,
	.enable = _clk_enable,
	.enable_reg = MXC_CCM_CCGR1,
	.enable_shift = MXC_CCM_CCGRx_CG13_OFFSET,
	.disable = _clk_disable,
	.set_parent = _clk_gpu3d_core_set_parent,
	.set_rate = _clk_gpu3d_core_set_rate,
	.get_rate = _clk_gpu3d_core_get_rate,
	.round_rate = _clk_gpu3d_core_round_rate,
	.secondary = &gpu3d_core_clk[1],
	.flags = AHB_HIGH_SET_POINT | CPU_FREQ_TRIG_UPDATE,
	},
	{
	.parent = &gpu3d_axi_clk,
	.secondary = &mx6fast1_clk,
	},
};

static unsigned long _clk_gpu2d_core_round_rate(struct clk *clk,
						unsigned long rate)
{
	u32 div;
	u32 parent_rate = clk_get_rate(clk->parent);

	div = parent_rate / rate;

	/* Make sure rate is not greater than the maximum value for the clock.
	 * Also prevent a div of 0.
	 */
	if (div == 0)
		div++;

	if (div > 8)
		div = 8;

	return parent_rate / div;
}

static int _clk_gpu2d_core_set_parent(struct clk *clk, struct clk *parent)
{
	int mux;
	u32 reg = __raw_readl(MXC_CCM_CBCMR) &
				~MXC_CCM_CBCMR_GPU2D_CLK_SEL_MASK;

	/*on mx6dl, 2d core clock sources from 3d shader core clock*/
	if (!cpu_is_mx6dl()) {
		mux = _get_mux6(parent, &axi_clk, &pll3_usb_otg_main_clk,
			&pll2_pfd_352M, &pll2_pfd_400M, NULL, NULL);
		reg |= (mux << MXC_CCM_CBCMR_GPU2D_CLK_SEL_OFFSET);
		__raw_writel(reg, MXC_CCM_CBCMR);
	}

	return 0;
}

static unsigned long _clk_gpu2d_core_get_rate(struct clk *clk)
{
	u32 reg, div = 1;

	reg = __raw_readl(MXC_CCM_CBCMR);
	if (cpu_is_mx6q())
		div = ((reg & MXC_CCM_CBCMR_GPU2D_CORE_PODF_MASK) >>
				MXC_CCM_CBCMR_GPU2D_CORE_PODF_OFFSET) + 1;
	else if (cpu_is_mx6dl())
		/* on i.mx6dl, gpu2d_core_clk source from gpu3d_shader_clk */
		return clk_get_rate(clk->parent);

	return clk_get_rate(clk->parent) / div;
}

static int _clk_gpu2d_core_set_rate(struct clk *clk, unsigned long rate)
{
	u32 reg, div;
	u32 parent_rate = clk_get_rate(clk->parent);

	div = parent_rate / rate;
	if (div == 0)
		div++;
	if (((parent_rate / div) != rate) || (div > 8))
		return -EINVAL;

	reg = __raw_readl(MXC_CCM_CBCMR);
	reg &= ~MXC_CCM_CBCMR_GPU2D_CORE_PODF_MASK;
	reg |= (div - 1) << MXC_CCM_CBCMR_GPU2D_CORE_PODF_OFFSET;
	__raw_writel(reg, MXC_CCM_CBCMR);

	return 0;
}
static struct clk gpu2d_core_clk[] = {
	{
	__INIT_CLK_DEBUG(gpu2d_core_clk)
	.parent = &pll2_pfd_352M,
	.enable = _clk_enable,
	.enable_reg = MXC_CCM_CCGR1,
	.enable_shift = MXC_CCM_CCGRx_CG12_OFFSET,
	.disable = _clk_disable,
	.set_parent = _clk_gpu2d_core_set_parent,
	.set_rate = _clk_gpu2d_core_set_rate,
	.get_rate = _clk_gpu2d_core_get_rate,
	.round_rate = _clk_gpu2d_core_round_rate,
	.secondary = &mx6fast1_clk,
	.flags = AHB_HIGH_SET_POINT | CPU_FREQ_TRIG_UPDATE,
	},
};

static unsigned long _clk_gpu3d_shader_round_rate(struct clk *clk,
						unsigned long rate)
{
	u32 div;
	u32 parent_rate = clk_get_rate(clk->parent);

	div = parent_rate / rate;

	/* Make sure rate is not greater than the maximum value for the clock.
	 * Also prevent a div of 0.
	 */
	if (div == 0)
		div++;

	if (div > 8)
		div = 8;

	return parent_rate / div;
}

static int _clk_gpu3d_shader_set_parent(struct clk *clk, struct clk *parent)
{
	int mux;
	u32 reg = __raw_readl(MXC_CCM_CBCMR)
		& ~MXC_CCM_CBCMR_GPU3D_SHADER_CLK_SEL_MASK;

	mux = _get_mux6(parent, &mmdc_ch0_axi_clk[0],
		&pll3_usb_otg_main_clk,
		&pll2_pfd_594M, &pll3_pfd_720M, NULL, NULL);
	reg |= (mux << MXC_CCM_CBCMR_GPU3D_SHADER_CLK_SEL_OFFSET);
	__raw_writel(reg, MXC_CCM_CBCMR);

	return 0;
}

static unsigned long _clk_gpu3d_shader_get_rate(struct clk *clk)
{
	u32 reg, div;

	reg = __raw_readl(MXC_CCM_CBCMR);
	div = ((reg & MXC_CCM_CBCMR_GPU3D_SHADER_PODF_MASK) >>
			MXC_CCM_CBCMR_GPU3D_SHADER_PODF_OFFSET) + 1;

	return clk_get_rate(clk->parent) / div;
}

static int _clk_gpu3d_shader_set_rate(struct clk *clk, unsigned long rate)
{
	u32 reg, div;
	u32 parent_rate = clk_get_rate(clk->parent);

	div = parent_rate / rate;
	if (div == 0)
		div++;
	if (div > 8)
		div = 8;

	reg = __raw_readl(MXC_CCM_CBCMR);
	reg &= ~MXC_CCM_CBCMR_GPU3D_SHADER_PODF_MASK;
	reg |= (div - 1) << MXC_CCM_CBCMR_GPU3D_SHADER_PODF_OFFSET;
	__raw_writel(reg, MXC_CCM_CBCMR);

	return 0;
}


static struct clk gpu3d_shader_clk = {
	__INIT_CLK_DEBUG(gpu3d_shader_clk)
	.parent = &pll3_pfd_720M,
	.secondary = &mmdc_ch0_axi_clk[0],
	.enable = _clk_enable,
	.enable_reg = MXC_CCM_CCGR1,
	.enable_shift = MXC_CCM_CCGRx_CG13_OFFSET,
	.disable = _clk_disable,
	.set_parent = _clk_gpu3d_shader_set_parent,
	.set_rate = _clk_gpu3d_shader_set_rate,
	.get_rate = _clk_gpu3d_shader_get_rate,
	.round_rate = _clk_gpu3d_shader_round_rate,
	.flags = AHB_HIGH_SET_POINT | CPU_FREQ_TRIG_UPDATE,
};

/* set the parent by the ipcg table */
static struct clk gpmi_nand_clk[] = {
	{	/* gpmi_io_clk */
	__INIT_CLK_DEBUG(gpmi_io_clk)
	.parent = &enfc_clk,
	.secondary = &gpmi_nand_clk[1],
	.enable = _clk_enable,
	.enable_reg = MXC_CCM_CCGR4,
	.enable_shift = MXC_CCM_CCGRx_CG14_OFFSET,
	.disable = _clk_disable,
	},
	{	/* gpmi_apb_clk */
	__INIT_CLK_DEBUG(gpmi_apb_clk)
	.parent = &usdhc3_clk,
	.secondary = &gpmi_nand_clk[2],
	.enable = _clk_enable,
	.enable_reg = MXC_CCM_CCGR4,
	.enable_shift = MXC_CCM_CCGRx_CG15_OFFSET,
	.disable = _clk_disable,
	},
	{	/* bch_clk */
	__INIT_CLK_DEBUG(gpmi_bch_clk)
	.parent = &usdhc4_clk,
	.secondary = &gpmi_nand_clk[3],
	.enable = _clk_enable,
	.enable_reg = MXC_CCM_CCGR4,
	.enable_shift = MXC_CCM_CCGRx_CG13_OFFSET,
	.disable = _clk_disable,
	},
	{	/* bch_apb_clk */
	__INIT_CLK_DEBUG(gpmi_bch_apb_clk)
	.parent = &usdhc3_clk,
	.secondary = &gpmi_nand_clk[4],
	.enable = _clk_enable,
	.enable_reg = MXC_CCM_CCGR4,
	.enable_shift = MXC_CCM_CCGRx_CG12_OFFSET,
	.disable = _clk_disable,
	},
	{	/* bch relative clk */
	__INIT_CLK_DEBUG(pl301_mx6qperl_bch)
	.parent = &mx6per1_clk,
	.secondary = &mmdc_ch0_axi_clk[0],
	},
};

static struct clk pwm_clk[] = {
	{
	__INIT_CLK_DEBUG(pwm_clk_0)
	 .parent = &ipg_perclk,
	 .id = 0,
	 .enable_reg = MXC_CCM_CCGR4,
	 .enable_shift = MXC_CCM_CCGRx_CG8_OFFSET,
	 .enable = _clk_enable,
	 .disable = _clk_disable,
	 },
	{
	__INIT_CLK_DEBUG(pwm_clk_1)
	 .parent = &ipg_perclk,
	 .id = 1,
	 .enable_reg = MXC_CCM_CCGR4,
	 .enable_shift = MXC_CCM_CCGRx_CG9_OFFSET,
	 .enable = _clk_enable,
	 .disable = _clk_disable,
	 },
	{
	__INIT_CLK_DEBUG(pwm_clk_2)
	 .parent = &ipg_perclk,
	 .id = 2,
	 .enable_reg = MXC_CCM_CCGR4,
	 .enable_shift = MXC_CCM_CCGRx_CG10_OFFSET,
	 .enable = _clk_enable,
	 .disable = _clk_disable,
	 },
	{
	__INIT_CLK_DEBUG(pwm_clk_3)
	 .parent = &ipg_perclk,
	 .id = 3,
	 .enable_reg = MXC_CCM_CCGR4,
	 .enable_shift = MXC_CCM_CCGRx_CG11_OFFSET,
	 .enable = _clk_enable,
	 .disable = _clk_disable,
	 },
};

static int _clk_sata_enable(struct clk *clk)
{
	unsigned int reg;

	/* Enable SATA ref clock */
	reg = __raw_readl(PLL8_ENET_BASE_ADDR);
	reg |= ANADIG_PLL_ENET_EN_SATA;
	__raw_writel(reg, PLL8_ENET_BASE_ADDR);

	_clk_enable(clk);

	return 0;
}

static void _clk_sata_disable(struct clk *clk)
{
	unsigned int reg;

	_clk_disable(clk);

	/* Disable SATA ref clock */
	reg = __raw_readl(PLL8_ENET_BASE_ADDR);
	reg &= ~ANADIG_PLL_ENET_EN_SATA;
	__raw_writel(reg, PLL8_ENET_BASE_ADDR);
}

static struct clk sata_clk[] = {
	{
	__INIT_CLK_DEBUG(sata_clk)
	.parent = &pll8_enet_main_clk,
	.enable = _clk_sata_enable,
	.enable_reg = MXC_CCM_CCGR5,
	.enable_shift = MXC_CCM_CCGRx_CG2_OFFSET,
	.disable = _clk_sata_disable,
	.secondary = &sata_clk[1],
	.flags = AHB_HIGH_SET_POINT | CPU_FREQ_TRIG_UPDATE,
	},
	{
	.parent = &ipg_clk,
	.secondary = &sata_clk[2],
	},
	{
	.parent = &mmdc_ch0_axi_clk[0],
	.secondary = &mx6per1_clk,
	},
};

static int _clk_pcie_enable(struct clk *clk)
{
	unsigned int reg;

	/* Activate LVDS CLK1 (the MiniPCIe slot clock input) */
	reg = __raw_readl(ANADIG_MISC1_REG);
	reg &= ~ANATOP_LVDS_CLK1_IBEN_MASK;
	__raw_writel(reg, ANADIG_MISC1_REG);

	reg = __raw_readl(ANADIG_MISC1_REG);
	reg |= ANATOP_LVDS_CLK1_SRC_SATA;
	__raw_writel(reg, ANADIG_MISC1_REG);

	reg = __raw_readl(ANADIG_MISC1_REG);
	reg |= ANATOP_LVDS_CLK1_OBEN_MASK;
	__raw_writel(reg, ANADIG_MISC1_REG);

	/* Enable PCIE ref clock */
	reg = __raw_readl(PLL8_ENET_BASE_ADDR);
	reg |= ANADIG_PLL_ENET_EN_PCIE;
	__raw_writel(reg, PLL8_ENET_BASE_ADDR);

	_clk_enable(clk);

	return 0;
}

static void _clk_pcie_disable(struct clk *clk)
{
	unsigned int reg;

	_clk_disable(clk);

	/* De-activate LVDS CLK1 (the MiniPCIe slot clock input) */
	reg = __raw_readl(ANADIG_MISC1_REG);
	reg &= ~ANATOP_LVDS_CLK1_IBEN_MASK;
	__raw_writel(reg, ANADIG_MISC1_REG);

	reg = __raw_readl(ANADIG_MISC1_REG);
	reg &= ~ANATOP_LVDS_CLK1_SRC_SATA;
	__raw_writel(reg, ANADIG_MISC1_REG);

	reg = __raw_readl(ANADIG_MISC1_REG);
	reg &= ~ANATOP_LVDS_CLK1_OBEN_MASK;
	__raw_writel(reg, ANADIG_MISC1_REG);

	/* Disable PCIE ref clock */
	reg = __raw_readl(PLL8_ENET_BASE_ADDR);
	reg &= ~ANADIG_PLL_ENET_EN_PCIE;
	__raw_writel(reg, PLL8_ENET_BASE_ADDR);
}

static struct clk pcie_clk[] = {
	{
	__INIT_CLK_DEBUG(pcie_clk)
	.parent = &pcie_axi_clk,
	.enable = _clk_pcie_enable,
	.disable = _clk_pcie_disable,
	.enable_reg = MXC_CCM_CCGR4,
	.enable_shift = MXC_CCM_CCGRx_CG0_OFFSET,
	.secondary = &pcie_clk[1],
	.flags = AHB_HIGH_SET_POINT | CPU_FREQ_TRIG_UPDATE,
	},
	{
	/*
	 * Enable SATA ref clock.
	 * PCIe needs both sides to have the same source of refernce clock,
	 * The SATA reference clock is taken out to link partner.
	 */
	.parent = &sata_clk[0],
	.secondary = &pcie_clk[2],
	},
	{
	.parent = &mmdc_ch0_axi_clk[0],
	.secondary = &mx6fast1_clk,
	},
};

static struct clk usboh3_clk[] = {
	{
	__INIT_CLK_DEBUG(usboh3_clk)
	.parent = &ahb_clk,
	.enable = _clk_enable,
	.enable_reg = MXC_CCM_CCGR6,
	.enable_shift = MXC_CCM_CCGRx_CG0_OFFSET,
	.disable = _clk_disable,
	.secondary = &usboh3_clk[1],
	.flags = AHB_HIGH_SET_POINT | CPU_FREQ_TRIG_UPDATE,
	},
	{
	.parent = &mmdc_ch0_axi_clk[0],
	.secondary = &mx6per1_clk,
	},
};

static struct clk mlb150_clk = {
	__INIT_CLK_DEBUG(mlb150_clk)
	.id = 0,
	.parent = &ipg_clk,
	.enable_reg = MXC_CCM_CCGR3,
	.enable_shift = MXC_CCM_CCGRx_CG9_OFFSET,
	.enable = _clk_enable,
	.disable = _clk_disable,
};

static int _clk_enable1(struct clk *clk)
{
	u32 reg;
	reg = __raw_readl(clk->enable_reg);
	reg |= 1 << clk->enable_shift;
	__raw_writel(reg, clk->enable_reg);

	return 0;
}

static void _clk_disable1(struct clk *clk)
{
	u32 reg;
	reg = __raw_readl(clk->enable_reg);
	reg &= ~(1 << clk->enable_shift);
	__raw_writel(reg, clk->enable_reg);
}

static int _clk_clko_set_parent(struct clk *clk, struct clk *parent)
{
	u32 sel, reg;

	if (parent == &pll3_usb_otg_main_clk)
		sel = 0;
	else if (parent == &pll2_528_bus_main_clk)
		sel = 1;
	else if (parent == &pll1_sys_main_clk)
		sel = 2;
	else if (parent == &pll5_video_main_clk)
		sel = 3;
	else if (parent == &axi_clk)
		sel = 5;
	else if (parent == &enfc_clk)
		sel = 6;
	else if (parent == &ipu1_di_clk[0])
		sel = 7;
	else if (parent == &ipu1_di_clk[1])
		sel = 8;
	else if (parent == &ipu2_di_clk[0])
		sel = 9;
	else if (parent == &ipu2_di_clk[1])
		sel = 10;
	else if (parent == &ahb_clk)
		sel = 11;
	else if (parent == &ipg_clk)
		sel = 12;
	else if (parent == &ipg_perclk)
		sel = 13;
	else if (parent == &ckil_clk)
		sel = 14;
	else if (parent == &pll4_audio_main_clk)
		sel = 15;
	else
		return -EINVAL;

	reg = __raw_readl(MXC_CCM_CCOSR);
	reg &= ~MXC_CCM_CCOSR_CKOL_SEL_MASK;
	reg |= sel << MXC_CCM_CCOSR_CKOL_SEL_OFFSET;
	__raw_writel(reg, MXC_CCM_CCOSR);
	return 0;
}

static unsigned long _clk_clko_get_rate(struct clk *clk)
{
	u32 reg = __raw_readl(MXC_CCM_CCOSR);
	u32 div = ((reg & MXC_CCM_CCOSR_CKOL_DIV_MASK) >>
			MXC_CCM_CCOSR_CKOL_DIV_OFFSET) + 1;
	return clk_get_rate(clk->parent) / div;
}

static int _clk_clko_set_rate(struct clk *clk, unsigned long rate)
{
	u32 reg;
	u32 parent_rate = clk_get_rate(clk->parent);
	u32 div = parent_rate / rate;

	if (div == 0)
		div++;
	if (((parent_rate / div) != rate) || (div > 8))
		return -EINVAL;

	reg = __raw_readl(MXC_CCM_CCOSR);
	reg &= ~MXC_CCM_CCOSR_CKOL_DIV_MASK;
	reg |= (div - 1) << MXC_CCM_CCOSR_CKOL_DIV_OFFSET;
	__raw_writel(reg, MXC_CCM_CCOSR);
	return 0;
}

static unsigned long _clk_clko_round_rate(struct clk *clk,
						unsigned long rate)
{
	u32 parent_rate = clk_get_rate(clk->parent);
	u32 div = parent_rate / rate;

	/* Make sure rate is not greater than the maximum value for the clock.
	 * Also prevent a div of 0.
	 */
	if (div == 0)
		div++;
	else if (parent_rate % rate)
		div++;

	if (div > 8)
		div = 8;
	return parent_rate / div;
}

static int _clk_clko2_set_parent(struct clk *clk, struct clk *parent)
{
	u32 sel, reg;

	if (parent == &mmdc_ch0_axi_clk[0])
		sel = 0;
	else if (parent == &mmdc_ch1_axi_clk[0])
		sel = 1;
	else if (parent == &usdhc4_clk)
		sel = 2;
	else if (parent == &usdhc1_clk)
		sel = 3;
	else if (parent == &gpu2d_axi_clk)
		sel = 4;
	else if (parent == &ecspi_clk[0])
		sel = 6;
	else if (parent == &gpu3d_axi_clk)
		sel = 7;
	else if (parent == &usdhc3_clk)
		sel = 8;
	else if (parent == &pcie_clk[0])
		sel = 9;
	else if (parent == &ipu1_clk)
		sel = 11;
	else if (parent == &ipu2_clk)
		sel = 12;
	else if (parent == &vdo_axi_clk)
		sel = 13;
	else if (parent == &osc_clk)
		sel = 14;
	else if (parent == &gpu2d_core_clk[0])
		sel = 15;
	else if (parent == &gpu3d_core_clk[0])
		sel = 16;
	else if (parent == &usdhc2_clk)
		sel = 17;
	else if (parent == &ssi1_clk)
		sel = 18;
	else if (parent == &ssi2_clk)
		sel = 19;
	else if (parent == &ssi3_clk)
		sel = 20;
	else if (parent == &gpu3d_shader_clk)
		sel = 21;
	else if (parent == &can_clk_root)
		sel = 23;
	else if (parent == &ldb_di0_clk)
		sel = 24;
	else if (parent == &ldb_di1_clk)
		sel = 25;
	else if (parent == &esai_clk)
		sel = 26;
	else if (parent == &uart_clk[0])
		sel = 28;
	else if (parent == &spdif0_clk[0])
		sel = 29;
	else if (parent == &hsi_tx_clk[0])
		sel = 31;
	else
		return -EINVAL;

	reg = __raw_readl(MXC_CCM_CCOSR);
	reg &= ~MXC_CCM_CCOSR_CKO2_SEL_MASK;
	reg |= sel << MXC_CCM_CCOSR_CKO2_SEL_OFFSET;
	__raw_writel(reg, MXC_CCM_CCOSR);
	return 0;
}

static unsigned long _clk_clko2_get_rate(struct clk *clk)
{
	u32 reg = __raw_readl(MXC_CCM_CCOSR);
	u32 div = ((reg & MXC_CCM_CCOSR_CKO2_DIV_MASK) >>
			MXC_CCM_CCOSR_CKO2_DIV_OFFSET) + 1;
	return clk_get_rate(clk->parent) / div;
}

static int _clk_clko2_set_rate(struct clk *clk, unsigned long rate)
{
	u32 reg;
	u32 parent_rate = clk_get_rate(clk->parent);
	u32 div = parent_rate / rate;

	if (div == 0)
		div++;
	if (((parent_rate / div) != rate) || (div > 8))
		return -EINVAL;

	reg = __raw_readl(MXC_CCM_CCOSR);
	reg &= ~MXC_CCM_CCOSR_CKO2_DIV_MASK;
	reg |= (div - 1) << MXC_CCM_CCOSR_CKO2_DIV_OFFSET;
	__raw_writel(reg, MXC_CCM_CCOSR);
	return 0;
}

static struct clk clko_clk = {
	__INIT_CLK_DEBUG(clko_clk)
	.parent = &pll2_528_bus_main_clk,
	.enable = _clk_enable1,
	.enable_reg = MXC_CCM_CCOSR,
	.enable_shift = MXC_CCM_CCOSR_CKOL_EN_OFFSET,
	.disable = _clk_disable1,
	.set_parent = _clk_clko_set_parent,
	.set_rate = _clk_clko_set_rate,
	.get_rate = _clk_clko_get_rate,
	.round_rate = _clk_clko_round_rate,
};

static struct clk clko2_clk = {
	__INIT_CLK_DEBUG(clko2_clk)
	.parent = &usdhc4_clk,
	.enable = _clk_enable1,
	.enable_reg = MXC_CCM_CCOSR,
	.enable_shift = MXC_CCM_CCOSR_CKO2_EN_OFFSET,
	.disable = _clk_disable1,
	.set_parent = _clk_clko2_set_parent,
	.set_rate = _clk_clko2_set_rate,
	.get_rate = _clk_clko2_get_rate,
	.round_rate = _clk_clko_round_rate,
};

static struct clk perfmon0_clk = {
	__INIT_CLK_DEBUG(perfmon0_clk)
	.parent = &mmdc_ch0_axi_clk[0],
	.enable = _clk_enable1,
	.enable_reg = MXC_CCM_CCGR4,
	.enable_shift = MXC_CCM_CCGRx_CG1_OFFSET,
	.disable = _clk_disable1,
};

static struct clk perfmon1_clk = {
	__INIT_CLK_DEBUG(perfmon1_clk)
	.parent = &ipu1_clk,
	.enable = _clk_enable1,
	.enable_reg = MXC_CCM_CCGR4,
	.enable_shift = MXC_CCM_CCGRx_CG2_OFFSET,
	.disable = _clk_disable1,
};

static struct clk perfmon2_clk = {
	__INIT_CLK_DEBUG(perfmon2_clk)
	.parent = &mmdc_ch0_axi_clk[0],
	.enable = _clk_enable1,
	.enable_reg = MXC_CCM_CCGR4,
	.enable_shift = MXC_CCM_CCGRx_CG3_OFFSET,
	.disable = _clk_disable1,
};

static struct clk dummy_clk = {
	.id = 0,
};

#define _REGISTER_CLOCK(d, n, c) \
	{ \
		.dev_id = d, \
		.con_id = n, \
		.clk = &c, \
	}


static struct clk_lookup lookups[] = {
	_REGISTER_CLOCK(NULL, "osc", osc_clk),
	_REGISTER_CLOCK(NULL, "ckih", ckih_clk),
	_REGISTER_CLOCK(NULL, "ckih2", ckih2_clk),
	_REGISTER_CLOCK(NULL, "ckil", ckil_clk),
	_REGISTER_CLOCK(NULL, "pll1_main_clk", pll1_sys_main_clk),
	_REGISTER_CLOCK(NULL, "pll1_sw_clk", pll1_sw_clk),
	_REGISTER_CLOCK(NULL, "pll2", pll2_528_bus_main_clk),
	_REGISTER_CLOCK(NULL, "pll2_pfd_400M", pll2_pfd_400M),
	_REGISTER_CLOCK(NULL, "pll2_pfd_352M", pll2_pfd_352M),
	_REGISTER_CLOCK(NULL, "pll2_pfd_594M", pll2_pfd_594M),
	_REGISTER_CLOCK(NULL, "pll2_200M", pll2_200M),
	_REGISTER_CLOCK(NULL, "pll3_main_clk", pll3_usb_otg_main_clk),
	_REGISTER_CLOCK(NULL, "pll3_pfd_508M", pll3_pfd_508M),
	_REGISTER_CLOCK(NULL, "pll3_pfd_454M", pll3_pfd_454M),
	_REGISTER_CLOCK(NULL, "pll3_pfd_720M", pll3_pfd_720M),
	_REGISTER_CLOCK(NULL, "pll3_pfd_540M", pll3_pfd_540M),
	_REGISTER_CLOCK(NULL, "pll3_sw_clk", pll3_sw_clk),
	_REGISTER_CLOCK(NULL, "pll3_120M", pll3_120M),
	_REGISTER_CLOCK(NULL, "pll3_120M", pll3_80M),
	_REGISTER_CLOCK(NULL, "pll3_120M", pll3_60M),
	_REGISTER_CLOCK(NULL, "pll4", pll4_audio_main_clk),
	_REGISTER_CLOCK(NULL, "pll5", pll5_video_main_clk),
	_REGISTER_CLOCK(NULL, "pll6", pll6_mlb150_main_clk),
	_REGISTER_CLOCK(NULL, "pll3", pll7_usb_host_main_clk),
	_REGISTER_CLOCK(NULL, "pll4", pll8_enet_main_clk),
	_REGISTER_CLOCK(NULL, "cpu_clk", cpu_clk),
	_REGISTER_CLOCK("smp_twd", NULL, twd_clk),
	_REGISTER_CLOCK(NULL, "periph_clk", periph_clk),
	_REGISTER_CLOCK(NULL, "axi_clk", axi_clk),
	_REGISTER_CLOCK(NULL, "mmdc_ch0_axi", mmdc_ch0_axi_clk[0]),
	_REGISTER_CLOCK(NULL, "mmdc_ch1_axi", mmdc_ch1_axi_clk[0]),
	_REGISTER_CLOCK(NULL, "ahb", ahb_clk),
	_REGISTER_CLOCK(NULL, "ipg_clk", ipg_clk),
	_REGISTER_CLOCK(NULL, "ipg_perclk", ipg_perclk),
	_REGISTER_CLOCK(NULL, "spba", spba_clk),
	_REGISTER_CLOCK("imx-sdma", NULL, sdma_clk[0]),
	_REGISTER_CLOCK(NULL, "gpu2d_axi_clk", gpu2d_axi_clk),
	_REGISTER_CLOCK(NULL, "gpu3d_axi_clk", gpu3d_axi_clk),
	_REGISTER_CLOCK(NULL, "pcie_axi_clk", pcie_axi_clk),
	_REGISTER_CLOCK(NULL, "vdo_axi_clk", vdo_axi_clk),
	_REGISTER_CLOCK(NULL, "iim_clk", iim_clk),
	_REGISTER_CLOCK(NULL, "i2c_clk", i2c_clk[0]),
	_REGISTER_CLOCK("imx-i2c.1", NULL, i2c_clk[1]),
	_REGISTER_CLOCK("imx-i2c.2", NULL, i2c_clk[2]),
	_REGISTER_CLOCK(NULL, "vpu_clk", vpu_clk[0]),
	_REGISTER_CLOCK(NULL, "ipu1_clk", ipu1_clk),
	_REGISTER_CLOCK(NULL, "ipu2_clk", ipu2_clk),
	_REGISTER_CLOCK("sdhci-esdhc-imx.0", NULL, usdhc1_clk),
	_REGISTER_CLOCK("sdhci-esdhc-imx.1", NULL, usdhc2_clk),
	_REGISTER_CLOCK("sdhci-esdhc-imx.2", NULL, usdhc3_clk),
	_REGISTER_CLOCK("sdhci-esdhc-imx.3", NULL, usdhc4_clk),
	_REGISTER_CLOCK("imx-ssi.0", NULL, ssi1_clk),
	_REGISTER_CLOCK("imx-ssi.1", NULL, ssi2_clk),
	_REGISTER_CLOCK("imx-ssi.2", NULL, ssi3_clk),
	_REGISTER_CLOCK(NULL, "ipu1_di0_clk", ipu1_di_clk[0]),
	_REGISTER_CLOCK(NULL, "ipu1_di1_clk", ipu1_di_clk[1]),
	_REGISTER_CLOCK(NULL, "ipu2_di0_clk", ipu2_di_clk[0]),
	_REGISTER_CLOCK(NULL, "ipu2_di1_clk", ipu2_di_clk[1]),
	_REGISTER_CLOCK(NULL, "can_root_clk", can_clk_root),
	_REGISTER_CLOCK("imx6q-flexcan.0", NULL, can1_clk[0]),
	_REGISTER_CLOCK("imx6q-flexcan.1", NULL, can2_clk[0]),
	_REGISTER_CLOCK(NULL, "ldb_di0_clk", ldb_di0_clk),
	_REGISTER_CLOCK(NULL, "ldb_di1_clk", ldb_di1_clk),
	_REGISTER_CLOCK("mxc_spdif.0", NULL, spdif0_clk[0]),
	_REGISTER_CLOCK(NULL, "esai_clk", esai_clk),
	_REGISTER_CLOCK("imx6q-ecspi.0", NULL, ecspi_clk[0]),
	_REGISTER_CLOCK("imx6q-ecspi.1", NULL, ecspi_clk[1]),
	_REGISTER_CLOCK("imx6q-ecspi.2", NULL, ecspi_clk[2]),
	_REGISTER_CLOCK("imx6q-ecspi.3", NULL, ecspi_clk[3]),
	_REGISTER_CLOCK("imx6q-ecspi.4", NULL, ecspi_clk[4]),
	_REGISTER_CLOCK(NULL, "emi_slow_clk", emi_slow_clk),
	_REGISTER_CLOCK(NULL, "emi_clk", emi_clk),
	_REGISTER_CLOCK(NULL, "enfc_clk", enfc_clk),
	_REGISTER_CLOCK("imx-uart.0", NULL, uart_clk[0]),
	_REGISTER_CLOCK("imx-uart.1", NULL, uart_clk[0]),
	_REGISTER_CLOCK("imx-uart.2", NULL, uart_clk[0]),
	_REGISTER_CLOCK("imx-uart.3", NULL, uart_clk[0]),
	_REGISTER_CLOCK(NULL, "hsi_tx", hsi_tx_clk[0]),
	_REGISTER_CLOCK(NULL, "caam_clk", caam_clk[0]),
	_REGISTER_CLOCK(NULL, "asrc_clk", asrc_clk[0]),
	_REGISTER_CLOCK(NULL, "asrc_serial_clk", asrc_clk[1]),
	_REGISTER_CLOCK("mxs-dma-apbh",	NULL, apbh_dma_clk),
	_REGISTER_CLOCK(NULL, "openvg_axi_clk", openvg_axi_clk),
	_REGISTER_CLOCK(NULL, "gpu3d_clk", gpu3d_core_clk[0]),
	_REGISTER_CLOCK(NULL, "gpu2d_clk", gpu2d_core_clk[0]),
	_REGISTER_CLOCK(NULL, "gpu3d_shader_clk", gpu3d_shader_clk),
	_REGISTER_CLOCK(NULL, "gpt", gpt_clk[0]),
	_REGISTER_CLOCK("imx6q-gpmi-nand.0", NULL, gpmi_nand_clk[0]),
	_REGISTER_CLOCK(NULL, "gpmi-apb", gpmi_nand_clk[1]),
	_REGISTER_CLOCK(NULL, "bch", gpmi_nand_clk[2]),
	_REGISTER_CLOCK(NULL, "bch-apb", gpmi_nand_clk[3]),
	_REGISTER_CLOCK(NULL, "pl301_mx6qperl-bch", gpmi_nand_clk[4]),
	_REGISTER_CLOCK("mxc_pwm.0", NULL, pwm_clk[0]),
	_REGISTER_CLOCK("mxc_pwm.1", NULL, pwm_clk[1]),
	_REGISTER_CLOCK("mxc_pwm.2", NULL, pwm_clk[2]),
	_REGISTER_CLOCK("mxc_pwm.3", NULL, pwm_clk[3]),
	_REGISTER_CLOCK(NULL, "pcie_clk", pcie_clk[0]),
	_REGISTER_CLOCK("fec.0", NULL, enet_clk[0]),
	_REGISTER_CLOCK(NULL, "imx_sata_clk", sata_clk[0]),
	_REGISTER_CLOCK(NULL, "usboh3_clk", usboh3_clk[0]),
	_REGISTER_CLOCK(NULL, "usb_phy1_clk", usb_phy1_clk),
	_REGISTER_CLOCK(NULL, "usb_phy3_clk", usb_phy3_clk),
	_REGISTER_CLOCK(NULL, "usb_phy4_clk", usb_phy4_clk),
	_REGISTER_CLOCK("imx2-wdt.0", NULL, dummy_clk),
	_REGISTER_CLOCK("imx2-wdt.1", NULL, dummy_clk),
	_REGISTER_CLOCK(NULL, "hdmi_isfr_clk", hdmi_clk[0]),
	_REGISTER_CLOCK(NULL, "hdmi_iahb_clk", hdmi_clk[1]),
	_REGISTER_CLOCK(NULL, "mipi_pllref_clk", mipi_pllref_clk),
	_REGISTER_CLOCK(NULL, NULL, vdoa_clk),
	_REGISTER_CLOCK(NULL, NULL, aips_tz2_clk),
	_REGISTER_CLOCK(NULL, NULL, aips_tz1_clk),
	_REGISTER_CLOCK(NULL, "clko_clk", clko_clk),
	_REGISTER_CLOCK(NULL, "clko2_clk", clko2_clk),
	_REGISTER_CLOCK(NULL, "pxp_axi", ipu2_clk),
	_REGISTER_CLOCK(NULL, "epdc_axi", ipu2_clk),
	_REGISTER_CLOCK(NULL, "epdc_pix", ipu2_di_clk[1]),
	_REGISTER_CLOCK("mxs-perfmon.0", "perfmon", perfmon0_clk),
	_REGISTER_CLOCK("mxs-perfmon.1", "perfmon", perfmon1_clk),
	_REGISTER_CLOCK("mxs-perfmon.2", "perfmon", perfmon2_clk),
	_REGISTER_CLOCK(NULL, "mlb150_clk", mlb150_clk),
	_REGISTER_CLOCK(NULL, "anaclk_1", anaclk_1),
	_REGISTER_CLOCK(NULL, "anaclk_2", anaclk_2),
};

static void clk_tree_init(void)

{
	unsigned int reg;

	reg = __raw_readl(MMDC_MDMISC_OFFSET);
	if ((reg & MMDC_MDMISC_DDR_TYPE_MASK) ==
		(0x1 << MMDC_MDMISC_DDR_TYPE_OFFSET) ||
		cpu_is_mx6dl()) {
		clk_set_parent(&periph_clk, &pll2_pfd_400M);
		printk(KERN_INFO "Set periph_clk's parent to pll2_pfd_400M!\n");
	}
}


int __init mx6_clocks_init(unsigned long ckil, unsigned long osc,
	unsigned long ckih1, unsigned long ckih2)
{
	__iomem void *base;
	int i;

	external_low_reference = ckil;
	external_high_reference = ckih1;
	ckih2_reference = ckih2;
	oscillator_reference = osc;

	apll_base = ioremap(ANATOP_BASE_ADDR, SZ_4K);

	for (i = 0; i < ARRAY_SIZE(lookups); i++) {
		clkdev_add(&lookups[i]);
		clk_debug_register(lookups[i].clk);
	}

	/* Disable un-necessary PFDs & PLLs */

	/* keep correct count. */
	clk_enable(&cpu_clk);
	clk_enable(&periph_clk);

	clk_tree_init();

	if (pll2_pfd_400M.usecount == 0 && cpu_is_mx6q())
		pll2_pfd_400M.disable(&pll2_pfd_400M);
	pll2_pfd_352M.disable(&pll2_pfd_352M);
	pll2_pfd_594M.disable(&pll2_pfd_594M);

#if !defined(CONFIG_FEC_1588)
	pll3_pfd_454M.disable(&pll3_pfd_454M);
	pll3_pfd_508M.disable(&pll3_pfd_508M);
	pll3_pfd_540M.disable(&pll3_pfd_540M);
	pll3_pfd_720M.disable(&pll3_pfd_720M);

	pll3_usb_otg_main_clk.disable(&pll3_usb_otg_main_clk);
#endif
	pll4_audio_main_clk.disable(&pll4_audio_main_clk);
	pll5_video_main_clk.disable(&pll5_video_main_clk);
	pll6_mlb150_main_clk.disable(&pll6_mlb150_main_clk);
	pll7_usb_host_main_clk.disable(&pll7_usb_host_main_clk);
	pll8_enet_main_clk.disable(&pll8_enet_main_clk);

	sata_clk[0].disable(&sata_clk[0]);
	pcie_clk[0].disable(&pcie_clk[0]);

	/* Initialize Audio and Video PLLs to valid frequency (650MHz). */
	clk_set_rate(&pll4_audio_main_clk, 650000000);
	clk_set_rate(&pll5_video_main_clk, 650000000);

	clk_set_parent(&ipu1_di_clk[0], &pll5_video_main_clk);
	clk_set_parent(&ipu1_di_clk[1], &pll5_video_main_clk);
	clk_set_parent(&ipu2_di_clk[0], &pll5_video_main_clk);
	clk_set_parent(&ipu2_di_clk[1], &pll5_video_main_clk);

	clk_set_parent(&emi_clk, &pll2_pfd_400M);
	clk_set_rate(&emi_clk, 200000000);

	clk_set_parent(&gpu3d_shader_clk, &pll2_pfd_594M);
	clk_set_rate(&gpu3d_shader_clk, 594000000);
	clk_set_parent(&gpu3d_core_clk[0], &mmdc_ch0_axi_clk[0]);
	clk_set_rate(&gpu3d_core_clk[0], 528000000);
	if (cpu_is_mx6dl()) {
		/*on mx6dl, 2d core clock sources from 3d shader core clock*/
		clk_set_parent(&gpu2d_core_clk[0], &gpu3d_shader_clk);
		/* on mx6dl gpu3d_axi_clk source from mmdc0 directly */
		clk_set_parent(&gpu3d_axi_clk, &mmdc_ch0_axi_clk[0]);
		/* on mx6dl gpu2d_axi_clk source from mmdc0 directly */
		clk_set_parent(&gpu2d_axi_clk, &mmdc_ch0_axi_clk[0]);

		/* set axi_clk parent to pll3_pfd_540M */
		clk_set_parent(&axi_clk, &pll3_pfd_540M);

		/* on mx6dl, max ipu clock is 274M */
		clk_set_parent(&ipu1_clk, &pll3_pfd_540M);
		clk_set_parent(&ldb_di0_clk, &pll2_pfd_352M);
		clk_set_parent(&ldb_di1_clk, &pll2_pfd_352M);
	}
	if (cpu_is_mx6q())
<<<<<<< HEAD
		 clk_set_parent(&gpu2d_core_clk[0], &pll3_usb_otg_main_clk);
=======
		clk_set_parent(&gpu2d_core_clk[0], &pll3_usb_otg_main_clk);
>>>>>>> fb6d5011

	/* PCLK camera - J5 */
	clk_set_parent(&clko2_clk, &osc_clk);
	clk_set_rate(&clko2_clk, 2400000);

	clk_set_parent(&clko_clk, &ipg_clk);
	/*
	 * FIXME: asrc needs to use asrc_serial(spdif1) clock to do sample
	 * rate convertion and this clock frequency can not be too high, set
	 * it to the minimum value 7.5Mhz to make asrc work properly.
	 */
	clk_set_parent(&asrc_clk[1], &pll3_sw_clk);
	clk_set_rate(&asrc_clk[1], 7500000);

	/* set the GPMI clock to default frequency : 20MHz */
	clk_set_rate(&enfc_clk, enfc_clk.round_rate(&enfc_clk, 20000000));

	mx6_cpu_op_init();
	cpu_op_tbl = get_cpu_op(&cpu_op_nr);

	/* Gate off all possible clocks */
	if (mxc_jtag_enabled) {
		__raw_writel(3 << MXC_CCM_CCGRx_CG11_OFFSET |
			     3 << MXC_CCM_CCGRx_CG2_OFFSET |
			     3 << MXC_CCM_CCGRx_CG1_OFFSET |
			     3 << MXC_CCM_CCGRx_CG0_OFFSET, MXC_CCM_CCGR0);
	} else {
		__raw_writel(1 << MXC_CCM_CCGRx_CG11_OFFSET |
			     3 << MXC_CCM_CCGRx_CG2_OFFSET |
			     3 << MXC_CCM_CCGRx_CG1_OFFSET |
			     3 << MXC_CCM_CCGRx_CG0_OFFSET, MXC_CCM_CCGR0);
	}
	__raw_writel(3 << MXC_CCM_CCGRx_CG10_OFFSET, MXC_CCM_CCGR1);
	__raw_writel(1 << MXC_CCM_CCGRx_CG12_OFFSET |
		     1 << MXC_CCM_CCGRx_CG11_OFFSET |
		     3 << MXC_CCM_CCGRx_CG10_OFFSET |
		     3 << MXC_CCM_CCGRx_CG9_OFFSET |
		     3 << MXC_CCM_CCGRx_CG8_OFFSET, MXC_CCM_CCGR2);
	__raw_writel(1 << MXC_CCM_CCGRx_CG14_OFFSET |
		     3 << MXC_CCM_CCGRx_CG13_OFFSET |
		     3 << MXC_CCM_CCGRx_CG12_OFFSET |
		     3 << MXC_CCM_CCGRx_CG11_OFFSET |
		     3 << MXC_CCM_CCGRx_CG10_OFFSET, MXC_CCM_CCGR3);
	__raw_writel(3 << MXC_CCM_CCGRx_CG7_OFFSET |
			1 << MXC_CCM_CCGRx_CG6_OFFSET |
			1 << MXC_CCM_CCGRx_CG4_OFFSET, MXC_CCM_CCGR4);
	__raw_writel(1 << MXC_CCM_CCGRx_CG0_OFFSET, MXC_CCM_CCGR5);

	__raw_writel(0, MXC_CCM_CCGR6);

	/* Lower the ipg_perclk frequency to 8.25MHz. */
	clk_set_rate(&ipg_perclk, 8250000);

	/* Set pll2_pfd_352M frequency to 528M for gpu2d core clock */
	clk_set_rate(&pll2_pfd_352M, 528000000);

	/* S/PDIF */
	clk_set_parent(&spdif0_clk[0], &pll3_pfd_454M);

	/* pxp & epdc */
	clk_set_parent(&ipu2_clk, &pll2_pfd_400M);
	clk_set_rate(&ipu2_clk, 200000000);

	if (mx6q_revision() == IMX_CHIP_REVISION_1_0) {
		gpt_clk[0].parent = &ipg_perclk;
		gpt_clk[0].get_rate = NULL;
	} else {
		/* Here we use OSC 24M as GPT's clock source, no need to
		enable gpt serial clock*/
		gpt_clk[0].secondary = NULL;
	}
<<<<<<< HEAD
=======

	if (cpu_is_mx6dl()) {
		if (epdc_enabled)
			clk_set_parent(&ipu2_di_clk[1], &pll5_video_main_clk);
		else
			clk_set_parent(&ipu2_di_clk[1], &pll3_pfd_540M);
	}
>>>>>>> fb6d5011

	base = ioremap(GPT_BASE_ADDR, SZ_4K);
	mxc_timer_init(&gpt_clk[0], base, MXC_INT_GPT);

	lp_high_freq = 0;
	lp_med_freq = 0;

	return 0;

}<|MERGE_RESOLUTION|>--- conflicted
+++ resolved
@@ -5161,11 +5161,7 @@
 		clk_set_parent(&ldb_di1_clk, &pll2_pfd_352M);
 	}
 	if (cpu_is_mx6q())
-<<<<<<< HEAD
-		 clk_set_parent(&gpu2d_core_clk[0], &pll3_usb_otg_main_clk);
-=======
 		clk_set_parent(&gpu2d_core_clk[0], &pll3_usb_otg_main_clk);
->>>>>>> fb6d5011
 
 	/* PCLK camera - J5 */
 	clk_set_parent(&clko2_clk, &osc_clk);
@@ -5237,8 +5233,6 @@
 		enable gpt serial clock*/
 		gpt_clk[0].secondary = NULL;
 	}
-<<<<<<< HEAD
-=======
 
 	if (cpu_is_mx6dl()) {
 		if (epdc_enabled)
@@ -5246,7 +5240,6 @@
 		else
 			clk_set_parent(&ipu2_di_clk[1], &pll3_pfd_540M);
 	}
->>>>>>> fb6d5011
 
 	base = ioremap(GPT_BASE_ADDR, SZ_4K);
 	mxc_timer_init(&gpt_clk[0], base, MXC_INT_GPT);
