// SPDX-License-Identifier: GPL-2.0
/*
 * Copyright 2020, Compass Electronics Group, LLC
 */

#include <dt-bindings/gpio/gpio.h>
#include <dt-bindings/clk/versaclock.h>

/ {
	memory@48000000 {
		device_type = "memory";
		/* first 128MB is reserved for secure area. */
		reg = <0x0 0x48000000 0x0 0x78000000>;
	};

	osc_32k: osc_32k {
		compatible = "fixed-clock";
		#clock-cells = <0>;
		clock-frequency = <32768>;
		clock-output-names = "osc_32k";
	};

	reg_1p8v: regulator0 {
		compatible = "regulator-fixed";
		regulator-name = "fixed-1.8V";
		regulator-min-microvolt = <1800000>;
		regulator-max-microvolt = <1800000>;
		regulator-boot-on;
		regulator-always-on;
	};

	reg_3p3v: regulator1 {
		compatible = "regulator-fixed";
		regulator-name = "fixed-3.3V";
		regulator-min-microvolt = <3300000>;
		regulator-max-microvolt = <3300000>;
		regulator-boot-on;
		regulator-always-on;
	};

	wlan_pwrseq: wlan_pwrseq {
		compatible = "mmc-pwrseq-simple";
		reset-gpios = <&pca9654 1 GPIO_ACTIVE_LOW>;
		clocks = <&osc_32k>;
		clock-names = "ext_clock";
		post-power-on-delay-ms = <80>;
	};
};

&avb {
	pinctrl-0 = <&avb_pins>;
	pinctrl-names = "default";
	phy-mode = "rgmii-rxid";
	phy-handle = <&phy0>;
	rx-internal-delay-ps = <1800>;
	tx-internal-delay-ps = <2000>;
<<<<<<< HEAD
=======
	clocks = <&cpg CPG_MOD 812>, <&versaclock5 4>;
	clock-names = "fck", "refclk";
>>>>>>> 3b17187f
	status = "okay";

	phy0: ethernet-phy@0 {
		reg = <0>;
		interrupt-parent = <&gpio2>;
		interrupts = <11 IRQ_TYPE_LEVEL_LOW>;
		reset-gpios = <&gpio2 10 GPIO_ACTIVE_LOW>;
	};
};

&extal_clk {
	clock-frequency = <16666666>;
};

&extalr_clk {
	clock-frequency = <32768>;
};

&gpio6 {
	usb_hub_reset {
		gpio-hog;
		gpios = <10 GPIO_ACTIVE_HIGH>;
		output-high;
		line-name = "usb-hub-reset";
	};
};

&hscif0 {
	pinctrl-0 = <&hscif0_pins>;
	pinctrl-names = "default";
	uart-has-rtscts;
	status = "okay";

	bluetooth {
		compatible = "brcm,bcm43438-bt";
		shutdown-gpios = <&pca9654 2 GPIO_ACTIVE_HIGH>;
		host-wakeup-gpios = <&gpio1 28 GPIO_ACTIVE_HIGH>;
		device-wakeup-gpios = <&pca9654 5 GPIO_ACTIVE_HIGH>;
		clocks = <&osc_32k>;
		clock-names = "extclk";
		max-speed = <4000000>;
	};
};

&hscif2 {
	status = "okay";
	pinctrl-0 = <&hscif2_pins>;
	pinctrl-names = "default";
};

&i2c4 {
	status = "okay";
	clock-frequency = <100000>;

	pca9654: gpio@20 {
		compatible = "onnn,pca9654";
		reg = <0x20>;
		gpio-controller;
		#gpio-cells = <2>;
		gpio-line-names =
			"i2c4_20_0",
			"wl_reg_on",
			"bt_reg_on",
			"i2c4_20_3",
			"i2c4_20_4",
			"bt_dev_wake",
			"i2c4_20_6",
			"i2c4_20_7";
	};

	pca9654_lte: gpio@21 {
		compatible = "onnn,pca9654";
		reg = <0x21>;
		interrupt-parent = <&gpio5>;
		interrupts = <25 IRQ_TYPE_EDGE_FALLING>;
		interrupt-controller;
		#interrupt-cells = <2>;
		gpio-controller;
		#gpio-cells = <2>;
		gpio-line-names =
			"i2c4_21_0",
			"zoe_pwr_on",
			"zoe_extint",
			"zoe_reset_n",
			"sara_reset",
			"i2c4_21_5",
			"sara_pwr_off",
			"sara_networking_status";
	};

	eeprom@50 {
		compatible = "microchip,24c64", "atmel,24c64";
		pagesize = <32>;
		read-only;	/* Manufacturing EEPROM programmed at factory */
		reg = <0x50>;
	};

	rtc@51 {
		compatible = "nxp,pcf85263";
		reg = <0x51>;
	};

	versaclock5: versaclock_som@6a {
		compatible = "idt,5p49v6965";
		reg = <0x6a>;
		#clock-cells = <1>;
		clocks = <&x304_clk>;
		clock-names = "xin";
		/* du_dotclkin0, du_dotclkin2, usb_extal, avb_txcrefclk */
		assigned-clocks = <&versaclock5 1>,
				   <&versaclock5 2>,
				   <&versaclock5 3>,
				   <&versaclock5 4>;

		assigned-clock-rates = <33333333>, <33333333>, <50000000>, <125000000>;

		OUT1 {
			idt,mode = <VC5_CMOS>;
			idt,voltage-microvolt = <1800000>;
			idt,slew-percent = <100>;
		};

		OUT2 {
			idt,mode = <VC5_CMOS>;
			idt,voltage-microvolt = <1800000>;
			idt,slew-percent = <100>;
		};

		OUT3 {
			idt,mode = <VC5_CMOS>;
			idt,voltage-microvolt = <1800000>;
			idt,slew-percent = <100>;
		};

		OUT4 {
			idt,mode = <VC5_CMOS>;
			idt,voltage-microvolt = <3300000>;
			idt,slew-percent = <100>;
		};
	};
};

&pfc {
	pinctrl-0 = <&scif_clk_pins>;
	pinctrl-names = "default";

	avb_pins: avb {
		mux {
			groups = "avb_link", "avb_mdio", "avb_mii";
			function = "avb";
		};

		pins_mdio {
			groups = "avb_mdio";
			drive-strength = <24>;
		};

		pins_mii_tx {
			pins = "PIN_AVB_TX_CTL", "PIN_AVB_TXC", "PIN_AVB_TD0",
			       "PIN_AVB_TD1", "PIN_AVB_TD2", "PIN_AVB_TD3";
			drive-strength = <12>;
		};
	};

	scif2_pins: scif2 {
		groups = "scif2_data_a";
		function = "scif2";
	};

	hscif0_pins: hscif0 {
		groups = "hscif0_data", "hscif0_ctrl";
		function = "hscif0";
	};

	hscif1_pins: hscif1 {
		groups = "hscif1_data_a", "hscif1_ctrl_a";
		function = "hscif1";
	};

	hscif2_pins: hscif2 {
		groups = "hscif2_data_a";
		function = "hscif2";
	};

	scif0_pins: scif0 {
		groups = "scif0_data";
		function = "scif0";
	};

	scif5_pins: scif5 {
		groups = "scif5_data_a";
		function = "scif5";
	};

	scif_clk_pins: scif_clk {
		groups = "scif_clk_a";
		function = "scif_clk";
	};

	i2c0_pins: i2c0 {
		groups = "i2c0";
		function = "i2c0";
	};

	sdhi2_pins: sd2 {
		groups = "sdhi2_data4", "sdhi2_ctrl";
		function = "sdhi2";
		power-source = <1800>;
	};

	sdhi3_pins: sd3 {
		groups = "sdhi3_data8", "sdhi3_ctrl", "sdhi3_ds";
		function = "sdhi3";
		power-source = <1800>;
	};
};

&scif_clk {
	clock-frequency = <14745600>;
};

&scif2 {
	pinctrl-0 = <&scif2_pins>;
	pinctrl-names = "default";
	status = "okay";
};

&sdhi2 {
	pinctrl-names = "default";
	pinctrl-0 = <&sdhi2_pins>;
	bus-width = <4>;
	vmmc-supply = <&reg_3p3v>;
	vqmmc-supply = <&reg_1p8v>;
	non-removable;
	cap-power-off-card;
	pm-ignore-notify;
	keep-power-in-suspend;
	mmc-pwrseq = <&wlan_pwrseq>;
	status = "okay";
	#address-cells = <1>;
	#size-cells = <0>;

	brcmf: bcrmf@1 {
		reg = <1>;
		compatible = "brcm,bcm4329-fmac";
		interrupt-parent = <&gpio1>;
		interrupts = <27 IRQ_TYPE_LEVEL_LOW>;
		interrupt-names = "host-wake";
	};
};

&sdhi3 {
	pinctrl-0 = <&sdhi3_pins>;
	pinctrl-1 = <&sdhi3_pins>;
	pinctrl-names = "default", "state_uhs";
	vmmc-supply = <&reg_3p3v>;
	vqmmc-supply = <&reg_1p8v>;
	bus-width = <8>;
	mmc-hs200-1_8v;
	no-sd;
	no-sdio;
	non-removable;
	fixed-emmc-driver-type = <1>;
	status = "okay";
};

&usb2_clksel {
	clocks = <&cpg CPG_MOD 703>, <&cpg CPG_MOD 704>,
		  <&versaclock5 3>, <&usb3s0_clk>;
	status = "okay";
};

&usb3s0_clk {
	clock-frequency = <100000000>;
};<|MERGE_RESOLUTION|>--- conflicted
+++ resolved
@@ -54,11 +54,8 @@
 	phy-handle = <&phy0>;
 	rx-internal-delay-ps = <1800>;
 	tx-internal-delay-ps = <2000>;
-<<<<<<< HEAD
-=======
 	clocks = <&cpg CPG_MOD 812>, <&versaclock5 4>;
 	clock-names = "fck", "refclk";
->>>>>>> 3b17187f
 	status = "okay";
 
 	phy0: ethernet-phy@0 {
