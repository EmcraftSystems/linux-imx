// SPDX-License-Identifier: (GPL-2.0+ OR MIT)
// Copyright (c) 2018 ARM Ltd.

#include <dt-bindings/leds/common.h>
#include "sun50i-a64-sopine-baseboard.dts"

/ {
	model = "Pine64 LTS";
	compatible = "pine64,pine64-lts", "allwinner,sun50i-r18",
		     "allwinner,sun50i-a64";
<<<<<<< HEAD
=======

	leds {
		compatible = "gpio-leds";

		led {
			function = LED_FUNCTION_STATUS;
			color = <LED_COLOR_ID_BLUE>;
			gpios = <&r_pio 0 7 GPIO_ACTIVE_LOW>; /* PL7 */
		};
	};
>>>>>>> 3b17187f
};

&mmc0 {
	broken-cd;		/* card detect is broken on *some* boards */
};<|MERGE_RESOLUTION|>--- conflicted
+++ resolved
@@ -8,8 +8,6 @@
 	model = "Pine64 LTS";
 	compatible = "pine64,pine64-lts", "allwinner,sun50i-r18",
 		     "allwinner,sun50i-a64";
-<<<<<<< HEAD
-=======
 
 	leds {
 		compatible = "gpio-leds";
@@ -20,7 +18,6 @@
 			gpios = <&r_pio 0 7 GPIO_ACTIVE_LOW>; /* PL7 */
 		};
 	};
->>>>>>> 3b17187f
 };
 
 &mmc0 {
