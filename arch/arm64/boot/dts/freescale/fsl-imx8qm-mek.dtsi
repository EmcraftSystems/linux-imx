--- conflicted
+++ resolved
@@ -645,18 +645,6 @@
 			>;
 		};
 
-		pinctrl_mipi_csi0_en_rst: mipi_csi0_en_rst {
-			fsl,pins = <
-<<<<<<< HEAD
-				SC_P_MIPI_CSI1_GPIO0_00_LSIO_GPIO1_IO30		0x00000021
-				SC_P_MIPI_CSI1_GPIO0_01_LSIO_GPIO1_IO31		0x00000021
-=======
-				SC_P_MIPI_CSI0_GPIO0_00_LSIO_GPIO1_IO27		0x00000021
-				SC_P_MIPI_CSI0_GPIO0_01_LSIO_GPIO1_IO28		0x00000021
->>>>>>> 30bde9fd
-			>;
-                };
-
 		pinctrl_mipi_csi1_en_rst: mipi_csi1_en_rst {
 			fsl,pins = <
 				SC_P_MIPI_CSI1_GPIO0_00_LSIO_GPIO1_IO30         0x00000021
@@ -1228,7 +1216,6 @@
 		compatible = "maxim,max9286_mipi";
 		reg = <0x6A>;
 		pinctrl-names = "default";
-		pinctrl-0 = <&pinctrl_mipi_csi0_en_rst>;
 		clocks = <&clk IMX8QM_CLK_DUMMY>;
 		clock-names = "capture_mclk";
 		mclk = <27000000>;
