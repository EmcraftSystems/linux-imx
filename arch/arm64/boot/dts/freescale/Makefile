# SPDX-License-Identifier: GPL-2.0

dtb-$(CONFIG_ARCH_LAYERSCAPE) += fsl-ls1012a-frdm.dtb
dtb-$(CONFIG_ARCH_LAYERSCAPE) += fsl-ls1012a-frwy.dtb
dtb-$(CONFIG_ARCH_LAYERSCAPE) += fsl-ls1012a-oxalis.dtb
dtb-$(CONFIG_ARCH_LAYERSCAPE) += fsl-ls1012a-qds.dtb
dtb-$(CONFIG_ARCH_LAYERSCAPE) += fsl-ls1012a-rdb.dtb
dtb-$(CONFIG_ARCH_LAYERSCAPE) += fsl-ls1028a-kontron-kbox-a-230-ls.dtb
dtb-$(CONFIG_ARCH_LAYERSCAPE) += fsl-ls1028a-kontron-sl28.dtb
dtb-$(CONFIG_ARCH_LAYERSCAPE) += fsl-ls1028a-kontron-sl28-var1.dtb
dtb-$(CONFIG_ARCH_LAYERSCAPE) += fsl-ls1028a-kontron-sl28-var2.dtb
dtb-$(CONFIG_ARCH_LAYERSCAPE) += fsl-ls1028a-kontron-sl28-var3-ads2.dtb
dtb-$(CONFIG_ARCH_LAYERSCAPE) += fsl-ls1028a-kontron-sl28-var4.dtb
dtb-$(CONFIG_ARCH_LAYERSCAPE) += fsl-ls1028a-qds.dtb
dtb-$(CONFIG_ARCH_LAYERSCAPE) += fsl-ls1028a-rdb.dtb
dtb-$(CONFIG_ARCH_LAYERSCAPE) += fsl-ls1028a-rdb-dpdk.dtb
dtb-$(CONFIG_ARCH_LAYERSCAPE) += fsl-ls1043a-qds.dtb
dtb-$(CONFIG_ARCH_LAYERSCAPE) += fsl-ls1043a-qds-sdk.dtb
dtb-$(CONFIG_ARCH_LAYERSCAPE) += fsl-ls1043a-rdb.dtb
dtb-$(CONFIG_ARCH_LAYERSCAPE) += fsl-ls1043a-rdb-sdk.dtb
dtb-$(CONFIG_ARCH_LAYERSCAPE) += fsl-ls1043a-rdb-usdpaa.dtb
dtb-$(CONFIG_ARCH_LAYERSCAPE) += fsl-ls1046a-frwy.dtb
dtb-$(CONFIG_ARCH_LAYERSCAPE) += fsl-ls1046a-frwy-sdk.dtb
dtb-$(CONFIG_ARCH_LAYERSCAPE) += fsl-ls1046a-frwy-usdpaa.dtb
dtb-$(CONFIG_ARCH_LAYERSCAPE) += fsl-ls1046a-qds.dtb
dtb-$(CONFIG_ARCH_LAYERSCAPE) += fsl-ls1046a-qds-sdk.dtb
dtb-$(CONFIG_ARCH_LAYERSCAPE) += fsl-ls1046a-rdb.dtb
dtb-$(CONFIG_ARCH_LAYERSCAPE) += fsl-ls1046a-rdb-sdk.dtb
dtb-$(CONFIG_ARCH_LAYERSCAPE) += fsl-ls1046a-rdb-usdpaa.dtb
dtb-$(CONFIG_ARCH_LAYERSCAPE) += fsl-ls1046a-rdb-shared-mac9-only.dtb
dtb-$(CONFIG_ARCH_LAYERSCAPE) += fsl-ls1046a-rdb-usdpaa-shared-mac10.dtb
dtb-$(CONFIG_ARCH_LAYERSCAPE) += fsl-ls1046a-rdb-usdpaa-shared.dtb
dtb-$(CONFIG_ARCH_LAYERSCAPE) += fsl-ls1088a-qds.dtb
dtb-$(CONFIG_ARCH_LAYERSCAPE) += fsl-ls1088a-rdb.dtb
dtb-$(CONFIG_ARCH_LAYERSCAPE) += fsl-ls1088a-ten64.dtb
dtb-$(CONFIG_ARCH_LAYERSCAPE) += fsl-ls2080a-qds.dtb
dtb-$(CONFIG_ARCH_LAYERSCAPE) += fsl-ls2080a-rdb.dtb
dtb-$(CONFIG_ARCH_LAYERSCAPE) += fsl-ls2081a-rdb.dtb
dtb-$(CONFIG_ARCH_LAYERSCAPE) += fsl-ls2080a-simu.dtb
dtb-$(CONFIG_ARCH_LAYERSCAPE) += fsl-ls2088a-qds.dtb
dtb-$(CONFIG_ARCH_LAYERSCAPE) += fsl-ls2088a-rdb.dtb
dtb-$(CONFIG_ARCH_LAYERSCAPE) += fsl-lx2160a-clearfog-cx.dtb
dtb-$(CONFIG_ARCH_LAYERSCAPE) += fsl-lx2160a-honeycomb.dtb
dtb-$(CONFIG_ARCH_LAYERSCAPE) += fsl-lx2160a-qds.dtb
dtb-$(CONFIG_ARCH_LAYERSCAPE) += fsl-lx2160a-rdb.dtb
dtb-$(CONFIG_ARCH_LAYERSCAPE) += fsl-lx2162a-qds.dtb

fsl-ls1028a-qds-13bb-dtbs := fsl-ls1028a-qds.dtb fsl-ls1028a-qds-13bb.dtbo
fsl-ls1028a-qds-65bb-dtbs := fsl-ls1028a-qds.dtb fsl-ls1028a-qds-65bb.dtbo
fsl-ls1028a-qds-7777-dtbs := fsl-ls1028a-qds.dtb fsl-ls1028a-qds-7777.dtbo
fsl-ls1028a-qds-85bb-dtbs := fsl-ls1028a-qds.dtb fsl-ls1028a-qds-85bb.dtbo
fsl-ls1028a-qds-899b-dtbs := fsl-ls1028a-qds.dtb fsl-ls1028a-qds-899b.dtbo
fsl-ls1028a-qds-9999-dtbs := fsl-ls1028a-qds.dtb fsl-ls1028a-qds-9999.dtbo

dtb-$(CONFIG_ARCH_LAYERSCAPE) += fsl-ls1028a-qds-13bb.dtb
dtb-$(CONFIG_ARCH_LAYERSCAPE) += fsl-ls1028a-qds-65bb.dtb
dtb-$(CONFIG_ARCH_LAYERSCAPE) += fsl-ls1028a-qds-7777.dtb
dtb-$(CONFIG_ARCH_LAYERSCAPE) += fsl-ls1028a-qds-85bb.dtb
dtb-$(CONFIG_ARCH_LAYERSCAPE) += fsl-ls1028a-qds-899b.dtb
dtb-$(CONFIG_ARCH_LAYERSCAPE) += fsl-ls1028a-qds-9999.dtb

dtb-$(CONFIG_ARCH_MXC) += imx8mm-beacon-kit.dtb
dtb-$(CONFIG_ARCH_MXC) += imx8mm-evk.dtb imx8mm-evk-rpmsg.dtb imx8mm-evk-rm67191.dtb \
			  imx8mm-evk-root.dtb imx8mm-evk-inmate.dtb imx8mm-evk-revb-qca-wifi.dtb \
			  imx8mm-evk-ecspi-slave.dtb \
			  imx8mm-evk-pcie-ep.dtb \
			  imx8mm-evk-usd-wifi.dtb \
			  imx8mm-evk-qca-wifi.dtb \
			  imx8mm-evk-dpdk.dtb \
			  imx8mm-evk-rm67199.dtb imx8mm-evk-rm67191-cmd-ram.dtb imx8mm-evk-rm67199-cmd-ram.dtb \
			  imx8mm-evk-lk.dtb imx8mm-evk-rpmsg-wm8524-lpv.dtb
dtb-$(CONFIG_ARCH_MXC) += imx8mm-evk-rpmsg-wm8524.dtb
dtb-$(CONFIG_ARCH_MXC) += imx8mm-evk-ak4497.dtb imx8mm-evk-ak5558.dtb imx8mm-evk-audio-tdm.dtb
dtb-$(CONFIG_ARCH_MXC) += imx8mm-evk-8mic-revE.dtb imx8mm-evk-8mic-swpdm.dtb \
			  imx8mm-evk-iqaudio-dacplus.dtb imx8mm-evk-iqaudio-dacpro.dtb imx8mm-evk-hifiberry-dacplus.dtb \
			  imx8mm-evk-hifiberry-dac2.dtb
dtb-$(CONFIG_ARCH_MXC) += imx8mm-ddr4-evk.dtb imx8mm-ddr4-evk-rm67191.dtb imx8mm-ddr4-evk-revb.dtb \
			  imx8mm-ddr4-evk-revb-rm67191.dtb \
			  imx8mm-ddr4-evk-revb-rm67191-cmd-ram.dtb \
			  imx8mm-ddr4-evk-pcie-ep.dtb \
			  imx8mm-ddr4-evk-revb-rm67199.dtb \
			  imx8mm-ddr4-evk-revb-rm67199-cmd-ram.dtb \
			  imx8mm-ddr4-evk-rm67199.dtb \
			  imx8mm-ddr4-evk-rm67191-cmd-ram.dtb \
			  imx8mm-ddr4-evk-rm67199-cmd-ram.dtb
dtb-$(CONFIG_ARCH_MXC) += imx8mm-icore-mx8mm-ctouch2.dtb
dtb-$(CONFIG_ARCH_MXC) += imx8mm-icore-mx8mm-edimm2.2.dtb
dtb-$(CONFIG_ARCH_MXC) += imx8mm-kontron-n801x-s.dtb
dtb-$(CONFIG_ARCH_MXC) += imx8mm-nitrogen-r2.dtb
dtb-$(CONFIG_ARCH_MXC) += imx8mm-var-som-symphony.dtb
dtb-$(CONFIG_ARCH_MXC) += imx8mm-venice-gw71xx-0x.dtb
dtb-$(CONFIG_ARCH_MXC) += imx8mm-venice-gw72xx-0x.dtb
dtb-$(CONFIG_ARCH_MXC) += imx8mm-venice-gw73xx-0x.dtb
dtb-$(CONFIG_ARCH_MXC) += imx8mm-venice-gw7901.dtb
dtb-$(CONFIG_ARCH_MXC) += imx8mm-venice-gw7902.dtb
dtb-$(CONFIG_ARCH_MXC) += imx8mn-beacon-kit.dtb
dtb-$(CONFIG_ARCH_MXC) += imx8mn-evk.dtb imx8mn-evk-rm67191.dtb imx8mn-evk-rpmsg.dtb
dtb-$(CONFIG_ARCH_MXC) += imx8mm-ab2.dtb imx8mm-ab2-m4.dtb imx8mm-ddr4-ab2.dtb imx8mm-ddr4-ab2-m4.dtb \
			  imx8mm-ddr4-ab2-revb.dtb imx8mm-ddr4-ab2-m4-revb.dtb
dtb-$(CONFIG_ARCH_MXC) += imx8mn-evk.dtb imx8mn-evk-rm67191.dtb imx8mn-evk-rpmsg.dtb imx8mn-evk-ak5558.dtb \
			  imx8mn-evk-8mic-revE.dtb imx8mn-evk-8mic-swpdm.dtb imx8mn-ddr3l-evk.dtb \
			  imx8mn-evk-iqaudio-dacplus.dtb imx8mn-evk-iqaudio-dacpro.dtb imx8mn-evk-hifiberry-dacplus.dtb \
			  imx8mn-evk-hifiberry-dac2.dtb \
			  imx8mn-evk-rm67199.dtb imx8mn-evk-rm67191-cmd-ram.dtb imx8mn-evk-rm67199-cmd-ram.dtb \
			  imx8mn-ddr3l-evk-ak5558.dtb imx8mn-ddr3l-evk-rpmsg.dtb
dtb-$(CONFIG_ARCH_MXC) += imx8mn-ddr4-evk.dtb imx8mn-ddr4-evk-ak5558.dtb imx8mn-ddr4-evk-rm67191.dtb \
			  imx8mn-ddr4-evk-rpmsg.dtb imx8mn-ddr4-evk-usd-wifi.dtb imx8mn-ddr4-evk-rm67199.dtb \
			  imx8mn-ddr4-evk-rm67191-cmd-ram.dtb imx8mn-ddr4-evk-rm67199-cmd-ram.dtb
dtb-$(CONFIG_ARCH_MXC) += imx8mn-evk-root.dtb imx8mn-evk-inmate.dtb imx8mn-evk-lk.dtb imx8mn-ddr4-evk-lk.dtb
dtb-$(CONFIG_ARCH_MXC) += imx8mn-ab2.dtb imx8mn-ddr4-ab2.dtb imx8mn-ddr3l-ab2.dtb
dtb-$(CONFIG_ARCH_MXC) += imx8mn-var-som-symphony.dtb
dtb-$(CONFIG_ARCH_MXC) += imx8mn-venice-gw7902.dtb
dtb-$(CONFIG_ARCH_MXC) += imx8mp-evk.dtb imx8mp-evk-rm67191.dtb imx8mp-evk-it6263-lvds-dual-channel.dtb \
			  imx8mp-evk-pcie-ep.dtb  imx8mp-evk-rpmsg.dtb imx8mp-evk-ecspi-slave.dtb \
			  imx8mp-evk-jdi-wuxga-lvds-panel.dtb imx8mp-evk-flexcan2.dtb \
			  imx8mp-evk-root.dtb imx8mp-evk-inmate.dtb imx8mp-evk-ov2775.dtb \
			  imx8mp-evk-ov2775-ov5640.dtb imx8mp-evk-basler-ov5640.dtb imx8mp-evk-basler.dtb \
			  imx8mp-evk-basler-ov2775.dtb imx8mp-evk-dual-basler.dtb \
			  imx8mp-evk-dual-ov2775.dtb imx8mp-evk-spdif-lb.dtb \
			  imx8mp-evk-sof-wm8960.dtb imx8mp-evk-dsp.dtb \
			  imx8mp-evk-os08a20-ov5640.dtb imx8mp-evk-os08a20.dtb \
			  imx8mp-evk-dual-os08a20.dtb \
			  imx8mp-evk-iqaudio-dacplus.dtb imx8mp-evk-iqaudio-dacpro.dtb imx8mp-evk-hifiberry-dacplus.dtb \
			  imx8mp-evk-hifiberry-dac2.dtb \
			  imx8mp-evk-usdhc1-m2.dtb imx8mp-evk-rm67199.dtb \
			  imx8mp-evk-dpdk.dtb imx8mp-evk-8mic-swpdm.dtb imx8mp-evk-rpmsg-lpv.dtb
dtb-$(CONFIG_ARCH_MXC) += imx8mp-phyboard-pollux-rdk.dtb
dtb-$(CONFIG_ARCH_MXC) += imx8mq-evk.dtb imx8mq-evk-rpmsg.dtb imx8mp-ab2.dtb
dtb-$(CONFIG_ARCH_MXC) += imx8mp-ddr4-evk.dtb
dtb-$(CONFIG_ARCH_MXC) += imx8mp-evk-ndm.dtb
dtb-$(CONFIG_ARCH_MXC) += imx8mq-evk.dtb imx8mq-evk-rpmsg.dtb imx8mq-evk-pcie1-m2.dtb imx8mq-evk-usd-wifi.dtb \
			  imx8mq-evk-usdhc2-m2.dtb
dtb-$(CONFIG_ARCH_MXC) += imx8mq-evk-ak4497.dtb imx8mq-evk-audio-tdm.dtb imx8mq-evk-pdm.dtb
dtb-$(CONFIG_ARCH_MXC) += imx8mq-evk-root.dtb imx8mq-evk-inmate.dtb
dtb-$(CONFIG_ARCH_MXC) += imx8mq-evk-lcdif-rm67191.dtb imx8mq-evk-lcdif-adv7535.dtb
dtb-$(CONFIG_ARCH_MXC) += imx8mq-evk-lcdif-rm67199.dtb
dtb-$(CONFIG_ARCH_MXC) += imx8mq-evk-dcss-rm67191.dtb imx8mq-evk-dcss-adv7535.dtb
dtb-$(CONFIG_ARCH_MXC) += imx8mq-evk-dcss-rm67199.dtb
dtb-$(CONFIG_ARCH_MXC) += imx8mq-evk-dual-display.dtb
dtb-$(CONFIG_ARCH_MXC) += imx8mq-hummingboard-pulse.dtb
dtb-$(CONFIG_ARCH_MXC) += imx8mq-kontron-pitx-imx8m.dtb
dtb-$(CONFIG_ARCH_MXC) += imx8mq-librem5-devkit.dtb
dtb-$(CONFIG_ARCH_MXC) += imx8mq-librem5-r2.dtb
dtb-$(CONFIG_ARCH_MXC) += imx8mq-librem5-r3.dtb
dtb-$(CONFIG_ARCH_MXC) += imx8mq-librem5-r4.dtb
dtb-$(CONFIG_ARCH_MXC) += imx8mq-mnt-reform2.dtb
dtb-$(CONFIG_ARCH_MXC) += imx8mq-nitrogen.dtb
dtb-$(CONFIG_ARCH_MXC) += imx8mq-phanbell.dtb
dtb-$(CONFIG_ARCH_MXC) += imx8mq-pico-pi.dtb
dtb-$(CONFIG_ARCH_MXC) += imx8mq-thor96.dtb
dtb-$(CONFIG_ARCH_MXC) += imx8mq-evk-dp.dtb
dtb-$(CONFIG_ARCH_MXC) += imx8mq-zii-ultra-rmb3.dtb
dtb-$(CONFIG_ARCH_MXC) += imx8mq-zii-ultra-zest.dtb
dtb-$(CONFIG_ARCH_MXC) += imx8mq-ddr3l-val.dtb imx8mq-ddr4-val.dtb imx8mq-ddr4-val-gpmi-nand.dtb
dtb-$(CONFIG_ARCH_MXC) += imx8mq-evk-pcie-ep.dtb
dtb-$(CONFIG_ARCH_MXC) += imx8qm-mek.dtb imx8qm-mek-ov5640.dtb \
			  imx8qm-mek-enet2-tja1100.dtb imx8qm-mek-rpmsg.dtb \
			  imx8qm-mek-hdmi.dtb \
			  imx8qm-mek-jdi-wuxga-lvds1-panel.dtb \
			  imx8qm-mek-jdi-wuxga-lvds1-panel-rpmsg.dtb \
			  imx8qm-mek-pcie-ep.dtb \
			  imx8qm-mek-usdhc3-m2.dtb imx8qm-mek-usd-wifi.dtb \
			  imx8qm-mek-hdmi-rx.dtb \
			  imx8qm-mek-hdmi-rx-ov5640.dtb \
			  imx8qm-lpddr4-val.dtb imx8qm-lpddr4-val-mqs.dtb \
			  imx8qm-lpddr4-val-spdif.dtb imx8qm-mek-ca53.dtb \
			  imx8qm-mek-ca72.dtb imx8qm-lpddr4-val-ca53.dtb \
			  imx8qm-lpddr4-val-ca72.dtb imx8qm-ddr4-val.dtb \
			  imx8qm-lpddr4-val-lpspi.dtb imx8qm-lpddr4-val-lpspi-slave.dtb \
			  imx8qm-mek-dsi-rm67191.dtb imx8qm-lpddr4-val-dp.dtb\
			  imx8qp-lpddr4-val.dtb imx8dm-lpddr4-val.dtb imx8qm-pcieax2pciebx1.dtb \
			  imx8qm-mek-cockpit-a53.dtb imx8qm-mek-cockpit-a72.dtb \
<<<<<<< HEAD
			  imx8qm-mek-esai.dtb \
			  imx8qm-mek-car-no-product.dtb \
			  imx8qm-mek-car2-no-product.dtb \
			  imx8qm-mek-car.dtb \
			  imx8qm-mek-car2.dtb \
			  imx8qm-mek-car-md.dtb \
			  imx8qm-mek-car2-md.dtb \
			  imx8qm-mek-domu-car.dtb \
			  imx8qm-mek-car2-domu.dtb \
			  imx8qm-mek-car2-a72.dtb \
			  imx8qm-mek-car2-md-a72.dtb \
			  imx8qm-mek-car-a72.dtb \
			  imx8qm-mek-car-md-a72.dtb \
			  imx8qm-mek-car2-a72-sof.dtb \
			  imx8qm-mek-car-a72-sof.dtb
dtb-$(CONFIG_ARCH_MXC) += imx8qm-mek-dom0.dtb imx8qm-mek-domu.dtb \
			  imx8qm-mek-root.dtb imx8qm-mek-inmate.dtb
=======
			  imx8qm-mek-esai.dtb
>>>>>>> 0ad4563f
dtb-$(CONFIG_ARCH_MXC) += imx8qxp-ai_ml.dtb
dtb-$(CONFIG_ARCH_MXC) += imx8qxp-colibri-eval-v3.dtb
dtb-$(CONFIG_ARCH_MXC) += imx8dxl-evk.dtb \
			  imx8dxl-evk-enet0.dtb imx8dxl-evk-enet0-tja1100.dtb \
			  imx8dxl-evk-pcie-ep.dtb \
			  imx8dxl-evk-lcdif.dtb \
			  imx8dxl-evk-lpspi-slave.dtb \
			  imx8dxl-evk-rpmsg.dtb \
			  imx8dxl-ddr3l-evk.dtb \
			  imx8dxl-ddr3l-evk-rpmsg.dtb
dtb-$(CONFIG_ARCH_MXC) += imx8dxl-phantom-mek.dtb \
			  imx8dxl-phantom-mek-rpmsg.dtb
dtb-$(CONFIG_ARCH_MXC) += imx8qxp-mek.dtb imx8qxp-mek-ov5640.dtb \
			  imx8qxp-mek-enet2.dtb imx8qxp-mek-enet2-tja1100.dtb \
			  imx8qxp-mek-sof-cs42888.dtb imx8qxp-mek-sof-wm8960.dtb \
			  imx8qxp-mek-rpmsg.dtb imx8qxp-mek-a0.dtb \
			  imx8qxp-mek-it6263-lvds0-dual-channel.dtb \
			  imx8qxp-mek-it6263-lvds1-dual-channel.dtb \
			  imx8qxp-mek-it6263-lvds0-dual-channel-rpmsg.dtb \
			  imx8qxp-mek-it6263-lvds1-dual-channel-rpmsg.dtb \
			  imx8qxp-mek-jdi-wuxga-lvds0-panel.dtb \
			  imx8qxp-mek-jdi-wuxga-lvds1-panel.dtb \
			  imx8qxp-mek-jdi-wuxga-lvds0-panel-rpmsg.dtb \
			  imx8qxp-mek-jdi-wuxga-lvds1-panel-rpmsg.dtb \
			  imx8qxp-mek-dsi-rm67191.dtb \
			  imx8qxp-mek-dsi-rm67191-rpmsg.dtb \
			  imx8qxp-mek-ov5640-rpmsg.dtb \
			  imx8qxp-mek-dpu-lcdif.dtb \
			  imx8qxp-mek-dpu-lcdif-rpmsg.dtb \
			  imx8qxp-mek-pcie-ep.dtb \
			  imx8dx-mek.dtb imx8dx-mek-rpmsg.dtb \
			  imx8dx-mek-enet2-tja1100.dtb \
			  imx8dx-mek-it6263-lvds0-dual-channel.dtb \
			  imx8dx-mek-it6263-lvds1-dual-channel.dtb \
			  imx8dx-mek-it6263-lvds0-dual-channel-rpmsg.dtb \
			  imx8dx-mek-it6263-lvds1-dual-channel-rpmsg.dtb \
			  imx8dx-mek-jdi-wuxga-lvds0-panel.dtb \
			  imx8dx-mek-jdi-wuxga-lvds1-panel.dtb \
			  imx8dx-mek-jdi-wuxga-lvds0-panel-rpmsg.dtb \
			  imx8dx-mek-jdi-wuxga-lvds1-panel-rpmsg.dtb \
			  imx8dx-mek-ov5640.dtb \
			  imx8dx-mek-ov5640-rpmsg.dtb \
			  imx8dx-mek-dsi-rm67191.dtb \
			  imx8dx-mek-dsi-rm67191-rpmsg.dtb \
			  imx8qxp-mek-lcdif.dtb \
			  imx8qxp-mek-lcdif-rpmsg.dtb \
			  imx8qxp-lpddr4-val-a0.dtb \
			  imx8qxp-lpddr4-val.dtb imx8qxp-lpddr4-val-mqs.dtb imx8qxp-ddr3l-val.dtb \
			  imx8qxp-lpddr4-val-lpspi.dtb imx8qxp-lpddr4-val-lpspi-slave.dtb \
			  imx8qxp-lpddr4-val-spdif.dtb imx8qxp-lpddr4-val-gpmi-nand.dtb imx8dxp-lpddr4-val.dtb \
<<<<<<< HEAD
			  imx8qxp-17x17-val.dtb imx8dx-lpddr4-val.dtb imx8dx-17x17-val.dtb \
			  imx8qxp-mek-car-no-product.dtb \
			  imx8qxp-mek-car2-no-product.dtb \
			  imx8qxp-mek-car.dtb \
			  imx8qxp-mek-car2.dtb \
			  imx8qxp-mek-car-sof.dtb \
			  imx8qxp-mek-car2-sof.dtb
dtb-$(CONFIG_ARCH_MXC) += imx8qxp-mek-dom0.dtb imx8qxp-mek-root.dtb \
			  imx8qxp-mek-inmate.dtb
=======
			  imx8qxp-17x17-val.dtb imx8dx-lpddr4-val.dtb imx8dx-17x17-val.dtb
>>>>>>> 0ad4563f

dtb-$(CONFIG_ARCH_MXC) += imx8ulp-evk.dtb imx8ulp-evk-lpspi-slave.dtb \
			  imx8ulp-evk-i3c.dtb imx8ulp-evk-rk055hdmipi4m.dtb imx8ulp-evk-rk055hdmipi4mv2.dtb \
			  imx8ulp-evk-epdc.dtb imx8ulp-evk-sof-btsco.dtb \
			  imx8ulp-evk-flexio-i2c.dtb imx8ulp-evk-nd.dtb imx8ulp-9x9-evk.dtb \
			  imx8ulp-9x9-evk-rk055hdmipi4m.dtb imx8ulp-9x9-evk-rk055hdmipi4mv2.dtb \
			  imx8ulp-9x9-evk-sof-btsco.dtb \
			  imx8ulp-9x9-evk-lpspi.dtb imx8ulp-9x9-evk-lpspi-slave.dtb \
			  imx8ulp-9x9-evk-i3c.dtb imx8ulp-evk-lpa.dtb imx8ulp-9x9-evk-lpa.dtb


dtb-$(CONFIG_ARCH_MXC) += imx8qm-mek-sof-cs42888.dtb imx8qm-mek-sof-wm8960.dtb
dtb-$(CONFIG_ARCH_MXC) += imx93-11x11-evk.dtb \
			  imx93-11x11-evk-inmate.dtb imx93-11x11-evk-root.dtb imx93-11x11-evk-flexio-i2c.dtb \
			  imx93-11x11-evk-lpspi.dtb imx93-11x11-evk-lpspi-slave.dtb \
			  imx93-11x11-evk-i3c.dtb imx93-11x11-evk-rm67199.dtb \
			  imx93-11x11-evk-boe-wxga-lvds-panel.dtb imx93-11x11-evk-lpuart.dtb \
			  imx93-11x11-evk-mqs.dtb imx93-11x11-evk-aud-hat.dtb
dtb-$(CONFIG_ARCH_S32) += s32v234-evb.dtb \
			  s32v234-sbc.dtb
dtb-$(CONFIG_ARCH_MXC) += imx8qm-mek-md.dtb
dtb-$(CONFIG_ARCH_MXC) += imx8mp-evk-powersave.dtb imx8mp-evk-powersave-non-rpmsg.dtb \
			  imx8mp-evk-hifiberry-dacpp-m-rpmsg.dtb

dtb-$(CONFIG_ARCH_MXC) += imx8mm-evk-no-product.dtb imx8mm-ddr4-evk-no-product.dtb
dtb-$(CONFIG_ARCH_MXC) += imx8mn-evk-no-product.dtb
dtb-$(CONFIG_ARCH_MXC) += imx8mp-evk-no-product.dtb
dtb-$(CONFIG_ARCH_MXC) += imx8mq-evk-no-product.dtb
dtb-$(CONFIG_ARCH_MXC) += imx8qm-mek-ov5640-no-product.dtb
dtb-$(CONFIG_ARCH_MXC) += imx8qxp-mek-ov5640-rpmsg-no-product.dtb

dtb-$(CONFIG_ARCH_MXC) += imx8mq-evk-pcie1-m2-gki.dtb imx8mq-evk-lcdif-adv7535-gki.dtb \
                          imx8mq-evk-dcss-rm67199-gki.dtb  imx8mq-evk-dcss-rm67191-gki.dtb imx8mq-evk-dual-display-gki.dtb

dtb-$(CONFIG_ARCH_MXC) += imx8ulp-watch.dtb<|MERGE_RESOLUTION|>--- conflicted
+++ resolved
@@ -170,7 +170,6 @@
 			  imx8qm-mek-dsi-rm67191.dtb imx8qm-lpddr4-val-dp.dtb\
 			  imx8qp-lpddr4-val.dtb imx8dm-lpddr4-val.dtb imx8qm-pcieax2pciebx1.dtb \
 			  imx8qm-mek-cockpit-a53.dtb imx8qm-mek-cockpit-a72.dtb \
-<<<<<<< HEAD
 			  imx8qm-mek-esai.dtb \
 			  imx8qm-mek-car-no-product.dtb \
 			  imx8qm-mek-car2-no-product.dtb \
@@ -178,19 +177,12 @@
 			  imx8qm-mek-car2.dtb \
 			  imx8qm-mek-car-md.dtb \
 			  imx8qm-mek-car2-md.dtb \
-			  imx8qm-mek-domu-car.dtb \
-			  imx8qm-mek-car2-domu.dtb \
 			  imx8qm-mek-car2-a72.dtb \
 			  imx8qm-mek-car2-md-a72.dtb \
 			  imx8qm-mek-car-a72.dtb \
 			  imx8qm-mek-car-md-a72.dtb \
 			  imx8qm-mek-car2-a72-sof.dtb \
 			  imx8qm-mek-car-a72-sof.dtb
-dtb-$(CONFIG_ARCH_MXC) += imx8qm-mek-dom0.dtb imx8qm-mek-domu.dtb \
-			  imx8qm-mek-root.dtb imx8qm-mek-inmate.dtb
-=======
-			  imx8qm-mek-esai.dtb
->>>>>>> 0ad4563f
 dtb-$(CONFIG_ARCH_MXC) += imx8qxp-ai_ml.dtb
 dtb-$(CONFIG_ARCH_MXC) += imx8qxp-colibri-eval-v3.dtb
 dtb-$(CONFIG_ARCH_MXC) += imx8dxl-evk.dtb \
@@ -241,7 +233,6 @@
 			  imx8qxp-lpddr4-val.dtb imx8qxp-lpddr4-val-mqs.dtb imx8qxp-ddr3l-val.dtb \
 			  imx8qxp-lpddr4-val-lpspi.dtb imx8qxp-lpddr4-val-lpspi-slave.dtb \
 			  imx8qxp-lpddr4-val-spdif.dtb imx8qxp-lpddr4-val-gpmi-nand.dtb imx8dxp-lpddr4-val.dtb \
-<<<<<<< HEAD
 			  imx8qxp-17x17-val.dtb imx8dx-lpddr4-val.dtb imx8dx-17x17-val.dtb \
 			  imx8qxp-mek-car-no-product.dtb \
 			  imx8qxp-mek-car2-no-product.dtb \
@@ -249,11 +240,6 @@
 			  imx8qxp-mek-car2.dtb \
 			  imx8qxp-mek-car-sof.dtb \
 			  imx8qxp-mek-car2-sof.dtb
-dtb-$(CONFIG_ARCH_MXC) += imx8qxp-mek-dom0.dtb imx8qxp-mek-root.dtb \
-			  imx8qxp-mek-inmate.dtb
-=======
-			  imx8qxp-17x17-val.dtb imx8dx-lpddr4-val.dtb imx8dx-17x17-val.dtb
->>>>>>> 0ad4563f
 
 dtb-$(CONFIG_ARCH_MXC) += imx8ulp-evk.dtb imx8ulp-evk-lpspi-slave.dtb \
 			  imx8ulp-evk-i3c.dtb imx8ulp-evk-rk055hdmipi4m.dtb imx8ulp-evk-rk055hdmipi4mv2.dtb \
