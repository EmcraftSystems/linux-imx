// SPDX-License-Identifier: (GPL-2.0+ OR MIT)
/*
 * Copyright 2019 NXP
 */

#include <dt-bindings/clock/imx8mp-clock.h>
#include <dt-bindings/gpio/gpio.h>
#include <dt-bindings/input/input.h>
#include <dt-bindings/interrupt-controller/arm-gic.h>
#include <dt-bindings/thermal/thermal.h>

#include "imx8mp-pinfunc.h"

/ {
	interrupt-parent = <&gic>;
	#address-cells = <2>;
	#size-cells = <2>;

	aliases {
		ethernet0 = &fec;
		ethernet1 = &eqos;
		gpio0 = &gpio1;
		gpio1 = &gpio2;
		gpio2 = &gpio3;
		gpio3 = &gpio4;
		gpio4 = &gpio5;
		i2c0 = &i2c1;
		i2c1 = &i2c2;
		i2c2 = &i2c3;
		i2c3 = &i2c4;
		i2c4 = &i2c5;
		i2c5 = &i2c6;
		mmc0 = &usdhc1;
		mmc1 = &usdhc2;
		mmc2 = &usdhc3;
		serial0 = &uart1;
		serial1 = &uart2;
		serial2 = &uart3;
		serial3 = &uart4;
		spi0 = &flexspi;
	};

	cpus {
		#address-cells = <1>;
		#size-cells = <0>;

		A53_0: cpu@0 {
			device_type = "cpu";
			compatible = "arm,cortex-a53";
			reg = <0x0>;
			clock-latency = <61036>;
			clocks = <&clk IMX8MP_CLK_ARM>;
			enable-method = "psci";
			next-level-cache = <&A53_L2>;
			#cooling-cells = <2>;
		};

		A53_1: cpu@1 {
			device_type = "cpu";
			compatible = "arm,cortex-a53";
			reg = <0x1>;
			clock-latency = <61036>;
			clocks = <&clk IMX8MP_CLK_ARM>;
			enable-method = "psci";
			next-level-cache = <&A53_L2>;
			#cooling-cells = <2>;
		};

		A53_2: cpu@2 {
			device_type = "cpu";
			compatible = "arm,cortex-a53";
			reg = <0x2>;
			clock-latency = <61036>;
			clocks = <&clk IMX8MP_CLK_ARM>;
			enable-method = "psci";
			next-level-cache = <&A53_L2>;
			#cooling-cells = <2>;
		};

		A53_3: cpu@3 {
			device_type = "cpu";
			compatible = "arm,cortex-a53";
			reg = <0x3>;
			clock-latency = <61036>;
			clocks = <&clk IMX8MP_CLK_ARM>;
			enable-method = "psci";
			next-level-cache = <&A53_L2>;
			#cooling-cells = <2>;
		};

		A53_L2: l2-cache0 {
			compatible = "cache";
		};
	};

	osc_32k: clock-osc-32k {
		compatible = "fixed-clock";
		#clock-cells = <0>;
		clock-frequency = <32768>;
		clock-output-names = "osc_32k";
	};

	osc_24m: clock-osc-24m {
		compatible = "fixed-clock";
		#clock-cells = <0>;
		clock-frequency = <24000000>;
		clock-output-names = "osc_24m";
	};

	clk_ext1: clock-ext1 {
		compatible = "fixed-clock";
		#clock-cells = <0>;
		clock-frequency = <133000000>;
		clock-output-names = "clk_ext1";
	};

	clk_ext2: clock-ext2 {
		compatible = "fixed-clock";
		#clock-cells = <0>;
		clock-frequency = <133000000>;
		clock-output-names = "clk_ext2";
	};

	clk_ext3: clock-ext3 {
		compatible = "fixed-clock";
		#clock-cells = <0>;
		clock-frequency = <133000000>;
		clock-output-names = "clk_ext3";
	};

	clk_ext4: clock-ext4 {
		compatible = "fixed-clock";
		#clock-cells = <0>;
		clock-frequency= <133000000>;
		clock-output-names = "clk_ext4";
	};

	reserved-memory {
		#address-cells = <2>;
		#size-cells = <2>;
		ranges;

		dsp_reserved: dsp@92400000 {
			reg = <0 0x92400000 0 0x2000000>;
			no-map;
		};
	};

	pmu {
		compatible = "arm,cortex-a53-pmu";
		interrupts = <GIC_PPI 7
			     (GIC_CPU_MASK_SIMPLE(4) | IRQ_TYPE_LEVEL_HIGH)>;
	};

	psci {
		compatible = "arm,psci-1.0";
		method = "smc";
	};

	thermal-zones {
		cpu-thermal {
			polling-delay-passive = <250>;
			polling-delay = <2000>;
			thermal-sensors = <&tmu 0>;
			trips {
				cpu_alert0: trip0 {
					temperature = <85000>;
					hysteresis = <2000>;
					type = "passive";
				};

				cpu_crit0: trip1 {
					temperature = <95000>;
					hysteresis = <2000>;
					type = "critical";
				};
			};

			cooling-maps {
				map0 {
					trip = <&cpu_alert0>;
					cooling-device =
						<&A53_0 THERMAL_NO_LIMIT THERMAL_NO_LIMIT>,
						<&A53_1 THERMAL_NO_LIMIT THERMAL_NO_LIMIT>,
						<&A53_2 THERMAL_NO_LIMIT THERMAL_NO_LIMIT>,
						<&A53_3 THERMAL_NO_LIMIT THERMAL_NO_LIMIT>;
				};
			};
		};

		soc-thermal {
			polling-delay-passive = <250>;
			polling-delay = <2000>;
			thermal-sensors = <&tmu 1>;
			trips {
				soc_alert0: trip0 {
					temperature = <85000>;
					hysteresis = <2000>;
					type = "passive";
				};

				soc_crit0: trip1 {
					temperature = <95000>;
					hysteresis = <2000>;
					type = "critical";
				};
			};

			cooling-maps {
				map0 {
					trip = <&soc_alert0>;
					cooling-device =
						<&A53_0 THERMAL_NO_LIMIT THERMAL_NO_LIMIT>,
						<&A53_1 THERMAL_NO_LIMIT THERMAL_NO_LIMIT>,
						<&A53_2 THERMAL_NO_LIMIT THERMAL_NO_LIMIT>,
						<&A53_3 THERMAL_NO_LIMIT THERMAL_NO_LIMIT>;
				};
			};
		};
	};

	timer {
		compatible = "arm,armv8-timer";
		interrupts = <GIC_PPI 13 (GIC_CPU_MASK_SIMPLE(4) | IRQ_TYPE_LEVEL_LOW)>,
			     <GIC_PPI 14 (GIC_CPU_MASK_SIMPLE(4) | IRQ_TYPE_LEVEL_LOW)>,
			     <GIC_PPI 11 (GIC_CPU_MASK_SIMPLE(4) | IRQ_TYPE_LEVEL_LOW)>,
			     <GIC_PPI 10 (GIC_CPU_MASK_SIMPLE(4) | IRQ_TYPE_LEVEL_LOW)>;
		clock-frequency = <8000000>;
		arm,no-tick-in-suspend;
	};

	soc@0 {
		compatible = "fsl,imx8mp-soc", "simple-bus";
		#address-cells = <1>;
		#size-cells = <1>;
		ranges = <0x0 0x0 0x0 0x3e000000>;
		nvmem-cells = <&imx8mp_uid>;
		nvmem-cell-names = "soc_unique_id";

		aips1: bus@30000000 {
			compatible = "fsl,aips-bus", "simple-bus";
			reg = <0x30000000 0x400000>;
			#address-cells = <1>;
			#size-cells = <1>;
			ranges;

			gpio1: gpio@30200000 {
				compatible = "fsl,imx8mp-gpio", "fsl,imx35-gpio";
				reg = <0x30200000 0x10000>;
				interrupts = <GIC_SPI 64 IRQ_TYPE_LEVEL_HIGH>,
					     <GIC_SPI 65 IRQ_TYPE_LEVEL_HIGH>;
				clocks = <&clk IMX8MP_CLK_GPIO1_ROOT>;
				gpio-controller;
				#gpio-cells = <2>;
				interrupt-controller;
				#interrupt-cells = <2>;
				gpio-ranges = <&iomuxc 0 5 30>;
			};

			gpio2: gpio@30210000 {
				compatible = "fsl,imx8mp-gpio", "fsl,imx35-gpio";
				reg = <0x30210000 0x10000>;
				interrupts = <GIC_SPI 66 IRQ_TYPE_LEVEL_HIGH>,
					     <GIC_SPI 67 IRQ_TYPE_LEVEL_HIGH>;
				clocks = <&clk IMX8MP_CLK_GPIO2_ROOT>;
				gpio-controller;
				#gpio-cells = <2>;
				interrupt-controller;
				#interrupt-cells = <2>;
				gpio-ranges = <&iomuxc 0 35 21>;
			};

			gpio3: gpio@30220000 {
				compatible = "fsl,imx8mp-gpio", "fsl,imx35-gpio";
				reg = <0x30220000 0x10000>;
				interrupts = <GIC_SPI 68 IRQ_TYPE_LEVEL_HIGH>,
					     <GIC_SPI 69 IRQ_TYPE_LEVEL_HIGH>;
				clocks = <&clk IMX8MP_CLK_GPIO3_ROOT>;
				gpio-controller;
				#gpio-cells = <2>;
				interrupt-controller;
				#interrupt-cells = <2>;
				gpio-ranges = <&iomuxc 0 56 26>, <&iomuxc 26 144 4>;
			};

			gpio4: gpio@30230000 {
				compatible = "fsl,imx8mp-gpio", "fsl,imx35-gpio";
				reg = <0x30230000 0x10000>;
				interrupts = <GIC_SPI 70 IRQ_TYPE_LEVEL_HIGH>,
					     <GIC_SPI 71 IRQ_TYPE_LEVEL_HIGH>;
				clocks = <&clk IMX8MP_CLK_GPIO4_ROOT>;
				gpio-controller;
				#gpio-cells = <2>;
				interrupt-controller;
				#interrupt-cells = <2>;
				gpio-ranges = <&iomuxc 0 82 32>;
			};

			gpio5: gpio@30240000 {
				compatible = "fsl,imx8mp-gpio", "fsl,imx35-gpio";
				reg = <0x30240000 0x10000>;
				interrupts = <GIC_SPI 72 IRQ_TYPE_LEVEL_HIGH>,
					     <GIC_SPI 73 IRQ_TYPE_LEVEL_HIGH>;
				clocks = <&clk IMX8MP_CLK_GPIO5_ROOT>;
				gpio-controller;
				#gpio-cells = <2>;
				interrupt-controller;
				#interrupt-cells = <2>;
				gpio-ranges = <&iomuxc 0 114 30>;
			};

			tmu: tmu@30260000 {
				compatible = "fsl,imx8mp-tmu";
				reg = <0x30260000 0x10000>;
				clocks = <&clk IMX8MP_CLK_TSENSOR_ROOT>;
				#thermal-sensor-cells = <1>;
			};

			wdog1: watchdog@30280000 {
				compatible = "fsl,imx8mp-wdt", "fsl,imx21-wdt";
				reg = <0x30280000 0x10000>;
				interrupts = <GIC_SPI 78 IRQ_TYPE_LEVEL_HIGH>;
				clocks = <&clk IMX8MP_CLK_WDOG1_ROOT>;
				status = "disabled";
			};

			wdog2: watchdog@30290000 {
				compatible = "fsl,imx8mp-wdt", "fsl,imx21-wdt";
				reg = <0x30290000 0x10000>;
				interrupts = <GIC_SPI 79 IRQ_TYPE_LEVEL_HIGH>;
				clocks = <&clk IMX8MP_CLK_WDOG2_ROOT>;
				status = "disabled";
			};

			wdog3: watchdog@302a0000 {
				compatible = "fsl,imx8mp-wdt", "fsl,imx21-wdt";
				reg = <0x302a0000 0x10000>;
				interrupts = <GIC_SPI 10 IRQ_TYPE_LEVEL_HIGH>;
				clocks = <&clk IMX8MP_CLK_WDOG3_ROOT>;
				status = "disabled";
			};

			iomuxc: pinctrl@30330000 {
				compatible = "fsl,imx8mp-iomuxc";
				reg = <0x30330000 0x10000>;
			};

			gpr: iomuxc-gpr@30340000 {
				compatible = "fsl,imx8mp-iomuxc-gpr", "syscon";
				reg = <0x30340000 0x10000>;
			};

			ocotp: efuse@30350000 {
				compatible = "fsl,imx8mp-ocotp", "fsl,imx8mm-ocotp", "syscon";
				reg = <0x30350000 0x10000>;
				clocks = <&clk IMX8MP_CLK_OCOTP_ROOT>;
				/* For nvmem subnodes */
				#address-cells = <1>;
				#size-cells = <1>;

				imx8mp_uid: unique-id@420 {
					reg = <0x8 0x8>;
				};

				cpu_speed_grade: speed-grade@10 {
					reg = <0x10 4>;
				};

				eth_mac1: mac-address@90 {
					reg = <0x90 6>;
				};
			};

			anatop: anatop@30360000 {
				compatible = "fsl,imx8mp-anatop", "fsl,imx8mm-anatop",
					     "syscon";
				reg = <0x30360000 0x10000>;
			};

			snvs: snvs@30370000 {
				compatible = "fsl,sec-v4.0-mon","syscon", "simple-mfd";
				reg = <0x30370000 0x10000>;

				snvs_rtc: snvs-rtc-lp {
					compatible = "fsl,sec-v4.0-mon-rtc-lp";
					regmap =<&snvs>;
					offset = <0x34>;
					interrupts = <GIC_SPI 19 IRQ_TYPE_LEVEL_HIGH>,
						     <GIC_SPI 20 IRQ_TYPE_LEVEL_HIGH>;
					clocks = <&clk IMX8MP_CLK_SNVS_ROOT>;
					clock-names = "snvs-rtc";
				};

				snvs_pwrkey: snvs-powerkey {
					compatible = "fsl,sec-v4.0-pwrkey";
					regmap = <&snvs>;
					interrupts = <GIC_SPI 4 IRQ_TYPE_LEVEL_HIGH>;
					clocks = <&clk IMX8MP_CLK_SNVS_ROOT>;
					clock-names = "snvs-pwrkey";
					linux,keycode = <KEY_POWER>;
					wakeup-source;
					status = "disabled";
				};
			};

			clk: clock-controller@30380000 {
				compatible = "fsl,imx8mp-ccm";
				reg = <0x30380000 0x10000>;
				#clock-cells = <1>;
				clocks = <&osc_32k>, <&osc_24m>, <&clk_ext1>, <&clk_ext2>,
					 <&clk_ext3>, <&clk_ext4>;
				clock-names = "osc_32k", "osc_24m", "clk_ext1", "clk_ext2",
					      "clk_ext3", "clk_ext4";
				assigned-clocks = <&clk IMX8MP_CLK_A53_SRC>,
						  <&clk IMX8MP_CLK_A53_CORE>,
						  <&clk IMX8MP_CLK_NOC>,
						  <&clk IMX8MP_CLK_NOC_IO>,
						  <&clk IMX8MP_CLK_GIC>,
						  <&clk IMX8MP_CLK_AUDIO_AHB>,
						  <&clk IMX8MP_CLK_AUDIO_AXI_SRC>,
						  <&clk IMX8MP_AUDIO_PLL1>,
						  <&clk IMX8MP_AUDIO_PLL2>;
				assigned-clock-parents = <&clk IMX8MP_SYS_PLL1_800M>,
							 <&clk IMX8MP_ARM_PLL_OUT>,
							 <&clk IMX8MP_SYS_PLL2_1000M>,
							 <&clk IMX8MP_SYS_PLL1_800M>,
							 <&clk IMX8MP_SYS_PLL2_500M>,
							 <&clk IMX8MP_SYS_PLL1_800M>,
							 <&clk IMX8MP_SYS_PLL1_800M>;
				assigned-clock-rates = <0>, <0>,
						       <1000000000>,
						       <800000000>,
						       <500000000>,
						       <400000000>,
						       <800000000>,
						       <393216000>,
						       <361267200>;
			};

			src: reset-controller@30390000 {
				compatible = "fsl,imx8mp-src", "syscon";
				reg = <0x30390000 0x10000>;
				interrupts = <GIC_SPI 89 IRQ_TYPE_LEVEL_HIGH>;
				#reset-cells = <1>;
			};
		};

		aips2: bus@30400000 {
			compatible = "fsl,aips-bus", "simple-bus";
			reg = <0x30400000 0x400000>;
			#address-cells = <1>;
			#size-cells = <1>;
			ranges;

			pwm1: pwm@30660000 {
				compatible = "fsl,imx8mp-pwm", "fsl,imx27-pwm";
				reg = <0x30660000 0x10000>;
				interrupts = <GIC_SPI 81 IRQ_TYPE_LEVEL_HIGH>;
				clocks = <&clk IMX8MP_CLK_PWM1_ROOT>,
					 <&clk IMX8MP_CLK_PWM1_ROOT>;
				clock-names = "ipg", "per";
				#pwm-cells = <2>;
				status = "disabled";
			};

			pwm2: pwm@30670000 {
				compatible = "fsl,imx8mp-pwm", "fsl,imx27-pwm";
				reg = <0x30670000 0x10000>;
				interrupts = <GIC_SPI 82 IRQ_TYPE_LEVEL_HIGH>;
				clocks = <&clk IMX8MP_CLK_PWM2_ROOT>,
					 <&clk IMX8MP_CLK_PWM2_ROOT>;
				clock-names = "ipg", "per";
				#pwm-cells = <2>;
				status = "disabled";
			};

			pwm3: pwm@30680000 {
				compatible = "fsl,imx8mp-pwm", "fsl,imx27-pwm";
				reg = <0x30680000 0x10000>;
				interrupts = <GIC_SPI 83 IRQ_TYPE_LEVEL_HIGH>;
				clocks = <&clk IMX8MP_CLK_PWM3_ROOT>,
					 <&clk IMX8MP_CLK_PWM3_ROOT>;
				clock-names = "ipg", "per";
				#pwm-cells = <2>;
				status = "disabled";
			};

			pwm4: pwm@30690000 {
				compatible = "fsl,imx8mp-pwm", "fsl,imx27-pwm";
				reg = <0x30690000 0x10000>;
				interrupts = <GIC_SPI 84 IRQ_TYPE_LEVEL_HIGH>;
				clocks = <&clk IMX8MP_CLK_PWM4_ROOT>,
					 <&clk IMX8MP_CLK_PWM4_ROOT>;
				clock-names = "ipg", "per";
				#pwm-cells = <2>;
				status = "disabled";
			};

			system_counter: timer@306a0000 {
				compatible = "nxp,sysctr-timer";
				reg = <0x306a0000 0x20000>;
				interrupts = <GIC_SPI 47 IRQ_TYPE_LEVEL_HIGH>;
				clocks = <&osc_24m>;
				clock-names = "per";
			};
		};

		aips3: bus@30800000 {
			compatible = "fsl,aips-bus", "simple-bus";
			reg = <0x30800000 0x400000>;
			#address-cells = <1>;
			#size-cells = <1>;
			ranges;

			ecspi1: spi@30820000 {
				#address-cells = <1>;
				#size-cells = <0>;
				compatible = "fsl,imx8mp-ecspi", "fsl,imx51-ecspi";
				reg = <0x30820000 0x10000>;
				interrupts = <GIC_SPI 31 IRQ_TYPE_LEVEL_HIGH>;
				clocks = <&clk IMX8MP_CLK_ECSPI1_ROOT>,
					 <&clk IMX8MP_CLK_ECSPI1_ROOT>;
				clock-names = "ipg", "per";
				dmas = <&sdma1 0 7 1>, <&sdma1 1 7 2>;
				dma-names = "rx", "tx";
				status = "disabled";
			};

			ecspi2: spi@30830000 {
				#address-cells = <1>;
				#size-cells = <0>;
				compatible = "fsl,imx8mp-ecspi", "fsl,imx51-ecspi";
				reg = <0x30830000 0x10000>;
				interrupts = <GIC_SPI 32 IRQ_TYPE_LEVEL_HIGH>;
				clocks = <&clk IMX8MP_CLK_ECSPI2_ROOT>,
					 <&clk IMX8MP_CLK_ECSPI2_ROOT>;
				clock-names = "ipg", "per";
				dmas = <&sdma1 2 7 1>, <&sdma1 3 7 2>;
				dma-names = "rx", "tx";
				status = "disabled";
			};

			ecspi3: spi@30840000 {
				#address-cells = <1>;
				#size-cells = <0>;
				compatible = "fsl,imx8mp-ecspi", "fsl,imx51-ecspi";
				reg = <0x30840000 0x10000>;
				interrupts = <GIC_SPI 33 IRQ_TYPE_LEVEL_HIGH>;
				clocks = <&clk IMX8MP_CLK_ECSPI3_ROOT>,
					 <&clk IMX8MP_CLK_ECSPI3_ROOT>;
				clock-names = "ipg", "per";
				dmas = <&sdma1 4 7 1>, <&sdma1 5 7 2>;
				dma-names = "rx", "tx";
				status = "disabled";
			};

			uart1: serial@30860000 {
				compatible = "fsl,imx8mp-uart", "fsl,imx6q-uart";
				reg = <0x30860000 0x10000>;
				interrupts = <GIC_SPI 26 IRQ_TYPE_LEVEL_HIGH>;
				clocks = <&clk IMX8MP_CLK_UART1_ROOT>,
					 <&clk IMX8MP_CLK_UART1_ROOT>;
				clock-names = "ipg", "per";
				dmas = <&sdma1 22 4 0>, <&sdma1 23 4 0>;
				dma-names = "rx", "tx";
				status = "disabled";
			};

			uart3: serial@30880000 {
				compatible = "fsl,imx8mp-uart", "fsl,imx6q-uart";
				reg = <0x30880000 0x10000>;
				interrupts = <GIC_SPI 28 IRQ_TYPE_LEVEL_HIGH>;
				clocks = <&clk IMX8MP_CLK_UART3_ROOT>,
					 <&clk IMX8MP_CLK_UART3_ROOT>;
				clock-names = "ipg", "per";
				dmas = <&sdma1 26 4 0>, <&sdma1 27 4 0>;
				dma-names = "rx", "tx";
				status = "disabled";
			};

			uart2: serial@30890000 {
				compatible = "fsl,imx8mp-uart", "fsl,imx6q-uart";
				reg = <0x30890000 0x10000>;
				interrupts = <GIC_SPI 27 IRQ_TYPE_LEVEL_HIGH>;
				clocks = <&clk IMX8MP_CLK_UART2_ROOT>,
					 <&clk IMX8MP_CLK_UART2_ROOT>;
				clock-names = "ipg", "per";
				status = "disabled";
			};

			flexcan1: can@308c0000 {
				compatible = "fsl,imx8mp-flexcan";
				reg = <0x308c0000 0x10000>;
				interrupts = <GIC_SPI 142 IRQ_TYPE_LEVEL_HIGH>;
				clocks = <&clk IMX8MP_CLK_IPG_ROOT>,
					 <&clk IMX8MP_CLK_CAN1_ROOT>;
				clock-names = "ipg", "per";
				assigned-clocks = <&clk IMX8MP_CLK_CAN1>;
				assigned-clock-parents = <&clk IMX8MP_SYS_PLL1_40M>;
				assigned-clock-rates = <40000000>;
				fsl,clk-source = /bits/ 8 <0>;
				fsl,stop-mode = <&gpr 0x10 4>;
				status = "disabled";
			};

			flexcan2: can@308d0000 {
				compatible = "fsl,imx8mp-flexcan";
				reg = <0x308d0000 0x10000>;
				interrupts = <GIC_SPI 144 IRQ_TYPE_LEVEL_HIGH>;
				clocks = <&clk IMX8MP_CLK_IPG_ROOT>,
					 <&clk IMX8MP_CLK_CAN2_ROOT>;
				clock-names = "ipg", "per";
				assigned-clocks = <&clk IMX8MP_CLK_CAN2>;
				assigned-clock-parents = <&clk IMX8MP_SYS_PLL1_40M>;
				assigned-clock-rates = <40000000>;
				fsl,clk-source = /bits/ 8 <0>;
				fsl,stop-mode = <&gpr 0x10 5>;
				status = "disabled";
			};

			crypto: crypto@30900000 {
				compatible = "fsl,sec-v4.0";
				#address-cells = <1>;
				#size-cells = <1>;
				reg = <0x30900000 0x40000>;
				ranges = <0 0x30900000 0x40000>;
				interrupts = <GIC_SPI 91 IRQ_TYPE_LEVEL_HIGH>;
				clocks = <&clk IMX8MP_CLK_AHB>,
					 <&clk IMX8MP_CLK_IPG_ROOT>;
				clock-names = "aclk", "ipg";

				sec_jr0: jr@1000 {
					compatible = "fsl,sec-v4.0-job-ring";
					reg = <0x1000 0x1000>;
					interrupts = <GIC_SPI 105 IRQ_TYPE_LEVEL_HIGH>;
				};

				sec_jr1: jr@2000 {
					compatible = "fsl,sec-v4.0-job-ring";
					reg = <0x2000 0x1000>;
					interrupts = <GIC_SPI 106 IRQ_TYPE_LEVEL_HIGH>;
				};

				sec_jr2: jr@3000 {
					compatible = "fsl,sec-v4.0-job-ring";
					reg = <0x3000 0x1000>;
					interrupts = <GIC_SPI 114 IRQ_TYPE_LEVEL_HIGH>;
				};
			};

			i2c1: i2c@30a20000 {
				compatible = "fsl,imx8mp-i2c", "fsl,imx21-i2c";
				#address-cells = <1>;
				#size-cells = <0>;
				reg = <0x30a20000 0x10000>;
				interrupts = <GIC_SPI 35 IRQ_TYPE_LEVEL_HIGH>;
				clocks = <&clk IMX8MP_CLK_I2C1_ROOT>;
				status = "disabled";
			};

			i2c2: i2c@30a30000 {
				compatible = "fsl,imx8mp-i2c", "fsl,imx21-i2c";
				#address-cells = <1>;
				#size-cells = <0>;
				reg = <0x30a30000 0x10000>;
				interrupts = <GIC_SPI 36 IRQ_TYPE_LEVEL_HIGH>;
				clocks = <&clk IMX8MP_CLK_I2C2_ROOT>;
				status = "disabled";
			};

			i2c3: i2c@30a40000 {
				compatible = "fsl,imx8mp-i2c", "fsl,imx21-i2c";
				#address-cells = <1>;
				#size-cells = <0>;
				reg = <0x30a40000 0x10000>;
				interrupts = <GIC_SPI 37 IRQ_TYPE_LEVEL_HIGH>;
				clocks = <&clk IMX8MP_CLK_I2C3_ROOT>;
				status = "disabled";
			};

			i2c4: i2c@30a50000 {
				compatible = "fsl,imx8mp-i2c", "fsl,imx21-i2c";
				#address-cells = <1>;
				#size-cells = <0>;
				reg = <0x30a50000 0x10000>;
				interrupts = <GIC_SPI 38 IRQ_TYPE_LEVEL_HIGH>;
				clocks = <&clk IMX8MP_CLK_I2C4_ROOT>;
				status = "disabled";
			};

			uart4: serial@30a60000 {
				compatible = "fsl,imx8mp-uart", "fsl,imx6q-uart";
				reg = <0x30a60000 0x10000>;
				interrupts = <GIC_SPI 29 IRQ_TYPE_LEVEL_HIGH>;
				clocks = <&clk IMX8MP_CLK_UART4_ROOT>,
					 <&clk IMX8MP_CLK_UART4_ROOT>;
				clock-names = "ipg", "per";
				dmas = <&sdma1 28 4 0>, <&sdma1 29 4 0>;
				dma-names = "rx", "tx";
				status = "disabled";
			};

			mu: mailbox@30aa0000 {
				compatible = "fsl,imx8mp-mu", "fsl,imx6sx-mu";
				reg = <0x30aa0000 0x10000>;
				interrupts = <GIC_SPI 88 IRQ_TYPE_LEVEL_HIGH>;
				clocks = <&clk IMX8MP_CLK_MU_ROOT>;
				#mbox-cells = <2>;
			};

			mu2: mailbox@30e60000 {
				compatible = "fsl,imx8mp-mu", "fsl,imx6sx-mu";
				reg = <0x30e60000 0x10000>;
				interrupts = <GIC_SPI 136 IRQ_TYPE_LEVEL_HIGH>;
				#mbox-cells = <2>;
				status = "disabled";
			};

			i2c5: i2c@30ad0000 {
				compatible = "fsl,imx8mp-i2c", "fsl,imx21-i2c";
				#address-cells = <1>;
				#size-cells = <0>;
				reg = <0x30ad0000 0x10000>;
				interrupts = <GIC_SPI 76 IRQ_TYPE_LEVEL_HIGH>;
				clocks = <&clk IMX8MP_CLK_I2C5_ROOT>;
				status = "disabled";
			};

			i2c6: i2c@30ae0000 {
				compatible = "fsl,imx8mp-i2c", "fsl,imx21-i2c";
				#address-cells = <1>;
				#size-cells = <0>;
				reg = <0x30ae0000 0x10000>;
				interrupts = <GIC_SPI 77 IRQ_TYPE_LEVEL_HIGH>;
				clocks = <&clk IMX8MP_CLK_I2C6_ROOT>;
				status = "disabled";
			};

			usdhc1: mmc@30b40000 {
				compatible = "fsl,imx8mp-usdhc", "fsl,imx7d-usdhc";
				reg = <0x30b40000 0x10000>;
				interrupts = <GIC_SPI 22 IRQ_TYPE_LEVEL_HIGH>;
				clocks = <&clk IMX8MP_CLK_DUMMY>,
					 <&clk IMX8MP_CLK_NAND_USDHC_BUS>,
					 <&clk IMX8MP_CLK_USDHC1_ROOT>;
				clock-names = "ipg", "ahb", "per";
				fsl,tuning-start-tap = <20>;
				fsl,tuning-step= <2>;
				bus-width = <4>;
				status = "disabled";
			};

			usdhc2: mmc@30b50000 {
				compatible = "fsl,imx8mp-usdhc", "fsl,imx7d-usdhc";
				reg = <0x30b50000 0x10000>;
				interrupts = <GIC_SPI 23 IRQ_TYPE_LEVEL_HIGH>;
				clocks = <&clk IMX8MP_CLK_DUMMY>,
					 <&clk IMX8MP_CLK_NAND_USDHC_BUS>,
					 <&clk IMX8MP_CLK_USDHC2_ROOT>;
				clock-names = "ipg", "ahb", "per";
				fsl,tuning-start-tap = <20>;
				fsl,tuning-step= <2>;
				bus-width = <4>;
				status = "disabled";
			};

			usdhc3: mmc@30b60000 {
				compatible = "fsl,imx8mp-usdhc", "fsl,imx7d-usdhc";
				reg = <0x30b60000 0x10000>;
				interrupts = <GIC_SPI 24 IRQ_TYPE_LEVEL_HIGH>;
				clocks = <&clk IMX8MP_CLK_DUMMY>,
					 <&clk IMX8MP_CLK_NAND_USDHC_BUS>,
					 <&clk IMX8MP_CLK_USDHC3_ROOT>;
				clock-names = "ipg", "ahb", "per";
				fsl,tuning-start-tap = <20>;
				fsl,tuning-step= <2>;
				bus-width = <4>;
				status = "disabled";
			};

			flexspi: spi@30bb0000 {
				compatible = "nxp,imx8mp-fspi";
				reg = <0x30bb0000 0x10000>, <0x8000000 0x10000000>;
				reg-names = "fspi_base", "fspi_mmap";
				interrupts = <GIC_SPI 107 IRQ_TYPE_LEVEL_HIGH>;
				clocks = <&clk IMX8MP_CLK_QSPI_ROOT>,
					 <&clk IMX8MP_CLK_QSPI_ROOT>;
<<<<<<< HEAD
				clock-names = "fspi", "fspi_en";
=======
				clock-names = "fspi_en", "fspi";
>>>>>>> df0cc57e
				assigned-clock-rates = <80000000>;
				assigned-clocks = <&clk IMX8MP_CLK_QSPI>;
				#address-cells = <1>;
				#size-cells = <0>;
				status = "disabled";
			};

			sdma1: dma-controller@30bd0000 {
				compatible = "fsl,imx8mp-sdma", "fsl,imx8mq-sdma";
				reg = <0x30bd0000 0x10000>;
				interrupts = <GIC_SPI 2 IRQ_TYPE_LEVEL_HIGH>;
				clocks = <&clk IMX8MP_CLK_SDMA1_ROOT>,
					 <&clk IMX8MP_CLK_AHB>;
				clock-names = "ipg", "ahb";
				#dma-cells = <3>;
				fsl,sdma-ram-script-name = "imx/sdma/sdma-imx7d.bin";
			};

			fec: ethernet@30be0000 {
				compatible = "fsl,imx8mp-fec", "fsl,imx8mq-fec", "fsl,imx6sx-fec";
				reg = <0x30be0000 0x10000>;
				interrupts = <GIC_SPI 118 IRQ_TYPE_LEVEL_HIGH>,
					     <GIC_SPI 119 IRQ_TYPE_LEVEL_HIGH>,
					     <GIC_SPI 120 IRQ_TYPE_LEVEL_HIGH>,
					     <GIC_SPI 121 IRQ_TYPE_LEVEL_HIGH>;
				clocks = <&clk IMX8MP_CLK_ENET1_ROOT>,
					 <&clk IMX8MP_CLK_SIM_ENET_ROOT>,
					 <&clk IMX8MP_CLK_ENET_TIMER>,
					 <&clk IMX8MP_CLK_ENET_REF>,
					 <&clk IMX8MP_CLK_ENET_PHY_REF>;
				clock-names = "ipg", "ahb", "ptp",
					      "enet_clk_ref", "enet_out";
				assigned-clocks = <&clk IMX8MP_CLK_ENET_AXI>,
						  <&clk IMX8MP_CLK_ENET_TIMER>,
						  <&clk IMX8MP_CLK_ENET_REF>,
						  <&clk IMX8MP_CLK_ENET_PHY_REF>;
				assigned-clock-parents = <&clk IMX8MP_SYS_PLL1_266M>,
							 <&clk IMX8MP_SYS_PLL2_100M>,
							 <&clk IMX8MP_SYS_PLL2_125M>,
							 <&clk IMX8MP_SYS_PLL2_50M>;
				assigned-clock-rates = <0>, <100000000>, <125000000>, <0>;
				fsl,num-tx-queues = <3>;
				fsl,num-rx-queues = <3>;
				nvmem-cells = <&eth_mac1>;
				nvmem-cell-names = "mac-address";
				fsl,stop-mode = <&gpr 0x10 3>;
				nvmem_macaddr_swap;
				status = "disabled";
			};

			eqos: ethernet@30bf0000 {
				compatible = "nxp,imx8mp-dwmac-eqos", "snps,dwmac-5.10a";
				reg = <0x30bf0000 0x10000>;
				interrupts = <GIC_SPI 135 IRQ_TYPE_LEVEL_HIGH>,
					     <GIC_SPI 134 IRQ_TYPE_LEVEL_HIGH>;
				interrupt-names = "macirq", "eth_wake_irq";
				clocks = <&clk IMX8MP_CLK_ENET_QOS_ROOT>,
					 <&clk IMX8MP_CLK_QOS_ENET_ROOT>,
					 <&clk IMX8MP_CLK_ENET_QOS_TIMER>,
					 <&clk IMX8MP_CLK_ENET_QOS>;
				clock-names = "stmmaceth", "pclk", "ptp_ref", "tx";
				assigned-clocks = <&clk IMX8MP_CLK_ENET_AXI>,
						  <&clk IMX8MP_CLK_ENET_QOS_TIMER>,
						  <&clk IMX8MP_CLK_ENET_QOS>;
				assigned-clock-parents = <&clk IMX8MP_SYS_PLL1_266M>,
							 <&clk IMX8MP_SYS_PLL2_100M>,
							 <&clk IMX8MP_SYS_PLL2_125M>;
				assigned-clock-rates = <0>, <100000000>, <125000000>;
				intf_mode = <&gpr 0x4>;
				status = "disabled";
			};
		};

		gic: interrupt-controller@38800000 {
			compatible = "arm,gic-v3";
			reg = <0x38800000 0x10000>,
			      <0x38880000 0xc0000>;
			#interrupt-cells = <3>;
			interrupt-controller;
			interrupts = <GIC_PPI 9 IRQ_TYPE_LEVEL_HIGH>;
			interrupt-parent = <&gic>;
		};

		ddr-pmu@3d800000 {
			compatible = "fsl,imx8mp-ddr-pmu", "fsl,imx8m-ddr-pmu";
			reg = <0x3d800000 0x400000>;
			interrupts = <GIC_SPI 98 IRQ_TYPE_LEVEL_HIGH>;
		};

		usb3_phy0: usb-phy@381f0040 {
			compatible = "fsl,imx8mp-usb-phy";
			reg = <0x381f0040 0x40>;
			clocks = <&clk IMX8MP_CLK_USB_PHY_ROOT>;
			clock-names = "phy";
			assigned-clocks = <&clk IMX8MP_CLK_USB_PHY_REF>;
			assigned-clock-parents = <&clk IMX8MP_CLK_24M>;
			#phy-cells = <0>;
			status = "disabled";
		};

		usb3_0: usb@32f10100 {
			compatible = "fsl,imx8mp-dwc3";
			reg = <0x32f10100 0x8>;
			clocks = <&clk IMX8MP_CLK_HSIO_ROOT>,
				 <&clk IMX8MP_CLK_USB_ROOT>;
			clock-names = "hsio", "suspend";
			interrupts = <GIC_SPI 148 IRQ_TYPE_LEVEL_HIGH>;
			#address-cells = <1>;
			#size-cells = <1>;
			dma-ranges = <0x40000000 0x40000000 0xc0000000>;
			ranges;
			status = "disabled";

			usb_dwc3_0: usb@38100000 {
				compatible = "snps,dwc3";
				reg = <0x38100000 0x10000>;
				clocks = <&clk IMX8MP_CLK_HSIO_AXI>,
					 <&clk IMX8MP_CLK_USB_CORE_REF>,
					 <&clk IMX8MP_CLK_USB_ROOT>;
				clock-names = "bus_early", "ref", "suspend";
				assigned-clocks = <&clk IMX8MP_CLK_HSIO_AXI>;
				assigned-clock-parents = <&clk IMX8MP_SYS_PLL2_500M>;
				assigned-clock-rates = <500000000>;
				interrupts = <GIC_SPI 40 IRQ_TYPE_LEVEL_HIGH>;
				phys = <&usb3_phy0>, <&usb3_phy0>;
				phy-names = "usb2-phy", "usb3-phy";
				snps,dis-u2-freeclk-exists-quirk;
			};

		};

		usb3_phy1: usb-phy@382f0040 {
			compatible = "fsl,imx8mp-usb-phy";
			reg = <0x382f0040 0x40>;
			clocks = <&clk IMX8MP_CLK_USB_PHY_ROOT>;
			clock-names = "phy";
			assigned-clocks = <&clk IMX8MP_CLK_USB_PHY_REF>;
			assigned-clock-parents = <&clk IMX8MP_CLK_24M>;
			#phy-cells = <0>;
		};

		usb3_1: usb@32f10108 {
			compatible = "fsl,imx8mp-dwc3";
			reg = <0x32f10108 0x8>;
			clocks = <&clk IMX8MP_CLK_HSIO_ROOT>,
				 <&clk IMX8MP_CLK_USB_ROOT>;
			clock-names = "hsio", "suspend";
			interrupts = <GIC_SPI 149 IRQ_TYPE_LEVEL_HIGH>;
			#address-cells = <1>;
			#size-cells = <1>;
			dma-ranges = <0x40000000 0x40000000 0xc0000000>;
			ranges;
			status = "disabled";

			usb_dwc3_1: usb@38200000 {
				compatible = "snps,dwc3";
				reg = <0x38200000 0x10000>;
				clocks = <&clk IMX8MP_CLK_HSIO_AXI>,
					 <&clk IMX8MP_CLK_USB_CORE_REF>,
					 <&clk IMX8MP_CLK_USB_ROOT>;
				clock-names = "bus_early", "ref", "suspend";
				assigned-clocks = <&clk IMX8MP_CLK_HSIO_AXI>;
				assigned-clock-parents = <&clk IMX8MP_SYS_PLL2_500M>;
				assigned-clock-rates = <500000000>;
				interrupts = <GIC_SPI 41 IRQ_TYPE_LEVEL_HIGH>;
				phys = <&usb3_phy1>, <&usb3_phy1>;
				phy-names = "usb2-phy", "usb3-phy";
				snps,dis-u2-freeclk-exists-quirk;
			};
		};

		dsp: dsp@3b6e8000 {
			compatible = "fsl,imx8mp-dsp";
			reg = <0x3b6e8000 0x88000>;
			mbox-names = "txdb0", "txdb1",
				"rxdb0", "rxdb1";
			mboxes = <&mu2 2 0>, <&mu2 2 1>,
				<&mu2 3 0>, <&mu2 3 1>;
			memory-region = <&dsp_reserved>;
			status = "disabled";
		};
	};
};<|MERGE_RESOLUTION|>--- conflicted
+++ resolved
@@ -785,11 +785,7 @@
 				interrupts = <GIC_SPI 107 IRQ_TYPE_LEVEL_HIGH>;
 				clocks = <&clk IMX8MP_CLK_QSPI_ROOT>,
 					 <&clk IMX8MP_CLK_QSPI_ROOT>;
-<<<<<<< HEAD
-				clock-names = "fspi", "fspi_en";
-=======
 				clock-names = "fspi_en", "fspi";
->>>>>>> df0cc57e
 				assigned-clock-rates = <80000000>;
 				assigned-clocks = <&clk IMX8MP_CLK_QSPI>;
 				#address-cells = <1>;
