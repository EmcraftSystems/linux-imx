--- conflicted
+++ resolved
@@ -1487,11 +1487,9 @@
 	};
 };
 
-<<<<<<< HEAD
 &crypto {
        status = "disabled";
 };
-=======
 &vpu_decoder {
 	core_type = <2>;
 	status = "okay";
@@ -1502,4 +1500,3 @@
 	status = "okay";
 };
 
->>>>>>> 81fcafdb
