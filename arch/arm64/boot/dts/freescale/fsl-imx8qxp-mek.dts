/*
 * Copyright 2017-2018 NXP
 *
 * This program is free software; you can redistribute it and/or
 * modify it under the terms of the GNU General Public License
 * as published by the Free Software Foundation; either version 2
 * of the License, or (at your option) any later version.
 *
 * This program is distributed in the hope that it will be useful,
 * but WITHOUT ANY WARRANTY; without even the implied warranty of
 * MERCHANTABILITY or FITNESS FOR A PARTICULAR PURPOSE.  See the
 * GNU General Public License for more details.
 */

/dts-v1/;

#include "fsl-imx8qxp.dtsi"

/ {
	firmware {
		android {
			compatible = "android,firmware";
			fstab {
				compatible = "android,fstab";
				vendor {
					compatible = "android,vendor";
					/* sd card node which used if androidboot.storage_type=sd */
					dev_sd = "/dev/block/platform/5b020000.usdhc/by-name/vendor";
					/* emmc node which used if androidboot.storage_type=emmc */
					dev_emmc = "/dev/block/platform/5b010000.usdhc/by-name/vendor";
					type = "ext4";
					mnt_flags = "ro,barrier=1,inode_readahead_blks=8";
					fsmgr_flags = "wait,slotselect,avb";
				};
			};
			vbmeta {
				/*we need use FirstStageMountVBootV2 if we enable avb*/
				compatible = "android,vbmeta";
				/*parts means the partition witch can be mount in first stage*/
				parts = "vbmeta,boot,system,vendor";
			};
		};
	};
};

/ {
	model = "Freescale i.MX8QXP MEK";
	compatible = "fsl,imx8qxp-mek", "fsl,imx8qxp";

	chosen {
		bootargs = "console=ttyLP0,115200 earlycon=lpuart32,0x5a060000,115200";
		stdout-path = &lpuart0;
	};

	bcmdhd_wlan_0: bcmdhd_wlan@0 {
		compatible = "android,bcmdhd_wlan";
		bcmdhd_fw = "/vendor/firmware/bcm/1FD_BCM89359/fw_bcmdhd.bin";
		bcmdhd_nv = "/vendor/firmware/bcm/1FD_BCM89359/bcmdhd.1FD.cal";
	};

	bt_rfkill {
		compatible = "fsl,mxc_bt_rfkill";
		bt-power-gpios = <&pca9557_a 1 GPIO_ACTIVE_LOW>;
		status ="okay";
	};

	regulators {
		compatible = "simple-bus";
		#address-cells = <1>;
		#size-cells = <0>;

		reg_can_en: regulator-can-gen {
			compatible = "regulator-fixed";
			regulator-name = "can-en";
			regulator-min-microvolt = <3300000>;
			regulator-max-microvolt = <3300000>;
			gpio = <&pca6416 3 GPIO_ACTIVE_HIGH>;
			enable-active-high;
		};

		reg_can_stby: regulator-can-stby {
			compatible = "regulator-fixed";
			regulator-name = "can-stby";
			regulator-min-microvolt = <3300000>;
			regulator-max-microvolt = <3300000>;
			gpio = <&pca6416 5 GPIO_ACTIVE_HIGH>;
			enable-active-high;
			vin-supply = <&reg_can_en>;
		};

		reg_fec2_supply: fec2_nvcc {
			compatible = "regulator-fixed";
			regulator-name = "fec2_nvcc";
			regulator-min-microvolt = <1800000>;
			regulator-max-microvolt = <1800000>;
			gpio = <&max7322 0 GPIO_ACTIVE_HIGH>;
			enable-active-high;
		};

		reg_usdhc2_vmmc: usdhc2_vmmc {
			compatible = "regulator-fixed";
			regulator-name = "SD1_SPWR";
			regulator-min-microvolt = <3000000>;
			regulator-max-microvolt = <3000000>;
			gpio = <&gpio4 19 GPIO_ACTIVE_HIGH>;
			off-on-delay = <3480>;
			enable-active-high;
		};

		epdev_on: fixedregulator@100 {
			compatible = "regulator-fixed";
			regulator-min-microvolt = <3300000>;
			regulator-max-microvolt = <3300000>;
			regulator-name = "epdev_on";
			gpio = <&pca9557_a 0 GPIO_ACTIVE_HIGH>;
			enable-active-high;
		};

		reg_usb_otg1_vbus: regulator@0 {
			compatible = "regulator-fixed";
			reg = <0>;
			regulator-name = "usb_otg1_vbus";
			regulator-min-microvolt = <5000000>;
			regulator-max-microvolt = <5000000>;
			gpio = <&pca9557_b 2 GPIO_ACTIVE_HIGH>;
			enable-active-high;
		};

		reg_audio: fixedregulator@2 {
			compatible = "regulator-fixed";
			reg = <2>;
			regulator-name = "cs42888_supply";
			regulator-min-microvolt = <3300000>;
			regulator-max-microvolt = <3300000>;
			regulator-always-on;
		};
	};

	sound: sound {
		compatible = "fsl,imx7d-evk-wm8960",
			   "fsl,imx-audio-wm8960";
		model = "wm8960-audio";
		cpu-dai = <&sai1>;
		audio-codec = <&wm8960>;
		codec-master;
		/*
		 * hp-det = <hp-det-pin hp-det-polarity>;
		 * hp-det-pin: JD1 JD2  or JD3
		 * hp-det-polarity = 0: hp detect high for headphone
		 * hp-det-polarity = 1: hp detect high for speaker
		 */
		hp-det = <2 0>;
		hp-det-gpios = <&gpio1 0 0>;
		mic-det-gpios = <&gpio1 0 0>;
		audio-routing =
			"Headphone Jack", "HP_L",
			"Headphone Jack", "HP_R",
			"Ext Spk", "SPK_LP",
			"Ext Spk", "SPK_LN",
			"Ext Spk", "SPK_RP",
			"Ext Spk", "SPK_RN",
			"LINPUT2", "Mic Jack",
			"LINPUT3", "Mic Jack",
			"RINPUT1", "Main MIC",
			"RINPUT2", "Main MIC",
			"Mic Jack", "MICB",
			"Main MIC", "MICB",
			"CPU-Playback", "ASRC-Playback",
			"Playback", "CPU-Playback",
			"ASRC-Capture", "CPU-Capture",
			"CPU-Capture", "Capture";
	};

	sound-amix-sai {
		compatible = "fsl,imx-audio-amix";
		model = "amix-audio-sai";
		dais = <&sai4>, <&sai5>;
		amix-controller = <&amix>;
	};

	sound-cs42888 {
		compatible = "fsl,imx8qm-sabreauto-cs42888",
				"fsl,imx-audio-cs42888";
		model = "imx-cs42888";
		esai-controller = <&esai0>;
		audio-codec = <&cs42888>;
		asrc-controller = <&asrc0>;
		status = "okay";
	};

<<<<<<< HEAD
	sound-xtor {
		compatible = "fsl,imx-audio-xtor";
		model = "xtor-audio";
		cpu-dai = <&sai0>;
		status = "okay";
=======
	lvds_backlight0: lvds_backlight@0 {
		compatible = "pwm-backlight";
		pwms = <&pwm_mipi_lvds0 0 100000 0>;

		brightness-levels = < 0  1  2  3  4  5  6  7  8  9
				     10 11 12 13 14 15 16 17 18 19
				     20 21 22 23 24 25 26 27 28 29
				     30 31 32 33 34 35 36 37 38 39
				     40 41 42 43 44 45 46 47 48 49
				     50 51 52 53 54 55 56 57 58 59
				     60 61 62 63 64 65 66 67 68 69
				     70 71 72 73 74 75 76 77 78 79
				     80 81 82 83 84 85 86 87 88 89
				     90 91 92 93 94 95 96 97 98 99
				    100>;
		default-brightness-level = <80>;
	};

	lvds_backlight1: lvds_backlight@1 {
		compatible = "pwm-backlight";
		pwms = <&pwm_mipi_lvds1 0 100000 0>;

		brightness-levels = < 0  1  2  3  4  5  6  7  8  9
				     10 11 12 13 14 15 16 17 18 19
				     20 21 22 23 24 25 26 27 28 29
				     30 31 32 33 34 35 36 37 38 39
				     40 41 42 43 44 45 46 47 48 49
				     50 51 52 53 54 55 56 57 58 59
				     60 61 62 63 64 65 66 67 68 69
				     70 71 72 73 74 75 76 77 78 79
				     80 81 82 83 84 85 86 87 88 89
				     90 91 92 93 94 95 96 97 98 99
				    100>;
		default-brightness-level = <80>;
>>>>>>> 5c7e971e
	};
};

&acm {
	status = "okay";
};

&amix {
	status = "okay";
};

&asrc0 {
	fsl,asrc-rate  = <48000>;
	status = "okay";
};

&esai0 {
	compatible = "fsl,imx8qm-esai";
	pinctrl-names = "default";
	pinctrl-0 = <&pinctrl_esai0>;
	assigned-clocks = <&clk IMX8QXP_ACM_ESAI0_MCLK_SEL>,
			<&clk IMX8QXP_AUD_PLL0_DIV>,
			<&clk IMX8QXP_AUD_ACM_AUD_PLL_CLK0_DIV>,
			<&clk IMX8QXP_AUD_ACM_AUD_REC_CLK0_DIV>,
			<&clk IMX8QXP_AUD_ESAI_0_EXTAL_IPG>;
	assigned-clock-parents = <&clk IMX8QXP_AUD_ACM_AUD_PLL_CLK0_CLK>;
	assigned-clock-rates = <0>, <786432000>, <49152000>, <12288000>, <49152000>;
	status = "okay";
};

&sai4 {
	assigned-clocks = <&clk IMX8QXP_ACM_SAI4_MCLK_SEL>,
			<&clk IMX8QXP_AUD_PLL1_DIV>,
			<&clk IMX8QXP_AUD_ACM_AUD_PLL_CLK1_DIV>,
			<&clk IMX8QXP_AUD_ACM_AUD_REC_CLK1_DIV>,
			<&clk IMX8QXP_AUD_SAI_4_MCLK>;
	assigned-clock-parents = <&clk IMX8QXP_AUD_ACM_AUD_PLL_CLK1_CLK>;
	assigned-clock-rates = <0>, <786432000>, <98304000>, <12288000>, <98304000>;
	fsl,sai-asynchronous;
	fsl,txm-rxs;
	status = "okay";
};

&sai5 {
	assigned-clocks = <&clk IMX8QXP_ACM_SAI5_MCLK_SEL>,
			<&clk IMX8QXP_AUD_PLL1_DIV>,
			<&clk IMX8QXP_AUD_ACM_AUD_PLL_CLK1_DIV>,
			<&clk IMX8QXP_AUD_ACM_AUD_REC_CLK1_DIV>,
			<&clk IMX8QXP_AUD_SAI_5_MCLK>;
	assigned-clock-parents = <&clk IMX8QXP_AUD_ACM_AUD_PLL_CLK1_CLK>;
	assigned-clock-rates = <0>, <786432000>, <98304000>, <12288000>, <98304000>;
	fsl,sai-asynchronous;
	fsl,txm-rxs;
	status = "okay";
};

&iomuxc {
	pinctrl-names = "default";
	pinctrl-0 = <&pinctrl_hog>;

	imx8qxp-mek {
		pinctrl_hog: hoggrp {
			fsl,pins = <
				SC_P_MCLK_OUT0_ADMA_ACM_MCLK_OUT0	0x0600004c
				SC_P_COMP_CTL_GPIO_1V8_3V3_GPIORHB_PAD	0x000514a0
			>;
		};

		pinctrl_csi0_lpi2c0: csi0lpi2c0grp {
			fsl,pins = <
				SC_P_MIPI_CSI0_I2C0_SCL_MIPI_CSI0_I2C0_SCL	0xc2000020
				SC_P_MIPI_CSI0_I2C0_SDA_MIPI_CSI0_I2C0_SDA	0xc2000020
			>;
		};

		pinctrl_esai0: esai0grp {
			fsl,pins = <
				SC_P_ESAI0_FSR_ADMA_ESAI0_FSR		0xc6000040
				SC_P_ESAI0_FST_ADMA_ESAI0_FST		0xc6000040
				SC_P_ESAI0_SCKR_ADMA_ESAI0_SCKR		0xc6000040
				SC_P_ESAI0_SCKT_ADMA_ESAI0_SCKT		0xc6000040
				SC_P_ESAI0_TX0_ADMA_ESAI0_TX0		0xc6000040
				SC_P_ESAI0_TX1_ADMA_ESAI0_TX1		0xc6000040
				SC_P_ESAI0_TX2_RX3_ADMA_ESAI0_TX2_RX3	0xc6000040
				SC_P_ESAI0_TX3_RX2_ADMA_ESAI0_TX3_RX2	0xc6000040
				SC_P_ESAI0_TX4_RX1_ADMA_ESAI0_TX4_RX1	0xc6000040
				SC_P_ESAI0_TX5_RX0_ADMA_ESAI0_TX5_RX0	0xc6000040
			>;
		};

		pinctrl_lpuart0: lpuart0grp {
			fsl,pins = <
				SC_P_UART0_RX_ADMA_UART0_RX	0x06000020
				SC_P_UART0_TX_ADMA_UART0_TX	0x06000020
			>;
		};

		pinctrl_lpuart1: lpuart1grp {
			fsl,pins = <
				SC_P_UART1_TX_ADMA_UART1_TX		0x06000020
				SC_P_UART1_RX_ADMA_UART1_RX		0x06000020
				SC_P_UART1_RTS_B_ADMA_UART1_RTS_B	0x06000020
				SC_P_UART1_CTS_B_ADMA_UART1_CTS_B	0x06000020
			>;
		};

		pinctrl_lpuart2: lpuart2grp {
			fsl,pins = <
				SC_P_UART2_TX_ADMA_UART2_TX	0x06000020
				SC_P_UART2_RX_ADMA_UART2_RX	0x06000020
			>;
		};

		pinctrl_lpuart3: lpuart3grp {
			fsl,pins = <
				SC_P_FLEXCAN2_TX_ADMA_UART3_TX	0x06000020
				SC_P_FLEXCAN2_RX_ADMA_UART3_RX	0x06000020
			>;
		};

		pinctrl_fec1: fec1grp {
			fsl,pins = <
				SC_P_COMP_CTL_GPIO_1V8_3V3_ENET_ENETB0_PAD	0x000014a0
				SC_P_COMP_CTL_GPIO_1V8_3V3_ENET_ENETB1_PAD	0x000014a0
				SC_P_ENET0_MDC_CONN_ENET0_MDC			0x06000020
				SC_P_ENET0_MDIO_CONN_ENET0_MDIO			0x06000020
				SC_P_ENET0_RGMII_TX_CTL_CONN_ENET0_RGMII_TX_CTL	0x00000060
				SC_P_ENET0_RGMII_TXC_CONN_ENET0_RGMII_TXC	0x00000060
				SC_P_ENET0_RGMII_TXD0_CONN_ENET0_RGMII_TXD0	0x00000060
				SC_P_ENET0_RGMII_TXD1_CONN_ENET0_RGMII_TXD1	0x00000060
				SC_P_ENET0_RGMII_TXD2_CONN_ENET0_RGMII_TXD2	0x00000060
				SC_P_ENET0_RGMII_TXD3_CONN_ENET0_RGMII_TXD3	0x00000060
				SC_P_ENET0_RGMII_RXC_CONN_ENET0_RGMII_RXC	0x00000060
				SC_P_ENET0_RGMII_RX_CTL_CONN_ENET0_RGMII_RX_CTL	0x00000060
				SC_P_ENET0_RGMII_RXD0_CONN_ENET0_RGMII_RXD0	0x00000060
				SC_P_ENET0_RGMII_RXD1_CONN_ENET0_RGMII_RXD1	0x00000060
				SC_P_ENET0_RGMII_RXD2_CONN_ENET0_RGMII_RXD2	0x00000060
				SC_P_ENET0_RGMII_RXD3_CONN_ENET0_RGMII_RXD3	0x00000060
			>;
		};

		pinctrl_fec2: fec2grp {
			fsl,pins = <
				SC_P_ESAI0_SCKR_CONN_ENET1_RGMII_TX_CTL		0x00000060
				SC_P_ESAI0_FSR_CONN_ENET1_RGMII_TXC		0x00000060
				SC_P_ESAI0_TX4_RX1_CONN_ENET1_RGMII_TXD0	0x00000060
				SC_P_ESAI0_TX5_RX0_CONN_ENET1_RGMII_TXD1	0x00000060
				SC_P_ESAI0_FST_CONN_ENET1_RGMII_TXD2		0x00000060
				SC_P_ESAI0_SCKT_CONN_ENET1_RGMII_TXD3		0x00000060
				SC_P_ESAI0_TX0_CONN_ENET1_RGMII_RXC		0x00000060
				SC_P_SPDIF0_TX_CONN_ENET1_RGMII_RX_CTL		0x00000060
				SC_P_SPDIF0_RX_CONN_ENET1_RGMII_RXD0		0x00000060
				SC_P_ESAI0_TX3_RX2_CONN_ENET1_RGMII_RXD1	0x00000060
				SC_P_ESAI0_TX2_RX3_CONN_ENET1_RGMII_RXD2	0x00000060
				SC_P_ESAI0_TX1_CONN_ENET1_RGMII_RXD3		0x00000060
			>;
		};

		pinctrl_flexcan1: flexcan0grp {
			fsl,pins = <
				SC_P_FLEXCAN0_TX_ADMA_FLEXCAN0_TX		0x21
				SC_P_FLEXCAN0_RX_ADMA_FLEXCAN0_RX		0x21
			>;
		};

		pinctrl_flexcan2: flexcan1grp {
			fsl,pins = <
				SC_P_FLEXCAN1_TX_ADMA_FLEXCAN1_TX		0x21
				SC_P_FLEXCAN1_RX_ADMA_FLEXCAN1_RX		0x21
			>;
		};

		pinctrl_flexspi0: flexspi0grp {
			fsl,pins = <
				SC_P_QSPI0A_DATA0_LSIO_QSPI0A_DATA0	0x0600004c
				SC_P_QSPI0A_DATA1_LSIO_QSPI0A_DATA1	0x0600004c
				SC_P_QSPI0A_DATA2_LSIO_QSPI0A_DATA2	0x0600004c
				SC_P_QSPI0A_DATA3_LSIO_QSPI0A_DATA3	0x0600004c
				SC_P_QSPI0A_DQS_LSIO_QSPI0A_DQS		0x0600004c
				SC_P_QSPI0A_SS0_B_LSIO_QSPI0A_SS0_B	0x0600004c
				SC_P_QSPI0A_SS1_B_LSIO_QSPI0A_SS1_B	0x0600004c
				SC_P_QSPI0A_SCLK_LSIO_QSPI0A_SCLK	0x0600004c
				SC_P_QSPI0B_SCLK_LSIO_QSPI0B_SCLK	0x0600004c
				SC_P_QSPI0B_DATA0_LSIO_QSPI0B_DATA0	0x0600004c
				SC_P_QSPI0B_DATA1_LSIO_QSPI0B_DATA1	0x0600004c
				SC_P_QSPI0B_DATA2_LSIO_QSPI0B_DATA2	0x0600004c
				SC_P_QSPI0B_DATA3_LSIO_QSPI0B_DATA3	0x0600004c
				SC_P_QSPI0B_DQS_LSIO_QSPI0B_DQS		0x0600004c
				SC_P_QSPI0B_SS0_B_LSIO_QSPI0B_SS0_B	0x0600004c
				SC_P_QSPI0B_SS1_B_LSIO_QSPI0B_SS1_B	0x0600004c
			>;
		};

		pinctrl_cm40_i2c: cm40i2cgrp {
			fsl,pins = <
				SC_P_ADC_IN1_M40_I2C0_SDA	0x0600004c
				SC_P_ADC_IN0_M40_I2C0_SCL	0x0600004c
			>;
		};

		pinctrl_ioexp_rst: ioexp_rst_grp {
			fsl,pins = <
				SC_P_SPI2_SDO_LSIO_GPIO1_IO01	0x06000021
			>;
		};

		pinctrl_pwm_mipi_lvds0: mipi_lvds0_pwm_grp {
			fsl,pins = <
				SC_P_MIPI_DSI0_GPIO0_00_MIPI_DSI0_PWM0_OUT	0x00000020
			>;
		};

		pinctrl_i2c0_mipi_lvds0: mipi_lvds0_i2c0_grp {
			fsl,pins = <
				SC_P_MIPI_DSI0_I2C0_SCL_MIPI_DSI0_I2C0_SCL 0xc6000020
				SC_P_MIPI_DSI0_I2C0_SDA_MIPI_DSI0_I2C0_SDA 0xc6000020
			>;
		};

		pinctrl_pwm_mipi_lvds1: mipi_lvds1_pwm_grp {
			fsl,pins = <
				SC_P_MIPI_DSI1_GPIO0_00_MIPI_DSI1_PWM0_OUT	0x00000020
			>;
		};

		pinctrl_i2c0_mipi_lvds1: mipi_lvds1_i2c0_grp {
			fsl,pins = <
				SC_P_MIPI_DSI1_I2C0_SCL_MIPI_DSI1_I2C0_SCL 0xc6000020
				SC_P_MIPI_DSI1_I2C0_SDA_MIPI_DSI1_I2C0_SDA 0xc6000020
			>;
		};

		pinctrl_isl29023: isl29023grp {
			fsl,pins = <
				SC_P_SPI2_SDI_LSIO_GPIO1_IO02	0x00000021
			>;
		};

		pinctrl_lpi2c1: lpi1cgrp {
			fsl,pins = <
				SC_P_USB_SS3_TC1_ADMA_I2C1_SCL	0x06000021
				SC_P_USB_SS3_TC3_ADMA_I2C1_SDA	0x06000021
			>;
		};

		pinctrl_sai0: sai0grp {
			fsl,pins = <
				SC_P_SAI0_RXD_ADMA_SAI0_RXD 0x0600004c
				SC_P_SAI0_TXC_ADMA_SAI0_TXC 0x0600004c
				SC_P_SAI0_TXFS_ADMA_SAI0_TXFS 0x0600004c
				SC_P_SAI0_TXD_ADMA_SAI0_TXD 0x0600006c
			>;
		};

		pinctrl_sai1: sai1grp {
			fsl,pins = <
				SC_P_SAI1_RXD_ADMA_SAI1_RXD	0x06000040
				SC_P_SAI1_RXC_ADMA_SAI1_TXC	0x06000040
				SC_P_SAI1_RXFS_ADMA_SAI1_TXFS	0x06000040
				SC_P_SPI0_CS1_ADMA_SAI1_TXD	0x06000060
				SC_P_SPI2_CS0_LSIO_GPIO1_IO00	0x06000040
			>;
		};

		pinctrl_usdhc1: usdhc1grp {
			fsl,pins = <
				SC_P_EMMC0_CLK_CONN_EMMC0_CLK		0x06000041
				SC_P_EMMC0_CMD_CONN_EMMC0_CMD		0x00000021
				SC_P_EMMC0_DATA0_CONN_EMMC0_DATA0	0x00000021
				SC_P_EMMC0_DATA1_CONN_EMMC0_DATA1	0x00000021
				SC_P_EMMC0_DATA2_CONN_EMMC0_DATA2	0x00000021
				SC_P_EMMC0_DATA3_CONN_EMMC0_DATA3	0x00000021
				SC_P_EMMC0_DATA4_CONN_EMMC0_DATA4	0x00000021
				SC_P_EMMC0_DATA5_CONN_EMMC0_DATA5	0x00000021
				SC_P_EMMC0_DATA6_CONN_EMMC0_DATA6	0x00000021
				SC_P_EMMC0_DATA7_CONN_EMMC0_DATA7	0x00000021
				SC_P_EMMC0_STROBE_CONN_EMMC0_STROBE	0x00000041
			>;
		};

		pinctrl_typec: typecgrp {
			fsl,pins = <
				SC_P_ENET0_REFCLK_125M_25M_LSIO_GPIO5_IO09	0x60
				SC_P_SPI2_SCK_LSIO_GPIO1_IO03			0x06000021
			>;
		};

		pinctrl_usdhc1_100mhz: usdhc1grp100mhz {
			fsl,pins = <
				SC_P_EMMC0_CLK_CONN_EMMC0_CLK		0x06000040
				SC_P_EMMC0_CMD_CONN_EMMC0_CMD		0x00000020
				SC_P_EMMC0_DATA0_CONN_EMMC0_DATA0	0x00000020
				SC_P_EMMC0_DATA1_CONN_EMMC0_DATA1	0x00000020
				SC_P_EMMC0_DATA2_CONN_EMMC0_DATA2	0x00000020
				SC_P_EMMC0_DATA3_CONN_EMMC0_DATA3	0x00000020
				SC_P_EMMC0_DATA4_CONN_EMMC0_DATA4	0x00000020
				SC_P_EMMC0_DATA5_CONN_EMMC0_DATA5	0x00000020
				SC_P_EMMC0_DATA6_CONN_EMMC0_DATA6	0x00000020
				SC_P_EMMC0_DATA7_CONN_EMMC0_DATA7	0x00000020
				SC_P_EMMC0_STROBE_CONN_EMMC0_STROBE	0x00000040
			>;
		};

		pinctrl_usdhc1_200mhz: usdhc1grp200mhz {
			fsl,pins = <
				SC_P_EMMC0_CLK_CONN_EMMC0_CLK		0x06000040
				SC_P_EMMC0_CMD_CONN_EMMC0_CMD		0x00000020
				SC_P_EMMC0_DATA0_CONN_EMMC0_DATA0	0x00000020
				SC_P_EMMC0_DATA1_CONN_EMMC0_DATA1	0x00000020
				SC_P_EMMC0_DATA2_CONN_EMMC0_DATA2	0x00000020
				SC_P_EMMC0_DATA3_CONN_EMMC0_DATA3	0x00000020
				SC_P_EMMC0_DATA4_CONN_EMMC0_DATA4	0x00000020
				SC_P_EMMC0_DATA5_CONN_EMMC0_DATA5	0x00000020
				SC_P_EMMC0_DATA6_CONN_EMMC0_DATA6	0x00000020
				SC_P_EMMC0_DATA7_CONN_EMMC0_DATA7	0x00000020
				SC_P_EMMC0_STROBE_CONN_EMMC0_STROBE	0x00000040
			>;
		};

		pinctrl_usdhc2_gpio: usdhc2gpiogrp {
			fsl,pins = <
				SC_P_USDHC1_RESET_B_LSIO_GPIO4_IO19	0x00000021
				SC_P_USDHC1_WP_LSIO_GPIO4_IO21		0x00000021
				SC_P_USDHC1_CD_B_LSIO_GPIO4_IO22	0x00000021
			>;
		};

		pinctrl_usdhc2: usdhc2grp {
			fsl,pins = <
				SC_P_USDHC1_CLK_CONN_USDHC1_CLK		0x06000041
				SC_P_USDHC1_CMD_CONN_USDHC1_CMD		0x00000021
				SC_P_USDHC1_DATA0_CONN_USDHC1_DATA0	0x00000021
				SC_P_USDHC1_DATA1_CONN_USDHC1_DATA1	0x00000021
				SC_P_USDHC1_DATA2_CONN_USDHC1_DATA2	0x00000021
				SC_P_USDHC1_DATA3_CONN_USDHC1_DATA3	0x00000021
				SC_P_USDHC1_VSELECT_CONN_USDHC1_VSELECT	0x00000021
			>;
		};

		pinctrl_usdhc2_100mhz: usdhc2grp100mhz {
			fsl,pins = <
				SC_P_USDHC1_CLK_CONN_USDHC1_CLK		0x06000040
				SC_P_USDHC1_CMD_CONN_USDHC1_CMD		0x00000020
				SC_P_USDHC1_DATA0_CONN_USDHC1_DATA0	0x00000020
				SC_P_USDHC1_DATA1_CONN_USDHC1_DATA1	0x00000020
				SC_P_USDHC1_DATA2_CONN_USDHC1_DATA2	0x00000020
				SC_P_USDHC1_DATA3_CONN_USDHC1_DATA3	0x00000020
				SC_P_USDHC1_VSELECT_CONN_USDHC1_VSELECT	0x00000020
			>;
		};

		pinctrl_usdhc2_200mhz: usdhc2grp200mhz {
			fsl,pins = <
				SC_P_USDHC1_CLK_CONN_USDHC1_CLK		0x06000040
				SC_P_USDHC1_CMD_CONN_USDHC1_CMD		0x00000020
				SC_P_USDHC1_DATA0_CONN_USDHC1_DATA0	0x00000020
				SC_P_USDHC1_DATA1_CONN_USDHC1_DATA1	0x00000020
				SC_P_USDHC1_DATA2_CONN_USDHC1_DATA2	0x00000020
				SC_P_USDHC1_DATA3_CONN_USDHC1_DATA3	0x00000020
				SC_P_USDHC1_VSELECT_CONN_USDHC1_VSELECT	0x00000020
			>;
		};

		pinctrl_pcieb: pcieagrp{
			fsl,pins = <
				SC_P_PCIE_CTRL0_PERST_B_LSIO_GPIO4_IO00		0x04000021
				SC_P_PCIE_CTRL0_CLKREQ_B_LSIO_GPIO4_IO01	0x04000021
				SC_P_PCIE_CTRL0_WAKE_B_LSIO_GPIO4_IO02		0x04000021
			>;
		};

		pinctrl_mipi_csi0_gpio: mipicsi0gpiogrp{
			fsl,pins = <
				SC_P_MIPI_CSI0_GPIO0_00_MIPI_CSI0_GPIO0_IO00	0x00000021
				SC_P_MIPI_CSI0_GPIO0_01_MIPI_CSI0_GPIO0_IO01	0x00000021
			>;
		};

		pinctrl_gpio3: gpio3grp{
			fsl,pins = <
				SC_P_MIPI_CSI0_GPIO0_01_LSIO_GPIO3_IO07		0xC0000041
				SC_P_MIPI_CSI0_GPIO0_00_LSIO_GPIO3_IO08		0xC0000041
			>;
		};

	};
};

&pd_dma_lpuart0 {
	debug_console;
};

&lpuart0 {
	pinctrl-names = "default";
	pinctrl-0 = <&pinctrl_lpuart0>;
	status = "okay";
};

&lpuart1 {
	pinctrl-names = "default";
	pinctrl-0 = <&pinctrl_lpuart1>;
	status = "okay";
};

&lpuart2 {
	pinctrl-names = "default";
	pinctrl-0 = <&pinctrl_lpuart2>;
	status = "okay";
};

&lpuart3 {
	pinctrl-names = "default";
	pinctrl-0 = <&pinctrl_lpuart3>;
	status = "okay";
};

&fec1 {
	pinctrl-names = "default";
	pinctrl-0 = <&pinctrl_fec1>;
	phy-mode = "rgmii-txid";
	phy-handle = <&ethphy0>;
	fsl,magic-packet;
	fsl,rgmii_rxc_dly;
	status = "okay";

	mdio {
		#address-cells = <1>;
		#size-cells = <0>;

		ethphy0: ethernet-phy@0 {
			compatible = "ethernet-phy-ieee802.3-c22";
			reg = <0>;
			at803x,eee-disabled;
			at803x,vddio-1p8v;
		};

		ethphy1: ethernet-phy@1 {
			compatible = "ethernet-phy-ieee802.3-c22";
			reg = <1>;
			at803x,eee-disabled;
			at803x,vddio-1p8v;
		};
	};
};

&fec2 {
	pinctrl-names = "default";
	pinctrl-0 = <&pinctrl_fec2>;
	phy-mode = "rgmii-txid";
	phy-handle = <&ethphy1>;
	phy-supply = <&reg_fec2_supply>;
	fsl,magic-packet;
	fsl,rgmii_rxc_dly;
	status = "disabled";
};

&flexcan1 {
	pinctrl-names = "default";
	pinctrl-0 = <&pinctrl_flexcan1>;
	xceiver-supply = <&reg_can_stby>;
	status = "okay";
};

&flexcan2 {
	pinctrl-names = "default";
	pinctrl-0 = <&pinctrl_flexcan2>;
	xceiver-supply = <&reg_can_stby>;
	status = "okay";
};

&flexspi0 {
	pinctrl-names = "default";
	pinctrl-0 = <&pinctrl_flexspi0>;
	status = "okay";

	flash0: mt35xu512aba@0 {
		reg = <0>;
		#address-cells = <1>;
		#size-cells = <1>;
		compatible = "micron,mt35xu512aba";
		spi-max-frequency = <29000000>;
		spi-nor,ddr-quad-read-dummy = <8>;
	};
};

&intmux_cm40 {
	status = "okay";
};

&i2c0_cm40 {
	#address-cells = <1>;
	#size-cells = <0>;
	clock-frequency = <100000>;
	pinctrl-names = "default";
	pinctrl-0 = <&pinctrl_cm40_i2c>;
	status = "okay";

	wm8960: wm8960@1a {
		compatible = "wlf,wm8960";
		reg = <0x1a>;
		clocks = <&clk IMX8QXP_AUD_MCLKOUT0>;
		clock-names = "mclk";
		wlf,shared-lrclk;
		power-domains = <&pd_mclk_out0>;
		assigned-clocks = <&clk IMX8QXP_AUD_PLL0_DIV>,
				<&clk IMX8QXP_AUD_ACM_AUD_PLL_CLK0_DIV>,
				<&clk IMX8QXP_AUD_ACM_AUD_REC_CLK0_DIV>,
				<&clk IMX8QXP_AUD_MCLKOUT0>;
		assigned-clock-rates = <786432000>, <49152000>, <12288000>, <12288000>;
	};

	pca6416: gpio@20 {
		compatible = "ti,tca6416";
		reg = <0x20>;
		gpio-controller;
		#gpio-cells = <2>;
	};

	cs42888: cs42888@48 {
		compatible = "cirrus,cs42888";
		reg = <0x48>;
		clocks = <&clk IMX8QXP_AUD_MCLKOUT0>;
		clock-names = "mclk";
		VA-supply = <&reg_audio>;
		VD-supply = <&reg_audio>;
		VLS-supply = <&reg_audio>;
		VLC-supply = <&reg_audio>;
		reset-gpio = <&pca9557_b 1 1>;
		power-domains = <&pd_mclk_out0>;
		assigned-clocks = <&clk IMX8QXP_AUD_PLL0_DIV>,
				<&clk IMX8QXP_AUD_ACM_AUD_PLL_CLK0_DIV>,
				<&clk IMX8QXP_AUD_ACM_AUD_REC_CLK0_DIV>,
				<&clk IMX8QXP_AUD_MCLKOUT0>;
		assigned-clock-rates = <786432000>, <49152000>, <12288000>, <12288000>;
		status = "okay";
	};
};

&i2c1 {
	#address-cells = <1>;
	#size-cells = <0>;
	clock-frequency = <100000>;
	pinctrl-names = "default";
	pinctrl-0 = <&pinctrl_lpi2c1 &pinctrl_ioexp_rst>;
	pinctrl-assert-gpios = <&gpio1 1 GPIO_ACTIVE_HIGH>;
	status = "okay";

	pca9646@71 {
		compatible = "nxp,pca9646";
		#address-cells = <1>;
		#size-cells = <0>;
		reg = <0x71>;

		i2c@0 {
			#address-cells = <1>;
			#size-cells = <0>;
			reg = <0>;

			max7322: gpio@68 {
				compatible = "maxim,max7322";
				reg = <0x68>;
				gpio-controller;
				#gpio-cells = <2>;
			};
		};

		i2c@1 {
			#address-cells = <1>;
			#size-cells = <0>;
			reg = <1>;
		};

		i2c@2 {
			#address-cells = <1>;
			#size-cells = <0>;
			reg = <2>;

			fxos8700@1e {
				compatible = "fsl,fxos8700";
				reg = <0x1e>;
				interrupt-open-drain;
			};

			fxas2100x@21 {
				compatible = "fsl,fxas2100x";
				reg = <0x21>;
				interrupt-open-drain;
			};

			mpl3115@60 {
				compatible = "fsl,mpl3115";
				reg = <0x60>;
				interrupt-open-drain;
			};
		};

		i2c@3 {
			#address-cells = <1>;
			#size-cells = <0>;
			reg = <3>;

			pca9557_a: gpio@1a {
				compatible = "nxp,pca9557";
				reg = <0x1a>;
				gpio-controller;
				#gpio-cells = <2>;
			};

			pca9557_b: gpio@1d {
				compatible = "nxp,pca9557";
				reg = <0x1d>;
				gpio-controller;
				#gpio-cells = <2>;
			};

			isl29023@44 {
				pinctrl-names = "default";
				pinctrl-0 = <&pinctrl_isl29023>;
				compatible = "fsl,isl29023";
				reg = <0x44>;
				rext = <499>;
				interrupt-parent = <&gpio1>;
				interrupts = <2 2>;
			};
		};
	};

	typec_ptn5110: typec@50 {
		compatible = "usb,tcpci";
		pinctrl-names = "default";
		pinctrl-0 = <&pinctrl_typec>;
		reg = <0x50>;
		interrupt-parent = <&gpio1>;
		interrupts = <3 IRQ_TYPE_LEVEL_LOW>;
		ss-sel-gpios = <&gpio5 9 GPIO_ACTIVE_LOW>;
		reset-gpios = <&pca9557_a 7 GPIO_ACTIVE_HIGH>;
		src-pdos = <0x380190c8 0x3803c0c8>;
		port-type = "drp";
		sink-disable;
		default-role = "source";
		status = "okay";
	};
};

&sai0 {
	assigned-clocks = <&clk IMX8QXP_AUD_PLL0_DIV>,
			<&clk IMX8QXP_AUD_ACM_AUD_PLL_CLK0_DIV>,
			<&clk IMX8QXP_AUD_ACM_AUD_REC_CLK0_DIV>,
			<&clk IMX8QXP_AUD_SAI_0_MCLK>;
	assigned-clock-rates = <786432000>, <49152000>, <12288000>, <49152000>;
	pinctrl-names = "default";
	pinctrl-0 = <&pinctrl_sai0>;
	status = "okay";
};

&sai1 {
	assigned-clocks = <&clk IMX8QXP_AUD_PLL0_DIV>,
			<&clk IMX8QXP_AUD_ACM_AUD_PLL_CLK0_DIV>,
			<&clk IMX8QXP_AUD_ACM_AUD_REC_CLK0_DIV>,
			<&clk IMX8QXP_AUD_SAI_1_MCLK>;
	assigned-clock-rates = <786432000>, <49152000>, <12288000>, <49152000>;
	pinctrl-names = "default";
	pinctrl-0 = <&pinctrl_sai1>;
	status = "okay";
};

&usbotg1 {
	vbus-supply = <&reg_usb_otg1_vbus>;
	srp-disable;
	hnp-disable;
	adp-disable;
	power-polarity-active-high;
	disable-over-current;
	status = "okay";
};

/* Only enable it and ptn5110 after rework U182 */
&usbotg3 {
	dr_mode = "otg";
	extcon = <&typec_ptn5110>;
	status = "okay";
};

&usdhc1 {
	pinctrl-names = "default", "state_100mhz", "state_200mhz";
	pinctrl-0 = <&pinctrl_usdhc1>;
	pinctrl-1 = <&pinctrl_usdhc1_100mhz>;
	pinctrl-2 = <&pinctrl_usdhc1_200mhz>;
	bus-width = <8>;
	non-removable;
	status = "okay";
};

&usdhc2 {
	pinctrl-names = "default", "state_100mhz", "state_200mhz";
	pinctrl-0 = <&pinctrl_usdhc2>, <&pinctrl_usdhc2_gpio>;
	pinctrl-1 = <&pinctrl_usdhc2_100mhz>, <&pinctrl_usdhc2_gpio>;
	pinctrl-2 = <&pinctrl_usdhc2_200mhz>, <&pinctrl_usdhc2_gpio>;
	bus-width = <4>;
	cd-gpios = <&gpio4 22 GPIO_ACTIVE_LOW>;
	wp-gpios = <&gpio4 21 GPIO_ACTIVE_HIGH>;
	vmmc-supply = <&reg_usdhc2_vmmc>;
	status = "okay";
};

&pcieb{
	ext_osc = <1>;
	pinctrl-names = "default";
	pinctrl-0 = <&pinctrl_pcieb>;
	clkreq-gpio = <&gpio4 1 GPIO_ACTIVE_LOW>;
	disable-gpio = <&pca9557_a 2 GPIO_ACTIVE_LOW>;
	reset-gpio = <&gpio4 0 GPIO_ACTIVE_LOW>;
	epdev_on-supply = <&epdev_on>;
	status = "okay";
};

&prg1 {
	status = "okay";
};

&prg2 {
	status = "okay";
};

&prg3 {
	status = "okay";
};

&prg4 {
	status = "okay";
};

&prg5 {
	status = "okay";
};

&prg6 {
	status = "okay";
};

&prg7 {
	status = "okay";
};

&prg8 {
	status = "okay";
};

&prg9 {
	status = "okay";
};

&dpr1_channel1 {
	status = "okay";
};

&dpr1_channel2 {
	status = "okay";
};

&dpr1_channel3 {
	status = "okay";
};

&dpr2_channel1 {
	status = "okay";
};

&dpr2_channel2 {
	status = "okay";
};

&dpr2_channel3 {
	status = "okay";
};

&dpu1 {
	status = "okay";
};

&gpu_3d0 {
	status = "okay";
};

&imx8_gpu_ss {
	status = "okay";
};

&rpmsg{
	/*
	 * 64K for one rpmsg instance:
	 */
	vdev-nums = <1>;
	reg = <0x0 0x90000000 0x0 0x10000>;
	status = "okay";
};

&mipi_csi_0 {
	#address-cells = <1>;
	#size-cells = <0>;
	virtual-channel;
	status = "okay";

	/* Camera 0  MIPI CSI-2 (CSIS0) */
	port@0 {
		reg = <0>;
		mipi_csi0_ep: endpoint {
			remote-endpoint = <&max9286_0_ep>;
			data-lanes = <1 2 3 4>;
		};
	};
};

&isi_0 {
	status = "okay";
};

&isi_1 {
	status = "okay";
};

&isi_2 {
	status = "okay";
};

&isi_3 {
	status = "okay";
};

&gpio3 {
	pinctrl-name = "default";
	pinctrl-0 = <&pinctrl_gpio3>;
};

&i2c0_csi0 {
	#address-cells = <1>;
	#size-cells = <0>;
	pinctrl-names = "default";
	pinctrl-0 = <&pinctrl_csi0_lpi2c0>;
	clock-frequency = <100000>;
	status = "okay";

	max9286_mipi@6A	 {
		compatible = "maxim,max9286_mipi";
		reg = <0x6A>;
		clocks = <&clk IMX8QXP_CLK_DUMMY>;
		clock-names = "capture_mclk";
		mclk = <27000000>;
		mclk_source = <0>;
		pwn-gpios = <&gpio3 7 GPIO_ACTIVE_HIGH>;
		virtual-channel;
		status = "okay";
		port {
			max9286_0_ep: endpoint {
			remote-endpoint = <&mipi_csi0_ep>;
			data-lanes = <1 2 3 4>;
			};
		};
	};
};

&vpu {
	status = "disabled";
};

&vpu_decoder {
	status = "okay";
};

&vpu_encoder {
	status = "okay";
};

&pwm_mipi_lvds0 {
	pinctrl-names = "default";
	pinctrl-0 = <&pinctrl_pwm_mipi_lvds0>;
	status = "okay";
};

/* DSI/LVDS port 0 */
&i2c0_mipi_lvds0 {
	#address-cells = <1>;
	#size-cells = <0>;
	pinctrl-names = "default";
	pinctrl-0 = <&pinctrl_i2c0_mipi_lvds0>;
	clock-frequency = <100000>;
	status = "okay";

	lvds-to-hdmi-bridge@4c {
		compatible = "ite,it6263";
		reg = <0x4c>;
		reset-gpios = <&pca9557_a 6 GPIO_ACTIVE_LOW>;

		port {
			it6263_0_in: endpoint {
				clock-lanes = <4>;
				data-lanes = <0 1 2 3>;
				remote-endpoint = <&lvds0_out>;
			};
		};
	};

	adv_bridge1: adv7535@3d {
		compatible = "adi,adv7535", "adi,adv7533";
		reg = <0x3d>;
		adi,dsi-lanes = <4>;
		adi,dsi-channel = <1>;
		status = "okay";

		port {
			adv7535_1_in: endpoint {
				remote-endpoint = <&mipi_dsi_bridge1_out>;
			};
		};
	};

};

&ldb1_phy {
	status = "okay";
};

&ldb1 {
	status = "okay";

	lvds-channel@0 {
		fsl,data-mapping = "jeida";
		fsl,data-width = <24>;
		status = "okay";

		port@1 {
			reg = <1>;

			lvds0_out: endpoint {
				remote-endpoint = <&it6263_0_in>;
			};
		};
	};
};

&mipi_dsi_phy1 {
	status = "okay";
};

&mipi_dsi1 {
	pwr-delay = <10>;
	status = "okay";
};

&mipi_dsi_bridge1 {
	status = "okay";

	port@1 {
		mipi_dsi_bridge1_out: endpoint {
			remote-endpoint = <&adv7535_1_in>;
		};
	};
};

&pwm_mipi_lvds1 {
	pinctrl-names = "default";
	pinctrl-0 = <&pinctrl_pwm_mipi_lvds1>;
	status = "okay";
};

/* DSI/LVDS port 1 */
&i2c0_mipi_lvds1 {
	#address-cells = <1>;
	#size-cells = <0>;
	pinctrl-names = "default";
	pinctrl-0 = <&pinctrl_i2c0_mipi_lvds1>;
	clock-frequency = <100000>;
	status = "okay";

	lvds-to-hdmi-bridge@4c {
		compatible = "ite,it6263";
		reg = <0x4c>;
		reset-gpios = <&pca9557_b 7 GPIO_ACTIVE_LOW>;

		port {
			it6263_1_in: endpoint {
				clock-lanes = <4>;
				data-lanes = <0 1 2 3>;
				remote-endpoint = <&lvds1_out>;
			};
		};
	};

	adv_bridge2: adv7535@3d {
		compatible = "adi,adv7535", "adi,adv7533";
		reg = <0x3d>;
		adi,dsi-lanes = <4>;
		adi,dsi-channel = <1>;
		status = "okay";

		port {
			adv7535_2_in: endpoint {
				remote-endpoint = <&mipi_dsi_bridge2_out>;
			};
		};
	};
};

&ldb2_phy {
	status = "okay";
};

&ldb2 {
	status = "okay";

	lvds-channel@0 {
		fsl,data-mapping = "jeida";
		fsl,data-width = <24>;
		status = "okay";

		port@1 {
			reg = <1>;

			lvds1_out: endpoint {
				remote-endpoint = <&it6263_1_in>;
			};
		};
	};
};

&mipi_dsi_phy2 {
	status = "okay";
};

&mipi_dsi2 {
	pwr-delay = <10>;
	status = "okay";
};

&mipi_dsi_bridge2 {
	status = "okay";

	port@1 {
		mipi_dsi_bridge2_out: endpoint {
			remote-endpoint = <&adv7535_2_in>;
		};
	};
};

&tsens {
	tsens-num = <3>;
};

&thermal_zones {
	pmic-thermal0 {
		polling-delay-passive = <250>;
		polling-delay = <2000>;
		thermal-sensors = <&tsens 2>;
		trips {
			pmic_alert0: trip0 {
				temperature = <80000>;
				hysteresis = <2000>;
				type = "passive";
			};
			pmic_crit0: trip1 {
				temperature = <125000>;
				hysteresis = <2000>;
				type = "critical";
			};
		};
		cooling-maps {
			map0 {
				trip = <&pmic_alert0>;
				cooling-device =
				<&A35_0 THERMAL_NO_LIMIT THERMAL_NO_LIMIT>;
			};
		};
	};
};

/ {
    reserved-memory {
	    #address-cells = <2>;
	    #size-cells = <2>;
	    ranges;

	    carveout_region: imx_ion@0 {
		    compatible = "imx-ion-pool";
		    reg = <0x0 0xf8000000 0 0x8000000>;
	    };
    };
};

&imx_ion {
	compatible = "fsl,mxc-ion", "linux,ion";

	ion-carveout-region {
		compatible = "fsl,carveout-heap", "linux,ion-heap-carveout";
		memory-region = <&carveout_region>;
	};
};<|MERGE_RESOLUTION|>--- conflicted
+++ resolved
@@ -188,13 +188,13 @@
 		status = "okay";
 	};
 
-<<<<<<< HEAD
 	sound-xtor {
 		compatible = "fsl,imx-audio-xtor";
 		model = "xtor-audio";
 		cpu-dai = <&sai0>;
 		status = "okay";
-=======
+	};
+
 	lvds_backlight0: lvds_backlight@0 {
 		compatible = "pwm-backlight";
 		pwms = <&pwm_mipi_lvds0 0 100000 0>;
@@ -229,7 +229,6 @@
 				     90 91 92 93 94 95 96 97 98 99
 				    100>;
 		default-brightness-level = <80>;
->>>>>>> 5c7e971e
 	};
 };
 
