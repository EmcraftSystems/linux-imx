// SPDX-License-Identifier: GPL-2.0-only
/*
 * Copyright (C) 2012 - Virtual Open Systems and Columbia University
 * Author: Christoffer Dall <c.dall@virtualopensystems.com>
 */

#include <linux/mman.h>
#include <linux/kvm_host.h>
#include <linux/io.h>
#include <linux/hugetlb.h>
#include <linux/sched/signal.h>
#include <trace/events/kvm.h>
#include <asm/pgalloc.h>
#include <asm/cacheflush.h>
#include <asm/kvm_arm.h>
#include <asm/kvm_mmu.h>
#include <asm/kvm_pgtable.h>
#include <asm/kvm_ras.h>
#include <asm/kvm_asm.h>
#include <asm/kvm_emulate.h>
#include <asm/virt.h>

#include "trace.h"

static struct kvm_pgtable *hyp_pgtable;
static DEFINE_MUTEX(kvm_hyp_pgd_mutex);

static unsigned long hyp_idmap_start;
static unsigned long hyp_idmap_end;
static phys_addr_t hyp_idmap_vector;

static unsigned long io_map_base;


/*
 * Release kvm_mmu_lock periodically if the memory region is large. Otherwise,
 * we may see kernel panics with CONFIG_DETECT_HUNG_TASK,
 * CONFIG_LOCKUP_DETECTOR, CONFIG_LOCKDEP. Additionally, holding the lock too
 * long will also starve other vCPUs. We have to also make sure that the page
 * tables are not freed while we released the lock.
 */
static int stage2_apply_range(struct kvm *kvm, phys_addr_t addr,
			      phys_addr_t end,
			      int (*fn)(struct kvm_pgtable *, u64, u64),
			      bool resched)
{
	int ret;
	u64 next;

	do {
		struct kvm_pgtable *pgt = kvm->arch.mmu.pgt;
		if (!pgt)
			return -EINVAL;

		next = stage2_pgd_addr_end(kvm, addr, end);
		ret = fn(pgt, addr, next - addr);
		if (ret)
			break;

		if (resched && next != end)
			cond_resched_lock(&kvm->mmu_lock);
	} while (addr = next, addr != end);

	return ret;
}

#define stage2_apply_range_resched(kvm, addr, end, fn)			\
	stage2_apply_range(kvm, addr, end, fn, true)

static bool memslot_is_logging(struct kvm_memory_slot *memslot)
{
	return memslot->dirty_bitmap && !(memslot->flags & KVM_MEM_READONLY);
}

/**
 * kvm_flush_remote_tlbs() - flush all VM TLB entries for v7/8
 * @kvm:	pointer to kvm structure.
 *
 * Interface to HYP function to flush all VM TLB entries
 */
void kvm_flush_remote_tlbs(struct kvm *kvm)
{
	++kvm->stat.generic.remote_tlb_flush_requests;
	kvm_call_hyp(__kvm_tlb_flush_vmid, &kvm->arch.mmu);
}

static bool kvm_is_device_pfn(unsigned long pfn)
{
	return !pfn_is_map_memory(pfn);
}

static void *stage2_memcache_zalloc_page(void *arg)
{
	struct kvm_mmu_memory_cache *mc = arg;

	/* Allocated with __GFP_ZERO, so no need to zero */
	return kvm_mmu_memory_cache_alloc(mc);
}

static void *kvm_host_zalloc_pages_exact(size_t size)
{
	return alloc_pages_exact(size, GFP_KERNEL_ACCOUNT | __GFP_ZERO);
}

static void kvm_host_get_page(void *addr)
{
	get_page(virt_to_page(addr));
}

static void kvm_host_put_page(void *addr)
{
	put_page(virt_to_page(addr));
}

static int kvm_host_page_count(void *addr)
{
	return page_count(virt_to_page(addr));
}

static phys_addr_t kvm_host_pa(void *addr)
{
	return __pa(addr);
}

static void *kvm_host_va(phys_addr_t phys)
{
	return __va(phys);
}

static void clean_dcache_guest_page(void *va, size_t size)
{
	__clean_dcache_guest_page(va, size);
}

static void invalidate_icache_guest_page(void *va, size_t size)
{
	__invalidate_icache_guest_page(va, size);
}

/*
 * Unmapping vs dcache management:
 *
 * If a guest maps certain memory pages as uncached, all writes will
 * bypass the data cache and go directly to RAM.  However, the CPUs
 * can still speculate reads (not writes) and fill cache lines with
 * data.
 *
 * Those cache lines will be *clean* cache lines though, so a
 * clean+invalidate operation is equivalent to an invalidate
 * operation, because no cache lines are marked dirty.
 *
 * Those clean cache lines could be filled prior to an uncached write
 * by the guest, and the cache coherent IO subsystem would therefore
 * end up writing old data to disk.
 *
 * This is why right after unmapping a page/section and invalidating
 * the corresponding TLBs, we flush to make sure the IO subsystem will
 * never hit in the cache.
 *
 * This is all avoided on systems that have ARM64_HAS_STAGE2_FWB, as
 * we then fully enforce cacheability of RAM, no matter what the guest
 * does.
 */
/**
 * unmap_stage2_range -- Clear stage2 page table entries to unmap a range
 * @mmu:   The KVM stage-2 MMU pointer
 * @start: The intermediate physical base address of the range to unmap
 * @size:  The size of the area to unmap
 * @may_block: Whether or not we are permitted to block
 *
 * Clear a range of stage-2 mappings, lowering the various ref-counts.  Must
 * be called while holding mmu_lock (unless for freeing the stage2 pgd before
 * destroying the VM), otherwise another faulting VCPU may come in and mess
 * with things behind our backs.
 */
static void __unmap_stage2_range(struct kvm_s2_mmu *mmu, phys_addr_t start, u64 size,
				 bool may_block)
{
	struct kvm *kvm = kvm_s2_mmu_to_kvm(mmu);
	phys_addr_t end = start + size;

	assert_spin_locked(&kvm->mmu_lock);
	WARN_ON(size & ~PAGE_MASK);
	WARN_ON(stage2_apply_range(kvm, start, end, kvm_pgtable_stage2_unmap,
				   may_block));
}

static void unmap_stage2_range(struct kvm_s2_mmu *mmu, phys_addr_t start, u64 size)
{
	__unmap_stage2_range(mmu, start, size, true);
}

static void pkvm_stage2_flush(struct kvm *kvm)
{
	struct kvm_pinned_page *ppage;

	/*
	 * Contrary to stage2_apply_range(), we don't need to check
	 * whether the VM is being torn down, as this is always called
	 * from a vcpu thread, and the list is only ever freed on VM
	 * destroy (which only occurs when all vcpu are gone).
	 */
	list_for_each_entry(ppage, &kvm->arch.pkvm.pinned_pages, link) {
		__clean_dcache_guest_page(page_address(ppage->page), PAGE_SIZE);
		cond_resched_lock(&kvm->mmu_lock);
	}
}

static void stage2_flush_memslot(struct kvm *kvm,
				 struct kvm_memory_slot *memslot)
{
	phys_addr_t addr = memslot->base_gfn << PAGE_SHIFT;
	phys_addr_t end = addr + PAGE_SIZE * memslot->npages;

	stage2_apply_range_resched(kvm, addr, end, kvm_pgtable_stage2_flush);
}

/**
 * stage2_flush_vm - Invalidate cache for pages mapped in stage 2
 * @kvm: The struct kvm pointer
 *
 * Go through the stage 2 page tables and invalidate any cache lines
 * backing memory already mapped to the VM.
 */
static void stage2_flush_vm(struct kvm *kvm)
{
	struct kvm_memslots *slots;
	struct kvm_memory_slot *memslot;
	int idx;

	idx = srcu_read_lock(&kvm->srcu);
	spin_lock(&kvm->mmu_lock);

	if (!is_protected_kvm_enabled()) {
		slots = kvm_memslots(kvm);
		kvm_for_each_memslot(memslot, slots)
			stage2_flush_memslot(kvm, memslot);
	} else if (!kvm_vm_is_protected(kvm)) {
		pkvm_stage2_flush(kvm);
	}

	spin_unlock(&kvm->mmu_lock);
	srcu_read_unlock(&kvm->srcu, idx);
}

/**
 * free_hyp_pgds - free Hyp-mode page tables
 */
void free_hyp_pgds(void)
{
	mutex_lock(&kvm_hyp_pgd_mutex);
	if (hyp_pgtable) {
		kvm_pgtable_hyp_destroy(hyp_pgtable);
		kfree(hyp_pgtable);
		hyp_pgtable = NULL;
	}
	mutex_unlock(&kvm_hyp_pgd_mutex);
}

static bool kvm_host_owns_hyp_mappings(void)
{
	if (is_kernel_in_hyp_mode())
		return false;

	if (static_branch_likely(&kvm_protected_mode_initialized))
		return false;

	/*
	 * This can happen at boot time when __create_hyp_mappings() is called
	 * after the hyp protection has been enabled, but the static key has
	 * not been flipped yet.
	 */
	if (!hyp_pgtable && is_protected_kvm_enabled())
		return false;

	WARN_ON(!hyp_pgtable);

	return true;
}

static int __create_hyp_mappings(unsigned long start, unsigned long size,
				 unsigned long phys, enum kvm_pgtable_prot prot)
{
	int err;

	if (WARN_ON(!kvm_host_owns_hyp_mappings()))
		return -EINVAL;

	mutex_lock(&kvm_hyp_pgd_mutex);
	err = kvm_pgtable_hyp_map(hyp_pgtable, start, size, phys, prot);
	mutex_unlock(&kvm_hyp_pgd_mutex);

	return err;
}

static phys_addr_t kvm_kaddr_to_phys(void *kaddr)
{
	if (!is_vmalloc_addr(kaddr)) {
		BUG_ON(!virt_addr_valid(kaddr));
		return __pa(kaddr);
	} else {
		return page_to_phys(vmalloc_to_page(kaddr)) +
		       offset_in_page(kaddr);
	}
}

struct hyp_shared_pfn {
	u64 pfn;
	int count;
	struct rb_node node;
};

static DEFINE_MUTEX(hyp_shared_pfns_lock);
static struct rb_root hyp_shared_pfns = RB_ROOT;

static struct hyp_shared_pfn *find_shared_pfn(u64 pfn, struct rb_node ***node,
					      struct rb_node **parent)
{
	struct hyp_shared_pfn *this;

	*node = &hyp_shared_pfns.rb_node;
	*parent = NULL;
	while (**node) {
		this = container_of(**node, struct hyp_shared_pfn, node);
		*parent = **node;
		if (this->pfn < pfn)
			*node = &((**node)->rb_left);
		else if (this->pfn > pfn)
			*node = &((**node)->rb_right);
		else
			return this;
	}

	return NULL;
}

static int share_pfn_hyp(u64 pfn)
{
	struct rb_node **node, *parent;
	struct hyp_shared_pfn *this;
	int ret = 0;

	mutex_lock(&hyp_shared_pfns_lock);
	this = find_shared_pfn(pfn, &node, &parent);
	if (this) {
		this->count++;
		goto unlock;
	}

	this = kzalloc(sizeof(*this), GFP_KERNEL);
	if (!this) {
		ret = -ENOMEM;
		goto unlock;
	}

	this->pfn = pfn;
	this->count = 1;
	rb_link_node(&this->node, parent, node);
	rb_insert_color(&this->node, &hyp_shared_pfns);
	ret = kvm_call_hyp_nvhe(__pkvm_host_share_hyp, pfn, 1);
unlock:
	mutex_unlock(&hyp_shared_pfns_lock);

	return ret;
}

static int unshare_pfn_hyp(u64 pfn)
{
	struct rb_node **node, *parent;
	struct hyp_shared_pfn *this;
	int ret = 0;

	mutex_lock(&hyp_shared_pfns_lock);
	this = find_shared_pfn(pfn, &node, &parent);
	if (WARN_ON(!this)) {
		ret = -ENOENT;
		goto unlock;
	}

	this->count--;
	if (this->count)
		goto unlock;

	rb_erase(&this->node, &hyp_shared_pfns);
	kfree(this);
	ret = kvm_call_hyp_nvhe(__pkvm_host_unshare_hyp, pfn, 1);
unlock:
	mutex_unlock(&hyp_shared_pfns_lock);

	return ret;
}

int kvm_share_hyp(void *from, void *to)
{
	phys_addr_t start, end, cur;
	u64 pfn;
	int ret;

	if (is_kernel_in_hyp_mode())
		return 0;

	/*
	 * The share hcall maps things in the 'fixed-offset' region of the hyp
	 * VA space, so we can only share physically contiguous data-structures
	 * for now.
	 */
	if (is_vmalloc_or_module_addr(from) || is_vmalloc_or_module_addr(to))
		return -EINVAL;

	if (kvm_host_owns_hyp_mappings())
		return create_hyp_mappings(from, to, PAGE_HYP);

	start = ALIGN_DOWN(__pa(from), PAGE_SIZE);
	end = PAGE_ALIGN(__pa(to));
	for (cur = start; cur < end; cur += PAGE_SIZE) {
		pfn = __phys_to_pfn(cur);
		ret = share_pfn_hyp(pfn);
		if (ret)
			return ret;
	}

	return 0;
}

void kvm_unshare_hyp(void *from, void *to)
{
	phys_addr_t start, end, cur;
	u64 pfn;

	if (is_kernel_in_hyp_mode() || kvm_host_owns_hyp_mappings() || !from)
		return;

	start = ALIGN_DOWN(__pa(from), PAGE_SIZE);
	end = PAGE_ALIGN(__pa(to));
	for (cur = start; cur < end; cur += PAGE_SIZE) {
		pfn = __phys_to_pfn(cur);
		WARN_ON(unshare_pfn_hyp(pfn));
	}
}

/**
 * create_hyp_mappings - duplicate a kernel virtual address range in Hyp mode
 * @from:	The virtual kernel start address of the range
 * @to:		The virtual kernel end address of the range (exclusive)
 * @prot:	The protection to be applied to this range
 *
 * The same virtual address as the kernel virtual address is also used
 * in Hyp-mode mapping (modulo HYP_PAGE_OFFSET) to the same underlying
 * physical pages.
 */
int create_hyp_mappings(void *from, void *to, enum kvm_pgtable_prot prot)
{
	phys_addr_t phys_addr;
	unsigned long virt_addr;
	unsigned long start = kern_hyp_va((unsigned long)from);
	unsigned long end = kern_hyp_va((unsigned long)to);

	if (is_kernel_in_hyp_mode())
		return 0;

	if (!kvm_host_owns_hyp_mappings())
		return -EPERM;

	start = start & PAGE_MASK;
	end = PAGE_ALIGN(end);

	for (virt_addr = start; virt_addr < end; virt_addr += PAGE_SIZE) {
		int err;

		phys_addr = kvm_kaddr_to_phys(from + virt_addr - start);
		err = __create_hyp_mappings(virt_addr, PAGE_SIZE, phys_addr,
					    prot);
		if (err)
			return err;
	}

	return 0;
}

static int __create_hyp_private_mapping(phys_addr_t phys_addr, size_t size,
					unsigned long *haddr,
					enum kvm_pgtable_prot prot)
{
	unsigned long base;
	int ret = 0;

	if (!kvm_host_owns_hyp_mappings()) {
		base = kvm_call_hyp_nvhe(__pkvm_create_private_mapping,
					 phys_addr, size, prot);
		if (IS_ERR_OR_NULL((void *)base))
			return PTR_ERR((void *)base);
		*haddr = base;

		return 0;
	}

	mutex_lock(&kvm_hyp_pgd_mutex);

	/*
	 * This assumes that we have enough space below the idmap
	 * page to allocate our VAs. If not, the check below will
	 * kick. A potential alternative would be to detect that
	 * overflow and switch to an allocation above the idmap.
	 *
	 * The allocated size is always a multiple of PAGE_SIZE.
	 */
	size = PAGE_ALIGN(size + offset_in_page(phys_addr));
	base = io_map_base - size;

	/*
	 * Verify that BIT(VA_BITS - 1) hasn't been flipped by
	 * allocating the new area, as it would indicate we've
	 * overflowed the idmap/IO address range.
	 */
	if ((base ^ io_map_base) & BIT(VA_BITS - 1))
		ret = -ENOMEM;
	else
		io_map_base = base;

	mutex_unlock(&kvm_hyp_pgd_mutex);

	if (ret)
		goto out;

	ret = __create_hyp_mappings(base, size, phys_addr, prot);
	if (ret)
		goto out;

	*haddr = base + offset_in_page(phys_addr);
out:
	return ret;
}

/**
 * create_hyp_io_mappings - Map IO into both kernel and HYP
 * @phys_addr:	The physical start address which gets mapped
 * @size:	Size of the region being mapped
 * @kaddr:	Kernel VA for this mapping
 * @haddr:	HYP VA for this mapping
 */
int create_hyp_io_mappings(phys_addr_t phys_addr, size_t size,
			   void __iomem **kaddr,
			   void __iomem **haddr)
{
	unsigned long addr;
	int ret;

	if (is_protected_kvm_enabled())
		return -EPERM;

	*kaddr = ioremap(phys_addr, size);
	if (!*kaddr)
		return -ENOMEM;

	if (is_kernel_in_hyp_mode()) {
		*haddr = *kaddr;
		return 0;
	}

	ret = __create_hyp_private_mapping(phys_addr, size,
					   &addr, PAGE_HYP_DEVICE);
	if (ret) {
		iounmap(*kaddr);
		*kaddr = NULL;
		*haddr = NULL;
		return ret;
	}

	*haddr = (void __iomem *)addr;
	return 0;
}

/**
 * create_hyp_exec_mappings - Map an executable range into HYP
 * @phys_addr:	The physical start address which gets mapped
 * @size:	Size of the region being mapped
 * @haddr:	HYP VA for this mapping
 */
int create_hyp_exec_mappings(phys_addr_t phys_addr, size_t size,
			     void **haddr)
{
	unsigned long addr;
	int ret;

	BUG_ON(is_kernel_in_hyp_mode());

	ret = __create_hyp_private_mapping(phys_addr, size,
					   &addr, PAGE_HYP_EXEC);
	if (ret) {
		*haddr = NULL;
		return ret;
	}

	*haddr = (void *)addr;
	return 0;
}

static struct kvm_pgtable_mm_ops kvm_user_mm_ops = {
	/* We shouldn't need any other callback to walk the PT */
	.phys_to_virt		= kvm_host_va,
};

static int get_user_mapping_size(struct kvm *kvm, u64 addr)
{
	struct kvm_pgtable pgt = {
		.pgd		= (kvm_pte_t *)kvm->mm->pgd,
		.ia_bits	= VA_BITS,
		.start_level	= (KVM_PGTABLE_MAX_LEVELS -
				   CONFIG_PGTABLE_LEVELS),
		.mm_ops		= &kvm_user_mm_ops,
	};
	kvm_pte_t pte = 0;	/* Keep GCC quiet... */
	u32 level = ~0;
	int ret;

	ret = kvm_pgtable_get_leaf(&pgt, addr, &pte, &level);
	VM_BUG_ON(ret);
	VM_BUG_ON(level >= KVM_PGTABLE_MAX_LEVELS);
	VM_BUG_ON(!(pte & PTE_VALID));

	return BIT(ARM64_HW_PGTABLE_LEVEL_SHIFT(level));
}

static struct kvm_pgtable_mm_ops kvm_s2_mm_ops = {
	.zalloc_page		= stage2_memcache_zalloc_page,
	.zalloc_pages_exact	= kvm_host_zalloc_pages_exact,
	.free_pages_exact	= free_pages_exact,
	.get_page		= kvm_host_get_page,
	.put_page		= kvm_host_put_page,
	.page_count		= kvm_host_page_count,
	.phys_to_virt		= kvm_host_va,
	.virt_to_phys		= kvm_host_pa,
	.dcache_clean_inval_poc	= clean_dcache_guest_page,
	.icache_inval_pou	= invalidate_icache_guest_page,
};

/**
 * kvm_init_stage2_mmu - Initialise a S2 MMU strucrure
 * @kvm:	The pointer to the KVM structure
 * @mmu:	The pointer to the s2 MMU structure
 * @type:	The machine type of the virtual machine
 *
 * Allocates only the stage-2 HW PGD level table(s).
 * Note we don't need locking here as this is only called when the VM is
 * created, which can only be done once.
 */
int kvm_init_stage2_mmu(struct kvm *kvm, struct kvm_s2_mmu *mmu, unsigned long type)
{
	u32 kvm_ipa_limit = get_kvm_ipa_limit();
	int cpu, err;
	struct kvm_pgtable *pgt;
	u64 mmfr0, mmfr1;
	u32 phys_shift;

	phys_shift = KVM_VM_TYPE_ARM_IPA_SIZE(type);
	if (is_protected_kvm_enabled()) {
		phys_shift = kvm_ipa_limit;
	} else if (phys_shift) {
		if (phys_shift > kvm_ipa_limit ||
		    phys_shift < ARM64_MIN_PARANGE_BITS)
			return -EINVAL;
	} else {
		phys_shift = KVM_PHYS_SHIFT;
		if (phys_shift > kvm_ipa_limit) {
			pr_warn_once("%s using unsupported default IPA limit, upgrade your VMM\n",
				     current->comm);
			return -EINVAL;
		}
	}

	mmfr0 = read_sanitised_ftr_reg(SYS_ID_AA64MMFR0_EL1);
	mmfr1 = read_sanitised_ftr_reg(SYS_ID_AA64MMFR1_EL1);
	kvm->arch.vtcr = kvm_get_vtcr(mmfr0, mmfr1, phys_shift);
	INIT_LIST_HEAD(&kvm->arch.pkvm.pinned_pages);
	mmu->arch = &kvm->arch;

	if (is_protected_kvm_enabled())
		return 0;

	if (mmu->pgt != NULL) {
		kvm_err("kvm_arch already initialized?\n");
		return -EINVAL;
	}

	pgt = kzalloc(sizeof(*pgt), GFP_KERNEL_ACCOUNT);
	if (!pgt)
		return -ENOMEM;

	mmu->arch = &kvm->arch;
	err = kvm_pgtable_stage2_init(pgt, mmu, &kvm_s2_mm_ops);
	if (err)
		goto out_free_pgtable;

	mmu->last_vcpu_ran = alloc_percpu(typeof(*mmu->last_vcpu_ran));
	if (!mmu->last_vcpu_ran) {
		err = -ENOMEM;
		goto out_destroy_pgtable;
	}

	for_each_possible_cpu(cpu)
		*per_cpu_ptr(mmu->last_vcpu_ran, cpu) = -1;

	mmu->pgt = pgt;
	mmu->pgd_phys = __pa(pgt->pgd);
	WRITE_ONCE(mmu->vmid.vmid_gen, 0);
	return 0;

out_destroy_pgtable:
	kvm_pgtable_stage2_destroy(pgt);
out_free_pgtable:
	kfree(pgt);
	return err;
}

static void stage2_unmap_memslot(struct kvm *kvm,
				 struct kvm_memory_slot *memslot)
{
	hva_t hva = memslot->userspace_addr;
	phys_addr_t addr = memslot->base_gfn << PAGE_SHIFT;
	phys_addr_t size = PAGE_SIZE * memslot->npages;
	hva_t reg_end = hva + size;

	/*
	 * A memory region could potentially cover multiple VMAs, and any holes
	 * between them, so iterate over all of them to find out if we should
	 * unmap any of them.
	 *
	 *     +--------------------------------------------+
	 * +---------------+----------------+   +----------------+
	 * |   : VMA 1     |      VMA 2     |   |    VMA 3  :    |
	 * +---------------+----------------+   +----------------+
	 *     |               memory region                |
	 *     +--------------------------------------------+
	 */
	do {
		struct vm_area_struct *vma;
		hva_t vm_start, vm_end;

		vma = find_vma_intersection(current->mm, hva, reg_end);
		if (!vma)
			break;

		/*
		 * Take the intersection of this VMA with the memory region
		 */
		vm_start = max(hva, vma->vm_start);
		vm_end = min(reg_end, vma->vm_end);

		if (!(vma->vm_flags & VM_PFNMAP)) {
			gpa_t gpa = addr + (vm_start - memslot->userspace_addr);
			unmap_stage2_range(&kvm->arch.mmu, gpa, vm_end - vm_start);
		}
		hva = vm_end;
	} while (hva < reg_end);
}

/**
 * stage2_unmap_vm - Unmap Stage-2 RAM mappings
 * @kvm: The struct kvm pointer
 *
 * Go through the memregions and unmap any regular RAM
 * backing memory already mapped to the VM.
 */
void stage2_unmap_vm(struct kvm *kvm)
{
	struct kvm_memslots *slots;
	struct kvm_memory_slot *memslot;
	int idx;

	idx = srcu_read_lock(&kvm->srcu);
	mmap_read_lock(current->mm);
	spin_lock(&kvm->mmu_lock);

	slots = kvm_memslots(kvm);
	kvm_for_each_memslot(memslot, slots)
		stage2_unmap_memslot(kvm, memslot);

	spin_unlock(&kvm->mmu_lock);
	mmap_read_unlock(current->mm);
	srcu_read_unlock(&kvm->srcu, idx);
}

void kvm_free_stage2_pgd(struct kvm_s2_mmu *mmu)
{
	struct kvm *kvm = kvm_s2_mmu_to_kvm(mmu);
	struct kvm_pgtable *pgt = NULL;

	if (is_protected_kvm_enabled())
		return;

	spin_lock(&kvm->mmu_lock);
	pgt = mmu->pgt;
	if (pgt) {
		mmu->pgd_phys = 0;
		mmu->pgt = NULL;
		free_percpu(mmu->last_vcpu_ran);
	}
	spin_unlock(&kvm->mmu_lock);

	if (pgt) {
		kvm_pgtable_stage2_destroy(pgt);
		kfree(pgt);
	}
}

static void hyp_mc_free_fn(void *addr, void *unused)
{
	free_page((unsigned long)addr);
}

static void *hyp_mc_alloc_fn(void *unused)
{
	return (void *)__get_free_page(GFP_KERNEL_ACCOUNT);
}

void free_hyp_memcache(struct kvm_hyp_memcache *mc)
{
	if (is_protected_kvm_enabled())
		__free_hyp_memcache(mc, hyp_mc_free_fn,
				    kvm_host_va, NULL);
}

int topup_hyp_memcache(struct kvm_vcpu *vcpu)
{
	if (!is_protected_kvm_enabled())
		return 0;

	return __topup_hyp_memcache(&vcpu->arch.pkvm_memcache,
				    kvm_mmu_cache_min_pages(vcpu->kvm),
				    hyp_mc_alloc_fn,
				    kvm_host_pa, NULL);
}

/**
 * kvm_phys_addr_ioremap - map a device range to guest IPA
 *
 * @kvm:	The KVM pointer
 * @guest_ipa:	The IPA at which to insert the mapping
 * @pa:		The physical address of the device
 * @size:	The size of the mapping
 * @writable:   Whether or not to create a writable mapping
 */
int kvm_phys_addr_ioremap(struct kvm *kvm, phys_addr_t guest_ipa,
			  phys_addr_t pa, unsigned long size, bool writable)
{
	phys_addr_t addr;
	int ret = 0;
	struct kvm_mmu_memory_cache cache = { 0, __GFP_ZERO, NULL, };
	struct kvm_pgtable *pgt = kvm->arch.mmu.pgt;
	enum kvm_pgtable_prot prot = KVM_PGTABLE_PROT_DEVICE |
				     KVM_PGTABLE_PROT_R |
				     (writable ? KVM_PGTABLE_PROT_W : 0);

	if (is_protected_kvm_enabled())
		return -EPERM;

	size += offset_in_page(guest_ipa);
	guest_ipa &= PAGE_MASK;

	for (addr = guest_ipa; addr < guest_ipa + size; addr += PAGE_SIZE) {
		ret = kvm_mmu_topup_memory_cache(&cache,
						 kvm_mmu_cache_min_pages(kvm));
		if (ret)
			break;

		spin_lock(&kvm->mmu_lock);
		ret = kvm_pgtable_stage2_map(pgt, addr, PAGE_SIZE, pa, prot,
					     &cache);
		spin_unlock(&kvm->mmu_lock);
		if (ret)
			break;

		pa += PAGE_SIZE;
	}

	kvm_mmu_free_memory_cache(&cache);
	return ret;
}

/**
 * stage2_wp_range() - write protect stage2 memory region range
 * @mmu:        The KVM stage-2 MMU pointer
 * @addr:	Start address of range
 * @end:	End address of range
 */
static void stage2_wp_range(struct kvm_s2_mmu *mmu, phys_addr_t addr, phys_addr_t end)
{
	struct kvm *kvm = kvm_s2_mmu_to_kvm(mmu);
	stage2_apply_range_resched(kvm, addr, end, kvm_pgtable_stage2_wrprotect);
}

/**
 * kvm_mmu_wp_memory_region() - write protect stage 2 entries for memory slot
 * @kvm:	The KVM pointer
 * @slot:	The memory slot to write protect
 *
 * Called to start logging dirty pages after memory region
 * KVM_MEM_LOG_DIRTY_PAGES operation is called. After this function returns
 * all present PUD, PMD and PTEs are write protected in the memory region.
 * Afterwards read of dirty page log can be called.
 *
 * Acquires kvm_mmu_lock. Called with kvm->slots_lock mutex acquired,
 * serializing operations for VM memory regions.
 */
static void kvm_mmu_wp_memory_region(struct kvm *kvm, int slot)
{
	struct kvm_memslots *slots = kvm_memslots(kvm);
	struct kvm_memory_slot *memslot = id_to_memslot(slots, slot);
	phys_addr_t start, end;

	if (WARN_ON_ONCE(!memslot))
		return;

	start = memslot->base_gfn << PAGE_SHIFT;
	end = (memslot->base_gfn + memslot->npages) << PAGE_SHIFT;

	spin_lock(&kvm->mmu_lock);
	stage2_wp_range(&kvm->arch.mmu, start, end);
	spin_unlock(&kvm->mmu_lock);
	kvm_flush_remote_tlbs(kvm);
}

/**
 * kvm_mmu_write_protect_pt_masked() - write protect dirty pages
 * @kvm:	The KVM pointer
 * @slot:	The memory slot associated with mask
 * @gfn_offset:	The gfn offset in memory slot
 * @mask:	The mask of dirty pages at offset 'gfn_offset' in this memory
 *		slot to be write protected
 *
 * Walks bits set in mask write protects the associated pte's. Caller must
 * acquire kvm_mmu_lock.
 */
static void kvm_mmu_write_protect_pt_masked(struct kvm *kvm,
		struct kvm_memory_slot *slot,
		gfn_t gfn_offset, unsigned long mask)
{
	phys_addr_t base_gfn = slot->base_gfn + gfn_offset;
	phys_addr_t start = (base_gfn +  __ffs(mask)) << PAGE_SHIFT;
	phys_addr_t end = (base_gfn + __fls(mask) + 1) << PAGE_SHIFT;

	stage2_wp_range(&kvm->arch.mmu, start, end);
}

/*
 * kvm_arch_mmu_enable_log_dirty_pt_masked - enable dirty logging for selected
 * dirty pages.
 *
 * It calls kvm_mmu_write_protect_pt_masked to write protect selected pages to
 * enable dirty logging for them.
 */
void kvm_arch_mmu_enable_log_dirty_pt_masked(struct kvm *kvm,
		struct kvm_memory_slot *slot,
		gfn_t gfn_offset, unsigned long mask)
{
	kvm_mmu_write_protect_pt_masked(kvm, slot, gfn_offset, mask);
}

static void kvm_send_hwpoison_signal(unsigned long address, short lsb)
{
	send_sig_mceerr(BUS_MCEERR_AR, (void __user *)address, lsb, current);
}

static bool fault_supports_stage2_huge_mapping(struct kvm_memory_slot *memslot,
					       unsigned long hva,
					       unsigned long map_size)
{
	gpa_t gpa_start;
	hva_t uaddr_start, uaddr_end;
	size_t size;

	/* The memslot and the VMA are guaranteed to be aligned to PAGE_SIZE */
	if (map_size == PAGE_SIZE)
		return true;

	size = memslot->npages * PAGE_SIZE;

	gpa_start = memslot->base_gfn << PAGE_SHIFT;

	uaddr_start = memslot->userspace_addr;
	uaddr_end = uaddr_start + size;

	/*
	 * Pages belonging to memslots that don't have the same alignment
	 * within a PMD/PUD for userspace and IPA cannot be mapped with stage-2
	 * PMD/PUD entries, because we'll end up mapping the wrong pages.
	 *
	 * Consider a layout like the following:
	 *
	 *    memslot->userspace_addr:
	 *    +-----+--------------------+--------------------+---+
	 *    |abcde|fgh  Stage-1 block  |    Stage-1 block tv|xyz|
	 *    +-----+--------------------+--------------------+---+
	 *
	 *    memslot->base_gfn << PAGE_SHIFT:
	 *      +---+--------------------+--------------------+-----+
	 *      |abc|def  Stage-2 block  |    Stage-2 block   |tvxyz|
	 *      +---+--------------------+--------------------+-----+
	 *
	 * If we create those stage-2 blocks, we'll end up with this incorrect
	 * mapping:
	 *   d -> f
	 *   e -> g
	 *   f -> h
	 */
	if ((gpa_start & (map_size - 1)) != (uaddr_start & (map_size - 1)))
		return false;

	/*
	 * Next, let's make sure we're not trying to map anything not covered
	 * by the memslot. This means we have to prohibit block size mappings
	 * for the beginning and end of a non-block aligned and non-block sized
	 * memory slot (illustrated by the head and tail parts of the
	 * userspace view above containing pages 'abcde' and 'xyz',
	 * respectively).
	 *
	 * Note that it doesn't matter if we do the check using the
	 * userspace_addr or the base_gfn, as both are equally aligned (per
	 * the check above) and equally sized.
	 */
	return (hva & ~(map_size - 1)) >= uaddr_start &&
	       (hva & ~(map_size - 1)) + map_size <= uaddr_end;
}

/*
 * Check if the given hva is backed by a transparent huge page (THP) and
 * whether it can be mapped using block mapping in stage2. If so, adjust
 * the stage2 PFN and IPA accordingly. Only PMD_SIZE THPs are currently
 * supported. This will need to be updated to support other THP sizes.
 *
 * Returns the size of the mapping.
 */
static unsigned long
transparent_hugepage_adjust(struct kvm *kvm, struct kvm_memory_slot *memslot,
			    unsigned long hva, kvm_pfn_t *pfnp,
			    phys_addr_t *ipap)
{
	kvm_pfn_t pfn = *pfnp;

	/*
	 * Make sure the adjustment is done only for THP pages. Also make
	 * sure that the HVA and IPA are sufficiently aligned and that the
	 * block map is contained within the memslot.
	 */
	if (fault_supports_stage2_huge_mapping(memslot, hva, PMD_SIZE) &&
	    get_user_mapping_size(kvm, hva) >= PMD_SIZE) {
		/*
		 * The address we faulted on is backed by a transparent huge
		 * page.  However, because we map the compound huge page and
		 * not the individual tail page, we need to transfer the
		 * refcount to the head page.  We have to be careful that the
		 * THP doesn't start to split while we are adjusting the
		 * refcounts.
		 *
		 * We are sure this doesn't happen, because mmu_notifier_retry
		 * was successful and we are holding the mmu_lock, so if this
		 * THP is trying to split, it will be blocked in the mmu
		 * notifier before touching any of the pages, specifically
		 * before being able to call __split_huge_page_refcount().
		 *
		 * We can therefore safely transfer the refcount from PG_tail
		 * to PG_head and switch the pfn from a tail page to the head
		 * page accordingly.
		 */
		*ipap &= PMD_MASK;
		kvm_release_pfn_clean(pfn);
		pfn &= ~(PTRS_PER_PMD - 1);
		get_page(pfn_to_page(pfn));
		*pfnp = pfn;

		return PMD_SIZE;
	}

	/* Use page mapping if we cannot use block mapping. */
	return PAGE_SIZE;
}

static int get_vma_page_shift(struct vm_area_struct *vma, unsigned long hva)
{
	unsigned long pa;

	if (is_vm_hugetlb_page(vma) && !(vma->vm_flags & VM_PFNMAP))
		return huge_page_shift(hstate_vma(vma));

	if (!(vma->vm_flags & VM_PFNMAP))
		return PAGE_SHIFT;

	VM_BUG_ON(is_vm_hugetlb_page(vma));

	pa = (vma->vm_pgoff << PAGE_SHIFT) + (hva - vma->vm_start);

#ifndef __PAGETABLE_PMD_FOLDED
	if ((hva & (PUD_SIZE - 1)) == (pa & (PUD_SIZE - 1)) &&
	    ALIGN_DOWN(hva, PUD_SIZE) >= vma->vm_start &&
	    ALIGN(hva, PUD_SIZE) <= vma->vm_end)
		return PUD_SHIFT;
#endif

	if ((hva & (PMD_SIZE - 1)) == (pa & (PMD_SIZE - 1)) &&
	    ALIGN_DOWN(hva, PMD_SIZE) >= vma->vm_start &&
	    ALIGN(hva, PMD_SIZE) <= vma->vm_end)
		return PMD_SHIFT;

	return PAGE_SHIFT;
}

/*
 * The page will be mapped in stage 2 as Normal Cacheable, so the VM will be
 * able to see the page's tags and therefore they must be initialised first. If
 * PG_mte_tagged is set, tags have already been initialised.
 *
 * The race in the test/set of the PG_mte_tagged flag is handled by:
 * - preventing VM_SHARED mappings in a memslot with MTE preventing two VMs
 *   racing to santise the same page
 * - mmap_lock protects between a VM faulting a page in and the VMM performing
 *   an mprotect() to add VM_MTE
 */
static int sanitise_mte_tags(struct kvm *kvm, kvm_pfn_t pfn,
			     unsigned long size)
{
	unsigned long i, nr_pages = size >> PAGE_SHIFT;
	struct page *page;

	if (!kvm_has_mte(kvm))
		return 0;

	/*
	 * pfn_to_online_page() is used to reject ZONE_DEVICE pages
	 * that may not support tags.
	 */
	page = pfn_to_online_page(pfn);

	if (!page)
		return -EFAULT;

	for (i = 0; i < nr_pages; i++, page++) {
		if (!test_bit(PG_mte_tagged, &page->flags)) {
			mte_clear_page_tags(page_address(page));
			set_bit(PG_mte_tagged, &page->flags);
		}
	}

	return 0;
}

<<<<<<< HEAD
static enum kvm_pgtable_prot stage1_to_stage2_pgprot(pgprot_t prot)
{
	switch (pgprot_val(prot) & PTE_ATTRINDX_MASK) {
	case PTE_ATTRINDX(MT_DEVICE_nGnRE):
	case PTE_ATTRINDX(MT_DEVICE_nGnRnE):
		return KVM_PGTABLE_PROT_DEVICE;
	case PTE_ATTRINDX(MT_NORMAL_NC):
	case PTE_ATTRINDX(MT_NORMAL):
	case PTE_ATTRINDX(MT_NORMAL_TAGGED):
		return (pgprot_val(prot) & PTE_SHARED)
			? KVM_PGTABLE_PROT_DEVICE_SH
			: KVM_PGTABLE_PROT_DEVICE_NS;
	}

	return KVM_PGTABLE_PROT_DEVICE;
}

static int pkvm_host_donate_guest(u64 pfn, u64 gfn, struct kvm_vcpu *vcpu)
=======
static int pkvm_host_donate_guest(u64 pfn, u64 gfn)
>>>>>>> 097c689d
{
	struct arm_smccc_res res;

	arm_smccc_1_1_hvc(KVM_HOST_SMCCC_FUNC(__pkvm_host_donate_guest),
			  pfn, gfn, &res);
	WARN_ON(res.a0 != SMCCC_RET_SUCCESS);

	/*
	 * Getting -EPERM at this point implies that the pfn has already been
	 * donated. This should only ever happen when two vCPUs faulted on the
	 * same page, and the current one lost the race to do the donation.
	 */
	return (res.a1 == -EPERM) ? -EAGAIN : res.a1;
}

static int pkvm_mem_abort(struct kvm_vcpu *vcpu, phys_addr_t fault_ipa,
			  unsigned long hva)
{
	struct mm_struct *mm = current->mm;
	unsigned int flags = FOLL_FORCE |
			     FOLL_HWPOISON |
			     FOLL_LONGTERM |
			     FOLL_WRITE;
	struct kvm_pinned_page *ppage;
	struct kvm *kvm = vcpu->kvm;
	struct page *page;
	u64 pfn;
	int ret;

	ret = topup_hyp_memcache(vcpu);
	if (ret)
		return -ENOMEM;

	ppage = kmalloc(sizeof(*ppage), GFP_KERNEL_ACCOUNT);
	if (!ppage)
		return -ENOMEM;

	ret = account_locked_vm(mm, 1, true);
	if (ret)
		goto free_ppage;

	mmap_read_lock(mm);
	ret = pin_user_pages(hva, 1, flags, &page, NULL);
	mmap_read_unlock(mm);

	if (ret == -EHWPOISON) {
		kvm_send_hwpoison_signal(hva, PAGE_SHIFT);
		ret = 0;
		goto dec_account;
	} else if (ret != 1) {
		ret = -EFAULT;
		goto dec_account;
	}

	spin_lock(&kvm->mmu_lock);
	pfn = page_to_pfn(page);
	ret = pkvm_host_donate_guest(pfn, fault_ipa >> PAGE_SHIFT);
	if (ret) {
		if (ret == -EAGAIN)
			ret = 0;
		goto unpin;
	}

	ppage->page = page;
	INIT_LIST_HEAD(&ppage->link);
	list_add(&ppage->link, &kvm->arch.pkvm.pinned_pages);
	spin_unlock(&kvm->mmu_lock);

	return 0;

unpin:
	spin_unlock(&kvm->mmu_lock);
	unpin_user_pages(&page, 1);
dec_account:
	account_locked_vm(mm, 1, false);
free_ppage:
	kfree(ppage);

	return ret;
}

static int user_mem_abort(struct kvm_vcpu *vcpu, phys_addr_t fault_ipa,
			  struct kvm_memory_slot *memslot, unsigned long hva,
			  unsigned long fault_status)
{
	int ret = 0;
	bool write_fault, writable, force_pte = false;
	bool exec_fault;
	bool device = false;
	bool shared;
	unsigned long mmu_seq;
	struct kvm *kvm = vcpu->kvm;
	struct kvm_mmu_memory_cache *memcache = &vcpu->arch.mmu_page_cache;
	struct vm_area_struct *vma;
	short vma_shift;
	gfn_t gfn;
	kvm_pfn_t pfn;
	bool logging_active = memslot_is_logging(memslot);
	unsigned long fault_level = kvm_vcpu_trap_get_fault_level(vcpu);
	unsigned long vma_pagesize, fault_granule;
	enum kvm_pgtable_prot prot = KVM_PGTABLE_PROT_R;
	struct kvm_pgtable *pgt;

	fault_granule = 1UL << ARM64_HW_PGTABLE_LEVEL_SHIFT(fault_level);
	write_fault = kvm_is_write_fault(vcpu);
	exec_fault = kvm_vcpu_trap_is_exec_fault(vcpu);
	VM_BUG_ON(write_fault && exec_fault);

	if (fault_status == FSC_PERM && !write_fault && !exec_fault) {
		kvm_err("Unexpected L2 read permission error\n");
		return -EFAULT;
	}

	/*
	 * Let's check if we will get back a huge page backed by hugetlbfs, or
	 * get block mapping for device MMIO region.
	 */
	mmap_read_lock(current->mm);
	vma = vma_lookup(current->mm, hva);
	if (unlikely(!vma)) {
		kvm_err("Failed to find VMA for hva 0x%lx\n", hva);
		mmap_read_unlock(current->mm);
		return -EFAULT;
	}

	/*
	 * logging_active is guaranteed to never be true for VM_PFNMAP
	 * memslots.
	 */
	if (logging_active) {
		force_pte = true;
		vma_shift = PAGE_SHIFT;
	} else {
		vma_shift = get_vma_page_shift(vma, hva);
	}

	shared = (vma->vm_flags & VM_SHARED);

	switch (vma_shift) {
#ifndef __PAGETABLE_PMD_FOLDED
	case PUD_SHIFT:
		if (fault_supports_stage2_huge_mapping(memslot, hva, PUD_SIZE))
			break;
		fallthrough;
#endif
	case CONT_PMD_SHIFT:
		vma_shift = PMD_SHIFT;
		fallthrough;
	case PMD_SHIFT:
		if (fault_supports_stage2_huge_mapping(memslot, hva, PMD_SIZE))
			break;
		fallthrough;
	case CONT_PTE_SHIFT:
		vma_shift = PAGE_SHIFT;
		force_pte = true;
		fallthrough;
	case PAGE_SHIFT:
		break;
	default:
		WARN_ONCE(1, "Unknown vma_shift %d", vma_shift);
	}

	vma_pagesize = 1UL << vma_shift;
	if (vma_pagesize == PMD_SIZE || vma_pagesize == PUD_SIZE)
		fault_ipa &= ~(vma_pagesize - 1);

	gfn = fault_ipa >> PAGE_SHIFT;
	mmap_read_unlock(current->mm);

	/*
	 * Permission faults just need to update the existing leaf entry,
	 * and so normally don't require allocations from the memcache. The
	 * only exception to this is when dirty logging is enabled at runtime
	 * and a write fault needs to collapse a block entry into a table.
	 */
	if (fault_status != FSC_PERM || (logging_active && write_fault)) {
		ret = kvm_mmu_topup_memory_cache(memcache,
						 kvm_mmu_cache_min_pages(kvm));
		if (ret)
			return ret;
	}

	mmu_seq = vcpu->kvm->mmu_notifier_seq;
	/*
	 * Ensure the read of mmu_notifier_seq happens before we call
	 * gfn_to_pfn_prot (which calls get_user_pages), so that we don't risk
	 * the page we just got a reference to gets unmapped before we have a
	 * chance to grab the mmu_lock, which ensure that if the page gets
	 * unmapped afterwards, the call to kvm_unmap_gfn will take it away
	 * from us again properly. This smp_rmb() interacts with the smp_wmb()
	 * in kvm_mmu_notifier_invalidate_<page|range_end>.
	 *
	 * Besides, __gfn_to_pfn_memslot() instead of gfn_to_pfn_prot() is
	 * used to avoid unnecessary overhead introduced to locate the memory
	 * slot because it's always fixed even @gfn is adjusted for huge pages.
	 */
	smp_rmb();

	pfn = __gfn_to_pfn_memslot(memslot, gfn, false, NULL,
				   write_fault, &writable, NULL);
	if (pfn == KVM_PFN_ERR_HWPOISON) {
		kvm_send_hwpoison_signal(hva, vma_shift);
		return 0;
	}
	if (is_error_noslot_pfn(pfn))
		return -EFAULT;

	if (kvm_is_device_pfn(pfn)) {
		/*
		 * If the page was identified as device early by looking at
		 * the VMA flags, vma_pagesize is already representing the
		 * largest quantity we can map.  If instead it was mapped
		 * via gfn_to_pfn_prot(), vma_pagesize is set to PAGE_SIZE
		 * and must not be upgraded.
		 *
		 * In both cases, we don't let transparent_hugepage_adjust()
		 * change things at the last minute.
		 */
		device = true;
	} else if (logging_active && !write_fault) {
		/*
		 * Only actually map the page as writable if this was a write
		 * fault.
		 */
		writable = false;
	}

	if (exec_fault && device)
		return -ENOEXEC;

	spin_lock(&kvm->mmu_lock);
	pgt = vcpu->arch.hw_mmu->pgt;
	if (mmu_notifier_retry(kvm, mmu_seq))
		goto out_unlock;

	/*
	 * If we are not forced to use page mapping, check if we are
	 * backed by a THP and thus use block mapping if possible.
	 */
	if (vma_pagesize == PAGE_SIZE && !(force_pte || device)) {
		if (fault_status == FSC_PERM && fault_granule > PAGE_SIZE)
			vma_pagesize = fault_granule;
		else
			vma_pagesize = transparent_hugepage_adjust(kvm, memslot,
								   hva, &pfn,
								   &fault_ipa);
	}

	if (fault_status != FSC_PERM && !device && kvm_has_mte(kvm)) {
		/* Check the VMM hasn't introduced a new VM_SHARED VMA */
		if (!shared)
			ret = sanitise_mte_tags(kvm, pfn, vma_pagesize);
		else
			ret = -EFAULT;
		if (ret)
			goto out_unlock;
	}

	if (writable)
		prot |= KVM_PGTABLE_PROT_W;

	if (exec_fault)
		prot |= KVM_PGTABLE_PROT_X;

	if (device) {
		pte_t *pte;
		spinlock_t *ptl;
		enum kvm_pgtable_prot prot_us;

		pte = get_locked_pte(current->mm, memslot->userspace_addr, &ptl);
		prot_us = stage1_to_stage2_pgprot(__pgprot(pte_val(*pte)));
		pte_unmap_unlock(pte, ptl);
		prot |= prot_us;
	}
	else if (cpus_have_const_cap(ARM64_HAS_CACHE_DIC))
		prot |= KVM_PGTABLE_PROT_X;

	/*
	 * Under the premise of getting a FSC_PERM fault, we just need to relax
	 * permissions only if vma_pagesize equals fault_granule. Otherwise,
	 * kvm_pgtable_stage2_map() should be called to change block size.
	 */
	if (fault_status == FSC_PERM && vma_pagesize == fault_granule) {
		ret = kvm_pgtable_stage2_relax_perms(pgt, fault_ipa, prot);
	} else {
		ret = kvm_pgtable_stage2_map(pgt, fault_ipa, vma_pagesize,
					     __pfn_to_phys(pfn), prot,
					     memcache);
	}

	/* Mark the page dirty only if the fault is handled successfully */
	if (writable && !ret) {
		kvm_set_pfn_dirty(pfn);
		mark_page_dirty_in_slot(kvm, memslot, gfn);
	}

out_unlock:
	spin_unlock(&kvm->mmu_lock);
	kvm_set_pfn_accessed(pfn);
	kvm_release_pfn_clean(pfn);
	return ret != -EAGAIN ? ret : 0;
}

/* Resolve the access fault by making the page young again. */
static void handle_access_fault(struct kvm_vcpu *vcpu, phys_addr_t fault_ipa)
{
	pte_t pte;
	kvm_pte_t kpte;
	struct kvm_s2_mmu *mmu;

	trace_kvm_access_fault(fault_ipa);

	spin_lock(&vcpu->kvm->mmu_lock);
	mmu = vcpu->arch.hw_mmu;
	kpte = kvm_pgtable_stage2_mkyoung(mmu->pgt, fault_ipa);
	spin_unlock(&vcpu->kvm->mmu_lock);

	pte = __pte(kpte);
	if (pte_valid(pte))
		kvm_set_pfn_accessed(pte_pfn(pte));
}

/**
 * kvm_handle_guest_abort - handles all 2nd stage aborts
 * @vcpu:	the VCPU pointer
 *
 * Any abort that gets to the host is almost guaranteed to be caused by a
 * missing second stage translation table entry, which can mean that either the
 * guest simply needs more memory and we must allocate an appropriate page or it
 * can mean that the guest tried to access I/O memory, which is emulated by user
 * space. The distinction is based on the IPA causing the fault and whether this
 * memory region has been registered as standard RAM by user space.
 */
int kvm_handle_guest_abort(struct kvm_vcpu *vcpu)
{
	unsigned long fault_status;
	phys_addr_t fault_ipa;
	struct kvm_memory_slot *memslot;
	unsigned long hva;
	bool is_iabt, write_fault, writable;
	gfn_t gfn;
	int ret, idx;

	fault_status = kvm_vcpu_trap_get_fault_type(vcpu);

	fault_ipa = kvm_vcpu_get_fault_ipa(vcpu);
	is_iabt = kvm_vcpu_trap_is_iabt(vcpu);

	/* Synchronous External Abort? */
	if (kvm_vcpu_abt_issea(vcpu)) {
		/*
		 * For RAS the host kernel may handle this abort.
		 * There is no need to pass the error into the guest.
		 */
		if (kvm_handle_guest_sea(fault_ipa, kvm_vcpu_get_esr(vcpu)))
			kvm_inject_vabt(vcpu);

		return 1;
	}

	trace_kvm_guest_fault(*vcpu_pc(vcpu), kvm_vcpu_get_esr(vcpu),
			      kvm_vcpu_get_hfar(vcpu), fault_ipa);

	/* Check the stage-2 fault is trans. fault or write fault */
	if (fault_status != FSC_FAULT && fault_status != FSC_PERM &&
	    fault_status != FSC_ACCESS) {
		kvm_err("Unsupported FSC: EC=%#x xFSC=%#lx ESR_EL2=%#lx\n",
			kvm_vcpu_trap_get_class(vcpu),
			(unsigned long)kvm_vcpu_trap_get_fault(vcpu),
			(unsigned long)kvm_vcpu_get_esr(vcpu));
		return -EFAULT;
	}

	idx = srcu_read_lock(&vcpu->kvm->srcu);

	gfn = fault_ipa >> PAGE_SHIFT;
	memslot = gfn_to_memslot(vcpu->kvm, gfn);
	hva = gfn_to_hva_memslot_prot(memslot, gfn, &writable);
	write_fault = kvm_is_write_fault(vcpu);
	if (kvm_is_error_hva(hva) || (write_fault && !writable)) {
		/*
		 * The guest has put either its instructions or its page-tables
		 * somewhere it shouldn't have. Userspace won't be able to do
		 * anything about this (there's no syndrome for a start), so
		 * re-inject the abort back into the guest.
		 */
		if (is_iabt) {
			ret = -ENOEXEC;
			goto out;
		}

		if (kvm_vcpu_abt_iss1tw(vcpu)) {
			kvm_inject_dabt(vcpu, kvm_vcpu_get_hfar(vcpu));
			ret = 1;
			goto out_unlock;
		}

		/*
		 * Check for a cache maintenance operation. Since we
		 * ended-up here, we know it is outside of any memory
		 * slot. But we can't find out if that is for a device,
		 * or if the guest is just being stupid. The only thing
		 * we know for sure is that this range cannot be cached.
		 *
		 * So let's assume that the guest is just being
		 * cautious, and skip the instruction.
		 */
		if (kvm_is_error_hva(hva) && kvm_vcpu_dabt_is_cm(vcpu)) {
			kvm_incr_pc(vcpu);
			ret = 1;
			goto out_unlock;
		}

		/*
		 * The IPA is reported as [MAX:12], so we need to
		 * complement it with the bottom 12 bits from the
		 * faulting VA. This is always 12 bits, irrespective
		 * of the page size.
		 */
		fault_ipa |= kvm_vcpu_get_hfar(vcpu) & FAR_MASK;
		ret = io_mem_abort(vcpu, fault_ipa);
		goto out_unlock;
	}

	/* Userspace should not be able to register out-of-bounds IPAs */
	VM_BUG_ON(fault_ipa >= kvm_phys_size(vcpu->kvm));

	if (fault_status == FSC_ACCESS) {
		handle_access_fault(vcpu, fault_ipa);
		ret = 1;
		goto out_unlock;
	}


	if (is_protected_kvm_enabled())
		ret = pkvm_mem_abort(vcpu, fault_ipa, hva);
	else
		ret = user_mem_abort(vcpu, fault_ipa, memslot, hva, fault_status);
	if (ret == 0)
		ret = 1;
out:
	if (ret == -ENOEXEC) {
		kvm_inject_pabt(vcpu, kvm_vcpu_get_hfar(vcpu));
		ret = 1;
	}
out_unlock:
	srcu_read_unlock(&vcpu->kvm->srcu, idx);
	return ret;
}

bool kvm_unmap_gfn_range(struct kvm *kvm, struct kvm_gfn_range *range)
{
	if (!kvm->arch.mmu.pgt)
		return false;

	__unmap_stage2_range(&kvm->arch.mmu, range->start << PAGE_SHIFT,
			     (range->end - range->start) << PAGE_SHIFT,
			     range->may_block);

	return false;
}

bool kvm_set_spte_gfn(struct kvm *kvm, struct kvm_gfn_range *range)
{
	kvm_pfn_t pfn = pte_pfn(range->pte);
	int ret;

	if (!kvm->arch.mmu.pgt)
		return false;

	WARN_ON(range->end - range->start != 1);

	ret = sanitise_mte_tags(kvm, pfn, PAGE_SIZE);
	if (ret)
		return false;

	/*
	 * We've moved a page around, probably through CoW, so let's treat
	 * it just like a translation fault and the map handler will clean
	 * the cache to the PoC.
	 *
	 * The MMU notifiers will have unmapped a huge PMD before calling
	 * ->change_pte() (which in turn calls kvm_set_spte_gfn()) and
	 * therefore we never need to clear out a huge PMD through this
	 * calling path and a memcache is not required.
	 */
	kvm_pgtable_stage2_map(kvm->arch.mmu.pgt, range->start << PAGE_SHIFT,
			       PAGE_SIZE, __pfn_to_phys(pfn),
			       KVM_PGTABLE_PROT_R, NULL);

	return false;
}

bool kvm_age_gfn(struct kvm *kvm, struct kvm_gfn_range *range)
{
	u64 size = (range->end - range->start) << PAGE_SHIFT;
	kvm_pte_t kpte;
	pte_t pte;

	if (!kvm->arch.mmu.pgt)
		return false;

	WARN_ON(size != PAGE_SIZE && size != PMD_SIZE && size != PUD_SIZE);

	kpte = kvm_pgtable_stage2_mkold(kvm->arch.mmu.pgt,
					range->start << PAGE_SHIFT);
	pte = __pte(kpte);
	return pte_valid(pte) && pte_young(pte);
}

bool kvm_test_age_gfn(struct kvm *kvm, struct kvm_gfn_range *range)
{
	if (!kvm->arch.mmu.pgt)
		return false;

	return kvm_pgtable_stage2_is_young(kvm->arch.mmu.pgt,
					   range->start << PAGE_SHIFT);
}

phys_addr_t kvm_mmu_get_httbr(void)
{
	return __pa(hyp_pgtable->pgd);
}

phys_addr_t kvm_get_idmap_vector(void)
{
	return hyp_idmap_vector;
}

static int kvm_map_idmap_text(void)
{
	unsigned long size = hyp_idmap_end - hyp_idmap_start;
	int err = __create_hyp_mappings(hyp_idmap_start, size, hyp_idmap_start,
					PAGE_HYP_EXEC);
	if (err)
		kvm_err("Failed to idmap %lx-%lx\n",
			hyp_idmap_start, hyp_idmap_end);

	return err;
}

static void *kvm_hyp_zalloc_page(void *arg)
{
	return (void *)get_zeroed_page(GFP_KERNEL);
}

static struct kvm_pgtable_mm_ops kvm_hyp_mm_ops = {
	.zalloc_page		= kvm_hyp_zalloc_page,
	.get_page		= kvm_host_get_page,
	.put_page		= kvm_host_put_page,
	.phys_to_virt		= kvm_host_va,
	.virt_to_phys		= kvm_host_pa,
};

int kvm_mmu_init(u32 *hyp_va_bits)
{
	int err;

	hyp_idmap_start = __pa_symbol(__hyp_idmap_text_start);
	hyp_idmap_start = ALIGN_DOWN(hyp_idmap_start, PAGE_SIZE);
	hyp_idmap_end = __pa_symbol(__hyp_idmap_text_end);
	hyp_idmap_end = ALIGN(hyp_idmap_end, PAGE_SIZE);
	hyp_idmap_vector = __pa_symbol(__kvm_hyp_init);

	/*
	 * We rely on the linker script to ensure at build time that the HYP
	 * init code does not cross a page boundary.
	 */
	BUG_ON((hyp_idmap_start ^ (hyp_idmap_end - 1)) & PAGE_MASK);

	*hyp_va_bits = 64 - ((idmap_t0sz & TCR_T0SZ_MASK) >> TCR_T0SZ_OFFSET);
	kvm_debug("Using %u-bit virtual addresses at EL2\n", *hyp_va_bits);
	kvm_debug("IDMAP page: %lx\n", hyp_idmap_start);
	kvm_debug("HYP VA range: %lx:%lx\n",
		  kern_hyp_va(PAGE_OFFSET),
		  kern_hyp_va((unsigned long)high_memory - 1));

	if (hyp_idmap_start >= kern_hyp_va(PAGE_OFFSET) &&
	    hyp_idmap_start <  kern_hyp_va((unsigned long)high_memory - 1) &&
	    hyp_idmap_start != (unsigned long)__hyp_idmap_text_start) {
		/*
		 * The idmap page is intersecting with the VA space,
		 * it is not safe to continue further.
		 */
		kvm_err("IDMAP intersecting with HYP VA, unable to continue\n");
		err = -EINVAL;
		goto out;
	}

	hyp_pgtable = kzalloc(sizeof(*hyp_pgtable), GFP_KERNEL);
	if (!hyp_pgtable) {
		kvm_err("Hyp mode page-table not allocated\n");
		err = -ENOMEM;
		goto out;
	}

	err = kvm_pgtable_hyp_init(hyp_pgtable, *hyp_va_bits, &kvm_hyp_mm_ops);
	if (err)
		goto out_free_pgtable;

	err = kvm_map_idmap_text();
	if (err)
		goto out_destroy_pgtable;

	io_map_base = hyp_idmap_start;
	return 0;

out_destroy_pgtable:
	kvm_pgtable_hyp_destroy(hyp_pgtable);
out_free_pgtable:
	kfree(hyp_pgtable);
	hyp_pgtable = NULL;
out:
	return err;
}

void kvm_arch_commit_memory_region(struct kvm *kvm,
				   const struct kvm_userspace_memory_region *mem,
				   struct kvm_memory_slot *old,
				   const struct kvm_memory_slot *new,
				   enum kvm_mr_change change)
{
	/*
	 * At this point memslot has been committed and there is an
	 * allocated dirty_bitmap[], dirty pages will be tracked while the
	 * memory slot is write protected.
	 */
	if (change != KVM_MR_DELETE && mem->flags & KVM_MEM_LOG_DIRTY_PAGES) {
		/*
		 * If we're with initial-all-set, we don't need to write
		 * protect any pages because they're all reported as dirty.
		 * Huge pages and normal pages will be write protect gradually.
		 */
		if (!kvm_dirty_log_manual_protect_and_init_set(kvm)) {
			kvm_mmu_wp_memory_region(kvm, mem->slot);
		}
	}
}

int kvm_arch_prepare_memory_region(struct kvm *kvm,
				   struct kvm_memory_slot *memslot,
				   const struct kvm_userspace_memory_region *mem,
				   enum kvm_mr_change change)
{
	hva_t hva = mem->userspace_addr;
	hva_t reg_end = hva + mem->memory_size;
	int ret = 0;

	if (change != KVM_MR_CREATE && change != KVM_MR_MOVE &&
			change != KVM_MR_FLAGS_ONLY)
		return 0;

	/*
	 * Prevent userspace from creating a memory region outside of the IPA
	 * space addressable by the KVM guest IPA space.
	 */
	if ((memslot->base_gfn + memslot->npages) > (kvm_phys_size(kvm) >> PAGE_SHIFT))
		return -EFAULT;

	mmap_read_lock(current->mm);
	/*
	 * A memory region could potentially cover multiple VMAs, and any holes
	 * between them, so iterate over all of them.
	 *
	 *     +--------------------------------------------+
	 * +---------------+----------------+   +----------------+
	 * |   : VMA 1     |      VMA 2     |   |    VMA 3  :    |
	 * +---------------+----------------+   +----------------+
	 *     |               memory region                |
	 *     +--------------------------------------------+
	 */
	do {
		struct vm_area_struct *vma;

		vma = find_vma_intersection(current->mm, hva, reg_end);
		if (!vma)
			break;

		/*
		 * VM_SHARED mappings are not allowed with MTE to avoid races
		 * when updating the PG_mte_tagged page flag, see
		 * sanitise_mte_tags for more details.
		 */
		if (kvm_has_mte(kvm) && vma->vm_flags & VM_SHARED) {
			ret = -EINVAL;
			break;
		}

		if (vma->vm_flags & VM_PFNMAP) {
			/* IO region dirty page logging not allowed */
			if (memslot->flags & KVM_MEM_LOG_DIRTY_PAGES) {
				ret = -EINVAL;
				break;
			}
		}
		hva = min(reg_end, vma->vm_end);
	} while (hva < reg_end);

	mmap_read_unlock(current->mm);
	return ret;
}

void kvm_arch_free_memslot(struct kvm *kvm, struct kvm_memory_slot *slot)
{
}

void kvm_arch_memslots_updated(struct kvm *kvm, u64 gen)
{
}

void kvm_arch_flush_shadow_all(struct kvm *kvm)
{
	kvm_free_stage2_pgd(&kvm->arch.mmu);
}

void kvm_arch_flush_shadow_memslot(struct kvm *kvm,
				   struct kvm_memory_slot *slot)
{
	gpa_t gpa = slot->base_gfn << PAGE_SHIFT;
	phys_addr_t size = slot->npages << PAGE_SHIFT;

	spin_lock(&kvm->mmu_lock);
	unmap_stage2_range(&kvm->arch.mmu, gpa, size);
	spin_unlock(&kvm->mmu_lock);
}

/*
 * See note at ARMv7 ARM B1.14.4 (TL;DR: S/W ops are not easily virtualized).
 *
 * Main problems:
 * - S/W ops are local to a CPU (not broadcast)
 * - We have line migration behind our back (speculation)
 * - System caches don't support S/W at all (damn!)
 *
 * In the face of the above, the best we can do is to try and convert
 * S/W ops to VA ops. Because the guest is not allowed to infer the
 * S/W to PA mapping, it can only use S/W to nuke the whole cache,
 * which is a rather good thing for us.
 *
 * Also, it is only used when turning caches on/off ("The expected
 * usage of the cache maintenance instructions that operate by set/way
 * is associated with the cache maintenance instructions associated
 * with the powerdown and powerup of caches, if this is required by
 * the implementation.").
 *
 * We use the following policy:
 *
 * - If we trap a S/W operation, we enable VM trapping to detect
 *   caches being turned on/off, and do a full clean.
 *
 * - We flush the caches on both caches being turned on and off.
 *
 * - Once the caches are enabled, we stop trapping VM ops.
 */
void kvm_set_way_flush(struct kvm_vcpu *vcpu)
{
	unsigned long hcr = *vcpu_hcr(vcpu);

	/*
	 * If this is the first time we do a S/W operation
	 * (i.e. HCR_TVM not set) flush the whole memory, and set the
	 * VM trapping.
	 *
	 * Otherwise, rely on the VM trapping to wait for the MMU +
	 * Caches to be turned off. At that point, we'll be able to
	 * clean the caches again.
	 */
	if (!(hcr & HCR_TVM)) {
		trace_kvm_set_way_flush(*vcpu_pc(vcpu),
					vcpu_has_cache_enabled(vcpu));
		stage2_flush_vm(vcpu->kvm);
		*vcpu_hcr(vcpu) = hcr | HCR_TVM;
	}
}

void kvm_toggle_cache(struct kvm_vcpu *vcpu, bool was_enabled)
{
	bool now_enabled = vcpu_has_cache_enabled(vcpu);

	/*
	 * If switching the MMU+caches on, need to invalidate the caches.
	 * If switching it off, need to clean the caches.
	 * Clean + invalidate does the trick always.
	 */
	if (now_enabled != was_enabled)
		stage2_flush_vm(vcpu->kvm);

	/* Caches are now on, stop trapping VM ops (until a S/W op) */
	if (now_enabled)
		*vcpu_hcr(vcpu) &= ~HCR_TVM;

	trace_kvm_toggle_cache(*vcpu_pc(vcpu), was_enabled, now_enabled);
}<|MERGE_RESOLUTION|>--- conflicted
+++ resolved
@@ -1143,7 +1143,6 @@
 	return 0;
 }
 
-<<<<<<< HEAD
 static enum kvm_pgtable_prot stage1_to_stage2_pgprot(pgprot_t prot)
 {
 	switch (pgprot_val(prot) & PTE_ATTRINDX_MASK) {
@@ -1161,10 +1160,7 @@
 	return KVM_PGTABLE_PROT_DEVICE;
 }
 
-static int pkvm_host_donate_guest(u64 pfn, u64 gfn, struct kvm_vcpu *vcpu)
-=======
 static int pkvm_host_donate_guest(u64 pfn, u64 gfn)
->>>>>>> 097c689d
 {
 	struct arm_smccc_res res;
 
