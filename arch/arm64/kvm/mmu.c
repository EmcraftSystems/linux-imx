--- conflicted
+++ resolved
@@ -1143,7 +1143,6 @@
 	return 0;
 }
 
-<<<<<<< HEAD
 static enum kvm_pgtable_prot stage1_to_stage2_pgprot(pgprot_t prot)
 {
 	switch (pgprot_val(prot) & PTE_ATTRINDX_MASK) {
@@ -1161,8 +1160,6 @@
 	return KVM_PGTABLE_PROT_DEVICE;
 }
 
-=======
->>>>>>> 7bf263ef
 static int pkvm_host_donate_guest(u64 pfn, u64 gfn)
 {
 	struct arm_smccc_res res;
@@ -1183,14 +1180,7 @@
 			  unsigned long hva)
 {
 	struct mm_struct *mm = current->mm;
-<<<<<<< HEAD
-	unsigned int flags = FOLL_FORCE |
-			     FOLL_HWPOISON |
-			     FOLL_LONGTERM |
-			     FOLL_WRITE;
-=======
 	unsigned int flags = FOLL_HWPOISON | FOLL_LONGTERM | FOLL_WRITE;
->>>>>>> 7bf263ef
 	struct kvm_pinned_page *ppage;
 	struct kvm *kvm = vcpu->kvm;
 	struct page *page;
@@ -1220,8 +1210,6 @@
 	} else if (ret != 1) {
 		ret = -EFAULT;
 		goto dec_account;
-<<<<<<< HEAD
-=======
 	} else if (!PageSwapBacked(page)) {
 		/*
 		 * We really can't deal with page-cache pages returned by GUP
@@ -1237,7 +1225,6 @@
 		 */
 		ret = -EIO;
 		goto dec_account;
->>>>>>> 7bf263ef
 	}
 
 	spin_lock(&kvm->mmu_lock);
