--- conflicted
+++ resolved
@@ -46,14 +46,8 @@
 					 KVM_PTE_LEAF_ATTR_LO_S2_S2AP_W | \
 					 KVM_PTE_LEAF_ATTR_HI_S2_XN)
 
-<<<<<<< HEAD
 #define KVM_PTE_LEAF_ATTR_S2_DEVICE     BIT(55)
 
-#define KVM_INVALID_PTE_OWNER_MASK	GENMASK(9, 2)
-#define KVM_MAX_OWNER_ID		1
-
-=======
->>>>>>> 0c339121
 struct kvm_pgtable_walk_data {
 	struct kvm_pgtable		*pgt;
 	struct kvm_pgtable_walker	*walker;
@@ -1163,12 +1157,8 @@
 	struct kvm_pgtable_mm_ops *mm_ops = pgt->mm_ops;
 	kvm_pte_t pte = *ptep;
 
-<<<<<<< HEAD
-	if (!kvm_pte_valid(pte) || !stage2_pte_cacheable(pgt, pte) ||
+	if (!stage2_pte_cacheable(pgt, pte) ||
 	   (pte & KVM_PTE_LEAF_ATTR_S2_DEVICE))
-=======
-	if (!stage2_pte_cacheable(pgt, pte))
->>>>>>> 0c339121
 		return 0;
 
 	if (mm_ops->dcache_clean_inval_poc)
