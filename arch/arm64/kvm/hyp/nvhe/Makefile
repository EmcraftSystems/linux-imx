# SPDX-License-Identifier: GPL-2.0
#
# Makefile for Kernel-based Virtual Machine module, HYP/nVHE part
#

asflags-y := -D__KVM_NVHE_HYPERVISOR__ -D__DISABLE_EXPORTS

# Tracepoint and MMIO logging symbols should not be visible at nVHE KVM as
# there is no way to execute them and any such MMIO access from nVHE KVM
# will explode instantly (Words of Marc Zyngier). So introduce a generic flag
# __DISABLE_TRACE_MMIO__ to disable MMIO tracing for nVHE KVM.
ccflags-y := -D__KVM_NVHE_HYPERVISOR__ -D__DISABLE_EXPORTS -D__DISABLE_TRACE_MMIO__

hostprogs := gen-hyprel
HOST_EXTRACFLAGS += -I$(objtree)/include

lib-objs := clear_page.o copy_page.o memcpy.o memset.o
lib-objs := $(addprefix ../../../lib/, $(lib-objs))

obj-y := timer-sr.o sysreg-sr.o debug-sr.o switch.o tlb.o hyp-init.o host.o \
	 hyp-main.o hyp-smp.o psci-relay.o early_alloc.o stub.o page_alloc.o \
<<<<<<< HEAD
	 cache.o ffa.o setup.o mm.o mem_protect.o sys_regs.o pkvm.o
=======
	 cache.o ffa.o setup.o mm.o mem_protect.o sys_regs.o pkvm.o iommu.o
>>>>>>> 7bf263ef
obj-y += ../vgic-v3-sr.o ../aarch32.o ../vgic-v2-cpuif-proxy.o ../entry.o \
	 ../fpsimd.o ../hyp-entry.o ../exception.o ../pgtable.o
obj-y += $(lib-objs)

obj-$(CONFIG_KVM_S2MPU) += iommu/s2mpu.o

##
## Build rules for compiling nVHE hyp code
## Output of this folder is `kvm_nvhe.o`, a partially linked object
## file containing all nVHE hyp code and data.
##

hyp-obj := $(patsubst %.o,%.nvhe.o,$(obj-y))
obj-y := kvm_nvhe.o
extra-y := $(hyp-obj) kvm_nvhe.tmp.o kvm_nvhe.rel.o hyp.lds hyp-reloc.S hyp-reloc.o

# 1) Compile all source files to `.nvhe.o` object files. The file extension
#    avoids file name clashes for files shared with VHE.
$(obj)/%.nvhe.o: $(src)/%.c FORCE
	$(call if_changed_rule,cc_o_c)
$(obj)/%.nvhe.o: $(src)/%.S FORCE
	$(call if_changed_rule,as_o_S)

# 2) Compile linker script.
$(obj)/hyp.lds: $(src)/hyp.lds.S FORCE
	$(call if_changed_dep,cpp_lds_S)

# 3) Partially link all '.nvhe.o' files and apply the linker script.
#    Prefixes names of ELF sections with '.hyp', eg. '.hyp.text'.
#    Note: The following rule assumes that the 'ld' rule puts LDFLAGS before
#          the list of dependencies to form '-T $(obj)/hyp.lds'. This is to
#          keep the dependency on the target while avoiding an error from
#          GNU ld if the linker script is passed to it twice.
LDFLAGS_kvm_nvhe.tmp.o := -r -T
$(obj)/kvm_nvhe.tmp.o: $(obj)/hyp.lds $(addprefix $(obj)/,$(hyp-obj)) FORCE
	$(call if_changed,ld)

# 4) Generate list of hyp code/data positions that need to be relocated at
#    runtime. Because the hypervisor is part of the kernel binary, relocations
#    produce a kernel VA. We enumerate relocations targeting hyp at build time
#    and convert the kernel VAs at those positions to hyp VAs.
$(obj)/hyp-reloc.S: $(obj)/kvm_nvhe.tmp.o $(obj)/gen-hyprel FORCE
	$(call if_changed,hyprel)

# 5) Compile hyp-reloc.S and link it into the existing partially linked object.
#    The object file now contains a section with pointers to hyp positions that
#    will contain kernel VAs at runtime. These pointers have relocations on them
#    so that they get updated as the hyp object is linked into `vmlinux`.
LDFLAGS_kvm_nvhe.rel.o := -r
$(obj)/kvm_nvhe.rel.o: $(obj)/kvm_nvhe.tmp.o $(obj)/hyp-reloc.o FORCE
	$(call if_changed,ld)

# 6) Produce the final 'kvm_nvhe.o', ready to be linked into 'vmlinux'.
#    Prefixes names of ELF symbols with '__kvm_nvhe_'.
$(obj)/kvm_nvhe.o: $(obj)/kvm_nvhe.rel.o FORCE
	$(call if_changed,hypcopy)

# The HYPREL command calls `gen-hyprel` to generate an assembly file with
# a list of relocations targeting hyp code/data.
quiet_cmd_hyprel = HYPREL  $@
      cmd_hyprel = $(obj)/gen-hyprel $< > $@

# The HYPCOPY command uses `objcopy` to prefix all ELF symbol names
# to avoid clashes with VHE code/data.
quiet_cmd_hypcopy = HYPCOPY $@
      cmd_hypcopy = $(OBJCOPY) --prefix-symbols=__kvm_nvhe_ $< $@

# Remove ftrace, Shadow Call Stack, and CFI CFLAGS.
# This is equivalent to the 'notrace', '__noscs', and '__nocfi' annotations.
KBUILD_CFLAGS := $(filter-out $(CC_FLAGS_FTRACE) $(CC_FLAGS_SCS) $(CC_FLAGS_CFI), $(KBUILD_CFLAGS))

# KVM nVHE code is run at a different exception code with a different map, so
# compiler instrumentation that inserts callbacks or checks into the code may
# cause crashes. Just disable it.
GCOV_PROFILE	:= n
KASAN_SANITIZE	:= n
UBSAN_SANITIZE	:= n
KCOV_INSTRUMENT	:= n

# Skip objtool checking for this directory because nVHE code is compiled with
# non-standard build rules.
OBJECT_FILES_NON_STANDARD := y<|MERGE_RESOLUTION|>--- conflicted
+++ resolved
@@ -19,11 +19,7 @@
 
 obj-y := timer-sr.o sysreg-sr.o debug-sr.o switch.o tlb.o hyp-init.o host.o \
 	 hyp-main.o hyp-smp.o psci-relay.o early_alloc.o stub.o page_alloc.o \
-<<<<<<< HEAD
-	 cache.o ffa.o setup.o mm.o mem_protect.o sys_regs.o pkvm.o
-=======
 	 cache.o ffa.o setup.o mm.o mem_protect.o sys_regs.o pkvm.o iommu.o
->>>>>>> 7bf263ef
 obj-y += ../vgic-v3-sr.o ../aarch32.o ../vgic-v2-cpuif-proxy.o ../entry.o \
 	 ../fpsimd.o ../hyp-entry.o ../exception.o ../pgtable.o
 obj-y += $(lib-objs)
