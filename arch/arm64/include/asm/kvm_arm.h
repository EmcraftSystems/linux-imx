/*
 * Copyright (C) 2012,2013 - ARM Ltd
 * Author: Marc Zyngier <marc.zyngier@arm.com>
 *
 * This program is free software; you can redistribute it and/or modify
 * it under the terms of the GNU General Public License version 2 as
 * published by the Free Software Foundation.
 *
 * This program is distributed in the hope that it will be useful,
 * but WITHOUT ANY WARRANTY; without even the implied warranty of
 * MERCHANTABILITY or FITNESS FOR A PARTICULAR PURPOSE.  See the
 * GNU General Public License for more details.
 *
 * You should have received a copy of the GNU General Public License
 * along with this program.  If not, see <http://www.gnu.org/licenses/>.
 */

#ifndef __ARM64_KVM_ARM_H__
#define __ARM64_KVM_ARM_H__

#include <asm/memory.h>
#include <asm/types.h>

/* Hyp Configuration Register (HCR) bits */
#define HCR_ID		(UL(1) << 33)
#define HCR_CD		(UL(1) << 32)
#define HCR_RW_SHIFT	31
#define HCR_RW		(UL(1) << HCR_RW_SHIFT)
#define HCR_TRVM	(UL(1) << 30)
#define HCR_HCD		(UL(1) << 29)
#define HCR_TDZ		(UL(1) << 28)
#define HCR_TGE		(UL(1) << 27)
#define HCR_TVM		(UL(1) << 26)
#define HCR_TTLB	(UL(1) << 25)
#define HCR_TPU		(UL(1) << 24)
#define HCR_TPC		(UL(1) << 23)
#define HCR_TSW		(UL(1) << 22)
#define HCR_TAC		(UL(1) << 21)
#define HCR_TIDCP	(UL(1) << 20)
#define HCR_TSC		(UL(1) << 19)
#define HCR_TID3	(UL(1) << 18)
#define HCR_TID2	(UL(1) << 17)
#define HCR_TID1	(UL(1) << 16)
#define HCR_TID0	(UL(1) << 15)
#define HCR_TWE		(UL(1) << 14)
#define HCR_TWI		(UL(1) << 13)
#define HCR_DC		(UL(1) << 12)
#define HCR_BSU		(3 << 10)
#define HCR_BSU_IS	(UL(1) << 10)
#define HCR_FB		(UL(1) << 9)
#define HCR_VA		(UL(1) << 8)
#define HCR_VI		(UL(1) << 7)
#define HCR_VF		(UL(1) << 6)
#define HCR_AMO		(UL(1) << 5)
#define HCR_IMO		(UL(1) << 4)
#define HCR_FMO		(UL(1) << 3)
#define HCR_PTW		(UL(1) << 2)
#define HCR_SWIO	(UL(1) << 1)
#define HCR_VM		(UL(1) << 0)

/*
 * The bits we set in HCR:
 * RW:		64bit by default, can be overriden for 32bit VMs
 * TAC:		Trap ACTLR
 * TSC:		Trap SMC
 * TVM:		Trap VM ops (until M+C set in SCTLR_EL1)
 * TSW:		Trap cache operations by set/way
 * TWE:		Trap WFE
 * TWI:		Trap WFI
 * TIDCP:	Trap L2CTLR/L2ECTLR
 * BSU_IS:	Upgrade barriers to the inner shareable domain
 * FB:		Force broadcast of all maintainance operations
 * AMO:		Override CPSR.A and enable signaling with VA
 * IMO:		Override CPSR.I and enable signaling with VI
 * FMO:		Override CPSR.F and enable signaling with VF
 * SWIO:	Turn set/way invalidates into set/way clean+invalidate
 */
#define HCR_GUEST_FLAGS (HCR_TSC | HCR_TSW | HCR_TWE | HCR_TWI | HCR_VM | \
			 HCR_TVM | HCR_BSU_IS | HCR_FB | HCR_TAC | \
<<<<<<< HEAD
			 HCR_AMO | HCR_SWIO | HCR_TIDCP | HCR_RW)
=======
			 HCR_AMO | HCR_IMO | HCR_FMO | \
			 HCR_SWIO | HCR_TIDCP | HCR_RW)
>>>>>>> 0e136a71
#define HCR_VIRT_EXCP_MASK (HCR_VA | HCR_VI | HCR_VF)
#define HCR_INT_OVERRIDE   (HCR_FMO | HCR_IMO)


/* Hyp System Control Register (SCTLR_EL2) bits */
#define SCTLR_EL2_EE	(1 << 25)
#define SCTLR_EL2_WXN	(1 << 19)
#define SCTLR_EL2_I	(1 << 12)
#define SCTLR_EL2_SA	(1 << 3)
#define SCTLR_EL2_C	(1 << 2)
#define SCTLR_EL2_A	(1 << 1)
#define SCTLR_EL2_M	1
#define SCTLR_EL2_FLAGS	(SCTLR_EL2_M | SCTLR_EL2_A | SCTLR_EL2_C |	\
			 SCTLR_EL2_SA | SCTLR_EL2_I)

/* TCR_EL2 Registers bits */
#define TCR_EL2_TBI	(1 << 20)
#define TCR_EL2_PS	(7 << 16)
#define TCR_EL2_PS_40B	(2 << 16)
#define TCR_EL2_TG0	(1 << 14)
#define TCR_EL2_SH0	(3 << 12)
#define TCR_EL2_ORGN0	(3 << 10)
#define TCR_EL2_IRGN0	(3 << 8)
#define TCR_EL2_T0SZ	0x3f
#define TCR_EL2_MASK	(TCR_EL2_TG0 | TCR_EL2_SH0 | \
			 TCR_EL2_ORGN0 | TCR_EL2_IRGN0 | TCR_EL2_T0SZ)

#define TCR_EL2_FLAGS	(TCR_EL2_PS_40B)

/* VTCR_EL2 Registers bits */
#define VTCR_EL2_PS_MASK	(7 << 16)
#define VTCR_EL2_TG0_MASK	(1 << 14)
#define VTCR_EL2_TG0_4K		(0 << 14)
#define VTCR_EL2_TG0_64K	(1 << 14)
#define VTCR_EL2_SH0_MASK	(3 << 12)
#define VTCR_EL2_SH0_INNER	(3 << 12)
#define VTCR_EL2_ORGN0_MASK	(3 << 10)
#define VTCR_EL2_ORGN0_WBWA	(1 << 10)
#define VTCR_EL2_IRGN0_MASK	(3 << 8)
#define VTCR_EL2_IRGN0_WBWA	(1 << 8)
#define VTCR_EL2_SL0_MASK	(3 << 6)
#define VTCR_EL2_SL0_LVL1	(1 << 6)
#define VTCR_EL2_T0SZ_MASK	0x3f
#define VTCR_EL2_T0SZ_40B	24

/*
 * We configure the Stage-2 page tables to always restrict the IPA space to be
 * 40 bits wide (T0SZ = 24).  Systems with a PARange smaller than 40 bits are
 * not known to exist and will break with this configuration.
 *
 * Note that when using 4K pages, we concatenate two first level page tables
 * together.
 *
 * The magic numbers used for VTTBR_X in this patch can be found in Tables
 * D4-23 and D4-25 in ARM DDI 0487A.b.
 */
#ifdef CONFIG_ARM64_64K_PAGES
/*
 * Stage2 translation configuration:
 * 40bits output (PS = 2)
 * 40bits input  (T0SZ = 24)
 * 64kB pages (TG0 = 1)
 * 2 level page tables (SL = 1)
 */
#define VTCR_EL2_FLAGS		(VTCR_EL2_TG0_64K | VTCR_EL2_SH0_INNER | \
				 VTCR_EL2_ORGN0_WBWA | VTCR_EL2_IRGN0_WBWA | \
				 VTCR_EL2_SL0_LVL1 | VTCR_EL2_T0SZ_40B)
#define VTTBR_X		(38 - VTCR_EL2_T0SZ_40B)
#else
/*
 * Stage2 translation configuration:
 * 40bits output (PS = 2)
 * 40bits input  (T0SZ = 24)
 * 4kB pages (TG0 = 0)
 * 3 level page tables (SL = 1)
 */
#define VTCR_EL2_FLAGS		(VTCR_EL2_TG0_4K | VTCR_EL2_SH0_INNER | \
				 VTCR_EL2_ORGN0_WBWA | VTCR_EL2_IRGN0_WBWA | \
				 VTCR_EL2_SL0_LVL1 | VTCR_EL2_T0SZ_40B)
#define VTTBR_X		(37 - VTCR_EL2_T0SZ_40B)
#endif

#define VTTBR_BADDR_SHIFT (VTTBR_X - 1)
<<<<<<< HEAD
#define VTTBR_BADDR_MASK  (((1LLU << (PHYS_MASK_SHIFT - VTTBR_X)) - 1) << VTTBR_BADDR_SHIFT)
#define VTTBR_VMID_SHIFT  (48LLU)
#define VTTBR_VMID_MASK	  (0xffLLU << VTTBR_VMID_SHIFT)
=======
#define VTTBR_BADDR_MASK  (((UL(1) << (PHYS_MASK_SHIFT - VTTBR_X)) - 1) << VTTBR_BADDR_SHIFT)
#define VTTBR_VMID_SHIFT  (UL(48))
#define VTTBR_VMID_MASK	  (UL(0xFF) << VTTBR_VMID_SHIFT)
>>>>>>> 0e136a71

/* Hyp System Trap Register */
#define HSTR_EL2_TTEE	(1 << 16)
#define HSTR_EL2_T(x)	(1 << x)

/* Hyp Coprocessor Trap Register */
#define CPTR_EL2_TCPAC	(1 << 31)
#define CPTR_EL2_TTA	(1 << 20)
#define CPTR_EL2_TFP	(1 << 10)

/* Hyp Debug Configuration Register bits */
#define MDCR_EL2_TDRA		(1 << 11)
#define MDCR_EL2_TDOSA		(1 << 10)
#define MDCR_EL2_TDA		(1 << 9)
#define MDCR_EL2_TDE		(1 << 8)
#define MDCR_EL2_HPME		(1 << 7)
#define MDCR_EL2_TPM		(1 << 6)
#define MDCR_EL2_TPMCR		(1 << 5)
#define MDCR_EL2_HPMN_MASK	(0x1F)

/* Exception Syndrome Register (ESR) bits */
#define ESR_EL2_EC_SHIFT	(26)
#define ESR_EL2_EC		(UL(0x3f) << ESR_EL2_EC_SHIFT)
#define ESR_EL2_IL		(UL(1) << 25)
#define ESR_EL2_ISS		(ESR_EL2_IL - 1)
#define ESR_EL2_ISV_SHIFT	(24)
#define ESR_EL2_ISV		(UL(1) << ESR_EL2_ISV_SHIFT)
#define ESR_EL2_SAS_SHIFT	(22)
#define ESR_EL2_SAS		(UL(3) << ESR_EL2_SAS_SHIFT)
#define ESR_EL2_SSE		(1 << 21)
#define ESR_EL2_SRT_SHIFT	(16)
#define ESR_EL2_SRT_MASK	(0x1f << ESR_EL2_SRT_SHIFT)
#define ESR_EL2_SF 		(1 << 15)
#define ESR_EL2_AR 		(1 << 14)
#define ESR_EL2_EA 		(1 << 9)
#define ESR_EL2_CM 		(1 << 8)
#define ESR_EL2_S1PTW 		(1 << 7)
#define ESR_EL2_WNR		(1 << 6)
#define ESR_EL2_FSC		(0x3f)
#define ESR_EL2_FSC_TYPE	(0x3c)

#define ESR_EL2_CV_SHIFT	(24)
#define ESR_EL2_CV		(UL(1) << ESR_EL2_CV_SHIFT)
#define ESR_EL2_COND_SHIFT	(20)
#define ESR_EL2_COND		(UL(0xf) << ESR_EL2_COND_SHIFT)


#define FSC_FAULT	(0x04)
#define FSC_PERM	(0x0c)

/* Hyp Prefetch Fault Address Register (HPFAR/HDFAR) */
#define HPFAR_MASK	(~UL(0xf))

#define ESR_EL2_EC_UNKNOWN	(0x00)
#define ESR_EL2_EC_WFI		(0x01)
#define ESR_EL2_EC_CP15_32	(0x03)
#define ESR_EL2_EC_CP15_64	(0x04)
#define ESR_EL2_EC_CP14_MR	(0x05)
#define ESR_EL2_EC_CP14_LS	(0x06)
#define ESR_EL2_EC_FP_ASIMD	(0x07)
#define ESR_EL2_EC_CP10_ID	(0x08)
#define ESR_EL2_EC_CP14_64	(0x0C)
#define ESR_EL2_EC_ILL_ISS	(0x0E)
#define ESR_EL2_EC_SVC32	(0x11)
#define ESR_EL2_EC_HVC32	(0x12)
#define ESR_EL2_EC_SMC32	(0x13)
#define ESR_EL2_EC_SVC64	(0x15)
#define ESR_EL2_EC_HVC64	(0x16)
#define ESR_EL2_EC_SMC64	(0x17)
#define ESR_EL2_EC_SYS64	(0x18)
#define ESR_EL2_EC_IABT		(0x20)
#define ESR_EL2_EC_IABT_HYP	(0x21)
#define ESR_EL2_EC_PC_ALIGN	(0x22)
#define ESR_EL2_EC_DABT		(0x24)
#define ESR_EL2_EC_DABT_HYP	(0x25)
#define ESR_EL2_EC_SP_ALIGN	(0x26)
#define ESR_EL2_EC_FP_EXC32	(0x28)
#define ESR_EL2_EC_FP_EXC64	(0x2C)
#define ESR_EL2_EC_SERROR	(0x2F)
#define ESR_EL2_EC_BREAKPT	(0x30)
#define ESR_EL2_EC_BREAKPT_HYP	(0x31)
#define ESR_EL2_EC_SOFTSTP	(0x32)
#define ESR_EL2_EC_SOFTSTP_HYP	(0x33)
#define ESR_EL2_EC_WATCHPT	(0x34)
#define ESR_EL2_EC_WATCHPT_HYP	(0x35)
#define ESR_EL2_EC_BKPT32	(0x38)
#define ESR_EL2_EC_VECTOR32	(0x3A)
#define ESR_EL2_EC_BRK64	(0x3C)

#define ESR_EL2_EC_xABT_xFSR_EXTABT	0x10

#define ESR_EL2_EC_WFI_ISS_WFE	(1 << 0)

#endif /* __ARM64_KVM_ARM_H__ */<|MERGE_RESOLUTION|>--- conflicted
+++ resolved
@@ -77,15 +77,9 @@
  */
 #define HCR_GUEST_FLAGS (HCR_TSC | HCR_TSW | HCR_TWE | HCR_TWI | HCR_VM | \
 			 HCR_TVM | HCR_BSU_IS | HCR_FB | HCR_TAC | \
-<<<<<<< HEAD
-			 HCR_AMO | HCR_SWIO | HCR_TIDCP | HCR_RW)
-=======
 			 HCR_AMO | HCR_IMO | HCR_FMO | \
 			 HCR_SWIO | HCR_TIDCP | HCR_RW)
->>>>>>> 0e136a71
 #define HCR_VIRT_EXCP_MASK (HCR_VA | HCR_VI | HCR_VF)
-#define HCR_INT_OVERRIDE   (HCR_FMO | HCR_IMO)
-
 
 /* Hyp System Control Register (SCTLR_EL2) bits */
 #define SCTLR_EL2_EE	(1 << 25)
@@ -114,6 +108,7 @@
 
 /* VTCR_EL2 Registers bits */
 #define VTCR_EL2_PS_MASK	(7 << 16)
+#define VTCR_EL2_PS_40B		(2 << 16)
 #define VTCR_EL2_TG0_MASK	(1 << 14)
 #define VTCR_EL2_TG0_4K		(0 << 14)
 #define VTCR_EL2_TG0_64K	(1 << 14)
@@ -147,9 +142,10 @@
  * 64kB pages (TG0 = 1)
  * 2 level page tables (SL = 1)
  */
-#define VTCR_EL2_FLAGS		(VTCR_EL2_TG0_64K | VTCR_EL2_SH0_INNER | \
-				 VTCR_EL2_ORGN0_WBWA | VTCR_EL2_IRGN0_WBWA | \
-				 VTCR_EL2_SL0_LVL1 | VTCR_EL2_T0SZ_40B)
+#define VTCR_EL2_FLAGS		(VTCR_EL2_PS_40B | VTCR_EL2_TG0_64K | \
+				 VTCR_EL2_SH0_INNER | VTCR_EL2_ORGN0_WBWA | \
+				 VTCR_EL2_IRGN0_WBWA | VTCR_EL2_SL0_LVL1 | \
+				 VTCR_EL2_T0SZ_40B)
 #define VTTBR_X		(38 - VTCR_EL2_T0SZ_40B)
 #else
 /*
@@ -159,22 +155,17 @@
  * 4kB pages (TG0 = 0)
  * 3 level page tables (SL = 1)
  */
-#define VTCR_EL2_FLAGS		(VTCR_EL2_TG0_4K | VTCR_EL2_SH0_INNER | \
-				 VTCR_EL2_ORGN0_WBWA | VTCR_EL2_IRGN0_WBWA | \
-				 VTCR_EL2_SL0_LVL1 | VTCR_EL2_T0SZ_40B)
+#define VTCR_EL2_FLAGS		(VTCR_EL2_PS_40B | VTCR_EL2_TG0_4K | \
+				 VTCR_EL2_SH0_INNER | VTCR_EL2_ORGN0_WBWA | \
+				 VTCR_EL2_IRGN0_WBWA | VTCR_EL2_SL0_LVL1 | \
+				 VTCR_EL2_T0SZ_40B)
 #define VTTBR_X		(37 - VTCR_EL2_T0SZ_40B)
 #endif
 
 #define VTTBR_BADDR_SHIFT (VTTBR_X - 1)
-<<<<<<< HEAD
-#define VTTBR_BADDR_MASK  (((1LLU << (PHYS_MASK_SHIFT - VTTBR_X)) - 1) << VTTBR_BADDR_SHIFT)
-#define VTTBR_VMID_SHIFT  (48LLU)
-#define VTTBR_VMID_MASK	  (0xffLLU << VTTBR_VMID_SHIFT)
-=======
 #define VTTBR_BADDR_MASK  (((UL(1) << (PHYS_MASK_SHIFT - VTTBR_X)) - 1) << VTTBR_BADDR_SHIFT)
 #define VTTBR_VMID_SHIFT  (UL(48))
 #define VTTBR_VMID_MASK	  (UL(0xFF) << VTTBR_VMID_SHIFT)
->>>>>>> 0e136a71
 
 /* Hyp System Trap Register */
 #define HSTR_EL2_TTEE	(1 << 16)
