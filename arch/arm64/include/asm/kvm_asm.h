/* SPDX-License-Identifier: GPL-2.0-only */
/*
 * Copyright (C) 2012,2013 - ARM Ltd
 * Author: Marc Zyngier <marc.zyngier@arm.com>
 */

#ifndef __ARM_KVM_ASM_H__
#define __ARM_KVM_ASM_H__

#include <asm/hyp_image.h>
#include <asm/virt.h>

#define ARM_EXIT_WITH_SERROR_BIT  31
#define ARM_EXCEPTION_CODE(x)	  ((x) & ~(1U << ARM_EXIT_WITH_SERROR_BIT))
#define ARM_EXCEPTION_IS_TRAP(x)  (ARM_EXCEPTION_CODE((x)) == ARM_EXCEPTION_TRAP)
#define ARM_SERROR_PENDING(x)	  !!((x) & (1U << ARM_EXIT_WITH_SERROR_BIT))

#define ARM_EXCEPTION_IRQ	  0
#define ARM_EXCEPTION_EL1_SERROR  1
#define ARM_EXCEPTION_TRAP	  2
#define ARM_EXCEPTION_IL	  3
/* The hyp-stub will return this for any kvm_call_hyp() call */
#define ARM_EXCEPTION_HYP_GONE	  HVC_STUB_ERR

#define kvm_arm_exception_type					\
	{ARM_EXCEPTION_IRQ,		"IRQ"		},	\
	{ARM_EXCEPTION_EL1_SERROR, 	"SERROR"	},	\
	{ARM_EXCEPTION_TRAP, 		"TRAP"		},	\
	{ARM_EXCEPTION_HYP_GONE,	"HYP_GONE"	}

/*
 * Size of the HYP vectors preamble. kvm_patch_vector_branch() generates code
 * that jumps over this.
 */
#define KVM_VECTOR_PREAMBLE	(2 * AARCH64_INSN_SIZE)

#define KVM_HOST_SMCCC_ID(id)						\
	ARM_SMCCC_CALL_VAL(ARM_SMCCC_FAST_CALL,				\
			   ARM_SMCCC_SMC_64,				\
			   ARM_SMCCC_OWNER_VENDOR_HYP,			\
			   (id))

#define KVM_HOST_SMCCC_FUNC(name) KVM_HOST_SMCCC_ID(__KVM_HOST_SMCCC_FUNC_##name)

#define __KVM_HOST_SMCCC_FUNC___kvm_hyp_init			0
#define __KVM_HOST_SMCCC_FUNC___kvm_vcpu_run			1
#define __KVM_HOST_SMCCC_FUNC___kvm_flush_vm_context		2
#define __KVM_HOST_SMCCC_FUNC___kvm_tlb_flush_vmid_ipa		3
#define __KVM_HOST_SMCCC_FUNC___kvm_tlb_flush_vmid		4
#define __KVM_HOST_SMCCC_FUNC___kvm_flush_cpu_context		5
#define __KVM_HOST_SMCCC_FUNC___kvm_timer_set_cntvoff		6
#define __KVM_HOST_SMCCC_FUNC___kvm_enable_ssbs			7
#define __KVM_HOST_SMCCC_FUNC___vgic_v3_get_gic_config		8
#define __KVM_HOST_SMCCC_FUNC___vgic_v3_read_vmcr		9
#define __KVM_HOST_SMCCC_FUNC___vgic_v3_write_vmcr		10
#define __KVM_HOST_SMCCC_FUNC___vgic_v3_init_lrs		11
#define __KVM_HOST_SMCCC_FUNC___kvm_get_mdcr_el2		12
#define __KVM_HOST_SMCCC_FUNC___vgic_v3_save_aprs		13
#define __KVM_HOST_SMCCC_FUNC___vgic_v3_restore_aprs		14
#define __KVM_HOST_SMCCC_FUNC___pkvm_init			15
#define __KVM_HOST_SMCCC_FUNC___pkvm_create_mappings		16
#define __KVM_HOST_SMCCC_FUNC___pkvm_create_private_mapping	17
#define __KVM_HOST_SMCCC_FUNC___pkvm_cpu_set_vector		18
#define __KVM_HOST_SMCCC_FUNC___pkvm_prot_finalize		19
#define __KVM_HOST_SMCCC_FUNC___pkvm_mark_hyp			20

#ifndef __ASSEMBLY__

#include <linux/mm.h>

#define DECLARE_KVM_VHE_SYM(sym)	extern char sym[]
#define DECLARE_KVM_NVHE_SYM(sym)	extern char kvm_nvhe_sym(sym)[]

/*
 * Define a pair of symbols sharing the same name but one defined in
 * VHE and the other in nVHE hyp implementations.
 */
#define DECLARE_KVM_HYP_SYM(sym)		\
	DECLARE_KVM_VHE_SYM(sym);		\
	DECLARE_KVM_NVHE_SYM(sym)

#define DECLARE_KVM_VHE_PER_CPU(type, sym)	\
	DECLARE_PER_CPU(type, sym)
#define DECLARE_KVM_NVHE_PER_CPU(type, sym)	\
	DECLARE_PER_CPU(type, kvm_nvhe_sym(sym))

#define DECLARE_KVM_HYP_PER_CPU(type, sym)	\
	DECLARE_KVM_VHE_PER_CPU(type, sym);	\
	DECLARE_KVM_NVHE_PER_CPU(type, sym)

/*
 * Compute pointer to a symbol defined in nVHE percpu region.
 * Returns NULL if percpu memory has not been allocated yet.
 */
#define this_cpu_ptr_nvhe_sym(sym)	per_cpu_ptr_nvhe_sym(sym, smp_processor_id())
#define per_cpu_ptr_nvhe_sym(sym, cpu)						\
	({									\
		unsigned long base, off;					\
		base = kvm_arm_hyp_percpu_base[cpu];				\
		off = (unsigned long)&CHOOSE_NVHE_SYM(sym) -			\
		      (unsigned long)&CHOOSE_NVHE_SYM(__per_cpu_start);		\
		base ? (typeof(CHOOSE_NVHE_SYM(sym))*)(base + off) : NULL;	\
	})

#if defined(__KVM_NVHE_HYPERVISOR__)

#define CHOOSE_NVHE_SYM(sym)	sym
#define CHOOSE_HYP_SYM(sym)	CHOOSE_NVHE_SYM(sym)

/* The nVHE hypervisor shouldn't even try to access VHE symbols */
extern void *__nvhe_undefined_symbol;
#define CHOOSE_VHE_SYM(sym)		__nvhe_undefined_symbol
#define this_cpu_ptr_hyp_sym(sym)	(&__nvhe_undefined_symbol)
#define per_cpu_ptr_hyp_sym(sym, cpu)	(&__nvhe_undefined_symbol)

#elif defined(__KVM_VHE_HYPERVISOR__)

#define CHOOSE_VHE_SYM(sym)	sym
#define CHOOSE_HYP_SYM(sym)	CHOOSE_VHE_SYM(sym)

/* The VHE hypervisor shouldn't even try to access nVHE symbols */
extern void *__vhe_undefined_symbol;
#define CHOOSE_NVHE_SYM(sym)		__vhe_undefined_symbol
#define this_cpu_ptr_hyp_sym(sym)	(&__vhe_undefined_symbol)
#define per_cpu_ptr_hyp_sym(sym, cpu)	(&__vhe_undefined_symbol)

#else

/*
 * BIG FAT WARNINGS:
 *
 * - Don't be tempted to change the following is_kernel_in_hyp_mode()
 *   to has_vhe(). has_vhe() is implemented as a *final* capability,
 *   while this is used early at boot time, when the capabilities are
 *   not final yet....
 *
 * - Don't let the nVHE hypervisor have access to this, as it will
 *   pick the *wrong* symbol (yes, it runs at EL2...).
 */
#define CHOOSE_HYP_SYM(sym)		(is_kernel_in_hyp_mode()	\
					   ? CHOOSE_VHE_SYM(sym)	\
					   : CHOOSE_NVHE_SYM(sym))

#define this_cpu_ptr_hyp_sym(sym)	(is_kernel_in_hyp_mode()	\
					   ? this_cpu_ptr(&sym)		\
					   : this_cpu_ptr_nvhe_sym(sym))

#define per_cpu_ptr_hyp_sym(sym, cpu)	(is_kernel_in_hyp_mode()	\
					   ? per_cpu_ptr(&sym, cpu)	\
					   : per_cpu_ptr_nvhe_sym(sym, cpu))

#define CHOOSE_VHE_SYM(sym)	sym
#define CHOOSE_NVHE_SYM(sym)	kvm_nvhe_sym(sym)

#endif

struct kvm_nvhe_init_params {
	unsigned long mair_el2;
	unsigned long tcr_el2;
	unsigned long tpidr_el2;
	unsigned long stack_hyp_va;
	phys_addr_t pgd_pa;
<<<<<<< HEAD
=======
	unsigned long hcr_el2;
	unsigned long vttbr;
	unsigned long vtcr;
>>>>>>> c18ab1d1
};

/* Translate a kernel address @ptr into its equivalent linear mapping */
#define kvm_ksym_ref(ptr)						\
	({								\
		void *val = (ptr);					\
		if (!is_kernel_in_hyp_mode())				\
			val = lm_alias((ptr));				\
		val;							\
	 })
#define kvm_ksym_ref_nvhe(sym)	kvm_ksym_ref(__va_function(kvm_nvhe_sym(sym)))

struct kvm;
struct kvm_vcpu;
struct kvm_s2_mmu;

DECLARE_KVM_NVHE_SYM(__kvm_hyp_init);
DECLARE_KVM_HYP_SYM(__kvm_hyp_vector);
#define __kvm_hyp_init		CHOOSE_NVHE_SYM(__kvm_hyp_init)
#define __kvm_hyp_vector	CHOOSE_HYP_SYM(__kvm_hyp_vector)

extern unsigned long kvm_arm_hyp_percpu_base[NR_CPUS];
DECLARE_KVM_NVHE_SYM(__per_cpu_start);
DECLARE_KVM_NVHE_SYM(__per_cpu_end);

DECLARE_KVM_HYP_SYM(__bp_harden_hyp_vecs);
#define __bp_harden_hyp_vecs	CHOOSE_HYP_SYM(__bp_harden_hyp_vecs)

extern void __kvm_flush_vm_context(void);
extern void __kvm_flush_cpu_context(struct kvm_s2_mmu *mmu);
extern void __kvm_tlb_flush_vmid_ipa(struct kvm_s2_mmu *mmu, phys_addr_t ipa,
				     int level);
extern void __kvm_tlb_flush_vmid(struct kvm_s2_mmu *mmu);

extern void __kvm_timer_set_cntvoff(u64 cntvoff);

extern int __kvm_vcpu_run(struct kvm_vcpu *vcpu);

extern u64 __vgic_v3_get_gic_config(void);
extern u64 __vgic_v3_read_vmcr(void);
extern void __vgic_v3_write_vmcr(u32 vmcr);
extern void __vgic_v3_init_lrs(void);

extern u32 __kvm_get_mdcr_el2(void);

#define __KVM_EXTABLE(from, to)						\
	"	.pushsection	__kvm_ex_table, \"a\"\n"		\
	"	.align		3\n"					\
	"	.long		(" #from " - .), (" #to " - .)\n"	\
	"	.popsection\n"


#define __kvm_at(at_op, addr)						\
( { 									\
	int __kvm_at_err = 0;						\
	u64 spsr, elr;							\
	asm volatile(							\
	"	mrs	%1, spsr_el2\n"					\
	"	mrs	%2, elr_el2\n"					\
	"1:	at	"at_op", %3\n"					\
	"	isb\n"							\
	"	b	9f\n"						\
	"2:	msr	spsr_el2, %1\n"					\
	"	msr	elr_el2, %2\n"					\
	"	mov	%w0, %4\n"					\
	"9:\n"								\
	__KVM_EXTABLE(1b, 2b)						\
	: "+r" (__kvm_at_err), "=&r" (spsr), "=&r" (elr)		\
	: "r" (addr), "i" (-EFAULT));					\
	__kvm_at_err;							\
} )


#else /* __ASSEMBLY__ */

.macro get_host_ctxt reg, tmp
	adr_this_cpu \reg, kvm_host_data, \tmp
	add	\reg, \reg, #HOST_DATA_CONTEXT
.endm

.macro get_vcpu_ptr vcpu, ctxt
	get_host_ctxt \ctxt, \vcpu
	ldr	\vcpu, [\ctxt, #HOST_CONTEXT_VCPU]
.endm

.macro get_loaded_vcpu vcpu, ctxt
	adr_this_cpu \ctxt, kvm_hyp_ctxt, \vcpu
	ldr	\vcpu, [\ctxt, #HOST_CONTEXT_VCPU]
.endm

.macro set_loaded_vcpu vcpu, ctxt, tmp
	adr_this_cpu \ctxt, kvm_hyp_ctxt, \tmp
	str	\vcpu, [\ctxt, #HOST_CONTEXT_VCPU]
.endm

/*
 * KVM extable for unexpected exceptions.
 * In the same format _asm_extable, but output to a different section so that
 * it can be mapped to EL2. The KVM version is not sorted. The caller must
 * ensure:
 * x18 has the hypervisor value to allow any Shadow-Call-Stack instrumented
 * code to write to it, and that SPSR_EL2 and ELR_EL2 are restored by the fixup.
 */
.macro	_kvm_extable, from, to
	.pushsection	__kvm_ex_table, "a"
	.align		3
	.long		(\from - .), (\to - .)
	.popsection
.endm

#define CPU_XREG_OFFSET(x)	(CPU_USER_PT_REGS + 8*x)
#define CPU_LR_OFFSET		CPU_XREG_OFFSET(30)
#define CPU_SP_EL0_OFFSET	(CPU_LR_OFFSET + 8)

/*
 * We treat x18 as callee-saved as the host may use it as a platform
 * register (e.g. for shadow call stack).
 */
.macro save_callee_saved_regs ctxt
	str	x18,      [\ctxt, #CPU_XREG_OFFSET(18)]
	stp	x19, x20, [\ctxt, #CPU_XREG_OFFSET(19)]
	stp	x21, x22, [\ctxt, #CPU_XREG_OFFSET(21)]
	stp	x23, x24, [\ctxt, #CPU_XREG_OFFSET(23)]
	stp	x25, x26, [\ctxt, #CPU_XREG_OFFSET(25)]
	stp	x27, x28, [\ctxt, #CPU_XREG_OFFSET(27)]
	stp	x29, lr,  [\ctxt, #CPU_XREG_OFFSET(29)]
.endm

.macro restore_callee_saved_regs ctxt
	// We require \ctxt is not x18-x28
	ldr	x18,      [\ctxt, #CPU_XREG_OFFSET(18)]
	ldp	x19, x20, [\ctxt, #CPU_XREG_OFFSET(19)]
	ldp	x21, x22, [\ctxt, #CPU_XREG_OFFSET(21)]
	ldp	x23, x24, [\ctxt, #CPU_XREG_OFFSET(23)]
	ldp	x25, x26, [\ctxt, #CPU_XREG_OFFSET(25)]
	ldp	x27, x28, [\ctxt, #CPU_XREG_OFFSET(27)]
	ldp	x29, lr,  [\ctxt, #CPU_XREG_OFFSET(29)]
.endm

.macro save_sp_el0 ctxt, tmp
	mrs	\tmp,	sp_el0
	str	\tmp,	[\ctxt, #CPU_SP_EL0_OFFSET]
.endm

.macro restore_sp_el0 ctxt, tmp
	ldr	\tmp,	  [\ctxt, #CPU_SP_EL0_OFFSET]
	msr	sp_el0, \tmp
.endm

#endif

#endif /* __ARM_KVM_ASM_H__ */<|MERGE_RESOLUTION|>--- conflicted
+++ resolved
@@ -160,12 +160,9 @@
 	unsigned long tpidr_el2;
 	unsigned long stack_hyp_va;
 	phys_addr_t pgd_pa;
-<<<<<<< HEAD
-=======
 	unsigned long hcr_el2;
 	unsigned long vttbr;
 	unsigned long vtcr;
->>>>>>> c18ab1d1
 };
 
 /* Translate a kernel address @ptr into its equivalent linear mapping */
