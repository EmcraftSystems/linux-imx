--- conflicted
+++ resolved
@@ -73,18 +73,6 @@
 
 #endif	/* CONFIG_BROKEN_GAS_INST */
 
-<<<<<<< HEAD
-#define REG_PSTATE_PAN_IMM		sys_reg(0, 0, 4, 0, 4)
-#define REG_PSTATE_UAO_IMM		sys_reg(0, 0, 4, 0, 3)
-#define REG_PSTATE_SSBS_IMM		sys_reg(0, 3, 4, 0, 1)
-
-#define SET_PSTATE_PAN(x) __emit_inst(0xd5000000 | REG_PSTATE_PAN_IMM |	\
-				      (!!x)<<8 | 0x1f)
-#define SET_PSTATE_UAO(x) __emit_inst(0xd5000000 | REG_PSTATE_UAO_IMM |	\
-				      (!!x)<<8 | 0x1f)
-#define SET_PSTATE_SSBS(x) __emit_inst(0xd5000000 | REG_PSTATE_SSBS_IMM | \
-				       (!!x)<<8 | 0x1f)
-=======
 /*
  * Instructions for modifying PSTATE fields.
  * As per Arm ARM for v8-A, Section "C.5.1.3 op0 == 0b00, architectural hints,
@@ -110,7 +98,6 @@
 	__emit_inst(0xd5000000 | sys_insn(0, 3, 3, (CRm), (op2)) | ((Rt) & 0x1f))
 
 #define SB_BARRIER_INSN			__SYS_BARRIER_INSN(0, 7, 31)
->>>>>>> f7688b48
 
 #define SYS_DC_ISW			sys_insn(1, 0, 7, 6, 2)
 #define SYS_DC_CSW			sys_insn(1, 0, 7, 10, 2)
@@ -494,17 +481,6 @@
 #define SYS_CNTV_CVAL_EL02		sys_reg(3, 5, 14, 3, 2)
 
 /* Common SCTLR_ELx flags. */
-<<<<<<< HEAD
-#define SCTLR_ELx_DSSBS	(1UL << 44)
-#define SCTLR_ELx_EE    (1 << 25)
-#define SCTLR_ELx_IESB	(1 << 21)
-#define SCTLR_ELx_WXN	(1 << 19)
-#define SCTLR_ELx_I	(1 << 12)
-#define SCTLR_ELx_SA	(1 << 3)
-#define SCTLR_ELx_C	(1 << 2)
-#define SCTLR_ELx_A	(1 << 1)
-#define SCTLR_ELx_M	1
-=======
 #define SCTLR_ELx_DSSBS	(BIT(44))
 #define SCTLR_ELx_ENIA	(BIT(31))
 #define SCTLR_ELx_ENIB	(BIT(30))
@@ -518,65 +494,19 @@
 #define SCTLR_ELx_C	(BIT(2))
 #define SCTLR_ELx_A	(BIT(1))
 #define SCTLR_ELx_M	(BIT(0))
->>>>>>> f7688b48
 
 #define SCTLR_ELx_FLAGS	(SCTLR_ELx_M  | SCTLR_ELx_A | SCTLR_ELx_C | \
 			 SCTLR_ELx_SA | SCTLR_ELx_I | SCTLR_ELx_IESB)
 
 /* SCTLR_EL2 specific flags. */
-<<<<<<< HEAD
-#define SCTLR_EL2_RES1	((1 << 4)  | (1 << 5)  | (1 << 11) | (1 << 16) | \
-			 (1 << 18) | (1 << 22) | (1 << 23) | (1 << 28) | \
-			 (1 << 29))
-#define SCTLR_EL2_RES0	((1 << 6)  | (1 << 7)  | (1 << 8)  | (1 << 9)  | \
-			 (1 << 10) | (1 << 13) | (1 << 14) | (1 << 15) | \
-			 (1 << 17) | (1 << 20) | (1 << 24) | (1 << 26) | \
-			 (1 << 27) | (1 << 30) | (1 << 31) | \
-			 (0xffffefffUL << 32))
-=======
 #define SCTLR_EL2_RES1	((BIT(4))  | (BIT(5))  | (BIT(11)) | (BIT(16)) | \
 			 (BIT(18)) | (BIT(22)) | (BIT(23)) | (BIT(28)) | \
 			 (BIT(29)))
->>>>>>> f7688b48
 
 #ifdef CONFIG_CPU_BIG_ENDIAN
 #define ENDIAN_SET_EL2		SCTLR_ELx_EE
 #else
 #define ENDIAN_SET_EL2		0
-<<<<<<< HEAD
-#define ENDIAN_CLEAR_EL2	SCTLR_ELx_EE
-#endif
-
-/* SCTLR_EL2 value used for the hyp-stub */
-#define SCTLR_EL2_SET	(SCTLR_ELx_IESB   | ENDIAN_SET_EL2   | SCTLR_EL2_RES1)
-#define SCTLR_EL2_CLEAR	(SCTLR_ELx_M      | SCTLR_ELx_A    | SCTLR_ELx_C   | \
-			 SCTLR_ELx_SA     | SCTLR_ELx_I    | SCTLR_ELx_WXN | \
-			 SCTLR_ELx_DSSBS | ENDIAN_CLEAR_EL2 | SCTLR_EL2_RES0)
-
-#if (SCTLR_EL2_SET ^ SCTLR_EL2_CLEAR) != 0xffffffffffffffff
-#error "Inconsistent SCTLR_EL2 set/clear bits"
-#endif
-
-/* SCTLR_EL1 specific flags. */
-#define SCTLR_EL1_UCI		(1 << 26)
-#define SCTLR_EL1_E0E		(1 << 24)
-#define SCTLR_EL1_SPAN		(1 << 23)
-#define SCTLR_EL1_NTWE		(1 << 18)
-#define SCTLR_EL1_NTWI		(1 << 16)
-#define SCTLR_EL1_UCT		(1 << 15)
-#define SCTLR_EL1_DZE		(1 << 14)
-#define SCTLR_EL1_UMA		(1 << 9)
-#define SCTLR_EL1_SED		(1 << 8)
-#define SCTLR_EL1_ITD		(1 << 7)
-#define SCTLR_EL1_CP15BEN	(1 << 5)
-#define SCTLR_EL1_SA0		(1 << 4)
-
-#define SCTLR_EL1_RES1	((1 << 11) | (1 << 20) | (1 << 22) | (1 << 28) | \
-			 (1 << 29))
-#define SCTLR_EL1_RES0  ((1 << 6)  | (1 << 10) | (1 << 13) | (1 << 17) | \
-			 (1 << 27) | (1 << 30) | (1 << 31) | \
-			 (0xffffefffUL << 32))
-=======
 #endif
 
 /* SCTLR_EL1 specific flags. */
@@ -595,7 +525,6 @@
 
 #define SCTLR_EL1_RES1	((BIT(11)) | (BIT(20)) | (BIT(22)) | (BIT(28)) | \
 			 (BIT(29)))
->>>>>>> f7688b48
 
 #ifdef CONFIG_CPU_BIG_ENDIAN
 #define ENDIAN_SET_EL1		(SCTLR_EL1_E0E | SCTLR_ELx_EE)
@@ -608,16 +537,6 @@
 			 SCTLR_EL1_DZE  | SCTLR_EL1_UCT                   |\
 			 SCTLR_EL1_NTWE | SCTLR_ELx_IESB | SCTLR_EL1_SPAN |\
 			 ENDIAN_SET_EL1 | SCTLR_EL1_UCI  | SCTLR_EL1_RES1)
-<<<<<<< HEAD
-#define SCTLR_EL1_CLEAR	(SCTLR_ELx_A   | SCTLR_EL1_CP15BEN | SCTLR_EL1_ITD    |\
-			 SCTLR_EL1_UMA | SCTLR_ELx_WXN     | ENDIAN_CLEAR_EL1 |\
-			 SCTLR_ELx_DSSBS | SCTLR_EL1_RES0)
-
-#if (SCTLR_EL1_SET ^ SCTLR_EL1_CLEAR) != 0xffffffffffffffff
-#error "Inconsistent SCTLR_EL1 set/clear bits"
-#endif
-=======
->>>>>>> f7688b48
 
 /* id_aa64isar0 */
 #define ID_AA64ISAR0_TS_SHIFT		52
@@ -685,8 +604,6 @@
 #define ID_AA64PFR1_SSBS_PSTATE_ONLY	1
 #define ID_AA64PFR1_SSBS_PSTATE_INSNS	2
 
-<<<<<<< HEAD
-=======
 /* id_aa64zfr0 */
 #define ID_AA64ZFR0_SM4_SHIFT		40
 #define ID_AA64ZFR0_SHA3_SHIFT		32
@@ -701,7 +618,6 @@
 #define ID_AA64ZFR0_AES_PMULL		0x2
 #define ID_AA64ZFR0_SVEVER_SVE2		0x1
 
->>>>>>> f7688b48
 /* id_aa64mmfr0 */
 #define ID_AA64MMFR0_TGRAN4_SHIFT	28
 #define ID_AA64MMFR0_TGRAN64_SHIFT	24
