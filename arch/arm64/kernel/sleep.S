/* SPDX-License-Identifier: GPL-2.0 */
#include <linux/errno.h>
#include <linux/linkage.h>
#include <asm/asm-offsets.h>
#include <asm/assembler.h>
#include <asm/smp.h>

	.text
/*
 * Implementation of MPIDR_EL1 hash algorithm through shifting
 * and OR'ing.
 *
 * @dst: register containing hash result
 * @rs0: register containing affinity level 0 bit shift
 * @rs1: register containing affinity level 1 bit shift
 * @rs2: register containing affinity level 2 bit shift
 * @rs3: register containing affinity level 3 bit shift
 * @mpidr: register containing MPIDR_EL1 value
 * @mask: register containing MPIDR mask
 *
 * Pseudo C-code:
 *
 *u32 dst;
 *
 *compute_mpidr_hash(u32 rs0, u32 rs1, u32 rs2, u32 rs3, u64 mpidr, u64 mask) {
 *	u32 aff0, aff1, aff2, aff3;
 *	u64 mpidr_masked = mpidr & mask;
 *	aff0 = mpidr_masked & 0xff;
 *	aff1 = mpidr_masked & 0xff00;
 *	aff2 = mpidr_masked & 0xff0000;
 *	aff3 = mpidr_masked & 0xff00000000;
 *	dst = (aff0 >> rs0 | aff1 >> rs1 | aff2 >> rs2 | aff3 >> rs3);
 *}
 * Input registers: rs0, rs1, rs2, rs3, mpidr, mask
 * Output register: dst
 * Note: input and output registers must be disjoint register sets
         (eg: a macro instance with mpidr = x1 and dst = x1 is invalid)
 */
	.macro compute_mpidr_hash dst, rs0, rs1, rs2, rs3, mpidr, mask
	and	\mpidr, \mpidr, \mask		// mask out MPIDR bits
	and	\dst, \mpidr, #0xff		// mask=aff0
	lsr	\dst ,\dst, \rs0		// dst=aff0>>rs0
	and	\mask, \mpidr, #0xff00		// mask = aff1
	lsr	\mask ,\mask, \rs1
	orr	\dst, \dst, \mask		// dst|=(aff1>>rs1)
	and	\mask, \mpidr, #0xff0000	// mask = aff2
	lsr	\mask ,\mask, \rs2
	orr	\dst, \dst, \mask		// dst|=(aff2>>rs2)
	and	\mask, \mpidr, #0xff00000000	// mask = aff3
	lsr	\mask ,\mask, \rs3
	orr	\dst, \dst, \mask		// dst|=(aff3>>rs3)
	.endm
/*
 * Save CPU state in the provided sleep_stack_data area, and publish its
 * location for cpu_resume()'s use in sleep_save_stash.
 *
 * cpu_resume() will restore this saved state, and return. Because the
 * link-register is saved and restored, it will appear to return from this
 * function. So that the caller can tell the suspend/resume paths apart,
 * __cpu_suspend_enter() will always return a non-zero value, whereas the
 * path through cpu_resume() will return 0.
 *
 *  x0 = struct sleep_stack_data area
 */
SYM_FUNC_START(__cpu_suspend_enter)
	stp	x29, lr, [x0, #SLEEP_STACK_DATA_CALLEE_REGS]
	stp	x19, x20, [x0,#SLEEP_STACK_DATA_CALLEE_REGS+16]
	stp	x21, x22, [x0,#SLEEP_STACK_DATA_CALLEE_REGS+32]
	stp	x23, x24, [x0,#SLEEP_STACK_DATA_CALLEE_REGS+48]
	stp	x25, x26, [x0,#SLEEP_STACK_DATA_CALLEE_REGS+64]
	stp	x27, x28, [x0,#SLEEP_STACK_DATA_CALLEE_REGS+80]

	/* save the sp in cpu_suspend_ctx */
	mov	x2, sp
	str	x2, [x0, #SLEEP_STACK_DATA_SYSTEM_REGS + CPU_CTX_SP]

	/* find the mpidr_hash */
	ldr_l	x1, sleep_save_stash
	mrs	x7, mpidr_el1
	adr_l	x9, mpidr_hash
	ldr	x10, [x9, #MPIDR_HASH_MASK]
	/*
	 * Following code relies on the struct mpidr_hash
	 * members size.
	 */
	ldp	w3, w4, [x9, #MPIDR_HASH_SHIFTS]
	ldp	w5, w6, [x9, #(MPIDR_HASH_SHIFTS + 8)]
	compute_mpidr_hash x8, x3, x4, x5, x6, x7, x10
	add	x1, x1, x8, lsl #3

	str	x0, [x1]
	add	x0, x0, #SLEEP_STACK_DATA_SYSTEM_REGS
	stp	x29, lr, [sp, #-16]!
	bl	cpu_do_suspend
	ldp	x29, lr, [sp], #16
	mov	x0, #1
	ret
SYM_FUNC_END(__cpu_suspend_enter)

	.pushsection ".idmap.text", "awx"
SYM_CODE_START(cpu_resume)
	bl	init_kernel_el
	bl	switch_to_vhe
	bl	__cpu_setup
	/* enable the MMU early - so we can access sleep_save_stash by va */
	adrp	x1, swapper_pg_dir
	bl	__enable_mmu
	ldr	x8, =_cpu_resume
	br	x8
SYM_CODE_END(cpu_resume)
	.ltorg
	.popsection

SYM_FUNC_START(_cpu_resume)
	mrs	x1, mpidr_el1
	adr_l	x8, mpidr_hash		// x8 = struct mpidr_hash virt address

	/* retrieve mpidr_hash members to compute the hash */
	ldr	x2, [x8, #MPIDR_HASH_MASK]
	ldp	w3, w4, [x8, #MPIDR_HASH_SHIFTS]
	ldp	w5, w6, [x8, #(MPIDR_HASH_SHIFTS + 8)]
	compute_mpidr_hash x7, x3, x4, x5, x6, x1, x2

	/* x7 contains hash index, let's use it to grab context pointer */
	ldr_l	x0, sleep_save_stash
	ldr	x0, [x0, x7, lsl #3]
	add	x29, x0, #SLEEP_STACK_DATA_CALLEE_REGS
	add	x0, x0, #SLEEP_STACK_DATA_SYSTEM_REGS
	/* load sp from context */
	ldr	x2, [x0, #CPU_CTX_SP]
	mov	sp, x2
	/*
	 * cpu_do_resume expects x0 to contain context address pointer
	 */
	bl	cpu_do_resume

<<<<<<< HEAD
#if defined(CONFIG_KASAN) && CONFIG_KASAN_STACK
=======
#if defined(CONFIG_KASAN) && defined(CONFIG_KASAN_STACK)
>>>>>>> c18ab1d1
	mov	x0, sp
	bl	kasan_unpoison_task_stack_below
#endif

	ldp	x19, x20, [x29, #16]
	ldp	x21, x22, [x29, #32]
	ldp	x23, x24, [x29, #48]
	ldp	x25, x26, [x29, #64]
	ldp	x27, x28, [x29, #80]
	ldp	x29, lr, [x29]
	mov	x0, #0
	ret
SYM_FUNC_END(_cpu_resume)<|MERGE_RESOLUTION|>--- conflicted
+++ resolved
@@ -134,11 +134,7 @@
 	 */
 	bl	cpu_do_resume
 
-<<<<<<< HEAD
-#if defined(CONFIG_KASAN) && CONFIG_KASAN_STACK
-=======
 #if defined(CONFIG_KASAN) && defined(CONFIG_KASAN_STACK)
->>>>>>> c18ab1d1
 	mov	x0, sp
 	bl	kasan_unpoison_task_stack_below
 #endif
