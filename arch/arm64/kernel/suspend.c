// SPDX-License-Identifier: GPL-2.0
#include <linux/ftrace.h>
#include <linux/percpu.h>
#include <linux/slab.h>
#include <linux/uaccess.h>
#include <linux/pgtable.h>
#include <asm/alternative.h>
#include <asm/cacheflush.h>
#include <asm/cpufeature.h>
#include <asm/daifflags.h>
#include <asm/debug-monitors.h>
#include <asm/exec.h>
#include <asm/mte.h>
#include <asm/memory.h>
#include <asm/mmu_context.h>
#include <asm/smp_plat.h>
#include <asm/suspend.h>

/*
 * This is allocated by cpu_suspend_init(), and used to store a pointer to
 * the 'struct sleep_stack_data' the contains a particular CPUs state.
 */
unsigned long *sleep_save_stash;

/*
 * This hook is provided so that cpu_suspend code can restore HW
 * breakpoints as early as possible in the resume path, before reenabling
 * debug exceptions. Code cannot be run from a CPU PM notifier since by the
 * time the notifier runs debug exceptions might have been enabled already,
 * with HW breakpoints registers content still in an unknown state.
 */
static int (*hw_breakpoint_restore)(unsigned int);
void __init cpu_suspend_set_dbg_restorer(int (*hw_bp_restore)(unsigned int))
{
	/* Prevent multiple restore hook initializations */
	if (WARN_ON(hw_breakpoint_restore))
		return;
	hw_breakpoint_restore = hw_bp_restore;
}

void notrace __cpu_suspend_exit(void)
{
	unsigned int cpu = smp_processor_id();

	/*
	 * We are resuming from reset with the idmap active in TTBR0_EL1.
	 * We must uninstall the idmap and restore the expected MMU
	 * state before we can possibly return to userspace.
	 */
	cpu_uninstall_idmap();

	/* Restore CnP bit in TTBR1_EL1 */
	if (system_supports_cnp())
		cpu_replace_ttbr1(lm_alias(swapper_pg_dir));

	/*
	 * PSTATE was not saved over suspend/resume, re-enable any detected
	 * features that might not have been set correctly.
	 */
	__uaccess_enable_hw_pan();
	uao_thread_switch(current);

	/*
	 * Restore HW breakpoint registers to sane values
	 * before debug exceptions are possibly reenabled
	 * by cpu_suspend()s local_daif_restore() call.
	 */
	if (hw_breakpoint_restore)
		hw_breakpoint_restore(cpu);

	/*
	 * On resume, firmware implementing dynamic mitigation will
	 * have turned the mitigation on. If the user has forcefully
	 * disabled it, make sure their wishes are obeyed.
	 */
	spectre_v4_enable_mitigation(NULL);

	/* Restore additional feature-specific configuration */
<<<<<<< HEAD
	mte_suspend_exit();
=======
>>>>>>> 8a30a2ca
	ptrauth_suspend_exit();
}

/*
 * cpu_suspend
 *
 * arg: argument to pass to the finisher function
 * fn: finisher function pointer
 *
 */
int cpu_suspend(unsigned long arg, int (*fn)(unsigned long))
{
	int ret = 0;
	unsigned long flags;
	struct sleep_stack_data state;

	/* Report any MTE async fault before going to suspend */
	mte_suspend_enter();

	/*
	 * From this point debug exceptions are disabled to prevent
	 * updates to mdscr register (saved and restored along with
	 * general purpose registers) from kernel debuggers.
	 */
	flags = local_daif_save();

	/*
	 * Function graph tracer state gets incosistent when the kernel
	 * calls functions that never return (aka suspend finishers) hence
	 * disable graph tracing during their execution.
	 */
	pause_graph_tracing();

	if (__cpu_suspend_enter(&state)) {
		/* Call the suspend finisher */
		ret = fn(arg);

		/*
		 * Never gets here, unless the suspend finisher fails.
		 * Successful cpu_suspend() should return from cpu_resume(),
		 * returning through this code path is considered an error
		 * If the return value is set to 0 force ret = -EOPNOTSUPP
		 * to make sure a proper error condition is propagated
		 */
		if (!ret)
			ret = -EOPNOTSUPP;
	} else {
		RCU_NONIDLE(__cpu_suspend_exit());
	}

	unpause_graph_tracing();

	/*
	 * Restore pstate flags. OS lock and mdscr have been already
	 * restored, so from this point onwards, debugging is fully
	 * renabled if it was enabled when core started shutdown.
	 */
	local_daif_restore(flags);

	return ret;
}

static int __init cpu_suspend_init(void)
{
	/* ctx_ptr is an array of physical addresses */
	sleep_save_stash = kcalloc(mpidr_hash_size(), sizeof(*sleep_save_stash),
				   GFP_KERNEL);

	if (WARN_ON(!sleep_save_stash))
		return -ENOMEM;

	return 0;
}
early_initcall(cpu_suspend_init);<|MERGE_RESOLUTION|>--- conflicted
+++ resolved
@@ -76,10 +76,6 @@
 	spectre_v4_enable_mitigation(NULL);
 
 	/* Restore additional feature-specific configuration */
-<<<<<<< HEAD
-	mte_suspend_exit();
-=======
->>>>>>> 8a30a2ca
 	ptrauth_suspend_exit();
 }
 
