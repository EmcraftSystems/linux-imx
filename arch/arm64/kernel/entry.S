/* SPDX-License-Identifier: GPL-2.0-only */
/*
 * Low-level exception handling code
 *
 * Copyright (C) 2012 ARM Ltd.
 * Authors:	Catalin Marinas <catalin.marinas@arm.com>
 *		Will Deacon <will.deacon@arm.com>
 */

#include <linux/arm-smccc.h>
#include <linux/init.h>
#include <linux/linkage.h>

#include <asm/alternative.h>
#include <asm/assembler.h>
#include <asm/asm-offsets.h>
#include <asm/cpufeature.h>
#include <asm/errno.h>
#include <asm/esr.h>
#include <asm/irq.h>
#include <asm/memory.h>
#include <asm/mmu.h>
#include <asm/processor.h>
#include <asm/ptrace.h>
#include <asm/thread_info.h>
#include <asm/asm-uaccess.h>
#include <asm/unistd.h>

/*
 * Context tracking subsystem.  Used to instrument transitions
 * between user and kernel mode.
 */
	.macro ct_user_exit_irqoff
#ifdef CONFIG_CONTEXT_TRACKING
	bl	enter_from_user_mode
#endif
	.endm

	.macro ct_user_enter
#ifdef CONFIG_CONTEXT_TRACKING
	bl	context_tracking_user_enter
#endif
	.endm

	.macro	clear_gp_regs
	.irp	n,0,1,2,3,4,5,6,7,8,9,10,11,12,13,14,15,16,17,18,19,20,21,22,23,24,25,26,27,28,29
	mov	x\n, xzr
	.endr
	.endm

/*
 * Bad Abort numbers
 *-----------------
 */
#define BAD_SYNC	0
#define BAD_IRQ		1
#define BAD_FIQ		2
#define BAD_ERROR	3

	.macro kernel_ventry, el, label, regsize = 64
	.align 7
#ifdef CONFIG_UNMAP_KERNEL_AT_EL0
alternative_if ARM64_UNMAP_KERNEL_AT_EL0
	.if	\el == 0
	.if	\regsize == 64
	mrs	x30, tpidrro_el0
	msr	tpidrro_el0, xzr
	.else
	mov	x30, xzr
	.endif
	.endif
alternative_else_nop_endif
#endif

	sub	sp, sp, #S_FRAME_SIZE
#ifdef CONFIG_VMAP_STACK
	/*
	 * Test whether the SP has overflowed, without corrupting a GPR.
	 * Task and IRQ stacks are aligned to (1 << THREAD_SHIFT).
	 */
	add	sp, sp, x0			// sp' = sp + x0
	sub	x0, sp, x0			// x0' = sp' - x0 = (sp + x0) - x0 = sp
	tbnz	x0, #THREAD_SHIFT, 0f
	sub	x0, sp, x0			// x0'' = sp' - x0' = (sp + x0) - sp = x0
	sub	sp, sp, x0			// sp'' = sp' - x0 = (sp + x0) - x0 = sp
	b	el\()\el\()_\label

0:
	/*
	 * Either we've just detected an overflow, or we've taken an exception
	 * while on the overflow stack. Either way, we won't return to
	 * userspace, and can clobber EL0 registers to free up GPRs.
	 */

	/* Stash the original SP (minus S_FRAME_SIZE) in tpidr_el0. */
	msr	tpidr_el0, x0

	/* Recover the original x0 value and stash it in tpidrro_el0 */
	sub	x0, sp, x0
	msr	tpidrro_el0, x0

	/* Switch to the overflow stack */
	adr_this_cpu sp, overflow_stack + OVERFLOW_STACK_SIZE, x0

	/*
	 * Check whether we were already on the overflow stack. This may happen
	 * after panic() re-enables interrupts.
	 */
	mrs	x0, tpidr_el0			// sp of interrupted context
	sub	x0, sp, x0			// delta with top of overflow stack
	tst	x0, #~(OVERFLOW_STACK_SIZE - 1)	// within range?
	b.ne	__bad_stack			// no? -> bad stack pointer

	/* We were already on the overflow stack. Restore sp/x0 and carry on. */
	sub	sp, sp, x0
	mrs	x0, tpidrro_el0
#endif
	b	el\()\el\()_\label
	.endm

	.macro tramp_alias, dst, sym
	mov_q	\dst, TRAMP_VALIAS
	add	\dst, \dst, #(\sym - .entry.tramp.text)
	.endm

	// This macro corrupts x0-x3. It is the caller's duty
	// to save/restore them if required.
	.macro	apply_ssbd, state, tmp1, tmp2
#ifdef CONFIG_ARM64_SSBD
alternative_cb	arm64_enable_wa2_handling
	b	.L__asm_ssbd_skip\@
alternative_cb_end
	ldr_this_cpu	\tmp2, arm64_ssbd_callback_required, \tmp1
	cbz	\tmp2,	.L__asm_ssbd_skip\@
	ldr	\tmp2, [tsk, #TSK_TI_FLAGS]
	tbnz	\tmp2, #TIF_SSBD, .L__asm_ssbd_skip\@
	mov	w0, #ARM_SMCCC_ARCH_WORKAROUND_2
	mov	w1, #\state
alternative_cb	arm64_update_smccc_conduit
	nop					// Patched to SMC/HVC #0
alternative_cb_end
.L__asm_ssbd_skip\@:
#endif
	.endm

	.macro	kernel_entry, el, regsize = 64
	.if	\regsize == 32
	mov	w0, w0				// zero upper 32 bits of x0
	.endif
	stp	x0, x1, [sp, #16 * 0]
	stp	x2, x3, [sp, #16 * 1]
	stp	x4, x5, [sp, #16 * 2]
	stp	x6, x7, [sp, #16 * 3]
	stp	x8, x9, [sp, #16 * 4]
	stp	x10, x11, [sp, #16 * 5]
	stp	x12, x13, [sp, #16 * 6]
	stp	x14, x15, [sp, #16 * 7]
	stp	x16, x17, [sp, #16 * 8]
	stp	x18, x19, [sp, #16 * 9]
	stp	x20, x21, [sp, #16 * 10]
	stp	x22, x23, [sp, #16 * 11]
	stp	x24, x25, [sp, #16 * 12]
	stp	x26, x27, [sp, #16 * 13]
	stp	x28, x29, [sp, #16 * 14]

	.if	\el == 0
	clear_gp_regs
	mrs	x21, sp_el0
	ldr_this_cpu	tsk, __entry_task, x20	// Ensure MDSCR_EL1.SS is clear,
	ldr	x19, [tsk, #TSK_TI_FLAGS]	// since we can unmask debug
	disable_step_tsk x19, x20		// exceptions when scheduling.

	apply_ssbd 1, x22, x23

	.else
	add	x21, sp, #S_FRAME_SIZE
	get_current_task tsk
	/* Save the task's original addr_limit and set USER_DS */
	ldr	x20, [tsk, #TSK_TI_ADDR_LIMIT]
	str	x20, [sp, #S_ORIG_ADDR_LIMIT]
	mov	x20, #USER_DS
	str	x20, [tsk, #TSK_TI_ADDR_LIMIT]
	/* No need to reset PSTATE.UAO, hardware's already set it to 0 for us */
	.endif /* \el == 0 */
	mrs	x22, elr_el1
	mrs	x23, spsr_el1
	stp	lr, x21, [sp, #S_LR]

	/*
	 * In order to be able to dump the contents of struct pt_regs at the
	 * time the exception was taken (in case we attempt to walk the call
	 * stack later), chain it together with the stack frames.
	 */
	.if \el == 0
	stp	xzr, xzr, [sp, #S_STACKFRAME]
	.else
	stp	x29, x22, [sp, #S_STACKFRAME]
	.endif
	add	x29, sp, #S_STACKFRAME

#ifdef CONFIG_ARM64_SW_TTBR0_PAN
	/*
	 * Set the TTBR0 PAN bit in SPSR. When the exception is taken from
	 * EL0, there is no need to check the state of TTBR0_EL1 since
	 * accesses are always enabled.
	 * Note that the meaning of this bit differs from the ARMv8.1 PAN
	 * feature as all TTBR0_EL1 accesses are disabled, not just those to
	 * user mappings.
	 */
alternative_if ARM64_HAS_PAN
	b	1f				// skip TTBR0 PAN
alternative_else_nop_endif

	.if	\el != 0
	mrs	x21, ttbr0_el1
	tst	x21, #TTBR_ASID_MASK		// Check for the reserved ASID
	orr	x23, x23, #PSR_PAN_BIT		// Set the emulated PAN in the saved SPSR
	b.eq	1f				// TTBR0 access already disabled
	and	x23, x23, #~PSR_PAN_BIT		// Clear the emulated PAN in the saved SPSR
	.endif

	__uaccess_ttbr0_disable x21
1:
#endif

	stp	x22, x23, [sp, #S_PC]

	/* Not in a syscall by default (el0_svc overwrites for real syscall) */
	.if	\el == 0
	mov	w21, #NO_SYSCALL
	str	w21, [sp, #S_SYSCALLNO]
	.endif

	/*
	 * Set sp_el0 to current thread_info.
	 */
	.if	\el == 0
	msr	sp_el0, tsk
	.endif

	/* Save pmr */
alternative_if ARM64_HAS_IRQ_PRIO_MASKING
	mrs_s	x20, SYS_ICC_PMR_EL1
	str	x20, [sp, #S_PMR_SAVE]
alternative_else_nop_endif

	/*
	 * Registers that may be useful after this macro is invoked:
	 *
	 * x20 - ICC_PMR_EL1
	 * x21 - aborted SP
	 * x22 - aborted PC
	 * x23 - aborted PSTATE
	*/
	.endm

	.macro	kernel_exit, el
	.if	\el != 0
	disable_daif

	/* Restore the task's original addr_limit. */
	ldr	x20, [sp, #S_ORIG_ADDR_LIMIT]
	str	x20, [tsk, #TSK_TI_ADDR_LIMIT]

	/* No need to restore UAO, it will be restored from SPSR_EL1 */
	.endif

	/* Restore pmr */
alternative_if ARM64_HAS_IRQ_PRIO_MASKING
	ldr	x20, [sp, #S_PMR_SAVE]
	msr_s	SYS_ICC_PMR_EL1, x20
	/* Ensure priority change is seen by redistributor */
	dsb	sy
alternative_else_nop_endif

	ldp	x21, x22, [sp, #S_PC]		// load ELR, SPSR
	.if	\el == 0
	ct_user_enter
	.endif

#ifdef CONFIG_ARM64_SW_TTBR0_PAN
	/*
	 * Restore access to TTBR0_EL1. If returning to EL0, no need for SPSR
	 * PAN bit checking.
	 */
alternative_if ARM64_HAS_PAN
	b	2f				// skip TTBR0 PAN
alternative_else_nop_endif

	.if	\el != 0
	tbnz	x22, #22, 1f			// Skip re-enabling TTBR0 access if the PSR_PAN_BIT is set
	.endif

	__uaccess_ttbr0_enable x0, x1

	.if	\el == 0
	/*
	 * Enable errata workarounds only if returning to user. The only
	 * workaround currently required for TTBR0_EL1 changes are for the
	 * Cavium erratum 27456 (broadcast TLBI instructions may cause I-cache
	 * corruption).
	 */
	bl	post_ttbr_update_workaround
	.endif
1:
	.if	\el != 0
	and	x22, x22, #~PSR_PAN_BIT		// ARMv8.0 CPUs do not understand this bit
	.endif
2:
#endif

	.if	\el == 0
	ldr	x23, [sp, #S_SP]		// load return stack pointer
	msr	sp_el0, x23
	tst	x22, #PSR_MODE32_BIT		// native task?
	b.eq	3f

#ifdef CONFIG_ARM64_ERRATUM_845719
alternative_if ARM64_WORKAROUND_845719
#ifdef CONFIG_PID_IN_CONTEXTIDR
	mrs	x29, contextidr_el1
	msr	contextidr_el1, x29
#else
	msr contextidr_el1, xzr
#endif
alternative_else_nop_endif
#endif
3:
#ifdef CONFIG_ARM64_ERRATUM_1418040
alternative_if_not ARM64_WORKAROUND_1418040
	b	4f
alternative_else_nop_endif
	/*
	 * if (x22.mode32 == cntkctl_el1.el0vcten)
	 *     cntkctl_el1.el0vcten = ~cntkctl_el1.el0vcten
	 */
	mrs	x1, cntkctl_el1
	eon	x0, x1, x22, lsr #3
	tbz	x0, #1, 4f
	eor	x1, x1, #2	// ARCH_TIMER_USR_VCT_ACCESS_EN
	msr	cntkctl_el1, x1
4:
#endif
	apply_ssbd 0, x0, x1
	.endif

	msr	elr_el1, x21			// set up the return data
	msr	spsr_el1, x22
	ldp	x0, x1, [sp, #16 * 0]
	ldp	x2, x3, [sp, #16 * 1]
	ldp	x4, x5, [sp, #16 * 2]
	ldp	x6, x7, [sp, #16 * 3]
	ldp	x8, x9, [sp, #16 * 4]
	ldp	x10, x11, [sp, #16 * 5]
	ldp	x12, x13, [sp, #16 * 6]
	ldp	x14, x15, [sp, #16 * 7]
	ldp	x16, x17, [sp, #16 * 8]
	ldp	x18, x19, [sp, #16 * 9]
	ldp	x20, x21, [sp, #16 * 10]
	ldp	x22, x23, [sp, #16 * 11]
	ldp	x24, x25, [sp, #16 * 12]
	ldp	x26, x27, [sp, #16 * 13]
	ldp	x28, x29, [sp, #16 * 14]
	ldr	lr, [sp, #S_LR]
	add	sp, sp, #S_FRAME_SIZE		// restore sp

	.if	\el == 0
alternative_insn eret, nop, ARM64_UNMAP_KERNEL_AT_EL0
#ifdef CONFIG_UNMAP_KERNEL_AT_EL0
	bne	5f
	msr	far_el1, x30
	tramp_alias	x30, tramp_exit_native
	br	x30
5:
	tramp_alias	x30, tramp_exit_compat
	br	x30
#endif
	.else
	eret
	.endif
	sb
	.endm

	.macro	irq_stack_entry
	mov	x19, sp			// preserve the original sp

	/*
	 * Compare sp with the base of the task stack.
	 * If the top ~(THREAD_SIZE - 1) bits match, we are on a task stack,
	 * and should switch to the irq stack.
	 */
	ldr	x25, [tsk, TSK_STACK]
	eor	x25, x25, x19
	and	x25, x25, #~(THREAD_SIZE - 1)
	cbnz	x25, 9998f

	ldr_this_cpu x25, irq_stack_ptr, x26
	mov	x26, #IRQ_STACK_SIZE
	add	x26, x25, x26

	/* switch to the irq stack */
	mov	sp, x26
9998:
	.endm

	/*
	 * x19 should be preserved between irq_stack_entry and
	 * irq_stack_exit.
	 */
	.macro	irq_stack_exit
	mov	sp, x19
	.endm

/* GPRs used by entry code */
tsk	.req	x28		// current thread_info

/*
 * Interrupt handling.
 */
	.macro	irq_handler
	ldr_l	x1, handle_arch_irq
	mov	x0, sp
	irq_stack_entry
	blr	x1
	irq_stack_exit
	.endm

#ifdef CONFIG_ARM64_PSEUDO_NMI
	/*
	 * Set res to 0 if irqs were unmasked in interrupted context.
	 * Otherwise set res to non-0 value.
	 */
	.macro	test_irqs_unmasked res:req, pmr:req
alternative_if ARM64_HAS_IRQ_PRIO_MASKING
	sub	\res, \pmr, #GIC_PRIO_IRQON
alternative_else
	mov	\res, xzr
alternative_endif
	.endm
#endif

	.macro	gic_prio_kentry_setup, tmp:req
#ifdef CONFIG_ARM64_PSEUDO_NMI
	alternative_if ARM64_HAS_IRQ_PRIO_MASKING
	mov	\tmp, #(GIC_PRIO_PSR_I_SET | GIC_PRIO_IRQON)
	msr_s	SYS_ICC_PMR_EL1, \tmp
	alternative_else_nop_endif
#endif
	.endm

	.macro	gic_prio_irq_setup, pmr:req, tmp:req
#ifdef CONFIG_ARM64_PSEUDO_NMI
	alternative_if ARM64_HAS_IRQ_PRIO_MASKING
	orr	\tmp, \pmr, #GIC_PRIO_PSR_I_SET
	msr_s	SYS_ICC_PMR_EL1, \tmp
	alternative_else_nop_endif
#endif
	.endm

	.text

/*
 * Exception vectors.
 */
	.pushsection ".entry.text", "ax"

	.align	11
ENTRY(vectors)
	kernel_ventry	1, sync_invalid			// Synchronous EL1t
	kernel_ventry	1, irq_invalid			// IRQ EL1t
	kernel_ventry	1, fiq_invalid			// FIQ EL1t
	kernel_ventry	1, error_invalid		// Error EL1t

	kernel_ventry	1, sync				// Synchronous EL1h
	kernel_ventry	1, irq				// IRQ EL1h
	kernel_ventry	1, fiq_invalid			// FIQ EL1h
	kernel_ventry	1, error			// Error EL1h

	kernel_ventry	0, sync				// Synchronous 64-bit EL0
	kernel_ventry	0, irq				// IRQ 64-bit EL0
	kernel_ventry	0, fiq_invalid			// FIQ 64-bit EL0
	kernel_ventry	0, error			// Error 64-bit EL0

#ifdef CONFIG_COMPAT
	kernel_ventry	0, sync_compat, 32		// Synchronous 32-bit EL0
	kernel_ventry	0, irq_compat, 32		// IRQ 32-bit EL0
	kernel_ventry	0, fiq_invalid_compat, 32	// FIQ 32-bit EL0
	kernel_ventry	0, error_compat, 32		// Error 32-bit EL0
#else
	kernel_ventry	0, sync_invalid, 32		// Synchronous 32-bit EL0
	kernel_ventry	0, irq_invalid, 32		// IRQ 32-bit EL0
	kernel_ventry	0, fiq_invalid, 32		// FIQ 32-bit EL0
	kernel_ventry	0, error_invalid, 32		// Error 32-bit EL0
#endif
END(vectors)

#ifdef CONFIG_VMAP_STACK
	/*
	 * We detected an overflow in kernel_ventry, which switched to the
	 * overflow stack. Stash the exception regs, and head to our overflow
	 * handler.
	 */
__bad_stack:
	/* Restore the original x0 value */
	mrs	x0, tpidrro_el0

	/*
	 * Store the original GPRs to the new stack. The orginal SP (minus
	 * S_FRAME_SIZE) was stashed in tpidr_el0 by kernel_ventry.
	 */
	sub	sp, sp, #S_FRAME_SIZE
	kernel_entry 1
	mrs	x0, tpidr_el0
	add	x0, x0, #S_FRAME_SIZE
	str	x0, [sp, #S_SP]

	/* Stash the regs for handle_bad_stack */
	mov	x0, sp

	/* Time to die */
	bl	handle_bad_stack
	ASM_BUG()
#endif /* CONFIG_VMAP_STACK */

/*
 * Invalid mode handlers
 */
	.macro	inv_entry, el, reason, regsize = 64
	kernel_entry \el, \regsize
	mov	x0, sp
	mov	x1, #\reason
	mrs	x2, esr_el1
	bl	bad_mode
	ASM_BUG()
	.endm

el0_sync_invalid:
	inv_entry 0, BAD_SYNC
ENDPROC(el0_sync_invalid)

el0_irq_invalid:
	inv_entry 0, BAD_IRQ
ENDPROC(el0_irq_invalid)

el0_fiq_invalid:
	inv_entry 0, BAD_FIQ
ENDPROC(el0_fiq_invalid)

el0_error_invalid:
	inv_entry 0, BAD_ERROR
ENDPROC(el0_error_invalid)

#ifdef CONFIG_COMPAT
el0_fiq_invalid_compat:
	inv_entry 0, BAD_FIQ, 32
ENDPROC(el0_fiq_invalid_compat)
#endif

el1_sync_invalid:
	inv_entry 1, BAD_SYNC
ENDPROC(el1_sync_invalid)

el1_irq_invalid:
	inv_entry 1, BAD_IRQ
ENDPROC(el1_irq_invalid)

el1_fiq_invalid:
	inv_entry 1, BAD_FIQ
ENDPROC(el1_fiq_invalid)

el1_error_invalid:
	inv_entry 1, BAD_ERROR
ENDPROC(el1_error_invalid)

/*
 * EL1 mode handlers.
 */
	.align	6
el1_sync:
	kernel_entry 1
<<<<<<< HEAD
	mrs	x1, esr_el1			// read the syndrome register
	lsr	x24, x1, #ESR_ELx_EC_SHIFT	// exception class
	cmp	x24, #ESR_ELx_EC_DABT_CUR	// data abort in EL1
	b.eq	el1_da
	cmp	x24, #ESR_ELx_EC_IABT_CUR	// instruction abort in EL1
	b.eq	el1_ia
	cmp	x24, #ESR_ELx_EC_SYS64		// configurable trap
	b.eq	el1_undef
	cmp	x24, #ESR_ELx_EC_PC_ALIGN	// pc alignment exception
	b.eq	el1_pc
	cmp	x24, #ESR_ELx_EC_UNKNOWN	// unknown exception in EL1
	b.eq	el1_undef
	cmp	x24, #ESR_ELx_EC_BREAKPT_CUR	// debug exception in EL1
	b.ge	el1_dbg
	b	el1_inv

el1_ia:
	/*
	 * Fall through to the Data abort case
	 */
el1_da:
	/*
	 * Data abort handling
	 */
	mrs	x3, far_el1
	inherit_daif	pstate=x23, tmp=x2
	untagged_addr	x0, x3
	mov	x2, sp				// struct pt_regs
	bl	do_mem_abort

	kernel_exit 1
el1_pc:
	/*
	 * PC alignment exception handling. We don't handle SP alignment faults,
	 * since we will have hit a recursive exception when trying to push the
	 * initial pt_regs.
	 */
	mrs	x0, far_el1
	inherit_daif	pstate=x23, tmp=x2
	mov	x2, sp
	bl	do_sp_pc_abort
	ASM_BUG()
el1_undef:
	/*
	 * Undefined instruction
	 */
	inherit_daif	pstate=x23, tmp=x2
=======
>>>>>>> bfe29874
	mov	x0, sp
	bl	el1_sync_handler
	kernel_exit 1
ENDPROC(el1_sync)

	.align	6
el1_irq:
	kernel_entry 1
	gic_prio_irq_setup pmr=x20, tmp=x1
	enable_da_f

#ifdef CONFIG_ARM64_PSEUDO_NMI
	test_irqs_unmasked	res=x0, pmr=x20
	cbz	x0, 1f
	bl	asm_nmi_enter
1:
#endif

#ifdef CONFIG_TRACE_IRQFLAGS
	bl	trace_hardirqs_off
#endif

	irq_handler

#ifdef CONFIG_PREEMPT
	ldr	x24, [tsk, #TSK_TI_PREEMPT]	// get preempt count
alternative_if ARM64_HAS_IRQ_PRIO_MASKING
	/*
	 * DA_F were cleared at start of handling. If anything is set in DAIF,
	 * we come back from an NMI, so skip preemption
	 */
	mrs	x0, daif
	orr	x24, x24, x0
alternative_else_nop_endif
	cbnz	x24, 1f				// preempt count != 0 || NMI return path
	bl	arm64_preempt_schedule_irq	// irq en/disable is done inside
1:
#endif

#ifdef CONFIG_ARM64_PSEUDO_NMI
	/*
	 * When using IRQ priority masking, we can get spurious interrupts while
	 * PMR is set to GIC_PRIO_IRQOFF. An NMI might also have occurred in a
	 * section with interrupts disabled. Skip tracing in those cases.
	 */
	test_irqs_unmasked	res=x0, pmr=x20
	cbz	x0, 1f
	bl	asm_nmi_exit
1:
#endif

#ifdef CONFIG_TRACE_IRQFLAGS
#ifdef CONFIG_ARM64_PSEUDO_NMI
	test_irqs_unmasked	res=x0, pmr=x20
	cbnz	x0, 1f
#endif
	bl	trace_hardirqs_on
1:
#endif

	kernel_exit 1
ENDPROC(el1_irq)

/*
 * EL0 mode handlers.
 */
	.align	6
el0_sync:
	kernel_entry 0
	mov	x0, sp
	bl	el0_sync_handler
	b	ret_to_user

#ifdef CONFIG_COMPAT
	.align	6
el0_sync_compat:
	kernel_entry 0, 32
	mov	x0, sp
	bl	el0_sync_compat_handler
	b	ret_to_user
ENDPROC(el0_sync)

	.align	6
el0_irq_compat:
	kernel_entry 0, 32
	b	el0_irq_naked

el0_error_compat:
	kernel_entry 0, 32
	b	el0_error_naked
<<<<<<< HEAD

el0_cp15:
	/*
	 * Trapped CP15 (MRC, MCR, MRRC, MCRR) instructions
	 */
	ct_user_exit_irqoff
	enable_daif
	mov	x0, x25
	mov	x1, sp
	bl	do_cp15instr
	b	ret_to_user
#endif

el0_da:
	/*
	 * Data abort handling
	 */
	mrs	x26, far_el1
	ct_user_exit_irqoff
	enable_daif
	untagged_addr	x0, x26
	mov	x1, x25
	mov	x2, sp
	bl	do_mem_abort
	b	ret_to_user
el0_ia:
	/*
	 * Instruction abort handling
	 */
	mrs	x26, far_el1
	gic_prio_kentry_setup tmp=x0
	ct_user_exit_irqoff
	enable_da_f
#ifdef CONFIG_TRACE_IRQFLAGS
	bl	trace_hardirqs_off
#endif
	mov	x0, x26
	mov	x1, x25
	mov	x2, sp
	bl	do_el0_ia_bp_hardening
	b	ret_to_user
el0_fpsimd_acc:
	/*
	 * Floating Point or Advanced SIMD access
	 */
	ct_user_exit_irqoff
	enable_daif
	mov	x0, x25
	mov	x1, sp
	bl	do_fpsimd_acc
	b	ret_to_user
el0_sve_acc:
	/*
	 * Scalable Vector Extension access
	 */
	ct_user_exit_irqoff
	enable_daif
	mov	x0, x25
	mov	x1, sp
	bl	do_sve_acc
	b	ret_to_user
el0_fpsimd_exc:
	/*
	 * Floating Point, Advanced SIMD or SVE exception
	 */
	ct_user_exit_irqoff
	enable_daif
	mov	x0, x25
	mov	x1, sp
	bl	do_fpsimd_exc
	b	ret_to_user
el0_sp:
	ldr	x26, [sp, #S_SP]
	b	el0_sp_pc
el0_pc:
	mrs	x26, far_el1
el0_sp_pc:
	/*
	 * Stack or PC alignment exception handling
	 */
	gic_prio_kentry_setup tmp=x0
	ct_user_exit_irqoff
	enable_da_f
#ifdef CONFIG_TRACE_IRQFLAGS
	bl	trace_hardirqs_off
=======
>>>>>>> bfe29874
#endif

	.align	6
el0_irq:
	kernel_entry 0
el0_irq_naked:
	gic_prio_irq_setup pmr=x20, tmp=x0
	ct_user_exit_irqoff
	enable_da_f

#ifdef CONFIG_TRACE_IRQFLAGS
	bl	trace_hardirqs_off
#endif

#ifdef CONFIG_HARDEN_BRANCH_PREDICTOR
	tbz	x22, #55, 1f
	bl	do_el0_irq_bp_hardening
1:
#endif
	irq_handler

#ifdef CONFIG_TRACE_IRQFLAGS
	bl	trace_hardirqs_on
#endif
	b	ret_to_user
ENDPROC(el0_irq)

el1_error:
	kernel_entry 1
	mrs	x1, esr_el1
	gic_prio_kentry_setup tmp=x2
	enable_dbg
	mov	x0, sp
	bl	do_serror
	kernel_exit 1
ENDPROC(el1_error)

el0_error:
	kernel_entry 0
el0_error_naked:
	mrs	x25, esr_el1
	gic_prio_kentry_setup tmp=x2
	ct_user_exit_irqoff
	enable_dbg
	mov	x0, sp
	mov	x1, x25
	bl	do_serror
	enable_da_f
	b	ret_to_user
ENDPROC(el0_error)

/*
 * Ok, we need to do extra processing, enter the slow path.
 */
work_pending:
	mov	x0, sp				// 'regs'
	bl	do_notify_resume
#ifdef CONFIG_TRACE_IRQFLAGS
	bl	trace_hardirqs_on		// enabled while in userspace
#endif
	ldr	x1, [tsk, #TSK_TI_FLAGS]	// re-check for single-step
	b	finish_ret_to_user
/*
 * "slow" syscall return path.
 */
ret_to_user:
	disable_daif
	gic_prio_kentry_setup tmp=x3
	ldr	x1, [tsk, #TSK_TI_FLAGS]
	and	x2, x1, #_TIF_WORK_MASK
	cbnz	x2, work_pending
finish_ret_to_user:
	enable_step_tsk x1, x2
#ifdef CONFIG_GCC_PLUGIN_STACKLEAK
	bl	stackleak_erase
#endif
	kernel_exit 0
ENDPROC(ret_to_user)

	.popsection				// .entry.text

#ifdef CONFIG_UNMAP_KERNEL_AT_EL0
/*
 * Exception vectors trampoline.
 */
	.pushsection ".entry.tramp.text", "ax"

	.macro tramp_map_kernel, tmp
	mrs	\tmp, ttbr1_el1
	add	\tmp, \tmp, #(PAGE_SIZE + RESERVED_TTBR0_SIZE)
	bic	\tmp, \tmp, #USER_ASID_FLAG
	msr	ttbr1_el1, \tmp
#ifdef CONFIG_QCOM_FALKOR_ERRATUM_1003
alternative_if ARM64_WORKAROUND_QCOM_FALKOR_E1003
	/* ASID already in \tmp[63:48] */
	movk	\tmp, #:abs_g2_nc:(TRAMP_VALIAS >> 12)
	movk	\tmp, #:abs_g1_nc:(TRAMP_VALIAS >> 12)
	/* 2MB boundary containing the vectors, so we nobble the walk cache */
	movk	\tmp, #:abs_g0_nc:((TRAMP_VALIAS & ~(SZ_2M - 1)) >> 12)
	isb
	tlbi	vae1, \tmp
	dsb	nsh
alternative_else_nop_endif
#endif /* CONFIG_QCOM_FALKOR_ERRATUM_1003 */
	.endm

	.macro tramp_unmap_kernel, tmp
	mrs	\tmp, ttbr1_el1
	sub	\tmp, \tmp, #(PAGE_SIZE + RESERVED_TTBR0_SIZE)
	orr	\tmp, \tmp, #USER_ASID_FLAG
	msr	ttbr1_el1, \tmp
	/*
	 * We avoid running the post_ttbr_update_workaround here because
	 * it's only needed by Cavium ThunderX, which requires KPTI to be
	 * disabled.
	 */
	.endm

	.macro tramp_ventry, regsize = 64
	.align	7
1:
	.if	\regsize == 64
	msr	tpidrro_el0, x30	// Restored in kernel_ventry
	.endif
	/*
	 * Defend against branch aliasing attacks by pushing a dummy
	 * entry onto the return stack and using a RET instruction to
	 * enter the full-fat kernel vectors.
	 */
	bl	2f
	b	.
2:
	tramp_map_kernel	x30
#ifdef CONFIG_RANDOMIZE_BASE
	adr	x30, tramp_vectors + PAGE_SIZE
alternative_insn isb, nop, ARM64_WORKAROUND_QCOM_FALKOR_E1003
	ldr	x30, [x30]
#else
	ldr	x30, =vectors
#endif
alternative_if_not ARM64_WORKAROUND_CAVIUM_TX2_219_PRFM
	prfm	plil1strm, [x30, #(1b - tramp_vectors)]
alternative_else_nop_endif
	msr	vbar_el1, x30
	add	x30, x30, #(1b - tramp_vectors)
	isb
	ret
	.endm

	.macro tramp_exit, regsize = 64
	adr	x30, tramp_vectors
	msr	vbar_el1, x30
	tramp_unmap_kernel	x30
	.if	\regsize == 64
	mrs	x30, far_el1
	.endif
	eret
	sb
	.endm

	.align	11
ENTRY(tramp_vectors)
	.space	0x400

	tramp_ventry
	tramp_ventry
	tramp_ventry
	tramp_ventry

	tramp_ventry	32
	tramp_ventry	32
	tramp_ventry	32
	tramp_ventry	32
END(tramp_vectors)

ENTRY(tramp_exit_native)
	tramp_exit
END(tramp_exit_native)

ENTRY(tramp_exit_compat)
	tramp_exit	32
END(tramp_exit_compat)

	.ltorg
	.popsection				// .entry.tramp.text
#ifdef CONFIG_RANDOMIZE_BASE
	.pushsection ".rodata", "a"
	.align PAGE_SHIFT
	.globl	__entry_tramp_data_start
__entry_tramp_data_start:
	.quad	vectors
	.popsection				// .rodata
#endif /* CONFIG_RANDOMIZE_BASE */
#endif /* CONFIG_UNMAP_KERNEL_AT_EL0 */

/*
 * Register switch for AArch64. The callee-saved registers need to be saved
 * and restored. On entry:
 *   x0 = previous task_struct (must be preserved across the switch)
 *   x1 = next task_struct
 * Previous and next are guaranteed not to be the same.
 *
 */
ENTRY(cpu_switch_to)
	mov	x10, #THREAD_CPU_CONTEXT
	add	x8, x0, x10
	mov	x9, sp
	stp	x19, x20, [x8], #16		// store callee-saved registers
	stp	x21, x22, [x8], #16
	stp	x23, x24, [x8], #16
	stp	x25, x26, [x8], #16
	stp	x27, x28, [x8], #16
	stp	x29, x9, [x8], #16
	str	lr, [x8]
	add	x8, x1, x10
	ldp	x19, x20, [x8], #16		// restore callee-saved registers
	ldp	x21, x22, [x8], #16
	ldp	x23, x24, [x8], #16
	ldp	x25, x26, [x8], #16
	ldp	x27, x28, [x8], #16
	ldp	x29, x9, [x8], #16
	ldr	lr, [x8]
	mov	sp, x9
	msr	sp_el0, x1
	ret
ENDPROC(cpu_switch_to)
NOKPROBE(cpu_switch_to)

/*
 * This is how we return from a fork.
 */
ENTRY(ret_from_fork)
	bl	schedule_tail
	cbz	x19, 1f				// not a kernel thread
	mov	x0, x20
	blr	x19
1:	get_current_task tsk
	b	ret_to_user
ENDPROC(ret_from_fork)
NOKPROBE(ret_from_fork)

#ifdef CONFIG_ARM_SDE_INTERFACE

#include <asm/sdei.h>
#include <uapi/linux/arm_sdei.h>

.macro sdei_handler_exit exit_mode
	/* On success, this call never returns... */
	cmp	\exit_mode, #SDEI_EXIT_SMC
	b.ne	99f
	smc	#0
	b	.
99:	hvc	#0
	b	.
.endm

#ifdef CONFIG_UNMAP_KERNEL_AT_EL0
/*
 * The regular SDEI entry point may have been unmapped along with the rest of
 * the kernel. This trampoline restores the kernel mapping to make the x1 memory
 * argument accessible.
 *
 * This clobbers x4, __sdei_handler() will restore this from firmware's
 * copy.
 */
.ltorg
.pushsection ".entry.tramp.text", "ax"
ENTRY(__sdei_asm_entry_trampoline)
	mrs	x4, ttbr1_el1
	tbz	x4, #USER_ASID_BIT, 1f

	tramp_map_kernel tmp=x4
	isb
	mov	x4, xzr

	/*
	 * Use reg->interrupted_regs.addr_limit to remember whether to unmap
	 * the kernel on exit.
	 */
1:	str	x4, [x1, #(SDEI_EVENT_INTREGS + S_ORIG_ADDR_LIMIT)]

#ifdef CONFIG_RANDOMIZE_BASE
	adr	x4, tramp_vectors + PAGE_SIZE
	add	x4, x4, #:lo12:__sdei_asm_trampoline_next_handler
	ldr	x4, [x4]
#else
	ldr	x4, =__sdei_asm_handler
#endif
	br	x4
ENDPROC(__sdei_asm_entry_trampoline)
NOKPROBE(__sdei_asm_entry_trampoline)

/*
 * Make the exit call and restore the original ttbr1_el1
 *
 * x0 & x1: setup for the exit API call
 * x2: exit_mode
 * x4: struct sdei_registered_event argument from registration time.
 */
ENTRY(__sdei_asm_exit_trampoline)
	ldr	x4, [x4, #(SDEI_EVENT_INTREGS + S_ORIG_ADDR_LIMIT)]
	cbnz	x4, 1f

	tramp_unmap_kernel	tmp=x4

1:	sdei_handler_exit exit_mode=x2
ENDPROC(__sdei_asm_exit_trampoline)
NOKPROBE(__sdei_asm_exit_trampoline)
	.ltorg
.popsection		// .entry.tramp.text
#ifdef CONFIG_RANDOMIZE_BASE
.pushsection ".rodata", "a"
__sdei_asm_trampoline_next_handler:
	.quad	__sdei_asm_handler
.popsection		// .rodata
#endif /* CONFIG_RANDOMIZE_BASE */
#endif /* CONFIG_UNMAP_KERNEL_AT_EL0 */

/*
 * Software Delegated Exception entry point.
 *
 * x0: Event number
 * x1: struct sdei_registered_event argument from registration time.
 * x2: interrupted PC
 * x3: interrupted PSTATE
 * x4: maybe clobbered by the trampoline
 *
 * Firmware has preserved x0->x17 for us, we must save/restore the rest to
 * follow SMC-CC. We save (or retrieve) all the registers as the handler may
 * want them.
 */
ENTRY(__sdei_asm_handler)
	stp     x2, x3, [x1, #SDEI_EVENT_INTREGS + S_PC]
	stp     x4, x5, [x1, #SDEI_EVENT_INTREGS + 16 * 2]
	stp     x6, x7, [x1, #SDEI_EVENT_INTREGS + 16 * 3]
	stp     x8, x9, [x1, #SDEI_EVENT_INTREGS + 16 * 4]
	stp     x10, x11, [x1, #SDEI_EVENT_INTREGS + 16 * 5]
	stp     x12, x13, [x1, #SDEI_EVENT_INTREGS + 16 * 6]
	stp     x14, x15, [x1, #SDEI_EVENT_INTREGS + 16 * 7]
	stp     x16, x17, [x1, #SDEI_EVENT_INTREGS + 16 * 8]
	stp     x18, x19, [x1, #SDEI_EVENT_INTREGS + 16 * 9]
	stp     x20, x21, [x1, #SDEI_EVENT_INTREGS + 16 * 10]
	stp     x22, x23, [x1, #SDEI_EVENT_INTREGS + 16 * 11]
	stp     x24, x25, [x1, #SDEI_EVENT_INTREGS + 16 * 12]
	stp     x26, x27, [x1, #SDEI_EVENT_INTREGS + 16 * 13]
	stp     x28, x29, [x1, #SDEI_EVENT_INTREGS + 16 * 14]
	mov	x4, sp
	stp     lr, x4, [x1, #SDEI_EVENT_INTREGS + S_LR]

	mov	x19, x1

#ifdef CONFIG_VMAP_STACK
	/*
	 * entry.S may have been using sp as a scratch register, find whether
	 * this is a normal or critical event and switch to the appropriate
	 * stack for this CPU.
	 */
	ldrb	w4, [x19, #SDEI_EVENT_PRIORITY]
	cbnz	w4, 1f
	ldr_this_cpu dst=x5, sym=sdei_stack_normal_ptr, tmp=x6
	b	2f
1:	ldr_this_cpu dst=x5, sym=sdei_stack_critical_ptr, tmp=x6
2:	mov	x6, #SDEI_STACK_SIZE
	add	x5, x5, x6
	mov	sp, x5
#endif

	/*
	 * We may have interrupted userspace, or a guest, or exit-from or
	 * return-to either of these. We can't trust sp_el0, restore it.
	 */
	mrs	x28, sp_el0
	ldr_this_cpu	dst=x0, sym=__entry_task, tmp=x1
	msr	sp_el0, x0

	/* If we interrupted the kernel point to the previous stack/frame. */
	and     x0, x3, #0xc
	mrs     x1, CurrentEL
	cmp     x0, x1
	csel	x29, x29, xzr, eq	// fp, or zero
	csel	x4, x2, xzr, eq		// elr, or zero

	stp	x29, x4, [sp, #-16]!
	mov	x29, sp

	add	x0, x19, #SDEI_EVENT_INTREGS
	mov	x1, x19
	bl	__sdei_handler

	msr	sp_el0, x28
	/* restore regs >x17 that we clobbered */
	mov	x4, x19         // keep x4 for __sdei_asm_exit_trampoline
	ldp	x28, x29, [x4, #SDEI_EVENT_INTREGS + 16 * 14]
	ldp	x18, x19, [x4, #SDEI_EVENT_INTREGS + 16 * 9]
	ldp	lr, x1, [x4, #SDEI_EVENT_INTREGS + S_LR]
	mov	sp, x1

	mov	x1, x0			// address to complete_and_resume
	/* x0 = (x0 <= 1) ? EVENT_COMPLETE:EVENT_COMPLETE_AND_RESUME */
	cmp	x0, #1
	mov_q	x2, SDEI_1_0_FN_SDEI_EVENT_COMPLETE
	mov_q	x3, SDEI_1_0_FN_SDEI_EVENT_COMPLETE_AND_RESUME
	csel	x0, x2, x3, ls

	ldr_l	x2, sdei_exit_mode

alternative_if_not ARM64_UNMAP_KERNEL_AT_EL0
	sdei_handler_exit exit_mode=x2
alternative_else_nop_endif

#ifdef CONFIG_UNMAP_KERNEL_AT_EL0
	tramp_alias	dst=x5, sym=__sdei_asm_exit_trampoline
	br	x5
#endif
ENDPROC(__sdei_asm_handler)
NOKPROBE(__sdei_asm_handler)
#endif /* CONFIG_ARM_SDE_INTERFACE */<|MERGE_RESOLUTION|>--- conflicted
+++ resolved
@@ -578,56 +578,6 @@
 	.align	6
 el1_sync:
 	kernel_entry 1
-<<<<<<< HEAD
-	mrs	x1, esr_el1			// read the syndrome register
-	lsr	x24, x1, #ESR_ELx_EC_SHIFT	// exception class
-	cmp	x24, #ESR_ELx_EC_DABT_CUR	// data abort in EL1
-	b.eq	el1_da
-	cmp	x24, #ESR_ELx_EC_IABT_CUR	// instruction abort in EL1
-	b.eq	el1_ia
-	cmp	x24, #ESR_ELx_EC_SYS64		// configurable trap
-	b.eq	el1_undef
-	cmp	x24, #ESR_ELx_EC_PC_ALIGN	// pc alignment exception
-	b.eq	el1_pc
-	cmp	x24, #ESR_ELx_EC_UNKNOWN	// unknown exception in EL1
-	b.eq	el1_undef
-	cmp	x24, #ESR_ELx_EC_BREAKPT_CUR	// debug exception in EL1
-	b.ge	el1_dbg
-	b	el1_inv
-
-el1_ia:
-	/*
-	 * Fall through to the Data abort case
-	 */
-el1_da:
-	/*
-	 * Data abort handling
-	 */
-	mrs	x3, far_el1
-	inherit_daif	pstate=x23, tmp=x2
-	untagged_addr	x0, x3
-	mov	x2, sp				// struct pt_regs
-	bl	do_mem_abort
-
-	kernel_exit 1
-el1_pc:
-	/*
-	 * PC alignment exception handling. We don't handle SP alignment faults,
-	 * since we will have hit a recursive exception when trying to push the
-	 * initial pt_regs.
-	 */
-	mrs	x0, far_el1
-	inherit_daif	pstate=x23, tmp=x2
-	mov	x2, sp
-	bl	do_sp_pc_abort
-	ASM_BUG()
-el1_undef:
-	/*
-	 * Undefined instruction
-	 */
-	inherit_daif	pstate=x23, tmp=x2
-=======
->>>>>>> bfe29874
 	mov	x0, sp
 	bl	el1_sync_handler
 	kernel_exit 1
@@ -718,94 +668,6 @@
 el0_error_compat:
 	kernel_entry 0, 32
 	b	el0_error_naked
-<<<<<<< HEAD
-
-el0_cp15:
-	/*
-	 * Trapped CP15 (MRC, MCR, MRRC, MCRR) instructions
-	 */
-	ct_user_exit_irqoff
-	enable_daif
-	mov	x0, x25
-	mov	x1, sp
-	bl	do_cp15instr
-	b	ret_to_user
-#endif
-
-el0_da:
-	/*
-	 * Data abort handling
-	 */
-	mrs	x26, far_el1
-	ct_user_exit_irqoff
-	enable_daif
-	untagged_addr	x0, x26
-	mov	x1, x25
-	mov	x2, sp
-	bl	do_mem_abort
-	b	ret_to_user
-el0_ia:
-	/*
-	 * Instruction abort handling
-	 */
-	mrs	x26, far_el1
-	gic_prio_kentry_setup tmp=x0
-	ct_user_exit_irqoff
-	enable_da_f
-#ifdef CONFIG_TRACE_IRQFLAGS
-	bl	trace_hardirqs_off
-#endif
-	mov	x0, x26
-	mov	x1, x25
-	mov	x2, sp
-	bl	do_el0_ia_bp_hardening
-	b	ret_to_user
-el0_fpsimd_acc:
-	/*
-	 * Floating Point or Advanced SIMD access
-	 */
-	ct_user_exit_irqoff
-	enable_daif
-	mov	x0, x25
-	mov	x1, sp
-	bl	do_fpsimd_acc
-	b	ret_to_user
-el0_sve_acc:
-	/*
-	 * Scalable Vector Extension access
-	 */
-	ct_user_exit_irqoff
-	enable_daif
-	mov	x0, x25
-	mov	x1, sp
-	bl	do_sve_acc
-	b	ret_to_user
-el0_fpsimd_exc:
-	/*
-	 * Floating Point, Advanced SIMD or SVE exception
-	 */
-	ct_user_exit_irqoff
-	enable_daif
-	mov	x0, x25
-	mov	x1, sp
-	bl	do_fpsimd_exc
-	b	ret_to_user
-el0_sp:
-	ldr	x26, [sp, #S_SP]
-	b	el0_sp_pc
-el0_pc:
-	mrs	x26, far_el1
-el0_sp_pc:
-	/*
-	 * Stack or PC alignment exception handling
-	 */
-	gic_prio_kentry_setup tmp=x0
-	ct_user_exit_irqoff
-	enable_da_f
-#ifdef CONFIG_TRACE_IRQFLAGS
-	bl	trace_hardirqs_off
-=======
->>>>>>> bfe29874
 #endif
 
 	.align	6
