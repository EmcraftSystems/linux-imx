--- conflicted
+++ resolved
@@ -193,36 +193,20 @@
 
 	.macro mte_set_kernel_gcr, tmp, tmp2
 #ifdef CONFIG_KASAN_HW_TAGS
-<<<<<<< HEAD
-alternative_if_not ARM64_MTE
-	b	1f
-alternative_else_nop_endif
-	ldr_l	\tmp, gcr_kernel_excl
-
-	mte_set_gcr \tmp, \tmp2
-=======
 alternative_cb	kasan_hw_tags_enable
 	b	1f
 alternative_cb_end
 	mov	\tmp, KERNEL_GCR_EL1
 	msr_s	SYS_GCR_EL1, \tmp
->>>>>>> 8a30a2ca
 1:
 #endif
 	.endm
 
 	.macro mte_set_user_gcr, tsk, tmp, tmp2
-<<<<<<< HEAD
-#ifdef CONFIG_ARM64_MTE
-alternative_if_not ARM64_MTE
-	b	1f
-alternative_else_nop_endif
-=======
 #ifdef CONFIG_KASAN_HW_TAGS
 alternative_cb	kasan_hw_tags_enable
 	b	1f
 alternative_cb_end
->>>>>>> 8a30a2ca
 	ldr	\tmp, [\tsk, #THREAD_MTE_CTRL]
 
 	mte_set_gcr \tmp, \tmp2
