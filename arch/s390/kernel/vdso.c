// SPDX-License-Identifier: GPL-2.0
/*
 * vdso setup for s390
 *
 *  Copyright IBM Corp. 2008
 *  Author(s): Martin Schwidefsky (schwidefsky@de.ibm.com)
 */

#include <linux/init.h>
#include <linux/errno.h>
#include <linux/sched.h>
#include <linux/kernel.h>
#include <linux/mm.h>
#include <linux/smp.h>
#include <linux/stddef.h>
#include <linux/unistd.h>
#include <linux/slab.h>
#include <linux/user.h>
#include <linux/elf.h>
#include <linux/security.h>
#include <linux/memblock.h>
#include <linux/compat.h>
#include <asm/asm-offsets.h>
#include <asm/pgtable.h>
#include <asm/processor.h>
#include <asm/mmu.h>
#include <asm/mmu_context.h>
#include <asm/sections.h>
#include <asm/vdso.h>
#include <asm/facility.h>

#ifdef CONFIG_COMPAT_VDSO
extern char vdso32_start, vdso32_end;
static void *vdso32_kbase = &vdso32_start;
static unsigned int vdso32_pages;
static struct page **vdso32_pagelist;
#endif

extern char vdso64_start, vdso64_end;
static void *vdso64_kbase = &vdso64_start;
static unsigned int vdso64_pages;
static struct page **vdso64_pagelist;

/*
 * Should the kernel map a VDSO page into processes and pass its
 * address down to glibc upon exec()?
 */
unsigned int __read_mostly vdso_enabled = 1;

static vm_fault_t vdso_fault(const struct vm_special_mapping *sm,
		      struct vm_area_struct *vma, struct vm_fault *vmf)
{
	struct page **vdso_pagelist;
	unsigned long vdso_pages;

	vdso_pagelist = vdso64_pagelist;
	vdso_pages = vdso64_pages;
<<<<<<< HEAD
#ifdef CONFIG_COMPAT
=======
#ifdef CONFIG_COMPAT_VDSO
>>>>>>> f7688b48
	if (vma->vm_mm->context.compat_mm) {
		vdso_pagelist = vdso32_pagelist;
		vdso_pages = vdso32_pages;
	}
#endif

	if (vmf->pgoff >= vdso_pages)
		return VM_FAULT_SIGBUS;

	vmf->page = vdso_pagelist[vmf->pgoff];
	get_page(vmf->page);
	return 0;
}

static int vdso_mremap(const struct vm_special_mapping *sm,
		       struct vm_area_struct *vma)
{
	unsigned long vdso_pages;

	vdso_pages = vdso64_pages;
<<<<<<< HEAD
#ifdef CONFIG_COMPAT
=======
#ifdef CONFIG_COMPAT_VDSO
>>>>>>> f7688b48
	if (vma->vm_mm->context.compat_mm)
		vdso_pages = vdso32_pages;
#endif

	if ((vdso_pages << PAGE_SHIFT) != vma->vm_end - vma->vm_start)
		return -EINVAL;

	if (WARN_ON_ONCE(current->mm != vma->vm_mm))
		return -EFAULT;

	current->mm->context.vdso_base = vma->vm_start;
	return 0;
}

static const struct vm_special_mapping vdso_mapping = {
	.name = "[vdso]",
	.fault = vdso_fault,
	.mremap = vdso_mremap,
};

static int __init vdso_setup(char *str)
{
	bool enabled;

	if (!kstrtobool(str, &enabled))
		vdso_enabled = enabled;
	return 1;
}
__setup("vdso=", vdso_setup);

/*
 * The vdso data page
 */
static union {
	struct vdso_data	data;
	u8			page[PAGE_SIZE];
} vdso_data_store __page_aligned_data;
struct vdso_data *vdso_data = &vdso_data_store.data;

/*
 * Setup vdso data page.
 */
static void __init vdso_init_data(struct vdso_data *vd)
{
	vd->ectg_available = test_facility(31);
}

/*
 * Allocate/free per cpu vdso data.
 */
#define SEGMENT_ORDER	2

/*
 * The initial vdso_data structure for the boot CPU. Eventually
 * it is replaced with a properly allocated structure in vdso_init.
 * This is necessary because a valid S390_lowcore.vdso_per_cpu_data
 * pointer is required to be able to return from an interrupt or
 * program check. See the exit paths in entry.S.
 */
struct vdso_data boot_vdso_data __initdata;

void __init vdso_alloc_boot_cpu(struct lowcore *lowcore)
{
	lowcore->vdso_per_cpu_data = (unsigned long) &boot_vdso_data;
}

int vdso_alloc_per_cpu(struct lowcore *lowcore)
{
	unsigned long segment_table, page_table, page_frame;
	struct vdso_per_cpu_data *vd;

	segment_table = __get_free_pages(GFP_KERNEL, SEGMENT_ORDER);
	page_table = get_zeroed_page(GFP_KERNEL);
	page_frame = get_zeroed_page(GFP_KERNEL);
	if (!segment_table || !page_table || !page_frame)
		goto out;
	arch_set_page_dat(virt_to_page(segment_table), SEGMENT_ORDER);
	arch_set_page_dat(virt_to_page(page_table), 0);

	/* Initialize per-cpu vdso data page */
	vd = (struct vdso_per_cpu_data *) page_frame;
	vd->cpu_nr = lowcore->cpu_nr;
	vd->node_id = cpu_to_node(vd->cpu_nr);

	/* Set up page table for the vdso address space */
	memset64((u64 *)segment_table, _SEGMENT_ENTRY_EMPTY, _CRST_ENTRIES);
	memset64((u64 *)page_table, _PAGE_INVALID, PTRS_PER_PTE);

	*(unsigned long *) segment_table = _SEGMENT_ENTRY + page_table;
	*(unsigned long *) page_table = _PAGE_PROTECT + page_frame;

	lowcore->vdso_asce = segment_table +
		_ASCE_TABLE_LENGTH + _ASCE_USER_BITS + _ASCE_TYPE_SEGMENT;
	lowcore->vdso_per_cpu_data = page_frame;

	return 0;

out:
	free_page(page_frame);
	free_page(page_table);
	free_pages(segment_table, SEGMENT_ORDER);
	return -ENOMEM;
}

void vdso_free_per_cpu(struct lowcore *lowcore)
{
	unsigned long segment_table, page_table, page_frame;

	segment_table = lowcore->vdso_asce & PAGE_MASK;
	page_table = *(unsigned long *) segment_table;
	page_frame = *(unsigned long *) page_table;

	free_page(page_frame);
	free_page(page_table);
	free_pages(segment_table, SEGMENT_ORDER);
}

/*
 * This is called from binfmt_elf, we create the special vma for the
 * vDSO and insert it into the mm struct tree
 */
int arch_setup_additional_pages(struct linux_binprm *bprm, int uses_interp)
{
	struct mm_struct *mm = current->mm;
	struct vm_area_struct *vma;
	unsigned long vdso_pages;
	unsigned long vdso_base;
	int rc;

	if (!vdso_enabled)
		return 0;

	vdso_pages = vdso64_pages;
<<<<<<< HEAD
#ifdef CONFIG_COMPAT
=======
#ifdef CONFIG_COMPAT_VDSO
>>>>>>> f7688b48
	mm->context.compat_mm = is_compat_task();
	if (mm->context.compat_mm)
		vdso_pages = vdso32_pages;
#endif
	/*
	 * vDSO has a problem and was disabled, just don't "enable" it for
	 * the process
	 */
	if (vdso_pages == 0)
		return 0;

	/*
	 * pick a base address for the vDSO in process space. We try to put
	 * it at vdso_base which is the "natural" base for it, but we might
	 * fail and end up putting it elsewhere.
	 */
	if (down_write_killable(&mm->mmap_sem))
		return -EINTR;
	vdso_base = get_unmapped_area(NULL, 0, vdso_pages << PAGE_SHIFT, 0, 0);
	if (IS_ERR_VALUE(vdso_base)) {
		rc = vdso_base;
		goto out_up;
	}

	/*
	 * our vma flags don't have VM_WRITE so by default, the process
	 * isn't allowed to write those pages.
	 * gdb can break that with ptrace interface, and thus trigger COW
	 * on those pages but it's then your responsibility to never do that
	 * on the "data" page of the vDSO or you'll stop getting kernel
	 * updates and your nice userland gettimeofday will be totally dead.
	 * It's fine to use that for setting breakpoints in the vDSO code
	 * pages though.
	 */
	vma = _install_special_mapping(mm, vdso_base, vdso_pages << PAGE_SHIFT,
				       VM_READ|VM_EXEC|
				       VM_MAYREAD|VM_MAYWRITE|VM_MAYEXEC,
				       &vdso_mapping);
	if (IS_ERR(vma)) {
		rc = PTR_ERR(vma);
		goto out_up;
	}

	current->mm->context.vdso_base = vdso_base;
	rc = 0;

out_up:
	up_write(&mm->mmap_sem);
	return rc;
}

static int __init vdso_init(void)
{
	int i;

	vdso_init_data(vdso_data);
#ifdef CONFIG_COMPAT_VDSO
	/* Calculate the size of the 32 bit vDSO */
	vdso32_pages = ((&vdso32_end - &vdso32_start
			 + PAGE_SIZE - 1) >> PAGE_SHIFT) + 1;

	/* Make sure pages are in the correct state */
	vdso32_pagelist = kcalloc(vdso32_pages + 1, sizeof(struct page *),
				  GFP_KERNEL);
	BUG_ON(vdso32_pagelist == NULL);
	for (i = 0; i < vdso32_pages - 1; i++) {
		struct page *pg = virt_to_page(vdso32_kbase + i*PAGE_SIZE);
		get_page(pg);
		vdso32_pagelist[i] = pg;
	}
	vdso32_pagelist[vdso32_pages - 1] = virt_to_page(vdso_data);
	vdso32_pagelist[vdso32_pages] = NULL;
#endif

	/* Calculate the size of the 64 bit vDSO */
	vdso64_pages = ((&vdso64_end - &vdso64_start
			 + PAGE_SIZE - 1) >> PAGE_SHIFT) + 1;

	/* Make sure pages are in the correct state */
	vdso64_pagelist = kcalloc(vdso64_pages + 1, sizeof(struct page *),
				  GFP_KERNEL);
	BUG_ON(vdso64_pagelist == NULL);
	for (i = 0; i < vdso64_pages - 1; i++) {
		struct page *pg = virt_to_page(vdso64_kbase + i*PAGE_SIZE);
		get_page(pg);
		vdso64_pagelist[i] = pg;
	}
	vdso64_pagelist[vdso64_pages - 1] = virt_to_page(vdso_data);
	vdso64_pagelist[vdso64_pages] = NULL;
	if (vdso_alloc_per_cpu(&S390_lowcore))
		BUG();

	get_page(virt_to_page(vdso_data));

	return 0;
}
early_initcall(vdso_init);<|MERGE_RESOLUTION|>--- conflicted
+++ resolved
@@ -55,11 +55,7 @@
 
 	vdso_pagelist = vdso64_pagelist;
 	vdso_pages = vdso64_pages;
-<<<<<<< HEAD
-#ifdef CONFIG_COMPAT
-=======
-#ifdef CONFIG_COMPAT_VDSO
->>>>>>> f7688b48
+#ifdef CONFIG_COMPAT_VDSO
 	if (vma->vm_mm->context.compat_mm) {
 		vdso_pagelist = vdso32_pagelist;
 		vdso_pages = vdso32_pages;
@@ -80,11 +76,7 @@
 	unsigned long vdso_pages;
 
 	vdso_pages = vdso64_pages;
-<<<<<<< HEAD
-#ifdef CONFIG_COMPAT
-=======
-#ifdef CONFIG_COMPAT_VDSO
->>>>>>> f7688b48
+#ifdef CONFIG_COMPAT_VDSO
 	if (vma->vm_mm->context.compat_mm)
 		vdso_pages = vdso32_pages;
 #endif
@@ -218,11 +210,7 @@
 		return 0;
 
 	vdso_pages = vdso64_pages;
-<<<<<<< HEAD
-#ifdef CONFIG_COMPAT
-=======
-#ifdef CONFIG_COMPAT_VDSO
->>>>>>> f7688b48
+#ifdef CONFIG_COMPAT_VDSO
 	mm->context.compat_mm = is_compat_task();
 	if (mm->context.compat_mm)
 		vdso_pages = vdso32_pages;
