// SPDX-License-Identifier: GPL-2.0
/*
 * Dynamic function tracer architecture backend.
 *
 * Copyright IBM Corp. 2009,2014
 *
 *   Author(s): Heiko Carstens <heiko.carstens@de.ibm.com>,
 *		Martin Schwidefsky <schwidefsky@de.ibm.com>
 */

#include <linux/moduleloader.h>
#include <linux/hardirq.h>
#include <linux/uaccess.h>
#include <linux/ftrace.h>
#include <linux/kernel.h>
#include <linux/types.h>
#include <linux/kprobes.h>
#include <trace/syscall.h>
#include <asm/asm-offsets.h>
#include <asm/cacheflush.h>
#include <asm/set_memory.h>
#include "entry.h"

/*
 * The mcount code looks like this:
 *	stg	%r14,8(%r15)		# offset 0
 *	larl	%r1,<&counter>		# offset 6
 *	brasl	%r14,_mcount		# offset 12
 *	lg	%r14,8(%r15)		# offset 18
 * Total length is 24 bytes. Only the first instruction will be patched
 * by ftrace_make_call / ftrace_make_nop.
 * The enabled ftrace code block looks like this:
 * >	brasl	%r0,ftrace_caller	# offset 0
 *	larl	%r1,<&counter>		# offset 6
 *	brasl	%r14,_mcount		# offset 12
 *	lg	%r14,8(%r15)		# offset 18
 * The ftrace function gets called with a non-standard C function call ABI
 * where r0 contains the return address. It is also expected that the called
 * function only clobbers r0 and r1, but restores r2-r15.
 * For module code we can't directly jump to ftrace caller, but need a
 * trampoline (ftrace_plt), which clobbers also r1.
 * The return point of the ftrace function has offset 24, so execution
 * continues behind the mcount block.
 * The disabled ftrace code block looks like this:
 * >	jg	.+24			# offset 0
 *	larl	%r1,<&counter>		# offset 6
 *	brasl	%r14,_mcount		# offset 12
 *	lg	%r14,8(%r15)		# offset 18
 * The jg instruction branches to offset 24 to skip as many instructions
 * as possible.
 * In case we use gcc's hotpatch feature the original and also the disabled
 * function prologue contains only a single six byte instruction and looks
 * like this:
 * >	brcl	0,0			# offset 0
 * To enable ftrace the code gets patched like above and afterwards looks
 * like this:
 * >	brasl	%r0,ftrace_caller	# offset 0
 */

unsigned long ftrace_plt;

static inline void ftrace_generate_orig_insn(struct ftrace_insn *insn)
{
#if defined(CC_USING_HOTPATCH) || defined(CC_USING_NOP_MCOUNT)
	/* brcl 0,0 */
	insn->opc = 0xc004;
	insn->disp = 0;
#else
	/* stg r14,8(r15) */
	insn->opc = 0xe3e0;
	insn->disp = 0xf0080024;
#endif
}

static inline int is_kprobe_on_ftrace(struct ftrace_insn *insn)
{
#ifdef CONFIG_KPROBES
	if (insn->opc == BREAKPOINT_INSTRUCTION)
		return 1;
#endif
	return 0;
}

static inline void ftrace_generate_kprobe_nop_insn(struct ftrace_insn *insn)
{
#ifdef CONFIG_KPROBES
	insn->opc = BREAKPOINT_INSTRUCTION;
	insn->disp = KPROBE_ON_FTRACE_NOP;
#endif
}

static inline void ftrace_generate_kprobe_call_insn(struct ftrace_insn *insn)
{
#ifdef CONFIG_KPROBES
	insn->opc = BREAKPOINT_INSTRUCTION;
	insn->disp = KPROBE_ON_FTRACE_CALL;
#endif
}

int ftrace_modify_call(struct dyn_ftrace *rec, unsigned long old_addr,
		       unsigned long addr)
{
	return 0;
}

int ftrace_make_nop(struct module *mod, struct dyn_ftrace *rec,
		    unsigned long addr)
{
	struct ftrace_insn orig, new, old;

	if (probe_kernel_read(&old, (void *) rec->ip, sizeof(old)))
		return -EFAULT;
	if (addr == MCOUNT_ADDR) {
		/* Initial code replacement */
		ftrace_generate_orig_insn(&orig);
		ftrace_generate_nop_insn(&new);
	} else if (is_kprobe_on_ftrace(&old)) {
		/*
		 * If we find a breakpoint instruction, a kprobe has been
		 * placed at the beginning of the function. We write the
		 * constant KPROBE_ON_FTRACE_NOP into the remaining four
		 * bytes of the original instruction so that the kprobes
		 * handler can execute a nop, if it reaches this breakpoint.
		 */
		ftrace_generate_kprobe_call_insn(&orig);
		ftrace_generate_kprobe_nop_insn(&new);
	} else {
		/* Replace ftrace call with a nop. */
		ftrace_generate_call_insn(&orig, rec->ip);
		ftrace_generate_nop_insn(&new);
	}
	/* Verify that the to be replaced code matches what we expect. */
	if (memcmp(&orig, &old, sizeof(old)))
		return -EINVAL;
	s390_kernel_write((void *) rec->ip, &new, sizeof(new));
	return 0;
}

int ftrace_make_call(struct dyn_ftrace *rec, unsigned long addr)
{
	struct ftrace_insn orig, new, old;

	if (probe_kernel_read(&old, (void *) rec->ip, sizeof(old)))
		return -EFAULT;
	if (is_kprobe_on_ftrace(&old)) {
		/*
		 * If we find a breakpoint instruction, a kprobe has been
		 * placed at the beginning of the function. We write the
		 * constant KPROBE_ON_FTRACE_CALL into the remaining four
		 * bytes of the original instruction so that the kprobes
		 * handler can execute a brasl if it reaches this breakpoint.
		 */
		ftrace_generate_kprobe_nop_insn(&orig);
		ftrace_generate_kprobe_call_insn(&new);
	} else {
		/* Replace nop with an ftrace call. */
		ftrace_generate_nop_insn(&orig);
		ftrace_generate_call_insn(&new, rec->ip);
	}
	/* Verify that the to be replaced code matches what we expect. */
	if (memcmp(&orig, &old, sizeof(old)))
		return -EINVAL;
	s390_kernel_write((void *) rec->ip, &new, sizeof(new));
	return 0;
}

int ftrace_update_ftrace_func(ftrace_func_t func)
{
	return 0;
}

int __init ftrace_dyn_arch_init(void)
{
	return 0;
}

#ifdef CONFIG_MODULES

static int __init ftrace_plt_init(void)
{
	unsigned int *ip;

	ftrace_plt = (unsigned long) module_alloc(PAGE_SIZE);
	if (!ftrace_plt)
		panic("cannot allocate ftrace plt\n");
	ip = (unsigned int *) ftrace_plt;
	ip[0] = 0x0d10e310; /* basr 1,0; lg 1,10(1); br 1 */
	ip[1] = 0x100a0004;
	ip[2] = 0x07f10000;
	ip[3] = FTRACE_ADDR >> 32;
	ip[4] = FTRACE_ADDR & 0xffffffff;
	set_memory_ro(ftrace_plt, 1);
	return 0;
}
device_initcall(ftrace_plt_init);

#endif /* CONFIG_MODULES */

#ifdef CONFIG_FUNCTION_GRAPH_TRACER
/*
 * Hook the return address and push it in the stack of return addresses
 * in current thread info.
 */
unsigned long prepare_ftrace_return(unsigned long ra, unsigned long sp,
				    unsigned long ip)
{
	if (unlikely(ftrace_graph_is_dead()))
		goto out;
	if (unlikely(atomic_read(&current->tracing_graph_pause)))
		goto out;
	ip -= MCOUNT_INSN_SIZE;
<<<<<<< HEAD
	if (!function_graph_enter(parent, ip, 0, NULL))
		parent = (unsigned long) return_to_handler;
=======
	if (!function_graph_enter(ra, ip, 0, (void *) sp))
		ra = (unsigned long) return_to_handler;
>>>>>>> f7688b48
out:
	return ra;
}
NOKPROBE_SYMBOL(prepare_ftrace_return);

/*
 * Patch the kernel code at ftrace_graph_caller location. The instruction
 * there is branch relative on condition. To enable the ftrace graph code
 * block, we simply patch the mask field of the instruction to zero and
 * turn the instruction into a nop.
 * To disable the ftrace graph code the mask field will be patched to
 * all ones, which turns the instruction into an unconditional branch.
 */
int ftrace_enable_ftrace_graph_caller(void)
{
	u8 op = 0x04; /* set mask field to zero */

	s390_kernel_write(__va(ftrace_graph_caller)+1, &op, sizeof(op));
	return 0;
}

int ftrace_disable_ftrace_graph_caller(void)
{
	u8 op = 0xf4; /* set mask field to all ones */

	s390_kernel_write(__va(ftrace_graph_caller)+1, &op, sizeof(op));
	return 0;
}

#endif /* CONFIG_FUNCTION_GRAPH_TRACER */<|MERGE_RESOLUTION|>--- conflicted
+++ resolved
@@ -209,13 +209,8 @@
 	if (unlikely(atomic_read(&current->tracing_graph_pause)))
 		goto out;
 	ip -= MCOUNT_INSN_SIZE;
-<<<<<<< HEAD
-	if (!function_graph_enter(parent, ip, 0, NULL))
-		parent = (unsigned long) return_to_handler;
-=======
 	if (!function_graph_enter(ra, ip, 0, (void *) sp))
 		ra = (unsigned long) return_to_handler;
->>>>>>> f7688b48
 out:
 	return ra;
 }
