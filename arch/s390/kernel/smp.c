// SPDX-License-Identifier: GPL-2.0
/*
 *  SMP related functions
 *
 *    Copyright IBM Corp. 1999, 2012
 *    Author(s): Denis Joseph Barrow,
 *		 Martin Schwidefsky <schwidefsky@de.ibm.com>,
 *		 Heiko Carstens <heiko.carstens@de.ibm.com>,
 *
 *  based on other smp stuff by
 *    (c) 1995 Alan Cox, CymruNET Ltd  <alan@cymru.net>
 *    (c) 1998 Ingo Molnar
 *
 * The code outside of smp.c uses logical cpu numbers, only smp.c does
 * the translation of logical to physical cpu ids. All new code that
 * operates on physical cpu numbers needs to go into smp.c.
 */

#define KMSG_COMPONENT "cpu"
#define pr_fmt(fmt) KMSG_COMPONENT ": " fmt

#include <linux/workqueue.h>
#include <linux/memblock.h>
#include <linux/export.h>
#include <linux/init.h>
#include <linux/mm.h>
#include <linux/err.h>
#include <linux/spinlock.h>
#include <linux/kernel_stat.h>
#include <linux/delay.h>
#include <linux/interrupt.h>
#include <linux/irqflags.h>
#include <linux/cpu.h>
#include <linux/slab.h>
#include <linux/sched/hotplug.h>
#include <linux/sched/task_stack.h>
#include <linux/crash_dump.h>
#include <linux/kprobes.h>
#include <asm/asm-offsets.h>
#include <asm/diag.h>
#include <asm/switch_to.h>
#include <asm/facility.h>
#include <asm/ipl.h>
#include <asm/setup.h>
#include <asm/irq.h>
#include <asm/tlbflush.h>
#include <asm/vtimer.h>
#include <asm/lowcore.h>
#include <asm/sclp.h>
#include <asm/vdso.h>
#include <asm/debug.h>
#include <asm/os_info.h>
#include <asm/sigp.h>
#include <asm/idle.h>
#include <asm/nmi.h>
#include <asm/stacktrace.h>
#include <asm/topology.h>
#include "entry.h"

enum {
	ec_schedule = 0,
	ec_call_function_single,
	ec_stop_cpu,
	ec_mcck_pending,
};

enum {
	CPU_STATE_STANDBY,
	CPU_STATE_CONFIGURED,
};

static DEFINE_PER_CPU(struct cpu *, cpu_device);

struct pcpu {
	struct lowcore *lowcore;	/* lowcore page(s) for the cpu */
	unsigned long ec_mask;		/* bit mask for ec_xxx functions */
	unsigned long ec_clk;		/* sigp timestamp for ec_xxx */
	signed char state;		/* physical cpu state */
	signed char polarization;	/* physical polarization */
	u16 address;			/* physical cpu address */
};

static u8 boot_core_type;
static struct pcpu pcpu_devices[NR_CPUS];

unsigned int smp_cpu_mt_shift;
EXPORT_SYMBOL(smp_cpu_mt_shift);

unsigned int smp_cpu_mtid;
EXPORT_SYMBOL(smp_cpu_mtid);

#ifdef CONFIG_CRASH_DUMP
__vector128 __initdata boot_cpu_vector_save_area[__NUM_VXRS];
#endif

static unsigned int smp_max_threads __initdata = -1U;

static int __init early_nosmt(char *s)
{
	smp_max_threads = 1;
	return 0;
}
early_param("nosmt", early_nosmt);

static int __init early_smt(char *s)
{
	get_option(&s, &smp_max_threads);
	return 0;
}
early_param("smt", early_smt);

/*
 * The smp_cpu_state_mutex must be held when changing the state or polarization
 * member of a pcpu data structure within the pcpu_devices arreay.
 */
DEFINE_MUTEX(smp_cpu_state_mutex);

/*
 * Signal processor helper functions.
 */
static inline int __pcpu_sigp_relax(u16 addr, u8 order, unsigned long parm)
{
	int cc;

	while (1) {
		cc = __pcpu_sigp(addr, order, parm, NULL);
		if (cc != SIGP_CC_BUSY)
			return cc;
		cpu_relax();
	}
}

static int pcpu_sigp_retry(struct pcpu *pcpu, u8 order, u32 parm)
{
	int cc, retry;

	for (retry = 0; ; retry++) {
		cc = __pcpu_sigp(pcpu->address, order, parm, NULL);
		if (cc != SIGP_CC_BUSY)
			break;
		if (retry >= 3)
			udelay(10);
	}
	return cc;
}

static inline int pcpu_stopped(struct pcpu *pcpu)
{
	u32 status;

	if (__pcpu_sigp(pcpu->address, SIGP_SENSE,
			0, &status) != SIGP_CC_STATUS_STORED)
		return 0;
	return !!(status & (SIGP_STATUS_CHECK_STOP|SIGP_STATUS_STOPPED));
}

static inline int pcpu_running(struct pcpu *pcpu)
{
	if (__pcpu_sigp(pcpu->address, SIGP_SENSE_RUNNING,
			0, NULL) != SIGP_CC_STATUS_STORED)
		return 1;
	/* Status stored condition code is equivalent to cpu not running. */
	return 0;
}

/*
 * Find struct pcpu by cpu address.
 */
static struct pcpu *pcpu_find_address(const struct cpumask *mask, u16 address)
{
	int cpu;

	for_each_cpu(cpu, mask)
		if (pcpu_devices[cpu].address == address)
			return pcpu_devices + cpu;
	return NULL;
}

static void pcpu_ec_call(struct pcpu *pcpu, int ec_bit)
{
	int order;

	if (test_and_set_bit(ec_bit, &pcpu->ec_mask))
		return;
	order = pcpu_running(pcpu) ? SIGP_EXTERNAL_CALL : SIGP_EMERGENCY_SIGNAL;
	pcpu->ec_clk = get_tod_clock_fast();
	pcpu_sigp_retry(pcpu, order, 0);
}

static int pcpu_alloc_lowcore(struct pcpu *pcpu, int cpu)
{
	unsigned long async_stack, nodat_stack;
	struct lowcore *lc;

	if (pcpu != &pcpu_devices[0]) {
		pcpu->lowcore =	(struct lowcore *)
			__get_free_pages(GFP_KERNEL | GFP_DMA, LC_ORDER);
		nodat_stack = __get_free_pages(GFP_KERNEL, THREAD_SIZE_ORDER);
		if (!pcpu->lowcore || !nodat_stack)
			goto out;
	} else {
		nodat_stack = pcpu->lowcore->nodat_stack - STACK_INIT_OFFSET;
	}
	async_stack = stack_alloc();
	if (!async_stack)
		goto out;
	lc = pcpu->lowcore;
	memcpy(lc, &S390_lowcore, 512);
	memset((char *) lc + 512, 0, sizeof(*lc) - 512);
	lc->async_stack = async_stack + STACK_INIT_OFFSET;
	lc->nodat_stack = nodat_stack + STACK_INIT_OFFSET;
	lc->cpu_nr = cpu;
	lc->spinlock_lockval = arch_spin_lockval(cpu);
	lc->spinlock_index = 0;
	lc->br_r1_trampoline = 0x07f1;	/* br %r1 */
	lc->return_lpswe = gen_lpswe(__LC_RETURN_PSW);
	lc->return_mcck_lpswe = gen_lpswe(__LC_RETURN_MCCK_PSW);
	if (nmi_alloc_per_cpu(lc))
		goto out_async;
	if (vdso_alloc_per_cpu(lc))
		goto out_mcesa;
	lowcore_ptr[cpu] = lc;
	pcpu_sigp_retry(pcpu, SIGP_SET_PREFIX, (u32)(unsigned long) lc);
	return 0;

out_mcesa:
	nmi_free_per_cpu(lc);
out_async:
	stack_free(async_stack);
out:
	if (pcpu != &pcpu_devices[0]) {
		free_pages(nodat_stack, THREAD_SIZE_ORDER);
		free_pages((unsigned long) pcpu->lowcore, LC_ORDER);
	}
	return -ENOMEM;
}

static void pcpu_free_lowcore(struct pcpu *pcpu)
{
	unsigned long async_stack, nodat_stack, lowcore;

	nodat_stack = pcpu->lowcore->nodat_stack - STACK_INIT_OFFSET;
	async_stack = pcpu->lowcore->async_stack - STACK_INIT_OFFSET;
	lowcore = (unsigned long) pcpu->lowcore;

	pcpu_sigp_retry(pcpu, SIGP_SET_PREFIX, 0);
	lowcore_ptr[pcpu - pcpu_devices] = NULL;
	vdso_free_per_cpu(pcpu->lowcore);
	nmi_free_per_cpu(pcpu->lowcore);
	stack_free(async_stack);
	if (pcpu == &pcpu_devices[0])
		return;
	free_pages(nodat_stack, THREAD_SIZE_ORDER);
	free_pages(lowcore, LC_ORDER);
}

static void pcpu_prepare_secondary(struct pcpu *pcpu, int cpu)
{
	struct lowcore *lc = pcpu->lowcore;

	cpumask_set_cpu(cpu, &init_mm.context.cpu_attach_mask);
	cpumask_set_cpu(cpu, mm_cpumask(&init_mm));
	lc->cpu_nr = cpu;
	lc->spinlock_lockval = arch_spin_lockval(cpu);
	lc->spinlock_index = 0;
	lc->percpu_offset = __per_cpu_offset[cpu];
	lc->kernel_asce = S390_lowcore.kernel_asce;
	lc->user_asce = S390_lowcore.kernel_asce;
	lc->machine_flags = S390_lowcore.machine_flags;
	lc->user_timer = lc->system_timer =
		lc->steal_timer = lc->avg_steal_timer = 0;
	__ctl_store(lc->cregs_save_area, 0, 15);
	lc->cregs_save_area[1] = lc->kernel_asce;
	lc->cregs_save_area[7] = lc->vdso_asce;
	save_access_regs((unsigned int *) lc->access_regs_save_area);
	memcpy(lc->stfle_fac_list, S390_lowcore.stfle_fac_list,
	       sizeof(lc->stfle_fac_list));
	memcpy(lc->alt_stfle_fac_list, S390_lowcore.alt_stfle_fac_list,
	       sizeof(lc->alt_stfle_fac_list));
	arch_spin_lock_setup(cpu);
}

static void pcpu_attach_task(struct pcpu *pcpu, struct task_struct *tsk)
{
	struct lowcore *lc = pcpu->lowcore;

	lc->kernel_stack = (unsigned long) task_stack_page(tsk)
		+ THREAD_SIZE - STACK_FRAME_OVERHEAD - sizeof(struct pt_regs);
	lc->current_task = (unsigned long) tsk;
	lc->lpp = LPP_MAGIC;
	lc->current_pid = tsk->pid;
	lc->user_timer = tsk->thread.user_timer;
	lc->guest_timer = tsk->thread.guest_timer;
	lc->system_timer = tsk->thread.system_timer;
	lc->hardirq_timer = tsk->thread.hardirq_timer;
	lc->softirq_timer = tsk->thread.softirq_timer;
	lc->steal_timer = 0;
}

static void pcpu_start_fn(struct pcpu *pcpu, void (*func)(void *), void *data)
{
	struct lowcore *lc = pcpu->lowcore;

	lc->restart_stack = lc->nodat_stack;
	lc->restart_fn = (unsigned long) func;
	lc->restart_data = (unsigned long) data;
	lc->restart_source = -1UL;
	pcpu_sigp_retry(pcpu, SIGP_RESTART, 0);
}

/*
 * Call function via PSW restart on pcpu and stop the current cpu.
 */
static void __pcpu_delegate(void (*func)(void*), void *data)
{
	func(data);	/* should not return */
}

static void __no_sanitize_address pcpu_delegate(struct pcpu *pcpu,
						void (*func)(void *),
						void *data, unsigned long stack)
{
	struct lowcore *lc = lowcore_ptr[pcpu - pcpu_devices];
	unsigned long source_cpu = stap();

	__load_psw_mask(PSW_KERNEL_BITS | PSW_MASK_DAT);
	if (pcpu->address == source_cpu)
		CALL_ON_STACK(__pcpu_delegate, stack, 2, func, data);
	/* Stop target cpu (if func returns this stops the current cpu). */
	pcpu_sigp_retry(pcpu, SIGP_STOP, 0);
	/* Restart func on the target cpu and stop the current cpu. */
	mem_assign_absolute(lc->restart_stack, stack);
	mem_assign_absolute(lc->restart_fn, (unsigned long) func);
	mem_assign_absolute(lc->restart_data, (unsigned long) data);
	mem_assign_absolute(lc->restart_source, source_cpu);
	__bpon();
	asm volatile(
		"0:	sigp	0,%0,%2	# sigp restart to target cpu\n"
		"	brc	2,0b	# busy, try again\n"
		"1:	sigp	0,%1,%3	# sigp stop to current cpu\n"
		"	brc	2,1b	# busy, try again\n"
		: : "d" (pcpu->address), "d" (source_cpu),
		    "K" (SIGP_RESTART), "K" (SIGP_STOP)
		: "0", "1", "cc");
	for (;;) ;
}

/*
 * Enable additional logical cpus for multi-threading.
 */
static int pcpu_set_smt(unsigned int mtid)
{
	int cc;

	if (smp_cpu_mtid == mtid)
		return 0;
	cc = __pcpu_sigp(0, SIGP_SET_MULTI_THREADING, mtid, NULL);
	if (cc == 0) {
		smp_cpu_mtid = mtid;
		smp_cpu_mt_shift = 0;
		while (smp_cpu_mtid >= (1U << smp_cpu_mt_shift))
			smp_cpu_mt_shift++;
		pcpu_devices[0].address = stap();
	}
	return cc;
}

/*
 * Call function on an online CPU.
 */
void smp_call_online_cpu(void (*func)(void *), void *data)
{
	struct pcpu *pcpu;

	/* Use the current cpu if it is online. */
	pcpu = pcpu_find_address(cpu_online_mask, stap());
	if (!pcpu)
		/* Use the first online cpu. */
		pcpu = pcpu_devices + cpumask_first(cpu_online_mask);
	pcpu_delegate(pcpu, func, data, (unsigned long) restart_stack);
}

/*
 * Call function on the ipl CPU.
 */
void smp_call_ipl_cpu(void (*func)(void *), void *data)
{
	struct lowcore *lc = pcpu_devices->lowcore;

	if (pcpu_devices[0].address == stap())
		lc = &S390_lowcore;

	pcpu_delegate(&pcpu_devices[0], func, data,
		      lc->nodat_stack);
}

int smp_find_processor_id(u16 address)
{
	int cpu;

	for_each_present_cpu(cpu)
		if (pcpu_devices[cpu].address == address)
			return cpu;
	return -1;
}

<<<<<<< HEAD
=======
void schedule_mcck_handler(void)
{
	pcpu_ec_call(pcpu_devices + smp_processor_id(), ec_mcck_pending);
}

>>>>>>> d1988041
bool notrace arch_vcpu_is_preempted(int cpu)
{
	if (test_cpu_flag_of(CIF_ENABLED_WAIT, cpu))
		return false;
	if (pcpu_running(pcpu_devices + cpu))
		return false;
	return true;
}
EXPORT_SYMBOL(arch_vcpu_is_preempted);

void notrace smp_yield_cpu(int cpu)
{
	if (!MACHINE_HAS_DIAG9C)
		return;
	diag_stat_inc_norecursion(DIAG_STAT_X09C);
	asm volatile("diag %0,0,0x9c"
		     : : "d" (pcpu_devices[cpu].address));
}

/*
 * Send cpus emergency shutdown signal. This gives the cpus the
 * opportunity to complete outstanding interrupts.
 */
void notrace smp_emergency_stop(void)
{
	cpumask_t cpumask;
	u64 end;
	int cpu;

	cpumask_copy(&cpumask, cpu_online_mask);
	cpumask_clear_cpu(smp_processor_id(), &cpumask);

	end = get_tod_clock() + (1000000UL << 12);
	for_each_cpu(cpu, &cpumask) {
		struct pcpu *pcpu = pcpu_devices + cpu;
		set_bit(ec_stop_cpu, &pcpu->ec_mask);
		while (__pcpu_sigp(pcpu->address, SIGP_EMERGENCY_SIGNAL,
				   0, NULL) == SIGP_CC_BUSY &&
		       get_tod_clock() < end)
			cpu_relax();
	}
	while (get_tod_clock() < end) {
		for_each_cpu(cpu, &cpumask)
			if (pcpu_stopped(pcpu_devices + cpu))
				cpumask_clear_cpu(cpu, &cpumask);
		if (cpumask_empty(&cpumask))
			break;
		cpu_relax();
	}
}
NOKPROBE_SYMBOL(smp_emergency_stop);

/*
 * Stop all cpus but the current one.
 */
void smp_send_stop(void)
{
	int cpu;

	/* Disable all interrupts/machine checks */
	__load_psw_mask(PSW_KERNEL_BITS | PSW_MASK_DAT);
	trace_hardirqs_off();

	debug_set_critical();

	if (oops_in_progress)
		smp_emergency_stop();

	/* stop all processors */
	for_each_online_cpu(cpu) {
		if (cpu == smp_processor_id())
			continue;
		pcpu_sigp_retry(pcpu_devices + cpu, SIGP_STOP, 0);
		while (!pcpu_stopped(pcpu_devices + cpu))
			cpu_relax();
	}
}

/*
 * This is the main routine where commands issued by other
 * cpus are handled.
 */
static void smp_handle_ext_call(void)
{
	unsigned long bits;

	/* handle bit signal external calls */
	bits = xchg(&pcpu_devices[smp_processor_id()].ec_mask, 0);
	if (test_bit(ec_stop_cpu, &bits))
		smp_stop_cpu();
	if (test_bit(ec_schedule, &bits))
		scheduler_ipi();
	if (test_bit(ec_call_function_single, &bits))
		generic_smp_call_function_single_interrupt();
	if (test_bit(ec_mcck_pending, &bits))
		s390_handle_mcck();
}

static void do_ext_call_interrupt(struct ext_code ext_code,
				  unsigned int param32, unsigned long param64)
{
	inc_irq_stat(ext_code.code == 0x1202 ? IRQEXT_EXC : IRQEXT_EMS);
	smp_handle_ext_call();
}

void arch_send_call_function_ipi_mask(const struct cpumask *mask)
{
	int cpu;

	for_each_cpu(cpu, mask)
		pcpu_ec_call(pcpu_devices + cpu, ec_call_function_single);
}

void arch_send_call_function_single_ipi(int cpu)
{
	pcpu_ec_call(pcpu_devices + cpu, ec_call_function_single);
}

/*
 * this function sends a 'reschedule' IPI to another CPU.
 * it goes straight through and wastes no time serializing
 * anything. Worst case is that we lose a reschedule ...
 */
void smp_send_reschedule(int cpu)
{
	pcpu_ec_call(pcpu_devices + cpu, ec_schedule);
}

/*
 * parameter area for the set/clear control bit callbacks
 */
struct ec_creg_mask_parms {
	unsigned long orval;
	unsigned long andval;
	int cr;
};

/*
 * callback for setting/clearing control bits
 */
static void smp_ctl_bit_callback(void *info)
{
	struct ec_creg_mask_parms *pp = info;
	unsigned long cregs[16];

	__ctl_store(cregs, 0, 15);
	cregs[pp->cr] = (cregs[pp->cr] & pp->andval) | pp->orval;
	__ctl_load(cregs, 0, 15);
}

/*
 * Set a bit in a control register of all cpus
 */
void smp_ctl_set_bit(int cr, int bit)
{
	struct ec_creg_mask_parms parms = { 1UL << bit, -1UL, cr };

	on_each_cpu(smp_ctl_bit_callback, &parms, 1);
}
EXPORT_SYMBOL(smp_ctl_set_bit);

/*
 * Clear a bit in a control register of all cpus
 */
void smp_ctl_clear_bit(int cr, int bit)
{
	struct ec_creg_mask_parms parms = { 0, ~(1UL << bit), cr };

	on_each_cpu(smp_ctl_bit_callback, &parms, 1);
}
EXPORT_SYMBOL(smp_ctl_clear_bit);

#ifdef CONFIG_CRASH_DUMP

int smp_store_status(int cpu)
{
	struct pcpu *pcpu = pcpu_devices + cpu;
	unsigned long pa;

	pa = __pa(&pcpu->lowcore->floating_pt_save_area);
	if (__pcpu_sigp_relax(pcpu->address, SIGP_STORE_STATUS_AT_ADDRESS,
			      pa) != SIGP_CC_ORDER_CODE_ACCEPTED)
		return -EIO;
	if (!MACHINE_HAS_VX && !MACHINE_HAS_GS)
		return 0;
	pa = __pa(pcpu->lowcore->mcesad & MCESA_ORIGIN_MASK);
	if (MACHINE_HAS_GS)
		pa |= pcpu->lowcore->mcesad & MCESA_LC_MASK;
	if (__pcpu_sigp_relax(pcpu->address, SIGP_STORE_ADDITIONAL_STATUS,
			      pa) != SIGP_CC_ORDER_CODE_ACCEPTED)
		return -EIO;
	return 0;
}

/*
 * Collect CPU state of the previous, crashed system.
 * There are four cases:
 * 1) standard zfcp/nvme dump
 *    condition: OLDMEM_BASE == NULL && is_ipl_type_dump() == true
 *    The state for all CPUs except the boot CPU needs to be collected
 *    with sigp stop-and-store-status. The boot CPU state is located in
 *    the absolute lowcore of the memory stored in the HSA. The zcore code
 *    will copy the boot CPU state from the HSA.
 * 2) stand-alone kdump for SCSI/NVMe (zfcp/nvme dump with swapped memory)
 *    condition: OLDMEM_BASE != NULL && is_ipl_type_dump() == true
 *    The state for all CPUs except the boot CPU needs to be collected
 *    with sigp stop-and-store-status. The firmware or the boot-loader
 *    stored the registers of the boot CPU in the absolute lowcore in the
 *    memory of the old system.
 * 3) kdump and the old kernel did not store the CPU state,
 *    or stand-alone kdump for DASD
 *    condition: OLDMEM_BASE != NULL && !is_kdump_kernel()
 *    The state for all CPUs except the boot CPU needs to be collected
 *    with sigp stop-and-store-status. The kexec code or the boot-loader
 *    stored the registers of the boot CPU in the memory of the old system.
 * 4) kdump and the old kernel stored the CPU state
 *    condition: OLDMEM_BASE != NULL && is_kdump_kernel()
 *    This case does not exist for s390 anymore, setup_arch explicitly
 *    deactivates the elfcorehdr= kernel parameter
 */
static __init void smp_save_cpu_vxrs(struct save_area *sa, u16 addr,
				     bool is_boot_cpu, unsigned long page)
{
	__vector128 *vxrs = (__vector128 *) page;

	if (is_boot_cpu)
		vxrs = boot_cpu_vector_save_area;
	else
		__pcpu_sigp_relax(addr, SIGP_STORE_ADDITIONAL_STATUS, page);
	save_area_add_vxrs(sa, vxrs);
}

static __init void smp_save_cpu_regs(struct save_area *sa, u16 addr,
				     bool is_boot_cpu, unsigned long page)
{
	void *regs = (void *) page;

	if (is_boot_cpu)
		copy_oldmem_kernel(regs, (void *) __LC_FPREGS_SAVE_AREA, 512);
	else
		__pcpu_sigp_relax(addr, SIGP_STORE_STATUS_AT_ADDRESS, page);
	save_area_add_regs(sa, regs);
}

void __init smp_save_dump_cpus(void)
{
	int addr, boot_cpu_addr, max_cpu_addr;
	struct save_area *sa;
	unsigned long page;
	bool is_boot_cpu;

	if (!(OLDMEM_BASE || is_ipl_type_dump()))
		/* No previous system present, normal boot. */
		return;
	/* Allocate a page as dumping area for the store status sigps */
	page = memblock_phys_alloc_range(PAGE_SIZE, PAGE_SIZE, 0, 1UL << 31);
	if (!page)
		panic("ERROR: Failed to allocate %lx bytes below %lx\n",
		      PAGE_SIZE, 1UL << 31);

	/* Set multi-threading state to the previous system. */
	pcpu_set_smt(sclp.mtid_prev);
	boot_cpu_addr = stap();
	max_cpu_addr = SCLP_MAX_CORES << sclp.mtid_prev;
	for (addr = 0; addr <= max_cpu_addr; addr++) {
		if (__pcpu_sigp_relax(addr, SIGP_SENSE, 0) ==
		    SIGP_CC_NOT_OPERATIONAL)
			continue;
		is_boot_cpu = (addr == boot_cpu_addr);
		/* Allocate save area */
		sa = save_area_alloc(is_boot_cpu);
		if (!sa)
			panic("could not allocate memory for save area\n");
		if (MACHINE_HAS_VX)
			/* Get the vector registers */
			smp_save_cpu_vxrs(sa, addr, is_boot_cpu, page);
		/*
		 * For a zfcp/nvme dump OLDMEM_BASE == NULL and the registers
		 * of the boot CPU are stored in the HSA. To retrieve
		 * these registers an SCLP request is required which is
		 * done by drivers/s390/char/zcore.c:init_cpu_info()
		 */
		if (!is_boot_cpu || OLDMEM_BASE)
			/* Get the CPU registers */
			smp_save_cpu_regs(sa, addr, is_boot_cpu, page);
	}
	memblock_free(page, PAGE_SIZE);
	diag_dma_ops.diag308_reset();
	pcpu_set_smt(0);
}
#endif /* CONFIG_CRASH_DUMP */

void smp_cpu_set_polarization(int cpu, int val)
{
	pcpu_devices[cpu].polarization = val;
}

int smp_cpu_get_polarization(int cpu)
{
	return pcpu_devices[cpu].polarization;
}

int smp_cpu_get_cpu_address(int cpu)
{
	return pcpu_devices[cpu].address;
}

static void __ref smp_get_core_info(struct sclp_core_info *info, int early)
{
	static int use_sigp_detection;
	int address;

	if (use_sigp_detection || sclp_get_core_info(info, early)) {
		use_sigp_detection = 1;
		for (address = 0;
		     address < (SCLP_MAX_CORES << smp_cpu_mt_shift);
		     address += (1U << smp_cpu_mt_shift)) {
			if (__pcpu_sigp_relax(address, SIGP_SENSE, 0) ==
			    SIGP_CC_NOT_OPERATIONAL)
				continue;
			info->core[info->configured].core_id =
				address >> smp_cpu_mt_shift;
			info->configured++;
		}
		info->combined = info->configured;
	}
}

static int smp_add_present_cpu(int cpu);

static int smp_add_core(struct sclp_core_entry *core, cpumask_t *avail,
			bool configured, bool early)
{
	struct pcpu *pcpu;
	int cpu, nr, i;
	u16 address;

	nr = 0;
	if (sclp.has_core_type && core->type != boot_core_type)
		return nr;
	cpu = cpumask_first(avail);
	address = core->core_id << smp_cpu_mt_shift;
	for (i = 0; (i <= smp_cpu_mtid) && (cpu < nr_cpu_ids); i++) {
		if (pcpu_find_address(cpu_present_mask, address + i))
			continue;
		pcpu = pcpu_devices + cpu;
		pcpu->address = address + i;
		if (configured)
			pcpu->state = CPU_STATE_CONFIGURED;
		else
			pcpu->state = CPU_STATE_STANDBY;
		smp_cpu_set_polarization(cpu, POLARIZATION_UNKNOWN);
		set_cpu_present(cpu, true);
		if (!early && smp_add_present_cpu(cpu) != 0)
			set_cpu_present(cpu, false);
		else
			nr++;
		cpumask_clear_cpu(cpu, avail);
		cpu = cpumask_next(cpu, avail);
	}
	return nr;
}

static int __smp_rescan_cpus(struct sclp_core_info *info, bool early)
{
	struct sclp_core_entry *core;
	cpumask_t avail;
	bool configured;
	u16 core_id;
	int nr, i;

	nr = 0;
	cpumask_xor(&avail, cpu_possible_mask, cpu_present_mask);
	/*
	 * Add IPL core first (which got logical CPU number 0) to make sure
	 * that all SMT threads get subsequent logical CPU numbers.
	 */
	if (early) {
		core_id = pcpu_devices[0].address >> smp_cpu_mt_shift;
		for (i = 0; i < info->configured; i++) {
			core = &info->core[i];
			if (core->core_id == core_id) {
				nr += smp_add_core(core, &avail, true, early);
				break;
			}
		}
	}
	for (i = 0; i < info->combined; i++) {
		configured = i < info->configured;
		nr += smp_add_core(&info->core[i], &avail, configured, early);
	}
	return nr;
}

void __init smp_detect_cpus(void)
{
	unsigned int cpu, mtid, c_cpus, s_cpus;
	struct sclp_core_info *info;
	u16 address;

	/* Get CPU information */
	info = memblock_alloc(sizeof(*info), 8);
	if (!info)
		panic("%s: Failed to allocate %zu bytes align=0x%x\n",
		      __func__, sizeof(*info), 8);
	smp_get_core_info(info, 1);
	/* Find boot CPU type */
	if (sclp.has_core_type) {
		address = stap();
		for (cpu = 0; cpu < info->combined; cpu++)
			if (info->core[cpu].core_id == address) {
				/* The boot cpu dictates the cpu type. */
				boot_core_type = info->core[cpu].type;
				break;
			}
		if (cpu >= info->combined)
			panic("Could not find boot CPU type");
	}

	/* Set multi-threading state for the current system */
	mtid = boot_core_type ? sclp.mtid : sclp.mtid_cp;
	mtid = (mtid < smp_max_threads) ? mtid : smp_max_threads - 1;
	pcpu_set_smt(mtid);

	/* Print number of CPUs */
	c_cpus = s_cpus = 0;
	for (cpu = 0; cpu < info->combined; cpu++) {
		if (sclp.has_core_type &&
		    info->core[cpu].type != boot_core_type)
			continue;
		if (cpu < info->configured)
			c_cpus += smp_cpu_mtid + 1;
		else
			s_cpus += smp_cpu_mtid + 1;
	}
	pr_info("%d configured CPUs, %d standby CPUs\n", c_cpus, s_cpus);

	/* Add CPUs present at boot */
	get_online_cpus();
	__smp_rescan_cpus(info, true);
	put_online_cpus();
	memblock_free_early((unsigned long)info, sizeof(*info));
}

static void smp_init_secondary(void)
{
	int cpu = raw_smp_processor_id();

	S390_lowcore.last_update_clock = get_tod_clock();
	restore_access_regs(S390_lowcore.access_regs_save_area);
	set_cpu_flag(CIF_ASCE_PRIMARY);
	set_cpu_flag(CIF_ASCE_SECONDARY);
	cpu_init();
	rcu_cpu_starting(cpu);
	preempt_disable();
	init_cpu_timer();
	vtime_init();
	pfault_init();
	notify_cpu_starting(cpu);
	if (topology_cpu_dedicated(cpu))
		set_cpu_flag(CIF_DEDICATED_CPU);
	else
		clear_cpu_flag(CIF_DEDICATED_CPU);
	set_cpu_online(cpu, true);
	update_cpu_masks();
	inc_irq_stat(CPU_RST);
	local_irq_enable();
	cpu_startup_entry(CPUHP_AP_ONLINE_IDLE);
}

/*
 *	Activate a secondary processor.
 */
static void __no_sanitize_address smp_start_secondary(void *cpuvoid)
{
	S390_lowcore.restart_stack = (unsigned long) restart_stack;
	S390_lowcore.restart_fn = (unsigned long) do_restart;
	S390_lowcore.restart_data = 0;
	S390_lowcore.restart_source = -1UL;
	__ctl_load(S390_lowcore.cregs_save_area, 0, 15);
	__load_psw_mask(PSW_KERNEL_BITS | PSW_MASK_DAT);
	CALL_ON_STACK_NORETURN(smp_init_secondary, S390_lowcore.kernel_stack);
}

/* Upping and downing of CPUs */
int __cpu_up(unsigned int cpu, struct task_struct *tidle)
{
	struct pcpu *pcpu;
	int base, i, rc;

	pcpu = pcpu_devices + cpu;
	if (pcpu->state != CPU_STATE_CONFIGURED)
		return -EIO;
	base = smp_get_base_cpu(cpu);
	for (i = 0; i <= smp_cpu_mtid; i++) {
		if (base + i < nr_cpu_ids)
			if (cpu_online(base + i))
				break;
	}
	/*
	 * If this is the first CPU of the core to get online
	 * do an initial CPU reset.
	 */
	if (i > smp_cpu_mtid &&
	    pcpu_sigp_retry(pcpu_devices + base, SIGP_INITIAL_CPU_RESET, 0) !=
	    SIGP_CC_ORDER_CODE_ACCEPTED)
		return -EIO;

	rc = pcpu_alloc_lowcore(pcpu, cpu);
	if (rc)
		return rc;
	pcpu_prepare_secondary(pcpu, cpu);
	pcpu_attach_task(pcpu, tidle);
	pcpu_start_fn(pcpu, smp_start_secondary, NULL);
	/* Wait until cpu puts itself in the online & active maps */
	while (!cpu_online(cpu))
		cpu_relax();
	return 0;
}

static unsigned int setup_possible_cpus __initdata;

static int __init _setup_possible_cpus(char *s)
{
	get_option(&s, &setup_possible_cpus);
	return 0;
}
early_param("possible_cpus", _setup_possible_cpus);

int __cpu_disable(void)
{
	unsigned long cregs[16];

	/* Handle possible pending IPIs */
	smp_handle_ext_call();
	set_cpu_online(smp_processor_id(), false);
	update_cpu_masks();
	/* Disable pseudo page faults on this cpu. */
	pfault_fini();
	/* Disable interrupt sources via control register. */
	__ctl_store(cregs, 0, 15);
	cregs[0]  &= ~0x0000ee70UL;	/* disable all external interrupts */
	cregs[6]  &= ~0xff000000UL;	/* disable all I/O interrupts */
	cregs[14] &= ~0x1f000000UL;	/* disable most machine checks */
	__ctl_load(cregs, 0, 15);
	clear_cpu_flag(CIF_NOHZ_DELAY);
	return 0;
}

void __cpu_die(unsigned int cpu)
{
	struct pcpu *pcpu;

	/* Wait until target cpu is down */
	pcpu = pcpu_devices + cpu;
	while (!pcpu_stopped(pcpu))
		cpu_relax();
	pcpu_free_lowcore(pcpu);
	cpumask_clear_cpu(cpu, mm_cpumask(&init_mm));
	cpumask_clear_cpu(cpu, &init_mm.context.cpu_attach_mask);
}

void __noreturn cpu_die(void)
{
	idle_task_exit();
	__bpon();
	pcpu_sigp_retry(pcpu_devices + smp_processor_id(), SIGP_STOP, 0);
	for (;;) ;
}

void __init smp_fill_possible_mask(void)
{
	unsigned int possible, sclp_max, cpu;

	sclp_max = max(sclp.mtid, sclp.mtid_cp) + 1;
	sclp_max = min(smp_max_threads, sclp_max);
	sclp_max = (sclp.max_cores * sclp_max) ?: nr_cpu_ids;
	possible = setup_possible_cpus ?: nr_cpu_ids;
	possible = min(possible, sclp_max);
	for (cpu = 0; cpu < possible && cpu < nr_cpu_ids; cpu++)
		set_cpu_possible(cpu, true);
}

void __init smp_prepare_cpus(unsigned int max_cpus)
{
	/* request the 0x1201 emergency signal external interrupt */
	if (register_external_irq(EXT_IRQ_EMERGENCY_SIG, do_ext_call_interrupt))
		panic("Couldn't request external interrupt 0x1201");
	/* request the 0x1202 external call external interrupt */
	if (register_external_irq(EXT_IRQ_EXTERNAL_CALL, do_ext_call_interrupt))
		panic("Couldn't request external interrupt 0x1202");
}

void __init smp_prepare_boot_cpu(void)
{
	struct pcpu *pcpu = pcpu_devices;

	WARN_ON(!cpu_present(0) || !cpu_online(0));
	pcpu->state = CPU_STATE_CONFIGURED;
	pcpu->lowcore = (struct lowcore *)(unsigned long) store_prefix();
	S390_lowcore.percpu_offset = __per_cpu_offset[0];
	smp_cpu_set_polarization(0, POLARIZATION_UNKNOWN);
}

void __init smp_setup_processor_id(void)
{
	pcpu_devices[0].address = stap();
	S390_lowcore.cpu_nr = 0;
	S390_lowcore.spinlock_lockval = arch_spin_lockval(0);
	S390_lowcore.spinlock_index = 0;
}

/*
 * the frequency of the profiling timer can be changed
 * by writing a multiplier value into /proc/profile.
 *
 * usually you want to run this on all CPUs ;)
 */
int setup_profiling_timer(unsigned int multiplier)
{
	return 0;
}

static ssize_t cpu_configure_show(struct device *dev,
				  struct device_attribute *attr, char *buf)
{
	ssize_t count;

	mutex_lock(&smp_cpu_state_mutex);
	count = sprintf(buf, "%d\n", pcpu_devices[dev->id].state);
	mutex_unlock(&smp_cpu_state_mutex);
	return count;
}

static ssize_t cpu_configure_store(struct device *dev,
				   struct device_attribute *attr,
				   const char *buf, size_t count)
{
	struct pcpu *pcpu;
	int cpu, val, rc, i;
	char delim;

	if (sscanf(buf, "%d %c", &val, &delim) != 1)
		return -EINVAL;
	if (val != 0 && val != 1)
		return -EINVAL;
	get_online_cpus();
	mutex_lock(&smp_cpu_state_mutex);
	rc = -EBUSY;
	/* disallow configuration changes of online cpus and cpu 0 */
	cpu = dev->id;
	cpu = smp_get_base_cpu(cpu);
	if (cpu == 0)
		goto out;
	for (i = 0; i <= smp_cpu_mtid; i++)
		if (cpu_online(cpu + i))
			goto out;
	pcpu = pcpu_devices + cpu;
	rc = 0;
	switch (val) {
	case 0:
		if (pcpu->state != CPU_STATE_CONFIGURED)
			break;
		rc = sclp_core_deconfigure(pcpu->address >> smp_cpu_mt_shift);
		if (rc)
			break;
		for (i = 0; i <= smp_cpu_mtid; i++) {
			if (cpu + i >= nr_cpu_ids || !cpu_present(cpu + i))
				continue;
			pcpu[i].state = CPU_STATE_STANDBY;
			smp_cpu_set_polarization(cpu + i,
						 POLARIZATION_UNKNOWN);
		}
		topology_expect_change();
		break;
	case 1:
		if (pcpu->state != CPU_STATE_STANDBY)
			break;
		rc = sclp_core_configure(pcpu->address >> smp_cpu_mt_shift);
		if (rc)
			break;
		for (i = 0; i <= smp_cpu_mtid; i++) {
			if (cpu + i >= nr_cpu_ids || !cpu_present(cpu + i))
				continue;
			pcpu[i].state = CPU_STATE_CONFIGURED;
			smp_cpu_set_polarization(cpu + i,
						 POLARIZATION_UNKNOWN);
		}
		topology_expect_change();
		break;
	default:
		break;
	}
out:
	mutex_unlock(&smp_cpu_state_mutex);
	put_online_cpus();
	return rc ? rc : count;
}
static DEVICE_ATTR(configure, 0644, cpu_configure_show, cpu_configure_store);

static ssize_t show_cpu_address(struct device *dev,
				struct device_attribute *attr, char *buf)
{
	return sprintf(buf, "%d\n", pcpu_devices[dev->id].address);
}
static DEVICE_ATTR(address, 0444, show_cpu_address, NULL);

static struct attribute *cpu_common_attrs[] = {
	&dev_attr_configure.attr,
	&dev_attr_address.attr,
	NULL,
};

static struct attribute_group cpu_common_attr_group = {
	.attrs = cpu_common_attrs,
};

static struct attribute *cpu_online_attrs[] = {
	&dev_attr_idle_count.attr,
	&dev_attr_idle_time_us.attr,
	NULL,
};

static struct attribute_group cpu_online_attr_group = {
	.attrs = cpu_online_attrs,
};

static int smp_cpu_online(unsigned int cpu)
{
	struct device *s = &per_cpu(cpu_device, cpu)->dev;

	return sysfs_create_group(&s->kobj, &cpu_online_attr_group);
}

static int smp_cpu_pre_down(unsigned int cpu)
{
	struct device *s = &per_cpu(cpu_device, cpu)->dev;

	sysfs_remove_group(&s->kobj, &cpu_online_attr_group);
	return 0;
}

static int smp_add_present_cpu(int cpu)
{
	struct device *s;
	struct cpu *c;
	int rc;

	c = kzalloc(sizeof(*c), GFP_KERNEL);
	if (!c)
		return -ENOMEM;
	per_cpu(cpu_device, cpu) = c;
	s = &c->dev;
	c->hotpluggable = 1;
	rc = register_cpu(c, cpu);
	if (rc)
		goto out;
	rc = sysfs_create_group(&s->kobj, &cpu_common_attr_group);
	if (rc)
		goto out_cpu;
	rc = topology_cpu_init(c);
	if (rc)
		goto out_topology;
	return 0;

out_topology:
	sysfs_remove_group(&s->kobj, &cpu_common_attr_group);
out_cpu:
	unregister_cpu(c);
out:
	return rc;
}

int __ref smp_rescan_cpus(void)
{
	struct sclp_core_info *info;
	int nr;

	info = kzalloc(sizeof(*info), GFP_KERNEL);
	if (!info)
		return -ENOMEM;
	smp_get_core_info(info, 0);
	get_online_cpus();
	mutex_lock(&smp_cpu_state_mutex);
	nr = __smp_rescan_cpus(info, false);
	mutex_unlock(&smp_cpu_state_mutex);
	put_online_cpus();
	kfree(info);
	if (nr)
		topology_schedule_update();
	return 0;
}

static ssize_t __ref rescan_store(struct device *dev,
				  struct device_attribute *attr,
				  const char *buf,
				  size_t count)
{
	int rc;

	rc = lock_device_hotplug_sysfs();
	if (rc)
		return rc;
	rc = smp_rescan_cpus();
	unlock_device_hotplug();
	return rc ? rc : count;
}
static DEVICE_ATTR_WO(rescan);

static int __init s390_smp_init(void)
{
	int cpu, rc = 0;

	rc = device_create_file(cpu_subsys.dev_root, &dev_attr_rescan);
	if (rc)
		return rc;
	for_each_present_cpu(cpu) {
		rc = smp_add_present_cpu(cpu);
		if (rc)
			goto out;
	}

	rc = cpuhp_setup_state(CPUHP_AP_ONLINE_DYN, "s390/smp:online",
			       smp_cpu_online, smp_cpu_pre_down);
	rc = rc <= 0 ? rc : 0;
out:
	return rc;
}
subsys_initcall(s390_smp_init);<|MERGE_RESOLUTION|>--- conflicted
+++ resolved
@@ -404,14 +404,11 @@
 	return -1;
 }
 
-<<<<<<< HEAD
-=======
 void schedule_mcck_handler(void)
 {
 	pcpu_ec_call(pcpu_devices + smp_processor_id(), ec_mcck_pending);
 }
 
->>>>>>> d1988041
 bool notrace arch_vcpu_is_preempted(int cpu)
 {
 	if (test_cpu_flag_of(CIF_ENABLED_WAIT, cpu))
