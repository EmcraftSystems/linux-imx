// SPDX-License-Identifier: GPL-2.0-or-later
/*
 * Copyright (C) 2009 Sunplus Core Technology Co., Ltd.
 *  Chen Liqin <liqin.chen@sunplusct.com>
 *  Lennox Wu <lennox.wu@sunplusct.com>
 * Copyright (C) 2012 Regents of the University of California
 * Copyright (C) 2017 SiFive
 */

#include <linux/cpu.h>
#include <linux/kernel.h>
#include <linux/sched.h>
#include <linux/sched/task_stack.h>
#include <linux/tick.h>
#include <linux/ptrace.h>
#include <linux/uaccess.h>

#include <asm/unistd.h>
#include <asm/processor.h>
#include <asm/csr.h>
#include <asm/string.h>
#include <asm/switch_to.h>
#include <asm/thread_info.h>

register unsigned long gp_in_global __asm__("gp");

#ifdef CONFIG_STACKPROTECTOR
#include <linux/stackprotector.h>
unsigned long __stack_chk_guard __read_mostly;
EXPORT_SYMBOL(__stack_chk_guard);
#endif

extern asmlinkage void ret_from_fork(void);
extern asmlinkage void ret_from_kernel_thread(void);

void arch_cpu_idle(void)
{
	wait_for_interrupt();
	raw_local_irq_enable();
}

void show_regs(struct pt_regs *regs)
{
	show_regs_print_info(KERN_DEFAULT);

	pr_cont("epc: " REG_FMT " ra : " REG_FMT " sp : " REG_FMT "\n",
		regs->epc, regs->ra, regs->sp);
	pr_cont(" gp : " REG_FMT " tp : " REG_FMT " t0 : " REG_FMT "\n",
		regs->gp, regs->tp, regs->t0);
	pr_cont(" t1 : " REG_FMT " t2 : " REG_FMT " s0 : " REG_FMT "\n",
		regs->t1, regs->t2, regs->s0);
	pr_cont(" s1 : " REG_FMT " a0 : " REG_FMT " a1 : " REG_FMT "\n",
		regs->s1, regs->a0, regs->a1);
	pr_cont(" a2 : " REG_FMT " a3 : " REG_FMT " a4 : " REG_FMT "\n",
		regs->a2, regs->a3, regs->a4);
	pr_cont(" a5 : " REG_FMT " a6 : " REG_FMT " a7 : " REG_FMT "\n",
		regs->a5, regs->a6, regs->a7);
	pr_cont(" s2 : " REG_FMT " s3 : " REG_FMT " s4 : " REG_FMT "\n",
		regs->s2, regs->s3, regs->s4);
	pr_cont(" s5 : " REG_FMT " s6 : " REG_FMT " s7 : " REG_FMT "\n",
		regs->s5, regs->s6, regs->s7);
	pr_cont(" s8 : " REG_FMT " s9 : " REG_FMT " s10: " REG_FMT "\n",
		regs->s8, regs->s9, regs->s10);
	pr_cont(" s11: " REG_FMT " t3 : " REG_FMT " t4 : " REG_FMT "\n",
		regs->s11, regs->t3, regs->t4);
	pr_cont(" t5 : " REG_FMT " t6 : " REG_FMT "\n",
		regs->t5, regs->t6);

	pr_cont("status: " REG_FMT " badaddr: " REG_FMT " cause: " REG_FMT "\n",
		regs->status, regs->badaddr, regs->cause);
}

void start_thread(struct pt_regs *regs, unsigned long pc,
	unsigned long sp)
{
	regs->status = SR_PIE;
	if (has_fpu) {
		regs->status |= SR_FS_INITIAL;
		/*
		 * Restore the initial value to the FP register
		 * before starting the user program.
		 */
		fstate_restore(current, regs);
	}
	regs->epc = pc;
	regs->sp = sp;
}

void flush_thread(void)
{
#ifdef CONFIG_FPU
	/*
	 * Reset FPU state and context
	 *	frm: round to nearest, ties to even (IEEE default)
	 *	fflags: accrued exceptions cleared
	 */
	fstate_off(current, task_pt_regs(current));
	memset(&current->thread.fstate, 0, sizeof(current->thread.fstate));
#endif
}

int arch_dup_task_struct(struct task_struct *dst, struct task_struct *src)
{
	fstate_save(src, task_pt_regs(src));
	*dst = *src;
	return 0;
}

<<<<<<< HEAD
int copy_thread_tls(unsigned long clone_flags, unsigned long usp,
	unsigned long arg, struct task_struct *p, unsigned long tls)
=======
int copy_thread(unsigned long clone_flags, unsigned long usp, unsigned long arg,
		struct task_struct *p, unsigned long tls)
>>>>>>> d1988041
{
	struct pt_regs *childregs = task_pt_regs(p);

	/* p->thread holds context to be restored by __switch_to() */
	if (unlikely(p->flags & PF_KTHREAD)) {
		/* Kernel thread */
		memset(childregs, 0, sizeof(struct pt_regs));
		childregs->gp = gp_in_global;
		/* Supervisor/Machine, irqs on: */
		childregs->status = SR_PP | SR_PIE;

		p->thread.ra = (unsigned long)ret_from_kernel_thread;
		p->thread.s[0] = usp; /* fn */
		p->thread.s[1] = arg;
	} else {
		*childregs = *(current_pt_regs());
		if (usp) /* User fork */
			childregs->sp = usp;
		if (clone_flags & CLONE_SETTLS)
			childregs->tp = tls;
		childregs->a0 = 0; /* Return value of fork() */
		p->thread.ra = (unsigned long)ret_from_fork;
	}
	p->thread.sp = (unsigned long)childregs; /* kernel sp */
	return 0;
}<|MERGE_RESOLUTION|>--- conflicted
+++ resolved
@@ -106,13 +106,8 @@
 	return 0;
 }
 
-<<<<<<< HEAD
-int copy_thread_tls(unsigned long clone_flags, unsigned long usp,
-	unsigned long arg, struct task_struct *p, unsigned long tls)
-=======
 int copy_thread(unsigned long clone_flags, unsigned long usp, unsigned long arg,
 		struct task_struct *p, unsigned long tls)
->>>>>>> d1988041
 {
 	struct pt_regs *childregs = task_pt_regs(p);
 
