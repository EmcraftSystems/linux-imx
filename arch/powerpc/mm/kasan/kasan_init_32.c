// SPDX-License-Identifier: GPL-2.0

#define DISABLE_BRANCH_PROFILING

#include <linux/kasan.h>
#include <linux/printk.h>
#include <linux/memblock.h>
#include <linux/sched/task.h>
#include <asm/pgalloc.h>
#include <asm/code-patching.h>
#include <mm/mmu_decl.h>

static pgprot_t __init kasan_prot_ro(void)
{
	if (early_mmu_has_feature(MMU_FTR_HPTE_TABLE))
		return PAGE_READONLY;

	return PAGE_KERNEL_RO;
}

static void __init kasan_populate_pte(pte_t *ptep, pgprot_t prot)
{
	unsigned long va = (unsigned long)kasan_early_shadow_page;
	phys_addr_t pa = __pa(kasan_early_shadow_page);
	int i;

	for (i = 0; i < PTRS_PER_PTE; i++, ptep++)
		__set_pte_at(&init_mm, va, ptep, pfn_pte(PHYS_PFN(pa), prot), 0);
}

int __init kasan_init_shadow_page_tables(unsigned long k_start, unsigned long k_end)
{
	pmd_t *pmd;
	unsigned long k_cur, k_next;

	pmd = pmd_off_k(k_start);

	for (k_cur = k_start; k_cur != k_end; k_cur = k_next, pmd++) {
		pte_t *new;

		k_next = pgd_addr_end(k_cur, k_end);
		if ((void *)pmd_page_vaddr(*pmd) != kasan_early_shadow_pte)
			continue;

		new = memblock_alloc(PTE_FRAG_SIZE, PTE_FRAG_SIZE);

		if (!new)
			return -ENOMEM;
		kasan_populate_pte(new, PAGE_KERNEL);
		pmd_populate_kernel(&init_mm, pmd, new);
	}
	return 0;
}

int __init __weak kasan_init_region(void *start, size_t size)
{
	unsigned long k_start = (unsigned long)kasan_mem_to_shadow(start);
	unsigned long k_end = (unsigned long)kasan_mem_to_shadow(start + size);
	unsigned long k_cur;
	int ret;
	void *block;

	ret = kasan_init_shadow_page_tables(k_start, k_end);
	if (ret)
		return ret;

	block = memblock_alloc(k_end - k_start, PAGE_SIZE);
	if (!block)
		return -ENOMEM;

	for (k_cur = k_start & PAGE_MASK; k_cur < k_end; k_cur += PAGE_SIZE) {
		pmd_t *pmd = pmd_off_k(k_cur);
		void *va = block + k_cur - k_start;
		pte_t pte = pfn_pte(PHYS_PFN(__pa(va)), PAGE_KERNEL);

		__set_pte_at(&init_mm, k_cur, pte_offset_kernel(pmd, k_cur), pte, 0);
	}
	flush_tlb_kernel_range(k_start, k_end);
	return 0;
}

void __init
kasan_update_early_region(unsigned long k_start, unsigned long k_end, pte_t pte)
{
	unsigned long k_cur;
	phys_addr_t pa = __pa(kasan_early_shadow_page);

<<<<<<< HEAD
	kasan_populate_pte(kasan_early_shadow_pte, prot);

	for (k_cur = k_start & PAGE_MASK; k_cur != k_end; k_cur += PAGE_SIZE) {
		pmd_t *pmd = pmd_offset(pud_offset(pgd_offset_k(k_cur), k_cur), k_cur);
=======
	for (k_cur = k_start; k_cur != k_end; k_cur += PAGE_SIZE) {
		pmd_t *pmd = pmd_off_k(k_cur);
>>>>>>> d1988041
		pte_t *ptep = pte_offset_kernel(pmd, k_cur);

		if ((pte_val(*ptep) & PTE_RPN_MASK) != pa)
			continue;

		__set_pte_at(&init_mm, k_cur, ptep, pte, 0);
	}

	flush_tlb_kernel_range(k_start, k_end);
}

static void __init kasan_remap_early_shadow_ro(void)
{
	pgprot_t prot = kasan_prot_ro();
	phys_addr_t pa = __pa(kasan_early_shadow_page);

	kasan_populate_pte(kasan_early_shadow_pte, prot);

	kasan_update_early_region(KASAN_SHADOW_START, KASAN_SHADOW_END,
				  pfn_pte(PHYS_PFN(pa), prot));
}

static void __init kasan_unmap_early_shadow_vmalloc(void)
{
	unsigned long k_start = (unsigned long)kasan_mem_to_shadow((void *)VMALLOC_START);
	unsigned long k_end = (unsigned long)kasan_mem_to_shadow((void *)VMALLOC_END);

	kasan_update_early_region(k_start, k_end, __pte(0));

#ifdef MODULES_VADDR
	k_start = (unsigned long)kasan_mem_to_shadow((void *)MODULES_VADDR);
	k_end = (unsigned long)kasan_mem_to_shadow((void *)MODULES_END);
	kasan_update_early_region(k_start, k_end, __pte(0));
#endif
}

void __init kasan_mmu_init(void)
{
	int ret;

	if (early_mmu_has_feature(MMU_FTR_HPTE_TABLE)) {
		ret = kasan_init_shadow_page_tables(KASAN_SHADOW_START, KASAN_SHADOW_END);

		if (ret)
			panic("kasan: kasan_init_shadow_page_tables() failed");
	}
}

void __init kasan_init(void)
{
	phys_addr_t base, end;
	u64 i;
	int ret;

	for_each_mem_range(i, &base, &end) {
		phys_addr_t top = min(end, total_lowmem);

		if (base >= top)
			continue;

		ret = kasan_init_region(__va(base), top - base);
		if (ret)
			panic("kasan: kasan_init_region() failed");
	}

	if (IS_ENABLED(CONFIG_KASAN_VMALLOC)) {
		ret = kasan_init_shadow_page_tables(KASAN_SHADOW_START, KASAN_SHADOW_END);

		if (ret)
			panic("kasan: kasan_init_shadow_page_tables() failed");
	}

	kasan_remap_early_shadow_ro();

	clear_page(kasan_early_shadow_page);

	/* At this point kasan is fully initialized. Enable error messages */
	init_task.kasan_depth = 0;
	pr_info("KASAN init done\n");
}

void __init kasan_late_init(void)
{
	if (IS_ENABLED(CONFIG_KASAN_VMALLOC))
		kasan_unmap_early_shadow_vmalloc();
}

void __init kasan_early_init(void)
{
	unsigned long addr = KASAN_SHADOW_START;
	unsigned long end = KASAN_SHADOW_END;
	unsigned long next;
	pmd_t *pmd = pmd_off_k(addr);

	BUILD_BUG_ON(KASAN_SHADOW_START & ~PGDIR_MASK);

	kasan_populate_pte(kasan_early_shadow_pte, PAGE_KERNEL);

	do {
		next = pgd_addr_end(addr, end);
		pmd_populate_kernel(&init_mm, pmd, kasan_early_shadow_pte);
	} while (pmd++, addr = next, addr != end);
}<|MERGE_RESOLUTION|>--- conflicted
+++ resolved
@@ -85,15 +85,8 @@
 	unsigned long k_cur;
 	phys_addr_t pa = __pa(kasan_early_shadow_page);
 
-<<<<<<< HEAD
-	kasan_populate_pte(kasan_early_shadow_pte, prot);
-
-	for (k_cur = k_start & PAGE_MASK; k_cur != k_end; k_cur += PAGE_SIZE) {
-		pmd_t *pmd = pmd_offset(pud_offset(pgd_offset_k(k_cur), k_cur), k_cur);
-=======
 	for (k_cur = k_start; k_cur != k_end; k_cur += PAGE_SIZE) {
 		pmd_t *pmd = pmd_off_k(k_cur);
->>>>>>> d1988041
 		pte_t *ptep = pte_offset_kernel(pmd, k_cur);
 
 		if ((pte_val(*ptep) & PTE_RPN_MASK) != pa)
