--- conflicted
+++ resolved
@@ -209,16 +209,11 @@
 		 * fail due to alignment issues when using 16MB hugepages, so
 		 * fall back to system memory if the altmap allocation fail.
 		 */
-<<<<<<< HEAD
-		if (altmap)
-			p = altmap_alloc_block_buf(page_size, altmap);
-=======
 		if (altmap && !altmap_cross_boundary(altmap, start, page_size)) {
 			p = altmap_alloc_block_buf(page_size, altmap);
 			if (!p)
 				pr_debug("altmap block allocation failed, falling back to system memory");
 		}
->>>>>>> f7688b48
 		if (!p)
 			p = vmemmap_alloc_block_buf(page_size, node);
 		if (!p)
