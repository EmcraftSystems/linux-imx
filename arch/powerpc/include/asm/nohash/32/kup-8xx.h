--- conflicted
+++ resolved
@@ -46,12 +46,7 @@
 	mtspr(SPRN_MD_AP, MD_APG_KUAP);
 }
 
-<<<<<<< HEAD
-static inline bool
-bad_kuap_fault(struct pt_regs *regs, unsigned long address, bool is_write)
-=======
 static inline unsigned long prevent_user_access_return(void)
->>>>>>> d1988041
 {
 	unsigned long flags = mfspr(SPRN_MD_AP);
 
