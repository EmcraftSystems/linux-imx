/* SPDX-License-Identifier: GPL-2.0-or-later */
/*
 * This file contains miscellaneous low-level functions.
 *    Copyright (C) 1995-1996 Gary Thomas (gdt@linuxppc.org)
 *
 * Largely rewritten by Cort Dougan (cort@cs.nmt.edu)
 * and Paul Mackerras.
 * Adapted for iSeries by Mike Corrigan (mikejc@us.ibm.com)
 * PPC64 updates by Dave Engebretsen (engebret@us.ibm.com)
 */

#include <linux/sys.h>
#include <asm/unistd.h>
#include <asm/errno.h>
#include <asm/processor.h>
#include <asm/page.h>
#include <asm/cache.h>
#include <asm/ppc_asm.h>
#include <asm/asm-offsets.h>
#include <asm/cputable.h>
#include <asm/thread_info.h>
#include <asm/kexec.h>
#include <asm/ptrace.h>
#include <asm/mmu.h>
#include <asm/export.h>
#include <asm/feature-fixups.h>

	.text

_GLOBAL(call_do_softirq)
	mflr	r0
	std	r0,16(r1)
	stdu	r1,THREAD_SIZE-STACK_FRAME_OVERHEAD(r3)
	mr	r1,r3
	bl	__do_softirq
	ld	r1,0(r1)
	ld	r0,16(r1)
	mtlr	r0
	blr

_GLOBAL(call_do_irq)
	mflr	r0
	std	r0,16(r1)
	stdu	r1,THREAD_SIZE-STACK_FRAME_OVERHEAD(r4)
	mr	r1,r4
	bl	__do_irq
	ld	r1,0(r1)
	ld	r0,16(r1)
	mtlr	r0
	blr

	.section	".toc","aw"
PPC64_CACHES:
	.tc		ppc64_caches[TC],ppc64_caches
	.section	".text"

/*
 * Write any modified data cache blocks out to memory
 * and invalidate the corresponding instruction cache blocks.
 *
 * flush_icache_range(unsigned long start, unsigned long stop)
 *
 *   flush all bytes from start through stop-1 inclusive
 */

_GLOBAL_TOC(flush_icache_range)
BEGIN_FTR_SECTION
	PURGE_PREFETCHED_INS
	blr
END_FTR_SECTION_IFSET(CPU_FTR_COHERENT_ICACHE)
/*
 * Flush the data cache to memory 
 * 
 * Different systems have different cache line sizes
 * and in some cases i-cache and d-cache line sizes differ from
 * each other.
 */
 	ld	r10,PPC64_CACHES@toc(r2)
	lwz	r7,DCACHEL1BLOCKSIZE(r10)/* Get cache block size */
	addi	r5,r7,-1
	andc	r6,r3,r5		/* round low to line bdy */
	subf	r8,r6,r4		/* compute length */
	add	r8,r8,r5		/* ensure we get enough */
	lwz	r9,DCACHEL1LOGBLOCKSIZE(r10)	/* Get log-2 of cache block size */
	srw.	r8,r8,r9		/* compute line count */
	beqlr				/* nothing to do? */
	mtctr	r8
1:	dcbst	0,r6
	add	r6,r6,r7
	bdnz	1b
	sync

/* Now invalidate the instruction cache */
	
	lwz	r7,ICACHEL1BLOCKSIZE(r10)	/* Get Icache block size */
	addi	r5,r7,-1
	andc	r6,r3,r5		/* round low to line bdy */
	subf	r8,r6,r4		/* compute length */
	add	r8,r8,r5
	lwz	r9,ICACHEL1LOGBLOCKSIZE(r10)	/* Get log-2 of Icache block size */
	srw.	r8,r8,r9		/* compute line count */
	beqlr				/* nothing to do? */
	mtctr	r8
2:	icbi	0,r6
	add	r6,r6,r7
	bdnz	2b
	isync
	blr
_ASM_NOKPROBE_SYMBOL(flush_icache_range)
EXPORT_SYMBOL(flush_icache_range)

/*
<<<<<<< HEAD
 * Like above, but only do the D-cache.
 *
 * flush_dcache_range(unsigned long start, unsigned long stop)
 *
 *    flush all bytes from start to stop-1 inclusive
 */
_GLOBAL_TOC(flush_dcache_range)

/*
 * Flush the data cache to memory 
 * 
 * Different systems have different cache line sizes
 */
 	ld	r10,PPC64_CACHES@toc(r2)
	lwz	r7,DCACHEL1BLOCKSIZE(r10)	/* Get dcache block size */
	addi	r5,r7,-1
	andc	r6,r3,r5		/* round low to line bdy */
	subf	r8,r6,r4		/* compute length */
	add	r8,r8,r5		/* ensure we get enough */
	lwz	r9,DCACHEL1LOGBLOCKSIZE(r10)	/* Get log-2 of dcache block size */
	srd.	r8,r8,r9		/* compute line count */
	beqlr				/* nothing to do? */
	mtctr	r8
0:	dcbst	0,r6
	add	r6,r6,r7
	bdnz	0b
	sync
	blr
EXPORT_SYMBOL(flush_dcache_range)

_GLOBAL(flush_inval_dcache_range)
 	ld	r10,PPC64_CACHES@toc(r2)
	lwz	r7,DCACHEL1BLOCKSIZE(r10)	/* Get dcache block size */
	addi	r5,r7,-1
	andc	r6,r3,r5		/* round low to line bdy */
	subf	r8,r6,r4		/* compute length */
	add	r8,r8,r5		/* ensure we get enough */
	lwz	r9,DCACHEL1LOGBLOCKSIZE(r10)/* Get log-2 of dcache block size */
	srd.	r8,r8,r9		/* compute line count */
	beqlr				/* nothing to do? */
	sync
	isync
	mtctr	r8
0:	dcbf	0,r6
	add	r6,r6,r7
	bdnz	0b
	sync
	isync
	blr


/*
=======
>>>>>>> f7688b48
 * Flush a particular page from the data cache to RAM.
 * Note: this is necessary because the instruction cache does *not*
 * snoop from the data cache.
 *
 *	void __flush_dcache_icache(void *page)
 */
_GLOBAL(__flush_dcache_icache)
/*
 * Flush the data cache to memory 
 * 
 * Different systems have different cache line sizes
 */

BEGIN_FTR_SECTION
	PURGE_PREFETCHED_INS
	blr
END_FTR_SECTION_IFSET(CPU_FTR_COHERENT_ICACHE)

/* Flush the dcache */
 	ld	r7,PPC64_CACHES@toc(r2)
	clrrdi	r3,r3,PAGE_SHIFT           	    /* Page align */
	lwz	r4,DCACHEL1BLOCKSPERPAGE(r7)	/* Get # dcache blocks per page */
	lwz	r5,DCACHEL1BLOCKSIZE(r7)	/* Get dcache block size */
	mr	r6,r3
	mtctr	r4
0:	dcbst	0,r6
	add	r6,r6,r5
	bdnz	0b
	sync

/* Now invalidate the icache */	

	lwz	r4,ICACHEL1BLOCKSPERPAGE(r7)	/* Get # icache blocks per page */
	lwz	r5,ICACHEL1BLOCKSIZE(r7)	/* Get icache block size */
	mtctr	r4
1:	icbi	0,r3
	add	r3,r3,r5
	bdnz	1b
	isync
	blr

_GLOBAL(__bswapdi2)
EXPORT_SYMBOL(__bswapdi2)
	srdi	r8,r3,32
	rlwinm	r7,r3,8,0xffffffff
	rlwimi	r7,r3,24,0,7
	rlwinm	r9,r8,8,0xffffffff
	rlwimi	r7,r3,24,16,23
	rlwimi	r9,r8,24,0,7
	rlwimi	r9,r8,24,16,23
	sldi	r7,r7,32
	or	r3,r7,r9
	blr


#ifdef CONFIG_PPC_EARLY_DEBUG_BOOTX
_GLOBAL(rmci_on)
	sync
	isync
	li	r3,0x100
	rldicl	r3,r3,32,0
	mfspr	r5,SPRN_HID4
	or	r5,r5,r3
	sync
	mtspr	SPRN_HID4,r5
	isync
	slbia
	isync
	sync
	blr

_GLOBAL(rmci_off)
	sync
	isync
	li	r3,0x100
	rldicl	r3,r3,32,0
	mfspr	r5,SPRN_HID4
	andc	r5,r5,r3
	sync
	mtspr	SPRN_HID4,r5
	isync
	slbia
	isync
	sync
	blr
#endif /* CONFIG_PPC_EARLY_DEBUG_BOOTX */

#if defined(CONFIG_PPC_PMAC) || defined(CONFIG_PPC_MAPLE)

/*
 * Do an IO access in real mode
 */
_GLOBAL(real_readb)
	mfmsr	r7
	ori	r0,r7,MSR_DR
	xori	r0,r0,MSR_DR
	sync
	mtmsrd	r0
	sync
	isync
	mfspr	r6,SPRN_HID4
	rldicl	r5,r6,32,0
	ori	r5,r5,0x100
	rldicl	r5,r5,32,0
	sync
	mtspr	SPRN_HID4,r5
	isync
	slbia
	isync
	lbz	r3,0(r3)
	sync
	mtspr	SPRN_HID4,r6
	isync
	slbia
	isync
	mtmsrd	r7
	sync
	isync
	blr

	/*
 * Do an IO access in real mode
 */
_GLOBAL(real_writeb)
	mfmsr	r7
	ori	r0,r7,MSR_DR
	xori	r0,r0,MSR_DR
	sync
	mtmsrd	r0
	sync
	isync
	mfspr	r6,SPRN_HID4
	rldicl	r5,r6,32,0
	ori	r5,r5,0x100
	rldicl	r5,r5,32,0
	sync
	mtspr	SPRN_HID4,r5
	isync
	slbia
	isync
	stb	r3,0(r4)
	sync
	mtspr	SPRN_HID4,r6
	isync
	slbia
	isync
	mtmsrd	r7
	sync
	isync
	blr
#endif /* defined(CONFIG_PPC_PMAC) || defined(CONFIG_PPC_MAPLE) */

#ifdef CONFIG_PPC_PASEMI

_GLOBAL(real_205_readb)
	mfmsr	r7
	ori	r0,r7,MSR_DR
	xori	r0,r0,MSR_DR
	sync
	mtmsrd	r0
	sync
	isync
	LBZCIX(R3,R0,R3)
	isync
	mtmsrd	r7
	sync
	isync
	blr

_GLOBAL(real_205_writeb)
	mfmsr	r7
	ori	r0,r7,MSR_DR
	xori	r0,r0,MSR_DR
	sync
	mtmsrd	r0
	sync
	isync
	STBCIX(R3,R0,R4)
	isync
	mtmsrd	r7
	sync
	isync
	blr

#endif /* CONFIG_PPC_PASEMI */


#if defined(CONFIG_CPU_FREQ_PMAC64) || defined(CONFIG_CPU_FREQ_MAPLE)
/*
 * SCOM access functions for 970 (FX only for now)
 *
 * unsigned long scom970_read(unsigned int address);
 * void scom970_write(unsigned int address, unsigned long value);
 *
 * The address passed in is the 24 bits register address. This code
 * is 970 specific and will not check the status bits, so you should
 * know what you are doing.
 */
_GLOBAL(scom970_read)
	/* interrupts off */
	mfmsr	r4
	ori	r0,r4,MSR_EE
	xori	r0,r0,MSR_EE
	mtmsrd	r0,1

	/* rotate 24 bits SCOM address 8 bits left and mask out it's low 8 bits
	 * (including parity). On current CPUs they must be 0'd,
	 * and finally or in RW bit
	 */
	rlwinm	r3,r3,8,0,15
	ori	r3,r3,0x8000

	/* do the actual scom read */
	sync
	mtspr	SPRN_SCOMC,r3
	isync
	mfspr	r3,SPRN_SCOMD
	isync
	mfspr	r0,SPRN_SCOMC
	isync

	/* XXX:	fixup result on some buggy 970's (ouch ! we lost a bit, bah
	 * that's the best we can do). Not implemented yet as we don't use
	 * the scom on any of the bogus CPUs yet, but may have to be done
	 * ultimately
	 */

	/* restore interrupts */
	mtmsrd	r4,1
	blr


_GLOBAL(scom970_write)
	/* interrupts off */
	mfmsr	r5
	ori	r0,r5,MSR_EE
	xori	r0,r0,MSR_EE
	mtmsrd	r0,1

	/* rotate 24 bits SCOM address 8 bits left and mask out it's low 8 bits
	 * (including parity). On current CPUs they must be 0'd.
	 */

	rlwinm	r3,r3,8,0,15

	sync
	mtspr	SPRN_SCOMD,r4      /* write data */
	isync
	mtspr	SPRN_SCOMC,r3      /* write command */
	isync
	mfspr	3,SPRN_SCOMC
	isync

	/* restore interrupts */
	mtmsrd	r5,1
	blr
#endif /* CONFIG_CPU_FREQ_PMAC64 || CONFIG_CPU_FREQ_MAPLE */

/* kexec_wait(phys_cpu)
 *
 * wait for the flag to change, indicating this kernel is going away but
 * the slave code for the next one is at addresses 0 to 100.
 *
 * This is used by all slaves, even those that did not find a matching
 * paca in the secondary startup code.
 *
 * Physical (hardware) cpu id should be in r3.
 */
_GLOBAL(kexec_wait)
	bl	1f
1:	mflr	r5
	addi	r5,r5,kexec_flag-1b

99:	HMT_LOW
#ifdef CONFIG_KEXEC_CORE	/* use no memory without kexec */
	lwz	r4,0(r5)
	cmpwi	0,r4,0
	beq	99b
#ifdef CONFIG_PPC_BOOK3S_64
	li	r10,0x60
	mfmsr	r11
	clrrdi	r11,r11,1	/* Clear MSR_LE */
	mtsrr0	r10
	mtsrr1	r11
	rfid
#else
	/* Create TLB entry in book3e_secondary_core_init */
	li	r4,0
	ba	0x60
#endif
#endif

/* this can be in text because we won't change it until we are
 * running in real anyways
 */
kexec_flag:
	.long	0


#ifdef CONFIG_KEXEC_CORE
#ifdef CONFIG_PPC_BOOK3E
/*
 * BOOK3E has no real MMU mode, so we have to setup the initial TLB
 * for a core to identity map v:0 to p:0.  This current implementation
 * assumes that 1G is enough for kexec.
 */
kexec_create_tlb:
	/*
	 * Invalidate all non-IPROT TLB entries to avoid any TLB conflict.
	 * IPROT TLB entries should be >= PAGE_OFFSET and thus not conflict.
	 */
	PPC_TLBILX_ALL(0,R0)
	sync
	isync

	mfspr	r10,SPRN_TLB1CFG
	andi.	r10,r10,TLBnCFG_N_ENTRY	/* Extract # entries */
	subi	r10,r10,1	/* Last entry: no conflict with kernel text */
	lis	r9,MAS0_TLBSEL(1)@h
	rlwimi	r9,r10,16,4,15		/* Setup MAS0 = TLBSEL | ESEL(r9) */

/* Set up a temp identity mapping v:0 to p:0 and return to it. */
#if defined(CONFIG_SMP) || defined(CONFIG_PPC_E500MC)
#define M_IF_NEEDED	MAS2_M
#else
#define M_IF_NEEDED	0
#endif
	mtspr	SPRN_MAS0,r9

	lis	r9,(MAS1_VALID|MAS1_IPROT)@h
	ori	r9,r9,(MAS1_TSIZE(BOOK3E_PAGESZ_1GB))@l
	mtspr	SPRN_MAS1,r9

	LOAD_REG_IMMEDIATE(r9, 0x0 | M_IF_NEEDED)
	mtspr	SPRN_MAS2,r9

	LOAD_REG_IMMEDIATE(r9, 0x0 | MAS3_SR | MAS3_SW | MAS3_SX)
	mtspr	SPRN_MAS3,r9
	li	r9,0
	mtspr	SPRN_MAS7,r9

	tlbwe
	isync
	blr
#endif

/* kexec_smp_wait(void)
 *
 * call with interrupts off
 * note: this is a terminal routine, it does not save lr
 *
 * get phys id from paca
 * switch to real mode
 * mark the paca as no longer used
 * join other cpus in kexec_wait(phys_id)
 */
_GLOBAL(kexec_smp_wait)
	lhz	r3,PACAHWCPUID(r13)
	bl	real_mode

	li	r4,KEXEC_STATE_REAL_MODE
	stb	r4,PACAKEXECSTATE(r13)
	SYNC

	b	kexec_wait

/*
 * switch to real mode (turn mmu off)
 * we use the early kernel trick that the hardware ignores bits
 * 0 and 1 (big endian) of the effective address in real mode
 *
 * don't overwrite r3 here, it is live for kexec_wait above.
 */
real_mode:	/* assume normal blr return */
#ifdef CONFIG_PPC_BOOK3E
	/* Create an identity mapping. */
	b	kexec_create_tlb
#else
1:	li	r9,MSR_RI
	li	r10,MSR_DR|MSR_IR
	mflr	r11		/* return address to SRR0 */
	mfmsr	r12
	andc	r9,r12,r9
	andc	r10,r12,r10

	mtmsrd	r9,1
	mtspr	SPRN_SRR1,r10
	mtspr	SPRN_SRR0,r11
	rfid
#endif

/*
 * kexec_sequence(newstack, start, image, control, clear_all(),
	          copy_with_mmu_off)
 *
 * does the grungy work with stack switching and real mode switches
 * also does simple calls to other code
 */

_GLOBAL(kexec_sequence)
	mflr	r0
	std	r0,16(r1)

	/* switch stacks to newstack -- &kexec_stack.stack */
	stdu	r1,THREAD_SIZE-STACK_FRAME_OVERHEAD(r3)
	mr	r1,r3

	li	r0,0
	std	r0,16(r1)

BEGIN_FTR_SECTION
	/*
	 * This is the best time to turn AMR/IAMR off.
	 * key 0 is used in radix for supervisor<->user
	 * protection, but on hash key 0 is reserved
	 * ideally we want to enter with a clean state.
	 * NOTE, we rely on r0 being 0 from above.
	 */
	mtspr	SPRN_IAMR,r0
BEGIN_FTR_SECTION_NESTED(42)
	mtspr	SPRN_AMOR,r0
END_FTR_SECTION_NESTED_IFSET(CPU_FTR_HVMODE, 42)
END_FTR_SECTION_IFSET(CPU_FTR_ARCH_300)

	/* save regs for local vars on new stack.
	 * yes, we won't go back, but ...
	 */
	std	r31,-8(r1)
	std	r30,-16(r1)
	std	r29,-24(r1)
	std	r28,-32(r1)
	std	r27,-40(r1)
	std	r26,-48(r1)
	std	r25,-56(r1)

	stdu	r1,-STACK_FRAME_OVERHEAD-64(r1)

	/* save args into preserved regs */
	mr	r31,r3			/* newstack (both) */
	mr	r30,r4			/* start (real) */
	mr	r29,r5			/* image (virt) */
	mr	r28,r6			/* control, unused */
	mr	r27,r7			/* clear_all() fn desc */
	mr	r26,r8			/* copy_with_mmu_off */
	lhz	r25,PACAHWCPUID(r13)	/* get our phys cpu from paca */

	/* disable interrupts, we are overwriting kernel data next */
#ifdef CONFIG_PPC_BOOK3E
	wrteei	0
#else
	mfmsr	r3
	rlwinm	r3,r3,0,17,15
	mtmsrd	r3,1
#endif

	/* We need to turn the MMU off unless we are in hash mode
	 * under a hypervisor
	 */
	cmpdi	r26,0
	beq	1f
	bl	real_mode
1:
	/* copy dest pages, flush whole dest image */
	mr	r3,r29
	bl	kexec_copy_flush	/* (image) */

	/* turn off mmu now if not done earlier */
	cmpdi	r26,0
	bne	1f
	bl	real_mode

	/* copy  0x100 bytes starting at start to 0 */
1:	li	r3,0
	mr	r4,r30		/* start, aka phys mem offset */
	li	r5,0x100
	li	r6,0
	bl	copy_and_flush	/* (dest, src, copy limit, start offset) */
1:	/* assume normal blr return */

	/* release other cpus to the new kernel secondary start at 0x60 */
	mflr	r5
	li	r6,1
	stw	r6,kexec_flag-1b(5)

	cmpdi	r27,0
	beq	1f

	/* clear out hardware hash page table and tlb */
#ifdef PPC64_ELF_ABI_v1
	ld	r12,0(r27)		/* deref function descriptor */
#else
	mr	r12,r27
#endif
	mtctr	r12
	bctrl				/* mmu_hash_ops.hpte_clear_all(void); */

/*
 *   kexec image calling is:
 *      the first 0x100 bytes of the entry point are copied to 0
 *
 *      all slaves branch to slave = 0x60 (absolute)
 *              slave(phys_cpu_id);
 *
 *      master goes to start = entry point
 *              start(phys_cpu_id, start, 0);
 *
 *
 *   a wrapper is needed to call existing kernels, here is an approximate
 *   description of one method:
 *
 * v2: (2.6.10)
 *   start will be near the boot_block (maybe 0x100 bytes before it?)
 *   it will have a 0x60, which will b to boot_block, where it will wait
 *   and 0 will store phys into struct boot-block and load r3 from there,
 *   copy kernel 0-0x100 and tell slaves to back down to 0x60 again
 *
 * v1: (2.6.9)
 *    boot block will have all cpus scanning device tree to see if they
 *    are the boot cpu ?????
 *    other device tree differences (prop sizes, va vs pa, etc)...
 */
1:	mr	r3,r25	# my phys cpu
	mr	r4,r30	# start, aka phys mem offset
	mtlr	4
	li	r5,0
	blr	/* image->start(physid, image->start, 0); */
#endif /* CONFIG_KEXEC_CORE */<|MERGE_RESOLUTION|>--- conflicted
+++ resolved
@@ -110,61 +110,6 @@
 EXPORT_SYMBOL(flush_icache_range)
 
 /*
-<<<<<<< HEAD
- * Like above, but only do the D-cache.
- *
- * flush_dcache_range(unsigned long start, unsigned long stop)
- *
- *    flush all bytes from start to stop-1 inclusive
- */
-_GLOBAL_TOC(flush_dcache_range)
-
-/*
- * Flush the data cache to memory 
- * 
- * Different systems have different cache line sizes
- */
- 	ld	r10,PPC64_CACHES@toc(r2)
-	lwz	r7,DCACHEL1BLOCKSIZE(r10)	/* Get dcache block size */
-	addi	r5,r7,-1
-	andc	r6,r3,r5		/* round low to line bdy */
-	subf	r8,r6,r4		/* compute length */
-	add	r8,r8,r5		/* ensure we get enough */
-	lwz	r9,DCACHEL1LOGBLOCKSIZE(r10)	/* Get log-2 of dcache block size */
-	srd.	r8,r8,r9		/* compute line count */
-	beqlr				/* nothing to do? */
-	mtctr	r8
-0:	dcbst	0,r6
-	add	r6,r6,r7
-	bdnz	0b
-	sync
-	blr
-EXPORT_SYMBOL(flush_dcache_range)
-
-_GLOBAL(flush_inval_dcache_range)
- 	ld	r10,PPC64_CACHES@toc(r2)
-	lwz	r7,DCACHEL1BLOCKSIZE(r10)	/* Get dcache block size */
-	addi	r5,r7,-1
-	andc	r6,r3,r5		/* round low to line bdy */
-	subf	r8,r6,r4		/* compute length */
-	add	r8,r8,r5		/* ensure we get enough */
-	lwz	r9,DCACHEL1LOGBLOCKSIZE(r10)/* Get log-2 of dcache block size */
-	srd.	r8,r8,r9		/* compute line count */
-	beqlr				/* nothing to do? */
-	sync
-	isync
-	mtctr	r8
-0:	dcbf	0,r6
-	add	r6,r6,r7
-	bdnz	0b
-	sync
-	isync
-	blr
-
-
-/*
-=======
->>>>>>> f7688b48
  * Flush a particular page from the data cache to RAM.
  * Note: this is necessary because the instruction cache does *not*
  * snoop from the data cache.
