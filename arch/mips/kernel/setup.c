--- conflicted
+++ resolved
@@ -451,11 +451,6 @@
 	if (ret != 0 || crash_size <= 0)
 		return;
 
-<<<<<<< HEAD
-	if (!memblock_find_in_range(crash_base, crash_base + crash_size, crash_size, 1)) {
-		pr_warn("Invalid memory region reserved for crash kernel\n");
-		return;
-=======
 	if (crash_base <= 0) {
 		crash_base = memblock_find_in_range(CRASH_ALIGN, CRASH_ADDR_MAX,
 							crash_size, CRASH_ALIGN);
@@ -472,7 +467,6 @@
 			pr_warn("Invalid memory region reserved for crash kernel\n");
 			return;
 		}
->>>>>>> d1988041
 	}
 
 	crashk_res.start = crash_base;
