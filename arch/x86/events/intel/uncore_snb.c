// SPDX-License-Identifier: GPL-2.0
/* Nehalem/SandBridge/Haswell/Broadwell/Skylake uncore support */
#include "uncore.h"

/* Uncore IMC PCI IDs */
<<<<<<< HEAD
#define PCI_DEVICE_ID_INTEL_SNB_IMC	0x0100
#define PCI_DEVICE_ID_INTEL_IVB_IMC	0x0154
#define PCI_DEVICE_ID_INTEL_IVB_E3_IMC	0x0150
#define PCI_DEVICE_ID_INTEL_HSW_IMC	0x0c00
#define PCI_DEVICE_ID_INTEL_HSW_U_IMC	0x0a04
#define PCI_DEVICE_ID_INTEL_BDW_IMC	0x1604
#define PCI_DEVICE_ID_INTEL_SKL_U_IMC	0x1904
#define PCI_DEVICE_ID_INTEL_SKL_Y_IMC	0x190c
#define PCI_DEVICE_ID_INTEL_SKL_HD_IMC	0x1900
#define PCI_DEVICE_ID_INTEL_SKL_HQ_IMC	0x1910
#define PCI_DEVICE_ID_INTEL_SKL_SD_IMC	0x190f
#define PCI_DEVICE_ID_INTEL_SKL_SQ_IMC	0x191f
#define PCI_DEVICE_ID_INTEL_KBL_Y_IMC	0x590c
#define PCI_DEVICE_ID_INTEL_KBL_U_IMC	0x5904
#define PCI_DEVICE_ID_INTEL_KBL_UQ_IMC	0x5914
#define PCI_DEVICE_ID_INTEL_KBL_SD_IMC	0x590f
#define PCI_DEVICE_ID_INTEL_KBL_SQ_IMC	0x591f
#define PCI_DEVICE_ID_INTEL_CFL_2U_IMC	0x3ecc
#define PCI_DEVICE_ID_INTEL_CFL_4U_IMC	0x3ed0
#define PCI_DEVICE_ID_INTEL_CFL_4H_IMC	0x3e10
#define PCI_DEVICE_ID_INTEL_CFL_6H_IMC	0x3ec4
=======
#define PCI_DEVICE_ID_INTEL_SNB_IMC		0x0100
#define PCI_DEVICE_ID_INTEL_IVB_IMC		0x0154
#define PCI_DEVICE_ID_INTEL_IVB_E3_IMC		0x0150
#define PCI_DEVICE_ID_INTEL_HSW_IMC		0x0c00
#define PCI_DEVICE_ID_INTEL_HSW_U_IMC		0x0a04
#define PCI_DEVICE_ID_INTEL_BDW_IMC		0x1604
#define PCI_DEVICE_ID_INTEL_SKL_U_IMC		0x1904
#define PCI_DEVICE_ID_INTEL_SKL_Y_IMC		0x190c
#define PCI_DEVICE_ID_INTEL_SKL_HD_IMC		0x1900
#define PCI_DEVICE_ID_INTEL_SKL_HQ_IMC		0x1910
#define PCI_DEVICE_ID_INTEL_SKL_SD_IMC		0x190f
#define PCI_DEVICE_ID_INTEL_SKL_SQ_IMC		0x191f
#define PCI_DEVICE_ID_INTEL_KBL_Y_IMC		0x590c
#define PCI_DEVICE_ID_INTEL_KBL_U_IMC		0x5904
#define PCI_DEVICE_ID_INTEL_KBL_UQ_IMC		0x5914
#define PCI_DEVICE_ID_INTEL_KBL_SD_IMC		0x590f
#define PCI_DEVICE_ID_INTEL_KBL_SQ_IMC		0x591f
#define PCI_DEVICE_ID_INTEL_KBL_HQ_IMC		0x5910
#define PCI_DEVICE_ID_INTEL_KBL_WQ_IMC		0x5918
#define PCI_DEVICE_ID_INTEL_CFL_2U_IMC		0x3ecc
#define PCI_DEVICE_ID_INTEL_CFL_4U_IMC		0x3ed0
#define PCI_DEVICE_ID_INTEL_CFL_4H_IMC		0x3e10
#define PCI_DEVICE_ID_INTEL_CFL_6H_IMC		0x3ec4
>>>>>>> f7688b48
#define PCI_DEVICE_ID_INTEL_CFL_2S_D_IMC	0x3e0f
#define PCI_DEVICE_ID_INTEL_CFL_4S_D_IMC	0x3e1f
#define PCI_DEVICE_ID_INTEL_CFL_6S_D_IMC	0x3ec2
#define PCI_DEVICE_ID_INTEL_CFL_8S_D_IMC	0x3e30
#define PCI_DEVICE_ID_INTEL_CFL_4S_W_IMC	0x3e18
#define PCI_DEVICE_ID_INTEL_CFL_6S_W_IMC	0x3ec6
#define PCI_DEVICE_ID_INTEL_CFL_8S_W_IMC	0x3e31
#define PCI_DEVICE_ID_INTEL_CFL_4S_S_IMC	0x3e33
#define PCI_DEVICE_ID_INTEL_CFL_6S_S_IMC	0x3eca
#define PCI_DEVICE_ID_INTEL_CFL_8S_S_IMC	0x3e32
<<<<<<< HEAD
=======
#define PCI_DEVICE_ID_INTEL_AML_YD_IMC		0x590c
#define PCI_DEVICE_ID_INTEL_AML_YQ_IMC		0x590d
#define PCI_DEVICE_ID_INTEL_WHL_UQ_IMC		0x3ed0
#define PCI_DEVICE_ID_INTEL_WHL_4_UQ_IMC	0x3e34
#define PCI_DEVICE_ID_INTEL_WHL_UD_IMC		0x3e35
#define PCI_DEVICE_ID_INTEL_ICL_U_IMC		0x8a02
#define PCI_DEVICE_ID_INTEL_ICL_U2_IMC		0x8a12

>>>>>>> f7688b48

/* SNB event control */
#define SNB_UNC_CTL_EV_SEL_MASK			0x000000ff
#define SNB_UNC_CTL_UMASK_MASK			0x0000ff00
#define SNB_UNC_CTL_EDGE_DET			(1 << 18)
#define SNB_UNC_CTL_EN				(1 << 22)
#define SNB_UNC_CTL_INVERT			(1 << 23)
#define SNB_UNC_CTL_CMASK_MASK			0x1f000000
#define NHM_UNC_CTL_CMASK_MASK			0xff000000
#define NHM_UNC_FIXED_CTR_CTL_EN		(1 << 0)

#define SNB_UNC_RAW_EVENT_MASK			(SNB_UNC_CTL_EV_SEL_MASK | \
						 SNB_UNC_CTL_UMASK_MASK | \
						 SNB_UNC_CTL_EDGE_DET | \
						 SNB_UNC_CTL_INVERT | \
						 SNB_UNC_CTL_CMASK_MASK)

#define NHM_UNC_RAW_EVENT_MASK			(SNB_UNC_CTL_EV_SEL_MASK | \
						 SNB_UNC_CTL_UMASK_MASK | \
						 SNB_UNC_CTL_EDGE_DET | \
						 SNB_UNC_CTL_INVERT | \
						 NHM_UNC_CTL_CMASK_MASK)

/* SNB global control register */
#define SNB_UNC_PERF_GLOBAL_CTL                 0x391
#define SNB_UNC_FIXED_CTR_CTRL                  0x394
#define SNB_UNC_FIXED_CTR                       0x395

/* SNB uncore global control */
#define SNB_UNC_GLOBAL_CTL_CORE_ALL             ((1 << 4) - 1)
#define SNB_UNC_GLOBAL_CTL_EN                   (1 << 29)

/* SNB Cbo register */
#define SNB_UNC_CBO_0_PERFEVTSEL0               0x700
#define SNB_UNC_CBO_0_PER_CTR0                  0x706
#define SNB_UNC_CBO_MSR_OFFSET                  0x10

/* SNB ARB register */
#define SNB_UNC_ARB_PER_CTR0			0x3b0
#define SNB_UNC_ARB_PERFEVTSEL0			0x3b2
#define SNB_UNC_ARB_MSR_OFFSET			0x10

/* NHM global control register */
#define NHM_UNC_PERF_GLOBAL_CTL                 0x391
#define NHM_UNC_FIXED_CTR                       0x394
#define NHM_UNC_FIXED_CTR_CTRL                  0x395

/* NHM uncore global control */
#define NHM_UNC_GLOBAL_CTL_EN_PC_ALL            ((1ULL << 8) - 1)
#define NHM_UNC_GLOBAL_CTL_EN_FC                (1ULL << 32)

/* NHM uncore register */
#define NHM_UNC_PERFEVTSEL0                     0x3c0
#define NHM_UNC_UNCORE_PMC0                     0x3b0

/* SKL uncore global control */
#define SKL_UNC_PERF_GLOBAL_CTL			0xe01
#define SKL_UNC_GLOBAL_CTL_CORE_ALL		((1 << 5) - 1)

/* ICL Cbo register */
#define ICL_UNC_CBO_CONFIG			0x396
#define ICL_UNC_NUM_CBO_MASK			0xf
#define ICL_UNC_CBO_0_PER_CTR0			0x702
#define ICL_UNC_CBO_MSR_OFFSET			0x8

DEFINE_UNCORE_FORMAT_ATTR(event, event, "config:0-7");
DEFINE_UNCORE_FORMAT_ATTR(umask, umask, "config:8-15");
DEFINE_UNCORE_FORMAT_ATTR(edge, edge, "config:18");
DEFINE_UNCORE_FORMAT_ATTR(inv, inv, "config:23");
DEFINE_UNCORE_FORMAT_ATTR(cmask5, cmask, "config:24-28");
DEFINE_UNCORE_FORMAT_ATTR(cmask8, cmask, "config:24-31");

/* Sandy Bridge uncore support */
static void snb_uncore_msr_enable_event(struct intel_uncore_box *box, struct perf_event *event)
{
	struct hw_perf_event *hwc = &event->hw;

	if (hwc->idx < UNCORE_PMC_IDX_FIXED)
		wrmsrl(hwc->config_base, hwc->config | SNB_UNC_CTL_EN);
	else
		wrmsrl(hwc->config_base, SNB_UNC_CTL_EN);
}

static void snb_uncore_msr_disable_event(struct intel_uncore_box *box, struct perf_event *event)
{
	wrmsrl(event->hw.config_base, 0);
}

static void snb_uncore_msr_init_box(struct intel_uncore_box *box)
{
	if (box->pmu->pmu_idx == 0) {
		wrmsrl(SNB_UNC_PERF_GLOBAL_CTL,
			SNB_UNC_GLOBAL_CTL_EN | SNB_UNC_GLOBAL_CTL_CORE_ALL);
	}
}

static void snb_uncore_msr_enable_box(struct intel_uncore_box *box)
{
	wrmsrl(SNB_UNC_PERF_GLOBAL_CTL,
		SNB_UNC_GLOBAL_CTL_EN | SNB_UNC_GLOBAL_CTL_CORE_ALL);
}

static void snb_uncore_msr_exit_box(struct intel_uncore_box *box)
{
	if (box->pmu->pmu_idx == 0)
		wrmsrl(SNB_UNC_PERF_GLOBAL_CTL, 0);
}

static struct uncore_event_desc snb_uncore_events[] = {
	INTEL_UNCORE_EVENT_DESC(clockticks, "event=0xff,umask=0x00"),
	{ /* end: all zeroes */ },
};

static struct attribute *snb_uncore_formats_attr[] = {
	&format_attr_event.attr,
	&format_attr_umask.attr,
	&format_attr_edge.attr,
	&format_attr_inv.attr,
	&format_attr_cmask5.attr,
	NULL,
};

static const struct attribute_group snb_uncore_format_group = {
	.name		= "format",
	.attrs		= snb_uncore_formats_attr,
};

static struct intel_uncore_ops snb_uncore_msr_ops = {
	.init_box	= snb_uncore_msr_init_box,
	.enable_box	= snb_uncore_msr_enable_box,
	.exit_box	= snb_uncore_msr_exit_box,
	.disable_event	= snb_uncore_msr_disable_event,
	.enable_event	= snb_uncore_msr_enable_event,
	.read_counter	= uncore_msr_read_counter,
};

static struct event_constraint snb_uncore_arb_constraints[] = {
	UNCORE_EVENT_CONSTRAINT(0x80, 0x1),
	UNCORE_EVENT_CONSTRAINT(0x83, 0x1),
	EVENT_CONSTRAINT_END
};

static struct intel_uncore_type snb_uncore_cbox = {
	.name		= "cbox",
	.num_counters   = 2,
	.num_boxes	= 4,
	.perf_ctr_bits	= 44,
	.fixed_ctr_bits	= 48,
	.perf_ctr	= SNB_UNC_CBO_0_PER_CTR0,
	.event_ctl	= SNB_UNC_CBO_0_PERFEVTSEL0,
	.fixed_ctr	= SNB_UNC_FIXED_CTR,
	.fixed_ctl	= SNB_UNC_FIXED_CTR_CTRL,
	.single_fixed	= 1,
	.event_mask	= SNB_UNC_RAW_EVENT_MASK,
	.msr_offset	= SNB_UNC_CBO_MSR_OFFSET,
	.ops		= &snb_uncore_msr_ops,
	.format_group	= &snb_uncore_format_group,
	.event_descs	= snb_uncore_events,
};

static struct intel_uncore_type snb_uncore_arb = {
	.name		= "arb",
	.num_counters   = 2,
	.num_boxes	= 1,
	.perf_ctr_bits	= 44,
	.perf_ctr	= SNB_UNC_ARB_PER_CTR0,
	.event_ctl	= SNB_UNC_ARB_PERFEVTSEL0,
	.event_mask	= SNB_UNC_RAW_EVENT_MASK,
	.msr_offset	= SNB_UNC_ARB_MSR_OFFSET,
	.constraints	= snb_uncore_arb_constraints,
	.ops		= &snb_uncore_msr_ops,
	.format_group	= &snb_uncore_format_group,
};

static struct intel_uncore_type *snb_msr_uncores[] = {
	&snb_uncore_cbox,
	&snb_uncore_arb,
	NULL,
};

void snb_uncore_cpu_init(void)
{
	uncore_msr_uncores = snb_msr_uncores;
	if (snb_uncore_cbox.num_boxes > boot_cpu_data.x86_max_cores)
		snb_uncore_cbox.num_boxes = boot_cpu_data.x86_max_cores;
}

static void skl_uncore_msr_init_box(struct intel_uncore_box *box)
{
	if (box->pmu->pmu_idx == 0) {
		wrmsrl(SKL_UNC_PERF_GLOBAL_CTL,
			SNB_UNC_GLOBAL_CTL_EN | SKL_UNC_GLOBAL_CTL_CORE_ALL);
	}

	/* The 8th CBOX has different MSR space */
	if (box->pmu->pmu_idx == 7)
		__set_bit(UNCORE_BOX_FLAG_CFL8_CBOX_MSR_OFFS, &box->flags);
}

static void skl_uncore_msr_enable_box(struct intel_uncore_box *box)
{
	wrmsrl(SKL_UNC_PERF_GLOBAL_CTL,
		SNB_UNC_GLOBAL_CTL_EN | SKL_UNC_GLOBAL_CTL_CORE_ALL);
}

static void skl_uncore_msr_exit_box(struct intel_uncore_box *box)
{
	if (box->pmu->pmu_idx == 0)
		wrmsrl(SKL_UNC_PERF_GLOBAL_CTL, 0);
}

static struct intel_uncore_ops skl_uncore_msr_ops = {
	.init_box	= skl_uncore_msr_init_box,
	.enable_box	= skl_uncore_msr_enable_box,
	.exit_box	= skl_uncore_msr_exit_box,
	.disable_event	= snb_uncore_msr_disable_event,
	.enable_event	= snb_uncore_msr_enable_event,
	.read_counter	= uncore_msr_read_counter,
};

static struct intel_uncore_type skl_uncore_cbox = {
	.name		= "cbox",
	.num_counters   = 4,
	.num_boxes	= 8,
	.perf_ctr_bits	= 44,
	.fixed_ctr_bits	= 48,
	.perf_ctr	= SNB_UNC_CBO_0_PER_CTR0,
	.event_ctl	= SNB_UNC_CBO_0_PERFEVTSEL0,
	.fixed_ctr	= SNB_UNC_FIXED_CTR,
	.fixed_ctl	= SNB_UNC_FIXED_CTR_CTRL,
	.single_fixed	= 1,
	.event_mask	= SNB_UNC_RAW_EVENT_MASK,
	.msr_offset	= SNB_UNC_CBO_MSR_OFFSET,
	.ops		= &skl_uncore_msr_ops,
	.format_group	= &snb_uncore_format_group,
	.event_descs	= snb_uncore_events,
};

static struct intel_uncore_type *skl_msr_uncores[] = {
	&skl_uncore_cbox,
	&snb_uncore_arb,
	NULL,
};

void skl_uncore_cpu_init(void)
{
	uncore_msr_uncores = skl_msr_uncores;
	if (skl_uncore_cbox.num_boxes > boot_cpu_data.x86_max_cores)
		skl_uncore_cbox.num_boxes = boot_cpu_data.x86_max_cores;
	snb_uncore_arb.ops = &skl_uncore_msr_ops;
}

static struct intel_uncore_type icl_uncore_cbox = {
	.name		= "cbox",
	.num_counters   = 4,
	.perf_ctr_bits	= 44,
	.perf_ctr	= ICL_UNC_CBO_0_PER_CTR0,
	.event_ctl	= SNB_UNC_CBO_0_PERFEVTSEL0,
	.event_mask	= SNB_UNC_RAW_EVENT_MASK,
	.msr_offset	= ICL_UNC_CBO_MSR_OFFSET,
	.ops		= &skl_uncore_msr_ops,
	.format_group	= &snb_uncore_format_group,
};

static struct uncore_event_desc icl_uncore_events[] = {
	INTEL_UNCORE_EVENT_DESC(clockticks, "event=0xff"),
	{ /* end: all zeroes */ },
};

static struct attribute *icl_uncore_clock_formats_attr[] = {
	&format_attr_event.attr,
	NULL,
};

static struct attribute_group icl_uncore_clock_format_group = {
	.name = "format",
	.attrs = icl_uncore_clock_formats_attr,
};

static struct intel_uncore_type icl_uncore_clockbox = {
	.name		= "clock",
	.num_counters	= 1,
	.num_boxes	= 1,
	.fixed_ctr_bits	= 48,
	.fixed_ctr	= SNB_UNC_FIXED_CTR,
	.fixed_ctl	= SNB_UNC_FIXED_CTR_CTRL,
	.single_fixed	= 1,
	.event_mask	= SNB_UNC_CTL_EV_SEL_MASK,
	.format_group	= &icl_uncore_clock_format_group,
	.ops		= &skl_uncore_msr_ops,
	.event_descs	= icl_uncore_events,
};

static struct intel_uncore_type *icl_msr_uncores[] = {
	&icl_uncore_cbox,
	&snb_uncore_arb,
	&icl_uncore_clockbox,
	NULL,
};

static int icl_get_cbox_num(void)
{
	u64 num_boxes;

	rdmsrl(ICL_UNC_CBO_CONFIG, num_boxes);

	return num_boxes & ICL_UNC_NUM_CBO_MASK;
}

void icl_uncore_cpu_init(void)
{
	uncore_msr_uncores = icl_msr_uncores;
	icl_uncore_cbox.num_boxes = icl_get_cbox_num();
	snb_uncore_arb.ops = &skl_uncore_msr_ops;
}

enum {
	SNB_PCI_UNCORE_IMC,
};

static struct uncore_event_desc snb_uncore_imc_events[] = {
	INTEL_UNCORE_EVENT_DESC(data_reads,  "event=0x01"),
	INTEL_UNCORE_EVENT_DESC(data_reads.scale, "6.103515625e-5"),
	INTEL_UNCORE_EVENT_DESC(data_reads.unit, "MiB"),

	INTEL_UNCORE_EVENT_DESC(data_writes, "event=0x02"),
	INTEL_UNCORE_EVENT_DESC(data_writes.scale, "6.103515625e-5"),
	INTEL_UNCORE_EVENT_DESC(data_writes.unit, "MiB"),

	{ /* end: all zeroes */ },
};

#define SNB_UNCORE_PCI_IMC_EVENT_MASK		0xff
#define SNB_UNCORE_PCI_IMC_BAR_OFFSET		0x48

/* page size multiple covering all config regs */
#define SNB_UNCORE_PCI_IMC_MAP_SIZE		0x6000

#define SNB_UNCORE_PCI_IMC_DATA_READS		0x1
#define SNB_UNCORE_PCI_IMC_DATA_READS_BASE	0x5050
#define SNB_UNCORE_PCI_IMC_DATA_WRITES		0x2
#define SNB_UNCORE_PCI_IMC_DATA_WRITES_BASE	0x5054
#define SNB_UNCORE_PCI_IMC_CTR_BASE		SNB_UNCORE_PCI_IMC_DATA_READS_BASE

enum perf_snb_uncore_imc_freerunning_types {
	SNB_PCI_UNCORE_IMC_DATA		= 0,
	SNB_PCI_UNCORE_IMC_FREERUNNING_TYPE_MAX,
};

static struct freerunning_counters snb_uncore_imc_freerunning[] = {
	[SNB_PCI_UNCORE_IMC_DATA]     = { SNB_UNCORE_PCI_IMC_DATA_READS_BASE, 0x4, 0x0, 2, 32 },
};

static struct attribute *snb_uncore_imc_formats_attr[] = {
	&format_attr_event.attr,
	NULL,
};

static const struct attribute_group snb_uncore_imc_format_group = {
	.name = "format",
	.attrs = snb_uncore_imc_formats_attr,
};

static void snb_uncore_imc_init_box(struct intel_uncore_box *box)
{
	struct pci_dev *pdev = box->pci_dev;
	int where = SNB_UNCORE_PCI_IMC_BAR_OFFSET;
	resource_size_t addr;
	u32 pci_dword;

	pci_read_config_dword(pdev, where, &pci_dword);
	addr = pci_dword;

#ifdef CONFIG_PHYS_ADDR_T_64BIT
	pci_read_config_dword(pdev, where + 4, &pci_dword);
	addr |= ((resource_size_t)pci_dword << 32);
#endif

	addr &= ~(PAGE_SIZE - 1);

	box->io_addr = ioremap(addr, SNB_UNCORE_PCI_IMC_MAP_SIZE);
	box->hrtimer_duration = UNCORE_SNB_IMC_HRTIMER_INTERVAL;
}

static void snb_uncore_imc_enable_box(struct intel_uncore_box *box)
{}

static void snb_uncore_imc_disable_box(struct intel_uncore_box *box)
{}

static void snb_uncore_imc_enable_event(struct intel_uncore_box *box, struct perf_event *event)
{}

static void snb_uncore_imc_disable_event(struct intel_uncore_box *box, struct perf_event *event)
{}

/*
 * Keep the custom event_init() function compatible with old event
 * encoding for free running counters.
 */
static int snb_uncore_imc_event_init(struct perf_event *event)
{
	struct intel_uncore_pmu *pmu;
	struct intel_uncore_box *box;
	struct hw_perf_event *hwc = &event->hw;
	u64 cfg = event->attr.config & SNB_UNCORE_PCI_IMC_EVENT_MASK;
	int idx, base;

	if (event->attr.type != event->pmu->type)
		return -ENOENT;

	pmu = uncore_event_to_pmu(event);
	/* no device found for this pmu */
	if (pmu->func_id < 0)
		return -ENOENT;

	/* Sampling not supported yet */
	if (hwc->sample_period)
		return -EINVAL;

	/* unsupported modes and filters */
	if (event->attr.sample_period) /* no sampling */
		return -EINVAL;

	/*
	 * Place all uncore events for a particular physical package
	 * onto a single cpu
	 */
	if (event->cpu < 0)
		return -EINVAL;

	/* check only supported bits are set */
	if (event->attr.config & ~SNB_UNCORE_PCI_IMC_EVENT_MASK)
		return -EINVAL;

	box = uncore_pmu_to_box(pmu, event->cpu);
	if (!box || box->cpu < 0)
		return -EINVAL;

	event->cpu = box->cpu;
	event->pmu_private = box;

	event->event_caps |= PERF_EV_CAP_READ_ACTIVE_PKG;

	event->hw.idx = -1;
	event->hw.last_tag = ~0ULL;
	event->hw.extra_reg.idx = EXTRA_REG_NONE;
	event->hw.branch_reg.idx = EXTRA_REG_NONE;
	/*
	 * check event is known (whitelist, determines counter)
	 */
	switch (cfg) {
	case SNB_UNCORE_PCI_IMC_DATA_READS:
		base = SNB_UNCORE_PCI_IMC_DATA_READS_BASE;
		idx = UNCORE_PMC_IDX_FREERUNNING;
		break;
	case SNB_UNCORE_PCI_IMC_DATA_WRITES:
		base = SNB_UNCORE_PCI_IMC_DATA_WRITES_BASE;
		idx = UNCORE_PMC_IDX_FREERUNNING;
		break;
	default:
		return -EINVAL;
	}

	/* must be done before validate_group */
	event->hw.event_base = base;
	event->hw.idx = idx;

	/* Convert to standard encoding format for freerunning counters */
	event->hw.config = ((cfg - 1) << 8) | 0x10ff;

	/* no group validation needed, we have free running counters */

	return 0;
}

static int snb_uncore_imc_hw_config(struct intel_uncore_box *box, struct perf_event *event)
{
	return 0;
}

int snb_pci2phy_map_init(int devid)
{
	struct pci_dev *dev = NULL;
	struct pci2phy_map *map;
	int bus, segment;

	dev = pci_get_device(PCI_VENDOR_ID_INTEL, devid, dev);
	if (!dev)
		return -ENOTTY;

	bus = dev->bus->number;
	segment = pci_domain_nr(dev->bus);

	raw_spin_lock(&pci2phy_map_lock);
	map = __find_pci2phy_map(segment);
	if (!map) {
		raw_spin_unlock(&pci2phy_map_lock);
		pci_dev_put(dev);
		return -ENOMEM;
	}
	map->pbus_to_physid[bus] = 0;
	raw_spin_unlock(&pci2phy_map_lock);

	pci_dev_put(dev);

	return 0;
}

static struct pmu snb_uncore_imc_pmu = {
	.task_ctx_nr	= perf_invalid_context,
	.event_init	= snb_uncore_imc_event_init,
	.add		= uncore_pmu_event_add,
	.del		= uncore_pmu_event_del,
	.start		= uncore_pmu_event_start,
	.stop		= uncore_pmu_event_stop,
	.read		= uncore_pmu_event_read,
	.capabilities	= PERF_PMU_CAP_NO_EXCLUDE,
};

static struct intel_uncore_ops snb_uncore_imc_ops = {
	.init_box	= snb_uncore_imc_init_box,
	.exit_box	= uncore_mmio_exit_box,
	.enable_box	= snb_uncore_imc_enable_box,
	.disable_box	= snb_uncore_imc_disable_box,
	.disable_event	= snb_uncore_imc_disable_event,
	.enable_event	= snb_uncore_imc_enable_event,
	.hw_config	= snb_uncore_imc_hw_config,
	.read_counter	= uncore_mmio_read_counter,
};

static struct intel_uncore_type snb_uncore_imc = {
	.name		= "imc",
	.num_counters   = 2,
	.num_boxes	= 1,
	.num_freerunning_types	= SNB_PCI_UNCORE_IMC_FREERUNNING_TYPE_MAX,
	.freerunning	= snb_uncore_imc_freerunning,
	.event_descs	= snb_uncore_imc_events,
	.format_group	= &snb_uncore_imc_format_group,
	.ops		= &snb_uncore_imc_ops,
	.pmu		= &snb_uncore_imc_pmu,
};

static struct intel_uncore_type *snb_pci_uncores[] = {
	[SNB_PCI_UNCORE_IMC]	= &snb_uncore_imc,
	NULL,
};

static const struct pci_device_id snb_uncore_pci_ids[] = {
	{ /* IMC */
		PCI_DEVICE(PCI_VENDOR_ID_INTEL, PCI_DEVICE_ID_INTEL_SNB_IMC),
		.driver_data = UNCORE_PCI_DEV_DATA(SNB_PCI_UNCORE_IMC, 0),
	},
	{ /* end: all zeroes */ },
};

static const struct pci_device_id ivb_uncore_pci_ids[] = {
	{ /* IMC */
		PCI_DEVICE(PCI_VENDOR_ID_INTEL, PCI_DEVICE_ID_INTEL_IVB_IMC),
		.driver_data = UNCORE_PCI_DEV_DATA(SNB_PCI_UNCORE_IMC, 0),
	},
	{ /* IMC */
		PCI_DEVICE(PCI_VENDOR_ID_INTEL, PCI_DEVICE_ID_INTEL_IVB_E3_IMC),
		.driver_data = UNCORE_PCI_DEV_DATA(SNB_PCI_UNCORE_IMC, 0),
	},
	{ /* end: all zeroes */ },
};

static const struct pci_device_id hsw_uncore_pci_ids[] = {
	{ /* IMC */
		PCI_DEVICE(PCI_VENDOR_ID_INTEL, PCI_DEVICE_ID_INTEL_HSW_IMC),
		.driver_data = UNCORE_PCI_DEV_DATA(SNB_PCI_UNCORE_IMC, 0),
	},
	{ /* IMC */
		PCI_DEVICE(PCI_VENDOR_ID_INTEL, PCI_DEVICE_ID_INTEL_HSW_U_IMC),
		.driver_data = UNCORE_PCI_DEV_DATA(SNB_PCI_UNCORE_IMC, 0),
	},
	{ /* end: all zeroes */ },
};

static const struct pci_device_id bdw_uncore_pci_ids[] = {
	{ /* IMC */
		PCI_DEVICE(PCI_VENDOR_ID_INTEL, PCI_DEVICE_ID_INTEL_BDW_IMC),
		.driver_data = UNCORE_PCI_DEV_DATA(SNB_PCI_UNCORE_IMC, 0),
	},
	{ /* end: all zeroes */ },
};

static const struct pci_device_id skl_uncore_pci_ids[] = {
	{ /* IMC */
		PCI_DEVICE(PCI_VENDOR_ID_INTEL, PCI_DEVICE_ID_INTEL_SKL_Y_IMC),
		.driver_data = UNCORE_PCI_DEV_DATA(SNB_PCI_UNCORE_IMC, 0),
	},
	{ /* IMC */
		PCI_DEVICE(PCI_VENDOR_ID_INTEL, PCI_DEVICE_ID_INTEL_SKL_U_IMC),
		.driver_data = UNCORE_PCI_DEV_DATA(SNB_PCI_UNCORE_IMC, 0),
	},
	{ /* IMC */
		PCI_DEVICE(PCI_VENDOR_ID_INTEL, PCI_DEVICE_ID_INTEL_SKL_HD_IMC),
		.driver_data = UNCORE_PCI_DEV_DATA(SNB_PCI_UNCORE_IMC, 0),
	},
	{ /* IMC */
		PCI_DEVICE(PCI_VENDOR_ID_INTEL, PCI_DEVICE_ID_INTEL_SKL_HQ_IMC),
		.driver_data = UNCORE_PCI_DEV_DATA(SNB_PCI_UNCORE_IMC, 0),
	},
	{ /* IMC */
		PCI_DEVICE(PCI_VENDOR_ID_INTEL, PCI_DEVICE_ID_INTEL_SKL_SD_IMC),
		.driver_data = UNCORE_PCI_DEV_DATA(SNB_PCI_UNCORE_IMC, 0),
	},
	{ /* IMC */
		PCI_DEVICE(PCI_VENDOR_ID_INTEL, PCI_DEVICE_ID_INTEL_SKL_SQ_IMC),
		.driver_data = UNCORE_PCI_DEV_DATA(SNB_PCI_UNCORE_IMC, 0),
	},
	{ /* IMC */
		PCI_DEVICE(PCI_VENDOR_ID_INTEL, PCI_DEVICE_ID_INTEL_KBL_Y_IMC),
		.driver_data = UNCORE_PCI_DEV_DATA(SNB_PCI_UNCORE_IMC, 0),
	},
	{ /* IMC */
		PCI_DEVICE(PCI_VENDOR_ID_INTEL, PCI_DEVICE_ID_INTEL_KBL_U_IMC),
		.driver_data = UNCORE_PCI_DEV_DATA(SNB_PCI_UNCORE_IMC, 0),
	},
	{ /* IMC */
		PCI_DEVICE(PCI_VENDOR_ID_INTEL, PCI_DEVICE_ID_INTEL_KBL_UQ_IMC),
		.driver_data = UNCORE_PCI_DEV_DATA(SNB_PCI_UNCORE_IMC, 0),
	},
	{ /* IMC */
		PCI_DEVICE(PCI_VENDOR_ID_INTEL, PCI_DEVICE_ID_INTEL_KBL_SD_IMC),
		.driver_data = UNCORE_PCI_DEV_DATA(SNB_PCI_UNCORE_IMC, 0),
	},
	{ /* IMC */
		PCI_DEVICE(PCI_VENDOR_ID_INTEL, PCI_DEVICE_ID_INTEL_KBL_SQ_IMC),
		.driver_data = UNCORE_PCI_DEV_DATA(SNB_PCI_UNCORE_IMC, 0),
	},
	{ /* IMC */
<<<<<<< HEAD
=======
		PCI_DEVICE(PCI_VENDOR_ID_INTEL, PCI_DEVICE_ID_INTEL_KBL_HQ_IMC),
		.driver_data = UNCORE_PCI_DEV_DATA(SNB_PCI_UNCORE_IMC, 0),
	},
	{ /* IMC */
		PCI_DEVICE(PCI_VENDOR_ID_INTEL, PCI_DEVICE_ID_INTEL_KBL_WQ_IMC),
		.driver_data = UNCORE_PCI_DEV_DATA(SNB_PCI_UNCORE_IMC, 0),
	},
	{ /* IMC */
>>>>>>> f7688b48
		PCI_DEVICE(PCI_VENDOR_ID_INTEL, PCI_DEVICE_ID_INTEL_CFL_2U_IMC),
		.driver_data = UNCORE_PCI_DEV_DATA(SNB_PCI_UNCORE_IMC, 0),
	},
	{ /* IMC */
		PCI_DEVICE(PCI_VENDOR_ID_INTEL, PCI_DEVICE_ID_INTEL_CFL_4U_IMC),
		.driver_data = UNCORE_PCI_DEV_DATA(SNB_PCI_UNCORE_IMC, 0),
	},
	{ /* IMC */
		PCI_DEVICE(PCI_VENDOR_ID_INTEL, PCI_DEVICE_ID_INTEL_CFL_4H_IMC),
		.driver_data = UNCORE_PCI_DEV_DATA(SNB_PCI_UNCORE_IMC, 0),
	},
	{ /* IMC */
		PCI_DEVICE(PCI_VENDOR_ID_INTEL, PCI_DEVICE_ID_INTEL_CFL_6H_IMC),
		.driver_data = UNCORE_PCI_DEV_DATA(SNB_PCI_UNCORE_IMC, 0),
	},
	{ /* IMC */
		PCI_DEVICE(PCI_VENDOR_ID_INTEL, PCI_DEVICE_ID_INTEL_CFL_2S_D_IMC),
		.driver_data = UNCORE_PCI_DEV_DATA(SNB_PCI_UNCORE_IMC, 0),
	},
	{ /* IMC */
		PCI_DEVICE(PCI_VENDOR_ID_INTEL, PCI_DEVICE_ID_INTEL_CFL_4S_D_IMC),
		.driver_data = UNCORE_PCI_DEV_DATA(SNB_PCI_UNCORE_IMC, 0),
	},
	{ /* IMC */
		PCI_DEVICE(PCI_VENDOR_ID_INTEL, PCI_DEVICE_ID_INTEL_CFL_6S_D_IMC),
		.driver_data = UNCORE_PCI_DEV_DATA(SNB_PCI_UNCORE_IMC, 0),
	},
	{ /* IMC */
		PCI_DEVICE(PCI_VENDOR_ID_INTEL, PCI_DEVICE_ID_INTEL_CFL_8S_D_IMC),
		.driver_data = UNCORE_PCI_DEV_DATA(SNB_PCI_UNCORE_IMC, 0),
	},
	{ /* IMC */
		PCI_DEVICE(PCI_VENDOR_ID_INTEL, PCI_DEVICE_ID_INTEL_CFL_4S_W_IMC),
		.driver_data = UNCORE_PCI_DEV_DATA(SNB_PCI_UNCORE_IMC, 0),
	},
	{ /* IMC */
		PCI_DEVICE(PCI_VENDOR_ID_INTEL, PCI_DEVICE_ID_INTEL_CFL_6S_W_IMC),
		.driver_data = UNCORE_PCI_DEV_DATA(SNB_PCI_UNCORE_IMC, 0),
	},
	{ /* IMC */
		PCI_DEVICE(PCI_VENDOR_ID_INTEL, PCI_DEVICE_ID_INTEL_CFL_8S_W_IMC),
		.driver_data = UNCORE_PCI_DEV_DATA(SNB_PCI_UNCORE_IMC, 0),
	},
	{ /* IMC */
		PCI_DEVICE(PCI_VENDOR_ID_INTEL, PCI_DEVICE_ID_INTEL_CFL_4S_S_IMC),
		.driver_data = UNCORE_PCI_DEV_DATA(SNB_PCI_UNCORE_IMC, 0),
	},
	{ /* IMC */
		PCI_DEVICE(PCI_VENDOR_ID_INTEL, PCI_DEVICE_ID_INTEL_CFL_6S_S_IMC),
		.driver_data = UNCORE_PCI_DEV_DATA(SNB_PCI_UNCORE_IMC, 0),
	},
	{ /* IMC */
		PCI_DEVICE(PCI_VENDOR_ID_INTEL, PCI_DEVICE_ID_INTEL_CFL_8S_S_IMC),
		.driver_data = UNCORE_PCI_DEV_DATA(SNB_PCI_UNCORE_IMC, 0),
	},
<<<<<<< HEAD
=======
	{ /* IMC */
		PCI_DEVICE(PCI_VENDOR_ID_INTEL, PCI_DEVICE_ID_INTEL_AML_YD_IMC),
		.driver_data = UNCORE_PCI_DEV_DATA(SNB_PCI_UNCORE_IMC, 0),
	},
	{ /* IMC */
		PCI_DEVICE(PCI_VENDOR_ID_INTEL, PCI_DEVICE_ID_INTEL_AML_YQ_IMC),
		.driver_data = UNCORE_PCI_DEV_DATA(SNB_PCI_UNCORE_IMC, 0),
	},
	{ /* IMC */
		PCI_DEVICE(PCI_VENDOR_ID_INTEL, PCI_DEVICE_ID_INTEL_WHL_UQ_IMC),
		.driver_data = UNCORE_PCI_DEV_DATA(SNB_PCI_UNCORE_IMC, 0),
	},
	{ /* IMC */
		PCI_DEVICE(PCI_VENDOR_ID_INTEL, PCI_DEVICE_ID_INTEL_WHL_4_UQ_IMC),
		.driver_data = UNCORE_PCI_DEV_DATA(SNB_PCI_UNCORE_IMC, 0),
	},
	{ /* IMC */
		PCI_DEVICE(PCI_VENDOR_ID_INTEL, PCI_DEVICE_ID_INTEL_WHL_UD_IMC),
		.driver_data = UNCORE_PCI_DEV_DATA(SNB_PCI_UNCORE_IMC, 0),
	},
	{ /* end: all zeroes */ },
};

static const struct pci_device_id icl_uncore_pci_ids[] = {
	{ /* IMC */
		PCI_DEVICE(PCI_VENDOR_ID_INTEL, PCI_DEVICE_ID_INTEL_ICL_U_IMC),
		.driver_data = UNCORE_PCI_DEV_DATA(SNB_PCI_UNCORE_IMC, 0),
	},
	{ /* IMC */
		PCI_DEVICE(PCI_VENDOR_ID_INTEL, PCI_DEVICE_ID_INTEL_ICL_U2_IMC),
		.driver_data = UNCORE_PCI_DEV_DATA(SNB_PCI_UNCORE_IMC, 0),
	},
>>>>>>> f7688b48
	{ /* end: all zeroes */ },
};

static struct pci_driver snb_uncore_pci_driver = {
	.name		= "snb_uncore",
	.id_table	= snb_uncore_pci_ids,
};

static struct pci_driver ivb_uncore_pci_driver = {
	.name		= "ivb_uncore",
	.id_table	= ivb_uncore_pci_ids,
};

static struct pci_driver hsw_uncore_pci_driver = {
	.name		= "hsw_uncore",
	.id_table	= hsw_uncore_pci_ids,
};

static struct pci_driver bdw_uncore_pci_driver = {
	.name		= "bdw_uncore",
	.id_table	= bdw_uncore_pci_ids,
};

static struct pci_driver skl_uncore_pci_driver = {
	.name		= "skl_uncore",
	.id_table	= skl_uncore_pci_ids,
};

static struct pci_driver icl_uncore_pci_driver = {
	.name		= "icl_uncore",
	.id_table	= icl_uncore_pci_ids,
};

struct imc_uncore_pci_dev {
	__u32 pci_id;
	struct pci_driver *driver;
};
#define IMC_DEV(a, d) \
	{ .pci_id = PCI_DEVICE_ID_INTEL_##a, .driver = (d) }

static const struct imc_uncore_pci_dev desktop_imc_pci_ids[] = {
	IMC_DEV(SNB_IMC, &snb_uncore_pci_driver),
	IMC_DEV(IVB_IMC, &ivb_uncore_pci_driver),    /* 3rd Gen Core processor */
	IMC_DEV(IVB_E3_IMC, &ivb_uncore_pci_driver), /* Xeon E3-1200 v2/3rd Gen Core processor */
	IMC_DEV(HSW_IMC, &hsw_uncore_pci_driver),    /* 4th Gen Core Processor */
	IMC_DEV(HSW_U_IMC, &hsw_uncore_pci_driver),  /* 4th Gen Core ULT Mobile Processor */
	IMC_DEV(BDW_IMC, &bdw_uncore_pci_driver),    /* 5th Gen Core U */
	IMC_DEV(SKL_Y_IMC, &skl_uncore_pci_driver),  /* 6th Gen Core Y */
	IMC_DEV(SKL_U_IMC, &skl_uncore_pci_driver),  /* 6th Gen Core U */
	IMC_DEV(SKL_HD_IMC, &skl_uncore_pci_driver),  /* 6th Gen Core H Dual Core */
	IMC_DEV(SKL_HQ_IMC, &skl_uncore_pci_driver),  /* 6th Gen Core H Quad Core */
	IMC_DEV(SKL_SD_IMC, &skl_uncore_pci_driver),  /* 6th Gen Core S Dual Core */
	IMC_DEV(SKL_SQ_IMC, &skl_uncore_pci_driver),  /* 6th Gen Core S Quad Core */
	IMC_DEV(KBL_Y_IMC, &skl_uncore_pci_driver),  /* 7th Gen Core Y */
	IMC_DEV(KBL_U_IMC, &skl_uncore_pci_driver),  /* 7th Gen Core U */
	IMC_DEV(KBL_UQ_IMC, &skl_uncore_pci_driver),  /* 7th Gen Core U Quad Core */
	IMC_DEV(KBL_SD_IMC, &skl_uncore_pci_driver),  /* 7th Gen Core S Dual Core */
	IMC_DEV(KBL_SQ_IMC, &skl_uncore_pci_driver),  /* 7th Gen Core S Quad Core */
<<<<<<< HEAD
=======
	IMC_DEV(KBL_HQ_IMC, &skl_uncore_pci_driver),  /* 7th Gen Core H Quad Core */
	IMC_DEV(KBL_WQ_IMC, &skl_uncore_pci_driver),  /* 7th Gen Core S 4 cores Work Station */
>>>>>>> f7688b48
	IMC_DEV(CFL_2U_IMC, &skl_uncore_pci_driver),  /* 8th Gen Core U 2 Cores */
	IMC_DEV(CFL_4U_IMC, &skl_uncore_pci_driver),  /* 8th Gen Core U 4 Cores */
	IMC_DEV(CFL_4H_IMC, &skl_uncore_pci_driver),  /* 8th Gen Core H 4 Cores */
	IMC_DEV(CFL_6H_IMC, &skl_uncore_pci_driver),  /* 8th Gen Core H 6 Cores */
	IMC_DEV(CFL_2S_D_IMC, &skl_uncore_pci_driver),  /* 8th Gen Core S 2 Cores Desktop */
	IMC_DEV(CFL_4S_D_IMC, &skl_uncore_pci_driver),  /* 8th Gen Core S 4 Cores Desktop */
	IMC_DEV(CFL_6S_D_IMC, &skl_uncore_pci_driver),  /* 8th Gen Core S 6 Cores Desktop */
	IMC_DEV(CFL_8S_D_IMC, &skl_uncore_pci_driver),  /* 8th Gen Core S 8 Cores Desktop */
	IMC_DEV(CFL_4S_W_IMC, &skl_uncore_pci_driver),  /* 8th Gen Core S 4 Cores Work Station */
	IMC_DEV(CFL_6S_W_IMC, &skl_uncore_pci_driver),  /* 8th Gen Core S 6 Cores Work Station */
	IMC_DEV(CFL_8S_W_IMC, &skl_uncore_pci_driver),  /* 8th Gen Core S 8 Cores Work Station */
	IMC_DEV(CFL_4S_S_IMC, &skl_uncore_pci_driver),  /* 8th Gen Core S 4 Cores Server */
	IMC_DEV(CFL_6S_S_IMC, &skl_uncore_pci_driver),  /* 8th Gen Core S 6 Cores Server */
	IMC_DEV(CFL_8S_S_IMC, &skl_uncore_pci_driver),  /* 8th Gen Core S 8 Cores Server */
<<<<<<< HEAD
=======
	IMC_DEV(AML_YD_IMC, &skl_uncore_pci_driver),	/* 8th Gen Core Y Mobile Dual Core */
	IMC_DEV(AML_YQ_IMC, &skl_uncore_pci_driver),	/* 8th Gen Core Y Mobile Quad Core */
	IMC_DEV(WHL_UQ_IMC, &skl_uncore_pci_driver),	/* 8th Gen Core U Mobile Quad Core */
	IMC_DEV(WHL_4_UQ_IMC, &skl_uncore_pci_driver),	/* 8th Gen Core U Mobile Quad Core */
	IMC_DEV(WHL_UD_IMC, &skl_uncore_pci_driver),	/* 8th Gen Core U Mobile Dual Core */
	IMC_DEV(ICL_U_IMC, &icl_uncore_pci_driver),	/* 10th Gen Core Mobile */
	IMC_DEV(ICL_U2_IMC, &icl_uncore_pci_driver),	/* 10th Gen Core Mobile */
>>>>>>> f7688b48
	{  /* end marker */ }
};


#define for_each_imc_pci_id(x, t) \
	for (x = (t); (x)->pci_id; x++)

static struct pci_driver *imc_uncore_find_dev(void)
{
	const struct imc_uncore_pci_dev *p;
	int ret;

	for_each_imc_pci_id(p, desktop_imc_pci_ids) {
		ret = snb_pci2phy_map_init(p->pci_id);
		if (ret == 0)
			return p->driver;
	}
	return NULL;
}

static int imc_uncore_pci_init(void)
{
	struct pci_driver *imc_drv = imc_uncore_find_dev();

	if (!imc_drv)
		return -ENODEV;

	uncore_pci_uncores = snb_pci_uncores;
	uncore_pci_driver = imc_drv;

	return 0;
}

int snb_uncore_pci_init(void)
{
	return imc_uncore_pci_init();
}

int ivb_uncore_pci_init(void)
{
	return imc_uncore_pci_init();
}
int hsw_uncore_pci_init(void)
{
	return imc_uncore_pci_init();
}

int bdw_uncore_pci_init(void)
{
	return imc_uncore_pci_init();
}

int skl_uncore_pci_init(void)
{
	return imc_uncore_pci_init();
}

/* end of Sandy Bridge uncore support */

/* Nehalem uncore support */
static void nhm_uncore_msr_disable_box(struct intel_uncore_box *box)
{
	wrmsrl(NHM_UNC_PERF_GLOBAL_CTL, 0);
}

static void nhm_uncore_msr_enable_box(struct intel_uncore_box *box)
{
	wrmsrl(NHM_UNC_PERF_GLOBAL_CTL, NHM_UNC_GLOBAL_CTL_EN_PC_ALL | NHM_UNC_GLOBAL_CTL_EN_FC);
}

static void nhm_uncore_msr_enable_event(struct intel_uncore_box *box, struct perf_event *event)
{
	struct hw_perf_event *hwc = &event->hw;

	if (hwc->idx < UNCORE_PMC_IDX_FIXED)
		wrmsrl(hwc->config_base, hwc->config | SNB_UNC_CTL_EN);
	else
		wrmsrl(hwc->config_base, NHM_UNC_FIXED_CTR_CTL_EN);
}

static struct attribute *nhm_uncore_formats_attr[] = {
	&format_attr_event.attr,
	&format_attr_umask.attr,
	&format_attr_edge.attr,
	&format_attr_inv.attr,
	&format_attr_cmask8.attr,
	NULL,
};

static const struct attribute_group nhm_uncore_format_group = {
	.name = "format",
	.attrs = nhm_uncore_formats_attr,
};

static struct uncore_event_desc nhm_uncore_events[] = {
	INTEL_UNCORE_EVENT_DESC(clockticks,                "event=0xff,umask=0x00"),
	INTEL_UNCORE_EVENT_DESC(qmc_writes_full_any,       "event=0x2f,umask=0x0f"),
	INTEL_UNCORE_EVENT_DESC(qmc_normal_reads_any,      "event=0x2c,umask=0x0f"),
	INTEL_UNCORE_EVENT_DESC(qhl_request_ioh_reads,     "event=0x20,umask=0x01"),
	INTEL_UNCORE_EVENT_DESC(qhl_request_ioh_writes,    "event=0x20,umask=0x02"),
	INTEL_UNCORE_EVENT_DESC(qhl_request_remote_reads,  "event=0x20,umask=0x04"),
	INTEL_UNCORE_EVENT_DESC(qhl_request_remote_writes, "event=0x20,umask=0x08"),
	INTEL_UNCORE_EVENT_DESC(qhl_request_local_reads,   "event=0x20,umask=0x10"),
	INTEL_UNCORE_EVENT_DESC(qhl_request_local_writes,  "event=0x20,umask=0x20"),
	{ /* end: all zeroes */ },
};

static struct intel_uncore_ops nhm_uncore_msr_ops = {
	.disable_box	= nhm_uncore_msr_disable_box,
	.enable_box	= nhm_uncore_msr_enable_box,
	.disable_event	= snb_uncore_msr_disable_event,
	.enable_event	= nhm_uncore_msr_enable_event,
	.read_counter	= uncore_msr_read_counter,
};

static struct intel_uncore_type nhm_uncore = {
	.name		= "",
	.num_counters   = 8,
	.num_boxes	= 1,
	.perf_ctr_bits	= 48,
	.fixed_ctr_bits	= 48,
	.event_ctl	= NHM_UNC_PERFEVTSEL0,
	.perf_ctr	= NHM_UNC_UNCORE_PMC0,
	.fixed_ctr	= NHM_UNC_FIXED_CTR,
	.fixed_ctl	= NHM_UNC_FIXED_CTR_CTRL,
	.event_mask	= NHM_UNC_RAW_EVENT_MASK,
	.event_descs	= nhm_uncore_events,
	.ops		= &nhm_uncore_msr_ops,
	.format_group	= &nhm_uncore_format_group,
};

static struct intel_uncore_type *nhm_msr_uncores[] = {
	&nhm_uncore,
	NULL,
};

void nhm_uncore_cpu_init(void)
{
	uncore_msr_uncores = nhm_msr_uncores;
}

/* end of Nehalem uncore support */<|MERGE_RESOLUTION|>--- conflicted
+++ resolved
@@ -3,29 +3,6 @@
 #include "uncore.h"
 
 /* Uncore IMC PCI IDs */
-<<<<<<< HEAD
-#define PCI_DEVICE_ID_INTEL_SNB_IMC	0x0100
-#define PCI_DEVICE_ID_INTEL_IVB_IMC	0x0154
-#define PCI_DEVICE_ID_INTEL_IVB_E3_IMC	0x0150
-#define PCI_DEVICE_ID_INTEL_HSW_IMC	0x0c00
-#define PCI_DEVICE_ID_INTEL_HSW_U_IMC	0x0a04
-#define PCI_DEVICE_ID_INTEL_BDW_IMC	0x1604
-#define PCI_DEVICE_ID_INTEL_SKL_U_IMC	0x1904
-#define PCI_DEVICE_ID_INTEL_SKL_Y_IMC	0x190c
-#define PCI_DEVICE_ID_INTEL_SKL_HD_IMC	0x1900
-#define PCI_DEVICE_ID_INTEL_SKL_HQ_IMC	0x1910
-#define PCI_DEVICE_ID_INTEL_SKL_SD_IMC	0x190f
-#define PCI_DEVICE_ID_INTEL_SKL_SQ_IMC	0x191f
-#define PCI_DEVICE_ID_INTEL_KBL_Y_IMC	0x590c
-#define PCI_DEVICE_ID_INTEL_KBL_U_IMC	0x5904
-#define PCI_DEVICE_ID_INTEL_KBL_UQ_IMC	0x5914
-#define PCI_DEVICE_ID_INTEL_KBL_SD_IMC	0x590f
-#define PCI_DEVICE_ID_INTEL_KBL_SQ_IMC	0x591f
-#define PCI_DEVICE_ID_INTEL_CFL_2U_IMC	0x3ecc
-#define PCI_DEVICE_ID_INTEL_CFL_4U_IMC	0x3ed0
-#define PCI_DEVICE_ID_INTEL_CFL_4H_IMC	0x3e10
-#define PCI_DEVICE_ID_INTEL_CFL_6H_IMC	0x3ec4
-=======
 #define PCI_DEVICE_ID_INTEL_SNB_IMC		0x0100
 #define PCI_DEVICE_ID_INTEL_IVB_IMC		0x0154
 #define PCI_DEVICE_ID_INTEL_IVB_E3_IMC		0x0150
@@ -49,7 +26,6 @@
 #define PCI_DEVICE_ID_INTEL_CFL_4U_IMC		0x3ed0
 #define PCI_DEVICE_ID_INTEL_CFL_4H_IMC		0x3e10
 #define PCI_DEVICE_ID_INTEL_CFL_6H_IMC		0x3ec4
->>>>>>> f7688b48
 #define PCI_DEVICE_ID_INTEL_CFL_2S_D_IMC	0x3e0f
 #define PCI_DEVICE_ID_INTEL_CFL_4S_D_IMC	0x3e1f
 #define PCI_DEVICE_ID_INTEL_CFL_6S_D_IMC	0x3ec2
@@ -60,8 +36,6 @@
 #define PCI_DEVICE_ID_INTEL_CFL_4S_S_IMC	0x3e33
 #define PCI_DEVICE_ID_INTEL_CFL_6S_S_IMC	0x3eca
 #define PCI_DEVICE_ID_INTEL_CFL_8S_S_IMC	0x3e32
-<<<<<<< HEAD
-=======
 #define PCI_DEVICE_ID_INTEL_AML_YD_IMC		0x590c
 #define PCI_DEVICE_ID_INTEL_AML_YQ_IMC		0x590d
 #define PCI_DEVICE_ID_INTEL_WHL_UQ_IMC		0x3ed0
@@ -70,7 +44,6 @@
 #define PCI_DEVICE_ID_INTEL_ICL_U_IMC		0x8a02
 #define PCI_DEVICE_ID_INTEL_ICL_U2_IMC		0x8a12
 
->>>>>>> f7688b48
 
 /* SNB event control */
 #define SNB_UNC_CTL_EV_SEL_MASK			0x000000ff
@@ -705,8 +678,6 @@
 		.driver_data = UNCORE_PCI_DEV_DATA(SNB_PCI_UNCORE_IMC, 0),
 	},
 	{ /* IMC */
-<<<<<<< HEAD
-=======
 		PCI_DEVICE(PCI_VENDOR_ID_INTEL, PCI_DEVICE_ID_INTEL_KBL_HQ_IMC),
 		.driver_data = UNCORE_PCI_DEV_DATA(SNB_PCI_UNCORE_IMC, 0),
 	},
@@ -715,7 +686,6 @@
 		.driver_data = UNCORE_PCI_DEV_DATA(SNB_PCI_UNCORE_IMC, 0),
 	},
 	{ /* IMC */
->>>>>>> f7688b48
 		PCI_DEVICE(PCI_VENDOR_ID_INTEL, PCI_DEVICE_ID_INTEL_CFL_2U_IMC),
 		.driver_data = UNCORE_PCI_DEV_DATA(SNB_PCI_UNCORE_IMC, 0),
 	},
@@ -771,8 +741,6 @@
 		PCI_DEVICE(PCI_VENDOR_ID_INTEL, PCI_DEVICE_ID_INTEL_CFL_8S_S_IMC),
 		.driver_data = UNCORE_PCI_DEV_DATA(SNB_PCI_UNCORE_IMC, 0),
 	},
-<<<<<<< HEAD
-=======
 	{ /* IMC */
 		PCI_DEVICE(PCI_VENDOR_ID_INTEL, PCI_DEVICE_ID_INTEL_AML_YD_IMC),
 		.driver_data = UNCORE_PCI_DEV_DATA(SNB_PCI_UNCORE_IMC, 0),
@@ -805,7 +773,6 @@
 		PCI_DEVICE(PCI_VENDOR_ID_INTEL, PCI_DEVICE_ID_INTEL_ICL_U2_IMC),
 		.driver_data = UNCORE_PCI_DEV_DATA(SNB_PCI_UNCORE_IMC, 0),
 	},
->>>>>>> f7688b48
 	{ /* end: all zeroes */ },
 };
 
@@ -864,11 +831,8 @@
 	IMC_DEV(KBL_UQ_IMC, &skl_uncore_pci_driver),  /* 7th Gen Core U Quad Core */
 	IMC_DEV(KBL_SD_IMC, &skl_uncore_pci_driver),  /* 7th Gen Core S Dual Core */
 	IMC_DEV(KBL_SQ_IMC, &skl_uncore_pci_driver),  /* 7th Gen Core S Quad Core */
-<<<<<<< HEAD
-=======
 	IMC_DEV(KBL_HQ_IMC, &skl_uncore_pci_driver),  /* 7th Gen Core H Quad Core */
 	IMC_DEV(KBL_WQ_IMC, &skl_uncore_pci_driver),  /* 7th Gen Core S 4 cores Work Station */
->>>>>>> f7688b48
 	IMC_DEV(CFL_2U_IMC, &skl_uncore_pci_driver),  /* 8th Gen Core U 2 Cores */
 	IMC_DEV(CFL_4U_IMC, &skl_uncore_pci_driver),  /* 8th Gen Core U 4 Cores */
 	IMC_DEV(CFL_4H_IMC, &skl_uncore_pci_driver),  /* 8th Gen Core H 4 Cores */
@@ -883,8 +847,6 @@
 	IMC_DEV(CFL_4S_S_IMC, &skl_uncore_pci_driver),  /* 8th Gen Core S 4 Cores Server */
 	IMC_DEV(CFL_6S_S_IMC, &skl_uncore_pci_driver),  /* 8th Gen Core S 6 Cores Server */
 	IMC_DEV(CFL_8S_S_IMC, &skl_uncore_pci_driver),  /* 8th Gen Core S 8 Cores Server */
-<<<<<<< HEAD
-=======
 	IMC_DEV(AML_YD_IMC, &skl_uncore_pci_driver),	/* 8th Gen Core Y Mobile Dual Core */
 	IMC_DEV(AML_YQ_IMC, &skl_uncore_pci_driver),	/* 8th Gen Core Y Mobile Quad Core */
 	IMC_DEV(WHL_UQ_IMC, &skl_uncore_pci_driver),	/* 8th Gen Core U Mobile Quad Core */
@@ -892,7 +854,6 @@
 	IMC_DEV(WHL_UD_IMC, &skl_uncore_pci_driver),	/* 8th Gen Core U Mobile Dual Core */
 	IMC_DEV(ICL_U_IMC, &icl_uncore_pci_driver),	/* 10th Gen Core Mobile */
 	IMC_DEV(ICL_U2_IMC, &icl_uncore_pci_driver),	/* 10th Gen Core Mobile */
->>>>>>> f7688b48
 	{  /* end marker */ }
 };
 
