// SPDX-License-Identifier: GPL-2.0-only
/*
 * Per core/cpu state
 *
 * Used to coordinate shared registers between HT threads or
 * among events on a single PMU.
 */

#define pr_fmt(fmt) KBUILD_MODNAME ": " fmt

#include <linux/stddef.h>
#include <linux/types.h>
#include <linux/init.h>
#include <linux/slab.h>
#include <linux/export.h>
#include <linux/nmi.h>

#include <asm/cpufeature.h>
#include <asm/hardirq.h>
#include <asm/intel-family.h>
#include <asm/intel_pt.h>
#include <asm/apic.h>
#include <asm/cpu_device_id.h>

#include "../perf_event.h"

/*
 * Intel PerfMon, used on Core and later.
 */
static u64 intel_perfmon_event_map[PERF_COUNT_HW_MAX] __read_mostly =
{
	[PERF_COUNT_HW_CPU_CYCLES]		= 0x003c,
	[PERF_COUNT_HW_INSTRUCTIONS]		= 0x00c0,
	[PERF_COUNT_HW_CACHE_REFERENCES]	= 0x4f2e,
	[PERF_COUNT_HW_CACHE_MISSES]		= 0x412e,
	[PERF_COUNT_HW_BRANCH_INSTRUCTIONS]	= 0x00c4,
	[PERF_COUNT_HW_BRANCH_MISSES]		= 0x00c5,
	[PERF_COUNT_HW_BUS_CYCLES]		= 0x013c,
	[PERF_COUNT_HW_REF_CPU_CYCLES]		= 0x0300, /* pseudo-encoding */
};

static struct event_constraint intel_core_event_constraints[] __read_mostly =
{
	INTEL_EVENT_CONSTRAINT(0x11, 0x2), /* FP_ASSIST */
	INTEL_EVENT_CONSTRAINT(0x12, 0x2), /* MUL */
	INTEL_EVENT_CONSTRAINT(0x13, 0x2), /* DIV */
	INTEL_EVENT_CONSTRAINT(0x14, 0x1), /* CYCLES_DIV_BUSY */
	INTEL_EVENT_CONSTRAINT(0x19, 0x2), /* DELAYED_BYPASS */
	INTEL_EVENT_CONSTRAINT(0xc1, 0x1), /* FP_COMP_INSTR_RET */
	EVENT_CONSTRAINT_END
};

static struct event_constraint intel_core2_event_constraints[] __read_mostly =
{
	FIXED_EVENT_CONSTRAINT(0x00c0, 0), /* INST_RETIRED.ANY */
	FIXED_EVENT_CONSTRAINT(0x003c, 1), /* CPU_CLK_UNHALTED.CORE */
	FIXED_EVENT_CONSTRAINT(0x0300, 2), /* CPU_CLK_UNHALTED.REF */
	INTEL_EVENT_CONSTRAINT(0x10, 0x1), /* FP_COMP_OPS_EXE */
	INTEL_EVENT_CONSTRAINT(0x11, 0x2), /* FP_ASSIST */
	INTEL_EVENT_CONSTRAINT(0x12, 0x2), /* MUL */
	INTEL_EVENT_CONSTRAINT(0x13, 0x2), /* DIV */
	INTEL_EVENT_CONSTRAINT(0x14, 0x1), /* CYCLES_DIV_BUSY */
	INTEL_EVENT_CONSTRAINT(0x18, 0x1), /* IDLE_DURING_DIV */
	INTEL_EVENT_CONSTRAINT(0x19, 0x2), /* DELAYED_BYPASS */
	INTEL_EVENT_CONSTRAINT(0xa1, 0x1), /* RS_UOPS_DISPATCH_CYCLES */
	INTEL_EVENT_CONSTRAINT(0xc9, 0x1), /* ITLB_MISS_RETIRED (T30-9) */
	INTEL_EVENT_CONSTRAINT(0xcb, 0x1), /* MEM_LOAD_RETIRED */
	EVENT_CONSTRAINT_END
};

static struct event_constraint intel_nehalem_event_constraints[] __read_mostly =
{
	FIXED_EVENT_CONSTRAINT(0x00c0, 0), /* INST_RETIRED.ANY */
	FIXED_EVENT_CONSTRAINT(0x003c, 1), /* CPU_CLK_UNHALTED.CORE */
	FIXED_EVENT_CONSTRAINT(0x0300, 2), /* CPU_CLK_UNHALTED.REF */
	INTEL_EVENT_CONSTRAINT(0x40, 0x3), /* L1D_CACHE_LD */
	INTEL_EVENT_CONSTRAINT(0x41, 0x3), /* L1D_CACHE_ST */
	INTEL_EVENT_CONSTRAINT(0x42, 0x3), /* L1D_CACHE_LOCK */
	INTEL_EVENT_CONSTRAINT(0x43, 0x3), /* L1D_ALL_REF */
	INTEL_EVENT_CONSTRAINT(0x48, 0x3), /* L1D_PEND_MISS */
	INTEL_EVENT_CONSTRAINT(0x4e, 0x3), /* L1D_PREFETCH */
	INTEL_EVENT_CONSTRAINT(0x51, 0x3), /* L1D */
	INTEL_EVENT_CONSTRAINT(0x63, 0x3), /* CACHE_LOCK_CYCLES */
	EVENT_CONSTRAINT_END
};

static struct extra_reg intel_nehalem_extra_regs[] __read_mostly =
{
	/* must define OFFCORE_RSP_X first, see intel_fixup_er() */
	INTEL_UEVENT_EXTRA_REG(0x01b7, MSR_OFFCORE_RSP_0, 0xffff, RSP_0),
	INTEL_UEVENT_PEBS_LDLAT_EXTRA_REG(0x100b),
	EVENT_EXTRA_END
};

static struct event_constraint intel_westmere_event_constraints[] __read_mostly =
{
	FIXED_EVENT_CONSTRAINT(0x00c0, 0), /* INST_RETIRED.ANY */
	FIXED_EVENT_CONSTRAINT(0x003c, 1), /* CPU_CLK_UNHALTED.CORE */
	FIXED_EVENT_CONSTRAINT(0x0300, 2), /* CPU_CLK_UNHALTED.REF */
	INTEL_EVENT_CONSTRAINT(0x51, 0x3), /* L1D */
	INTEL_EVENT_CONSTRAINT(0x60, 0x1), /* OFFCORE_REQUESTS_OUTSTANDING */
	INTEL_EVENT_CONSTRAINT(0x63, 0x3), /* CACHE_LOCK_CYCLES */
	INTEL_EVENT_CONSTRAINT(0xb3, 0x1), /* SNOOPQ_REQUEST_OUTSTANDING */
	EVENT_CONSTRAINT_END
};

static struct event_constraint intel_snb_event_constraints[] __read_mostly =
{
	FIXED_EVENT_CONSTRAINT(0x00c0, 0), /* INST_RETIRED.ANY */
	FIXED_EVENT_CONSTRAINT(0x003c, 1), /* CPU_CLK_UNHALTED.CORE */
	FIXED_EVENT_CONSTRAINT(0x0300, 2), /* CPU_CLK_UNHALTED.REF */
	INTEL_UEVENT_CONSTRAINT(0x04a3, 0xf), /* CYCLE_ACTIVITY.CYCLES_NO_DISPATCH */
	INTEL_UEVENT_CONSTRAINT(0x05a3, 0xf), /* CYCLE_ACTIVITY.STALLS_L2_PENDING */
	INTEL_UEVENT_CONSTRAINT(0x02a3, 0x4), /* CYCLE_ACTIVITY.CYCLES_L1D_PENDING */
	INTEL_UEVENT_CONSTRAINT(0x06a3, 0x4), /* CYCLE_ACTIVITY.STALLS_L1D_PENDING */
	INTEL_EVENT_CONSTRAINT(0x48, 0x4), /* L1D_PEND_MISS.PENDING */
	INTEL_UEVENT_CONSTRAINT(0x01c0, 0x2), /* INST_RETIRED.PREC_DIST */
	INTEL_EVENT_CONSTRAINT(0xcd, 0x8), /* MEM_TRANS_RETIRED.LOAD_LATENCY */
	INTEL_UEVENT_CONSTRAINT(0x04a3, 0xf), /* CYCLE_ACTIVITY.CYCLES_NO_DISPATCH */
	INTEL_UEVENT_CONSTRAINT(0x02a3, 0x4), /* CYCLE_ACTIVITY.CYCLES_L1D_PENDING */

	/*
	 * When HT is off these events can only run on the bottom 4 counters
	 * When HT is on, they are impacted by the HT bug and require EXCL access
	 */
	INTEL_EXCLEVT_CONSTRAINT(0xd0, 0xf), /* MEM_UOPS_RETIRED.* */
	INTEL_EXCLEVT_CONSTRAINT(0xd1, 0xf), /* MEM_LOAD_UOPS_RETIRED.* */
	INTEL_EXCLEVT_CONSTRAINT(0xd2, 0xf), /* MEM_LOAD_UOPS_LLC_HIT_RETIRED.* */
	INTEL_EXCLEVT_CONSTRAINT(0xd3, 0xf), /* MEM_LOAD_UOPS_LLC_MISS_RETIRED.* */

	EVENT_CONSTRAINT_END
};

static struct event_constraint intel_ivb_event_constraints[] __read_mostly =
{
	FIXED_EVENT_CONSTRAINT(0x00c0, 0), /* INST_RETIRED.ANY */
	FIXED_EVENT_CONSTRAINT(0x003c, 1), /* CPU_CLK_UNHALTED.CORE */
	FIXED_EVENT_CONSTRAINT(0x0300, 2), /* CPU_CLK_UNHALTED.REF */
	INTEL_UEVENT_CONSTRAINT(0x0148, 0x4), /* L1D_PEND_MISS.PENDING */
	INTEL_UEVENT_CONSTRAINT(0x0279, 0xf), /* IDQ.EMTPY */
	INTEL_UEVENT_CONSTRAINT(0x019c, 0xf), /* IDQ_UOPS_NOT_DELIVERED.CORE */
	INTEL_UEVENT_CONSTRAINT(0x02a3, 0xf), /* CYCLE_ACTIVITY.CYCLES_LDM_PENDING */
	INTEL_UEVENT_CONSTRAINT(0x04a3, 0xf), /* CYCLE_ACTIVITY.CYCLES_NO_EXECUTE */
	INTEL_UEVENT_CONSTRAINT(0x05a3, 0xf), /* CYCLE_ACTIVITY.STALLS_L2_PENDING */
	INTEL_UEVENT_CONSTRAINT(0x06a3, 0xf), /* CYCLE_ACTIVITY.STALLS_LDM_PENDING */
	INTEL_UEVENT_CONSTRAINT(0x08a3, 0x4), /* CYCLE_ACTIVITY.CYCLES_L1D_PENDING */
	INTEL_UEVENT_CONSTRAINT(0x0ca3, 0x4), /* CYCLE_ACTIVITY.STALLS_L1D_PENDING */
	INTEL_UEVENT_CONSTRAINT(0x01c0, 0x2), /* INST_RETIRED.PREC_DIST */

	/*
	 * When HT is off these events can only run on the bottom 4 counters
	 * When HT is on, they are impacted by the HT bug and require EXCL access
	 */
	INTEL_EXCLEVT_CONSTRAINT(0xd0, 0xf), /* MEM_UOPS_RETIRED.* */
	INTEL_EXCLEVT_CONSTRAINT(0xd1, 0xf), /* MEM_LOAD_UOPS_RETIRED.* */
	INTEL_EXCLEVT_CONSTRAINT(0xd2, 0xf), /* MEM_LOAD_UOPS_LLC_HIT_RETIRED.* */
	INTEL_EXCLEVT_CONSTRAINT(0xd3, 0xf), /* MEM_LOAD_UOPS_LLC_MISS_RETIRED.* */

	EVENT_CONSTRAINT_END
};

static struct extra_reg intel_westmere_extra_regs[] __read_mostly =
{
	/* must define OFFCORE_RSP_X first, see intel_fixup_er() */
	INTEL_UEVENT_EXTRA_REG(0x01b7, MSR_OFFCORE_RSP_0, 0xffff, RSP_0),
	INTEL_UEVENT_EXTRA_REG(0x01bb, MSR_OFFCORE_RSP_1, 0xffff, RSP_1),
	INTEL_UEVENT_PEBS_LDLAT_EXTRA_REG(0x100b),
	EVENT_EXTRA_END
};

static struct event_constraint intel_v1_event_constraints[] __read_mostly =
{
	EVENT_CONSTRAINT_END
};

static struct event_constraint intel_gen_event_constraints[] __read_mostly =
{
	FIXED_EVENT_CONSTRAINT(0x00c0, 0), /* INST_RETIRED.ANY */
	FIXED_EVENT_CONSTRAINT(0x003c, 1), /* CPU_CLK_UNHALTED.CORE */
	FIXED_EVENT_CONSTRAINT(0x0300, 2), /* CPU_CLK_UNHALTED.REF */
	EVENT_CONSTRAINT_END
};

static struct event_constraint intel_slm_event_constraints[] __read_mostly =
{
	FIXED_EVENT_CONSTRAINT(0x00c0, 0), /* INST_RETIRED.ANY */
	FIXED_EVENT_CONSTRAINT(0x003c, 1), /* CPU_CLK_UNHALTED.CORE */
	FIXED_EVENT_CONSTRAINT(0x0300, 2), /* pseudo CPU_CLK_UNHALTED.REF */
	EVENT_CONSTRAINT_END
};

static struct event_constraint intel_skl_event_constraints[] = {
	FIXED_EVENT_CONSTRAINT(0x00c0, 0),	/* INST_RETIRED.ANY */
	FIXED_EVENT_CONSTRAINT(0x003c, 1),	/* CPU_CLK_UNHALTED.CORE */
	FIXED_EVENT_CONSTRAINT(0x0300, 2),	/* CPU_CLK_UNHALTED.REF */
	INTEL_UEVENT_CONSTRAINT(0x1c0, 0x2),	/* INST_RETIRED.PREC_DIST */

	/*
	 * when HT is off, these can only run on the bottom 4 counters
	 */
	INTEL_EVENT_CONSTRAINT(0xd0, 0xf),	/* MEM_INST_RETIRED.* */
	INTEL_EVENT_CONSTRAINT(0xd1, 0xf),	/* MEM_LOAD_RETIRED.* */
	INTEL_EVENT_CONSTRAINT(0xd2, 0xf),	/* MEM_LOAD_L3_HIT_RETIRED.* */
	INTEL_EVENT_CONSTRAINT(0xcd, 0xf),	/* MEM_TRANS_RETIRED.* */
	INTEL_EVENT_CONSTRAINT(0xc6, 0xf),	/* FRONTEND_RETIRED.* */

	EVENT_CONSTRAINT_END
};

static struct extra_reg intel_knl_extra_regs[] __read_mostly = {
	INTEL_UEVENT_EXTRA_REG(0x01b7, MSR_OFFCORE_RSP_0, 0x799ffbb6e7ull, RSP_0),
	INTEL_UEVENT_EXTRA_REG(0x02b7, MSR_OFFCORE_RSP_1, 0x399ffbffe7ull, RSP_1),
	EVENT_EXTRA_END
};

static struct extra_reg intel_snb_extra_regs[] __read_mostly = {
	/* must define OFFCORE_RSP_X first, see intel_fixup_er() */
	INTEL_UEVENT_EXTRA_REG(0x01b7, MSR_OFFCORE_RSP_0, 0x3f807f8fffull, RSP_0),
	INTEL_UEVENT_EXTRA_REG(0x01bb, MSR_OFFCORE_RSP_1, 0x3f807f8fffull, RSP_1),
	INTEL_UEVENT_PEBS_LDLAT_EXTRA_REG(0x01cd),
	EVENT_EXTRA_END
};

static struct extra_reg intel_snbep_extra_regs[] __read_mostly = {
	/* must define OFFCORE_RSP_X first, see intel_fixup_er() */
	INTEL_UEVENT_EXTRA_REG(0x01b7, MSR_OFFCORE_RSP_0, 0x3fffff8fffull, RSP_0),
	INTEL_UEVENT_EXTRA_REG(0x01bb, MSR_OFFCORE_RSP_1, 0x3fffff8fffull, RSP_1),
	INTEL_UEVENT_PEBS_LDLAT_EXTRA_REG(0x01cd),
	EVENT_EXTRA_END
};

static struct extra_reg intel_skl_extra_regs[] __read_mostly = {
	INTEL_UEVENT_EXTRA_REG(0x01b7, MSR_OFFCORE_RSP_0, 0x3fffff8fffull, RSP_0),
	INTEL_UEVENT_EXTRA_REG(0x01bb, MSR_OFFCORE_RSP_1, 0x3fffff8fffull, RSP_1),
	INTEL_UEVENT_PEBS_LDLAT_EXTRA_REG(0x01cd),
	/*
	 * Note the low 8 bits eventsel code is not a continuous field, containing
	 * some #GPing bits. These are masked out.
	 */
	INTEL_UEVENT_EXTRA_REG(0x01c6, MSR_PEBS_FRONTEND, 0x7fff17, FE),
	EVENT_EXTRA_END
};

static struct event_constraint intel_icl_event_constraints[] = {
	FIXED_EVENT_CONSTRAINT(0x00c0, 0),	/* INST_RETIRED.ANY */
	INTEL_UEVENT_CONSTRAINT(0x1c0, 0),	/* INST_RETIRED.PREC_DIST */
	FIXED_EVENT_CONSTRAINT(0x003c, 1),	/* CPU_CLK_UNHALTED.CORE */
	FIXED_EVENT_CONSTRAINT(0x0300, 2),	/* CPU_CLK_UNHALTED.REF */
	FIXED_EVENT_CONSTRAINT(0x0400, 3),	/* SLOTS */
	INTEL_EVENT_CONSTRAINT_RANGE(0x03, 0x0a, 0xf),
	INTEL_EVENT_CONSTRAINT_RANGE(0x1f, 0x28, 0xf),
	INTEL_EVENT_CONSTRAINT(0x32, 0xf),	/* SW_PREFETCH_ACCESS.* */
	INTEL_EVENT_CONSTRAINT_RANGE(0x48, 0x54, 0xf),
	INTEL_EVENT_CONSTRAINT_RANGE(0x60, 0x8b, 0xf),
	INTEL_UEVENT_CONSTRAINT(0x04a3, 0xff),  /* CYCLE_ACTIVITY.STALLS_TOTAL */
	INTEL_UEVENT_CONSTRAINT(0x10a3, 0xff),  /* CYCLE_ACTIVITY.STALLS_MEM_ANY */
	INTEL_EVENT_CONSTRAINT(0xa3, 0xf),      /* CYCLE_ACTIVITY.* */
	INTEL_EVENT_CONSTRAINT_RANGE(0xa8, 0xb0, 0xf),
	INTEL_EVENT_CONSTRAINT_RANGE(0xb7, 0xbd, 0xf),
	INTEL_EVENT_CONSTRAINT_RANGE(0xd0, 0xe6, 0xf),
	INTEL_EVENT_CONSTRAINT_RANGE(0xf0, 0xf4, 0xf),
	EVENT_CONSTRAINT_END
};

static struct extra_reg intel_icl_extra_regs[] __read_mostly = {
	INTEL_UEVENT_EXTRA_REG(0x01b7, MSR_OFFCORE_RSP_0, 0x3fffffbfffull, RSP_0),
	INTEL_UEVENT_EXTRA_REG(0x01bb, MSR_OFFCORE_RSP_1, 0x3fffffbfffull, RSP_1),
	INTEL_UEVENT_PEBS_LDLAT_EXTRA_REG(0x01cd),
	INTEL_UEVENT_EXTRA_REG(0x01c6, MSR_PEBS_FRONTEND, 0x7fff17, FE),
	EVENT_EXTRA_END
};

EVENT_ATTR_STR(mem-loads,	mem_ld_nhm,	"event=0x0b,umask=0x10,ldlat=3");
EVENT_ATTR_STR(mem-loads,	mem_ld_snb,	"event=0xcd,umask=0x1,ldlat=3");
EVENT_ATTR_STR(mem-stores,	mem_st_snb,	"event=0xcd,umask=0x2");

static struct attribute *nhm_mem_events_attrs[] = {
	EVENT_PTR(mem_ld_nhm),
	NULL,
};

/*
 * topdown events for Intel Core CPUs.
 *
 * The events are all in slots, which is a free slot in a 4 wide
 * pipeline. Some events are already reported in slots, for cycle
 * events we multiply by the pipeline width (4).
 *
 * With Hyper Threading on, topdown metrics are either summed or averaged
 * between the threads of a core: (count_t0 + count_t1).
 *
 * For the average case the metric is always scaled to pipeline width,
 * so we use factor 2 ((count_t0 + count_t1) / 2 * 4)
 */

EVENT_ATTR_STR_HT(topdown-total-slots, td_total_slots,
	"event=0x3c,umask=0x0",			/* cpu_clk_unhalted.thread */
	"event=0x3c,umask=0x0,any=1");		/* cpu_clk_unhalted.thread_any */
EVENT_ATTR_STR_HT(topdown-total-slots.scale, td_total_slots_scale, "4", "2");
EVENT_ATTR_STR(topdown-slots-issued, td_slots_issued,
	"event=0xe,umask=0x1");			/* uops_issued.any */
EVENT_ATTR_STR(topdown-slots-retired, td_slots_retired,
	"event=0xc2,umask=0x2");		/* uops_retired.retire_slots */
EVENT_ATTR_STR(topdown-fetch-bubbles, td_fetch_bubbles,
	"event=0x9c,umask=0x1");		/* idq_uops_not_delivered_core */
EVENT_ATTR_STR_HT(topdown-recovery-bubbles, td_recovery_bubbles,
	"event=0xd,umask=0x3,cmask=1",		/* int_misc.recovery_cycles */
	"event=0xd,umask=0x3,cmask=1,any=1");	/* int_misc.recovery_cycles_any */
EVENT_ATTR_STR_HT(topdown-recovery-bubbles.scale, td_recovery_bubbles_scale,
	"4", "2");

static struct attribute *snb_events_attrs[] = {
	EVENT_PTR(td_slots_issued),
	EVENT_PTR(td_slots_retired),
	EVENT_PTR(td_fetch_bubbles),
	EVENT_PTR(td_total_slots),
	EVENT_PTR(td_total_slots_scale),
	EVENT_PTR(td_recovery_bubbles),
	EVENT_PTR(td_recovery_bubbles_scale),
	NULL,
};

static struct attribute *snb_mem_events_attrs[] = {
	EVENT_PTR(mem_ld_snb),
	EVENT_PTR(mem_st_snb),
	NULL,
};

static struct event_constraint intel_hsw_event_constraints[] = {
	FIXED_EVENT_CONSTRAINT(0x00c0, 0), /* INST_RETIRED.ANY */
	FIXED_EVENT_CONSTRAINT(0x003c, 1), /* CPU_CLK_UNHALTED.CORE */
	FIXED_EVENT_CONSTRAINT(0x0300, 2), /* CPU_CLK_UNHALTED.REF */
	INTEL_UEVENT_CONSTRAINT(0x148, 0x4),	/* L1D_PEND_MISS.PENDING */
	INTEL_UEVENT_CONSTRAINT(0x01c0, 0x2), /* INST_RETIRED.PREC_DIST */
	INTEL_EVENT_CONSTRAINT(0xcd, 0x8), /* MEM_TRANS_RETIRED.LOAD_LATENCY */
	/* CYCLE_ACTIVITY.CYCLES_L1D_PENDING */
	INTEL_UEVENT_CONSTRAINT(0x08a3, 0x4),
	/* CYCLE_ACTIVITY.STALLS_L1D_PENDING */
	INTEL_UEVENT_CONSTRAINT(0x0ca3, 0x4),
	/* CYCLE_ACTIVITY.CYCLES_NO_EXECUTE */
	INTEL_UEVENT_CONSTRAINT(0x04a3, 0xf),

	/*
	 * When HT is off these events can only run on the bottom 4 counters
	 * When HT is on, they are impacted by the HT bug and require EXCL access
	 */
	INTEL_EXCLEVT_CONSTRAINT(0xd0, 0xf), /* MEM_UOPS_RETIRED.* */
	INTEL_EXCLEVT_CONSTRAINT(0xd1, 0xf), /* MEM_LOAD_UOPS_RETIRED.* */
	INTEL_EXCLEVT_CONSTRAINT(0xd2, 0xf), /* MEM_LOAD_UOPS_LLC_HIT_RETIRED.* */
	INTEL_EXCLEVT_CONSTRAINT(0xd3, 0xf), /* MEM_LOAD_UOPS_LLC_MISS_RETIRED.* */

	EVENT_CONSTRAINT_END
};

static struct event_constraint intel_bdw_event_constraints[] = {
	FIXED_EVENT_CONSTRAINT(0x00c0, 0),	/* INST_RETIRED.ANY */
	FIXED_EVENT_CONSTRAINT(0x003c, 1),	/* CPU_CLK_UNHALTED.CORE */
	FIXED_EVENT_CONSTRAINT(0x0300, 2),	/* CPU_CLK_UNHALTED.REF */
	INTEL_UEVENT_CONSTRAINT(0x148, 0x4),	/* L1D_PEND_MISS.PENDING */
	INTEL_UBIT_EVENT_CONSTRAINT(0x8a3, 0x4),	/* CYCLE_ACTIVITY.CYCLES_L1D_MISS */
	/*
	 * when HT is off, these can only run on the bottom 4 counters
	 */
	INTEL_EVENT_CONSTRAINT(0xd0, 0xf),	/* MEM_INST_RETIRED.* */
	INTEL_EVENT_CONSTRAINT(0xd1, 0xf),	/* MEM_LOAD_RETIRED.* */
	INTEL_EVENT_CONSTRAINT(0xd2, 0xf),	/* MEM_LOAD_L3_HIT_RETIRED.* */
	INTEL_EVENT_CONSTRAINT(0xcd, 0xf),	/* MEM_TRANS_RETIRED.* */
	EVENT_CONSTRAINT_END
};

static u64 intel_pmu_event_map(int hw_event)
{
	return intel_perfmon_event_map[hw_event];
}

/*
 * Notes on the events:
 * - data reads do not include code reads (comparable to earlier tables)
 * - data counts include speculative execution (except L1 write, dtlb, bpu)
 * - remote node access includes remote memory, remote cache, remote mmio.
 * - prefetches are not included in the counts.
 * - icache miss does not include decoded icache
 */

#define SKL_DEMAND_DATA_RD		BIT_ULL(0)
#define SKL_DEMAND_RFO			BIT_ULL(1)
#define SKL_ANY_RESPONSE		BIT_ULL(16)
#define SKL_SUPPLIER_NONE		BIT_ULL(17)
#define SKL_L3_MISS_LOCAL_DRAM		BIT_ULL(26)
#define SKL_L3_MISS_REMOTE_HOP0_DRAM	BIT_ULL(27)
#define SKL_L3_MISS_REMOTE_HOP1_DRAM	BIT_ULL(28)
#define SKL_L3_MISS_REMOTE_HOP2P_DRAM	BIT_ULL(29)
#define SKL_L3_MISS			(SKL_L3_MISS_LOCAL_DRAM| \
					 SKL_L3_MISS_REMOTE_HOP0_DRAM| \
					 SKL_L3_MISS_REMOTE_HOP1_DRAM| \
					 SKL_L3_MISS_REMOTE_HOP2P_DRAM)
#define SKL_SPL_HIT			BIT_ULL(30)
#define SKL_SNOOP_NONE			BIT_ULL(31)
#define SKL_SNOOP_NOT_NEEDED		BIT_ULL(32)
#define SKL_SNOOP_MISS			BIT_ULL(33)
#define SKL_SNOOP_HIT_NO_FWD		BIT_ULL(34)
#define SKL_SNOOP_HIT_WITH_FWD		BIT_ULL(35)
#define SKL_SNOOP_HITM			BIT_ULL(36)
#define SKL_SNOOP_NON_DRAM		BIT_ULL(37)
#define SKL_ANY_SNOOP			(SKL_SPL_HIT|SKL_SNOOP_NONE| \
					 SKL_SNOOP_NOT_NEEDED|SKL_SNOOP_MISS| \
					 SKL_SNOOP_HIT_NO_FWD|SKL_SNOOP_HIT_WITH_FWD| \
					 SKL_SNOOP_HITM|SKL_SNOOP_NON_DRAM)
#define SKL_DEMAND_READ			SKL_DEMAND_DATA_RD
#define SKL_SNOOP_DRAM			(SKL_SNOOP_NONE| \
					 SKL_SNOOP_NOT_NEEDED|SKL_SNOOP_MISS| \
					 SKL_SNOOP_HIT_NO_FWD|SKL_SNOOP_HIT_WITH_FWD| \
					 SKL_SNOOP_HITM|SKL_SPL_HIT)
#define SKL_DEMAND_WRITE		SKL_DEMAND_RFO
#define SKL_LLC_ACCESS			SKL_ANY_RESPONSE
#define SKL_L3_MISS_REMOTE		(SKL_L3_MISS_REMOTE_HOP0_DRAM| \
					 SKL_L3_MISS_REMOTE_HOP1_DRAM| \
					 SKL_L3_MISS_REMOTE_HOP2P_DRAM)

static __initconst const u64 skl_hw_cache_event_ids
				[PERF_COUNT_HW_CACHE_MAX]
				[PERF_COUNT_HW_CACHE_OP_MAX]
				[PERF_COUNT_HW_CACHE_RESULT_MAX] =
{
 [ C(L1D ) ] = {
	[ C(OP_READ) ] = {
		[ C(RESULT_ACCESS) ] = 0x81d0,	/* MEM_INST_RETIRED.ALL_LOADS */
		[ C(RESULT_MISS)   ] = 0x151,	/* L1D.REPLACEMENT */
	},
	[ C(OP_WRITE) ] = {
		[ C(RESULT_ACCESS) ] = 0x82d0,	/* MEM_INST_RETIRED.ALL_STORES */
		[ C(RESULT_MISS)   ] = 0x0,
	},
	[ C(OP_PREFETCH) ] = {
		[ C(RESULT_ACCESS) ] = 0x0,
		[ C(RESULT_MISS)   ] = 0x0,
	},
 },
 [ C(L1I ) ] = {
	[ C(OP_READ) ] = {
		[ C(RESULT_ACCESS) ] = 0x0,
		[ C(RESULT_MISS)   ] = 0x283,	/* ICACHE_64B.MISS */
	},
	[ C(OP_WRITE) ] = {
		[ C(RESULT_ACCESS) ] = -1,
		[ C(RESULT_MISS)   ] = -1,
	},
	[ C(OP_PREFETCH) ] = {
		[ C(RESULT_ACCESS) ] = 0x0,
		[ C(RESULT_MISS)   ] = 0x0,
	},
 },
 [ C(LL  ) ] = {
	[ C(OP_READ) ] = {
		[ C(RESULT_ACCESS) ] = 0x1b7,	/* OFFCORE_RESPONSE */
		[ C(RESULT_MISS)   ] = 0x1b7,	/* OFFCORE_RESPONSE */
	},
	[ C(OP_WRITE) ] = {
		[ C(RESULT_ACCESS) ] = 0x1b7,	/* OFFCORE_RESPONSE */
		[ C(RESULT_MISS)   ] = 0x1b7,	/* OFFCORE_RESPONSE */
	},
	[ C(OP_PREFETCH) ] = {
		[ C(RESULT_ACCESS) ] = 0x0,
		[ C(RESULT_MISS)   ] = 0x0,
	},
 },
 [ C(DTLB) ] = {
	[ C(OP_READ) ] = {
		[ C(RESULT_ACCESS) ] = 0x81d0,	/* MEM_INST_RETIRED.ALL_LOADS */
		[ C(RESULT_MISS)   ] = 0xe08,	/* DTLB_LOAD_MISSES.WALK_COMPLETED */
	},
	[ C(OP_WRITE) ] = {
		[ C(RESULT_ACCESS) ] = 0x82d0,	/* MEM_INST_RETIRED.ALL_STORES */
		[ C(RESULT_MISS)   ] = 0xe49,	/* DTLB_STORE_MISSES.WALK_COMPLETED */
	},
	[ C(OP_PREFETCH) ] = {
		[ C(RESULT_ACCESS) ] = 0x0,
		[ C(RESULT_MISS)   ] = 0x0,
	},
 },
 [ C(ITLB) ] = {
	[ C(OP_READ) ] = {
		[ C(RESULT_ACCESS) ] = 0x2085,	/* ITLB_MISSES.STLB_HIT */
		[ C(RESULT_MISS)   ] = 0xe85,	/* ITLB_MISSES.WALK_COMPLETED */
	},
	[ C(OP_WRITE) ] = {
		[ C(RESULT_ACCESS) ] = -1,
		[ C(RESULT_MISS)   ] = -1,
	},
	[ C(OP_PREFETCH) ] = {
		[ C(RESULT_ACCESS) ] = -1,
		[ C(RESULT_MISS)   ] = -1,
	},
 },
 [ C(BPU ) ] = {
	[ C(OP_READ) ] = {
		[ C(RESULT_ACCESS) ] = 0xc4,	/* BR_INST_RETIRED.ALL_BRANCHES */
		[ C(RESULT_MISS)   ] = 0xc5,	/* BR_MISP_RETIRED.ALL_BRANCHES */
	},
	[ C(OP_WRITE) ] = {
		[ C(RESULT_ACCESS) ] = -1,
		[ C(RESULT_MISS)   ] = -1,
	},
	[ C(OP_PREFETCH) ] = {
		[ C(RESULT_ACCESS) ] = -1,
		[ C(RESULT_MISS)   ] = -1,
	},
 },
 [ C(NODE) ] = {
	[ C(OP_READ) ] = {
		[ C(RESULT_ACCESS) ] = 0x1b7,	/* OFFCORE_RESPONSE */
		[ C(RESULT_MISS)   ] = 0x1b7,	/* OFFCORE_RESPONSE */
	},
	[ C(OP_WRITE) ] = {
		[ C(RESULT_ACCESS) ] = 0x1b7,	/* OFFCORE_RESPONSE */
		[ C(RESULT_MISS)   ] = 0x1b7,	/* OFFCORE_RESPONSE */
	},
	[ C(OP_PREFETCH) ] = {
		[ C(RESULT_ACCESS) ] = 0x0,
		[ C(RESULT_MISS)   ] = 0x0,
	},
 },
};

static __initconst const u64 skl_hw_cache_extra_regs
				[PERF_COUNT_HW_CACHE_MAX]
				[PERF_COUNT_HW_CACHE_OP_MAX]
				[PERF_COUNT_HW_CACHE_RESULT_MAX] =
{
 [ C(LL  ) ] = {
	[ C(OP_READ) ] = {
		[ C(RESULT_ACCESS) ] = SKL_DEMAND_READ|
				       SKL_LLC_ACCESS|SKL_ANY_SNOOP,
		[ C(RESULT_MISS)   ] = SKL_DEMAND_READ|
				       SKL_L3_MISS|SKL_ANY_SNOOP|
				       SKL_SUPPLIER_NONE,
	},
	[ C(OP_WRITE) ] = {
		[ C(RESULT_ACCESS) ] = SKL_DEMAND_WRITE|
				       SKL_LLC_ACCESS|SKL_ANY_SNOOP,
		[ C(RESULT_MISS)   ] = SKL_DEMAND_WRITE|
				       SKL_L3_MISS|SKL_ANY_SNOOP|
				       SKL_SUPPLIER_NONE,
	},
	[ C(OP_PREFETCH) ] = {
		[ C(RESULT_ACCESS) ] = 0x0,
		[ C(RESULT_MISS)   ] = 0x0,
	},
 },
 [ C(NODE) ] = {
	[ C(OP_READ) ] = {
		[ C(RESULT_ACCESS) ] = SKL_DEMAND_READ|
				       SKL_L3_MISS_LOCAL_DRAM|SKL_SNOOP_DRAM,
		[ C(RESULT_MISS)   ] = SKL_DEMAND_READ|
				       SKL_L3_MISS_REMOTE|SKL_SNOOP_DRAM,
	},
	[ C(OP_WRITE) ] = {
		[ C(RESULT_ACCESS) ] = SKL_DEMAND_WRITE|
				       SKL_L3_MISS_LOCAL_DRAM|SKL_SNOOP_DRAM,
		[ C(RESULT_MISS)   ] = SKL_DEMAND_WRITE|
				       SKL_L3_MISS_REMOTE|SKL_SNOOP_DRAM,
	},
	[ C(OP_PREFETCH) ] = {
		[ C(RESULT_ACCESS) ] = 0x0,
		[ C(RESULT_MISS)   ] = 0x0,
	},
 },
};

#define SNB_DMND_DATA_RD	(1ULL << 0)
#define SNB_DMND_RFO		(1ULL << 1)
#define SNB_DMND_IFETCH		(1ULL << 2)
#define SNB_DMND_WB		(1ULL << 3)
#define SNB_PF_DATA_RD		(1ULL << 4)
#define SNB_PF_RFO		(1ULL << 5)
#define SNB_PF_IFETCH		(1ULL << 6)
#define SNB_LLC_DATA_RD		(1ULL << 7)
#define SNB_LLC_RFO		(1ULL << 8)
#define SNB_LLC_IFETCH		(1ULL << 9)
#define SNB_BUS_LOCKS		(1ULL << 10)
#define SNB_STRM_ST		(1ULL << 11)
#define SNB_OTHER		(1ULL << 15)
#define SNB_RESP_ANY		(1ULL << 16)
#define SNB_NO_SUPP		(1ULL << 17)
#define SNB_LLC_HITM		(1ULL << 18)
#define SNB_LLC_HITE		(1ULL << 19)
#define SNB_LLC_HITS		(1ULL << 20)
#define SNB_LLC_HITF		(1ULL << 21)
#define SNB_LOCAL		(1ULL << 22)
#define SNB_REMOTE		(0xffULL << 23)
#define SNB_SNP_NONE		(1ULL << 31)
#define SNB_SNP_NOT_NEEDED	(1ULL << 32)
#define SNB_SNP_MISS		(1ULL << 33)
#define SNB_NO_FWD		(1ULL << 34)
#define SNB_SNP_FWD		(1ULL << 35)
#define SNB_HITM		(1ULL << 36)
#define SNB_NON_DRAM		(1ULL << 37)

#define SNB_DMND_READ		(SNB_DMND_DATA_RD|SNB_LLC_DATA_RD)
#define SNB_DMND_WRITE		(SNB_DMND_RFO|SNB_LLC_RFO)
#define SNB_DMND_PREFETCH	(SNB_PF_DATA_RD|SNB_PF_RFO)

#define SNB_SNP_ANY		(SNB_SNP_NONE|SNB_SNP_NOT_NEEDED| \
				 SNB_SNP_MISS|SNB_NO_FWD|SNB_SNP_FWD| \
				 SNB_HITM)

#define SNB_DRAM_ANY		(SNB_LOCAL|SNB_REMOTE|SNB_SNP_ANY)
#define SNB_DRAM_REMOTE		(SNB_REMOTE|SNB_SNP_ANY)

#define SNB_L3_ACCESS		SNB_RESP_ANY
#define SNB_L3_MISS		(SNB_DRAM_ANY|SNB_NON_DRAM)

static __initconst const u64 snb_hw_cache_extra_regs
				[PERF_COUNT_HW_CACHE_MAX]
				[PERF_COUNT_HW_CACHE_OP_MAX]
				[PERF_COUNT_HW_CACHE_RESULT_MAX] =
{
 [ C(LL  ) ] = {
	[ C(OP_READ) ] = {
		[ C(RESULT_ACCESS) ] = SNB_DMND_READ|SNB_L3_ACCESS,
		[ C(RESULT_MISS)   ] = SNB_DMND_READ|SNB_L3_MISS,
	},
	[ C(OP_WRITE) ] = {
		[ C(RESULT_ACCESS) ] = SNB_DMND_WRITE|SNB_L3_ACCESS,
		[ C(RESULT_MISS)   ] = SNB_DMND_WRITE|SNB_L3_MISS,
	},
	[ C(OP_PREFETCH) ] = {
		[ C(RESULT_ACCESS) ] = SNB_DMND_PREFETCH|SNB_L3_ACCESS,
		[ C(RESULT_MISS)   ] = SNB_DMND_PREFETCH|SNB_L3_MISS,
	},
 },
 [ C(NODE) ] = {
	[ C(OP_READ) ] = {
		[ C(RESULT_ACCESS) ] = SNB_DMND_READ|SNB_DRAM_ANY,
		[ C(RESULT_MISS)   ] = SNB_DMND_READ|SNB_DRAM_REMOTE,
	},
	[ C(OP_WRITE) ] = {
		[ C(RESULT_ACCESS) ] = SNB_DMND_WRITE|SNB_DRAM_ANY,
		[ C(RESULT_MISS)   ] = SNB_DMND_WRITE|SNB_DRAM_REMOTE,
	},
	[ C(OP_PREFETCH) ] = {
		[ C(RESULT_ACCESS) ] = SNB_DMND_PREFETCH|SNB_DRAM_ANY,
		[ C(RESULT_MISS)   ] = SNB_DMND_PREFETCH|SNB_DRAM_REMOTE,
	},
 },
};

static __initconst const u64 snb_hw_cache_event_ids
				[PERF_COUNT_HW_CACHE_MAX]
				[PERF_COUNT_HW_CACHE_OP_MAX]
				[PERF_COUNT_HW_CACHE_RESULT_MAX] =
{
 [ C(L1D) ] = {
	[ C(OP_READ) ] = {
		[ C(RESULT_ACCESS) ] = 0xf1d0, /* MEM_UOP_RETIRED.LOADS        */
		[ C(RESULT_MISS)   ] = 0x0151, /* L1D.REPLACEMENT              */
	},
	[ C(OP_WRITE) ] = {
		[ C(RESULT_ACCESS) ] = 0xf2d0, /* MEM_UOP_RETIRED.STORES       */
		[ C(RESULT_MISS)   ] = 0x0851, /* L1D.ALL_M_REPLACEMENT        */
	},
	[ C(OP_PREFETCH) ] = {
		[ C(RESULT_ACCESS) ] = 0x0,
		[ C(RESULT_MISS)   ] = 0x024e, /* HW_PRE_REQ.DL1_MISS          */
	},
 },
 [ C(L1I ) ] = {
	[ C(OP_READ) ] = {
		[ C(RESULT_ACCESS) ] = 0x0,
		[ C(RESULT_MISS)   ] = 0x0280, /* ICACHE.MISSES */
	},
	[ C(OP_WRITE) ] = {
		[ C(RESULT_ACCESS) ] = -1,
		[ C(RESULT_MISS)   ] = -1,
	},
	[ C(OP_PREFETCH) ] = {
		[ C(RESULT_ACCESS) ] = 0x0,
		[ C(RESULT_MISS)   ] = 0x0,
	},
 },
 [ C(LL  ) ] = {
	[ C(OP_READ) ] = {
		/* OFFCORE_RESPONSE.ANY_DATA.LOCAL_CACHE */
		[ C(RESULT_ACCESS) ] = 0x01b7,
		/* OFFCORE_RESPONSE.ANY_DATA.ANY_LLC_MISS */
		[ C(RESULT_MISS)   ] = 0x01b7,
	},
	[ C(OP_WRITE) ] = {
		/* OFFCORE_RESPONSE.ANY_RFO.LOCAL_CACHE */
		[ C(RESULT_ACCESS) ] = 0x01b7,
		/* OFFCORE_RESPONSE.ANY_RFO.ANY_LLC_MISS */
		[ C(RESULT_MISS)   ] = 0x01b7,
	},
	[ C(OP_PREFETCH) ] = {
		/* OFFCORE_RESPONSE.PREFETCH.LOCAL_CACHE */
		[ C(RESULT_ACCESS) ] = 0x01b7,
		/* OFFCORE_RESPONSE.PREFETCH.ANY_LLC_MISS */
		[ C(RESULT_MISS)   ] = 0x01b7,
	},
 },
 [ C(DTLB) ] = {
	[ C(OP_READ) ] = {
		[ C(RESULT_ACCESS) ] = 0x81d0, /* MEM_UOP_RETIRED.ALL_LOADS */
		[ C(RESULT_MISS)   ] = 0x0108, /* DTLB_LOAD_MISSES.CAUSES_A_WALK */
	},
	[ C(OP_WRITE) ] = {
		[ C(RESULT_ACCESS) ] = 0x82d0, /* MEM_UOP_RETIRED.ALL_STORES */
		[ C(RESULT_MISS)   ] = 0x0149, /* DTLB_STORE_MISSES.MISS_CAUSES_A_WALK */
	},
	[ C(OP_PREFETCH) ] = {
		[ C(RESULT_ACCESS) ] = 0x0,
		[ C(RESULT_MISS)   ] = 0x0,
	},
 },
 [ C(ITLB) ] = {
	[ C(OP_READ) ] = {
		[ C(RESULT_ACCESS) ] = 0x1085, /* ITLB_MISSES.STLB_HIT         */
		[ C(RESULT_MISS)   ] = 0x0185, /* ITLB_MISSES.CAUSES_A_WALK    */
	},
	[ C(OP_WRITE) ] = {
		[ C(RESULT_ACCESS) ] = -1,
		[ C(RESULT_MISS)   ] = -1,
	},
	[ C(OP_PREFETCH) ] = {
		[ C(RESULT_ACCESS) ] = -1,
		[ C(RESULT_MISS)   ] = -1,
	},
 },
 [ C(BPU ) ] = {
	[ C(OP_READ) ] = {
		[ C(RESULT_ACCESS) ] = 0x00c4, /* BR_INST_RETIRED.ALL_BRANCHES */
		[ C(RESULT_MISS)   ] = 0x00c5, /* BR_MISP_RETIRED.ALL_BRANCHES */
	},
	[ C(OP_WRITE) ] = {
		[ C(RESULT_ACCESS) ] = -1,
		[ C(RESULT_MISS)   ] = -1,
	},
	[ C(OP_PREFETCH) ] = {
		[ C(RESULT_ACCESS) ] = -1,
		[ C(RESULT_MISS)   ] = -1,
	},
 },
 [ C(NODE) ] = {
	[ C(OP_READ) ] = {
		[ C(RESULT_ACCESS) ] = 0x01b7,
		[ C(RESULT_MISS)   ] = 0x01b7,
	},
	[ C(OP_WRITE) ] = {
		[ C(RESULT_ACCESS) ] = 0x01b7,
		[ C(RESULT_MISS)   ] = 0x01b7,
	},
	[ C(OP_PREFETCH) ] = {
		[ C(RESULT_ACCESS) ] = 0x01b7,
		[ C(RESULT_MISS)   ] = 0x01b7,
	},
 },

};

/*
 * Notes on the events:
 * - data reads do not include code reads (comparable to earlier tables)
 * - data counts include speculative execution (except L1 write, dtlb, bpu)
 * - remote node access includes remote memory, remote cache, remote mmio.
 * - prefetches are not included in the counts because they are not
 *   reliably counted.
 */

#define HSW_DEMAND_DATA_RD		BIT_ULL(0)
#define HSW_DEMAND_RFO			BIT_ULL(1)
#define HSW_ANY_RESPONSE		BIT_ULL(16)
#define HSW_SUPPLIER_NONE		BIT_ULL(17)
#define HSW_L3_MISS_LOCAL_DRAM		BIT_ULL(22)
#define HSW_L3_MISS_REMOTE_HOP0		BIT_ULL(27)
#define HSW_L3_MISS_REMOTE_HOP1		BIT_ULL(28)
#define HSW_L3_MISS_REMOTE_HOP2P	BIT_ULL(29)
#define HSW_L3_MISS			(HSW_L3_MISS_LOCAL_DRAM| \
					 HSW_L3_MISS_REMOTE_HOP0|HSW_L3_MISS_REMOTE_HOP1| \
					 HSW_L3_MISS_REMOTE_HOP2P)
#define HSW_SNOOP_NONE			BIT_ULL(31)
#define HSW_SNOOP_NOT_NEEDED		BIT_ULL(32)
#define HSW_SNOOP_MISS			BIT_ULL(33)
#define HSW_SNOOP_HIT_NO_FWD		BIT_ULL(34)
#define HSW_SNOOP_HIT_WITH_FWD		BIT_ULL(35)
#define HSW_SNOOP_HITM			BIT_ULL(36)
#define HSW_SNOOP_NON_DRAM		BIT_ULL(37)
#define HSW_ANY_SNOOP			(HSW_SNOOP_NONE| \
					 HSW_SNOOP_NOT_NEEDED|HSW_SNOOP_MISS| \
					 HSW_SNOOP_HIT_NO_FWD|HSW_SNOOP_HIT_WITH_FWD| \
					 HSW_SNOOP_HITM|HSW_SNOOP_NON_DRAM)
#define HSW_SNOOP_DRAM			(HSW_ANY_SNOOP & ~HSW_SNOOP_NON_DRAM)
#define HSW_DEMAND_READ			HSW_DEMAND_DATA_RD
#define HSW_DEMAND_WRITE		HSW_DEMAND_RFO
#define HSW_L3_MISS_REMOTE		(HSW_L3_MISS_REMOTE_HOP0|\
					 HSW_L3_MISS_REMOTE_HOP1|HSW_L3_MISS_REMOTE_HOP2P)
#define HSW_LLC_ACCESS			HSW_ANY_RESPONSE

#define BDW_L3_MISS_LOCAL		BIT(26)
#define BDW_L3_MISS			(BDW_L3_MISS_LOCAL| \
					 HSW_L3_MISS_REMOTE_HOP0|HSW_L3_MISS_REMOTE_HOP1| \
					 HSW_L3_MISS_REMOTE_HOP2P)


static __initconst const u64 hsw_hw_cache_event_ids
				[PERF_COUNT_HW_CACHE_MAX]
				[PERF_COUNT_HW_CACHE_OP_MAX]
				[PERF_COUNT_HW_CACHE_RESULT_MAX] =
{
 [ C(L1D ) ] = {
	[ C(OP_READ) ] = {
		[ C(RESULT_ACCESS) ] = 0x81d0,	/* MEM_UOPS_RETIRED.ALL_LOADS */
		[ C(RESULT_MISS)   ] = 0x151,	/* L1D.REPLACEMENT */
	},
	[ C(OP_WRITE) ] = {
		[ C(RESULT_ACCESS) ] = 0x82d0,	/* MEM_UOPS_RETIRED.ALL_STORES */
		[ C(RESULT_MISS)   ] = 0x0,
	},
	[ C(OP_PREFETCH) ] = {
		[ C(RESULT_ACCESS) ] = 0x0,
		[ C(RESULT_MISS)   ] = 0x0,
	},
 },
 [ C(L1I ) ] = {
	[ C(OP_READ) ] = {
		[ C(RESULT_ACCESS) ] = 0x0,
		[ C(RESULT_MISS)   ] = 0x280,	/* ICACHE.MISSES */
	},
	[ C(OP_WRITE) ] = {
		[ C(RESULT_ACCESS) ] = -1,
		[ C(RESULT_MISS)   ] = -1,
	},
	[ C(OP_PREFETCH) ] = {
		[ C(RESULT_ACCESS) ] = 0x0,
		[ C(RESULT_MISS)   ] = 0x0,
	},
 },
 [ C(LL  ) ] = {
	[ C(OP_READ) ] = {
		[ C(RESULT_ACCESS) ] = 0x1b7,	/* OFFCORE_RESPONSE */
		[ C(RESULT_MISS)   ] = 0x1b7,	/* OFFCORE_RESPONSE */
	},
	[ C(OP_WRITE) ] = {
		[ C(RESULT_ACCESS) ] = 0x1b7,	/* OFFCORE_RESPONSE */
		[ C(RESULT_MISS)   ] = 0x1b7,	/* OFFCORE_RESPONSE */
	},
	[ C(OP_PREFETCH) ] = {
		[ C(RESULT_ACCESS) ] = 0x0,
		[ C(RESULT_MISS)   ] = 0x0,
	},
 },
 [ C(DTLB) ] = {
	[ C(OP_READ) ] = {
		[ C(RESULT_ACCESS) ] = 0x81d0,	/* MEM_UOPS_RETIRED.ALL_LOADS */
		[ C(RESULT_MISS)   ] = 0x108,	/* DTLB_LOAD_MISSES.MISS_CAUSES_A_WALK */
	},
	[ C(OP_WRITE) ] = {
		[ C(RESULT_ACCESS) ] = 0x82d0,	/* MEM_UOPS_RETIRED.ALL_STORES */
		[ C(RESULT_MISS)   ] = 0x149,	/* DTLB_STORE_MISSES.MISS_CAUSES_A_WALK */
	},
	[ C(OP_PREFETCH) ] = {
		[ C(RESULT_ACCESS) ] = 0x0,
		[ C(RESULT_MISS)   ] = 0x0,
	},
 },
 [ C(ITLB) ] = {
	[ C(OP_READ) ] = {
		[ C(RESULT_ACCESS) ] = 0x6085,	/* ITLB_MISSES.STLB_HIT */
		[ C(RESULT_MISS)   ] = 0x185,	/* ITLB_MISSES.MISS_CAUSES_A_WALK */
	},
	[ C(OP_WRITE) ] = {
		[ C(RESULT_ACCESS) ] = -1,
		[ C(RESULT_MISS)   ] = -1,
	},
	[ C(OP_PREFETCH) ] = {
		[ C(RESULT_ACCESS) ] = -1,
		[ C(RESULT_MISS)   ] = -1,
	},
 },
 [ C(BPU ) ] = {
	[ C(OP_READ) ] = {
		[ C(RESULT_ACCESS) ] = 0xc4,	/* BR_INST_RETIRED.ALL_BRANCHES */
		[ C(RESULT_MISS)   ] = 0xc5,	/* BR_MISP_RETIRED.ALL_BRANCHES */
	},
	[ C(OP_WRITE) ] = {
		[ C(RESULT_ACCESS) ] = -1,
		[ C(RESULT_MISS)   ] = -1,
	},
	[ C(OP_PREFETCH) ] = {
		[ C(RESULT_ACCESS) ] = -1,
		[ C(RESULT_MISS)   ] = -1,
	},
 },
 [ C(NODE) ] = {
	[ C(OP_READ) ] = {
		[ C(RESULT_ACCESS) ] = 0x1b7,	/* OFFCORE_RESPONSE */
		[ C(RESULT_MISS)   ] = 0x1b7,	/* OFFCORE_RESPONSE */
	},
	[ C(OP_WRITE) ] = {
		[ C(RESULT_ACCESS) ] = 0x1b7,	/* OFFCORE_RESPONSE */
		[ C(RESULT_MISS)   ] = 0x1b7,	/* OFFCORE_RESPONSE */
	},
	[ C(OP_PREFETCH) ] = {
		[ C(RESULT_ACCESS) ] = 0x0,
		[ C(RESULT_MISS)   ] = 0x0,
	},
 },
};

static __initconst const u64 hsw_hw_cache_extra_regs
				[PERF_COUNT_HW_CACHE_MAX]
				[PERF_COUNT_HW_CACHE_OP_MAX]
				[PERF_COUNT_HW_CACHE_RESULT_MAX] =
{
 [ C(LL  ) ] = {
	[ C(OP_READ) ] = {
		[ C(RESULT_ACCESS) ] = HSW_DEMAND_READ|
				       HSW_LLC_ACCESS,
		[ C(RESULT_MISS)   ] = HSW_DEMAND_READ|
				       HSW_L3_MISS|HSW_ANY_SNOOP,
	},
	[ C(OP_WRITE) ] = {
		[ C(RESULT_ACCESS) ] = HSW_DEMAND_WRITE|
				       HSW_LLC_ACCESS,
		[ C(RESULT_MISS)   ] = HSW_DEMAND_WRITE|
				       HSW_L3_MISS|HSW_ANY_SNOOP,
	},
	[ C(OP_PREFETCH) ] = {
		[ C(RESULT_ACCESS) ] = 0x0,
		[ C(RESULT_MISS)   ] = 0x0,
	},
 },
 [ C(NODE) ] = {
	[ C(OP_READ) ] = {
		[ C(RESULT_ACCESS) ] = HSW_DEMAND_READ|
				       HSW_L3_MISS_LOCAL_DRAM|
				       HSW_SNOOP_DRAM,
		[ C(RESULT_MISS)   ] = HSW_DEMAND_READ|
				       HSW_L3_MISS_REMOTE|
				       HSW_SNOOP_DRAM,
	},
	[ C(OP_WRITE) ] = {
		[ C(RESULT_ACCESS) ] = HSW_DEMAND_WRITE|
				       HSW_L3_MISS_LOCAL_DRAM|
				       HSW_SNOOP_DRAM,
		[ C(RESULT_MISS)   ] = HSW_DEMAND_WRITE|
				       HSW_L3_MISS_REMOTE|
				       HSW_SNOOP_DRAM,
	},
	[ C(OP_PREFETCH) ] = {
		[ C(RESULT_ACCESS) ] = 0x0,
		[ C(RESULT_MISS)   ] = 0x0,
	},
 },
};

static __initconst const u64 westmere_hw_cache_event_ids
				[PERF_COUNT_HW_CACHE_MAX]
				[PERF_COUNT_HW_CACHE_OP_MAX]
				[PERF_COUNT_HW_CACHE_RESULT_MAX] =
{
 [ C(L1D) ] = {
	[ C(OP_READ) ] = {
		[ C(RESULT_ACCESS) ] = 0x010b, /* MEM_INST_RETIRED.LOADS       */
		[ C(RESULT_MISS)   ] = 0x0151, /* L1D.REPL                     */
	},
	[ C(OP_WRITE) ] = {
		[ C(RESULT_ACCESS) ] = 0x020b, /* MEM_INST_RETURED.STORES      */
		[ C(RESULT_MISS)   ] = 0x0251, /* L1D.M_REPL                   */
	},
	[ C(OP_PREFETCH) ] = {
		[ C(RESULT_ACCESS) ] = 0x014e, /* L1D_PREFETCH.REQUESTS        */
		[ C(RESULT_MISS)   ] = 0x024e, /* L1D_PREFETCH.MISS            */
	},
 },
 [ C(L1I ) ] = {
	[ C(OP_READ) ] = {
		[ C(RESULT_ACCESS) ] = 0x0380, /* L1I.READS                    */
		[ C(RESULT_MISS)   ] = 0x0280, /* L1I.MISSES                   */
	},
	[ C(OP_WRITE) ] = {
		[ C(RESULT_ACCESS) ] = -1,
		[ C(RESULT_MISS)   ] = -1,
	},
	[ C(OP_PREFETCH) ] = {
		[ C(RESULT_ACCESS) ] = 0x0,
		[ C(RESULT_MISS)   ] = 0x0,
	},
 },
 [ C(LL  ) ] = {
	[ C(OP_READ) ] = {
		/* OFFCORE_RESPONSE.ANY_DATA.LOCAL_CACHE */
		[ C(RESULT_ACCESS) ] = 0x01b7,
		/* OFFCORE_RESPONSE.ANY_DATA.ANY_LLC_MISS */
		[ C(RESULT_MISS)   ] = 0x01b7,
	},
	/*
	 * Use RFO, not WRITEBACK, because a write miss would typically occur
	 * on RFO.
	 */
	[ C(OP_WRITE) ] = {
		/* OFFCORE_RESPONSE.ANY_RFO.LOCAL_CACHE */
		[ C(RESULT_ACCESS) ] = 0x01b7,
		/* OFFCORE_RESPONSE.ANY_RFO.ANY_LLC_MISS */
		[ C(RESULT_MISS)   ] = 0x01b7,
	},
	[ C(OP_PREFETCH) ] = {
		/* OFFCORE_RESPONSE.PREFETCH.LOCAL_CACHE */
		[ C(RESULT_ACCESS) ] = 0x01b7,
		/* OFFCORE_RESPONSE.PREFETCH.ANY_LLC_MISS */
		[ C(RESULT_MISS)   ] = 0x01b7,
	},
 },
 [ C(DTLB) ] = {
	[ C(OP_READ) ] = {
		[ C(RESULT_ACCESS) ] = 0x010b, /* MEM_INST_RETIRED.LOADS       */
		[ C(RESULT_MISS)   ] = 0x0108, /* DTLB_LOAD_MISSES.ANY         */
	},
	[ C(OP_WRITE) ] = {
		[ C(RESULT_ACCESS) ] = 0x020b, /* MEM_INST_RETURED.STORES      */
		[ C(RESULT_MISS)   ] = 0x010c, /* MEM_STORE_RETIRED.DTLB_MISS  */
	},
	[ C(OP_PREFETCH) ] = {
		[ C(RESULT_ACCESS) ] = 0x0,
		[ C(RESULT_MISS)   ] = 0x0,
	},
 },
 [ C(ITLB) ] = {
	[ C(OP_READ) ] = {
		[ C(RESULT_ACCESS) ] = 0x01c0, /* INST_RETIRED.ANY_P           */
		[ C(RESULT_MISS)   ] = 0x0185, /* ITLB_MISSES.ANY              */
	},
	[ C(OP_WRITE) ] = {
		[ C(RESULT_ACCESS) ] = -1,
		[ C(RESULT_MISS)   ] = -1,
	},
	[ C(OP_PREFETCH) ] = {
		[ C(RESULT_ACCESS) ] = -1,
		[ C(RESULT_MISS)   ] = -1,
	},
 },
 [ C(BPU ) ] = {
	[ C(OP_READ) ] = {
		[ C(RESULT_ACCESS) ] = 0x00c4, /* BR_INST_RETIRED.ALL_BRANCHES */
		[ C(RESULT_MISS)   ] = 0x03e8, /* BPU_CLEARS.ANY               */
	},
	[ C(OP_WRITE) ] = {
		[ C(RESULT_ACCESS) ] = -1,
		[ C(RESULT_MISS)   ] = -1,
	},
	[ C(OP_PREFETCH) ] = {
		[ C(RESULT_ACCESS) ] = -1,
		[ C(RESULT_MISS)   ] = -1,
	},
 },
 [ C(NODE) ] = {
	[ C(OP_READ) ] = {
		[ C(RESULT_ACCESS) ] = 0x01b7,
		[ C(RESULT_MISS)   ] = 0x01b7,
	},
	[ C(OP_WRITE) ] = {
		[ C(RESULT_ACCESS) ] = 0x01b7,
		[ C(RESULT_MISS)   ] = 0x01b7,
	},
	[ C(OP_PREFETCH) ] = {
		[ C(RESULT_ACCESS) ] = 0x01b7,
		[ C(RESULT_MISS)   ] = 0x01b7,
	},
 },
};

/*
 * Nehalem/Westmere MSR_OFFCORE_RESPONSE bits;
 * See IA32 SDM Vol 3B 30.6.1.3
 */

#define NHM_DMND_DATA_RD	(1 << 0)
#define NHM_DMND_RFO		(1 << 1)
#define NHM_DMND_IFETCH		(1 << 2)
#define NHM_DMND_WB		(1 << 3)
#define NHM_PF_DATA_RD		(1 << 4)
#define NHM_PF_DATA_RFO		(1 << 5)
#define NHM_PF_IFETCH		(1 << 6)
#define NHM_OFFCORE_OTHER	(1 << 7)
#define NHM_UNCORE_HIT		(1 << 8)
#define NHM_OTHER_CORE_HIT_SNP	(1 << 9)
#define NHM_OTHER_CORE_HITM	(1 << 10)
        			/* reserved */
#define NHM_REMOTE_CACHE_FWD	(1 << 12)
#define NHM_REMOTE_DRAM		(1 << 13)
#define NHM_LOCAL_DRAM		(1 << 14)
#define NHM_NON_DRAM		(1 << 15)

#define NHM_LOCAL		(NHM_LOCAL_DRAM|NHM_REMOTE_CACHE_FWD)
#define NHM_REMOTE		(NHM_REMOTE_DRAM)

#define NHM_DMND_READ		(NHM_DMND_DATA_RD)
#define NHM_DMND_WRITE		(NHM_DMND_RFO|NHM_DMND_WB)
#define NHM_DMND_PREFETCH	(NHM_PF_DATA_RD|NHM_PF_DATA_RFO)

#define NHM_L3_HIT	(NHM_UNCORE_HIT|NHM_OTHER_CORE_HIT_SNP|NHM_OTHER_CORE_HITM)
#define NHM_L3_MISS	(NHM_NON_DRAM|NHM_LOCAL_DRAM|NHM_REMOTE_DRAM|NHM_REMOTE_CACHE_FWD)
#define NHM_L3_ACCESS	(NHM_L3_HIT|NHM_L3_MISS)

static __initconst const u64 nehalem_hw_cache_extra_regs
				[PERF_COUNT_HW_CACHE_MAX]
				[PERF_COUNT_HW_CACHE_OP_MAX]
				[PERF_COUNT_HW_CACHE_RESULT_MAX] =
{
 [ C(LL  ) ] = {
	[ C(OP_READ) ] = {
		[ C(RESULT_ACCESS) ] = NHM_DMND_READ|NHM_L3_ACCESS,
		[ C(RESULT_MISS)   ] = NHM_DMND_READ|NHM_L3_MISS,
	},
	[ C(OP_WRITE) ] = {
		[ C(RESULT_ACCESS) ] = NHM_DMND_WRITE|NHM_L3_ACCESS,
		[ C(RESULT_MISS)   ] = NHM_DMND_WRITE|NHM_L3_MISS,
	},
	[ C(OP_PREFETCH) ] = {
		[ C(RESULT_ACCESS) ] = NHM_DMND_PREFETCH|NHM_L3_ACCESS,
		[ C(RESULT_MISS)   ] = NHM_DMND_PREFETCH|NHM_L3_MISS,
	},
 },
 [ C(NODE) ] = {
	[ C(OP_READ) ] = {
		[ C(RESULT_ACCESS) ] = NHM_DMND_READ|NHM_LOCAL|NHM_REMOTE,
		[ C(RESULT_MISS)   ] = NHM_DMND_READ|NHM_REMOTE,
	},
	[ C(OP_WRITE) ] = {
		[ C(RESULT_ACCESS) ] = NHM_DMND_WRITE|NHM_LOCAL|NHM_REMOTE,
		[ C(RESULT_MISS)   ] = NHM_DMND_WRITE|NHM_REMOTE,
	},
	[ C(OP_PREFETCH) ] = {
		[ C(RESULT_ACCESS) ] = NHM_DMND_PREFETCH|NHM_LOCAL|NHM_REMOTE,
		[ C(RESULT_MISS)   ] = NHM_DMND_PREFETCH|NHM_REMOTE,
	},
 },
};

static __initconst const u64 nehalem_hw_cache_event_ids
				[PERF_COUNT_HW_CACHE_MAX]
				[PERF_COUNT_HW_CACHE_OP_MAX]
				[PERF_COUNT_HW_CACHE_RESULT_MAX] =
{
 [ C(L1D) ] = {
	[ C(OP_READ) ] = {
		[ C(RESULT_ACCESS) ] = 0x010b, /* MEM_INST_RETIRED.LOADS       */
		[ C(RESULT_MISS)   ] = 0x0151, /* L1D.REPL                     */
	},
	[ C(OP_WRITE) ] = {
		[ C(RESULT_ACCESS) ] = 0x020b, /* MEM_INST_RETURED.STORES      */
		[ C(RESULT_MISS)   ] = 0x0251, /* L1D.M_REPL                   */
	},
	[ C(OP_PREFETCH) ] = {
		[ C(RESULT_ACCESS) ] = 0x014e, /* L1D_PREFETCH.REQUESTS        */
		[ C(RESULT_MISS)   ] = 0x024e, /* L1D_PREFETCH.MISS            */
	},
 },
 [ C(L1I ) ] = {
	[ C(OP_READ) ] = {
		[ C(RESULT_ACCESS) ] = 0x0380, /* L1I.READS                    */
		[ C(RESULT_MISS)   ] = 0x0280, /* L1I.MISSES                   */
	},
	[ C(OP_WRITE) ] = {
		[ C(RESULT_ACCESS) ] = -1,
		[ C(RESULT_MISS)   ] = -1,
	},
	[ C(OP_PREFETCH) ] = {
		[ C(RESULT_ACCESS) ] = 0x0,
		[ C(RESULT_MISS)   ] = 0x0,
	},
 },
 [ C(LL  ) ] = {
	[ C(OP_READ) ] = {
		/* OFFCORE_RESPONSE.ANY_DATA.LOCAL_CACHE */
		[ C(RESULT_ACCESS) ] = 0x01b7,
		/* OFFCORE_RESPONSE.ANY_DATA.ANY_LLC_MISS */
		[ C(RESULT_MISS)   ] = 0x01b7,
	},
	/*
	 * Use RFO, not WRITEBACK, because a write miss would typically occur
	 * on RFO.
	 */
	[ C(OP_WRITE) ] = {
		/* OFFCORE_RESPONSE.ANY_RFO.LOCAL_CACHE */
		[ C(RESULT_ACCESS) ] = 0x01b7,
		/* OFFCORE_RESPONSE.ANY_RFO.ANY_LLC_MISS */
		[ C(RESULT_MISS)   ] = 0x01b7,
	},
	[ C(OP_PREFETCH) ] = {
		/* OFFCORE_RESPONSE.PREFETCH.LOCAL_CACHE */
		[ C(RESULT_ACCESS) ] = 0x01b7,
		/* OFFCORE_RESPONSE.PREFETCH.ANY_LLC_MISS */
		[ C(RESULT_MISS)   ] = 0x01b7,
	},
 },
 [ C(DTLB) ] = {
	[ C(OP_READ) ] = {
		[ C(RESULT_ACCESS) ] = 0x0f40, /* L1D_CACHE_LD.MESI   (alias)  */
		[ C(RESULT_MISS)   ] = 0x0108, /* DTLB_LOAD_MISSES.ANY         */
	},
	[ C(OP_WRITE) ] = {
		[ C(RESULT_ACCESS) ] = 0x0f41, /* L1D_CACHE_ST.MESI   (alias)  */
		[ C(RESULT_MISS)   ] = 0x010c, /* MEM_STORE_RETIRED.DTLB_MISS  */
	},
	[ C(OP_PREFETCH) ] = {
		[ C(RESULT_ACCESS) ] = 0x0,
		[ C(RESULT_MISS)   ] = 0x0,
	},
 },
 [ C(ITLB) ] = {
	[ C(OP_READ) ] = {
		[ C(RESULT_ACCESS) ] = 0x01c0, /* INST_RETIRED.ANY_P           */
		[ C(RESULT_MISS)   ] = 0x20c8, /* ITLB_MISS_RETIRED            */
	},
	[ C(OP_WRITE) ] = {
		[ C(RESULT_ACCESS) ] = -1,
		[ C(RESULT_MISS)   ] = -1,
	},
	[ C(OP_PREFETCH) ] = {
		[ C(RESULT_ACCESS) ] = -1,
		[ C(RESULT_MISS)   ] = -1,
	},
 },
 [ C(BPU ) ] = {
	[ C(OP_READ) ] = {
		[ C(RESULT_ACCESS) ] = 0x00c4, /* BR_INST_RETIRED.ALL_BRANCHES */
		[ C(RESULT_MISS)   ] = 0x03e8, /* BPU_CLEARS.ANY               */
	},
	[ C(OP_WRITE) ] = {
		[ C(RESULT_ACCESS) ] = -1,
		[ C(RESULT_MISS)   ] = -1,
	},
	[ C(OP_PREFETCH) ] = {
		[ C(RESULT_ACCESS) ] = -1,
		[ C(RESULT_MISS)   ] = -1,
	},
 },
 [ C(NODE) ] = {
	[ C(OP_READ) ] = {
		[ C(RESULT_ACCESS) ] = 0x01b7,
		[ C(RESULT_MISS)   ] = 0x01b7,
	},
	[ C(OP_WRITE) ] = {
		[ C(RESULT_ACCESS) ] = 0x01b7,
		[ C(RESULT_MISS)   ] = 0x01b7,
	},
	[ C(OP_PREFETCH) ] = {
		[ C(RESULT_ACCESS) ] = 0x01b7,
		[ C(RESULT_MISS)   ] = 0x01b7,
	},
 },
};

static __initconst const u64 core2_hw_cache_event_ids
				[PERF_COUNT_HW_CACHE_MAX]
				[PERF_COUNT_HW_CACHE_OP_MAX]
				[PERF_COUNT_HW_CACHE_RESULT_MAX] =
{
 [ C(L1D) ] = {
	[ C(OP_READ) ] = {
		[ C(RESULT_ACCESS) ] = 0x0f40, /* L1D_CACHE_LD.MESI          */
		[ C(RESULT_MISS)   ] = 0x0140, /* L1D_CACHE_LD.I_STATE       */
	},
	[ C(OP_WRITE) ] = {
		[ C(RESULT_ACCESS) ] = 0x0f41, /* L1D_CACHE_ST.MESI          */
		[ C(RESULT_MISS)   ] = 0x0141, /* L1D_CACHE_ST.I_STATE       */
	},
	[ C(OP_PREFETCH) ] = {
		[ C(RESULT_ACCESS) ] = 0x104e, /* L1D_PREFETCH.REQUESTS      */
		[ C(RESULT_MISS)   ] = 0,
	},
 },
 [ C(L1I ) ] = {
	[ C(OP_READ) ] = {
		[ C(RESULT_ACCESS) ] = 0x0080, /* L1I.READS                  */
		[ C(RESULT_MISS)   ] = 0x0081, /* L1I.MISSES                 */
	},
	[ C(OP_WRITE) ] = {
		[ C(RESULT_ACCESS) ] = -1,
		[ C(RESULT_MISS)   ] = -1,
	},
	[ C(OP_PREFETCH) ] = {
		[ C(RESULT_ACCESS) ] = 0,
		[ C(RESULT_MISS)   ] = 0,
	},
 },
 [ C(LL  ) ] = {
	[ C(OP_READ) ] = {
		[ C(RESULT_ACCESS) ] = 0x4f29, /* L2_LD.MESI                 */
		[ C(RESULT_MISS)   ] = 0x4129, /* L2_LD.ISTATE               */
	},
	[ C(OP_WRITE) ] = {
		[ C(RESULT_ACCESS) ] = 0x4f2A, /* L2_ST.MESI                 */
		[ C(RESULT_MISS)   ] = 0x412A, /* L2_ST.ISTATE               */
	},
	[ C(OP_PREFETCH) ] = {
		[ C(RESULT_ACCESS) ] = 0,
		[ C(RESULT_MISS)   ] = 0,
	},
 },
 [ C(DTLB) ] = {
	[ C(OP_READ) ] = {
		[ C(RESULT_ACCESS) ] = 0x0f40, /* L1D_CACHE_LD.MESI  (alias) */
		[ C(RESULT_MISS)   ] = 0x0208, /* DTLB_MISSES.MISS_LD        */
	},
	[ C(OP_WRITE) ] = {
		[ C(RESULT_ACCESS) ] = 0x0f41, /* L1D_CACHE_ST.MESI  (alias) */
		[ C(RESULT_MISS)   ] = 0x0808, /* DTLB_MISSES.MISS_ST        */
	},
	[ C(OP_PREFETCH) ] = {
		[ C(RESULT_ACCESS) ] = 0,
		[ C(RESULT_MISS)   ] = 0,
	},
 },
 [ C(ITLB) ] = {
	[ C(OP_READ) ] = {
		[ C(RESULT_ACCESS) ] = 0x00c0, /* INST_RETIRED.ANY_P         */
		[ C(RESULT_MISS)   ] = 0x1282, /* ITLBMISSES                 */
	},
	[ C(OP_WRITE) ] = {
		[ C(RESULT_ACCESS) ] = -1,
		[ C(RESULT_MISS)   ] = -1,
	},
	[ C(OP_PREFETCH) ] = {
		[ C(RESULT_ACCESS) ] = -1,
		[ C(RESULT_MISS)   ] = -1,
	},
 },
 [ C(BPU ) ] = {
	[ C(OP_READ) ] = {
		[ C(RESULT_ACCESS) ] = 0x00c4, /* BR_INST_RETIRED.ANY        */
		[ C(RESULT_MISS)   ] = 0x00c5, /* BP_INST_RETIRED.MISPRED    */
	},
	[ C(OP_WRITE) ] = {
		[ C(RESULT_ACCESS) ] = -1,
		[ C(RESULT_MISS)   ] = -1,
	},
	[ C(OP_PREFETCH) ] = {
		[ C(RESULT_ACCESS) ] = -1,
		[ C(RESULT_MISS)   ] = -1,
	},
 },
};

static __initconst const u64 atom_hw_cache_event_ids
				[PERF_COUNT_HW_CACHE_MAX]
				[PERF_COUNT_HW_CACHE_OP_MAX]
				[PERF_COUNT_HW_CACHE_RESULT_MAX] =
{
 [ C(L1D) ] = {
	[ C(OP_READ) ] = {
		[ C(RESULT_ACCESS) ] = 0x2140, /* L1D_CACHE.LD               */
		[ C(RESULT_MISS)   ] = 0,
	},
	[ C(OP_WRITE) ] = {
		[ C(RESULT_ACCESS) ] = 0x2240, /* L1D_CACHE.ST               */
		[ C(RESULT_MISS)   ] = 0,
	},
	[ C(OP_PREFETCH) ] = {
		[ C(RESULT_ACCESS) ] = 0x0,
		[ C(RESULT_MISS)   ] = 0,
	},
 },
 [ C(L1I ) ] = {
	[ C(OP_READ) ] = {
		[ C(RESULT_ACCESS) ] = 0x0380, /* L1I.READS                  */
		[ C(RESULT_MISS)   ] = 0x0280, /* L1I.MISSES                 */
	},
	[ C(OP_WRITE) ] = {
		[ C(RESULT_ACCESS) ] = -1,
		[ C(RESULT_MISS)   ] = -1,
	},
	[ C(OP_PREFETCH) ] = {
		[ C(RESULT_ACCESS) ] = 0,
		[ C(RESULT_MISS)   ] = 0,
	},
 },
 [ C(LL  ) ] = {
	[ C(OP_READ) ] = {
		[ C(RESULT_ACCESS) ] = 0x4f29, /* L2_LD.MESI                 */
		[ C(RESULT_MISS)   ] = 0x4129, /* L2_LD.ISTATE               */
	},
	[ C(OP_WRITE) ] = {
		[ C(RESULT_ACCESS) ] = 0x4f2A, /* L2_ST.MESI                 */
		[ C(RESULT_MISS)   ] = 0x412A, /* L2_ST.ISTATE               */
	},
	[ C(OP_PREFETCH) ] = {
		[ C(RESULT_ACCESS) ] = 0,
		[ C(RESULT_MISS)   ] = 0,
	},
 },
 [ C(DTLB) ] = {
	[ C(OP_READ) ] = {
		[ C(RESULT_ACCESS) ] = 0x2140, /* L1D_CACHE_LD.MESI  (alias) */
		[ C(RESULT_MISS)   ] = 0x0508, /* DTLB_MISSES.MISS_LD        */
	},
	[ C(OP_WRITE) ] = {
		[ C(RESULT_ACCESS) ] = 0x2240, /* L1D_CACHE_ST.MESI  (alias) */
		[ C(RESULT_MISS)   ] = 0x0608, /* DTLB_MISSES.MISS_ST        */
	},
	[ C(OP_PREFETCH) ] = {
		[ C(RESULT_ACCESS) ] = 0,
		[ C(RESULT_MISS)   ] = 0,
	},
 },
 [ C(ITLB) ] = {
	[ C(OP_READ) ] = {
		[ C(RESULT_ACCESS) ] = 0x00c0, /* INST_RETIRED.ANY_P         */
		[ C(RESULT_MISS)   ] = 0x0282, /* ITLB.MISSES                */
	},
	[ C(OP_WRITE) ] = {
		[ C(RESULT_ACCESS) ] = -1,
		[ C(RESULT_MISS)   ] = -1,
	},
	[ C(OP_PREFETCH) ] = {
		[ C(RESULT_ACCESS) ] = -1,
		[ C(RESULT_MISS)   ] = -1,
	},
 },
 [ C(BPU ) ] = {
	[ C(OP_READ) ] = {
		[ C(RESULT_ACCESS) ] = 0x00c4, /* BR_INST_RETIRED.ANY        */
		[ C(RESULT_MISS)   ] = 0x00c5, /* BP_INST_RETIRED.MISPRED    */
	},
	[ C(OP_WRITE) ] = {
		[ C(RESULT_ACCESS) ] = -1,
		[ C(RESULT_MISS)   ] = -1,
	},
	[ C(OP_PREFETCH) ] = {
		[ C(RESULT_ACCESS) ] = -1,
		[ C(RESULT_MISS)   ] = -1,
	},
 },
};

EVENT_ATTR_STR(topdown-total-slots, td_total_slots_slm, "event=0x3c");
EVENT_ATTR_STR(topdown-total-slots.scale, td_total_slots_scale_slm, "2");
/* no_alloc_cycles.not_delivered */
EVENT_ATTR_STR(topdown-fetch-bubbles, td_fetch_bubbles_slm,
	       "event=0xca,umask=0x50");
EVENT_ATTR_STR(topdown-fetch-bubbles.scale, td_fetch_bubbles_scale_slm, "2");
/* uops_retired.all */
EVENT_ATTR_STR(topdown-slots-issued, td_slots_issued_slm,
	       "event=0xc2,umask=0x10");
/* uops_retired.all */
EVENT_ATTR_STR(topdown-slots-retired, td_slots_retired_slm,
	       "event=0xc2,umask=0x10");

static struct attribute *slm_events_attrs[] = {
	EVENT_PTR(td_total_slots_slm),
	EVENT_PTR(td_total_slots_scale_slm),
	EVENT_PTR(td_fetch_bubbles_slm),
	EVENT_PTR(td_fetch_bubbles_scale_slm),
	EVENT_PTR(td_slots_issued_slm),
	EVENT_PTR(td_slots_retired_slm),
	NULL
};

static struct extra_reg intel_slm_extra_regs[] __read_mostly =
{
	/* must define OFFCORE_RSP_X first, see intel_fixup_er() */
	INTEL_UEVENT_EXTRA_REG(0x01b7, MSR_OFFCORE_RSP_0, 0x768005ffffull, RSP_0),
	INTEL_UEVENT_EXTRA_REG(0x02b7, MSR_OFFCORE_RSP_1, 0x368005ffffull, RSP_1),
	EVENT_EXTRA_END
};

#define SLM_DMND_READ		SNB_DMND_DATA_RD
#define SLM_DMND_WRITE		SNB_DMND_RFO
#define SLM_DMND_PREFETCH	(SNB_PF_DATA_RD|SNB_PF_RFO)

#define SLM_SNP_ANY		(SNB_SNP_NONE|SNB_SNP_MISS|SNB_NO_FWD|SNB_HITM)
#define SLM_LLC_ACCESS		SNB_RESP_ANY
#define SLM_LLC_MISS		(SLM_SNP_ANY|SNB_NON_DRAM)

static __initconst const u64 slm_hw_cache_extra_regs
				[PERF_COUNT_HW_CACHE_MAX]
				[PERF_COUNT_HW_CACHE_OP_MAX]
				[PERF_COUNT_HW_CACHE_RESULT_MAX] =
{
 [ C(LL  ) ] = {
	[ C(OP_READ) ] = {
		[ C(RESULT_ACCESS) ] = SLM_DMND_READ|SLM_LLC_ACCESS,
		[ C(RESULT_MISS)   ] = 0,
	},
	[ C(OP_WRITE) ] = {
		[ C(RESULT_ACCESS) ] = SLM_DMND_WRITE|SLM_LLC_ACCESS,
		[ C(RESULT_MISS)   ] = SLM_DMND_WRITE|SLM_LLC_MISS,
	},
	[ C(OP_PREFETCH) ] = {
		[ C(RESULT_ACCESS) ] = SLM_DMND_PREFETCH|SLM_LLC_ACCESS,
		[ C(RESULT_MISS)   ] = SLM_DMND_PREFETCH|SLM_LLC_MISS,
	},
 },
};

static __initconst const u64 slm_hw_cache_event_ids
				[PERF_COUNT_HW_CACHE_MAX]
				[PERF_COUNT_HW_CACHE_OP_MAX]
				[PERF_COUNT_HW_CACHE_RESULT_MAX] =
{
 [ C(L1D) ] = {
	[ C(OP_READ) ] = {
		[ C(RESULT_ACCESS) ] = 0,
		[ C(RESULT_MISS)   ] = 0x0104, /* LD_DCU_MISS */
	},
	[ C(OP_WRITE) ] = {
		[ C(RESULT_ACCESS) ] = 0,
		[ C(RESULT_MISS)   ] = 0,
	},
	[ C(OP_PREFETCH) ] = {
		[ C(RESULT_ACCESS) ] = 0,
		[ C(RESULT_MISS)   ] = 0,
	},
 },
 [ C(L1I ) ] = {
	[ C(OP_READ) ] = {
		[ C(RESULT_ACCESS) ] = 0x0380, /* ICACHE.ACCESSES */
		[ C(RESULT_MISS)   ] = 0x0280, /* ICACGE.MISSES */
	},
	[ C(OP_WRITE) ] = {
		[ C(RESULT_ACCESS) ] = -1,
		[ C(RESULT_MISS)   ] = -1,
	},
	[ C(OP_PREFETCH) ] = {
		[ C(RESULT_ACCESS) ] = 0,
		[ C(RESULT_MISS)   ] = 0,
	},
 },
 [ C(LL  ) ] = {
	[ C(OP_READ) ] = {
		/* OFFCORE_RESPONSE.ANY_DATA.LOCAL_CACHE */
		[ C(RESULT_ACCESS) ] = 0x01b7,
		[ C(RESULT_MISS)   ] = 0,
	},
	[ C(OP_WRITE) ] = {
		/* OFFCORE_RESPONSE.ANY_RFO.LOCAL_CACHE */
		[ C(RESULT_ACCESS) ] = 0x01b7,
		/* OFFCORE_RESPONSE.ANY_RFO.ANY_LLC_MISS */
		[ C(RESULT_MISS)   ] = 0x01b7,
	},
	[ C(OP_PREFETCH) ] = {
		/* OFFCORE_RESPONSE.PREFETCH.LOCAL_CACHE */
		[ C(RESULT_ACCESS) ] = 0x01b7,
		/* OFFCORE_RESPONSE.PREFETCH.ANY_LLC_MISS */
		[ C(RESULT_MISS)   ] = 0x01b7,
	},
 },
 [ C(DTLB) ] = {
	[ C(OP_READ) ] = {
		[ C(RESULT_ACCESS) ] = 0,
		[ C(RESULT_MISS)   ] = 0x0804, /* LD_DTLB_MISS */
	},
	[ C(OP_WRITE) ] = {
		[ C(RESULT_ACCESS) ] = 0,
		[ C(RESULT_MISS)   ] = 0,
	},
	[ C(OP_PREFETCH) ] = {
		[ C(RESULT_ACCESS) ] = 0,
		[ C(RESULT_MISS)   ] = 0,
	},
 },
 [ C(ITLB) ] = {
	[ C(OP_READ) ] = {
		[ C(RESULT_ACCESS) ] = 0x00c0, /* INST_RETIRED.ANY_P */
		[ C(RESULT_MISS)   ] = 0x40205, /* PAGE_WALKS.I_SIDE_WALKS */
	},
	[ C(OP_WRITE) ] = {
		[ C(RESULT_ACCESS) ] = -1,
		[ C(RESULT_MISS)   ] = -1,
	},
	[ C(OP_PREFETCH) ] = {
		[ C(RESULT_ACCESS) ] = -1,
		[ C(RESULT_MISS)   ] = -1,
	},
 },
 [ C(BPU ) ] = {
	[ C(OP_READ) ] = {
		[ C(RESULT_ACCESS) ] = 0x00c4, /* BR_INST_RETIRED.ANY */
		[ C(RESULT_MISS)   ] = 0x00c5, /* BP_INST_RETIRED.MISPRED */
	},
	[ C(OP_WRITE) ] = {
		[ C(RESULT_ACCESS) ] = -1,
		[ C(RESULT_MISS)   ] = -1,
	},
	[ C(OP_PREFETCH) ] = {
		[ C(RESULT_ACCESS) ] = -1,
		[ C(RESULT_MISS)   ] = -1,
	},
 },
};

EVENT_ATTR_STR(topdown-total-slots, td_total_slots_glm, "event=0x3c");
EVENT_ATTR_STR(topdown-total-slots.scale, td_total_slots_scale_glm, "3");
/* UOPS_NOT_DELIVERED.ANY */
EVENT_ATTR_STR(topdown-fetch-bubbles, td_fetch_bubbles_glm, "event=0x9c");
/* ISSUE_SLOTS_NOT_CONSUMED.RECOVERY */
EVENT_ATTR_STR(topdown-recovery-bubbles, td_recovery_bubbles_glm, "event=0xca,umask=0x02");
/* UOPS_RETIRED.ANY */
EVENT_ATTR_STR(topdown-slots-retired, td_slots_retired_glm, "event=0xc2");
/* UOPS_ISSUED.ANY */
EVENT_ATTR_STR(topdown-slots-issued, td_slots_issued_glm, "event=0x0e");

static struct attribute *glm_events_attrs[] = {
	EVENT_PTR(td_total_slots_glm),
	EVENT_PTR(td_total_slots_scale_glm),
	EVENT_PTR(td_fetch_bubbles_glm),
	EVENT_PTR(td_recovery_bubbles_glm),
	EVENT_PTR(td_slots_issued_glm),
	EVENT_PTR(td_slots_retired_glm),
	NULL
};

static struct extra_reg intel_glm_extra_regs[] __read_mostly = {
	/* must define OFFCORE_RSP_X first, see intel_fixup_er() */
	INTEL_UEVENT_EXTRA_REG(0x01b7, MSR_OFFCORE_RSP_0, 0x760005ffbfull, RSP_0),
	INTEL_UEVENT_EXTRA_REG(0x02b7, MSR_OFFCORE_RSP_1, 0x360005ffbfull, RSP_1),
	EVENT_EXTRA_END
};

#define GLM_DEMAND_DATA_RD		BIT_ULL(0)
#define GLM_DEMAND_RFO			BIT_ULL(1)
#define GLM_ANY_RESPONSE		BIT_ULL(16)
#define GLM_SNP_NONE_OR_MISS		BIT_ULL(33)
#define GLM_DEMAND_READ			GLM_DEMAND_DATA_RD
#define GLM_DEMAND_WRITE		GLM_DEMAND_RFO
#define GLM_DEMAND_PREFETCH		(SNB_PF_DATA_RD|SNB_PF_RFO)
#define GLM_LLC_ACCESS			GLM_ANY_RESPONSE
#define GLM_SNP_ANY			(GLM_SNP_NONE_OR_MISS|SNB_NO_FWD|SNB_HITM)
#define GLM_LLC_MISS			(GLM_SNP_ANY|SNB_NON_DRAM)

static __initconst const u64 glm_hw_cache_event_ids
				[PERF_COUNT_HW_CACHE_MAX]
				[PERF_COUNT_HW_CACHE_OP_MAX]
				[PERF_COUNT_HW_CACHE_RESULT_MAX] = {
	[C(L1D)] = {
		[C(OP_READ)] = {
			[C(RESULT_ACCESS)]	= 0x81d0,	/* MEM_UOPS_RETIRED.ALL_LOADS */
			[C(RESULT_MISS)]	= 0x0,
		},
		[C(OP_WRITE)] = {
			[C(RESULT_ACCESS)]	= 0x82d0,	/* MEM_UOPS_RETIRED.ALL_STORES */
			[C(RESULT_MISS)]	= 0x0,
		},
		[C(OP_PREFETCH)] = {
			[C(RESULT_ACCESS)]	= 0x0,
			[C(RESULT_MISS)]	= 0x0,
		},
	},
	[C(L1I)] = {
		[C(OP_READ)] = {
			[C(RESULT_ACCESS)]	= 0x0380,	/* ICACHE.ACCESSES */
			[C(RESULT_MISS)]	= 0x0280,	/* ICACHE.MISSES */
		},
		[C(OP_WRITE)] = {
			[C(RESULT_ACCESS)]	= -1,
			[C(RESULT_MISS)]	= -1,
		},
		[C(OP_PREFETCH)] = {
			[C(RESULT_ACCESS)]	= 0x0,
			[C(RESULT_MISS)]	= 0x0,
		},
	},
	[C(LL)] = {
		[C(OP_READ)] = {
			[C(RESULT_ACCESS)]	= 0x1b7,	/* OFFCORE_RESPONSE */
			[C(RESULT_MISS)]	= 0x1b7,	/* OFFCORE_RESPONSE */
		},
		[C(OP_WRITE)] = {
			[C(RESULT_ACCESS)]	= 0x1b7,	/* OFFCORE_RESPONSE */
			[C(RESULT_MISS)]	= 0x1b7,	/* OFFCORE_RESPONSE */
		},
		[C(OP_PREFETCH)] = {
			[C(RESULT_ACCESS)]	= 0x1b7,	/* OFFCORE_RESPONSE */
			[C(RESULT_MISS)]	= 0x1b7,	/* OFFCORE_RESPONSE */
		},
	},
	[C(DTLB)] = {
		[C(OP_READ)] = {
			[C(RESULT_ACCESS)]	= 0x81d0,	/* MEM_UOPS_RETIRED.ALL_LOADS */
			[C(RESULT_MISS)]	= 0x0,
		},
		[C(OP_WRITE)] = {
			[C(RESULT_ACCESS)]	= 0x82d0,	/* MEM_UOPS_RETIRED.ALL_STORES */
			[C(RESULT_MISS)]	= 0x0,
		},
		[C(OP_PREFETCH)] = {
			[C(RESULT_ACCESS)]	= 0x0,
			[C(RESULT_MISS)]	= 0x0,
		},
	},
	[C(ITLB)] = {
		[C(OP_READ)] = {
			[C(RESULT_ACCESS)]	= 0x00c0,	/* INST_RETIRED.ANY_P */
			[C(RESULT_MISS)]	= 0x0481,	/* ITLB.MISS */
		},
		[C(OP_WRITE)] = {
			[C(RESULT_ACCESS)]	= -1,
			[C(RESULT_MISS)]	= -1,
		},
		[C(OP_PREFETCH)] = {
			[C(RESULT_ACCESS)]	= -1,
			[C(RESULT_MISS)]	= -1,
		},
	},
	[C(BPU)] = {
		[C(OP_READ)] = {
			[C(RESULT_ACCESS)]	= 0x00c4,	/* BR_INST_RETIRED.ALL_BRANCHES */
			[C(RESULT_MISS)]	= 0x00c5,	/* BR_MISP_RETIRED.ALL_BRANCHES */
		},
		[C(OP_WRITE)] = {
			[C(RESULT_ACCESS)]	= -1,
			[C(RESULT_MISS)]	= -1,
		},
		[C(OP_PREFETCH)] = {
			[C(RESULT_ACCESS)]	= -1,
			[C(RESULT_MISS)]	= -1,
		},
	},
};

static __initconst const u64 glm_hw_cache_extra_regs
				[PERF_COUNT_HW_CACHE_MAX]
				[PERF_COUNT_HW_CACHE_OP_MAX]
				[PERF_COUNT_HW_CACHE_RESULT_MAX] = {
	[C(LL)] = {
		[C(OP_READ)] = {
			[C(RESULT_ACCESS)]	= GLM_DEMAND_READ|
						  GLM_LLC_ACCESS,
			[C(RESULT_MISS)]	= GLM_DEMAND_READ|
						  GLM_LLC_MISS,
		},
		[C(OP_WRITE)] = {
			[C(RESULT_ACCESS)]	= GLM_DEMAND_WRITE|
						  GLM_LLC_ACCESS,
			[C(RESULT_MISS)]	= GLM_DEMAND_WRITE|
						  GLM_LLC_MISS,
		},
		[C(OP_PREFETCH)] = {
			[C(RESULT_ACCESS)]	= GLM_DEMAND_PREFETCH|
						  GLM_LLC_ACCESS,
			[C(RESULT_MISS)]	= GLM_DEMAND_PREFETCH|
						  GLM_LLC_MISS,
		},
	},
};

static __initconst const u64 glp_hw_cache_event_ids
				[PERF_COUNT_HW_CACHE_MAX]
				[PERF_COUNT_HW_CACHE_OP_MAX]
				[PERF_COUNT_HW_CACHE_RESULT_MAX] = {
	[C(L1D)] = {
		[C(OP_READ)] = {
			[C(RESULT_ACCESS)]	= 0x81d0,	/* MEM_UOPS_RETIRED.ALL_LOADS */
			[C(RESULT_MISS)]	= 0x0,
		},
		[C(OP_WRITE)] = {
			[C(RESULT_ACCESS)]	= 0x82d0,	/* MEM_UOPS_RETIRED.ALL_STORES */
			[C(RESULT_MISS)]	= 0x0,
		},
		[C(OP_PREFETCH)] = {
			[C(RESULT_ACCESS)]	= 0x0,
			[C(RESULT_MISS)]	= 0x0,
		},
	},
	[C(L1I)] = {
		[C(OP_READ)] = {
			[C(RESULT_ACCESS)]	= 0x0380,	/* ICACHE.ACCESSES */
			[C(RESULT_MISS)]	= 0x0280,	/* ICACHE.MISSES */
		},
		[C(OP_WRITE)] = {
			[C(RESULT_ACCESS)]	= -1,
			[C(RESULT_MISS)]	= -1,
		},
		[C(OP_PREFETCH)] = {
			[C(RESULT_ACCESS)]	= 0x0,
			[C(RESULT_MISS)]	= 0x0,
		},
	},
	[C(LL)] = {
		[C(OP_READ)] = {
			[C(RESULT_ACCESS)]	= 0x1b7,	/* OFFCORE_RESPONSE */
			[C(RESULT_MISS)]	= 0x1b7,	/* OFFCORE_RESPONSE */
		},
		[C(OP_WRITE)] = {
			[C(RESULT_ACCESS)]	= 0x1b7,	/* OFFCORE_RESPONSE */
			[C(RESULT_MISS)]	= 0x1b7,	/* OFFCORE_RESPONSE */
		},
		[C(OP_PREFETCH)] = {
			[C(RESULT_ACCESS)]	= 0x0,
			[C(RESULT_MISS)]	= 0x0,
		},
	},
	[C(DTLB)] = {
		[C(OP_READ)] = {
			[C(RESULT_ACCESS)]	= 0x81d0,	/* MEM_UOPS_RETIRED.ALL_LOADS */
			[C(RESULT_MISS)]	= 0xe08,	/* DTLB_LOAD_MISSES.WALK_COMPLETED */
		},
		[C(OP_WRITE)] = {
			[C(RESULT_ACCESS)]	= 0x82d0,	/* MEM_UOPS_RETIRED.ALL_STORES */
			[C(RESULT_MISS)]	= 0xe49,	/* DTLB_STORE_MISSES.WALK_COMPLETED */
		},
		[C(OP_PREFETCH)] = {
			[C(RESULT_ACCESS)]	= 0x0,
			[C(RESULT_MISS)]	= 0x0,
		},
	},
	[C(ITLB)] = {
		[C(OP_READ)] = {
			[C(RESULT_ACCESS)]	= 0x00c0,	/* INST_RETIRED.ANY_P */
			[C(RESULT_MISS)]	= 0x0481,	/* ITLB.MISS */
		},
		[C(OP_WRITE)] = {
			[C(RESULT_ACCESS)]	= -1,
			[C(RESULT_MISS)]	= -1,
		},
		[C(OP_PREFETCH)] = {
			[C(RESULT_ACCESS)]	= -1,
			[C(RESULT_MISS)]	= -1,
		},
	},
	[C(BPU)] = {
		[C(OP_READ)] = {
			[C(RESULT_ACCESS)]	= 0x00c4,	/* BR_INST_RETIRED.ALL_BRANCHES */
			[C(RESULT_MISS)]	= 0x00c5,	/* BR_MISP_RETIRED.ALL_BRANCHES */
		},
		[C(OP_WRITE)] = {
			[C(RESULT_ACCESS)]	= -1,
			[C(RESULT_MISS)]	= -1,
		},
		[C(OP_PREFETCH)] = {
			[C(RESULT_ACCESS)]	= -1,
			[C(RESULT_MISS)]	= -1,
		},
	},
};

static __initconst const u64 glp_hw_cache_extra_regs
				[PERF_COUNT_HW_CACHE_MAX]
				[PERF_COUNT_HW_CACHE_OP_MAX]
				[PERF_COUNT_HW_CACHE_RESULT_MAX] = {
	[C(LL)] = {
		[C(OP_READ)] = {
			[C(RESULT_ACCESS)]	= GLM_DEMAND_READ|
						  GLM_LLC_ACCESS,
			[C(RESULT_MISS)]	= GLM_DEMAND_READ|
						  GLM_LLC_MISS,
		},
		[C(OP_WRITE)] = {
			[C(RESULT_ACCESS)]	= GLM_DEMAND_WRITE|
						  GLM_LLC_ACCESS,
			[C(RESULT_MISS)]	= GLM_DEMAND_WRITE|
						  GLM_LLC_MISS,
		},
		[C(OP_PREFETCH)] = {
			[C(RESULT_ACCESS)]	= 0x0,
			[C(RESULT_MISS)]	= 0x0,
		},
	},
};

#define TNT_LOCAL_DRAM			BIT_ULL(26)
#define TNT_DEMAND_READ			GLM_DEMAND_DATA_RD
#define TNT_DEMAND_WRITE		GLM_DEMAND_RFO
#define TNT_LLC_ACCESS			GLM_ANY_RESPONSE
#define TNT_SNP_ANY			(SNB_SNP_NOT_NEEDED|SNB_SNP_MISS| \
					 SNB_NO_FWD|SNB_SNP_FWD|SNB_HITM)
#define TNT_LLC_MISS			(TNT_SNP_ANY|SNB_NON_DRAM|TNT_LOCAL_DRAM)

static __initconst const u64 tnt_hw_cache_extra_regs
				[PERF_COUNT_HW_CACHE_MAX]
				[PERF_COUNT_HW_CACHE_OP_MAX]
				[PERF_COUNT_HW_CACHE_RESULT_MAX] = {
	[C(LL)] = {
		[C(OP_READ)] = {
			[C(RESULT_ACCESS)]	= TNT_DEMAND_READ|
						  TNT_LLC_ACCESS,
			[C(RESULT_MISS)]	= TNT_DEMAND_READ|
						  TNT_LLC_MISS,
		},
		[C(OP_WRITE)] = {
			[C(RESULT_ACCESS)]	= TNT_DEMAND_WRITE|
						  TNT_LLC_ACCESS,
			[C(RESULT_MISS)]	= TNT_DEMAND_WRITE|
						  TNT_LLC_MISS,
		},
		[C(OP_PREFETCH)] = {
			[C(RESULT_ACCESS)]	= 0x0,
			[C(RESULT_MISS)]	= 0x0,
		},
	},
};

static struct extra_reg intel_tnt_extra_regs[] __read_mostly = {
	/* must define OFFCORE_RSP_X first, see intel_fixup_er() */
	INTEL_UEVENT_EXTRA_REG(0x01b7, MSR_OFFCORE_RSP_0, 0xffffff9fffull, RSP_0),
	INTEL_UEVENT_EXTRA_REG(0x02b7, MSR_OFFCORE_RSP_1, 0xffffff9fffull, RSP_1),
	EVENT_EXTRA_END
};

#define KNL_OT_L2_HITE		BIT_ULL(19) /* Other Tile L2 Hit */
#define KNL_OT_L2_HITF		BIT_ULL(20) /* Other Tile L2 Hit */
#define KNL_MCDRAM_LOCAL	BIT_ULL(21)
#define KNL_MCDRAM_FAR		BIT_ULL(22)
#define KNL_DDR_LOCAL		BIT_ULL(23)
#define KNL_DDR_FAR		BIT_ULL(24)
#define KNL_DRAM_ANY		(KNL_MCDRAM_LOCAL | KNL_MCDRAM_FAR | \
				    KNL_DDR_LOCAL | KNL_DDR_FAR)
#define KNL_L2_READ		SLM_DMND_READ
#define KNL_L2_WRITE		SLM_DMND_WRITE
#define KNL_L2_PREFETCH		SLM_DMND_PREFETCH
#define KNL_L2_ACCESS		SLM_LLC_ACCESS
#define KNL_L2_MISS		(KNL_OT_L2_HITE | KNL_OT_L2_HITF | \
				   KNL_DRAM_ANY | SNB_SNP_ANY | \
						  SNB_NON_DRAM)

static __initconst const u64 knl_hw_cache_extra_regs
				[PERF_COUNT_HW_CACHE_MAX]
				[PERF_COUNT_HW_CACHE_OP_MAX]
				[PERF_COUNT_HW_CACHE_RESULT_MAX] = {
	[C(LL)] = {
		[C(OP_READ)] = {
			[C(RESULT_ACCESS)] = KNL_L2_READ | KNL_L2_ACCESS,
			[C(RESULT_MISS)]   = 0,
		},
		[C(OP_WRITE)] = {
			[C(RESULT_ACCESS)] = KNL_L2_WRITE | KNL_L2_ACCESS,
			[C(RESULT_MISS)]   = KNL_L2_WRITE | KNL_L2_MISS,
		},
		[C(OP_PREFETCH)] = {
			[C(RESULT_ACCESS)] = KNL_L2_PREFETCH | KNL_L2_ACCESS,
			[C(RESULT_MISS)]   = KNL_L2_PREFETCH | KNL_L2_MISS,
		},
	},
};

/*
 * Used from PMIs where the LBRs are already disabled.
 *
 * This function could be called consecutively. It is required to remain in
 * disabled state if called consecutively.
 *
 * During consecutive calls, the same disable value will be written to related
 * registers, so the PMU state remains unchanged.
 *
 * intel_bts events don't coexist with intel PMU's BTS events because of
 * x86_add_exclusive(x86_lbr_exclusive_lbr); there's no need to keep them
 * disabled around intel PMU's event batching etc, only inside the PMI handler.
 */
static void __intel_pmu_disable_all(void)
{
	struct cpu_hw_events *cpuc = this_cpu_ptr(&cpu_hw_events);

	wrmsrl(MSR_CORE_PERF_GLOBAL_CTRL, 0);

	if (test_bit(INTEL_PMC_IDX_FIXED_BTS, cpuc->active_mask))
		intel_pmu_disable_bts();

	intel_pmu_pebs_disable_all();
}

static void intel_pmu_disable_all(void)
{
	__intel_pmu_disable_all();
	intel_pmu_lbr_disable_all();
}

static void __intel_pmu_enable_all(int added, bool pmi)
{
	struct cpu_hw_events *cpuc = this_cpu_ptr(&cpu_hw_events);

	intel_pmu_pebs_enable_all();
	intel_pmu_lbr_enable_all(pmi);
	wrmsrl(MSR_CORE_PERF_GLOBAL_CTRL,
			x86_pmu.intel_ctrl & ~cpuc->intel_ctrl_guest_mask);

	if (test_bit(INTEL_PMC_IDX_FIXED_BTS, cpuc->active_mask)) {
		struct perf_event *event =
			cpuc->events[INTEL_PMC_IDX_FIXED_BTS];

		if (WARN_ON_ONCE(!event))
			return;

		intel_pmu_enable_bts(event->hw.config);
	}
}

static void intel_pmu_enable_all(int added)
{
	__intel_pmu_enable_all(added, false);
}

/*
 * Workaround for:
 *   Intel Errata AAK100 (model 26)
 *   Intel Errata AAP53  (model 30)
 *   Intel Errata BD53   (model 44)
 *
 * The official story:
 *   These chips need to be 'reset' when adding counters by programming the
 *   magic three (non-counting) events 0x4300B5, 0x4300D2, and 0x4300B1 either
 *   in sequence on the same PMC or on different PMCs.
 *
 * In practise it appears some of these events do in fact count, and
 * we need to program all 4 events.
 */
static void intel_pmu_nhm_workaround(void)
{
	struct cpu_hw_events *cpuc = this_cpu_ptr(&cpu_hw_events);
	static const unsigned long nhm_magic[4] = {
		0x4300B5,
		0x4300D2,
		0x4300B1,
		0x4300B1
	};
	struct perf_event *event;
	int i;

	/*
	 * The Errata requires below steps:
	 * 1) Clear MSR_IA32_PEBS_ENABLE and MSR_CORE_PERF_GLOBAL_CTRL;
	 * 2) Configure 4 PERFEVTSELx with the magic events and clear
	 *    the corresponding PMCx;
	 * 3) set bit0~bit3 of MSR_CORE_PERF_GLOBAL_CTRL;
	 * 4) Clear MSR_CORE_PERF_GLOBAL_CTRL;
	 * 5) Clear 4 pairs of ERFEVTSELx and PMCx;
	 */

	/*
	 * The real steps we choose are a little different from above.
	 * A) To reduce MSR operations, we don't run step 1) as they
	 *    are already cleared before this function is called;
	 * B) Call x86_perf_event_update to save PMCx before configuring
	 *    PERFEVTSELx with magic number;
	 * C) With step 5), we do clear only when the PERFEVTSELx is
	 *    not used currently.
	 * D) Call x86_perf_event_set_period to restore PMCx;
	 */

	/* We always operate 4 pairs of PERF Counters */
	for (i = 0; i < 4; i++) {
		event = cpuc->events[i];
		if (event)
			x86_perf_event_update(event);
	}

	for (i = 0; i < 4; i++) {
		wrmsrl(MSR_ARCH_PERFMON_EVENTSEL0 + i, nhm_magic[i]);
		wrmsrl(MSR_ARCH_PERFMON_PERFCTR0 + i, 0x0);
	}

	wrmsrl(MSR_CORE_PERF_GLOBAL_CTRL, 0xf);
	wrmsrl(MSR_CORE_PERF_GLOBAL_CTRL, 0x0);

	for (i = 0; i < 4; i++) {
		event = cpuc->events[i];

		if (event) {
			x86_perf_event_set_period(event);
			__x86_pmu_enable_event(&event->hw,
					ARCH_PERFMON_EVENTSEL_ENABLE);
		} else
			wrmsrl(MSR_ARCH_PERFMON_EVENTSEL0 + i, 0x0);
	}
}

static void intel_pmu_nhm_enable_all(int added)
{
	if (added)
		intel_pmu_nhm_workaround();
	intel_pmu_enable_all(added);
}

static void intel_set_tfa(struct cpu_hw_events *cpuc, bool on)
{
	u64 val = on ? MSR_TFA_RTM_FORCE_ABORT : 0;

	if (cpuc->tfa_shadow != val) {
		cpuc->tfa_shadow = val;
		wrmsrl(MSR_TSX_FORCE_ABORT, val);
	}
}

static void intel_tfa_commit_scheduling(struct cpu_hw_events *cpuc, int idx, int cntr)
{
	/*
	 * We're going to use PMC3, make sure TFA is set before we touch it.
	 */
<<<<<<< HEAD
	if (cntr == 3 && !cpuc->is_fake)
=======
	if (cntr == 3)
>>>>>>> f7688b48
		intel_set_tfa(cpuc, true);
}

static void intel_tfa_pmu_enable_all(int added)
{
	struct cpu_hw_events *cpuc = this_cpu_ptr(&cpu_hw_events);

	/*
	 * If we find PMC3 is no longer used when we enable the PMU, we can
	 * clear TFA.
	 */
	if (!test_bit(3, cpuc->active_mask))
		intel_set_tfa(cpuc, false);

	intel_pmu_enable_all(added);
}

<<<<<<< HEAD
=======
static void enable_counter_freeze(void)
{
	update_debugctlmsr(get_debugctlmsr() |
			DEBUGCTLMSR_FREEZE_PERFMON_ON_PMI);
}

static void disable_counter_freeze(void)
{
	update_debugctlmsr(get_debugctlmsr() &
			~DEBUGCTLMSR_FREEZE_PERFMON_ON_PMI);
}

>>>>>>> f7688b48
static inline u64 intel_pmu_get_status(void)
{
	u64 status;

	rdmsrl(MSR_CORE_PERF_GLOBAL_STATUS, status);

	return status;
}

static inline void intel_pmu_ack_status(u64 ack)
{
	wrmsrl(MSR_CORE_PERF_GLOBAL_OVF_CTRL, ack);
}

static void intel_pmu_disable_fixed(struct hw_perf_event *hwc)
{
	int idx = hwc->idx - INTEL_PMC_IDX_FIXED;
	u64 ctrl_val, mask;

	mask = 0xfULL << (idx * 4);

	rdmsrl(hwc->config_base, ctrl_val);
	ctrl_val &= ~mask;
	wrmsrl(hwc->config_base, ctrl_val);
}

static inline bool event_is_checkpointed(struct perf_event *event)
{
	return (event->hw.config & HSW_IN_TX_CHECKPOINTED) != 0;
}

static void intel_pmu_disable_event(struct perf_event *event)
{
	struct hw_perf_event *hwc = &event->hw;
	struct cpu_hw_events *cpuc = this_cpu_ptr(&cpu_hw_events);

	if (unlikely(hwc->idx == INTEL_PMC_IDX_FIXED_BTS)) {
		intel_pmu_disable_bts();
		intel_pmu_drain_bts_buffer();
		return;
	}

	cpuc->intel_ctrl_guest_mask &= ~(1ull << hwc->idx);
	cpuc->intel_ctrl_host_mask &= ~(1ull << hwc->idx);
	cpuc->intel_cp_status &= ~(1ull << hwc->idx);

	if (unlikely(hwc->config_base == MSR_ARCH_PERFMON_FIXED_CTR_CTRL))
		intel_pmu_disable_fixed(hwc);
	else
		x86_pmu_disable_event(event);

	/*
	 * Needs to be called after x86_pmu_disable_event,
	 * so we don't trigger the event without PEBS bit set.
	 */
	if (unlikely(event->attr.precise_ip))
		intel_pmu_pebs_disable(event);
}

static void intel_pmu_del_event(struct perf_event *event)
{
	if (needs_branch_stack(event))
		intel_pmu_lbr_del(event);
	if (event->attr.precise_ip)
		intel_pmu_pebs_del(event);
}

static void intel_pmu_read_event(struct perf_event *event)
{
	if (event->hw.flags & PERF_X86_EVENT_AUTO_RELOAD)
		intel_pmu_auto_reload_read(event);
	else
		x86_perf_event_update(event);
}

static void intel_pmu_enable_fixed(struct perf_event *event)
{
	struct hw_perf_event *hwc = &event->hw;
	int idx = hwc->idx - INTEL_PMC_IDX_FIXED;
	u64 ctrl_val, mask, bits = 0;

	/*
	 * Enable IRQ generation (0x8), if not PEBS,
	 * and enable ring-3 counting (0x2) and ring-0 counting (0x1)
	 * if requested:
	 */
	if (!event->attr.precise_ip)
		bits |= 0x8;
	if (hwc->config & ARCH_PERFMON_EVENTSEL_USR)
		bits |= 0x2;
	if (hwc->config & ARCH_PERFMON_EVENTSEL_OS)
		bits |= 0x1;

	/*
	 * ANY bit is supported in v3 and up
	 */
	if (x86_pmu.version > 2 && hwc->config & ARCH_PERFMON_EVENTSEL_ANY)
		bits |= 0x4;

	bits <<= (idx * 4);
	mask = 0xfULL << (idx * 4);

	if (x86_pmu.intel_cap.pebs_baseline && event->attr.precise_ip) {
		bits |= ICL_FIXED_0_ADAPTIVE << (idx * 4);
		mask |= ICL_FIXED_0_ADAPTIVE << (idx * 4);
	}

	rdmsrl(hwc->config_base, ctrl_val);
	ctrl_val &= ~mask;
	ctrl_val |= bits;
	wrmsrl(hwc->config_base, ctrl_val);
}

static void intel_pmu_enable_event(struct perf_event *event)
{
	struct hw_perf_event *hwc = &event->hw;
	struct cpu_hw_events *cpuc = this_cpu_ptr(&cpu_hw_events);

	if (unlikely(hwc->idx == INTEL_PMC_IDX_FIXED_BTS)) {
		if (!__this_cpu_read(cpu_hw_events.enabled))
			return;

		intel_pmu_enable_bts(hwc->config);
		return;
	}

	if (event->attr.exclude_host)
		cpuc->intel_ctrl_guest_mask |= (1ull << hwc->idx);
	if (event->attr.exclude_guest)
		cpuc->intel_ctrl_host_mask |= (1ull << hwc->idx);

	if (unlikely(event_is_checkpointed(event)))
		cpuc->intel_cp_status |= (1ull << hwc->idx);

	if (unlikely(event->attr.precise_ip))
		intel_pmu_pebs_enable(event);

	if (unlikely(hwc->config_base == MSR_ARCH_PERFMON_FIXED_CTR_CTRL)) {
		intel_pmu_enable_fixed(event);
		return;
	}

	__x86_pmu_enable_event(hwc, ARCH_PERFMON_EVENTSEL_ENABLE);
}

static void intel_pmu_add_event(struct perf_event *event)
{
	if (event->attr.precise_ip)
		intel_pmu_pebs_add(event);
	if (needs_branch_stack(event))
		intel_pmu_lbr_add(event);
}

/*
 * Save and restart an expired event. Called by NMI contexts,
 * so it has to be careful about preempting normal event ops:
 */
int intel_pmu_save_and_restart(struct perf_event *event)
{
	x86_perf_event_update(event);
	/*
	 * For a checkpointed counter always reset back to 0.  This
	 * avoids a situation where the counter overflows, aborts the
	 * transaction and is then set back to shortly before the
	 * overflow, and overflows and aborts again.
	 */
	if (unlikely(event_is_checkpointed(event))) {
		/* No race with NMIs because the counter should not be armed */
		wrmsrl(event->hw.event_base, 0);
		local64_set(&event->hw.prev_count, 0);
	}
	return x86_perf_event_set_period(event);
}

static void intel_pmu_reset(void)
{
	struct debug_store *ds = __this_cpu_read(cpu_hw_events.ds);
	unsigned long flags;
	int idx;

	if (!x86_pmu.num_counters)
		return;

	local_irq_save(flags);

	pr_info("clearing PMU state on CPU#%d\n", smp_processor_id());

	for (idx = 0; idx < x86_pmu.num_counters; idx++) {
		wrmsrl_safe(x86_pmu_config_addr(idx), 0ull);
		wrmsrl_safe(x86_pmu_event_addr(idx),  0ull);
	}
	for (idx = 0; idx < x86_pmu.num_counters_fixed; idx++)
		wrmsrl_safe(MSR_ARCH_PERFMON_FIXED_CTR0 + idx, 0ull);

	if (ds)
		ds->bts_index = ds->bts_buffer_base;

	/* Ack all overflows and disable fixed counters */
	if (x86_pmu.version >= 2) {
		intel_pmu_ack_status(intel_pmu_get_status());
		wrmsrl(MSR_CORE_PERF_GLOBAL_CTRL, 0);
	}

	/* Reset LBRs and LBR freezing */
	if (x86_pmu.lbr_nr) {
		update_debugctlmsr(get_debugctlmsr() &
			~(DEBUGCTLMSR_FREEZE_LBRS_ON_PMI|DEBUGCTLMSR_LBR));
	}

	local_irq_restore(flags);
}

static int handle_pmi_common(struct pt_regs *regs, u64 status)
{
	struct perf_sample_data data;
	struct cpu_hw_events *cpuc = this_cpu_ptr(&cpu_hw_events);
	int bit;
	int handled = 0;

	inc_irq_stat(apic_perf_irqs);

	/*
	 * Ignore a range of extra bits in status that do not indicate
	 * overflow by themselves.
	 */
	status &= ~(GLOBAL_STATUS_COND_CHG |
		    GLOBAL_STATUS_ASIF |
		    GLOBAL_STATUS_LBRS_FROZEN);
	if (!status)
		return 0;
	/*
	 * In case multiple PEBS events are sampled at the same time,
	 * it is possible to have GLOBAL_STATUS bit 62 set indicating
	 * PEBS buffer overflow and also seeing at most 3 PEBS counters
	 * having their bits set in the status register. This is a sign
	 * that there was at least one PEBS record pending at the time
	 * of the PMU interrupt. PEBS counters must only be processed
	 * via the drain_pebs() calls and not via the regular sample
	 * processing loop coming after that the function, otherwise
	 * phony regular samples may be generated in the sampling buffer
	 * not marked with the EXACT tag. Another possibility is to have
	 * one PEBS event and at least one non-PEBS event whic hoverflows
	 * while PEBS has armed. In this case, bit 62 of GLOBAL_STATUS will
	 * not be set, yet the overflow status bit for the PEBS counter will
	 * be on Skylake.
	 *
	 * To avoid this problem, we systematically ignore the PEBS-enabled
	 * counters from the GLOBAL_STATUS mask and we always process PEBS
	 * events via drain_pebs().
	 */
	if (x86_pmu.flags & PMU_FL_PEBS_ALL)
		status &= ~cpuc->pebs_enabled;
	else
		status &= ~(cpuc->pebs_enabled & PEBS_COUNTER_MASK);

	/*
	 * PEBS overflow sets bit 62 in the global status register
	 */
	if (__test_and_clear_bit(62, (unsigned long *)&status)) {
		handled++;
		x86_pmu.drain_pebs(regs);
		status &= x86_pmu.intel_ctrl | GLOBAL_STATUS_TRACE_TOPAPMI;
	}

	/*
	 * Intel PT
	 */
	if (__test_and_clear_bit(55, (unsigned long *)&status)) {
		handled++;
		if (unlikely(perf_guest_cbs && perf_guest_cbs->is_in_guest() &&
			perf_guest_cbs->handle_intel_pt_intr))
			perf_guest_cbs->handle_intel_pt_intr();
		else
			intel_pt_interrupt();
	}

	/*
	 * Checkpointed counters can lead to 'spurious' PMIs because the
	 * rollback caused by the PMI will have cleared the overflow status
	 * bit. Therefore always force probe these counters.
	 */
	status |= cpuc->intel_cp_status;

	for_each_set_bit(bit, (unsigned long *)&status, X86_PMC_IDX_MAX) {
		struct perf_event *event = cpuc->events[bit];

		handled++;

		if (!test_bit(bit, cpuc->active_mask))
			continue;

		if (!intel_pmu_save_and_restart(event))
			continue;

		perf_sample_data_init(&data, 0, event->hw.last_period);

		if (has_branch_stack(event))
			data.br_stack = &cpuc->lbr_stack;

		if (perf_event_overflow(event, &data, regs))
			x86_pmu_stop(event, 0);
	}

	return handled;
}

static bool disable_counter_freezing = true;
static int __init intel_perf_counter_freezing_setup(char *s)
{
	bool res;

	if (kstrtobool(s, &res))
		return -EINVAL;

	disable_counter_freezing = !res;
	return 1;
}
__setup("perf_v4_pmi=", intel_perf_counter_freezing_setup);

/*
 * Simplified handler for Arch Perfmon v4:
 * - We rely on counter freezing/unfreezing to enable/disable the PMU.
 * This is done automatically on PMU ack.
 * - Ack the PMU only after the APIC.
 */

static int intel_pmu_handle_irq_v4(struct pt_regs *regs)
{
	struct cpu_hw_events *cpuc = this_cpu_ptr(&cpu_hw_events);
	int handled = 0;
	bool bts = false;
	u64 status;
	int pmu_enabled = cpuc->enabled;
	int loops = 0;

	/* PMU has been disabled because of counter freezing */
	cpuc->enabled = 0;
	if (test_bit(INTEL_PMC_IDX_FIXED_BTS, cpuc->active_mask)) {
		bts = true;
		intel_bts_disable_local();
		handled = intel_pmu_drain_bts_buffer();
		handled += intel_bts_interrupt();
	}
	status = intel_pmu_get_status();
	if (!status)
		goto done;
again:
	intel_pmu_lbr_read();
	if (++loops > 100) {
		static bool warned;

		if (!warned) {
			WARN(1, "perfevents: irq loop stuck!\n");
			perf_event_print_debug();
			warned = true;
		}
		intel_pmu_reset();
		goto done;
	}


	handled += handle_pmi_common(regs, status);
done:
	/* Ack the PMI in the APIC */
	apic_write(APIC_LVTPC, APIC_DM_NMI);

	/*
	 * The counters start counting immediately while ack the status.
	 * Make it as close as possible to IRET. This avoids bogus
	 * freezing on Skylake CPUs.
	 */
	if (status) {
		intel_pmu_ack_status(status);
	} else {
		/*
		 * CPU may issues two PMIs very close to each other.
		 * When the PMI handler services the first one, the
		 * GLOBAL_STATUS is already updated to reflect both.
		 * When it IRETs, the second PMI is immediately
		 * handled and it sees clear status. At the meantime,
		 * there may be a third PMI, because the freezing bit
		 * isn't set since the ack in first PMI handlers.
		 * Double check if there is more work to be done.
		 */
		status = intel_pmu_get_status();
		if (status)
			goto again;
	}

	if (bts)
		intel_bts_enable_local();
	cpuc->enabled = pmu_enabled;
	return handled;
}

/*
 * This handler is triggered by the local APIC, so the APIC IRQ handling
 * rules apply:
 */
static int intel_pmu_handle_irq(struct pt_regs *regs)
{
	struct cpu_hw_events *cpuc;
	int loops;
	u64 status;
	int handled;
	int pmu_enabled;

	cpuc = this_cpu_ptr(&cpu_hw_events);

	/*
	 * Save the PMU state.
	 * It needs to be restored when leaving the handler.
	 */
	pmu_enabled = cpuc->enabled;
	/*
	 * No known reason to not always do late ACK,
	 * but just in case do it opt-in.
	 */
	if (!x86_pmu.late_ack)
		apic_write(APIC_LVTPC, APIC_DM_NMI);
	intel_bts_disable_local();
	cpuc->enabled = 0;
	__intel_pmu_disable_all();
	handled = intel_pmu_drain_bts_buffer();
	handled += intel_bts_interrupt();
	status = intel_pmu_get_status();
	if (!status)
		goto done;

	loops = 0;
again:
	intel_pmu_lbr_read();
	intel_pmu_ack_status(status);
	if (++loops > 100) {
		static bool warned;

		if (!warned) {
			WARN(1, "perfevents: irq loop stuck!\n");
			perf_event_print_debug();
			warned = true;
		}
		intel_pmu_reset();
		goto done;
	}

	handled += handle_pmi_common(regs, status);

	/*
	 * Repeat if there is more work to be done:
	 */
	status = intel_pmu_get_status();
	if (status)
		goto again;

done:
	/* Only restore PMU state when it's active. See x86_pmu_disable(). */
	cpuc->enabled = pmu_enabled;
	if (pmu_enabled)
		__intel_pmu_enable_all(0, true);
	intel_bts_enable_local();

	/*
	 * Only unmask the NMI after the overflow counters
	 * have been reset. This avoids spurious NMIs on
	 * Haswell CPUs.
	 */
	if (x86_pmu.late_ack)
		apic_write(APIC_LVTPC, APIC_DM_NMI);
	return handled;
}

static struct event_constraint *
intel_bts_constraints(struct perf_event *event)
{
	if (unlikely(intel_pmu_has_bts(event)))
		return &bts_constraint;

	return NULL;
}

static int intel_alt_er(int idx, u64 config)
{
	int alt_idx = idx;

	if (!(x86_pmu.flags & PMU_FL_HAS_RSP_1))
		return idx;

	if (idx == EXTRA_REG_RSP_0)
		alt_idx = EXTRA_REG_RSP_1;

	if (idx == EXTRA_REG_RSP_1)
		alt_idx = EXTRA_REG_RSP_0;

	if (config & ~x86_pmu.extra_regs[alt_idx].valid_mask)
		return idx;

	return alt_idx;
}

static void intel_fixup_er(struct perf_event *event, int idx)
{
	event->hw.extra_reg.idx = idx;

	if (idx == EXTRA_REG_RSP_0) {
		event->hw.config &= ~INTEL_ARCH_EVENT_MASK;
		event->hw.config |= x86_pmu.extra_regs[EXTRA_REG_RSP_0].event;
		event->hw.extra_reg.reg = MSR_OFFCORE_RSP_0;
	} else if (idx == EXTRA_REG_RSP_1) {
		event->hw.config &= ~INTEL_ARCH_EVENT_MASK;
		event->hw.config |= x86_pmu.extra_regs[EXTRA_REG_RSP_1].event;
		event->hw.extra_reg.reg = MSR_OFFCORE_RSP_1;
	}
}

/*
 * manage allocation of shared extra msr for certain events
 *
 * sharing can be:
 * per-cpu: to be shared between the various events on a single PMU
 * per-core: per-cpu + shared by HT threads
 */
static struct event_constraint *
__intel_shared_reg_get_constraints(struct cpu_hw_events *cpuc,
				   struct perf_event *event,
				   struct hw_perf_event_extra *reg)
{
	struct event_constraint *c = &emptyconstraint;
	struct er_account *era;
	unsigned long flags;
	int idx = reg->idx;

	/*
	 * reg->alloc can be set due to existing state, so for fake cpuc we
	 * need to ignore this, otherwise we might fail to allocate proper fake
	 * state for this extra reg constraint. Also see the comment below.
	 */
	if (reg->alloc && !cpuc->is_fake)
		return NULL; /* call x86_get_event_constraint() */

again:
	era = &cpuc->shared_regs->regs[idx];
	/*
	 * we use spin_lock_irqsave() to avoid lockdep issues when
	 * passing a fake cpuc
	 */
	raw_spin_lock_irqsave(&era->lock, flags);

	if (!atomic_read(&era->ref) || era->config == reg->config) {

		/*
		 * If its a fake cpuc -- as per validate_{group,event}() we
		 * shouldn't touch event state and we can avoid doing so
		 * since both will only call get_event_constraints() once
		 * on each event, this avoids the need for reg->alloc.
		 *
		 * Not doing the ER fixup will only result in era->reg being
		 * wrong, but since we won't actually try and program hardware
		 * this isn't a problem either.
		 */
		if (!cpuc->is_fake) {
			if (idx != reg->idx)
				intel_fixup_er(event, idx);

			/*
			 * x86_schedule_events() can call get_event_constraints()
			 * multiple times on events in the case of incremental
			 * scheduling(). reg->alloc ensures we only do the ER
			 * allocation once.
			 */
			reg->alloc = 1;
		}

		/* lock in msr value */
		era->config = reg->config;
		era->reg = reg->reg;

		/* one more user */
		atomic_inc(&era->ref);

		/*
		 * need to call x86_get_event_constraint()
		 * to check if associated event has constraints
		 */
		c = NULL;
	} else {
		idx = intel_alt_er(idx, reg->config);
		if (idx != reg->idx) {
			raw_spin_unlock_irqrestore(&era->lock, flags);
			goto again;
		}
	}
	raw_spin_unlock_irqrestore(&era->lock, flags);

	return c;
}

static void
__intel_shared_reg_put_constraints(struct cpu_hw_events *cpuc,
				   struct hw_perf_event_extra *reg)
{
	struct er_account *era;

	/*
	 * Only put constraint if extra reg was actually allocated. Also takes
	 * care of event which do not use an extra shared reg.
	 *
	 * Also, if this is a fake cpuc we shouldn't touch any event state
	 * (reg->alloc) and we don't care about leaving inconsistent cpuc state
	 * either since it'll be thrown out.
	 */
	if (!reg->alloc || cpuc->is_fake)
		return;

	era = &cpuc->shared_regs->regs[reg->idx];

	/* one fewer user */
	atomic_dec(&era->ref);

	/* allocate again next time */
	reg->alloc = 0;
}

static struct event_constraint *
intel_shared_regs_constraints(struct cpu_hw_events *cpuc,
			      struct perf_event *event)
{
	struct event_constraint *c = NULL, *d;
	struct hw_perf_event_extra *xreg, *breg;

	xreg = &event->hw.extra_reg;
	if (xreg->idx != EXTRA_REG_NONE) {
		c = __intel_shared_reg_get_constraints(cpuc, event, xreg);
		if (c == &emptyconstraint)
			return c;
	}
	breg = &event->hw.branch_reg;
	if (breg->idx != EXTRA_REG_NONE) {
		d = __intel_shared_reg_get_constraints(cpuc, event, breg);
		if (d == &emptyconstraint) {
			__intel_shared_reg_put_constraints(cpuc, xreg);
			c = d;
		}
	}
	return c;
}

struct event_constraint *
x86_get_event_constraints(struct cpu_hw_events *cpuc, int idx,
			  struct perf_event *event)
{
	struct event_constraint *c;

	if (x86_pmu.event_constraints) {
		for_each_event_constraint(c, x86_pmu.event_constraints) {
			if (constraint_match(c, event->hw.config)) {
				event->hw.flags |= c->flags;
				return c;
			}
		}
	}

	return &unconstrained;
}

static struct event_constraint *
__intel_get_event_constraints(struct cpu_hw_events *cpuc, int idx,
			    struct perf_event *event)
{
	struct event_constraint *c;

	c = intel_bts_constraints(event);
	if (c)
		return c;

	c = intel_shared_regs_constraints(cpuc, event);
	if (c)
		return c;

	c = intel_pebs_constraints(event);
	if (c)
		return c;

	return x86_get_event_constraints(cpuc, idx, event);
}

static void
intel_start_scheduling(struct cpu_hw_events *cpuc)
{
	struct intel_excl_cntrs *excl_cntrs = cpuc->excl_cntrs;
	struct intel_excl_states *xl;
	int tid = cpuc->excl_thread_id;

	/*
	 * nothing needed if in group validation mode
	 */
	if (cpuc->is_fake || !is_ht_workaround_enabled())
		return;

	/*
	 * no exclusion needed
	 */
	if (WARN_ON_ONCE(!excl_cntrs))
		return;

	xl = &excl_cntrs->states[tid];

	xl->sched_started = true;
	/*
	 * lock shared state until we are done scheduling
	 * in stop_event_scheduling()
	 * makes scheduling appear as a transaction
	 */
	raw_spin_lock(&excl_cntrs->lock);
}

static void intel_commit_scheduling(struct cpu_hw_events *cpuc, int idx, int cntr)
{
	struct intel_excl_cntrs *excl_cntrs = cpuc->excl_cntrs;
	struct event_constraint *c = cpuc->event_constraint[idx];
	struct intel_excl_states *xl;
	int tid = cpuc->excl_thread_id;

	if (cpuc->is_fake || !is_ht_workaround_enabled())
		return;

	if (WARN_ON_ONCE(!excl_cntrs))
		return;

	if (!(c->flags & PERF_X86_EVENT_DYNAMIC))
		return;

	xl = &excl_cntrs->states[tid];

	lockdep_assert_held(&excl_cntrs->lock);

	if (c->flags & PERF_X86_EVENT_EXCL)
		xl->state[cntr] = INTEL_EXCL_EXCLUSIVE;
	else
		xl->state[cntr] = INTEL_EXCL_SHARED;
}

static void
intel_stop_scheduling(struct cpu_hw_events *cpuc)
{
	struct intel_excl_cntrs *excl_cntrs = cpuc->excl_cntrs;
	struct intel_excl_states *xl;
	int tid = cpuc->excl_thread_id;

	/*
	 * nothing needed if in group validation mode
	 */
	if (cpuc->is_fake || !is_ht_workaround_enabled())
		return;
	/*
	 * no exclusion needed
	 */
	if (WARN_ON_ONCE(!excl_cntrs))
		return;

	xl = &excl_cntrs->states[tid];

	xl->sched_started = false;
	/*
	 * release shared state lock (acquired in intel_start_scheduling())
	 */
	raw_spin_unlock(&excl_cntrs->lock);
}

static struct event_constraint *
dyn_constraint(struct cpu_hw_events *cpuc, struct event_constraint *c, int idx)
{
	WARN_ON_ONCE(!cpuc->constraint_list);

	if (!(c->flags & PERF_X86_EVENT_DYNAMIC)) {
		struct event_constraint *cx;

		/*
		 * grab pre-allocated constraint entry
		 */
		cx = &cpuc->constraint_list[idx];

		/*
		 * initialize dynamic constraint
		 * with static constraint
		 */
		*cx = *c;

		/*
		 * mark constraint as dynamic
		 */
		cx->flags |= PERF_X86_EVENT_DYNAMIC;
		c = cx;
	}

	return c;
}

static struct event_constraint *
intel_get_excl_constraints(struct cpu_hw_events *cpuc, struct perf_event *event,
			   int idx, struct event_constraint *c)
{
	struct intel_excl_cntrs *excl_cntrs = cpuc->excl_cntrs;
	struct intel_excl_states *xlo;
	int tid = cpuc->excl_thread_id;
	int is_excl, i, w;

	/*
	 * validating a group does not require
	 * enforcing cross-thread  exclusion
	 */
	if (cpuc->is_fake || !is_ht_workaround_enabled())
		return c;

	/*
	 * no exclusion needed
	 */
	if (WARN_ON_ONCE(!excl_cntrs))
		return c;

	/*
	 * because we modify the constraint, we need
	 * to make a copy. Static constraints come
	 * from static const tables.
	 *
	 * only needed when constraint has not yet
	 * been cloned (marked dynamic)
	 */
	c = dyn_constraint(cpuc, c, idx);

	/*
	 * From here on, the constraint is dynamic.
	 * Either it was just allocated above, or it
	 * was allocated during a earlier invocation
	 * of this function
	 */

	/*
	 * state of sibling HT
	 */
	xlo = &excl_cntrs->states[tid ^ 1];

	/*
	 * event requires exclusive counter access
	 * across HT threads
	 */
	is_excl = c->flags & PERF_X86_EVENT_EXCL;
	if (is_excl && !(event->hw.flags & PERF_X86_EVENT_EXCL_ACCT)) {
		event->hw.flags |= PERF_X86_EVENT_EXCL_ACCT;
		if (!cpuc->n_excl++)
			WRITE_ONCE(excl_cntrs->has_exclusive[tid], 1);
	}

	/*
	 * Modify static constraint with current dynamic
	 * state of thread
	 *
	 * EXCLUSIVE: sibling counter measuring exclusive event
	 * SHARED   : sibling counter measuring non-exclusive event
	 * UNUSED   : sibling counter unused
	 */
	w = c->weight;
	for_each_set_bit(i, c->idxmsk, X86_PMC_IDX_MAX) {
		/*
		 * exclusive event in sibling counter
		 * our corresponding counter cannot be used
		 * regardless of our event
		 */
		if (xlo->state[i] == INTEL_EXCL_EXCLUSIVE) {
			__clear_bit(i, c->idxmsk);
			w--;
			continue;
		}
		/*
		 * if measuring an exclusive event, sibling
		 * measuring non-exclusive, then counter cannot
		 * be used
		 */
		if (is_excl && xlo->state[i] == INTEL_EXCL_SHARED) {
			__clear_bit(i, c->idxmsk);
			w--;
			continue;
		}
	}

	/*
	 * if we return an empty mask, then switch
	 * back to static empty constraint to avoid
	 * the cost of freeing later on
	 */
	if (!w)
		c = &emptyconstraint;

	c->weight = w;

	return c;
}

static struct event_constraint *
intel_get_event_constraints(struct cpu_hw_events *cpuc, int idx,
			    struct perf_event *event)
{
	struct event_constraint *c1, *c2;

	c1 = cpuc->event_constraint[idx];

	/*
	 * first time only
	 * - static constraint: no change across incremental scheduling calls
	 * - dynamic constraint: handled by intel_get_excl_constraints()
	 */
	c2 = __intel_get_event_constraints(cpuc, idx, event);
	if (c1) {
	        WARN_ON_ONCE(!(c1->flags & PERF_X86_EVENT_DYNAMIC));
		bitmap_copy(c1->idxmsk, c2->idxmsk, X86_PMC_IDX_MAX);
		c1->weight = c2->weight;
		c2 = c1;
	}

	if (cpuc->excl_cntrs)
		return intel_get_excl_constraints(cpuc, event, idx, c2);

	return c2;
}

static void intel_put_excl_constraints(struct cpu_hw_events *cpuc,
		struct perf_event *event)
{
	struct hw_perf_event *hwc = &event->hw;
	struct intel_excl_cntrs *excl_cntrs = cpuc->excl_cntrs;
	int tid = cpuc->excl_thread_id;
	struct intel_excl_states *xl;

	/*
	 * nothing needed if in group validation mode
	 */
	if (cpuc->is_fake)
		return;

	if (WARN_ON_ONCE(!excl_cntrs))
		return;

	if (hwc->flags & PERF_X86_EVENT_EXCL_ACCT) {
		hwc->flags &= ~PERF_X86_EVENT_EXCL_ACCT;
		if (!--cpuc->n_excl)
			WRITE_ONCE(excl_cntrs->has_exclusive[tid], 0);
	}

	/*
	 * If event was actually assigned, then mark the counter state as
	 * unused now.
	 */
	if (hwc->idx >= 0) {
		xl = &excl_cntrs->states[tid];

		/*
		 * put_constraint may be called from x86_schedule_events()
		 * which already has the lock held so here make locking
		 * conditional.
		 */
		if (!xl->sched_started)
			raw_spin_lock(&excl_cntrs->lock);

		xl->state[hwc->idx] = INTEL_EXCL_UNUSED;

		if (!xl->sched_started)
			raw_spin_unlock(&excl_cntrs->lock);
	}
}

static void
intel_put_shared_regs_event_constraints(struct cpu_hw_events *cpuc,
					struct perf_event *event)
{
	struct hw_perf_event_extra *reg;

	reg = &event->hw.extra_reg;
	if (reg->idx != EXTRA_REG_NONE)
		__intel_shared_reg_put_constraints(cpuc, reg);

	reg = &event->hw.branch_reg;
	if (reg->idx != EXTRA_REG_NONE)
		__intel_shared_reg_put_constraints(cpuc, reg);
}

static void intel_put_event_constraints(struct cpu_hw_events *cpuc,
					struct perf_event *event)
{
	intel_put_shared_regs_event_constraints(cpuc, event);

	/*
	 * is PMU has exclusive counter restrictions, then
	 * all events are subject to and must call the
	 * put_excl_constraints() routine
	 */
	if (cpuc->excl_cntrs)
		intel_put_excl_constraints(cpuc, event);
}

static void intel_pebs_aliases_core2(struct perf_event *event)
{
	if ((event->hw.config & X86_RAW_EVENT_MASK) == 0x003c) {
		/*
		 * Use an alternative encoding for CPU_CLK_UNHALTED.THREAD_P
		 * (0x003c) so that we can use it with PEBS.
		 *
		 * The regular CPU_CLK_UNHALTED.THREAD_P event (0x003c) isn't
		 * PEBS capable. However we can use INST_RETIRED.ANY_P
		 * (0x00c0), which is a PEBS capable event, to get the same
		 * count.
		 *
		 * INST_RETIRED.ANY_P counts the number of cycles that retires
		 * CNTMASK instructions. By setting CNTMASK to a value (16)
		 * larger than the maximum number of instructions that can be
		 * retired per cycle (4) and then inverting the condition, we
		 * count all cycles that retire 16 or less instructions, which
		 * is every cycle.
		 *
		 * Thereby we gain a PEBS capable cycle counter.
		 */
		u64 alt_config = X86_CONFIG(.event=0xc0, .inv=1, .cmask=16);

		alt_config |= (event->hw.config & ~X86_RAW_EVENT_MASK);
		event->hw.config = alt_config;
	}
}

static void intel_pebs_aliases_snb(struct perf_event *event)
{
	if ((event->hw.config & X86_RAW_EVENT_MASK) == 0x003c) {
		/*
		 * Use an alternative encoding for CPU_CLK_UNHALTED.THREAD_P
		 * (0x003c) so that we can use it with PEBS.
		 *
		 * The regular CPU_CLK_UNHALTED.THREAD_P event (0x003c) isn't
		 * PEBS capable. However we can use UOPS_RETIRED.ALL
		 * (0x01c2), which is a PEBS capable event, to get the same
		 * count.
		 *
		 * UOPS_RETIRED.ALL counts the number of cycles that retires
		 * CNTMASK micro-ops. By setting CNTMASK to a value (16)
		 * larger than the maximum number of micro-ops that can be
		 * retired per cycle (4) and then inverting the condition, we
		 * count all cycles that retire 16 or less micro-ops, which
		 * is every cycle.
		 *
		 * Thereby we gain a PEBS capable cycle counter.
		 */
		u64 alt_config = X86_CONFIG(.event=0xc2, .umask=0x01, .inv=1, .cmask=16);

		alt_config |= (event->hw.config & ~X86_RAW_EVENT_MASK);
		event->hw.config = alt_config;
	}
}

static void intel_pebs_aliases_precdist(struct perf_event *event)
{
	if ((event->hw.config & X86_RAW_EVENT_MASK) == 0x003c) {
		/*
		 * Use an alternative encoding for CPU_CLK_UNHALTED.THREAD_P
		 * (0x003c) so that we can use it with PEBS.
		 *
		 * The regular CPU_CLK_UNHALTED.THREAD_P event (0x003c) isn't
		 * PEBS capable. However we can use INST_RETIRED.PREC_DIST
		 * (0x01c0), which is a PEBS capable event, to get the same
		 * count.
		 *
		 * The PREC_DIST event has special support to minimize sample
		 * shadowing effects. One drawback is that it can be
		 * only programmed on counter 1, but that seems like an
		 * acceptable trade off.
		 */
		u64 alt_config = X86_CONFIG(.event=0xc0, .umask=0x01, .inv=1, .cmask=16);

		alt_config |= (event->hw.config & ~X86_RAW_EVENT_MASK);
		event->hw.config = alt_config;
	}
}

static void intel_pebs_aliases_ivb(struct perf_event *event)
{
	if (event->attr.precise_ip < 3)
		return intel_pebs_aliases_snb(event);
	return intel_pebs_aliases_precdist(event);
}

static void intel_pebs_aliases_skl(struct perf_event *event)
{
	if (event->attr.precise_ip < 3)
		return intel_pebs_aliases_core2(event);
	return intel_pebs_aliases_precdist(event);
}

static unsigned long intel_pmu_large_pebs_flags(struct perf_event *event)
{
	unsigned long flags = x86_pmu.large_pebs_flags;

	if (event->attr.use_clockid)
		flags &= ~PERF_SAMPLE_TIME;
	if (!event->attr.exclude_kernel)
		flags &= ~PERF_SAMPLE_REGS_USER;
	if (event->attr.sample_regs_user & ~PEBS_GP_REGS)
		flags &= ~(PERF_SAMPLE_REGS_USER | PERF_SAMPLE_REGS_INTR);
	return flags;
}

static int intel_pmu_bts_config(struct perf_event *event)
{
	struct perf_event_attr *attr = &event->attr;

	if (unlikely(intel_pmu_has_bts(event))) {
		/* BTS is not supported by this architecture. */
		if (!x86_pmu.bts_active)
			return -EOPNOTSUPP;

		/* BTS is currently only allowed for user-mode. */
		if (!attr->exclude_kernel)
			return -EOPNOTSUPP;

		/* BTS is not allowed for precise events. */
		if (attr->precise_ip)
			return -EOPNOTSUPP;

		/* disallow bts if conflicting events are present */
		if (x86_add_exclusive(x86_lbr_exclusive_lbr))
			return -EBUSY;

		event->destroy = hw_perf_lbr_event_destroy;
	}

	return 0;
}

static int core_pmu_hw_config(struct perf_event *event)
{
	int ret = x86_pmu_hw_config(event);

	if (ret)
		return ret;

	return intel_pmu_bts_config(event);
}

static int intel_pmu_hw_config(struct perf_event *event)
{
	int ret = x86_pmu_hw_config(event);

	if (ret)
		return ret;

	ret = intel_pmu_bts_config(event);
	if (ret)
		return ret;

	if (event->attr.precise_ip) {
		if (!(event->attr.freq || (event->attr.wakeup_events && !event->attr.watermark))) {
			event->hw.flags |= PERF_X86_EVENT_AUTO_RELOAD;
			if (!(event->attr.sample_type &
			      ~intel_pmu_large_pebs_flags(event)))
				event->hw.flags |= PERF_X86_EVENT_LARGE_PEBS;
		}
		if (x86_pmu.pebs_aliases)
			x86_pmu.pebs_aliases(event);

		if (event->attr.sample_type & PERF_SAMPLE_CALLCHAIN)
			event->attr.sample_type |= __PERF_SAMPLE_CALLCHAIN_EARLY;
	}

	if (needs_branch_stack(event)) {
		ret = intel_pmu_setup_lbr_filter(event);
		if (ret)
			return ret;

		/*
		 * BTS is set up earlier in this path, so don't account twice
		 */
		if (!unlikely(intel_pmu_has_bts(event))) {
			/* disallow lbr if conflicting events are present */
			if (x86_add_exclusive(x86_lbr_exclusive_lbr))
				return -EBUSY;

			event->destroy = hw_perf_lbr_event_destroy;
		}
	}

	if (event->attr.aux_output) {
		if (!event->attr.precise_ip)
			return -EINVAL;

		event->hw.flags |= PERF_X86_EVENT_PEBS_VIA_PT;
	}

	if (event->attr.type != PERF_TYPE_RAW)
		return 0;

	if (!(event->attr.config & ARCH_PERFMON_EVENTSEL_ANY))
		return 0;

	if (x86_pmu.version < 3)
		return -EINVAL;

	if (perf_paranoid_cpu() && !capable(CAP_SYS_ADMIN))
		return -EACCES;

	event->hw.config |= ARCH_PERFMON_EVENTSEL_ANY;

	return 0;
}

struct perf_guest_switch_msr *perf_guest_get_msrs(int *nr)
{
	if (x86_pmu.guest_get_msrs)
		return x86_pmu.guest_get_msrs(nr);
	*nr = 0;
	return NULL;
}
EXPORT_SYMBOL_GPL(perf_guest_get_msrs);

static struct perf_guest_switch_msr *intel_guest_get_msrs(int *nr)
{
	struct cpu_hw_events *cpuc = this_cpu_ptr(&cpu_hw_events);
	struct perf_guest_switch_msr *arr = cpuc->guest_switch_msrs;

	arr[0].msr = MSR_CORE_PERF_GLOBAL_CTRL;
	arr[0].host = x86_pmu.intel_ctrl & ~cpuc->intel_ctrl_guest_mask;
	arr[0].guest = x86_pmu.intel_ctrl & ~cpuc->intel_ctrl_host_mask;
	if (x86_pmu.flags & PMU_FL_PEBS_ALL)
		arr[0].guest &= ~cpuc->pebs_enabled;
	else
		arr[0].guest &= ~(cpuc->pebs_enabled & PEBS_COUNTER_MASK);
	*nr = 1;

	if (x86_pmu.pebs && x86_pmu.pebs_no_isolation) {
		/*
		 * If PMU counter has PEBS enabled it is not enough to
		 * disable counter on a guest entry since PEBS memory
		 * write can overshoot guest entry and corrupt guest
		 * memory. Disabling PEBS solves the problem.
		 *
		 * Don't do this if the CPU already enforces it.
		 */
		arr[1].msr = MSR_IA32_PEBS_ENABLE;
		arr[1].host = cpuc->pebs_enabled;
		arr[1].guest = 0;
		*nr = 2;
	}

	return arr;
}

static struct perf_guest_switch_msr *core_guest_get_msrs(int *nr)
{
	struct cpu_hw_events *cpuc = this_cpu_ptr(&cpu_hw_events);
	struct perf_guest_switch_msr *arr = cpuc->guest_switch_msrs;
	int idx;

	for (idx = 0; idx < x86_pmu.num_counters; idx++)  {
		struct perf_event *event = cpuc->events[idx];

		arr[idx].msr = x86_pmu_config_addr(idx);
		arr[idx].host = arr[idx].guest = 0;

		if (!test_bit(idx, cpuc->active_mask))
			continue;

		arr[idx].host = arr[idx].guest =
			event->hw.config | ARCH_PERFMON_EVENTSEL_ENABLE;

		if (event->attr.exclude_host)
			arr[idx].host &= ~ARCH_PERFMON_EVENTSEL_ENABLE;
		else if (event->attr.exclude_guest)
			arr[idx].guest &= ~ARCH_PERFMON_EVENTSEL_ENABLE;
	}

	*nr = x86_pmu.num_counters;
	return arr;
}

static void core_pmu_enable_event(struct perf_event *event)
{
	if (!event->attr.exclude_host)
		x86_pmu_enable_event(event);
}

static void core_pmu_enable_all(int added)
{
	struct cpu_hw_events *cpuc = this_cpu_ptr(&cpu_hw_events);
	int idx;

	for (idx = 0; idx < x86_pmu.num_counters; idx++) {
		struct hw_perf_event *hwc = &cpuc->events[idx]->hw;

		if (!test_bit(idx, cpuc->active_mask) ||
				cpuc->events[idx]->attr.exclude_host)
			continue;

		__x86_pmu_enable_event(hwc, ARCH_PERFMON_EVENTSEL_ENABLE);
	}
}

static int hsw_hw_config(struct perf_event *event)
{
	int ret = intel_pmu_hw_config(event);

	if (ret)
		return ret;
	if (!boot_cpu_has(X86_FEATURE_RTM) && !boot_cpu_has(X86_FEATURE_HLE))
		return 0;
	event->hw.config |= event->attr.config & (HSW_IN_TX|HSW_IN_TX_CHECKPOINTED);

	/*
	 * IN_TX/IN_TX-CP filters are not supported by the Haswell PMU with
	 * PEBS or in ANY thread mode. Since the results are non-sensical forbid
	 * this combination.
	 */
	if ((event->hw.config & (HSW_IN_TX|HSW_IN_TX_CHECKPOINTED)) &&
	     ((event->hw.config & ARCH_PERFMON_EVENTSEL_ANY) ||
	      event->attr.precise_ip > 0))
		return -EOPNOTSUPP;

	if (event_is_checkpointed(event)) {
		/*
		 * Sampling of checkpointed events can cause situations where
		 * the CPU constantly aborts because of a overflow, which is
		 * then checkpointed back and ignored. Forbid checkpointing
		 * for sampling.
		 *
		 * But still allow a long sampling period, so that perf stat
		 * from KVM works.
		 */
		if (event->attr.sample_period > 0 &&
		    event->attr.sample_period < 0x7fffffff)
			return -EOPNOTSUPP;
	}
	return 0;
}

static struct event_constraint counter0_constraint =
			INTEL_ALL_EVENT_CONSTRAINT(0, 0x1);

static struct event_constraint counter2_constraint =
			EVENT_CONSTRAINT(0, 0x4, 0);

static struct event_constraint fixed0_constraint =
			FIXED_EVENT_CONSTRAINT(0x00c0, 0);

static struct event_constraint fixed0_counter0_constraint =
			INTEL_ALL_EVENT_CONSTRAINT(0, 0x100000001ULL);

static struct event_constraint *
hsw_get_event_constraints(struct cpu_hw_events *cpuc, int idx,
			  struct perf_event *event)
{
	struct event_constraint *c;

	c = intel_get_event_constraints(cpuc, idx, event);

	/* Handle special quirk on in_tx_checkpointed only in counter 2 */
	if (event->hw.config & HSW_IN_TX_CHECKPOINTED) {
		if (c->idxmsk64 & (1U << 2))
			return &counter2_constraint;
		return &emptyconstraint;
	}

	return c;
}

static struct event_constraint *
icl_get_event_constraints(struct cpu_hw_events *cpuc, int idx,
			  struct perf_event *event)
{
	/*
	 * Fixed counter 0 has less skid.
	 * Force instruction:ppp in Fixed counter 0
	 */
	if ((event->attr.precise_ip == 3) &&
	    constraint_match(&fixed0_constraint, event->hw.config))
		return &fixed0_constraint;

	return hsw_get_event_constraints(cpuc, idx, event);
}

static struct event_constraint *
glp_get_event_constraints(struct cpu_hw_events *cpuc, int idx,
			  struct perf_event *event)
{
	struct event_constraint *c;

	/* :ppp means to do reduced skid PEBS which is PMC0 only. */
	if (event->attr.precise_ip == 3)
		return &counter0_constraint;

	c = intel_get_event_constraints(cpuc, idx, event);

	return c;
}

<<<<<<< HEAD
=======
static struct event_constraint *
tnt_get_event_constraints(struct cpu_hw_events *cpuc, int idx,
			  struct perf_event *event)
{
	struct event_constraint *c;

	/*
	 * :ppp means to do reduced skid PEBS,
	 * which is available on PMC0 and fixed counter 0.
	 */
	if (event->attr.precise_ip == 3) {
		/* Force instruction:ppp on PMC0 and Fixed counter 0 */
		if (constraint_match(&fixed0_constraint, event->hw.config))
			return &fixed0_counter0_constraint;

		return &counter0_constraint;
	}

	c = intel_get_event_constraints(cpuc, idx, event);

	return c;
}

>>>>>>> f7688b48
static bool allow_tsx_force_abort = true;

static struct event_constraint *
tfa_get_event_constraints(struct cpu_hw_events *cpuc, int idx,
			  struct perf_event *event)
{
	struct event_constraint *c = hsw_get_event_constraints(cpuc, idx, event);

	/*
	 * Without TFA we must not use PMC3.
	 */
<<<<<<< HEAD
	if (!allow_tsx_force_abort && test_bit(3, c->idxmsk) && idx >= 0) {
=======
	if (!allow_tsx_force_abort && test_bit(3, c->idxmsk)) {
>>>>>>> f7688b48
		c = dyn_constraint(cpuc, c, idx);
		c->idxmsk64 &= ~(1ULL << 3);
		c->weight--;
	}

	return c;
}

/*
 * Broadwell:
 *
 * The INST_RETIRED.ALL period always needs to have lowest 6 bits cleared
 * (BDM55) and it must not use a period smaller than 100 (BDM11). We combine
 * the two to enforce a minimum period of 128 (the smallest value that has bits
 * 0-5 cleared and >= 100).
 *
 * Because of how the code in x86_perf_event_set_period() works, the truncation
 * of the lower 6 bits is 'harmless' as we'll occasionally add a longer period
 * to make up for the 'lost' events due to carrying the 'error' in period_left.
 *
 * Therefore the effective (average) period matches the requested period,
 * despite coarser hardware granularity.
 */
static u64 bdw_limit_period(struct perf_event *event, u64 left)
{
	if ((event->hw.config & INTEL_ARCH_EVENT_MASK) ==
			X86_CONFIG(.event=0xc0, .umask=0x01)) {
		if (left < 128)
			left = 128;
		left &= ~0x3fULL;
	}
	return left;
}

static u64 nhm_limit_period(struct perf_event *event, u64 left)
{
	return max(left, 32ULL);
}

PMU_FORMAT_ATTR(event,	"config:0-7"	);
PMU_FORMAT_ATTR(umask,	"config:8-15"	);
PMU_FORMAT_ATTR(edge,	"config:18"	);
PMU_FORMAT_ATTR(pc,	"config:19"	);
PMU_FORMAT_ATTR(any,	"config:21"	); /* v3 + */
PMU_FORMAT_ATTR(inv,	"config:23"	);
PMU_FORMAT_ATTR(cmask,	"config:24-31"	);
PMU_FORMAT_ATTR(in_tx,  "config:32");
PMU_FORMAT_ATTR(in_tx_cp, "config:33");

static struct attribute *intel_arch_formats_attr[] = {
	&format_attr_event.attr,
	&format_attr_umask.attr,
	&format_attr_edge.attr,
	&format_attr_pc.attr,
	&format_attr_inv.attr,
	&format_attr_cmask.attr,
	NULL,
};

ssize_t intel_event_sysfs_show(char *page, u64 config)
{
	u64 event = (config & ARCH_PERFMON_EVENTSEL_EVENT);

	return x86_event_sysfs_show(page, config, event);
}

static struct intel_shared_regs *allocate_shared_regs(int cpu)
{
	struct intel_shared_regs *regs;
	int i;

	regs = kzalloc_node(sizeof(struct intel_shared_regs),
			    GFP_KERNEL, cpu_to_node(cpu));
	if (regs) {
		/*
		 * initialize the locks to keep lockdep happy
		 */
		for (i = 0; i < EXTRA_REG_MAX; i++)
			raw_spin_lock_init(&regs->regs[i].lock);

		regs->core_id = -1;
	}
	return regs;
}

static struct intel_excl_cntrs *allocate_excl_cntrs(int cpu)
{
	struct intel_excl_cntrs *c;

	c = kzalloc_node(sizeof(struct intel_excl_cntrs),
			 GFP_KERNEL, cpu_to_node(cpu));
	if (c) {
		raw_spin_lock_init(&c->lock);
		c->core_id = -1;
	}
	return c;
}

<<<<<<< HEAD
=======

int intel_cpuc_prepare(struct cpu_hw_events *cpuc, int cpu)
{
	cpuc->pebs_record_size = x86_pmu.pebs_record_size;
>>>>>>> f7688b48

int intel_cpuc_prepare(struct cpu_hw_events *cpuc, int cpu)
{
	if (x86_pmu.extra_regs || x86_pmu.lbr_sel_map) {
		cpuc->shared_regs = allocate_shared_regs(cpu);
		if (!cpuc->shared_regs)
			goto err;
	}

	if (x86_pmu.flags & (PMU_FL_EXCL_CNTRS | PMU_FL_TFA)) {
		size_t sz = X86_PMC_IDX_MAX * sizeof(struct event_constraint);

		cpuc->constraint_list = kzalloc_node(sz, GFP_KERNEL, cpu_to_node(cpu));
		if (!cpuc->constraint_list)
			goto err_shared_regs;
	}

	if (x86_pmu.flags & PMU_FL_EXCL_CNTRS) {
		cpuc->excl_cntrs = allocate_excl_cntrs(cpu);
		if (!cpuc->excl_cntrs)
			goto err_constraint_list;

		cpuc->excl_thread_id = 0;
	}

	return 0;

err_constraint_list:
	kfree(cpuc->constraint_list);
	cpuc->constraint_list = NULL;

err_shared_regs:
	kfree(cpuc->shared_regs);
	cpuc->shared_regs = NULL;

err:
	return -ENOMEM;
}

static int intel_pmu_cpu_prepare(int cpu)
{
	return intel_cpuc_prepare(&per_cpu(cpu_hw_events, cpu), cpu);
}

static void flip_smm_bit(void *data)
{
	unsigned long set = *(unsigned long *)data;

	if (set > 0) {
		msr_set_bit(MSR_IA32_DEBUGCTLMSR,
			    DEBUGCTLMSR_FREEZE_IN_SMM_BIT);
	} else {
		msr_clear_bit(MSR_IA32_DEBUGCTLMSR,
			      DEBUGCTLMSR_FREEZE_IN_SMM_BIT);
	}
}

static void intel_pmu_cpu_starting(int cpu)
{
	struct cpu_hw_events *cpuc = &per_cpu(cpu_hw_events, cpu);
	int core_id = topology_core_id(cpu);
	int i;

	init_debug_store_on_cpu(cpu);
	/*
	 * Deal with CPUs that don't clear their LBRs on power-up.
	 */
	intel_pmu_lbr_reset();

	cpuc->lbr_sel = NULL;

	if (x86_pmu.flags & PMU_FL_TFA) {
		WARN_ON_ONCE(cpuc->tfa_shadow);
		cpuc->tfa_shadow = ~0ULL;
		intel_set_tfa(cpuc, false);
	}

	if (x86_pmu.version > 1)
		flip_smm_bit(&x86_pmu.attr_freeze_on_smi);

	if (x86_pmu.counter_freezing)
		enable_counter_freeze();

	if (!cpuc->shared_regs)
		return;

	if (!(x86_pmu.flags & PMU_FL_NO_HT_SHARING)) {
		for_each_cpu(i, topology_sibling_cpumask(cpu)) {
			struct intel_shared_regs *pc;

			pc = per_cpu(cpu_hw_events, i).shared_regs;
			if (pc && pc->core_id == core_id) {
				cpuc->kfree_on_online[0] = cpuc->shared_regs;
				cpuc->shared_regs = pc;
				break;
			}
		}
		cpuc->shared_regs->core_id = core_id;
		cpuc->shared_regs->refcnt++;
	}

	if (x86_pmu.lbr_sel_map)
		cpuc->lbr_sel = &cpuc->shared_regs->regs[EXTRA_REG_LBR];

	if (x86_pmu.flags & PMU_FL_EXCL_CNTRS) {
		for_each_cpu(i, topology_sibling_cpumask(cpu)) {
			struct cpu_hw_events *sibling;
			struct intel_excl_cntrs *c;

			sibling = &per_cpu(cpu_hw_events, i);
			c = sibling->excl_cntrs;
			if (c && c->core_id == core_id) {
				cpuc->kfree_on_online[1] = cpuc->excl_cntrs;
				cpuc->excl_cntrs = c;
				if (!sibling->excl_thread_id)
					cpuc->excl_thread_id = 1;
				break;
			}
		}
		cpuc->excl_cntrs->core_id = core_id;
		cpuc->excl_cntrs->refcnt++;
	}
}

static void free_excl_cntrs(struct cpu_hw_events *cpuc)
{
	struct intel_excl_cntrs *c;

	c = cpuc->excl_cntrs;
	if (c) {
		if (c->core_id == -1 || --c->refcnt == 0)
			kfree(c);
		cpuc->excl_cntrs = NULL;
	}

	kfree(cpuc->constraint_list);
	cpuc->constraint_list = NULL;
}

static void intel_pmu_cpu_dying(int cpu)
{
	fini_debug_store_on_cpu(cpu);
<<<<<<< HEAD
=======

	if (x86_pmu.counter_freezing)
		disable_counter_freeze();
>>>>>>> f7688b48
}

void intel_cpuc_finish(struct cpu_hw_events *cpuc)
{
	struct intel_shared_regs *pc;

	pc = cpuc->shared_regs;
	if (pc) {
		if (pc->core_id == -1 || --pc->refcnt == 0)
			kfree(pc);
		cpuc->shared_regs = NULL;
	}

	free_excl_cntrs(cpuc);
}

static void intel_pmu_cpu_dead(int cpu)
{
	intel_cpuc_finish(&per_cpu(cpu_hw_events, cpu));
}

static void intel_pmu_sched_task(struct perf_event_context *ctx,
				 bool sched_in)
{
	intel_pmu_pebs_sched_task(ctx, sched_in);
	intel_pmu_lbr_sched_task(ctx, sched_in);
}

static int intel_pmu_check_period(struct perf_event *event, u64 value)
{
	return intel_pmu_has_bts_period(event, value) ? -EINVAL : 0;
}

<<<<<<< HEAD
=======
static int intel_pmu_aux_output_match(struct perf_event *event)
{
	if (!x86_pmu.intel_cap.pebs_output_pt_available)
		return 0;

	return is_intel_pt_event(event);
}

>>>>>>> f7688b48
PMU_FORMAT_ATTR(offcore_rsp, "config1:0-63");

PMU_FORMAT_ATTR(ldlat, "config1:0-15");

PMU_FORMAT_ATTR(frontend, "config1:0-23");

static struct attribute *intel_arch3_formats_attr[] = {
	&format_attr_event.attr,
	&format_attr_umask.attr,
	&format_attr_edge.attr,
	&format_attr_pc.attr,
	&format_attr_any.attr,
	&format_attr_inv.attr,
	&format_attr_cmask.attr,
	NULL,
};

static struct attribute *hsw_format_attr[] = {
	&format_attr_in_tx.attr,
	&format_attr_in_tx_cp.attr,
	&format_attr_offcore_rsp.attr,
	&format_attr_ldlat.attr,
	NULL
};

static struct attribute *nhm_format_attr[] = {
	&format_attr_offcore_rsp.attr,
	&format_attr_ldlat.attr,
	NULL
};

static struct attribute *slm_format_attr[] = {
	&format_attr_offcore_rsp.attr,
	NULL
};

static struct attribute *skl_format_attr[] = {
	&format_attr_frontend.attr,
	NULL,
};

static __initconst const struct x86_pmu core_pmu = {
	.name			= "core",
	.handle_irq		= x86_pmu_handle_irq,
	.disable_all		= x86_pmu_disable_all,
	.enable_all		= core_pmu_enable_all,
	.enable			= core_pmu_enable_event,
	.disable		= x86_pmu_disable_event,
	.hw_config		= core_pmu_hw_config,
	.schedule_events	= x86_schedule_events,
	.eventsel		= MSR_ARCH_PERFMON_EVENTSEL0,
	.perfctr		= MSR_ARCH_PERFMON_PERFCTR0,
	.event_map		= intel_pmu_event_map,
	.max_events		= ARRAY_SIZE(intel_perfmon_event_map),
	.apic			= 1,
	.large_pebs_flags	= LARGE_PEBS_FLAGS,

	/*
	 * Intel PMCs cannot be accessed sanely above 32-bit width,
	 * so we install an artificial 1<<31 period regardless of
	 * the generic event period:
	 */
	.max_period		= (1ULL<<31) - 1,
	.get_event_constraints	= intel_get_event_constraints,
	.put_event_constraints	= intel_put_event_constraints,
	.event_constraints	= intel_core_event_constraints,
	.guest_get_msrs		= core_guest_get_msrs,
	.format_attrs		= intel_arch_formats_attr,
	.events_sysfs_show	= intel_event_sysfs_show,

	/*
	 * Virtual (or funny metal) CPU can define x86_pmu.extra_regs
	 * together with PMU version 1 and thus be using core_pmu with
	 * shared_regs. We need following callbacks here to allocate
	 * it properly.
	 */
	.cpu_prepare		= intel_pmu_cpu_prepare,
	.cpu_starting		= intel_pmu_cpu_starting,
	.cpu_dying		= intel_pmu_cpu_dying,
	.cpu_dead		= intel_pmu_cpu_dead,
<<<<<<< HEAD

	.check_period		= intel_pmu_check_period,
};
=======
>>>>>>> f7688b48

	.check_period		= intel_pmu_check_period,
};

static __initconst const struct x86_pmu intel_pmu = {
	.name			= "Intel",
	.handle_irq		= intel_pmu_handle_irq,
	.disable_all		= intel_pmu_disable_all,
	.enable_all		= intel_pmu_enable_all,
	.enable			= intel_pmu_enable_event,
	.disable		= intel_pmu_disable_event,
	.add			= intel_pmu_add_event,
	.del			= intel_pmu_del_event,
	.read			= intel_pmu_read_event,
	.hw_config		= intel_pmu_hw_config,
	.schedule_events	= x86_schedule_events,
	.eventsel		= MSR_ARCH_PERFMON_EVENTSEL0,
	.perfctr		= MSR_ARCH_PERFMON_PERFCTR0,
	.event_map		= intel_pmu_event_map,
	.max_events		= ARRAY_SIZE(intel_perfmon_event_map),
	.apic			= 1,
	.large_pebs_flags	= LARGE_PEBS_FLAGS,
	/*
	 * Intel PMCs cannot be accessed sanely above 32 bit width,
	 * so we install an artificial 1<<31 period regardless of
	 * the generic event period:
	 */
	.max_period		= (1ULL << 31) - 1,
	.get_event_constraints	= intel_get_event_constraints,
	.put_event_constraints	= intel_put_event_constraints,
	.pebs_aliases		= intel_pebs_aliases_core2,

	.format_attrs		= intel_arch3_formats_attr,
	.events_sysfs_show	= intel_event_sysfs_show,

	.cpu_prepare		= intel_pmu_cpu_prepare,
	.cpu_starting		= intel_pmu_cpu_starting,
	.cpu_dying		= intel_pmu_cpu_dying,
	.cpu_dead		= intel_pmu_cpu_dead,

	.guest_get_msrs		= intel_guest_get_msrs,
	.sched_task		= intel_pmu_sched_task,

	.check_period		= intel_pmu_check_period,
<<<<<<< HEAD
=======

	.aux_output_match	= intel_pmu_aux_output_match,
>>>>>>> f7688b48
};

static __init void intel_clovertown_quirk(void)
{
	/*
	 * PEBS is unreliable due to:
	 *
	 *   AJ67  - PEBS may experience CPL leaks
	 *   AJ68  - PEBS PMI may be delayed by one event
	 *   AJ69  - GLOBAL_STATUS[62] will only be set when DEBUGCTL[12]
	 *   AJ106 - FREEZE_LBRS_ON_PMI doesn't work in combination with PEBS
	 *
	 * AJ67 could be worked around by restricting the OS/USR flags.
	 * AJ69 could be worked around by setting PMU_FREEZE_ON_PMI.
	 *
	 * AJ106 could possibly be worked around by not allowing LBR
	 *       usage from PEBS, including the fixup.
	 * AJ68  could possibly be worked around by always programming
	 *	 a pebs_event_reset[0] value and coping with the lost events.
	 *
	 * But taken together it might just make sense to not enable PEBS on
	 * these chips.
	 */
	pr_warn("PEBS disabled due to CPU errata\n");
	x86_pmu.pebs = 0;
	x86_pmu.pebs_constraints = NULL;
}

static const struct x86_cpu_desc isolation_ucodes[] = {
	INTEL_CPU_DESC(INTEL_FAM6_HASWELL,		 3, 0x0000001f),
	INTEL_CPU_DESC(INTEL_FAM6_HASWELL_L,		 1, 0x0000001e),
	INTEL_CPU_DESC(INTEL_FAM6_HASWELL_G,		 1, 0x00000015),
	INTEL_CPU_DESC(INTEL_FAM6_HASWELL_X,		 2, 0x00000037),
	INTEL_CPU_DESC(INTEL_FAM6_HASWELL_X,		 4, 0x0000000a),
	INTEL_CPU_DESC(INTEL_FAM6_BROADWELL,		 4, 0x00000023),
	INTEL_CPU_DESC(INTEL_FAM6_BROADWELL_G,		 1, 0x00000014),
	INTEL_CPU_DESC(INTEL_FAM6_BROADWELL_D,		 2, 0x00000010),
	INTEL_CPU_DESC(INTEL_FAM6_BROADWELL_D,		 3, 0x07000009),
	INTEL_CPU_DESC(INTEL_FAM6_BROADWELL_D,		 4, 0x0f000009),
	INTEL_CPU_DESC(INTEL_FAM6_BROADWELL_D,		 5, 0x0e000002),
	INTEL_CPU_DESC(INTEL_FAM6_BROADWELL_X,		 2, 0x0b000014),
	INTEL_CPU_DESC(INTEL_FAM6_SKYLAKE_X,		 3, 0x00000021),
	INTEL_CPU_DESC(INTEL_FAM6_SKYLAKE_X,		 4, 0x00000000),
	INTEL_CPU_DESC(INTEL_FAM6_SKYLAKE_L,		 3, 0x0000007c),
	INTEL_CPU_DESC(INTEL_FAM6_SKYLAKE,		 3, 0x0000007c),
	INTEL_CPU_DESC(INTEL_FAM6_KABYLAKE,		 9, 0x0000004e),
	INTEL_CPU_DESC(INTEL_FAM6_KABYLAKE_L,		 9, 0x0000004e),
	INTEL_CPU_DESC(INTEL_FAM6_KABYLAKE_L,		10, 0x0000004e),
	INTEL_CPU_DESC(INTEL_FAM6_KABYLAKE_L,		11, 0x0000004e),
	INTEL_CPU_DESC(INTEL_FAM6_KABYLAKE_L,		12, 0x0000004e),
	INTEL_CPU_DESC(INTEL_FAM6_KABYLAKE,		10, 0x0000004e),
	INTEL_CPU_DESC(INTEL_FAM6_KABYLAKE,		11, 0x0000004e),
	INTEL_CPU_DESC(INTEL_FAM6_KABYLAKE,		12, 0x0000004e),
	INTEL_CPU_DESC(INTEL_FAM6_KABYLAKE,		13, 0x0000004e),
	{}
};

static void intel_check_pebs_isolation(void)
{
	x86_pmu.pebs_no_isolation = !x86_cpu_has_min_microcode_rev(isolation_ucodes);
}

static __init void intel_pebs_isolation_quirk(void)
{
	WARN_ON_ONCE(x86_pmu.check_microcode);
	x86_pmu.check_microcode = intel_check_pebs_isolation;
	intel_check_pebs_isolation();
}

static const struct x86_cpu_desc pebs_ucodes[] = {
	INTEL_CPU_DESC(INTEL_FAM6_SANDYBRIDGE,		7, 0x00000028),
	INTEL_CPU_DESC(INTEL_FAM6_SANDYBRIDGE_X,	6, 0x00000618),
	INTEL_CPU_DESC(INTEL_FAM6_SANDYBRIDGE_X,	7, 0x0000070c),
	{}
};

static bool intel_snb_pebs_broken(void)
{
	return !x86_cpu_has_min_microcode_rev(pebs_ucodes);
}

static void intel_snb_check_microcode(void)
{
	if (intel_snb_pebs_broken() == x86_pmu.pebs_broken)
		return;

	/*
	 * Serialized by the microcode lock..
	 */
	if (x86_pmu.pebs_broken) {
		pr_info("PEBS enabled due to microcode update\n");
		x86_pmu.pebs_broken = 0;
	} else {
		pr_info("PEBS disabled due to CPU errata, please upgrade microcode\n");
		x86_pmu.pebs_broken = 1;
	}
}

static bool is_lbr_from(unsigned long msr)
{
	unsigned long lbr_from_nr = x86_pmu.lbr_from + x86_pmu.lbr_nr;

	return x86_pmu.lbr_from <= msr && msr < lbr_from_nr;
}

/*
 * Under certain circumstances, access certain MSR may cause #GP.
 * The function tests if the input MSR can be safely accessed.
 */
static bool check_msr(unsigned long msr, u64 mask)
{
	u64 val_old, val_new, val_tmp;

	/*
	 * Disable the check for real HW, so we don't
	 * mess with potentionaly enabled registers:
	 */
	if (!boot_cpu_has(X86_FEATURE_HYPERVISOR))
		return true;

	/*
	 * Read the current value, change it and read it back to see if it
	 * matches, this is needed to detect certain hardware emulators
	 * (qemu/kvm) that don't trap on the MSR access and always return 0s.
	 */
	if (rdmsrl_safe(msr, &val_old))
		return false;

	/*
	 * Only change the bits which can be updated by wrmsrl.
	 */
	val_tmp = val_old ^ mask;

	if (is_lbr_from(msr))
		val_tmp = lbr_from_signext_quirk_wr(val_tmp);

	if (wrmsrl_safe(msr, val_tmp) ||
	    rdmsrl_safe(msr, &val_new))
		return false;

	/*
	 * Quirk only affects validation in wrmsr(), so wrmsrl()'s value
	 * should equal rdmsrl()'s even with the quirk.
	 */
	if (val_new != val_tmp)
		return false;

	if (is_lbr_from(msr))
		val_old = lbr_from_signext_quirk_wr(val_old);

	/* Here it's sure that the MSR can be safely accessed.
	 * Restore the old value and return.
	 */
	wrmsrl(msr, val_old);

	return true;
}

static __init void intel_sandybridge_quirk(void)
{
	x86_pmu.check_microcode = intel_snb_check_microcode;
	cpus_read_lock();
	intel_snb_check_microcode();
	cpus_read_unlock();
}

static const struct { int id; char *name; } intel_arch_events_map[] __initconst = {
	{ PERF_COUNT_HW_CPU_CYCLES, "cpu cycles" },
	{ PERF_COUNT_HW_INSTRUCTIONS, "instructions" },
	{ PERF_COUNT_HW_BUS_CYCLES, "bus cycles" },
	{ PERF_COUNT_HW_CACHE_REFERENCES, "cache references" },
	{ PERF_COUNT_HW_CACHE_MISSES, "cache misses" },
	{ PERF_COUNT_HW_BRANCH_INSTRUCTIONS, "branch instructions" },
	{ PERF_COUNT_HW_BRANCH_MISSES, "branch misses" },
};

static __init void intel_arch_events_quirk(void)
{
	int bit;

	/* disable event that reported as not presend by cpuid */
	for_each_set_bit(bit, x86_pmu.events_mask, ARRAY_SIZE(intel_arch_events_map)) {
		intel_perfmon_event_map[intel_arch_events_map[bit].id] = 0;
		pr_warn("CPUID marked event: \'%s\' unavailable\n",
			intel_arch_events_map[bit].name);
	}
}

static __init void intel_nehalem_quirk(void)
{
	union cpuid10_ebx ebx;

	ebx.full = x86_pmu.events_maskl;
	if (ebx.split.no_branch_misses_retired) {
		/*
		 * Erratum AAJ80 detected, we work it around by using
		 * the BR_MISP_EXEC.ANY event. This will over-count
		 * branch-misses, but it's still much better than the
		 * architectural event which is often completely bogus:
		 */
		intel_perfmon_event_map[PERF_COUNT_HW_BRANCH_MISSES] = 0x7f89;
		ebx.split.no_branch_misses_retired = 0;
		x86_pmu.events_maskl = ebx.full;
		pr_info("CPU erratum AAJ80 worked around\n");
	}
}

static const struct x86_cpu_desc counter_freezing_ucodes[] = {
	INTEL_CPU_DESC(INTEL_FAM6_ATOM_GOLDMONT,	 2, 0x0000000e),
	INTEL_CPU_DESC(INTEL_FAM6_ATOM_GOLDMONT,	 9, 0x0000002e),
	INTEL_CPU_DESC(INTEL_FAM6_ATOM_GOLDMONT,	10, 0x00000008),
	INTEL_CPU_DESC(INTEL_FAM6_ATOM_GOLDMONT_D,	 1, 0x00000028),
	INTEL_CPU_DESC(INTEL_FAM6_ATOM_GOLDMONT_PLUS,	 1, 0x00000028),
	INTEL_CPU_DESC(INTEL_FAM6_ATOM_GOLDMONT_PLUS,	 8, 0x00000006),
	{}
};

static bool intel_counter_freezing_broken(void)
{
	return !x86_cpu_has_min_microcode_rev(counter_freezing_ucodes);
}

static __init void intel_counter_freezing_quirk(void)
{
	/* Check if it's already disabled */
	if (disable_counter_freezing)
		return;

	/*
	 * If the system starts with the wrong ucode, leave the
	 * counter-freezing feature permanently disabled.
	 */
	if (intel_counter_freezing_broken()) {
		pr_info("PMU counter freezing disabled due to CPU errata,"
			"please upgrade microcode\n");
		x86_pmu.counter_freezing = false;
		x86_pmu.handle_irq = intel_pmu_handle_irq;
	}
}

/*
 * enable software workaround for errata:
 * SNB: BJ122
 * IVB: BV98
 * HSW: HSD29
 *
 * Only needed when HT is enabled. However detecting
 * if HT is enabled is difficult (model specific). So instead,
 * we enable the workaround in the early boot, and verify if
 * it is needed in a later initcall phase once we have valid
 * topology information to check if HT is actually enabled
 */
static __init void intel_ht_bug(void)
{
	x86_pmu.flags |= PMU_FL_EXCL_CNTRS | PMU_FL_EXCL_ENABLED;

	x86_pmu.start_scheduling = intel_start_scheduling;
	x86_pmu.commit_scheduling = intel_commit_scheduling;
	x86_pmu.stop_scheduling = intel_stop_scheduling;
}

EVENT_ATTR_STR(mem-loads,	mem_ld_hsw,	"event=0xcd,umask=0x1,ldlat=3");
EVENT_ATTR_STR(mem-stores,	mem_st_hsw,	"event=0xd0,umask=0x82")

/* Haswell special events */
EVENT_ATTR_STR(tx-start,	tx_start,	"event=0xc9,umask=0x1");
EVENT_ATTR_STR(tx-commit,	tx_commit,	"event=0xc9,umask=0x2");
EVENT_ATTR_STR(tx-abort,	tx_abort,	"event=0xc9,umask=0x4");
EVENT_ATTR_STR(tx-capacity,	tx_capacity,	"event=0x54,umask=0x2");
EVENT_ATTR_STR(tx-conflict,	tx_conflict,	"event=0x54,umask=0x1");
EVENT_ATTR_STR(el-start,	el_start,	"event=0xc8,umask=0x1");
EVENT_ATTR_STR(el-commit,	el_commit,	"event=0xc8,umask=0x2");
EVENT_ATTR_STR(el-abort,	el_abort,	"event=0xc8,umask=0x4");
EVENT_ATTR_STR(el-capacity,	el_capacity,	"event=0x54,umask=0x2");
EVENT_ATTR_STR(el-conflict,	el_conflict,	"event=0x54,umask=0x1");
EVENT_ATTR_STR(cycles-t,	cycles_t,	"event=0x3c,in_tx=1");
EVENT_ATTR_STR(cycles-ct,	cycles_ct,	"event=0x3c,in_tx=1,in_tx_cp=1");

static struct attribute *hsw_events_attrs[] = {
	EVENT_PTR(td_slots_issued),
	EVENT_PTR(td_slots_retired),
	EVENT_PTR(td_fetch_bubbles),
	EVENT_PTR(td_total_slots),
	EVENT_PTR(td_total_slots_scale),
	EVENT_PTR(td_recovery_bubbles),
	EVENT_PTR(td_recovery_bubbles_scale),
	NULL
};

static struct attribute *hsw_mem_events_attrs[] = {
	EVENT_PTR(mem_ld_hsw),
	EVENT_PTR(mem_st_hsw),
	NULL,
};

static struct attribute *hsw_tsx_events_attrs[] = {
	EVENT_PTR(tx_start),
	EVENT_PTR(tx_commit),
	EVENT_PTR(tx_abort),
	EVENT_PTR(tx_capacity),
	EVENT_PTR(tx_conflict),
	EVENT_PTR(el_start),
	EVENT_PTR(el_commit),
	EVENT_PTR(el_abort),
	EVENT_PTR(el_capacity),
	EVENT_PTR(el_conflict),
	EVENT_PTR(cycles_t),
	EVENT_PTR(cycles_ct),
	NULL
};

EVENT_ATTR_STR(tx-capacity-read,  tx_capacity_read,  "event=0x54,umask=0x80");
EVENT_ATTR_STR(tx-capacity-write, tx_capacity_write, "event=0x54,umask=0x2");
EVENT_ATTR_STR(el-capacity-read,  el_capacity_read,  "event=0x54,umask=0x80");
EVENT_ATTR_STR(el-capacity-write, el_capacity_write, "event=0x54,umask=0x2");

static struct attribute *icl_events_attrs[] = {
	EVENT_PTR(mem_ld_hsw),
	EVENT_PTR(mem_st_hsw),
	NULL,
};

static struct attribute *icl_tsx_events_attrs[] = {
	EVENT_PTR(tx_start),
	EVENT_PTR(tx_abort),
	EVENT_PTR(tx_commit),
	EVENT_PTR(tx_capacity_read),
	EVENT_PTR(tx_capacity_write),
	EVENT_PTR(tx_conflict),
	EVENT_PTR(el_start),
	EVENT_PTR(el_abort),
	EVENT_PTR(el_commit),
	EVENT_PTR(el_capacity_read),
	EVENT_PTR(el_capacity_write),
	EVENT_PTR(el_conflict),
	EVENT_PTR(cycles_t),
	EVENT_PTR(cycles_ct),
	NULL,
};

static ssize_t freeze_on_smi_show(struct device *cdev,
				  struct device_attribute *attr,
				  char *buf)
{
	return sprintf(buf, "%lu\n", x86_pmu.attr_freeze_on_smi);
}

static DEFINE_MUTEX(freeze_on_smi_mutex);

static ssize_t freeze_on_smi_store(struct device *cdev,
				   struct device_attribute *attr,
				   const char *buf, size_t count)
{
	unsigned long val;
	ssize_t ret;

	ret = kstrtoul(buf, 0, &val);
	if (ret)
		return ret;

	if (val > 1)
		return -EINVAL;

	mutex_lock(&freeze_on_smi_mutex);

	if (x86_pmu.attr_freeze_on_smi == val)
		goto done;

	x86_pmu.attr_freeze_on_smi = val;

	get_online_cpus();
	on_each_cpu(flip_smm_bit, &val, 1);
	put_online_cpus();
done:
	mutex_unlock(&freeze_on_smi_mutex);

	return count;
}

static void update_tfa_sched(void *ignored)
{
	struct cpu_hw_events *cpuc = this_cpu_ptr(&cpu_hw_events);

	/*
	 * check if PMC3 is used
	 * and if so force schedule out for all event types all contexts
	 */
	if (test_bit(3, cpuc->active_mask))
		perf_pmu_resched(x86_get_pmu());
}

static ssize_t show_sysctl_tfa(struct device *cdev,
			      struct device_attribute *attr,
			      char *buf)
{
	return snprintf(buf, 40, "%d\n", allow_tsx_force_abort);
}

static ssize_t set_sysctl_tfa(struct device *cdev,
			      struct device_attribute *attr,
			      const char *buf, size_t count)
{
	bool val;
	ssize_t ret;

	ret = kstrtobool(buf, &val);
	if (ret)
		return ret;

	/* no change */
	if (val == allow_tsx_force_abort)
		return count;

	allow_tsx_force_abort = val;

	get_online_cpus();
	on_each_cpu(update_tfa_sched, NULL, 1);
	put_online_cpus();

	return count;
}


static DEVICE_ATTR_RW(freeze_on_smi);

static ssize_t branches_show(struct device *cdev,
			     struct device_attribute *attr,
			     char *buf)
{
	return snprintf(buf, PAGE_SIZE, "%d\n", x86_pmu.lbr_nr);
}

static DEVICE_ATTR_RO(branches);

static struct attribute *lbr_attrs[] = {
	&dev_attr_branches.attr,
	NULL
};

static char pmu_name_str[30];

static ssize_t pmu_name_show(struct device *cdev,
			     struct device_attribute *attr,
			     char *buf)
{
	return snprintf(buf, PAGE_SIZE, "%s\n", pmu_name_str);
}

static DEVICE_ATTR_RO(pmu_name);

static struct attribute *intel_pmu_caps_attrs[] = {
       &dev_attr_pmu_name.attr,
       NULL
};

<<<<<<< HEAD
static DEVICE_BOOL_ATTR(allow_tsx_force_abort, 0644, allow_tsx_force_abort);

static struct attribute *intel_pmu_attrs[] = {
	&dev_attr_freeze_on_smi.attr,
	NULL, /* &dev_attr_allow_tsx_force_abort.attr.attr */
=======
static DEVICE_ATTR(allow_tsx_force_abort, 0644,
		   show_sysctl_tfa,
		   set_sysctl_tfa);

static struct attribute *intel_pmu_attrs[] = {
	&dev_attr_freeze_on_smi.attr,
	&dev_attr_allow_tsx_force_abort.attr,
>>>>>>> f7688b48
	NULL,
};

static umode_t
tsx_is_visible(struct kobject *kobj, struct attribute *attr, int i)
{
	return boot_cpu_has(X86_FEATURE_RTM) ? attr->mode : 0;
}

static umode_t
pebs_is_visible(struct kobject *kobj, struct attribute *attr, int i)
{
	return x86_pmu.pebs ? attr->mode : 0;
}

static umode_t
lbr_is_visible(struct kobject *kobj, struct attribute *attr, int i)
{
	return x86_pmu.lbr_nr ? attr->mode : 0;
}

static umode_t
exra_is_visible(struct kobject *kobj, struct attribute *attr, int i)
{
	return x86_pmu.version >= 2 ? attr->mode : 0;
}

static umode_t
default_is_visible(struct kobject *kobj, struct attribute *attr, int i)
{
	if (attr == &dev_attr_allow_tsx_force_abort.attr)
		return x86_pmu.flags & PMU_FL_TFA ? attr->mode : 0;

	return attr->mode;
}

static struct attribute_group group_events_td  = {
	.name = "events",
};

static struct attribute_group group_events_mem = {
	.name       = "events",
	.is_visible = pebs_is_visible,
};

static struct attribute_group group_events_tsx = {
	.name       = "events",
	.is_visible = tsx_is_visible,
};

static struct attribute_group group_caps_gen = {
	.name  = "caps",
	.attrs = intel_pmu_caps_attrs,
};

static struct attribute_group group_caps_lbr = {
	.name       = "caps",
	.attrs	    = lbr_attrs,
	.is_visible = lbr_is_visible,
};

static struct attribute_group group_format_extra = {
	.name       = "format",
	.is_visible = exra_is_visible,
};

static struct attribute_group group_format_extra_skl = {
	.name       = "format",
	.is_visible = exra_is_visible,
};

static struct attribute_group group_default = {
	.attrs      = intel_pmu_attrs,
	.is_visible = default_is_visible,
};

static const struct attribute_group *attr_update[] = {
	&group_events_td,
	&group_events_mem,
	&group_events_tsx,
	&group_caps_gen,
	&group_caps_lbr,
	&group_format_extra,
	&group_format_extra_skl,
	&group_default,
	NULL,
};

static struct attribute *empty_attrs;

__init int intel_pmu_init(void)
{
	struct attribute **extra_skl_attr = &empty_attrs;
	struct attribute **extra_attr = &empty_attrs;
	struct attribute **td_attr    = &empty_attrs;
	struct attribute **mem_attr   = &empty_attrs;
	struct attribute **tsx_attr   = &empty_attrs;
	union cpuid10_edx edx;
	union cpuid10_eax eax;
	union cpuid10_ebx ebx;
	struct event_constraint *c;
	unsigned int unused;
	struct extra_reg *er;
	bool pmem = false;
	int version, i;
	char *name;

	if (!cpu_has(&boot_cpu_data, X86_FEATURE_ARCH_PERFMON)) {
		switch (boot_cpu_data.x86) {
		case 0x6:
			return p6_pmu_init();
		case 0xb:
			return knc_pmu_init();
		case 0xf:
			return p4_pmu_init();
		}
		return -ENODEV;
	}

	/*
	 * Check whether the Architectural PerfMon supports
	 * Branch Misses Retired hw_event or not.
	 */
	cpuid(10, &eax.full, &ebx.full, &unused, &edx.full);
	if (eax.split.mask_length < ARCH_PERFMON_EVENTS_COUNT)
		return -ENODEV;

	version = eax.split.version_id;
	if (version < 2)
		x86_pmu = core_pmu;
	else
		x86_pmu = intel_pmu;

	x86_pmu.version			= version;
	x86_pmu.num_counters		= eax.split.num_counters;
	x86_pmu.cntval_bits		= eax.split.bit_width;
	x86_pmu.cntval_mask		= (1ULL << eax.split.bit_width) - 1;

	x86_pmu.events_maskl		= ebx.full;
	x86_pmu.events_mask_len		= eax.split.mask_length;

	x86_pmu.max_pebs_events		= min_t(unsigned, MAX_PEBS_EVENTS, x86_pmu.num_counters);

	/*
	 * Quirk: v2 perfmon does not report fixed-purpose events, so
	 * assume at least 3 events, when not running in a hypervisor:
	 */
	if (version > 1) {
		int assume = 3 * !boot_cpu_has(X86_FEATURE_HYPERVISOR);

		x86_pmu.num_counters_fixed =
			max((int)edx.split.num_counters_fixed, assume);
	}

	if (version >= 4)
		x86_pmu.counter_freezing = !disable_counter_freezing;

	if (boot_cpu_has(X86_FEATURE_PDCM)) {
		u64 capabilities;

		rdmsrl(MSR_IA32_PERF_CAPABILITIES, capabilities);
		x86_pmu.intel_cap.capabilities = capabilities;
	}

	intel_ds_init();

	x86_add_quirk(intel_arch_events_quirk); /* Install first, so it runs last */

	/*
	 * Install the hw-cache-events table:
	 */
	switch (boot_cpu_data.x86_model) {
	case INTEL_FAM6_CORE_YONAH:
		pr_cont("Core events, ");
		name = "core";
		break;

	case INTEL_FAM6_CORE2_MEROM:
		x86_add_quirk(intel_clovertown_quirk);
		/* fall through */

	case INTEL_FAM6_CORE2_MEROM_L:
	case INTEL_FAM6_CORE2_PENRYN:
	case INTEL_FAM6_CORE2_DUNNINGTON:
		memcpy(hw_cache_event_ids, core2_hw_cache_event_ids,
		       sizeof(hw_cache_event_ids));

		intel_pmu_lbr_init_core();

		x86_pmu.event_constraints = intel_core2_event_constraints;
		x86_pmu.pebs_constraints = intel_core2_pebs_event_constraints;
		pr_cont("Core2 events, ");
		name = "core2";
		break;

	case INTEL_FAM6_NEHALEM:
	case INTEL_FAM6_NEHALEM_EP:
	case INTEL_FAM6_NEHALEM_EX:
		memcpy(hw_cache_event_ids, nehalem_hw_cache_event_ids,
		       sizeof(hw_cache_event_ids));
		memcpy(hw_cache_extra_regs, nehalem_hw_cache_extra_regs,
		       sizeof(hw_cache_extra_regs));

		intel_pmu_lbr_init_nhm();

		x86_pmu.event_constraints = intel_nehalem_event_constraints;
		x86_pmu.pebs_constraints = intel_nehalem_pebs_event_constraints;
		x86_pmu.enable_all = intel_pmu_nhm_enable_all;
		x86_pmu.extra_regs = intel_nehalem_extra_regs;
		x86_pmu.limit_period = nhm_limit_period;

		mem_attr = nhm_mem_events_attrs;

		/* UOPS_ISSUED.STALLED_CYCLES */
		intel_perfmon_event_map[PERF_COUNT_HW_STALLED_CYCLES_FRONTEND] =
			X86_CONFIG(.event=0x0e, .umask=0x01, .inv=1, .cmask=1);
		/* UOPS_EXECUTED.CORE_ACTIVE_CYCLES,c=1,i=1 */
		intel_perfmon_event_map[PERF_COUNT_HW_STALLED_CYCLES_BACKEND] =
			X86_CONFIG(.event=0xb1, .umask=0x3f, .inv=1, .cmask=1);

		intel_pmu_pebs_data_source_nhm();
		x86_add_quirk(intel_nehalem_quirk);
		x86_pmu.pebs_no_tlb = 1;
		extra_attr = nhm_format_attr;

		pr_cont("Nehalem events, ");
		name = "nehalem";
		break;

	case INTEL_FAM6_ATOM_BONNELL:
	case INTEL_FAM6_ATOM_BONNELL_MID:
	case INTEL_FAM6_ATOM_SALTWELL:
	case INTEL_FAM6_ATOM_SALTWELL_MID:
	case INTEL_FAM6_ATOM_SALTWELL_TABLET:
		memcpy(hw_cache_event_ids, atom_hw_cache_event_ids,
		       sizeof(hw_cache_event_ids));

		intel_pmu_lbr_init_atom();

		x86_pmu.event_constraints = intel_gen_event_constraints;
		x86_pmu.pebs_constraints = intel_atom_pebs_event_constraints;
		x86_pmu.pebs_aliases = intel_pebs_aliases_core2;
		pr_cont("Atom events, ");
		name = "bonnell";
		break;

	case INTEL_FAM6_ATOM_SILVERMONT:
<<<<<<< HEAD
	case INTEL_FAM6_ATOM_SILVERMONT_X:
=======
	case INTEL_FAM6_ATOM_SILVERMONT_D:
>>>>>>> f7688b48
	case INTEL_FAM6_ATOM_SILVERMONT_MID:
	case INTEL_FAM6_ATOM_AIRMONT:
	case INTEL_FAM6_ATOM_AIRMONT_MID:
		memcpy(hw_cache_event_ids, slm_hw_cache_event_ids,
			sizeof(hw_cache_event_ids));
		memcpy(hw_cache_extra_regs, slm_hw_cache_extra_regs,
		       sizeof(hw_cache_extra_regs));

		intel_pmu_lbr_init_slm();

		x86_pmu.event_constraints = intel_slm_event_constraints;
		x86_pmu.pebs_constraints = intel_slm_pebs_event_constraints;
		x86_pmu.extra_regs = intel_slm_extra_regs;
		x86_pmu.flags |= PMU_FL_HAS_RSP_1;
		td_attr = slm_events_attrs;
		extra_attr = slm_format_attr;
		pr_cont("Silvermont events, ");
		name = "silvermont";
		break;

	case INTEL_FAM6_ATOM_GOLDMONT:
<<<<<<< HEAD
	case INTEL_FAM6_ATOM_GOLDMONT_X:
=======
	case INTEL_FAM6_ATOM_GOLDMONT_D:
		x86_add_quirk(intel_counter_freezing_quirk);
>>>>>>> f7688b48
		memcpy(hw_cache_event_ids, glm_hw_cache_event_ids,
		       sizeof(hw_cache_event_ids));
		memcpy(hw_cache_extra_regs, glm_hw_cache_extra_regs,
		       sizeof(hw_cache_extra_regs));

		intel_pmu_lbr_init_skl();

		x86_pmu.event_constraints = intel_slm_event_constraints;
		x86_pmu.pebs_constraints = intel_glm_pebs_event_constraints;
		x86_pmu.extra_regs = intel_glm_extra_regs;
		/*
		 * It's recommended to use CPU_CLK_UNHALTED.CORE_P + NPEBS
		 * for precise cycles.
		 * :pp is identical to :ppp
		 */
		x86_pmu.pebs_aliases = NULL;
		x86_pmu.pebs_prec_dist = true;
		x86_pmu.lbr_pt_coexist = true;
		x86_pmu.flags |= PMU_FL_HAS_RSP_1;
		td_attr = glm_events_attrs;
		extra_attr = slm_format_attr;
		pr_cont("Goldmont events, ");
		name = "goldmont";
		break;

	case INTEL_FAM6_ATOM_GOLDMONT_PLUS:
<<<<<<< HEAD
=======
		x86_add_quirk(intel_counter_freezing_quirk);
>>>>>>> f7688b48
		memcpy(hw_cache_event_ids, glp_hw_cache_event_ids,
		       sizeof(hw_cache_event_ids));
		memcpy(hw_cache_extra_regs, glp_hw_cache_extra_regs,
		       sizeof(hw_cache_extra_regs));

		intel_pmu_lbr_init_skl();

		x86_pmu.event_constraints = intel_slm_event_constraints;
		x86_pmu.extra_regs = intel_glm_extra_regs;
		/*
		 * It's recommended to use CPU_CLK_UNHALTED.CORE_P + NPEBS
		 * for precise cycles.
		 */
		x86_pmu.pebs_aliases = NULL;
		x86_pmu.pebs_prec_dist = true;
		x86_pmu.lbr_pt_coexist = true;
		x86_pmu.flags |= PMU_FL_HAS_RSP_1;
		x86_pmu.flags |= PMU_FL_PEBS_ALL;
		x86_pmu.get_event_constraints = glp_get_event_constraints;
		td_attr = glm_events_attrs;
		/* Goldmont Plus has 4-wide pipeline */
		event_attr_td_total_slots_scale_glm.event_str = "4";
		extra_attr = slm_format_attr;
		pr_cont("Goldmont plus events, ");
		name = "goldmont_plus";
		break;

	case INTEL_FAM6_ATOM_TREMONT_D:
		x86_pmu.late_ack = true;
		memcpy(hw_cache_event_ids, glp_hw_cache_event_ids,
		       sizeof(hw_cache_event_ids));
		memcpy(hw_cache_extra_regs, tnt_hw_cache_extra_regs,
		       sizeof(hw_cache_extra_regs));
		hw_cache_event_ids[C(ITLB)][C(OP_READ)][C(RESULT_ACCESS)] = -1;

		intel_pmu_lbr_init_skl();

		x86_pmu.event_constraints = intel_slm_event_constraints;
		x86_pmu.extra_regs = intel_tnt_extra_regs;
		/*
		 * It's recommended to use CPU_CLK_UNHALTED.CORE_P + NPEBS
		 * for precise cycles.
		 */
		x86_pmu.pebs_aliases = NULL;
		x86_pmu.pebs_prec_dist = true;
		x86_pmu.lbr_pt_coexist = true;
		x86_pmu.flags |= PMU_FL_HAS_RSP_1;
		x86_pmu.get_event_constraints = tnt_get_event_constraints;
		extra_attr = slm_format_attr;
		pr_cont("Tremont events, ");
		name = "Tremont";
		break;

	case INTEL_FAM6_WESTMERE:
	case INTEL_FAM6_WESTMERE_EP:
	case INTEL_FAM6_WESTMERE_EX:
		memcpy(hw_cache_event_ids, westmere_hw_cache_event_ids,
		       sizeof(hw_cache_event_ids));
		memcpy(hw_cache_extra_regs, nehalem_hw_cache_extra_regs,
		       sizeof(hw_cache_extra_regs));

		intel_pmu_lbr_init_nhm();

		x86_pmu.event_constraints = intel_westmere_event_constraints;
		x86_pmu.enable_all = intel_pmu_nhm_enable_all;
		x86_pmu.pebs_constraints = intel_westmere_pebs_event_constraints;
		x86_pmu.extra_regs = intel_westmere_extra_regs;
		x86_pmu.flags |= PMU_FL_HAS_RSP_1;

		mem_attr = nhm_mem_events_attrs;

		/* UOPS_ISSUED.STALLED_CYCLES */
		intel_perfmon_event_map[PERF_COUNT_HW_STALLED_CYCLES_FRONTEND] =
			X86_CONFIG(.event=0x0e, .umask=0x01, .inv=1, .cmask=1);
		/* UOPS_EXECUTED.CORE_ACTIVE_CYCLES,c=1,i=1 */
		intel_perfmon_event_map[PERF_COUNT_HW_STALLED_CYCLES_BACKEND] =
			X86_CONFIG(.event=0xb1, .umask=0x3f, .inv=1, .cmask=1);

		intel_pmu_pebs_data_source_nhm();
		extra_attr = nhm_format_attr;
		pr_cont("Westmere events, ");
		name = "westmere";
		break;

	case INTEL_FAM6_SANDYBRIDGE:
	case INTEL_FAM6_SANDYBRIDGE_X:
		x86_add_quirk(intel_sandybridge_quirk);
		x86_add_quirk(intel_ht_bug);
		memcpy(hw_cache_event_ids, snb_hw_cache_event_ids,
		       sizeof(hw_cache_event_ids));
		memcpy(hw_cache_extra_regs, snb_hw_cache_extra_regs,
		       sizeof(hw_cache_extra_regs));

		intel_pmu_lbr_init_snb();

		x86_pmu.event_constraints = intel_snb_event_constraints;
		x86_pmu.pebs_constraints = intel_snb_pebs_event_constraints;
		x86_pmu.pebs_aliases = intel_pebs_aliases_snb;
		if (boot_cpu_data.x86_model == INTEL_FAM6_SANDYBRIDGE_X)
			x86_pmu.extra_regs = intel_snbep_extra_regs;
		else
			x86_pmu.extra_regs = intel_snb_extra_regs;


		/* all extra regs are per-cpu when HT is on */
		x86_pmu.flags |= PMU_FL_HAS_RSP_1;
		x86_pmu.flags |= PMU_FL_NO_HT_SHARING;

		td_attr  = snb_events_attrs;
		mem_attr = snb_mem_events_attrs;

		/* UOPS_ISSUED.ANY,c=1,i=1 to count stall cycles */
		intel_perfmon_event_map[PERF_COUNT_HW_STALLED_CYCLES_FRONTEND] =
			X86_CONFIG(.event=0x0e, .umask=0x01, .inv=1, .cmask=1);
		/* UOPS_DISPATCHED.THREAD,c=1,i=1 to count stall cycles*/
		intel_perfmon_event_map[PERF_COUNT_HW_STALLED_CYCLES_BACKEND] =
			X86_CONFIG(.event=0xb1, .umask=0x01, .inv=1, .cmask=1);

		extra_attr = nhm_format_attr;

		pr_cont("SandyBridge events, ");
		name = "sandybridge";
		break;

	case INTEL_FAM6_IVYBRIDGE:
	case INTEL_FAM6_IVYBRIDGE_X:
		x86_add_quirk(intel_ht_bug);
		memcpy(hw_cache_event_ids, snb_hw_cache_event_ids,
		       sizeof(hw_cache_event_ids));
		/* dTLB-load-misses on IVB is different than SNB */
		hw_cache_event_ids[C(DTLB)][C(OP_READ)][C(RESULT_MISS)] = 0x8108; /* DTLB_LOAD_MISSES.DEMAND_LD_MISS_CAUSES_A_WALK */

		memcpy(hw_cache_extra_regs, snb_hw_cache_extra_regs,
		       sizeof(hw_cache_extra_regs));

		intel_pmu_lbr_init_snb();

		x86_pmu.event_constraints = intel_ivb_event_constraints;
		x86_pmu.pebs_constraints = intel_ivb_pebs_event_constraints;
		x86_pmu.pebs_aliases = intel_pebs_aliases_ivb;
		x86_pmu.pebs_prec_dist = true;
		if (boot_cpu_data.x86_model == INTEL_FAM6_IVYBRIDGE_X)
			x86_pmu.extra_regs = intel_snbep_extra_regs;
		else
			x86_pmu.extra_regs = intel_snb_extra_regs;
		/* all extra regs are per-cpu when HT is on */
		x86_pmu.flags |= PMU_FL_HAS_RSP_1;
		x86_pmu.flags |= PMU_FL_NO_HT_SHARING;

		td_attr  = snb_events_attrs;
		mem_attr = snb_mem_events_attrs;

		/* UOPS_ISSUED.ANY,c=1,i=1 to count stall cycles */
		intel_perfmon_event_map[PERF_COUNT_HW_STALLED_CYCLES_FRONTEND] =
			X86_CONFIG(.event=0x0e, .umask=0x01, .inv=1, .cmask=1);

		extra_attr = nhm_format_attr;

		pr_cont("IvyBridge events, ");
		name = "ivybridge";
		break;


	case INTEL_FAM6_HASWELL:
	case INTEL_FAM6_HASWELL_X:
	case INTEL_FAM6_HASWELL_L:
	case INTEL_FAM6_HASWELL_G:
		x86_add_quirk(intel_ht_bug);
		x86_add_quirk(intel_pebs_isolation_quirk);
		x86_pmu.late_ack = true;
		memcpy(hw_cache_event_ids, hsw_hw_cache_event_ids, sizeof(hw_cache_event_ids));
		memcpy(hw_cache_extra_regs, hsw_hw_cache_extra_regs, sizeof(hw_cache_extra_regs));

		intel_pmu_lbr_init_hsw();

		x86_pmu.event_constraints = intel_hsw_event_constraints;
		x86_pmu.pebs_constraints = intel_hsw_pebs_event_constraints;
		x86_pmu.extra_regs = intel_snbep_extra_regs;
		x86_pmu.pebs_aliases = intel_pebs_aliases_ivb;
		x86_pmu.pebs_prec_dist = true;
		/* all extra regs are per-cpu when HT is on */
		x86_pmu.flags |= PMU_FL_HAS_RSP_1;
		x86_pmu.flags |= PMU_FL_NO_HT_SHARING;

		x86_pmu.hw_config = hsw_hw_config;
		x86_pmu.get_event_constraints = hsw_get_event_constraints;
		x86_pmu.lbr_double_abort = true;
		extra_attr = boot_cpu_has(X86_FEATURE_RTM) ?
			hsw_format_attr : nhm_format_attr;
		td_attr  = hsw_events_attrs;
		mem_attr = hsw_mem_events_attrs;
		tsx_attr = hsw_tsx_events_attrs;
		pr_cont("Haswell events, ");
		name = "haswell";
		break;

	case INTEL_FAM6_BROADWELL:
	case INTEL_FAM6_BROADWELL_D:
	case INTEL_FAM6_BROADWELL_G:
	case INTEL_FAM6_BROADWELL_X:
		x86_add_quirk(intel_pebs_isolation_quirk);
		x86_pmu.late_ack = true;
		memcpy(hw_cache_event_ids, hsw_hw_cache_event_ids, sizeof(hw_cache_event_ids));
		memcpy(hw_cache_extra_regs, hsw_hw_cache_extra_regs, sizeof(hw_cache_extra_regs));

		/* L3_MISS_LOCAL_DRAM is BIT(26) in Broadwell */
		hw_cache_extra_regs[C(LL)][C(OP_READ)][C(RESULT_MISS)] = HSW_DEMAND_READ |
									 BDW_L3_MISS|HSW_SNOOP_DRAM;
		hw_cache_extra_regs[C(LL)][C(OP_WRITE)][C(RESULT_MISS)] = HSW_DEMAND_WRITE|BDW_L3_MISS|
									  HSW_SNOOP_DRAM;
		hw_cache_extra_regs[C(NODE)][C(OP_READ)][C(RESULT_ACCESS)] = HSW_DEMAND_READ|
									     BDW_L3_MISS_LOCAL|HSW_SNOOP_DRAM;
		hw_cache_extra_regs[C(NODE)][C(OP_WRITE)][C(RESULT_ACCESS)] = HSW_DEMAND_WRITE|
									      BDW_L3_MISS_LOCAL|HSW_SNOOP_DRAM;

		intel_pmu_lbr_init_hsw();

		x86_pmu.event_constraints = intel_bdw_event_constraints;
		x86_pmu.pebs_constraints = intel_bdw_pebs_event_constraints;
		x86_pmu.extra_regs = intel_snbep_extra_regs;
		x86_pmu.pebs_aliases = intel_pebs_aliases_ivb;
		x86_pmu.pebs_prec_dist = true;
		/* all extra regs are per-cpu when HT is on */
		x86_pmu.flags |= PMU_FL_HAS_RSP_1;
		x86_pmu.flags |= PMU_FL_NO_HT_SHARING;

		x86_pmu.hw_config = hsw_hw_config;
		x86_pmu.get_event_constraints = hsw_get_event_constraints;
		x86_pmu.limit_period = bdw_limit_period;
		extra_attr = boot_cpu_has(X86_FEATURE_RTM) ?
			hsw_format_attr : nhm_format_attr;
		td_attr  = hsw_events_attrs;
		mem_attr = hsw_mem_events_attrs;
		tsx_attr = hsw_tsx_events_attrs;
		pr_cont("Broadwell events, ");
		name = "broadwell";
		break;

	case INTEL_FAM6_XEON_PHI_KNL:
	case INTEL_FAM6_XEON_PHI_KNM:
		memcpy(hw_cache_event_ids,
		       slm_hw_cache_event_ids, sizeof(hw_cache_event_ids));
		memcpy(hw_cache_extra_regs,
		       knl_hw_cache_extra_regs, sizeof(hw_cache_extra_regs));
		intel_pmu_lbr_init_knl();

		x86_pmu.event_constraints = intel_slm_event_constraints;
		x86_pmu.pebs_constraints = intel_slm_pebs_event_constraints;
		x86_pmu.extra_regs = intel_knl_extra_regs;

		/* all extra regs are per-cpu when HT is on */
		x86_pmu.flags |= PMU_FL_HAS_RSP_1;
		x86_pmu.flags |= PMU_FL_NO_HT_SHARING;
		extra_attr = slm_format_attr;
		pr_cont("Knights Landing/Mill events, ");
		name = "knights-landing";
		break;

	case INTEL_FAM6_SKYLAKE_X:
		pmem = true;
		/* fall through */
	case INTEL_FAM6_SKYLAKE_L:
	case INTEL_FAM6_SKYLAKE:
	case INTEL_FAM6_KABYLAKE_L:
	case INTEL_FAM6_KABYLAKE:
	case INTEL_FAM6_COMETLAKE_L:
	case INTEL_FAM6_COMETLAKE:
		x86_add_quirk(intel_pebs_isolation_quirk);
		x86_pmu.late_ack = true;
		memcpy(hw_cache_event_ids, skl_hw_cache_event_ids, sizeof(hw_cache_event_ids));
		memcpy(hw_cache_extra_regs, skl_hw_cache_extra_regs, sizeof(hw_cache_extra_regs));
		intel_pmu_lbr_init_skl();

		/* INT_MISC.RECOVERY_CYCLES has umask 1 in Skylake */
		event_attr_td_recovery_bubbles.event_str_noht =
			"event=0xd,umask=0x1,cmask=1";
		event_attr_td_recovery_bubbles.event_str_ht =
			"event=0xd,umask=0x1,cmask=1,any=1";

		x86_pmu.event_constraints = intel_skl_event_constraints;
		x86_pmu.pebs_constraints = intel_skl_pebs_event_constraints;
		x86_pmu.extra_regs = intel_skl_extra_regs;
		x86_pmu.pebs_aliases = intel_pebs_aliases_skl;
		x86_pmu.pebs_prec_dist = true;
		/* all extra regs are per-cpu when HT is on */
		x86_pmu.flags |= PMU_FL_HAS_RSP_1;
		x86_pmu.flags |= PMU_FL_NO_HT_SHARING;

		x86_pmu.hw_config = hsw_hw_config;
		x86_pmu.get_event_constraints = hsw_get_event_constraints;
		extra_attr = boot_cpu_has(X86_FEATURE_RTM) ?
			hsw_format_attr : nhm_format_attr;
<<<<<<< HEAD
		extra_attr = merge_attr(extra_attr, skl_format_attr);
		to_free = extra_attr;
		x86_pmu.cpu_events = get_hsw_events_attrs();
		intel_pmu_pebs_data_source_skl(
			boot_cpu_data.x86_model == INTEL_FAM6_SKYLAKE_X);
=======
		extra_skl_attr = skl_format_attr;
		td_attr  = hsw_events_attrs;
		mem_attr = hsw_mem_events_attrs;
		tsx_attr = hsw_tsx_events_attrs;
		intel_pmu_pebs_data_source_skl(pmem);
>>>>>>> f7688b48

		if (boot_cpu_has(X86_FEATURE_TSX_FORCE_ABORT)) {
			x86_pmu.flags |= PMU_FL_TFA;
			x86_pmu.get_event_constraints = tfa_get_event_constraints;
			x86_pmu.enable_all = intel_tfa_pmu_enable_all;
			x86_pmu.commit_scheduling = intel_tfa_commit_scheduling;
<<<<<<< HEAD
			intel_pmu_attrs[1] = &dev_attr_allow_tsx_force_abort.attr.attr;
=======
>>>>>>> f7688b48
		}

		pr_cont("Skylake events, ");
		name = "skylake";
		break;

	case INTEL_FAM6_ICELAKE_X:
	case INTEL_FAM6_ICELAKE_D:
		pmem = true;
		/* fall through */
	case INTEL_FAM6_ICELAKE_L:
	case INTEL_FAM6_ICELAKE:
	case INTEL_FAM6_TIGERLAKE_L:
	case INTEL_FAM6_TIGERLAKE:
		x86_pmu.late_ack = true;
		memcpy(hw_cache_event_ids, skl_hw_cache_event_ids, sizeof(hw_cache_event_ids));
		memcpy(hw_cache_extra_regs, skl_hw_cache_extra_regs, sizeof(hw_cache_extra_regs));
		hw_cache_event_ids[C(ITLB)][C(OP_READ)][C(RESULT_ACCESS)] = -1;
		intel_pmu_lbr_init_skl();

		x86_pmu.event_constraints = intel_icl_event_constraints;
		x86_pmu.pebs_constraints = intel_icl_pebs_event_constraints;
		x86_pmu.extra_regs = intel_icl_extra_regs;
		x86_pmu.pebs_aliases = NULL;
		x86_pmu.pebs_prec_dist = true;
		x86_pmu.flags |= PMU_FL_HAS_RSP_1;
		x86_pmu.flags |= PMU_FL_NO_HT_SHARING;

		x86_pmu.hw_config = hsw_hw_config;
		x86_pmu.get_event_constraints = icl_get_event_constraints;
		extra_attr = boot_cpu_has(X86_FEATURE_RTM) ?
			hsw_format_attr : nhm_format_attr;
		extra_skl_attr = skl_format_attr;
		mem_attr = icl_events_attrs;
		tsx_attr = icl_tsx_events_attrs;
		x86_pmu.rtm_abort_event = X86_CONFIG(.event=0xca, .umask=0x02);
		x86_pmu.lbr_pt_coexist = true;
		intel_pmu_pebs_data_source_skl(pmem);
		pr_cont("Icelake events, ");
		name = "icelake";
		break;

	default:
		switch (x86_pmu.version) {
		case 1:
			x86_pmu.event_constraints = intel_v1_event_constraints;
			pr_cont("generic architected perfmon v1, ");
			name = "generic_arch_v1";
			break;
		default:
			/*
			 * default constraints for v2 and up
			 */
			x86_pmu.event_constraints = intel_gen_event_constraints;
			pr_cont("generic architected perfmon, ");
			name = "generic_arch_v2+";
			break;
		}
	}

	snprintf(pmu_name_str, sizeof(pmu_name_str), "%s", name);


	group_events_td.attrs  = td_attr;
	group_events_mem.attrs = mem_attr;
	group_events_tsx.attrs = tsx_attr;
	group_format_extra.attrs = extra_attr;
	group_format_extra_skl.attrs = extra_skl_attr;

	x86_pmu.attr_update = attr_update;

	if (x86_pmu.num_counters > INTEL_PMC_MAX_GENERIC) {
		WARN(1, KERN_ERR "hw perf events %d > max(%d), clipping!",
		     x86_pmu.num_counters, INTEL_PMC_MAX_GENERIC);
		x86_pmu.num_counters = INTEL_PMC_MAX_GENERIC;
	}
	x86_pmu.intel_ctrl = (1ULL << x86_pmu.num_counters) - 1;

	if (x86_pmu.num_counters_fixed > INTEL_PMC_MAX_FIXED) {
		WARN(1, KERN_ERR "hw perf events fixed %d > max(%d), clipping!",
		     x86_pmu.num_counters_fixed, INTEL_PMC_MAX_FIXED);
		x86_pmu.num_counters_fixed = INTEL_PMC_MAX_FIXED;
	}

	x86_pmu.intel_ctrl |=
		((1LL << x86_pmu.num_counters_fixed)-1) << INTEL_PMC_IDX_FIXED;

	if (x86_pmu.event_constraints) {
		/*
		 * event on fixed counter2 (REF_CYCLES) only works on this
		 * counter, so do not extend mask to generic counters
		 */
		for_each_event_constraint(c, x86_pmu.event_constraints) {
			if (c->cmask == FIXED_EVENT_FLAGS
			    && c->idxmsk64 != INTEL_PMC_MSK_FIXED_REF_CYCLES) {
				c->idxmsk64 |= (1ULL << x86_pmu.num_counters) - 1;
			}
			c->idxmsk64 &=
				~(~0ULL << (INTEL_PMC_IDX_FIXED + x86_pmu.num_counters_fixed));
			c->weight = hweight64(c->idxmsk64);
		}
	}

	/*
	 * Access LBR MSR may cause #GP under certain circumstances.
	 * E.g. KVM doesn't support LBR MSR
	 * Check all LBT MSR here.
	 * Disable LBR access if any LBR MSRs can not be accessed.
	 */
	if (x86_pmu.lbr_nr && !check_msr(x86_pmu.lbr_tos, 0x3UL))
		x86_pmu.lbr_nr = 0;
	for (i = 0; i < x86_pmu.lbr_nr; i++) {
		if (!(check_msr(x86_pmu.lbr_from + i, 0xffffUL) &&
		      check_msr(x86_pmu.lbr_to + i, 0xffffUL)))
			x86_pmu.lbr_nr = 0;
	}

	if (x86_pmu.lbr_nr)
		pr_cont("%d-deep LBR, ", x86_pmu.lbr_nr);

	/*
	 * Access extra MSR may cause #GP under certain circumstances.
	 * E.g. KVM doesn't support offcore event
	 * Check all extra_regs here.
	 */
	if (x86_pmu.extra_regs) {
		for (er = x86_pmu.extra_regs; er->msr; er++) {
			er->extra_msr_access = check_msr(er->msr, 0x11UL);
			/* Disable LBR select mapping */
			if ((er->idx == EXTRA_REG_LBR) && !er->extra_msr_access)
				x86_pmu.lbr_sel_map = NULL;
		}
	}

	/* Support full width counters using alternative MSR range */
	if (x86_pmu.intel_cap.full_width_write) {
		x86_pmu.max_period = x86_pmu.cntval_mask >> 1;
		x86_pmu.perfctr = MSR_IA32_PMC0;
		pr_cont("full-width counters, ");
	}

	/*
	 * For arch perfmon 4 use counter freezing to avoid
	 * several MSR accesses in the PMI.
	 */
	if (x86_pmu.counter_freezing)
		x86_pmu.handle_irq = intel_pmu_handle_irq_v4;

	return 0;
}

/*
 * HT bug: phase 2 init
 * Called once we have valid topology information to check
 * whether or not HT is enabled
 * If HT is off, then we disable the workaround
 */
static __init int fixup_ht_bug(void)
{
	int c;
	/*
	 * problem not present on this CPU model, nothing to do
	 */
	if (!(x86_pmu.flags & PMU_FL_EXCL_ENABLED))
		return 0;

	if (topology_max_smt_threads() > 1) {
		pr_info("PMU erratum BJ122, BV98, HSD29 worked around, HT is on\n");
		return 0;
	}

	cpus_read_lock();

	hardlockup_detector_perf_stop();

	x86_pmu.flags &= ~(PMU_FL_EXCL_CNTRS | PMU_FL_EXCL_ENABLED);

	x86_pmu.start_scheduling = NULL;
	x86_pmu.commit_scheduling = NULL;
	x86_pmu.stop_scheduling = NULL;

	hardlockup_detector_perf_restart();

	for_each_online_cpu(c)
		free_excl_cntrs(&per_cpu(cpu_hw_events, c));

	cpus_read_unlock();
	pr_info("PMU erratum BJ122, BV98, HSD29 workaround disabled, HT off\n");
	return 0;
}
subsys_initcall(fixup_ht_bug)<|MERGE_RESOLUTION|>--- conflicted
+++ resolved
@@ -2085,11 +2085,7 @@
 	/*
 	 * We're going to use PMC3, make sure TFA is set before we touch it.
 	 */
-<<<<<<< HEAD
-	if (cntr == 3 && !cpuc->is_fake)
-=======
 	if (cntr == 3)
->>>>>>> f7688b48
 		intel_set_tfa(cpuc, true);
 }
 
@@ -2107,8 +2103,6 @@
 	intel_pmu_enable_all(added);
 }
 
-<<<<<<< HEAD
-=======
 static void enable_counter_freeze(void)
 {
 	update_debugctlmsr(get_debugctlmsr() |
@@ -2121,7 +2115,6 @@
 			~DEBUGCTLMSR_FREEZE_PERFMON_ON_PMI);
 }
 
->>>>>>> f7688b48
 static inline u64 intel_pmu_get_status(void)
 {
 	u64 status;
@@ -3518,8 +3511,6 @@
 	return c;
 }
 
-<<<<<<< HEAD
-=======
 static struct event_constraint *
 tnt_get_event_constraints(struct cpu_hw_events *cpuc, int idx,
 			  struct perf_event *event)
@@ -3543,7 +3534,6 @@
 	return c;
 }
 
->>>>>>> f7688b48
 static bool allow_tsx_force_abort = true;
 
 static struct event_constraint *
@@ -3555,11 +3545,7 @@
 	/*
 	 * Without TFA we must not use PMC3.
 	 */
-<<<<<<< HEAD
-	if (!allow_tsx_force_abort && test_bit(3, c->idxmsk) && idx >= 0) {
-=======
 	if (!allow_tsx_force_abort && test_bit(3, c->idxmsk)) {
->>>>>>> f7688b48
 		c = dyn_constraint(cpuc, c, idx);
 		c->idxmsk64 &= ~(1ULL << 3);
 		c->weight--;
@@ -3658,16 +3644,11 @@
 	return c;
 }
 
-<<<<<<< HEAD
-=======
 
 int intel_cpuc_prepare(struct cpu_hw_events *cpuc, int cpu)
 {
 	cpuc->pebs_record_size = x86_pmu.pebs_record_size;
->>>>>>> f7688b48
-
-int intel_cpuc_prepare(struct cpu_hw_events *cpuc, int cpu)
-{
+
 	if (x86_pmu.extra_regs || x86_pmu.lbr_sel_map) {
 		cpuc->shared_regs = allocate_shared_regs(cpu);
 		if (!cpuc->shared_regs)
@@ -3807,12 +3788,9 @@
 static void intel_pmu_cpu_dying(int cpu)
 {
 	fini_debug_store_on_cpu(cpu);
-<<<<<<< HEAD
-=======
 
 	if (x86_pmu.counter_freezing)
 		disable_counter_freeze();
->>>>>>> f7688b48
 }
 
 void intel_cpuc_finish(struct cpu_hw_events *cpuc)
@@ -3846,8 +3824,6 @@
 	return intel_pmu_has_bts_period(event, value) ? -EINVAL : 0;
 }
 
-<<<<<<< HEAD
-=======
 static int intel_pmu_aux_output_match(struct perf_event *event)
 {
 	if (!x86_pmu.intel_cap.pebs_output_pt_available)
@@ -3856,7 +3832,6 @@
 	return is_intel_pt_event(event);
 }
 
->>>>>>> f7688b48
 PMU_FORMAT_ATTR(offcore_rsp, "config1:0-63");
 
 PMU_FORMAT_ATTR(ldlat, "config1:0-15");
@@ -3937,12 +3912,6 @@
 	.cpu_starting		= intel_pmu_cpu_starting,
 	.cpu_dying		= intel_pmu_cpu_dying,
 	.cpu_dead		= intel_pmu_cpu_dead,
-<<<<<<< HEAD
-
-	.check_period		= intel_pmu_check_period,
-};
-=======
->>>>>>> f7688b48
 
 	.check_period		= intel_pmu_check_period,
 };
@@ -3987,11 +3956,8 @@
 	.sched_task		= intel_pmu_sched_task,
 
 	.check_period		= intel_pmu_check_period,
-<<<<<<< HEAD
-=======
 
 	.aux_output_match	= intel_pmu_aux_output_match,
->>>>>>> f7688b48
 };
 
 static __init void intel_clovertown_quirk(void)
@@ -4447,13 +4413,6 @@
        NULL
 };
 
-<<<<<<< HEAD
-static DEVICE_BOOL_ATTR(allow_tsx_force_abort, 0644, allow_tsx_force_abort);
-
-static struct attribute *intel_pmu_attrs[] = {
-	&dev_attr_freeze_on_smi.attr,
-	NULL, /* &dev_attr_allow_tsx_force_abort.attr.attr */
-=======
 static DEVICE_ATTR(allow_tsx_force_abort, 0644,
 		   show_sysctl_tfa,
 		   set_sysctl_tfa);
@@ -4461,7 +4420,6 @@
 static struct attribute *intel_pmu_attrs[] = {
 	&dev_attr_freeze_on_smi.attr,
 	&dev_attr_allow_tsx_force_abort.attr,
->>>>>>> f7688b48
 	NULL,
 };
 
@@ -4709,11 +4667,7 @@
 		break;
 
 	case INTEL_FAM6_ATOM_SILVERMONT:
-<<<<<<< HEAD
-	case INTEL_FAM6_ATOM_SILVERMONT_X:
-=======
 	case INTEL_FAM6_ATOM_SILVERMONT_D:
->>>>>>> f7688b48
 	case INTEL_FAM6_ATOM_SILVERMONT_MID:
 	case INTEL_FAM6_ATOM_AIRMONT:
 	case INTEL_FAM6_ATOM_AIRMONT_MID:
@@ -4735,12 +4689,8 @@
 		break;
 
 	case INTEL_FAM6_ATOM_GOLDMONT:
-<<<<<<< HEAD
-	case INTEL_FAM6_ATOM_GOLDMONT_X:
-=======
 	case INTEL_FAM6_ATOM_GOLDMONT_D:
 		x86_add_quirk(intel_counter_freezing_quirk);
->>>>>>> f7688b48
 		memcpy(hw_cache_event_ids, glm_hw_cache_event_ids,
 		       sizeof(hw_cache_event_ids));
 		memcpy(hw_cache_extra_regs, glm_hw_cache_extra_regs,
@@ -4767,10 +4717,7 @@
 		break;
 
 	case INTEL_FAM6_ATOM_GOLDMONT_PLUS:
-<<<<<<< HEAD
-=======
 		x86_add_quirk(intel_counter_freezing_quirk);
->>>>>>> f7688b48
 		memcpy(hw_cache_event_ids, glp_hw_cache_event_ids,
 		       sizeof(hw_cache_event_ids));
 		memcpy(hw_cache_extra_regs, glp_hw_cache_extra_regs,
@@ -5063,29 +5010,17 @@
 		x86_pmu.get_event_constraints = hsw_get_event_constraints;
 		extra_attr = boot_cpu_has(X86_FEATURE_RTM) ?
 			hsw_format_attr : nhm_format_attr;
-<<<<<<< HEAD
-		extra_attr = merge_attr(extra_attr, skl_format_attr);
-		to_free = extra_attr;
-		x86_pmu.cpu_events = get_hsw_events_attrs();
-		intel_pmu_pebs_data_source_skl(
-			boot_cpu_data.x86_model == INTEL_FAM6_SKYLAKE_X);
-=======
 		extra_skl_attr = skl_format_attr;
 		td_attr  = hsw_events_attrs;
 		mem_attr = hsw_mem_events_attrs;
 		tsx_attr = hsw_tsx_events_attrs;
 		intel_pmu_pebs_data_source_skl(pmem);
->>>>>>> f7688b48
 
 		if (boot_cpu_has(X86_FEATURE_TSX_FORCE_ABORT)) {
 			x86_pmu.flags |= PMU_FL_TFA;
 			x86_pmu.get_event_constraints = tfa_get_event_constraints;
 			x86_pmu.enable_all = intel_tfa_pmu_enable_all;
 			x86_pmu.commit_scheduling = intel_tfa_commit_scheduling;
-<<<<<<< HEAD
-			intel_pmu_attrs[1] = &dev_attr_allow_tsx_force_abort.attr.attr;
-=======
->>>>>>> f7688b48
 		}
 
 		pr_cont("Skylake events, ");
