// SPDX-License-Identifier: GPL-2.0-only
/*
 * common.c - C code for kernel entry and exit
 * Copyright (c) 2015 Andrew Lutomirski
 *
 * Based on asm and ptrace code by many authors.  The code here originated
 * in ptrace.c and signal.c.
 */

#include <linux/kernel.h>
#include <linux/sched.h>
#include <linux/sched/task_stack.h>
#include <linux/entry-common.h>
#include <linux/mm.h>
#include <linux/smp.h>
#include <linux/errno.h>
#include <linux/ptrace.h>
#include <linux/export.h>
#include <linux/nospec.h>
#include <linux/syscalls.h>
#include <linux/uaccess.h>

#ifdef CONFIG_XEN_PV
#include <xen/xen-ops.h>
#include <xen/events.h>
#endif

#include <asm/desc.h>
#include <asm/traps.h>
#include <asm/vdso.h>
#include <asm/cpufeature.h>
#include <asm/fpu/api.h>
#include <asm/nospec-branch.h>
#include <asm/io_bitmap.h>
#include <asm/syscall.h>
#include <asm/irq_stack.h>

#ifdef CONFIG_X86_64
__visible noinstr void do_syscall_64(unsigned long nr, struct pt_regs *regs)
{
	nr = syscall_enter_from_user_mode(regs, nr);

	instrumentation_begin();
	if (likely(nr < NR_syscalls)) {
		nr = array_index_nospec(nr, NR_syscalls);
		regs->ax = sys_call_table[nr](regs);
#ifdef CONFIG_X86_X32_ABI
	} else if (likely((nr & __X32_SYSCALL_BIT) &&
			  (nr & ~__X32_SYSCALL_BIT) < X32_NR_syscalls)) {
		nr = array_index_nospec(nr & ~__X32_SYSCALL_BIT,
					X32_NR_syscalls);
		regs->ax = x32_sys_call_table[nr](regs);
#endif
	}
	instrumentation_end();
	syscall_exit_to_user_mode(regs);
}
#endif

#if defined(CONFIG_X86_32) || defined(CONFIG_IA32_EMULATION)
static __always_inline unsigned int syscall_32_enter(struct pt_regs *regs)
{
	if (IS_ENABLED(CONFIG_IA32_EMULATION))
		current_thread_info()->status |= TS_COMPAT;

	return (unsigned int)regs->orig_ax;
}

/*
 * Invoke a 32-bit syscall.  Called with IRQs on in CONTEXT_KERNEL.
 */
static __always_inline void do_syscall_32_irqs_on(struct pt_regs *regs,
						  unsigned int nr)
{
	if (likely(nr < IA32_NR_syscalls)) {
		nr = array_index_nospec(nr, IA32_NR_syscalls);
		regs->ax = ia32_sys_call_table[nr](regs);
	}
}

/* Handles int $0x80 */
__visible noinstr void do_int80_syscall_32(struct pt_regs *regs)
{
	unsigned int nr = syscall_32_enter(regs);

	/*
	 * Subtlety here: if ptrace pokes something larger than 2^32-1 into
	 * orig_ax, the unsigned int return value truncates it.  This may
	 * or may not be necessary, but it matches the old asm behavior.
	 */
	nr = (unsigned int)syscall_enter_from_user_mode(regs, nr);
	instrumentation_begin();

	do_syscall_32_irqs_on(regs, nr);

	instrumentation_end();
	syscall_exit_to_user_mode(regs);
}

static noinstr bool __do_fast_syscall_32(struct pt_regs *regs)
{
	unsigned int nr = syscall_32_enter(regs);
	int res;

	/*
	 * This cannot use syscall_enter_from_user_mode() as it has to
	 * fetch EBP before invoking any of the syscall entry work
	 * functions.
	 */
	syscall_enter_from_user_mode_prepare(regs);

	instrumentation_begin();
	/* Fetch EBP from where the vDSO stashed it. */
	if (IS_ENABLED(CONFIG_X86_64)) {
		/*
		 * Micro-optimization: the pointer we're following is
		 * explicitly 32 bits, so it can't be out of range.
		 */
		res = __get_user(*(u32 *)&regs->bp,
			 (u32 __user __force *)(unsigned long)(u32)regs->sp);
	} else {
		res = get_user(*(u32 *)&regs->bp,
		       (u32 __user __force *)(unsigned long)(u32)regs->sp);
	}

	if (res) {
		/* User code screwed up. */
		regs->ax = -EFAULT;

		instrumentation_end();
<<<<<<< HEAD
		syscall_exit_to_user_mode(regs);
=======
		local_irq_disable();
		irqentry_exit_to_user_mode(regs);
>>>>>>> 2bf9d1b4
		return false;
	}

	/* The case truncates any ptrace induced syscall nr > 2^32 -1 */
	nr = (unsigned int)syscall_enter_from_user_mode_work(regs, nr);

	/* Now this is just like a normal syscall. */
	do_syscall_32_irqs_on(regs, nr);

	instrumentation_end();
	syscall_exit_to_user_mode(regs);
	return true;
}

/* Returns 0 to return using IRET or 1 to return using SYSEXIT/SYSRETL. */
__visible noinstr long do_fast_syscall_32(struct pt_regs *regs)
{
	/*
	 * Called using the internal vDSO SYSENTER/SYSCALL32 calling
	 * convention.  Adjust regs so it looks like we entered using int80.
	 */
	unsigned long landing_pad = (unsigned long)current->mm->context.vdso +
					vdso_image_32.sym_int80_landing_pad;

	/*
	 * SYSENTER loses EIP, and even SYSCALL32 needs us to skip forward
	 * so that 'regs->ip -= 2' lands back on an int $0x80 instruction.
	 * Fix it up.
	 */
	regs->ip = landing_pad;

	/* Invoke the syscall. If it failed, keep it simple: use IRET. */
	if (!__do_fast_syscall_32(regs))
		return 0;

#ifdef CONFIG_X86_64
	/*
	 * Opportunistic SYSRETL: if possible, try to return using SYSRETL.
	 * SYSRETL is available on all 64-bit CPUs, so we don't need to
	 * bother with SYSEXIT.
	 *
	 * Unlike 64-bit opportunistic SYSRET, we can't check that CX == IP,
	 * because the ECX fixup above will ensure that this is essentially
	 * never the case.
	 */
	return regs->cs == __USER32_CS && regs->ss == __USER_DS &&
		regs->ip == landing_pad &&
		(regs->flags & (X86_EFLAGS_RF | X86_EFLAGS_TF)) == 0;
#else
	/*
	 * Opportunistic SYSEXIT: if possible, try to return using SYSEXIT.
	 *
	 * Unlike 64-bit opportunistic SYSRET, we can't check that CX == IP,
	 * because the ECX fixup above will ensure that this is essentially
	 * never the case.
	 *
	 * We don't allow syscalls at all from VM86 mode, but we still
	 * need to check VM, because we might be returning from sys_vm86.
	 */
	return static_cpu_has(X86_FEATURE_SEP) &&
		regs->cs == __USER_CS && regs->ss == __USER_DS &&
		regs->ip == landing_pad &&
		(regs->flags & (X86_EFLAGS_RF | X86_EFLAGS_TF | X86_EFLAGS_VM)) == 0;
#endif
}

/* Returns 0 to return using IRET or 1 to return using SYSEXIT/SYSRETL. */
__visible noinstr long do_SYSENTER_32(struct pt_regs *regs)
{
	/* SYSENTER loses RSP, but the vDSO saved it in RBP. */
	regs->sp = regs->bp;

	/* SYSENTER clobbers EFLAGS.IF.  Assume it was set in usermode. */
	regs->flags |= X86_EFLAGS_IF;

	return do_fast_syscall_32(regs);
}
#endif

SYSCALL_DEFINE0(ni_syscall)
{
	return -ENOSYS;
}

#ifdef CONFIG_XEN_PV
#ifndef CONFIG_PREEMPTION
/*
 * Some hypercalls issued by the toolstack can take many 10s of
 * seconds. Allow tasks running hypercalls via the privcmd driver to
 * be voluntarily preempted even if full kernel preemption is
 * disabled.
 *
 * Such preemptible hypercalls are bracketed by
 * xen_preemptible_hcall_begin() and xen_preemptible_hcall_end()
 * calls.
 */
DEFINE_PER_CPU(bool, xen_in_preemptible_hcall);
EXPORT_SYMBOL_GPL(xen_in_preemptible_hcall);

/*
 * In case of scheduling the flag must be cleared and restored after
 * returning from schedule as the task might move to a different CPU.
 */
static __always_inline bool get_and_clear_inhcall(void)
{
	bool inhcall = __this_cpu_read(xen_in_preemptible_hcall);

	__this_cpu_write(xen_in_preemptible_hcall, false);
	return inhcall;
}

static __always_inline void restore_inhcall(bool inhcall)
{
	__this_cpu_write(xen_in_preemptible_hcall, inhcall);
}
#else
static __always_inline bool get_and_clear_inhcall(void) { return false; }
static __always_inline void restore_inhcall(bool inhcall) { }
#endif

static void __xen_pv_evtchn_do_upcall(void)
{
	irq_enter_rcu();
	inc_irq_stat(irq_hv_callback_count);

	xen_hvm_evtchn_do_upcall();

	irq_exit_rcu();
}

__visible noinstr void xen_pv_evtchn_do_upcall(struct pt_regs *regs)
{
	struct pt_regs *old_regs;
	bool inhcall;
	irqentry_state_t state;

	state = irqentry_enter(regs);
	old_regs = set_irq_regs(regs);

	instrumentation_begin();
	run_on_irqstack_cond(__xen_pv_evtchn_do_upcall, regs);
	instrumentation_end();

	set_irq_regs(old_regs);

	inhcall = get_and_clear_inhcall();
	if (inhcall && !WARN_ON_ONCE(state.exit_rcu)) {
		instrumentation_begin();
		irqentry_exit_cond_resched();
		instrumentation_end();
		restore_inhcall(inhcall);
	} else {
		irqentry_exit(regs, state);
	}
}
#endif /* CONFIG_XEN_PV */<|MERGE_RESOLUTION|>--- conflicted
+++ resolved
@@ -128,12 +128,8 @@
 		regs->ax = -EFAULT;
 
 		instrumentation_end();
-<<<<<<< HEAD
-		syscall_exit_to_user_mode(regs);
-=======
 		local_irq_disable();
 		irqentry_exit_to_user_mode(regs);
->>>>>>> 2bf9d1b4
 		return false;
 	}
 
