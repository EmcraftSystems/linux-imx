/*
 *  Copyright (C) 2001  MandrakeSoft S.A.
 *  Copyright 2010 Red Hat, Inc. and/or its affiliates.
 *
 *    MandrakeSoft S.A.
 *    43, rue d'Aboukir
 *    75002 Paris - France
 *    http://www.linux-mandrake.com/
 *    http://www.mandrakesoft.com/
 *
 *  This library is free software; you can redistribute it and/or
 *  modify it under the terms of the GNU Lesser General Public
 *  License as published by the Free Software Foundation; either
 *  version 2 of the License, or (at your option) any later version.
 *
 *  This library is distributed in the hope that it will be useful,
 *  but WITHOUT ANY WARRANTY; without even the implied warranty of
 *  MERCHANTABILITY or FITNESS FOR A PARTICULAR PURPOSE.  See the GNU
 *  Lesser General Public License for more details.
 *
 *  You should have received a copy of the GNU Lesser General Public
 *  License along with this library; if not, write to the Free Software
 *  Foundation, Inc., 59 Temple Place, Suite 330, Boston, MA  02111-1307 USA
 *
 *  Yunhong Jiang <yunhong.jiang@intel.com>
 *  Yaozu (Eddie) Dong <eddie.dong@intel.com>
 *  Based on Xen 3.1 code.
 */

#include <linux/kvm_host.h>
#include <linux/kvm.h>
#include <linux/mm.h>
#include <linux/highmem.h>
#include <linux/smp.h>
#include <linux/hrtimer.h>
#include <linux/io.h>
#include <linux/slab.h>
#include <linux/export.h>
#include <linux/nospec.h>
#include <asm/processor.h>
#include <asm/page.h>
#include <asm/current.h>
#include <trace/events/kvm.h>

#include "ioapic.h"
#include "lapic.h"
#include "irq.h"

static int ioapic_service(struct kvm_ioapic *vioapic, int irq,
		bool line_status);

static void kvm_ioapic_update_eoi_one(struct kvm_vcpu *vcpu,
				      struct kvm_ioapic *ioapic,
				      int trigger_mode,
				      int pin);

static unsigned long ioapic_read_indirect(struct kvm_ioapic *ioapic,
					  unsigned long addr,
					  unsigned long length)
{
	unsigned long result = 0;

	switch (ioapic->ioregsel) {
	case IOAPIC_REG_VERSION:
		result = ((((IOAPIC_NUM_PINS - 1) & 0xff) << 16)
			  | (IOAPIC_VERSION_ID & 0xff));
		break;

	case IOAPIC_REG_APIC_ID:
	case IOAPIC_REG_ARB_ID:
		result = ((ioapic->id & 0xf) << 24);
		break;

	default:
		{
			u32 redir_index = (ioapic->ioregsel - 0x10) >> 1;
			u64 redir_content = ~0ULL;
<<<<<<< HEAD

			if (redir_index < IOAPIC_NUM_PINS) {
				u32 index = array_index_nospec(
					redir_index, IOAPIC_NUM_PINS);

=======

			if (redir_index < IOAPIC_NUM_PINS) {
				u32 index = array_index_nospec(
					redir_index, IOAPIC_NUM_PINS);

>>>>>>> d1988041
				redir_content = ioapic->redirtbl[index].bits;
			}

			result = (ioapic->ioregsel & 0x1) ?
			    (redir_content >> 32) & 0xffffffff :
			    redir_content & 0xffffffff;
			break;
		}
	}

	return result;
}

static void rtc_irq_eoi_tracking_reset(struct kvm_ioapic *ioapic)
{
	ioapic->rtc_status.pending_eoi = 0;
	bitmap_zero(ioapic->rtc_status.dest_map.map, KVM_MAX_VCPU_ID);
}

static void kvm_rtc_eoi_tracking_restore_all(struct kvm_ioapic *ioapic);

static void rtc_status_pending_eoi_check_valid(struct kvm_ioapic *ioapic)
{
	if (WARN_ON(ioapic->rtc_status.pending_eoi < 0))
		kvm_rtc_eoi_tracking_restore_all(ioapic);
}

static void __rtc_irq_eoi_tracking_restore_one(struct kvm_vcpu *vcpu)
{
	bool new_val, old_val;
	struct kvm_ioapic *ioapic = vcpu->kvm->arch.vioapic;
	struct dest_map *dest_map = &ioapic->rtc_status.dest_map;
	union kvm_ioapic_redirect_entry *e;

	e = &ioapic->redirtbl[RTC_GSI];
	if (!kvm_apic_match_dest(vcpu, NULL, APIC_DEST_NOSHORT,
				 e->fields.dest_id,
				 kvm_lapic_irq_dest_mode(!!e->fields.dest_mode)))
		return;

	new_val = kvm_apic_pending_eoi(vcpu, e->fields.vector);
	old_val = test_bit(vcpu->vcpu_id, dest_map->map);

	if (new_val == old_val)
		return;

	if (new_val) {
		__set_bit(vcpu->vcpu_id, dest_map->map);
		dest_map->vectors[vcpu->vcpu_id] = e->fields.vector;
		ioapic->rtc_status.pending_eoi++;
	} else {
		__clear_bit(vcpu->vcpu_id, dest_map->map);
		ioapic->rtc_status.pending_eoi--;
		rtc_status_pending_eoi_check_valid(ioapic);
	}
}

void kvm_rtc_eoi_tracking_restore_one(struct kvm_vcpu *vcpu)
{
	struct kvm_ioapic *ioapic = vcpu->kvm->arch.vioapic;

	spin_lock(&ioapic->lock);
	__rtc_irq_eoi_tracking_restore_one(vcpu);
	spin_unlock(&ioapic->lock);
}

static void kvm_rtc_eoi_tracking_restore_all(struct kvm_ioapic *ioapic)
{
	struct kvm_vcpu *vcpu;
	int i;

	if (RTC_GSI >= IOAPIC_NUM_PINS)
		return;

	rtc_irq_eoi_tracking_reset(ioapic);
	kvm_for_each_vcpu(i, vcpu, ioapic->kvm)
	    __rtc_irq_eoi_tracking_restore_one(vcpu);
}

static void rtc_irq_eoi(struct kvm_ioapic *ioapic, struct kvm_vcpu *vcpu,
			int vector)
{
	struct dest_map *dest_map = &ioapic->rtc_status.dest_map;

	/* RTC special handling */
	if (test_bit(vcpu->vcpu_id, dest_map->map) &&
	    (vector == dest_map->vectors[vcpu->vcpu_id]) &&
	    (test_and_clear_bit(vcpu->vcpu_id,
				ioapic->rtc_status.dest_map.map))) {
		--ioapic->rtc_status.pending_eoi;
		rtc_status_pending_eoi_check_valid(ioapic);
	}
}

static bool rtc_irq_check_coalesced(struct kvm_ioapic *ioapic)
{
	if (ioapic->rtc_status.pending_eoi > 0)
		return true; /* coalesced */

	return false;
}

static void ioapic_lazy_update_eoi(struct kvm_ioapic *ioapic, int irq)
{
	int i;
	struct kvm_vcpu *vcpu;
	union kvm_ioapic_redirect_entry *entry = &ioapic->redirtbl[irq];

	kvm_for_each_vcpu(i, vcpu, ioapic->kvm) {
		if (!kvm_apic_match_dest(vcpu, NULL, APIC_DEST_NOSHORT,
					 entry->fields.dest_id,
					 entry->fields.dest_mode) ||
		    kvm_apic_pending_eoi(vcpu, entry->fields.vector))
			continue;

		/*
		 * If no longer has pending EOI in LAPICs, update
		 * EOI for this vector.
		 */
		rtc_irq_eoi(ioapic, vcpu, entry->fields.vector);
		break;
	}
}

static int ioapic_set_irq(struct kvm_ioapic *ioapic, unsigned int irq,
		int irq_level, bool line_status)
{
	union kvm_ioapic_redirect_entry entry;
	u32 mask = 1 << irq;
	u32 old_irr;
	int edge, ret;

	entry = ioapic->redirtbl[irq];
	edge = (entry.fields.trig_mode == IOAPIC_EDGE_TRIG);

	if (!irq_level) {
		ioapic->irr &= ~mask;
		ret = 1;
		goto out;
	}

	/*
	 * AMD SVM AVIC accelerate EOI write iff the interrupt is edge
	 * triggered, in which case the in-kernel IOAPIC will not be able
	 * to receive the EOI.  In this case, we do a lazy update of the
	 * pending EOI when trying to set IOAPIC irq.
	 */
	if (edge && kvm_apicv_activated(ioapic->kvm))
		ioapic_lazy_update_eoi(ioapic, irq);

	/*
	 * Return 0 for coalesced interrupts; for edge-triggered interrupts,
	 * this only happens if a previous edge has not been delivered due
	 * to masking.  For level interrupts, the remote_irr field tells
	 * us if the interrupt is waiting for an EOI.
	 *
	 * RTC is special: it is edge-triggered, but userspace likes to know
	 * if it has been already ack-ed via EOI because coalesced RTC
	 * interrupts lead to time drift in Windows guests.  So we track
	 * EOI manually for the RTC interrupt.
	 */
	if (irq == RTC_GSI && line_status &&
		rtc_irq_check_coalesced(ioapic)) {
		ret = 0;
		goto out;
	}

	old_irr = ioapic->irr;
	ioapic->irr |= mask;
	if (edge) {
		ioapic->irr_delivered &= ~mask;
		if (old_irr == ioapic->irr) {
			ret = 0;
			goto out;
		}
	}

	ret = ioapic_service(ioapic, irq, line_status);

out:
	trace_kvm_ioapic_set_irq(entry.bits, irq, ret == 0);
	return ret;
}

static void kvm_ioapic_inject_all(struct kvm_ioapic *ioapic, unsigned long irr)
{
	u32 idx;

	rtc_irq_eoi_tracking_reset(ioapic);
	for_each_set_bit(idx, &irr, IOAPIC_NUM_PINS)
		ioapic_set_irq(ioapic, idx, 1, true);

	kvm_rtc_eoi_tracking_restore_all(ioapic);
}


void kvm_ioapic_scan_entry(struct kvm_vcpu *vcpu, ulong *ioapic_handled_vectors)
{
	struct kvm_ioapic *ioapic = vcpu->kvm->arch.vioapic;
	struct dest_map *dest_map = &ioapic->rtc_status.dest_map;
	union kvm_ioapic_redirect_entry *e;
	int index;

	spin_lock(&ioapic->lock);

	/* Make sure we see any missing RTC EOI */
	if (test_bit(vcpu->vcpu_id, dest_map->map))
		__set_bit(dest_map->vectors[vcpu->vcpu_id],
			  ioapic_handled_vectors);

	for (index = 0; index < IOAPIC_NUM_PINS; index++) {
		e = &ioapic->redirtbl[index];
		if (e->fields.trig_mode == IOAPIC_LEVEL_TRIG ||
		    kvm_irq_has_notifier(ioapic->kvm, KVM_IRQCHIP_IOAPIC, index) ||
		    index == RTC_GSI) {
			u16 dm = kvm_lapic_irq_dest_mode(!!e->fields.dest_mode);

			if (kvm_apic_match_dest(vcpu, NULL, APIC_DEST_NOSHORT,
						e->fields.dest_id, dm) ||
			    kvm_apic_pending_eoi(vcpu, e->fields.vector))
				__set_bit(e->fields.vector,
					  ioapic_handled_vectors);
		}
	}
	spin_unlock(&ioapic->lock);
}

void kvm_arch_post_irq_ack_notifier_list_update(struct kvm *kvm)
{
	if (!ioapic_in_kernel(kvm))
		return;
	kvm_make_scan_ioapic_request(kvm);
}

static void ioapic_write_indirect(struct kvm_ioapic *ioapic, u32 val)
{
	unsigned index;
	bool mask_before, mask_after;
	union kvm_ioapic_redirect_entry *e;
	unsigned long vcpu_bitmap;
	int old_remote_irr, old_delivery_status, old_dest_id, old_dest_mode;

	switch (ioapic->ioregsel) {
	case IOAPIC_REG_VERSION:
		/* Writes are ignored. */
		break;

	case IOAPIC_REG_APIC_ID:
		ioapic->id = (val >> 24) & 0xf;
		break;

	case IOAPIC_REG_ARB_ID:
		break;

	default:
		index = (ioapic->ioregsel - 0x10) >> 1;

		if (index >= IOAPIC_NUM_PINS)
			return;
		index = array_index_nospec(index, IOAPIC_NUM_PINS);
		e = &ioapic->redirtbl[index];
		mask_before = e->fields.mask;
		/* Preserve read-only fields */
		old_remote_irr = e->fields.remote_irr;
		old_delivery_status = e->fields.delivery_status;
		old_dest_id = e->fields.dest_id;
		old_dest_mode = e->fields.dest_mode;
		if (ioapic->ioregsel & 1) {
			e->bits &= 0xffffffff;
			e->bits |= (u64) val << 32;
		} else {
			e->bits &= ~0xffffffffULL;
			e->bits |= (u32) val;
		}
		e->fields.remote_irr = old_remote_irr;
		e->fields.delivery_status = old_delivery_status;

		/*
		 * Some OSes (Linux, Xen) assume that Remote IRR bit will
		 * be cleared by IOAPIC hardware when the entry is configured
		 * as edge-triggered. This behavior is used to simulate an
		 * explicit EOI on IOAPICs that don't have the EOI register.
		 */
		if (e->fields.trig_mode == IOAPIC_EDGE_TRIG)
			e->fields.remote_irr = 0;

		mask_after = e->fields.mask;
		if (mask_before != mask_after)
			kvm_fire_mask_notifiers(ioapic->kvm, KVM_IRQCHIP_IOAPIC, index, mask_after);
		if (e->fields.trig_mode == IOAPIC_LEVEL_TRIG
		    && ioapic->irr & (1 << index))
			ioapic_service(ioapic, index, false);
		if (e->fields.delivery_mode == APIC_DM_FIXED) {
			struct kvm_lapic_irq irq;

			irq.vector = e->fields.vector;
			irq.delivery_mode = e->fields.delivery_mode << 8;
			irq.dest_mode =
			    kvm_lapic_irq_dest_mode(!!e->fields.dest_mode);
			irq.level = false;
			irq.trig_mode = e->fields.trig_mode;
			irq.shorthand = APIC_DEST_NOSHORT;
			irq.dest_id = e->fields.dest_id;
			irq.msi_redir_hint = false;
			bitmap_zero(&vcpu_bitmap, 16);
			kvm_bitmap_or_dest_vcpus(ioapic->kvm, &irq,
						 &vcpu_bitmap);
			if (old_dest_mode != e->fields.dest_mode ||
			    old_dest_id != e->fields.dest_id) {
				/*
				 * Update vcpu_bitmap with vcpus specified in
				 * the previous request as well. This is done to
				 * keep ioapic_handled_vectors synchronized.
				 */
				irq.dest_id = old_dest_id;
				irq.dest_mode =
				    kvm_lapic_irq_dest_mode(
					!!e->fields.dest_mode);
				kvm_bitmap_or_dest_vcpus(ioapic->kvm, &irq,
							 &vcpu_bitmap);
			}
			kvm_make_scan_ioapic_request_mask(ioapic->kvm,
							  &vcpu_bitmap);
		} else {
			kvm_make_scan_ioapic_request(ioapic->kvm);
		}
		break;
	}
}

static int ioapic_service(struct kvm_ioapic *ioapic, int irq, bool line_status)
{
	union kvm_ioapic_redirect_entry *entry = &ioapic->redirtbl[irq];
	struct kvm_lapic_irq irqe;
	int ret;

	if (entry->fields.mask ||
	    (entry->fields.trig_mode == IOAPIC_LEVEL_TRIG &&
	    entry->fields.remote_irr))
		return -1;

	irqe.dest_id = entry->fields.dest_id;
	irqe.vector = entry->fields.vector;
	irqe.dest_mode = kvm_lapic_irq_dest_mode(!!entry->fields.dest_mode);
	irqe.trig_mode = entry->fields.trig_mode;
	irqe.delivery_mode = entry->fields.delivery_mode << 8;
	irqe.level = 1;
	irqe.shorthand = APIC_DEST_NOSHORT;
	irqe.msi_redir_hint = false;

	if (irqe.trig_mode == IOAPIC_EDGE_TRIG)
		ioapic->irr_delivered |= 1 << irq;

	if (irq == RTC_GSI && line_status) {
		/*
		 * pending_eoi cannot ever become negative (see
		 * rtc_status_pending_eoi_check_valid) and the caller
		 * ensures that it is only called if it is >= zero, namely
		 * if rtc_irq_check_coalesced returns false).
		 */
		BUG_ON(ioapic->rtc_status.pending_eoi != 0);
		ret = kvm_irq_delivery_to_apic(ioapic->kvm, NULL, &irqe,
					       &ioapic->rtc_status.dest_map);
		ioapic->rtc_status.pending_eoi = (ret < 0 ? 0 : ret);
	} else
		ret = kvm_irq_delivery_to_apic(ioapic->kvm, NULL, &irqe, NULL);

	if (ret && irqe.trig_mode == IOAPIC_LEVEL_TRIG)
		entry->fields.remote_irr = 1;

	return ret;
}

int kvm_ioapic_set_irq(struct kvm_ioapic *ioapic, int irq, int irq_source_id,
		       int level, bool line_status)
{
	int ret, irq_level;

	BUG_ON(irq < 0 || irq >= IOAPIC_NUM_PINS);

	spin_lock(&ioapic->lock);
	irq_level = __kvm_irq_line_state(&ioapic->irq_states[irq],
					 irq_source_id, level);
	ret = ioapic_set_irq(ioapic, irq, irq_level, line_status);

	spin_unlock(&ioapic->lock);

	return ret;
}

void kvm_ioapic_clear_all(struct kvm_ioapic *ioapic, int irq_source_id)
{
	int i;

	spin_lock(&ioapic->lock);
	for (i = 0; i < KVM_IOAPIC_NUM_PINS; i++)
		__clear_bit(irq_source_id, &ioapic->irq_states[i]);
	spin_unlock(&ioapic->lock);
}

static void kvm_ioapic_eoi_inject_work(struct work_struct *work)
{
	int i;
	struct kvm_ioapic *ioapic = container_of(work, struct kvm_ioapic,
						 eoi_inject.work);
	spin_lock(&ioapic->lock);
	for (i = 0; i < IOAPIC_NUM_PINS; i++) {
		union kvm_ioapic_redirect_entry *ent = &ioapic->redirtbl[i];

		if (ent->fields.trig_mode != IOAPIC_LEVEL_TRIG)
			continue;

		if (ioapic->irr & (1 << i) && !ent->fields.remote_irr)
			ioapic_service(ioapic, i, false);
	}
	spin_unlock(&ioapic->lock);
}

#define IOAPIC_SUCCESSIVE_IRQ_MAX_COUNT 10000
static void kvm_ioapic_update_eoi_one(struct kvm_vcpu *vcpu,
				      struct kvm_ioapic *ioapic,
				      int trigger_mode,
				      int pin)
{
	struct kvm_lapic *apic = vcpu->arch.apic;
	union kvm_ioapic_redirect_entry *ent = &ioapic->redirtbl[pin];

	/*
	 * We are dropping lock while calling ack notifiers because ack
	 * notifier callbacks for assigned devices call into IOAPIC
	 * recursively. Since remote_irr is cleared only after call
	 * to notifiers if the same vector will be delivered while lock
	 * is dropped it will be put into irr and will be delivered
	 * after ack notifier returns.
	 */
	spin_unlock(&ioapic->lock);
	kvm_notify_acked_irq(ioapic->kvm, KVM_IRQCHIP_IOAPIC, pin);
	spin_lock(&ioapic->lock);

	if (trigger_mode != IOAPIC_LEVEL_TRIG ||
	    kvm_lapic_get_reg(apic, APIC_SPIV) & APIC_SPIV_DIRECTED_EOI)
		return;

	ASSERT(ent->fields.trig_mode == IOAPIC_LEVEL_TRIG);
	ent->fields.remote_irr = 0;
	if (!ent->fields.mask && (ioapic->irr & (1 << pin))) {
		++ioapic->irq_eoi[pin];
		if (ioapic->irq_eoi[pin] == IOAPIC_SUCCESSIVE_IRQ_MAX_COUNT) {
			/*
			 * Real hardware does not deliver the interrupt
			 * immediately during eoi broadcast, and this
			 * lets a buggy guest make slow progress
			 * even if it does not correctly handle a
			 * level-triggered interrupt.  Emulate this
			 * behavior if we detect an interrupt storm.
			 */
			schedule_delayed_work(&ioapic->eoi_inject, HZ / 100);
			ioapic->irq_eoi[pin] = 0;
			trace_kvm_ioapic_delayed_eoi_inj(ent->bits);
		} else {
			ioapic_service(ioapic, pin, false);
		}
	} else {
		ioapic->irq_eoi[pin] = 0;
	}
}

void kvm_ioapic_update_eoi(struct kvm_vcpu *vcpu, int vector, int trigger_mode)
{
	int i;
	struct kvm_ioapic *ioapic = vcpu->kvm->arch.vioapic;

	spin_lock(&ioapic->lock);
	rtc_irq_eoi(ioapic, vcpu, vector);
	for (i = 0; i < IOAPIC_NUM_PINS; i++) {
		union kvm_ioapic_redirect_entry *ent = &ioapic->redirtbl[i];

		if (ent->fields.vector != vector)
			continue;
		kvm_ioapic_update_eoi_one(vcpu, ioapic, trigger_mode, i);
	}
	spin_unlock(&ioapic->lock);
}

static inline struct kvm_ioapic *to_ioapic(struct kvm_io_device *dev)
{
	return container_of(dev, struct kvm_ioapic, dev);
}

static inline int ioapic_in_range(struct kvm_ioapic *ioapic, gpa_t addr)
{
	return ((addr >= ioapic->base_address &&
		 (addr < ioapic->base_address + IOAPIC_MEM_LENGTH)));
}

static int ioapic_mmio_read(struct kvm_vcpu *vcpu, struct kvm_io_device *this,
				gpa_t addr, int len, void *val)
{
	struct kvm_ioapic *ioapic = to_ioapic(this);
	u32 result;
	if (!ioapic_in_range(ioapic, addr))
		return -EOPNOTSUPP;

	ASSERT(!(addr & 0xf));	/* check alignment */

	addr &= 0xff;
	spin_lock(&ioapic->lock);
	switch (addr) {
	case IOAPIC_REG_SELECT:
		result = ioapic->ioregsel;
		break;

	case IOAPIC_REG_WINDOW:
		result = ioapic_read_indirect(ioapic, addr, len);
		break;

	default:
		result = 0;
		break;
	}
	spin_unlock(&ioapic->lock);

	switch (len) {
	case 8:
		*(u64 *) val = result;
		break;
	case 1:
	case 2:
	case 4:
		memcpy(val, (char *)&result, len);
		break;
	default:
		printk(KERN_WARNING "ioapic: wrong length %d\n", len);
	}
	return 0;
}

static int ioapic_mmio_write(struct kvm_vcpu *vcpu, struct kvm_io_device *this,
				 gpa_t addr, int len, const void *val)
{
	struct kvm_ioapic *ioapic = to_ioapic(this);
	u32 data;
	if (!ioapic_in_range(ioapic, addr))
		return -EOPNOTSUPP;

	ASSERT(!(addr & 0xf));	/* check alignment */

	switch (len) {
	case 8:
	case 4:
		data = *(u32 *) val;
		break;
	case 2:
		data = *(u16 *) val;
		break;
	case 1:
		data = *(u8  *) val;
		break;
	default:
		printk(KERN_WARNING "ioapic: Unsupported size %d\n", len);
		return 0;
	}

	addr &= 0xff;
	spin_lock(&ioapic->lock);
	switch (addr) {
	case IOAPIC_REG_SELECT:
		ioapic->ioregsel = data & 0xFF; /* 8-bit register */
		break;

	case IOAPIC_REG_WINDOW:
		ioapic_write_indirect(ioapic, data);
		break;

	default:
		break;
	}
	spin_unlock(&ioapic->lock);
	return 0;
}

static void kvm_ioapic_reset(struct kvm_ioapic *ioapic)
{
	int i;

	cancel_delayed_work_sync(&ioapic->eoi_inject);
	for (i = 0; i < IOAPIC_NUM_PINS; i++)
		ioapic->redirtbl[i].fields.mask = 1;
	ioapic->base_address = IOAPIC_DEFAULT_BASE_ADDRESS;
	ioapic->ioregsel = 0;
	ioapic->irr = 0;
	ioapic->irr_delivered = 0;
	ioapic->id = 0;
	memset(ioapic->irq_eoi, 0x00, sizeof(ioapic->irq_eoi));
	rtc_irq_eoi_tracking_reset(ioapic);
}

static const struct kvm_io_device_ops ioapic_mmio_ops = {
	.read     = ioapic_mmio_read,
	.write    = ioapic_mmio_write,
};

int kvm_ioapic_init(struct kvm *kvm)
{
	struct kvm_ioapic *ioapic;
	int ret;

	ioapic = kzalloc(sizeof(struct kvm_ioapic), GFP_KERNEL_ACCOUNT);
	if (!ioapic)
		return -ENOMEM;
	spin_lock_init(&ioapic->lock);
	INIT_DELAYED_WORK(&ioapic->eoi_inject, kvm_ioapic_eoi_inject_work);
	kvm->arch.vioapic = ioapic;
	kvm_ioapic_reset(ioapic);
	kvm_iodevice_init(&ioapic->dev, &ioapic_mmio_ops);
	ioapic->kvm = kvm;
	mutex_lock(&kvm->slots_lock);
	ret = kvm_io_bus_register_dev(kvm, KVM_MMIO_BUS, ioapic->base_address,
				      IOAPIC_MEM_LENGTH, &ioapic->dev);
	mutex_unlock(&kvm->slots_lock);
	if (ret < 0) {
		kvm->arch.vioapic = NULL;
		kfree(ioapic);
	}

	return ret;
}

void kvm_ioapic_destroy(struct kvm *kvm)
{
	struct kvm_ioapic *ioapic = kvm->arch.vioapic;

	if (!ioapic)
		return;

	cancel_delayed_work_sync(&ioapic->eoi_inject);
	mutex_lock(&kvm->slots_lock);
	kvm_io_bus_unregister_dev(kvm, KVM_MMIO_BUS, &ioapic->dev);
	mutex_unlock(&kvm->slots_lock);
	kvm->arch.vioapic = NULL;
	kfree(ioapic);
}

void kvm_get_ioapic(struct kvm *kvm, struct kvm_ioapic_state *state)
{
	struct kvm_ioapic *ioapic = kvm->arch.vioapic;

	spin_lock(&ioapic->lock);
	memcpy(state, ioapic, sizeof(struct kvm_ioapic_state));
	state->irr &= ~ioapic->irr_delivered;
	spin_unlock(&ioapic->lock);
}

void kvm_set_ioapic(struct kvm *kvm, struct kvm_ioapic_state *state)
{
	struct kvm_ioapic *ioapic = kvm->arch.vioapic;

	spin_lock(&ioapic->lock);
	memcpy(ioapic, state, sizeof(struct kvm_ioapic_state));
	ioapic->irr = 0;
	ioapic->irr_delivered = 0;
	kvm_make_scan_ioapic_request(kvm);
	kvm_ioapic_inject_all(ioapic, state->irr);
	spin_unlock(&ioapic->lock);
}<|MERGE_RESOLUTION|>--- conflicted
+++ resolved
@@ -75,19 +75,11 @@
 		{
 			u32 redir_index = (ioapic->ioregsel - 0x10) >> 1;
 			u64 redir_content = ~0ULL;
-<<<<<<< HEAD
 
 			if (redir_index < IOAPIC_NUM_PINS) {
 				u32 index = array_index_nospec(
 					redir_index, IOAPIC_NUM_PINS);
 
-=======
-
-			if (redir_index < IOAPIC_NUM_PINS) {
-				u32 index = array_index_nospec(
-					redir_index, IOAPIC_NUM_PINS);
-
->>>>>>> d1988041
 				redir_content = ioapic->redirtbl[index].bits;
 			}
 
