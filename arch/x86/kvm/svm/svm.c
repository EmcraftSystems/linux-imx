--- conflicted
+++ resolved
@@ -188,8 +188,6 @@
 static int vgif = true;
 module_param(vgif, int, 0444);
 
-<<<<<<< HEAD
-=======
 /* enable/disable LBR virtualization */
 static int lbrv = true;
 module_param(lbrv, int, 0444);
@@ -197,7 +195,6 @@
 static int tsc_scaling = true;
 module_param(tsc_scaling, int, 0444);
 
->>>>>>> df0cc57e
 /*
  * enable / disable AVIC.  Because the defaults differ for APICv
  * support between VMX and SVM we cannot use module_param_named.
@@ -1140,35 +1137,21 @@
 
 static u64 svm_get_l2_tsc_multiplier(struct kvm_vcpu *vcpu)
 {
-<<<<<<< HEAD
-	return kvm_default_tsc_scaling_ratio;
+	struct vcpu_svm *svm = to_svm(vcpu);
+
+	return svm->tsc_ratio_msr;
 }
 
 static void svm_write_tsc_offset(struct kvm_vcpu *vcpu, u64 offset)
 {
 	struct vcpu_svm *svm = to_svm(vcpu);
 
-=======
-	struct vcpu_svm *svm = to_svm(vcpu);
-
-	return svm->tsc_ratio_msr;
-}
-
-static void svm_write_tsc_offset(struct kvm_vcpu *vcpu, u64 offset)
-{
-	struct vcpu_svm *svm = to_svm(vcpu);
-
->>>>>>> df0cc57e
 	svm->vmcb01.ptr->control.tsc_offset = vcpu->arch.l1_tsc_offset;
 	svm->vmcb->control.tsc_offset = offset;
 	vmcb_mark_dirty(svm->vmcb, VMCB_INTERCEPTS);
 }
 
-<<<<<<< HEAD
-static void svm_write_tsc_multiplier(struct kvm_vcpu *vcpu, u64 multiplier)
-=======
 void svm_write_tsc_multiplier(struct kvm_vcpu *vcpu, u64 multiplier)
->>>>>>> df0cc57e
 {
 	wrmsrl(MSR_AMD64_TSC_RATIO, multiplier);
 }
@@ -1375,10 +1358,7 @@
 	}
 
 	svm_hv_init_vmcb(svm->vmcb);
-<<<<<<< HEAD
-=======
 	init_vmcb_after_set_cpuid(vcpu);
->>>>>>> df0cc57e
 
 	vmcb_mark_all_dirty(svm->vmcb);
 
@@ -1407,12 +1387,9 @@
 	svm->virt_spec_ctrl = 0;
 
 	init_vmcb(vcpu);
-<<<<<<< HEAD
-=======
 
 	if (!init_event)
 		__svm_vcpu_reset(vcpu);
->>>>>>> df0cc57e
 }
 
 void svm_switch_vmcb(struct vcpu_svm *svm, struct kvm_vmcb_info *target_vmcb)
@@ -1479,21 +1456,6 @@
 
 	svm->guest_state_loaded = false;
 
-<<<<<<< HEAD
-	svm_switch_vmcb(svm, &svm->vmcb01);
-	init_vmcb(vcpu);
-
-	svm_vcpu_init_msrpm(vcpu, svm->msrpm);
-
-	svm_init_osvw(vcpu);
-	vcpu->arch.microcode_version = 0x01000065;
-
-	if (sev_es_guest(vcpu->kvm))
-		/* Perform SEV-ES specific VMCB creation updates */
-		sev_es_create_vcpu(svm);
-
-=======
->>>>>>> df0cc57e
 	return 0;
 
 error_free_vmsa_page:
@@ -3903,8 +3865,6 @@
 
 	pre_svm_run(vcpu);
 
-	WARN_ON_ONCE(kvm_apicv_activated(vcpu->kvm) != kvm_vcpu_apicv_active(vcpu));
-
 	sync_lapic_to_cr8(vcpu);
 
 	if (unlikely(svm->asid != svm->vmcb->control.asid)) {
@@ -4470,7 +4430,6 @@
 	 */
 
 	svm_copy_vmrun_state(&svm->vmcb01.ptr->save, map_save.hva + 0x400);
-<<<<<<< HEAD
 
 	/*
 	 * Enter the nested guest now
@@ -4480,17 +4439,6 @@
 	nested_load_control_from_vmcb12(svm, &vmcb12->control);
 	ret = enter_svm_guest_mode(vcpu, vmcb12_gpa, vmcb12, false);
 
-=======
-
-	/*
-	 * Enter the nested guest now
-	 */
-
-	vmcb12 = map.hva;
-	nested_load_control_from_vmcb12(svm, &vmcb12->control);
-	ret = enter_svm_guest_mode(vcpu, vmcb12_gpa, vmcb12, false);
-
->>>>>>> df0cc57e
 unmap_save:
 	kvm_vcpu_unmap(vcpu, &map_save, true);
 unmap_map:
