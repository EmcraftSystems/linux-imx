--- conflicted
+++ resolved
@@ -364,10 +364,6 @@
 		unsigned int cr4_smap:1;
 		unsigned int cr4_smep:1;
 		unsigned int cr4_la57:1;
-<<<<<<< HEAD
-		unsigned int maxphyaddr:6;
-=======
->>>>>>> 3b17187f
 	};
 };
 
@@ -1140,28 +1136,21 @@
 	bool exception_payload_enabled;
 
 	bool bus_lock_detection_enabled;
-<<<<<<< HEAD
-=======
 	/*
 	 * If exit_on_emulation_error is set, and the in-kernel instruction
 	 * emulator fails to emulate an instruction, allow userspace
 	 * the opportunity to look at it.
 	 */
 	bool exit_on_emulation_error;
->>>>>>> 3b17187f
 
 	/* Deflect RDMSR and WRMSR to user space when they trigger a #GP */
 	u32 user_space_msr_mask;
 	struct kvm_x86_msr_filter __rcu *msr_filter;
 
-<<<<<<< HEAD
-	struct kvm_x86_msr_filter __rcu *msr_filter;
-=======
 	u32 hypercall_exit_enabled;
 
 	/* Guest can access the SGX PROVISIONKEY. */
 	bool sgx_provisioning_allowed;
->>>>>>> 3b17187f
 
 	struct kvm_pmu_event_filter __rcu *pmu_event_filter;
 	struct task_struct *nx_lpage_recovery_thread;
@@ -1231,19 +1220,6 @@
 };
 
 struct kvm_vm_stat {
-<<<<<<< HEAD
-	ulong mmu_shadow_zapped;
-	ulong mmu_pte_write;
-	ulong mmu_pde_zapped;
-	ulong mmu_flooded;
-	ulong mmu_recycled;
-	ulong mmu_cache_miss;
-	ulong mmu_unsync;
-	ulong remote_tlb_flush;
-	ulong lpages;
-	ulong nx_lpage_splits;
-	ulong max_mmu_page_hash_collisions;
-=======
 	struct kvm_vm_stat_generic generic;
 	u64 mmu_shadow_zapped;
 	u64 mmu_pte_write;
@@ -1263,7 +1239,6 @@
 	u64 nx_lpage_splits;
 	u64 max_mmu_page_hash_collisions;
 	u64 max_mmu_rmap_size;
->>>>>>> 3b17187f
 };
 
 struct kvm_vcpu_stat {
@@ -1875,13 +1850,8 @@
 		    unsigned long ipi_bitmap_high, u32 min,
 		    unsigned long icr, int op_64_bit);
 
-<<<<<<< HEAD
-void kvm_define_user_return_msr(unsigned index, u32 msr);
-int kvm_probe_user_return_msr(u32 msr);
-=======
 int kvm_add_user_return_msr(u32 msr);
 int kvm_find_user_return_msr(u32 msr);
->>>>>>> 3b17187f
 int kvm_set_user_return_msr(unsigned index, u64 val, u64 mask);
 
 static inline bool kvm_is_supported_user_return_msr(u32 msr)
