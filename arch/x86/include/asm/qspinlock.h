--- conflicted
+++ resolved
@@ -11,22 +11,6 @@
 #define _Q_PENDING_LOOPS	(1 << 9)
 
 #define queued_fetch_set_pending_acquire queued_fetch_set_pending_acquire
-<<<<<<< HEAD
-
-static __always_inline bool __queued_RMW_btsl(struct qspinlock *lock)
-{
-	GEN_BINARY_RMWcc(LOCK_PREFIX "btsl", lock->val.counter,
-			 "I", _Q_PENDING_OFFSET, "%0", c);
-}
-
-static __always_inline u32 queued_fetch_set_pending_acquire(struct qspinlock *lock)
-{
-	u32 val = 0;
-
-	if (__queued_RMW_btsl(lock))
-		val |= _Q_PENDING_VAL;
-
-=======
 static __always_inline u32 queued_fetch_set_pending_acquire(struct qspinlock *lock)
 {
 	u32 val;
@@ -38,7 +22,6 @@
 	 */
 	val = GEN_BINARY_RMWcc(LOCK_PREFIX "btsl", lock->val.counter, c,
 			       "I", _Q_PENDING_OFFSET) * _Q_PENDING_VAL;
->>>>>>> f7688b48
 	val |= atomic_read(&lock->val) & ~_Q_PENDING_MASK;
 
 	return val;
