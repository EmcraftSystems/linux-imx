--- conflicted
+++ resolved
@@ -37,14 +37,11 @@
 int ftrace_arch_code_modify_prepare(void)
     __acquires(&text_mutex)
 {
-<<<<<<< HEAD
-=======
 	/*
 	 * Need to grab text_mutex to prevent a race from module loading
 	 * and live kernel patching from changing the text permissions while
 	 * ftrace has it set to "read/write".
 	 */
->>>>>>> f7688b48
 	mutex_lock(&text_mutex);
 	set_kernel_text_rw();
 	set_all_modules_text_rw();
@@ -313,10 +310,6 @@
 
 	ip = regs->ip - INT3_INSN_SIZE;
 
-<<<<<<< HEAD
-#ifdef CONFIG_X86_64
-=======
->>>>>>> f7688b48
 	if (ftrace_location(ip)) {
 		int3_emulate_call(regs, (unsigned long)ftrace_regs_caller);
 		return 1;
@@ -328,15 +321,6 @@
 		int3_emulate_call(regs, ftrace_update_func_call);
 		return 1;
 	}
-<<<<<<< HEAD
-#else
-	if (ftrace_location(ip) || is_ftrace_caller(ip)) {
-		int3_emulate_jmp(regs, ip + CALL_INSN_SIZE);
-		return 1;
-	}
-#endif
-=======
->>>>>>> f7688b48
 
 	return 0;
 }
@@ -842,11 +826,8 @@
 	/* ALLOC_TRAMP flags lets us know we created it */
 	ops->flags |= FTRACE_OPS_FL_ALLOC_TRAMP;
 
-<<<<<<< HEAD
-=======
 	set_vm_flush_reset_perms(trampoline);
 
->>>>>>> f7688b48
 	/*
 	 * Module allocation needs to be completed by making the page
 	 * executable. The page is still writable, which is a security hazard,
@@ -855,11 +836,7 @@
 	set_memory_x((unsigned long)trampoline, npages);
 	return (unsigned long)trampoline;
 fail:
-<<<<<<< HEAD
-	tramp_free(trampoline, *tramp_size);
-=======
 	tramp_free(trampoline);
->>>>>>> f7688b48
 	return 0;
 }
 
